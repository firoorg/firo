#!/usr/bin/env python3
# Copyright (c) 2014-2016 The Bitcoin Core developers
# Distributed under the MIT software license, see the accompanying
# file COPYING or http://www.opensource.org/licenses/mit-license.php.

"""
Run Regression Test Suite

This module calls down into individual test cases via subprocess. It will
forward all unrecognized arguments onto the individual test scripts, other
than:

    - `-extended`: run the "extended" test suite in addition to the basic one.
    - `-win`: signal that this is running in a Windows environment, and we
      should run the tests.
    - `--coverage`: this generates a basic coverage report for the RPC
      interface.

For a description of arguments recognized by test scripts, see
`qa/pull-tester/test_framework/test_framework.py:BitcoinTestFramework.main`.

"""

import os
import time
import shutil
import sys
import subprocess
import tempfile
import re

sys.path.append("qa/pull-tester/")
from tests_config import *

BOLD = ("","")
if os.name == 'posix':
    # primitive formatting on supported
    # terminal via ANSI escape sequences:
    BOLD = ('\033[0m', '\033[1m')

RPC_TESTS_DIR = SRCDIR + '/qa/rpc-tests/'

#If imported values are not defined then set to zero (or disabled)
if 'ENABLE_WALLET' not in vars():
    ENABLE_WALLET=0
if 'ENABLE_BITCOIND' not in vars():
    ENABLE_BITCOIND=0
if 'ENABLE_UTILS' not in vars():
    ENABLE_UTILS=0
if 'ENABLE_ZMQ' not in vars():
    ENABLE_ZMQ=0

ENABLE_COVERAGE=0

#Create a set to store arguments and create the passon string
opts = set()
passon_args = []
PASSON_REGEX = re.compile("^--")
PARALLEL_REGEX = re.compile('^-parallel=')

print_help = False
run_parallel = 4

for arg in sys.argv[1:]:
    if arg == "--help" or arg == "-h" or arg == "-?":
        print_help = True
        break
    if arg == '--coverage':
        ENABLE_COVERAGE = 1
    elif PASSON_REGEX.match(arg):
        passon_args.append(arg)
    elif PARALLEL_REGEX.match(arg):
        run_parallel = int(arg.split(sep='=', maxsplit=1)[1])
    else:
        opts.add(arg)

#Set env vars
if "ZCOIND" not in os.environ:
    os.environ["ZCOIND"] = BUILDDIR + '/src/zcoind' + EXEEXT
if "ZCOINCLI" not in os.environ:
    os.environ["ZCOINCLI"] = BUILDDIR + '/src/zcoin-cli' + EXEEXT

if EXEEXT == ".exe" and "-win" not in opts:
    # https://github.com/bitcoin/bitcoin/commit/d52802551752140cf41f0d9a225a43e84404d3e9
    # https://github.com/bitcoin/bitcoin/pull/5677#issuecomment-136646964
    print("Win tests currently disabled by default.  Use -win option to enable")
    sys.exit(0)

if not (ENABLE_WALLET == 1 and ENABLE_UTILS == 1 and ENABLE_BITCOIND == 1):
    print("No rpc tests to run. Wallet, utils, and bitcoind must all be enabled")
    sys.exit(0)

# python3-zmq may not be installed. Handle this gracefully and with some helpful info
if ENABLE_ZMQ:
    try:
        import zmq
    except ImportError:
        print("ERROR: \"import zmq\" failed. Set ENABLE_ZMQ=0 or "
              "to run zmq tests, see dependency info in /qa/README.md.")
        # ENABLE_ZMQ=0
        raise

testScripts = [
<<<<<<< HEAD
    # longest test should go first, to favor running tests in parallel
    # 'wallet-hd.py',
    # 'walletbackup.py',
    # vv Tests less than 5m vv
    # 'p2p-fullblocktest.py',
    # 'fundrawtransaction.py',
    # 'p2p-compactblocks.py',
    # 'segwit.py',
    # vv Tests less than 2m vv
    # 'wallet.py',
    # 'wallet-accounts.py',
    # 'p2p-segwit.py',
    # 'wallet-dump.py',
=======
    'exodus_create_denomination.py',
    'exodus_property_creation_fee.py',
    'exodus_sendmint.py',
    'exodus_sendspend.py',
    'exodus_sigma_reindex.py',
    'exodus_sigma_reorg.py',
    'mempool_doublesend_oneblock.py',
    'mempool_reorg.py',
    'mempool_spendcoinbase.py',
    # longest test should go first, to favor running tests in parallel
    # 'p2p-fullblocktest.py',
    # 'p2p-dandelion.py',
    # 'bip68-112-113-p2p.py',
     #'wallet.py',
     'wallet-hd.py',
     'wallet-dump.py',
     'walletbackup.py',
>>>>>>> dc33dff8
    # 'listtransactions.py',
    # vv Tests less than 60s vv
    # 'sendheaders.py',
    'zapwallettxes.py',
    # 'importmulti.py',
    # 'mempool_limit.py',
    # 'merkle_blocks.py',
    'receivedby.py',
    # 'abandonconflict.py',
    # 'bip68-112-113-p2p.py',
    # 'rawtransactions.py',
    'reindex.py',
    # vv Tests less than 30s vv
    # 'mempool_resurrect_test.py',
    # 'txn_doublespend.py --mineblock',
    # 'txn_clone.py',
    # 'getchaintips.py',
<<<<<<< HEAD
    'rest.py',
    'mempool_spendcoinbase.py',
    'mempool_reorg.py',
    'httpbasics.py',
    'multi_rpc.py',
    'proxy_test.py',
=======
    # 'rawtransactions.py',
     'rest.py',
     #'mempool_limit.py',
     'httpbasics.py',
     'reindex.py',
     'multi_rpc.py',
     'zapwallettxes.py',
     'proxy_test.py',
    # 'merkle_blocks.py',
    # 'fundrawtransaction.py',
>>>>>>> dc33dff8
    # 'signrawtransactions.py',
    'nodehandling.py',
    'decodescript.py',
    # 'blockchain.py',
    'disablewallet.py',
    'keypool.py',
    # 'p2p-mempool.py',
    # 'prioritise_transaction.py',
    # 'invalidblockrequest.py',
    # 'invalidtxrequest.py',
    # 'p2p-versionbits-warning.py',
    # 'preciousblock.py',
    'importprunedfunds.py',
    # 'signmessages.py',
    # 'nulldummy.py',
<<<<<<< HEAD
    # 'import-rescan.py',
    # 'bumpfee.py',
    # 'rpcnamedargs.py',
    # 'listsinceblock.py',
    # 'p2p-leaktests.py',

    # Zcoin-specific tests
    'mempool_doublesend_oneblock.py',
=======
    'wallet_dumpsigma.py',
    'wallet_dumpzerocoin.py',
>>>>>>> dc33dff8
    'transations_verification_after_restart.py',
    'sigma_remint_lockedwallet.py',
    'sigma_zapwalletmints.py',
    'sigma_nonhd_wallet.py',
    'sigma_remint.py',
    'sigma_remint_validation.py',
    'sigma_meetspend.py',
    'sigma_listsigmamints_validation.py',
    'sigma_listsigmaspends_validation.py',
    'sigma_listunspentmints_sigma_validation.py',
    'sigma_listsigmapubcoins_validation.py',
    'sigma_resetsigmamint_validation.py',
    'sigma_setsigmamintstatus_validation.py',
    'sigma_spend_gettransaction.py',
    'sigma_spend_validation.py',
    'sigma_spend_extra_validation.py',
    'sigma_mint_validation.py',
    'sigma_mintspend.py',
    'sigma_blocklimit.py',
    'hdmint_mempool_zap.py',
    'sigma_zapwalletmints_unconf_trans.py'
]
# if ENABLE_ZMQ:
#     testScripts.append('zmq_test.py')

testScriptsExt = [
    # 'pruning.py',
    # vv Tests less than 20m vv
    # 'smartfees.py',
    # vv Tests less than 5m vv
    # 'maxuploadtarget.py',
    # 'mempool_packages.py',
    # vv Tests less than 2m vv
    # 'bip68-sequence.py',
    # 'getblocktemplate_longpoll.py',
    # 'p2p-timeouts.py',
    # vv Tests less than 60s vv
    # 'bip9-softforks.py',
    # 'p2p-feefilter.py',
    # 'rpcbind_test.py',
    # vv Tests less than 30s vv
    # 'bip65-cltv.py',
    # 'bip65-cltv-p2p.py',
    # 'bipdersig-p2p.py',
    # 'bipdersig.py',
    # 'getblocktemplate_proposals.py',
    # 'txn_doublespend.py',
    # 'txn_clone.py --mineblock',
    # 'forknotify.py',
    # 'invalidateblock.py',
    # 'maxblocksinflight.py',
    # 'p2p-acceptblock.py',
    # 'replace-by-fee.py',
]


def runtests():
    test_list = []
    if '-extended' in opts:
        test_list = testScripts + testScriptsExt
    elif len(opts) == 0 or (len(opts) == 1 and "-win" in opts):
        test_list = testScripts
    else:
        for t in testScripts + testScriptsExt:
            if t in opts or re.sub(".py$", "", t) in opts:
                test_list.append(t)

    if print_help:
        # Only print help of the first script and exit
        subprocess.check_call((RPC_TESTS_DIR + test_list[0]).split() + ['-h'])
        sys.exit(0)

    coverage = None

    if ENABLE_COVERAGE:
        coverage = RPCCoverage()
        print("Initializing coverage directory at %s\n" % coverage.dir)
    flags = ["--srcdir=%s/src" % BUILDDIR] + passon_args
    flags.append("--cachedir=%s/qa/cache" % BUILDDIR)
    if coverage:
        flags.append(coverage.flag)

    if len(test_list) > 1 and run_parallel > 1:
        # Populate cache
        subprocess.check_output([RPC_TESTS_DIR + 'create_cache.py'] + flags)

    #Run Tests
    max_len_name = len(max(test_list, key=len))
    time_sum = 0
    time0 = time.time()
    job_queue = RPCTestHandler(run_parallel, test_list, flags)
    results = BOLD[1] + "%s | %s | %s\n\n" % ("TEST".ljust(max_len_name), "PASSED", "DURATION") + BOLD[0]
    all_passed = True
    for _ in range(len(test_list)):
        (name, stdout, stderr, passed, duration) = job_queue.get_next()
        all_passed = all_passed and passed
        time_sum += duration

        print('\n' + BOLD[1] + name + BOLD[0] + ":")
        print('' if passed else stdout + '\n', end='')
        print('' if stderr == '' else 'stderr:\n' + stderr + '\n', end='')
        results += "%s | %s | %s s\n" % (name.ljust(max_len_name), str(passed).ljust(6), duration)
        print("Pass: %s%s%s, Duration: %s s\n" % (BOLD[1], passed, BOLD[0], duration))
    results += BOLD[1] + "\n%s | %s | %s s (accumulated)" % ("ALL".ljust(max_len_name), str(all_passed).ljust(6), time_sum) + BOLD[0]
    print(results)
    print("\nRuntime: %s s" % (int(time.time() - time0)))

    if coverage:
        coverage.report_rpc_coverage()

        print("Cleaning up coverage data")
        coverage.cleanup()

    sys.exit(not all_passed)


class RPCTestHandler:
    """
    Trigger the testscrips passed in via the list.
    """

    def __init__(self, num_tests_parallel, test_list=None, flags=None):
        assert(num_tests_parallel >= 1)
        self.num_jobs = num_tests_parallel
        self.test_list = test_list
        self.flags = flags
        self.num_running = 0
        # In case there is a graveyard of zombie bitcoinds, we can apply a
        # pseudorandom offset to hopefully jump over them.
        # (625 is PORT_RANGE/MAX_NODES)
        self.portseed_offset = int(time.time() * 1000) % 625
        self.jobs = []

    def get_next(self):
        while self.num_running < self.num_jobs and self.test_list:
            # Add tests
            self.num_running += 1
            t = self.test_list.pop(0)
            port_seed = ["--portseed={}".format(len(self.test_list) + self.portseed_offset)]
            log_stdout = tempfile.SpooledTemporaryFile(max_size=2**16)
            log_stderr = tempfile.SpooledTemporaryFile(max_size=2**16)
            self.jobs.append((t,
                              time.time(),
                              subprocess.Popen((RPC_TESTS_DIR + t).split() + self.flags + port_seed,
                                               universal_newlines=True,
                                               stdout=log_stdout,
                                               stderr=log_stderr),
                              log_stdout,
                              log_stderr))
        if not self.jobs:
            raise IndexError('pop from empty list')
        while True:
            # Return first proc that finishes
            time.sleep(.5)
            for j in self.jobs:
                (name, time0, proc, log_out, log_err) = j
                if proc.poll() is not None:
                    log_out.seek(0), log_err.seek(0)
                    [stdout, stderr] = [l.read().decode('utf-8') for l in (log_out, log_err)]
                    log_out.close(), log_err.close()
                    passed = stderr == "" and proc.returncode == 0
                    self.num_running -= 1
                    self.jobs.remove(j)
                    return name, stdout, stderr, passed, int(time.time() - time0)
            print('.', end='', flush=True)


class RPCCoverage(object):
    """
    Coverage reporting utilities for pull-tester.

    Coverage calculation works by having each test script subprocess write
    coverage files into a particular directory. These files contain the RPC
    commands invoked during testing, as well as a complete listing of RPC
    commands per `bitcoin-cli help` (`rpc_interface.txt`).

    After all tests complete, the commands run are combined and diff'd against
    the complete list to calculate uncovered RPC commands.

    See also: qa/rpc-tests/test_framework/coverage.py

    """
    def __init__(self):
        self.dir = tempfile.mkdtemp(prefix="coverage")
        self.flag = '--coveragedir=%s' % self.dir

    def report_rpc_coverage(self):
        """
        Print out RPC commands that were unexercised by tests.

        """
        uncovered = self._get_uncovered_rpc_commands()

        if uncovered:
            print("Uncovered RPC commands:")
            print("".join(("  - %s\n" % i) for i in sorted(uncovered)))
        else:
            print("All RPC commands covered.")

    def cleanup(self):
        return shutil.rmtree(self.dir)

    def _get_uncovered_rpc_commands(self):
        """
        Return a set of currently untested RPC commands.

        """
        # This is shared from `qa/rpc-tests/test-framework/coverage.py`
        REFERENCE_FILENAME = 'rpc_interface.txt'
        COVERAGE_FILE_PREFIX = 'coverage.'

        coverage_ref_filename = os.path.join(self.dir, REFERENCE_FILENAME)
        coverage_filenames = set()
        all_cmds = set()
        covered_cmds = set()

        if not os.path.isfile(coverage_ref_filename):
            raise RuntimeError("No coverage reference found")

        with open(coverage_ref_filename, 'r') as f:
            all_cmds.update([i.strip() for i in f.readlines()])

        for root, dirs, files in os.walk(self.dir):
            for filename in files:
                if filename.startswith(COVERAGE_FILE_PREFIX):
                    coverage_filenames.add(os.path.join(root, filename))

        for filename in coverage_filenames:
            with open(filename, 'r') as f:
                covered_cmds.update([i.strip() for i in f.readlines()])

        return all_cmds - covered_cmds


if __name__ == '__main__':
    runtests()<|MERGE_RESOLUTION|>--- conflicted
+++ resolved
@@ -101,10 +101,9 @@
         raise
 
 testScripts = [
-<<<<<<< HEAD
     # longest test should go first, to favor running tests in parallel
-    # 'wallet-hd.py',
-    # 'walletbackup.py',
+    'wallet-hd.py',
+    'walletbackup.py',
     # vv Tests less than 5m vv
     # 'p2p-fullblocktest.py',
     # 'fundrawtransaction.py',
@@ -114,26 +113,7 @@
     # 'wallet.py',
     # 'wallet-accounts.py',
     # 'p2p-segwit.py',
-    # 'wallet-dump.py',
-=======
-    'exodus_create_denomination.py',
-    'exodus_property_creation_fee.py',
-    'exodus_sendmint.py',
-    'exodus_sendspend.py',
-    'exodus_sigma_reindex.py',
-    'exodus_sigma_reorg.py',
-    'mempool_doublesend_oneblock.py',
-    'mempool_reorg.py',
-    'mempool_spendcoinbase.py',
-    # longest test should go first, to favor running tests in parallel
-    # 'p2p-fullblocktest.py',
-    # 'p2p-dandelion.py',
-    # 'bip68-112-113-p2p.py',
-     #'wallet.py',
-     'wallet-hd.py',
-     'wallet-dump.py',
-     'walletbackup.py',
->>>>>>> dc33dff8
+    'wallet-dump.py',
     # 'listtransactions.py',
     # vv Tests less than 60s vv
     # 'sendheaders.py',
@@ -151,25 +131,13 @@
     # 'txn_doublespend.py --mineblock',
     # 'txn_clone.py',
     # 'getchaintips.py',
-<<<<<<< HEAD
     'rest.py',
     'mempool_spendcoinbase.py',
     'mempool_reorg.py',
+    'mempool_doublesend_oneblock.py',
     'httpbasics.py',
     'multi_rpc.py',
     'proxy_test.py',
-=======
-    # 'rawtransactions.py',
-     'rest.py',
-     #'mempool_limit.py',
-     'httpbasics.py',
-     'reindex.py',
-     'multi_rpc.py',
-     'zapwallettxes.py',
-     'proxy_test.py',
-    # 'merkle_blocks.py',
-    # 'fundrawtransaction.py',
->>>>>>> dc33dff8
     # 'signrawtransactions.py',
     'nodehandling.py',
     'decodescript.py',
@@ -185,7 +153,6 @@
     'importprunedfunds.py',
     # 'signmessages.py',
     # 'nulldummy.py',
-<<<<<<< HEAD
     # 'import-rescan.py',
     # 'bumpfee.py',
     # 'rpcnamedargs.py',
@@ -194,10 +161,8 @@
 
     # Zcoin-specific tests
     'mempool_doublesend_oneblock.py',
-=======
     'wallet_dumpsigma.py',
     'wallet_dumpzerocoin.py',
->>>>>>> dc33dff8
     'transations_verification_after_restart.py',
     'sigma_remint_lockedwallet.py',
     'sigma_zapwalletmints.py',
@@ -219,6 +184,13 @@
     'sigma_blocklimit.py',
     'hdmint_mempool_zap.py',
     'sigma_zapwalletmints_unconf_trans.py'
+
+    'exodus_create_denomination.py',
+    'exodus_property_creation_fee.py',
+    'exodus_sendmint.py',
+    'exodus_sendspend.py',
+    'exodus_sigma_reindex.py',
+    'exodus_sigma_reorg.py'
 ]
 # if ENABLE_ZMQ:
 #     testScripts.append('zmq_test.py')
