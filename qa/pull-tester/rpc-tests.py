#!/usr/bin/env python3
# Copyright (c) 2014-2016 The Bitcoin Core developers
# Distributed under the MIT software license, see the accompanying
# file COPYING or http://www.opensource.org/licenses/mit-license.php.

"""
Run Regression Test Suite

This module calls down into individual test cases via subprocess. It will
forward all unrecognized arguments onto the individual test scripts, other
than:

    - `-extended`: run the "extended" test suite in addition to the basic one.
    - `-win`: signal that this is running in a Windows environment, and we
      should run the tests.
    - `--coverage`: this generates a basic coverage report for the RPC
      interface.

For a description of arguments recognized by test scripts, see
`qa/pull-tester/test_framework/test_framework.py:BitcoinTestFramework.main`.

"""

import os
import time
import shutil
import sys
import subprocess
import tempfile
import re

sys.path.append("qa/pull-tester/")
from tests_config import *

BOLD = ("","")
if os.name == 'posix':
    # primitive formatting on supported
    # terminal via ANSI escape sequences:
    BOLD = ('\033[0m', '\033[1m')

RPC_TESTS_DIR = SRCDIR + '/qa/rpc-tests/'

#If imported values are not defined then set to zero (or disabled)
if 'ENABLE_WALLET' not in vars():
    ENABLE_WALLET=0
if 'ENABLE_BITCOIND' not in vars():
    ENABLE_BITCOIND=0
if 'ENABLE_UTILS' not in vars():
    ENABLE_UTILS=0
if 'ENABLE_ZMQ' not in vars():
    ENABLE_ZMQ=0

ENABLE_COVERAGE=0

#Create a set to store arguments and create the passon string
opts = set()
passon_args = []
PASSON_REGEX = re.compile("^--")
PARALLEL_REGEX = re.compile('^-parallel=')

print_help = False
run_parallel = 4

for arg in sys.argv[1:]:
    if arg == "--help" or arg == "-h" or arg == "-?":
        print_help = True
        break
    if arg == '--coverage':
        ENABLE_COVERAGE = 1
    elif PASSON_REGEX.match(arg):
        passon_args.append(arg)
    elif PARALLEL_REGEX.match(arg):
        run_parallel = int(arg.split(sep='=', maxsplit=1)[1])
    else:
        opts.add(arg)

#Set env vars
if "ZCOIND" not in os.environ:
    os.environ["ZCOIND"] = BUILDDIR + '/src/zcoind' + EXEEXT
if "ZCOINCLI" not in os.environ:
    os.environ["ZCOINCLI"] = BUILDDIR + '/src/zcoin-cli' + EXEEXT

if EXEEXT == ".exe" and "-win" not in opts:
    # https://github.com/bitcoin/bitcoin/commit/d52802551752140cf41f0d9a225a43e84404d3e9
    # https://github.com/bitcoin/bitcoin/pull/5677#issuecomment-136646964
    print("Win tests currently disabled by default.  Use -win option to enable")
    sys.exit(0)

if not (ENABLE_WALLET == 1 and ENABLE_UTILS == 1 and ENABLE_BITCOIND == 1):
    print("No rpc tests to run. Wallet, utils, and bitcoind must all be enabled")
    sys.exit(0)

# python3-zmq may not be installed. Handle this gracefully and with some helpful info
if ENABLE_ZMQ:
    try:
        import zmq
    except ImportError:
        print("ERROR: \"import zmq\" failed. Set ENABLE_ZMQ=0 or "
              "to run zmq tests, see dependency info in /qa/README.md.")
        # ENABLE_ZMQ=0
        raise

testScripts = [
    'mempool_doublesend_oneblock.py',
    'mempool_reorg.py',
    'mempool_spendcoinbase.py',
    # longest test should go first, to favor running tests in parallel
    # 'p2p-fullblocktest.py',
    # 'walletbackup.py',
    # 'p2p-dandelion.py',
    # 'bip68-112-113-p2p.py',
    # 'wallet.py',
    # 'wallet-hd.py',
    # 'wallet-dump.py',
    # 'listtransactions.py',
     'receivedby.py',
    # 'mempool_resurrect_test.py',
    # 'txn_doublespend.py --mineblock',
    # 'txn_clone.py',
    # 'getchaintips.py',
    # 'rawtransactions.py',
     'rest.py',
    # 'mempool_limit.py',
     'httpbasics.py',
     'reindex.py',
     'multi_rpc.py',
     'zapwallettxes.py',
     'proxy_test.py',
    # 'merkle_blocks.py',
    # 'fundrawtransaction.py',
    # 'signrawtransactions.py',
     'nodehandling.py',
     'decodescript.py',
    # 'blockchain.py',
     'disablewallet.py',
    # 'sendheaders.py',
     'keypool.py',
    # 'prioritise_transaction.py',
    # 'invalidblockrequest.py',
    # 'invalidtxrequest.py',
    # 'abandonconflict.py',
    # 'p2p-versionbits-warning.py',
    # 'p2p-segwit.py',
    # 'segwit.py',
     'importprunedfunds.py',
    # 'signmessages.py',
    # 'p2p-compactblocks.py',
    # 'nulldummy.py',
    'transations_verification_after_restart.py',
    'sigma_remint_lockedwallet.py',
<<<<<<< HEAD
    'sigma_zapwalletmints.py',
=======
    'sigma_nonhd_wallet.py',
    'sigma_zapsigmamints.py',
>>>>>>> 24b7db38
    'sigma_remint.py',
    'sigma_remint_validation.py',
    'sigma_meetspend.py',
    'sigma_listsigmamints_validation.py',
    'sigma_listsigmaspends_validation.py',
    'sigma_listunspentmints_sigma_validation.py',
    'sigma_listsigmapubcoins_validation.py',
    'sigma_resetsigmamint_validation.py',
    'sigma_setsigmamintstatus_validation.py',
    'sigma_spend_gettransaction.py',
    'sigma_spend_validation.py',
    'sigma_spend_extra_validation.py',
    'sigma_mint_validation.py',
    'sigma_mintspend.py',
    'sigma_blocklimit.py',
    'hdmint_mempool_zap.py',
    'sigma_zapwalletmints_unconf_trans.py'
]
# if ENABLE_ZMQ:
#     testScripts.append('zmq_test.py')

testScriptsExt = [
    # 'bip9-softforks.py',
    # 'bip65-cltv.py',
    # 'bip65-cltv-p2p.py',
    # 'bip68-sequence.py',
    # 'bipdersig-p2p.py',
    # 'bipdersig.py',
    # 'getblocktemplate_longpoll.py',
    # 'getblocktemplate_proposals.py',
    # 'txn_doublespend.py',
    # 'txn_clone.py --mineblock',
    # 'forknotify.py',
     'invalidateblock.py',
    # 'rpcbind_test.py',
    # 'smartfees.py',
    # 'maxblocksinflight.py',
    # 'p2p-acceptblock.py',
    # 'mempool_packages.py',
    # 'maxuploadtarget.py',
    # 'replace-by-fee.py',
    # 'p2p-feefilter.py',
    # 'pruning.py', # leave pruning last as it takes a REALLY long time
]


def runtests():
    test_list = []
    if '-extended' in opts:
        test_list = testScripts + testScriptsExt
    elif len(opts) == 0 or (len(opts) == 1 and "-win" in opts):
        test_list = testScripts
    else:
        for t in testScripts + testScriptsExt:
            if t in opts or re.sub(".py$", "", t) in opts:
                test_list.append(t)

    if print_help:
        # Only print help of the first script and exit
        subprocess.check_call((RPC_TESTS_DIR + test_list[0]).split() + ['-h'])
        sys.exit(0)

    coverage = None

    if ENABLE_COVERAGE:
        coverage = RPCCoverage()
        print("Initializing coverage directory at %s\n" % coverage.dir)
    flags = ["--srcdir=%s/src" % BUILDDIR] + passon_args
    if coverage:
        flags.append(coverage.flag)

    if len(test_list) > 1 and run_parallel > 1:
        # Populate cache
        subprocess.check_output([RPC_TESTS_DIR + 'create_cache.py'] + flags)

    #Run Tests
    max_len_name = len(max(test_list, key=len))
    time_sum = 0
    time0 = time.time()
    job_queue = RPCTestHandler(run_parallel, test_list, flags)
    results = BOLD[1] + "%s | %s | %s\n\n" % ("TEST".ljust(max_len_name), "PASSED", "DURATION") + BOLD[0]
    all_passed = True
    for _ in range(len(test_list)):
        (name, stdout, stderr, passed, duration) = job_queue.get_next()
        all_passed = all_passed and passed
        time_sum += duration

        print('\n' + BOLD[1] + name + BOLD[0] + ":")
        print(stdout)
        print('stderr:\n' if not stderr == '' else '', stderr)
        results += "%s | %s | %s s\n" % (name.ljust(max_len_name), str(passed).ljust(6), duration)
        print("Pass: %s%s%s, Duration: %s s\n" % (BOLD[1], passed, BOLD[0], duration))
    results += BOLD[1] + "\n%s | %s | %s s (accumulated)" % ("ALL".ljust(max_len_name), str(all_passed).ljust(6), time_sum) + BOLD[0]
    print(results)
    print("\nRuntime: %s s" % (int(time.time() - time0)))

    if coverage:
        coverage.report_rpc_coverage()

        print("Cleaning up coverage data")
        coverage.cleanup()

    sys.exit(not all_passed)


class RPCTestHandler:
    """
    Trigger the testscrips passed in via the list.
    """

    def __init__(self, num_tests_parallel, test_list=None, flags=None):
        assert(num_tests_parallel >= 1)
        self.num_jobs = num_tests_parallel
        self.test_list = test_list
        self.flags = flags
        self.num_running = 0
        # In case there is a graveyard of zombie bitcoinds, we can apply a
        # pseudorandom offset to hopefully jump over them.
        # (625 is PORT_RANGE/MAX_NODES)
        self.portseed_offset = int(time.time() * 1000) % 625
        self.jobs = []

    def get_next(self):
        while self.num_running < self.num_jobs and self.test_list:
            # Add tests
            self.num_running += 1
            t = self.test_list.pop(0)
            port_seed = ["--portseed={}".format(len(self.test_list) + self.portseed_offset)]
            log_stdout = tempfile.SpooledTemporaryFile(max_size=2**16)
            log_stderr = tempfile.SpooledTemporaryFile(max_size=2**16)
            self.jobs.append((t,
                              time.time(),
                              subprocess.Popen((RPC_TESTS_DIR + t).split() + self.flags + port_seed,
                                               universal_newlines=True,
                                               stdout=log_stdout,
                                               stderr=log_stderr),
                              log_stdout,
                              log_stderr))
        if not self.jobs:
            raise IndexError('pop from empty list')
        while True:
            # Return first proc that finishes
            time.sleep(.5)
            for j in self.jobs:
                (name, time0, proc, log_out, log_err) = j
                if proc.poll() is not None:
                    log_out.seek(0), log_err.seek(0)
                    [stdout, stderr] = [l.read().decode('utf-8') for l in (log_out, log_err)]
                    log_out.close(), log_err.close()
                    passed = stderr == "" and proc.returncode == 0
                    self.num_running -= 1
                    self.jobs.remove(j)
                    return name, stdout, stderr, passed, int(time.time() - time0)
            print('.', end='', flush=True)


class RPCCoverage(object):
    """
    Coverage reporting utilities for pull-tester.

    Coverage calculation works by having each test script subprocess write
    coverage files into a particular directory. These files contain the RPC
    commands invoked during testing, as well as a complete listing of RPC
    commands per `bitcoin-cli help` (`rpc_interface.txt`).

    After all tests complete, the commands run are combined and diff'd against
    the complete list to calculate uncovered RPC commands.

    See also: qa/rpc-tests/test_framework/coverage.py

    """
    def __init__(self):
        self.dir = tempfile.mkdtemp(prefix="coverage")
        self.flag = '--coveragedir=%s' % self.dir

    def report_rpc_coverage(self):
        """
        Print out RPC commands that were unexercised by tests.

        """
        uncovered = self._get_uncovered_rpc_commands()

        if uncovered:
            print("Uncovered RPC commands:")
            print("".join(("  - %s\n" % i) for i in sorted(uncovered)))
        else:
            print("All RPC commands covered.")

    def cleanup(self):
        return shutil.rmtree(self.dir)

    def _get_uncovered_rpc_commands(self):
        """
        Return a set of currently untested RPC commands.

        """
        # This is shared from `qa/rpc-tests/test-framework/coverage.py`
        REFERENCE_FILENAME = 'rpc_interface.txt'
        COVERAGE_FILE_PREFIX = 'coverage.'

        coverage_ref_filename = os.path.join(self.dir, REFERENCE_FILENAME)
        coverage_filenames = set()
        all_cmds = set()
        covered_cmds = set()

        if not os.path.isfile(coverage_ref_filename):
            raise RuntimeError("No coverage reference found")

        with open(coverage_ref_filename, 'r') as f:
            all_cmds.update([i.strip() for i in f.readlines()])

        for root, dirs, files in os.walk(self.dir):
            for filename in files:
                if filename.startswith(COVERAGE_FILE_PREFIX):
                    coverage_filenames.add(os.path.join(root, filename))

        for filename in coverage_filenames:
            with open(filename, 'r') as f:
                covered_cmds.update([i.strip() for i in f.readlines()])

        return all_cmds - covered_cmds


if __name__ == '__main__':
    runtests()<|MERGE_RESOLUTION|>--- conflicted
+++ resolved
@@ -148,12 +148,8 @@
     # 'nulldummy.py',
     'transations_verification_after_restart.py',
     'sigma_remint_lockedwallet.py',
-<<<<<<< HEAD
     'sigma_zapwalletmints.py',
-=======
     'sigma_nonhd_wallet.py',
-    'sigma_zapsigmamints.py',
->>>>>>> 24b7db38
     'sigma_remint.py',
     'sigma_remint_validation.py',
     'sigma_meetspend.py',
