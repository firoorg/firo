#!/usr/bin/env python3
from decimal import *

from test_framework.test_framework import BitcoinTestFramework
from test_framework.util import *
from collections import Counter

class SigmaMeetSpendTest(BitcoinTestFramework):
    def __init__(self):
        super().__init__()
        self.num_nodes = 4
        self.setup_clean_chain = True

    def setup_nodes(self):
        # This test requires mocktime
        enable_mocktime()
        return start_nodes(self.num_nodes, self.options.tmpdir)

    def run_test(self):
        # Decimal formating: 6 digits for balance will be enought 000.000
        getcontext().prec = 6

        self.nodes[0].generate(400)
        self.sync_all()

        start_bal = self.nodes[0].getbalance()
        assert start_bal != 0.0, 'Unexpected start balance: {}'.format(start_bal)

        # Cases:
        # Should be spended 100, 1 reminted
        # Remint is 0.95(0.1*4, 0.5, 0.05) - 0.05 to fee
        denoms1 = [(10, 9), (2, 100), (9, 1)]
        spend_size1 = 99
        spend1 = ['100']
        remint1 = ['0.1', '0.1', '0.5', '0.1', '0.05', '0.1']


        # Before mint new coins were: {'1': 99, '0.1': 4, '0.05': 1, '100': 1, '0.5': 1}
        # Remint, coins priority by size 100*1, 1*100
        # Should be spended 100.1, due to priority
        # Remint is 0.05 - 0.05 to fee
        denoms2 = [(100, 1)]
        spend_size2 = 100
        spend2 = ['100', '0.1']
        remint2 = ['0.05']


        # Before mint new coins were: {'1': 199, '0.1': 3, '0.05': 2, '0.5': 1}
        # Remint, coins priority by size, multiple denomination to spend
        # I have 11*1, 1*0.05, 2*100, I want to spend 210.5
        # Remint is 0.5 - 0.05 to fee
        denoms3 = [(1, 0.05), (2, 100), (100, 1)]
        spend_size3 = 210.5
        spend3 = ['100', '100', '1', '1', '1', '1', '1', '1', '1', '1', '1', '1', '1', '0.05']
        remint3 = ['0.5']


        # Before mint new coins were: {'1': 288, '0.1': 3, '0.05': 2, '0.5': 2}
        # No Remint, select denom by priority
        # I have 3*0.5, 1*100, 1*100, I want to spend 111
        # Should be spended 2*100 and 1*0.5, 10*1, 0.05 (for fee)
        denoms4 = [(2, 0.05), (2, 100)]
        spend_size4 = 210.5
        spend4 = ['100', '100', '1', '1', '1', '1', '1', '1', '1', '1', '1', '1', '0.5', '0.05']
        remint4 = [] 

        print('Case 1, Remint is 1 of 100. Spend is 99.')
        activate_sigma_spend(denoms1, spend_size1, spend1, remint1, self)

        print('Case 2, Remint is 0.1 of 100.1. Spend is 100.')
        activate_sigma_spend(denoms2, spend_size2, spend2, remint2, self)

        print('Case 3, Remint is 0.5 of 211.5 Spend is 210.5. Select by priority')
        activate_sigma_spend(denoms3, spend_size3, spend3, remint3, self)

        print('Case 4, No Remint. Spend is 210.5.')
        activate_sigma_spend(denoms4, spend_size4, spend4, remint4, self)


def activate_sigma_spend(denoms, spendsize, exp_spends, exp_remints, firod):
    for denom in denoms:
        count, size = denom
        for i in range(count):
<<<<<<< HEAD
            zcoind.nodes[0].mint(size)
    zcoind.nodes[0].generate(6)
=======
            firod.nodes[0].mint(size)
    firod.nodes[0].generate(6)
>>>>>>> 2508162a

    myaddr = firod.nodes[0].listreceivedbyaddress(0, True)[0]['address']
    args = {myaddr: spendsize}
    txid = firod.nodes[0].spendmany("", args)
    firod.nodes[0].generate(2)

    # Should be checked spends
    spends = firod.nodes[0].listsigmaspends(0)
    cur_spend = [sp for sp in spends if sp['txid'] == txid]
    assert len(cur_spend) == 1, 'Txid not found in list of spends'
    cur_remints = [denom['denomination'] for denom in cur_spend[0]['remints']]
    cur_spends = [denom['denomination'] for denom in cur_spend[0]['spends']]

    assert sorted(exp_spends) == sorted(cur_spends), \
     'Unexpected spends. Expected: {}, But was: {}'.format(exp_spends, cur_spends)

    assert sorted(exp_remints) == sorted(cur_remints), \
     'Unexpected remints. Expected: {}, But was: {}'.format(exp_remints, cur_remints)


if __name__ == '__main__':
    SigmaMeetSpendTest().main()<|MERGE_RESOLUTION|>--- conflicted
+++ resolved
@@ -81,13 +81,8 @@
     for denom in denoms:
         count, size = denom
         for i in range(count):
-<<<<<<< HEAD
-            zcoind.nodes[0].mint(size)
-    zcoind.nodes[0].generate(6)
-=======
             firod.nodes[0].mint(size)
     firod.nodes[0].generate(6)
->>>>>>> 2508162a
 
     myaddr = firod.nodes[0].listreceivedbyaddress(0, True)[0]['address']
     args = {myaddr: spendsize}
