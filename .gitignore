# ide & editor stuff
.project
.cproject
.vscode
.idea

*.tar.gz

*.exe
src/firo
src/firod
src/firo-cli
src/firo-tx
src/test/test_bitcoin_fuzzy
src/test/test_bitcoin
src/qt/test/test_bitcoin-qt

# autoreconf
Makefile.in
aclocal.m4
autom4te.cache/
build-aux/config.guess
build-aux/config.sub
build-aux/depcomp
build-aux/install-sh
build-aux/ltmain.sh
build-aux/m4/libtool.m4
build-aux/m4/lt~obsolete.m4
build-aux/m4/ltoptions.m4
build-aux/m4/ltsugar.m4
build-aux/m4/ltversion.m4
build-aux/missing
build-aux/compile
build-aux/test-driver
config.log
config.status
configure
libtool
src/config/bitcoin-config.h
src/config/bitcoin-config.h.in
src/config/stamp-h1
share/setup.nsi
share/qt/Info.plist

src/univalue/gen

src/qt/*.moc
src/qt/moc_*.cpp
src/qt/forms/ui_*.h

src/qt/test/moc*.cpp

src/tor.timestamp*
src/tor/src/or

.deps
.dirstamp
.libs
.*.swp
*.*~*
*.bak
*.rej
*.orig
*.pyc
*.o
*.o-*
*.a
*.pb.cc
*.pb.h

*.log
*.trs
*.dmg
*.iso

*.json.h
*.raw.h

#libtool object files
*.lo
*.la

# Compilation and Qt preprocessor part
*.qm
/Makefile
/src/Makefile
firo-qt
Firo-Qt.app

# Unit-tests
Makefile.test
firo-qt_test

# Resources cpp
qrc_*.cpp

# Mac specific
.DS_Store
build

# Xcode
.settings
*.xcodeproj

# CLion
cmake-build-debug

#lcov
*.gcno
*.gcda
/*.info
test_bitcoin.coverage/
total.coverage/
coverage_percent.txt

#build tests
linux-coverage-build
linux-build
win32-build
test/config.ini
test/cache/*
src/test/buildenv.py
src/test/test_bitcoin
qa/pull-tester/tests_config.py
qa/cache/*

!src/leveldb*/Makefile

doc/doxygen/
doc/man/Makefile

libfiroconsensus.pc
contrib/devtools/split-debug.sh

libbitcoinconsensus.pc
qa/pull-tester/run-bitcoind-for-test.sh
qa/pull-tester/tests_config.py

# Qt Creator project files
firo.config
firo.creator
firo.creator.user
firo.files
firo.includes

<<<<<<< HEAD
# VS
.vs
/.vs
.vs/*
=======
/guix-build-*
>>>>>>> 738308bf
<|MERGE_RESOLUTION|>--- conflicted
+++ resolved
@@ -143,11 +143,9 @@
 firo.files
 firo.includes
 
-<<<<<<< HEAD
+/guix-build-*
+
 # VS
 .vs
 /.vs
-.vs/*
-=======
-/guix-build-*
->>>>>>> 738308bf
+.vs/*