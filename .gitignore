# ide & editor stuff
.project
.cproject
.vscode
.idea

*.tar.gz

*.dSYM

*.exe
src/firo
src/firod
src/firo-cli
src/firo-tx
src/test/test_bitcoin_fuzzy
src/test/test_bitcoin
src/qt/test/test_bitcoin-qt

# autoreconf
Makefile.in
aclocal.m4
autom4te.cache/
build-aux/config.guess
build-aux/config.sub
build-aux/depcomp
build-aux/install-sh
build-aux/ltmain.sh
build-aux/m4/libtool.m4
build-aux/m4/lt~obsolete.m4
build-aux/m4/ltoptions.m4
build-aux/m4/ltsugar.m4
build-aux/m4/ltversion.m4
build-aux/missing
build-aux/compile
build-aux/test-driver
config.log
config.status
configure
libtool
src/config/bitcoin-config.h
src/config/bitcoin-config.h.in
src/config/stamp-h1
share/setup.nsi
share/qt/Info.plist

src/univalue/gen

src/qt/*.moc
src/qt/moc_*.cpp
src/qt/forms/ui_*.h

src/qt/test/moc*.cpp

src/tor.timestamp*
src/tor/src/or

.deps
.dirstamp
.libs
.*.swp
*.*~*
*.bak
*.rej
*.orig
*.pyc
*.o
*.o-*
*.a
*.pb.cc
*.pb.h

*.log
*.trs
*.dmg
*.iso

*.json.h
*.raw.h

#libtool object files
*.lo
*.la

# Compilation and Qt preprocessor part
*.qm
/Makefile
/src/Makefile
firo-qt
Firo-Qt.app

# Unit-tests
Makefile.test
firo-qt_test

# Resources cpp
qrc_*.cpp

# Mac specific
.DS_Store
build

# Xcode
.settings
*.xcodeproj

# CLion
cmake-build-debug

#lcov
*.gcno
*.gcda
/*.info
test_bitcoin.coverage/
total.coverage/
coverage_percent.txt

#build tests
linux-coverage-build
linux-build
win32-build
test/config.ini
test/cache/*
src/test/buildenv.py
src/test/test_bitcoin
qa/pull-tester/tests_config.py
qa/cache/*

!src/leveldb*/Makefile

doc/doxygen/
doc/man/Makefile

libfiroconsensus.pc
contrib/devtools/split-debug.sh

libbitcoinconsensus.pc
qa/pull-tester/run-bitcoind-for-test.sh
qa/pull-tester/tests_config.py

# Qt Creator project files
firo.config
firo.creator
firo.creator.user
firo.files
firo.includes

<<<<<<< HEAD
# VS
.vs
/.vs
.vs/*

/guix-build-*
=======
/guix-build-*

# VS
.vs
/.vs
.vs/*
>>>>>>> f8ccf650
<|MERGE_RESOLUTION|>--- conflicted
+++ resolved
@@ -145,18 +145,9 @@
 firo.files
 firo.includes
 
-<<<<<<< HEAD
-# VS
-.vs
-/.vs
-.vs/*
-
-/guix-build-*
-=======
 /guix-build-*
 
 # VS
 .vs
 /.vs
-.vs/*
->>>>>>> f8ccf650
+.vs/*