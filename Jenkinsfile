--- conflicted
+++ resolved
@@ -25,11 +25,7 @@
                 sh 'mkdir -p dist'
                 sh 'tar -C dist --strip-components=1 -xzf firo-*.tar.gz'
                 dir('dist') {
-<<<<<<< HEAD
-                    sh './configure --prefix=`pwd`/../depends/x86_64-linux-gnu --enable-elysium --enable-tests --enable-crash-hooks --enable-clientapi'
-=======
-                    sh './configure --prefix=`pwd`/../depends/x86_64-linux-gnu --enable-tests --enable-crash-hooks'
->>>>>>> ab389d8b
+                    sh './configure --prefix=`pwd`/../depends/x86_64-linux-gnu --enable-tests --enable-crash-hooks --enable-clientapi'
                     sh 'make -j`nproc`'
                 }
             }
