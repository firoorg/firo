--- conflicted
+++ resolved
@@ -94,22 +94,15 @@
 # Enable wallet
 enable_wallet=yes
 
-<<<<<<< HEAD
 AC_ARG_ENABLE([clientapi],
   [AS_HELP_STRING([--enable-clientapi],[enable clientapi (disabled by default)])],
   [enable_clientapi=$enableval],
   [enable_clientapi=no])
 
-AC_ARG_ENABLE([exodus],
-  [AS_HELP_STRING([--enable-exodus],[enable exodus (disabled by default)])],
-  [enable_exodus=$enableval],
-  [enable_exodus=no])
-=======
 AC_ARG_ENABLE([elysium],
   [AS_HELP_STRING([--enable-elysium],[enable elysium (disabled by default)])],
   [enable_elysium=$enableval],
   [enable_elysium=no])
->>>>>>> 1ce128ee
 
 AC_ARG_WITH([miniupnpc],
   [AS_HELP_STRING([--with-miniupnpc],
@@ -972,7 +965,6 @@
   AC_MSG_RESULT(no)
 fi
 
-<<<<<<< HEAD
 dnl enable clientapi
 AC_MSG_CHECKING([if clientapi should be enabled])
 if test x$enable_clientapi != xno; then
@@ -982,14 +974,9 @@
   AC_MSG_RESULT(no)
 fi
 
-dnl enable exodus
-AC_MSG_CHECKING([if exodus should be enabled])
-if test x$enable_exodus != xno; then
-=======
 dnl enable elysium
 AC_MSG_CHECKING([if elysium should be enabled])
 if test x$enable_elysium != xno; then
->>>>>>> 1ce128ee
   AC_MSG_RESULT(yes)
   AC_DEFINE_UNQUOTED([ENABLE_ELYSIUM],[1],[Define if elysium should be compiled in])
 else
