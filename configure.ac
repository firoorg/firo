dnl require autoconf 2.60 (AS_ECHO/AS_ECHO_N)
AC_PREREQ([2.60])
define(_CLIENT_VERSION_MAJOR, 0)
define(_CLIENT_VERSION_MINOR, 14)
define(_CLIENT_VERSION_REVISION, 13)
define(_CLIENT_VERSION_BUILD, 1)
define(_CLIENT_VERSION_IS_RELEASE, true)
define(_COPYRIGHT_YEAR, 2024)
define(_COPYRIGHT_HOLDERS,[The %s developers])
define(_COPYRIGHT_HOLDERS_SUBSTITUTION,[[Firo Core]])
AC_INIT([Firo Core],[_CLIENT_VERSION_MAJOR._CLIENT_VERSION_MINOR._CLIENT_VERSION_REVISION],[https://github.com/firoorg/firo/issues],[firo],[https://firo.org/])
AC_CONFIG_SRCDIR([src/validation.cpp])
AC_CONFIG_HEADERS([src/config/bitcoin-config.h])
AC_CONFIG_AUX_DIR([build-aux])
AC_CONFIG_MACRO_DIR([build-aux/m4])

BITCOIN_DAEMON_NAME=firod
BITCOIN_GUI_NAME=firo-qt
BITCOIN_CLI_NAME=firo-cli
BITCOIN_TX_NAME=firo-tx

AC_CANONICAL_HOST

AH_TOP([#ifndef BITCOIN_CONFIG_H])
AH_TOP([#define BITCOIN_CONFIG_H])
AH_BOTTOM([#endif //BITCOIN_CONFIG_H])

dnl faketime breaks configure and is only needed for make. Disable it here.
unset FAKETIME

dnl Automake init set-up and checks
AM_INIT_AUTOMAKE([no-define subdir-objects foreign])

dnl faketime messes with timestamps and causes configure to be re-run.
dnl --disable-maintainer-mode can be used to bypass this.
AM_MAINTAINER_MODE([enable])

dnl make the compilation flags quiet unless V=1 is used
m4_ifdef([AM_SILENT_RULES], [AM_SILENT_RULES([yes])])

dnl Compiler checks (here before libtool).
if test "x${CXXFLAGS+set}" = "xset"; then
  CXXFLAGS_overridden=yes
else
  CXXFLAGS_overridden=no
fi
AC_PROG_CXX

dnl By default, libtool for mingw refuses to link static libs into a dll for
dnl fear of mixing pic/non-pic objects, and import/export complications. Since
dnl we have those under control, re-enable that functionality.
case $host in
  *mingw*)
     lt_cv_deplibs_check_method="pass_all"
  ;;
esac
dnl Require C++17 compiler (no GNU extensions)
AX_CXX_COMPILE_STDCXX([17], [noext], [mandatory], [nodefault])
dnl Check if -latomic is required for <std::atomic>
CHECK_ATOMIC

dnl Unless the user specified OBJCXX, force it to be the same as CXX. This ensures
dnl that we get the same -std flags for both.
m4_ifdef([AC_PROG_OBJCXX],[
if test "x${OBJCXX+set}" = "x"; then
  OBJCXX="${CXX}"
fi
AC_PROG_OBJCXX
])

dnl Libtool init checks.
LT_INIT([pic-only])

dnl Check/return PATH for base programs.
AC_PATH_TOOL(AR, ar)
AC_PATH_TOOL(RANLIB, ranlib)
AC_PATH_TOOL(STRIP, strip)
AC_PATH_TOOL(GCOV, gcov)
AC_PATH_PROG(LCOV, lcov)
AC_PATH_PROG(JAVA, java)
dnl Python 3.5 is specified in .python-version and should be used if available, see doc/dependencies.md
AC_PATH_PROGS([PYTHON], [python3.5 python3.6 python3.7 python3.8 python3 python])
AC_PATH_PROG(GENHTML, genhtml)
AC_PATH_PROG([GIT], [git])
AC_PATH_PROG(CCACHE,ccache)
AC_PATH_PROG(XGETTEXT,xgettext)
AC_PATH_PROG(HEXDUMP,hexdump)
AC_PATH_TOOL(READELF, readelf)
AC_PATH_TOOL(CPPFILT, c++filt)
AC_PATH_TOOL(OBJCOPY, objcopy)

AC_ARG_VAR(PYTHONPATH, Augments the default search path for python module files)

# Enable wallet
AC_ARG_ENABLE([wallet],
  [AS_HELP_STRING([--disable-wallet],
  [disable wallet (enabled by default)])],
  [enable_wallet=$enableval],
  [enable_wallet=yes])

AC_ARG_WITH([bdb],
    [AS_HELP_STRING([--without-bdb],
    [disable bdb wallet support (default is enabled if wallet is enabled)])],
    [use_bdb=$withval],
    [use_bdb=auto])

AC_ARG_WITH([miniupnpc],
  [AS_HELP_STRING([--with-miniupnpc],
  [enable UPNP (default is yes if libminiupnpc is found)])],
  [use_upnp=$withval],
  [use_upnp=auto])

AC_ARG_ENABLE([upnp-default],
  [AS_HELP_STRING([--enable-upnp-default],
  [if UPNP is enabled, turn it on at startup (default is no)])],
  [use_upnp_default=$enableval],
  [use_upnp_default=no])

AC_ARG_ENABLE(tests,
    AS_HELP_STRING([--enable-tests],[compile tests (default is not to compile)]),
    [use_tests=$enableval],
    [use_tests=no])

AC_ARG_ENABLE(gui-tests,
    AS_HELP_STRING([--disable-gui-tests],[do not compile GUI tests (default is to compile if GUI and tests enabled)]),
    [use_gui_tests=$enableval],
    [use_gui_tests=$use_tests])

AC_ARG_ENABLE(bench,
    AS_HELP_STRING([--disable-bench],[do not compile benchmarks (default is to compile)]),
    [use_bench=$enableval],
    [use_bench=yes])

AC_ARG_ENABLE([extended-rpc-tests],
    AS_HELP_STRING([--enable-extended-rpc-tests],[enable expensive RPC tests when using lcov (default no)]),
    [use_extended_rpc_tests=$enableval],
    [use_extended_rpc_tests=no])

AC_ARG_WITH([qrencode],
  [AS_HELP_STRING([--with-qrencode],
  [enable QR code support (default is yes if qt is enabled and libqrencode is found)])],
  [use_qr=$withval],
  [use_qr=auto])

AC_ARG_ENABLE([reduce-exports],
  [AS_HELP_STRING([--enable-reduce-exports],
  [attempt to reduce exported symbols in the resulting executables (default is no)])],
  [use_reduce_exports=$enableval],
  [use_reduce_exports=no])

AC_ARG_ENABLE([ccache],
  [AS_HELP_STRING([--disable-ccache],
  [do not use ccache for building (default is to use if found)])],
  [use_ccache=$enableval],
  [use_ccache=auto])

AC_ARG_ENABLE([lcov],
  [AS_HELP_STRING([--enable-lcov],
  [enable lcov testing (default is no)])],
  [use_lcov=yes],
  [use_lcov=no])

AC_ARG_ENABLE([glibc-back-compat],
  [AS_HELP_STRING([--enable-glibc-back-compat],
  [enable backwards compatibility with glibc])],
  [use_glibc_compat=$enableval],
  [use_glibc_compat=no])

AC_ARG_WITH([system-univalue],
  [AS_HELP_STRING([--with-system-univalue],
  [Build with system UniValue (default is no)])],
  [system_univalue=$withval],
  [system_univalue=no]
)
AC_ARG_ENABLE([zmq],
  [AS_HELP_STRING([--disable-zmq],
  [disable ZMQ notifications])],
  [use_zmq=$enableval],
  [use_zmq=yes])
AC_ARG_ENABLE([bip70],
  [AS_HELP_STRING([--enable-bip70],
  [BIP70 (payment protocol) support in the GUI (no longer supported)])],
  [enable_bip70=$enableval],
  [enable_bip70=no])

if test x$enable_bip70 != xno; then
  AC_MSG_ERROR([BIP70 is no longer supported!])
fi

AC_ARG_ENABLE(man,
    [AS_HELP_STRING([--disable-man],
                    [do not install man pages (default is to install)])],,
    enable_man=yes)
AM_CONDITIONAL(ENABLE_MAN, test "$enable_man" != no)

# Enable crash hooks
AC_ARG_ENABLE([crash-hooks],
    [AS_HELP_STRING([--enable-crash-hooks],
                    [hook into exception/signal/assert handling to gather stack traces (default is no)])],
    [enable_crashhooks=$enableval],
    [enable_crashhooks=no])

# Enable debug
AC_ARG_ENABLE([debug],
    [AS_HELP_STRING([--enable-debug],
                    [use debug compiler flags and macros (default is no)])],
    [enable_debug=$enableval],
    [enable_debug=no])

if test "x$enable_debug" = xyes; then
	default_use_hardening=no
else
    # We always enable at at least -g1 debug info to support proper stacktraces in crash infos
    # Stacktraces will be suboptimal due to optimization, but better than nothing. Also, -fno-omit-frame-pointer
    # mitigates this a little bitelif test "x$enable_stacktraces" = xyes; then
	default_use_hardening=yes
  # Enable debug information but don't turn off optimization
  # (stacktraces will be suboptimal, but better than nothing)
  if test "x$GCC" = xyes; then
      CFLAGS="$CFLAGS -g1 -fno-omit-frame-pointer"
  fi

  if test "x$GXX" = xyes; then
      CXXFLAGS="$CXXFLAGS -g1 -fno-omit-frame-pointer"
  fi
fi

AM_CONDITIONAL([ENABLE_CRASH_HOOKS], [test x$enable_crashhooks = xyes])
if test "x$enable_crashhooks" = xyes; then
    AC_DEFINE(ENABLE_CRASH_HOOKS, 1, [Define this symbol if crash hooks should be enabled])
fi
AX_CHECK_LINK_FLAG([-Wl,-wrap=__cxa_allocate_exception], [LINK_WRAP_SUPPORTED=yes],,,)
AM_CONDITIONAL([CRASH_HOOKS_WRAPPED_CXX_ABI],[test x$LINK_WRAP_SUPPORTED = xyes])

if test x$LINK_WRAP_SUPPORTED = "xyes"; then
  AC_DEFINE(CRASH_HOOKS_WRAPPED_CXX_ABI, 1, [Define this symbol to use wrapped CXX ABIs for exception stacktraces])
fi

# Needed for MinGW targets when debug symbols are enabled as compiled objects get very large
AX_CHECK_COMPILE_FLAG([-Wa,-mbig-obj], [CXXFLAGS="$CXXFLAGS -Wa,-mbig-obj"],,,)

AC_ARG_ENABLE([hardening],
  [AS_HELP_STRING([--disable-hardening],
  [do not attempt to harden the resulting executables (default is to harden)])],
  [use_hardening=$enableval],
  [use_hardening=$default_use_hardening])

AC_ARG_ENABLE(seccomp,
    AS_HELP_STRING(--disable-seccomp, [do not attempt to use libseccomp]))
# Turn warnings into errors
AC_ARG_ENABLE([werror],
    [AS_HELP_STRING([--enable-werror],
                    [Treat certain compiler warnings as errors (default is no)])],
    [enable_werror=$enableval],
    [enable_werror=no])

AC_LANG_PUSH([C++])
AX_CHECK_COMPILE_FLAG([-Werror],[CXXFLAG_WERROR="-Werror"],[CXXFLAG_WERROR=""])

if test "x$enable_debug" = xyes; then
    CPPFLAGS="$CPPFLAGS -DDEBUG -DDEBUG_LOCKORDER"
    if test "x$GCC" = xyes; then
        CFLAGS="$CFLAGS -g3 -O0"
    fi

    if test "x$GXX" = xyes; then
        CXXFLAGS="$CXXFLAGS -g3 -O0"
    fi
fi

ERROR_CXXFLAGS=
if test "x$enable_werror" = "xyes"; then
  if test "x$CXXFLAG_WERROR" = "x"; then
    AC_MSG_ERROR("enable-werror set but -Werror is not usable")
  fi
  AX_CHECK_COMPILE_FLAG([-Werror=vla],[ERROR_CXXFLAGS="$ERROR_CXXFLAGS -Werror=vla"],,[[$CXXFLAG_WERROR]])
fi

if test "x$CXXFLAGS_overridden" = "xno"; then
  AX_CHECK_COMPILE_FLAG([-Wall],[CXXFLAGS="$CXXFLAGS -Wall"],,[[$CXXFLAG_WERROR]])
  AX_CHECK_COMPILE_FLAG([-Wextra],[CXXFLAGS="$CXXFLAGS -Wextra"],,[[$CXXFLAG_WERROR]])
  AX_CHECK_COMPILE_FLAG([-Wformat],[CXXFLAGS="$CXXFLAGS -Wformat"],,[[$CXXFLAG_WERROR]])
  AX_CHECK_COMPILE_FLAG([-Wvla],[CXXFLAGS="$CXXFLAGS -Wvla"],,[[$CXXFLAG_WERROR]])
  AX_CHECK_COMPILE_FLAG([-Wformat-security],[CXXFLAGS="$CXXFLAGS -Wformat-security"],,[[$CXXFLAG_WERROR]])
  AX_CHECK_COMPILE_FLAG([-Wno-implicit-fallthrough],[CXXFLAGS="$CXXFLAGS -Wno-implicit-fallthrough"],,[[$CXXFLAG_WERROR]])
  AX_CHECK_COMPILE_FLAG([-Werror=return-type],[CXXFLAGS="$CXXFLAGS -Werror=return-type"],,[[$CXXFLAG_WERROR]])

  ## Some compilers (gcc) ignore unknown -Wno-* options, but warn about all
  ## unknown options if any other warning is produced. Test the -Wfoo case, and
  ## set the -Wno-foo case if it works.
  AX_CHECK_COMPILE_FLAG([-Wunused-parameter],[CXXFLAGS="$CXXFLAGS -Wno-unused-parameter"],,[[$CXXFLAG_WERROR]])
  AX_CHECK_COMPILE_FLAG([-Wself-assign],[CXXFLAGS="$CXXFLAGS -Wno-self-assign"],,[[$CXXFLAG_WERROR]])
  AX_CHECK_COMPILE_FLAG([-Wunused-local-typedef],[CXXFLAGS="$CXXFLAGS -Wno-unused-local-typedef"],,[[$CXXFLAG_WERROR]])
  AX_CHECK_COMPILE_FLAG([-Wdeprecated-register],[CXXFLAGS="$CXXFLAGS -Wno-deprecated-register"],,[[$CXXFLAG_WERROR]])
  AX_CHECK_COMPILE_FLAG([-Wdeprecated-copy],[CXXFLAGS="$CXXFLAGS -Wno-deprecated-copy"],,[[$CXXFLAG_WERROR]])
fi
CPPFLAGS="$CPPFLAGS -DHAVE_BUILD_INFO -D__STDC_FORMAT_MACROS"

AC_ARG_WITH([utils],
  [AS_HELP_STRING([--with-utils],
  [build firo-cli firo-tx (default=yes)])],
  [build_bitcoin_utils=$withval],
  [build_bitcoin_utils=yes])

AC_ARG_WITH([libs],
  [AS_HELP_STRING([--with-libs],
  [build libraries (default=yes)])],
  [build_bitcoin_libs=$withval],
  [build_bitcoin_libs=yes])

AC_ARG_WITH([daemon],
  [AS_HELP_STRING([--with-daemon],
  [build bitcoind daemon (default=yes)])],
  [build_bitcoind=$withval],
  [build_bitcoind=yes])

AC_ARG_ENABLE(unsafe-dumpprivkey,
    [],
    [unsafe_dumpprivkey=$enableval],
    [unsafe_dumpprivkey=no])

use_pkgconfig=yes
case $host in
  *mingw*)

     #pkgconfig does more harm than good with MinGW
     use_pkgconfig=no

     TARGET_OS=windows
     AC_CHECK_LIB([mingwthrd],      [main],, AC_MSG_ERROR(libmingwthrd missing))
     AC_CHECK_LIB([kernel32],      [main],, AC_MSG_ERROR(libkernel32 missing))
     AC_CHECK_LIB([user32],      [main],, AC_MSG_ERROR(libuser32 missing))
     AC_CHECK_LIB([gdi32],      [main],, AC_MSG_ERROR(libgdi32 missing))
     AC_CHECK_LIB([comdlg32],      [main],, AC_MSG_ERROR(libcomdlg32 missing))
     AC_CHECK_LIB([winspool],      [main],, AC_MSG_ERROR(libwinspool missing))
     AC_CHECK_LIB([winmm],      [main],, AC_MSG_ERROR(libwinmm missing))
     AC_CHECK_LIB([shell32],      [main],, AC_MSG_ERROR(libshell32 missing))
     AC_CHECK_LIB([comctl32],      [main],, AC_MSG_ERROR(libcomctl32 missing))
     AC_CHECK_LIB([ole32],      [main],, AC_MSG_ERROR(libole32 missing))
     AC_CHECK_LIB([oleaut32],      [main],, AC_MSG_ERROR(liboleaut32 missing))
     AC_CHECK_LIB([uuid],      [main],, AC_MSG_ERROR(libuuid missing))
     AC_CHECK_LIB([rpcrt4],      [main],, AC_MSG_ERROR(librpcrt4 missing))
     AC_CHECK_LIB([advapi32],      [main],, AC_MSG_ERROR(libadvapi32 missing))
     AC_CHECK_LIB([ws2_32],      [main],, AC_MSG_ERROR(libws2_32 missing))
     AC_CHECK_LIB([mswsock],      [main],, AC_MSG_ERROR(libmswsock missing))
     AC_CHECK_LIB([shlwapi],      [main],, AC_MSG_ERROR(libshlwapi missing))
     AC_CHECK_LIB([iphlpapi],      [main],, AC_MSG_ERROR(libiphlpapi missing))
     AC_CHECK_LIB([crypt32],      [main],, AC_MSG_ERROR(libcrypt32 missing))

     # -static is interpreted by libtool, where it has a different meaning.
     # In libtool-speak, it's -all-static.
     AX_CHECK_LINK_FLAG([[-static]],[LIBTOOL_APP_LDFLAGS="$LIBTOOL_APP_LDFLAGS -all-static"])

     AC_PATH_PROG([MAKENSIS], [makensis], none)
     if test x$MAKENSIS = xnone; then
       AC_MSG_WARN("makensis not found. Cannot create installer.")
     fi

     AC_PATH_TOOL(WINDRES, windres, none)
     if test x$WINDRES = xnone; then
       AC_MSG_ERROR("windres not found")
     fi

     CPPFLAGS="$CPPFLAGS -D_MT -DWIN32 -D_WINDOWS -DBOOST_THREAD_USE_LIB"
     LEVELDB_TARGET_FLAGS="-DOS_WINDOWS"
     if test "x$CXXFLAGS_overridden" = "xno"; then
       CXXFLAGS="$CXXFLAGS -w"
     fi
     case $host in
       i?86-*) WINDOWS_BITS=32 ;;
       x86_64-*) WINDOWS_BITS=64 ;;
       *) AC_MSG_ERROR("Could not determine win32/win64 for installer") ;;
     esac
     AC_SUBST(WINDOWS_BITS)

     dnl libtool insists upon adding -nostdlib and a list of objects/libs to link against.
     dnl That breaks our ability to build dll's with static libgcc/libstdc++/libssp. Override
     dnl its command here, with the predeps/postdeps removed, and -static inserted. Postdeps are
     dnl also overridden to prevent their insertion later.
     dnl This should only affect dll's.
     archive_cmds_CXX="\$CC -shared \$libobjs \$deplibs \$compiler_flags -static -o \$output_objdir/\$soname \${wl}--enable-auto-image-base -Xlinker --out-implib -Xlinker \$lib"
     postdeps_CXX=

     ;;
  *darwin*)
     TARGET_OS=darwin
     LEVELDB_TARGET_FLAGS="-DOS_MACOSX"
     if  test x$cross_compiling != xyes; then
       BUILD_OS=darwin
       AC_CHECK_PROG([PORT],port, port)
       if test x$PORT = xport; then
         dnl add default macports paths
         CPPFLAGS="$CPPFLAGS -isystem /opt/local/include"
         LIBS="$LIBS -L/opt/local/lib"
         if test -d /opt/local/include/db48; then
           CPPFLAGS="$CPPFLAGS -I/opt/local/include/db48"
           LIBS="$LIBS -L/opt/local/lib/db48"
         fi
       fi

       AC_PATH_PROGS([RSVG_CONVERT], [rsvg-convert rsvg],rsvg-convert)
       AC_CHECK_PROG([BREW],brew, brew)
       if test x$BREW = xbrew; then
         dnl These Homebrew packages may be keg-only, meaning that they won't be found
         dnl in expected paths because they may conflict with system files. Ask
         dnl Homebrew where each one is located, then adjust paths accordingly.
         dnl It's safe to add these paths even if the functionality is disabled by
         dnl the user (--without-wallet or --without-gui for example).

         openssl_prefix=`$BREW --prefix openssl 2>/dev/null`
         bdb_prefix=`$BREW --prefix berkeley-db4 2>/dev/null`
         qt5_prefix=`$BREW --prefix qt5 2>/dev/null`
         if test x$openssl_prefix != x; then
           PKG_CONFIG_PATH="$openssl_prefix/lib/pkgconfig:$PKG_CONFIG_PATH"
           export PKG_CONFIG_PATH
         fi
         if test x$bdb_prefix != x; then
           CPPFLAGS="$CPPFLAGS -I$bdb_prefix/include"
           LIBS="$LIBS -L$bdb_prefix/lib"
         fi
         if test x$qt5_prefix != x; then
           PKG_CONFIG_PATH="$qt5_prefix/lib/pkgconfig:$PKG_CONFIG_PATH"
           export PKG_CONFIG_PATH
         fi
       fi
     else
       case $build_os in
         *darwin*)
           BUILD_OS=darwin
           ;;
         *)
           AC_PATH_TOOL([INSTALLNAMETOOL], [install_name_tool], install_name_tool)
           AC_PATH_TOOL([OTOOL], [otool], otool)
           AC_PATH_PROGS([XORRISOFS], [xorrisofs], xorrisofs)
           AC_PATH_PROGS([DMG], [dmg], dmg)
           AC_PATH_PROGS([RSVG_CONVERT], [rsvg-convert rsvg],rsvg-convert)
           AC_PATH_PROGS([IMAGEMAGICK_CONVERT], [convert],convert)
           AC_PATH_PROGS([TIFFCP], [tiffcp],tiffcp)

           dnl libtool will try to strip the static lib, which is a problem for
           dnl cross-builds because strip attempts to call a hard-coded ld,
           dnl which may not exist in the path. Stripping the .a is not
           dnl necessary, so just disable it.
           old_striplib=
           ;;
       esac
     fi

     AX_CHECK_LINK_FLAG([[-Wl,-headerpad_max_install_names]], [LDFLAGS="$LDFLAGS -Wl,-headerpad_max_install_names"])
     CPPFLAGS="$CPPFLAGS -DMAC_OSX -DOBJC_OLD_DISPATCH_PROTOTYPES=0"
     OBJCXXFLAGS="$CXXFLAGS"
     ;;
   *linux*)
     TARGET_OS=linux
     LEVELDB_TARGET_FLAGS="-DOS_LINUX"
     ;;
   *freebsd*)
     LEVELDB_TARGET_FLAGS="-DOS_FREEBSD"
     ;;
   *openbsd*)
     LEVELDB_TARGET_FLAGS="-DOS_OPENBSD"
     ;;
   *)
     OTHER_OS=`echo ${host_os} | awk '{print toupper($0)}'`
     AC_MSG_WARN([Guessing LevelDB OS as OS_${OTHER_OS}, please check whether this is correct, if not add an entry to configure.ac.])
     LEVELDB_TARGET_FLAGS="-DOS_${OTHER_OS}"
     ;;
esac

if test x$use_pkgconfig = xyes; then
  m4_ifndef([PKG_PROG_PKG_CONFIG], [AC_MSG_ERROR(PKG_PROG_PKG_CONFIG macro not found. Please install pkg-config and re-run autogen.sh.)])
  m4_ifdef([PKG_PROG_PKG_CONFIG], [
  PKG_PROG_PKG_CONFIG
  if test x"$PKG_CONFIG" = "x"; then
    AC_MSG_ERROR(pkg-config not found.)
  fi
  ])
fi

if test x$use_extended_rpc_tests != xno; then
  AC_SUBST(EXTENDED_RPC_TESTS, -extended)
fi

if test x$use_lcov = xyes; then
  if test x$LCOV = x; then
    AC_MSG_ERROR("lcov testing requested but lcov not found")
  fi
  if test x$GCOV = x; then
    AC_MSG_ERROR("lcov testing requested but gcov not found")
  fi
  if test x$PYTHON = x; then
    AC_MSG_ERROR("lcov testing requested but python not found")
  fi
  if test x$GENHTML = x; then
    AC_MSG_ERROR("lcov testing requested but genhtml not found")
  fi
  LCOV="$LCOV --gcov-tool=$GCOV"
  AX_CHECK_LINK_FLAG([[--coverage]], [LDFLAGS="$LDFLAGS --coverage"],
    [AC_MSG_ERROR("lcov testing requested but --coverage linker flag does not work")])
  AX_CHECK_COMPILE_FLAG([--coverage],[CXXFLAGS="$CXXFLAGS --coverage"],
    [AC_MSG_ERROR("lcov testing requested but --coverage flag does not work")])
fi

dnl Check for endianness
AC_C_BIGENDIAN

dnl Check for pthread compile/link requirements
AX_PTHREAD

# The following macro will add the necessary defines to bitcoin-config.h, but
# they also need to be passed down to any subprojects. Pull the results out of
# the cache and add them to CPPFLAGS.
AC_SYS_LARGEFILE
# detect POSIX or GNU variant of strerror_r
AC_FUNC_STRERROR_R

if test x$ac_cv_sys_file_offset_bits != x &&
   test x$ac_cv_sys_file_offset_bits != xno &&
   test x$ac_cv_sys_file_offset_bits != xunknown; then
  CPPFLAGS="$CPPFLAGS -D_FILE_OFFSET_BITS=$ac_cv_sys_file_offset_bits"
fi

if test x$ac_cv_sys_large_files != x &&
   test x$ac_cv_sys_large_files != xno &&
   test x$ac_cv_sys_large_files != xunknown; then
  CPPFLAGS="$CPPFLAGS -D_LARGE_FILES=$ac_cv_sys_large_files"
fi

AX_CHECK_LINK_FLAG([[-Wl,--large-address-aware]], [LDFLAGS="$LDFLAGS -Wl,--large-address-aware"])

AX_GCC_FUNC_ATTRIBUTE([visibility])
AX_GCC_FUNC_ATTRIBUTE([dllexport])
AX_GCC_FUNC_ATTRIBUTE([dllimport])

if test x$use_glibc_compat != xno; then

  #glibc absorbed clock_gettime in 2.17. librt (its previous location) is safe to link
  #in anyway for back-compat.
  AC_CHECK_LIB([rt],[clock_gettime],, AC_MSG_ERROR(lib missing))

  #__fdelt_chk's params and return type have changed from long unsigned int to long int.
  # See which one is present here.
  AC_MSG_CHECKING(__fdelt_chk type)
  AC_COMPILE_IFELSE([AC_LANG_PROGRAM([[#ifdef _FORTIFY_SOURCE
                    #undef _FORTIFY_SOURCE
                  #endif
                  #define _FORTIFY_SOURCE 2
                  #include <sys/select.h>
     extern "C" long unsigned int __fdelt_warn(long unsigned int);]],[[]])],
    [ fdelt_type="long unsigned int"],
    [ fdelt_type="long int"])
  AC_MSG_RESULT($fdelt_type)
  AC_DEFINE_UNQUOTED(FDELT_TYPE, $fdelt_type,[parameter and return value type for __fdelt_chk])
  AX_CHECK_LINK_FLAG([[-Wl,--wrap=__divmoddi4]], [COMPAT_LDFLAGS="$COMPAT_LDFLAGS -Wl,--wrap=__divmoddi4"])
  AX_CHECK_LINK_FLAG([[-Wl,--wrap=log2f]], [COMPAT_LDFLAGS="$COMPAT_LDFLAGS -Wl,--wrap=log2f"])
else
  AC_SEARCH_LIBS([clock_gettime],[rt])
fi

if test x$TARGET_OS != xwindows; then
  # All windows code is PIC, forcing it on just adds useless compile warnings
  AX_CHECK_COMPILE_FLAG([-fPIC],[PIC_FLAGS="-fPIC"])
fi

if test x$use_hardening != xno; then
  AX_CHECK_COMPILE_FLAG([-Wstack-protector],[HARDENED_CXXFLAGS="$HARDENED_CXXFLAGS -Wstack-protector"])
  AX_CHECK_COMPILE_FLAG([-fstack-protector-all],[HARDENED_CXXFLAGS="$HARDENED_CXXFLAGS -fstack-protector-all"])

  AX_CHECK_PREPROC_FLAG([-D_FORTIFY_SOURCE=2],[
    AX_CHECK_PREPROC_FLAG([-U_FORTIFY_SOURCE],[
      HARDENED_CPPFLAGS="$HARDENED_CPPFLAGS -U_FORTIFY_SOURCE"
    ])
    HARDENED_CPPFLAGS="$HARDENED_CPPFLAGS -D_FORTIFY_SOURCE=2"
  ])

  AX_CHECK_LINK_FLAG([[-Wl,--dynamicbase]], [HARDENED_LDFLAGS="$HARDENED_LDFLAGS -Wl,--dynamicbase"])
  AX_CHECK_LINK_FLAG([[-Wl,--nxcompat]], [HARDENED_LDFLAGS="$HARDENED_LDFLAGS -Wl,--nxcompat"])
  AX_CHECK_LINK_FLAG([[-Wl,--high-entropy-va]], [HARDENED_LDFLAGS="$HARDENED_LDFLAGS -Wl,--high-entropy-va"])
  AX_CHECK_LINK_FLAG([[-Wl,-z,relro]], [HARDENED_LDFLAGS="$HARDENED_LDFLAGS -Wl,-z,relro"])
  AX_CHECK_LINK_FLAG([[-Wl,-z,now]], [HARDENED_LDFLAGS="$HARDENED_LDFLAGS -Wl,-z,now"])

  if test x$TARGET_OS != xwindows; then
    AX_CHECK_COMPILE_FLAG([-fPIE],[PIE_FLAGS="-fPIE"])
    AX_CHECK_LINK_FLAG([[-pie]], [HARDENED_LDFLAGS="$HARDENED_LDFLAGS -pie"])
  fi

  case $host in
    *mingw*)
       AC_CHECK_LIB([ssp],      [main],, AC_MSG_ERROR(lib missing))
    ;;
  esac
fi

dnl this flag screws up non-darwin gcc even when the check fails. special-case it.
if test x$TARGET_OS = xdarwin; then
  AX_CHECK_LINK_FLAG([[-Wl,-dead_strip]], [LDFLAGS="$LDFLAGS -Wl,-dead_strip"])
fi

AC_CHECK_HEADERS([endian.h sys/endian.h byteswap.h stdio.h stdlib.h unistd.h strings.h sys/types.h sys/stat.h sys/select.h sys/prctl.h])

AC_CHECK_DECLS([strnlen])

# Check for daemon(3), unrelated to --with-daemon (although used by it)
AC_CHECK_DECLS([daemon])

AC_CHECK_DECLS([le16toh, le32toh, le64toh, htole16, htole32, htole64, be16toh, be32toh, be64toh, htobe16, htobe32, htobe64],,,
		[#if HAVE_ENDIAN_H
                 #include <endian.h>
                 #elif HAVE_SYS_ENDIAN_H
                 #include <sys/endian.h>
                 #endif])

AC_CHECK_DECLS([bswap_16, bswap_32, bswap_64],,,
		[#if HAVE_BYTESWAP_H
                 #include <byteswap.h>
                 #endif])

AC_CHECK_DECLS([__builtin_clz, __builtin_clzl, __builtin_clzll])

dnl Check for MSG_NOSIGNAL
AC_MSG_CHECKING(for MSG_NOSIGNAL)
AC_COMPILE_IFELSE([AC_LANG_PROGRAM([[#include <sys/socket.h>]],
 [[ int f = MSG_NOSIGNAL; ]])],
 [ AC_MSG_RESULT(yes); AC_DEFINE(HAVE_MSG_NOSIGNAL, 1,[Define this symbol if you have MSG_NOSIGNAL]) ],
 [ AC_MSG_RESULT(no)]
)

dnl Check for mallopt(M_ARENA_MAX) (to set glibc arenas)
AC_MSG_CHECKING(for mallopt M_ARENA_MAX)
AC_COMPILE_IFELSE([AC_LANG_PROGRAM([[#include <malloc.h>]],
 [[ mallopt(M_ARENA_MAX, 1); ]])],
 [ AC_MSG_RESULT(yes); AC_DEFINE(HAVE_MALLOPT_ARENA_MAX, 1,[Define this symbol if you have mallopt with M_ARENA_MAX]) ],
 [ AC_MSG_RESULT(no)]
)

AC_MSG_CHECKING([for visibility attribute])
AC_LINK_IFELSE([AC_LANG_SOURCE([
  int foo_def( void ) __attribute__((visibility("default")));
  int main(){}
  ])],
  [
    AC_DEFINE(HAVE_VISIBILITY_ATTRIBUTE,1,[Define if the visibility attribute is supported.])
    AC_MSG_RESULT(yes)
  ],
  [
    AC_MSG_RESULT(no)
    if test x$use_reduce_exports = xyes; then
      AC_MSG_ERROR([Cannot find a working visibility attribute. Use --disable-reduce-exports.])
    fi
  ]
)

if test x$use_reduce_exports = xyes; then
  AX_CHECK_COMPILE_FLAG([-fvisibility=hidden],[RE_CXXFLAGS="-fvisibility=hidden"],
  [AC_MSG_ERROR([Cannot set default symbol visibility. Use --disable-reduce-exports.])])
fi

LEVELDB_CPPFLAGS=
LIBLEVELDB=
LIBMEMENV=
AM_CONDITIONAL([EMBEDDED_LEVELDB],[true])
AC_SUBST(LEVELDB_CPPFLAGS)
AC_SUBST(LIBLEVELDB)
AC_SUBST(LIBMEMENV)

if test "$enable_wallet" != "no"; then
     dnl Check for libdb_cxx only if wallet enabled
     if test "$use_bdb" != "no"; then
       BITCOIN_FIND_BDB48
     fi
fi

dnl Check for libminiupnpc (optional)
if test x$use_upnp != xno; then
  AC_CHECK_HEADERS(
    [miniupnpc/miniwget.h miniupnpc/miniupnpc.h miniupnpc/upnpcommands.h miniupnpc/upnperrors.h],
    [AC_CHECK_LIB([miniupnpc], [main],[MINIUPNPC_LIBS=-lminiupnpc], [have_miniupnpc=no])],
    [have_miniupnpc=no]
  )
fi

BITCOIN_QT_INIT

dnl sets $bitcoin_enable_qt, $bitcoin_enable_qt_test, $bitcoin_enable_qt_dbus
BITCOIN_QT_CONFIGURE([$use_pkgconfig], [qt5])

if test x$build_bitcoin_utils$build_bitcoind$bitcoin_enable_qt$use_tests$use_bench = xnonononono; then
    use_boost=no
else
    use_boost=yes
fi

if test x$use_boost = xyes; then

dnl Minimum required Boost version
define(MINIMUM_REQUIRED_BOOST, 1.47.0)

dnl Check for boost libs
AX_BOOST_BASE([MINIMUM_REQUIRED_BOOST])
AX_BOOST_SYSTEM
AX_BOOST_FILESYSTEM
AX_BOOST_PROGRAM_OPTIONS
AX_BOOST_THREAD
AX_BOOST_CHRONO

if test x$use_reduce_exports = xyes; then
  AC_MSG_CHECKING([for working boost reduced exports])
  TEMP_CPPFLAGS="$CPPFLAGS"
  CPPFLAGS="$BOOST_CPPFLAGS $CPPFLAGS"
  AC_PREPROC_IFELSE([AC_LANG_PROGRAM([[
      @%:@include <boost/version.hpp>
    ]], [[
      #if BOOST_VERSION >= 104900
      // Everything is okay
      #else
      #  error Boost version is too old
      #endif
    ]])],[
      AC_MSG_RESULT(yes)
    ],[
    AC_MSG_ERROR([boost versions < 1.49 are known to be broken with reduced exports. Use --disable-reduce-exports.])
  ])
  CPPFLAGS="$TEMP_CPPFLAGS"
fi
fi

if test x$use_reduce_exports = xyes; then
    CXXFLAGS="$CXXFLAGS $RE_CXXFLAGS"
    AX_CHECK_LINK_FLAG([[-Wl,--exclude-libs,ALL]], [RELDFLAGS="-Wl,--exclude-libs,ALL"])
fi

if test x$use_tests = xyes; then

  if test x$HEXDUMP = x; then
    AC_MSG_ERROR(hexdump is required for tests)
  fi


  if test x$use_boost = xyes; then

  AX_BOOST_UNIT_TEST_FRAMEWORK

  dnl Determine if -DBOOST_TEST_DYN_LINK is needed
  AC_MSG_CHECKING([for dynamic linked boost test])
  TEMP_LIBS="$LIBS"
  LIBS="$LIBS $BOOST_LDFLAGS $BOOST_UNIT_TEST_FRAMEWORK_LIB"
  TEMP_CPPFLAGS="$CPPFLAGS"
  CPPFLAGS="$CPPFLAGS $BOOST_CPPFLAGS"
  AC_LINK_IFELSE([AC_LANG_SOURCE([
       #define BOOST_TEST_DYN_LINK
       #define BOOST_TEST_MAIN
        #include <boost/test/unit_test.hpp>

       ])],
    [AC_MSG_RESULT(yes)]
    [TESTDEFS="$TESTDEFS -DBOOST_TEST_DYN_LINK"],
    [AC_MSG_RESULT(no)])
  LIBS="$TEMP_LIBS"
  CPPFLAGS="$TEMP_CPPFLAGS"

  fi
fi

if test x$use_boost = xyes; then

BOOST_LIBS="$BOOST_LDFLAGS $BOOST_SYSTEM_LIB $BOOST_FILESYSTEM_LIB $BOOST_PROGRAM_OPTIONS_LIB $BOOST_THREAD_LIB $BOOST_CHRONO_LIB"


dnl If boost (prior to 1.57) was built without c++11, it emulated scoped enums
dnl using c++98 constructs. Unfortunately, this implementation detail leaked into
dnl the abi. This was fixed in 1.57.

dnl When building against that installed version using c++11, the headers pick up
dnl on the native c++11 scoped enum support and enable it, however it will fail to
dnl link. This can be worked around by disabling c++11 scoped enums if linking will
dnl fail.
dnl BOOST_NO_SCOPED_ENUMS was changed to BOOST_NO_CXX11_SCOPED_ENUMS in 1.51.

TEMP_LIBS="$LIBS"
LIBS="$BOOST_LIBS $LIBS"
TEMP_CPPFLAGS="$CPPFLAGS"
CPPFLAGS="$CPPFLAGS $BOOST_CPPFLAGS"
AC_MSG_CHECKING([for mismatched boost c++11 scoped enums])
AC_LINK_IFELSE([AC_LANG_PROGRAM([[
  #include "boost/config.hpp"
  #include "boost/version.hpp"
  #if !defined(BOOST_NO_SCOPED_ENUMS) && !defined(BOOST_NO_CXX11_SCOPED_ENUMS) && BOOST_VERSION < 105700
  #define BOOST_NO_SCOPED_ENUMS
  #define BOOST_NO_CXX11_SCOPED_ENUMS
  #define CHECK
  #endif
  #include "boost/filesystem.hpp"
  ]],[[
  #if defined(CHECK)
    boost::filesystem::copy_file("foo", "bar");
  #else
    choke;
  #endif
  ]])],
  [AC_MSG_RESULT(mismatched); BOOST_CPPFLAGS="$BOOST_CPPFLAGS -DBOOST_NO_SCOPED_ENUMS -DBOOST_NO_CXX11_SCOPED_ENUMS"], [AC_MSG_RESULT(ok)])
LIBS="$TEMP_LIBS"
CPPFLAGS="$TEMP_CPPFLAGS"

dnl Boost >= 1.50 uses sleep_for rather than the now-deprecated sleep, however
dnl it was broken from 1.50 to 1.52 when backed by nanosleep. Use sleep_for if
dnl a working version is available, else fall back to sleep. sleep was removed
dnl after 1.56.
dnl If neither is available, abort.
TEMP_LIBS="$LIBS"
LIBS="$BOOST_LIBS $LIBS"
TEMP_CPPFLAGS="$CPPFLAGS"
CPPFLAGS="$CPPFLAGS $BOOST_CPPFLAGS"
AC_LINK_IFELSE([AC_LANG_PROGRAM([[
  #include <boost/thread/thread.hpp>
  #include <boost/version.hpp>
  ]],[[
  #if BOOST_VERSION >= 105000 && (!defined(BOOST_HAS_NANOSLEEP) || BOOST_VERSION >= 105200)
      boost::this_thread::sleep_for(boost::chrono::milliseconds(0));
  #else
   choke me
  #endif
  ]])],
  [boost_sleep=yes;
     AC_DEFINE(HAVE_WORKING_BOOST_SLEEP_FOR, 1, [Define this symbol if boost sleep_for works])],
  [boost_sleep=no])
LIBS="$TEMP_LIBS"
CPPFLAGS="$TEMP_CPPFLAGS"

if test x$boost_sleep != xyes; then
TEMP_LIBS="$LIBS"
LIBS="$BOOST_LIBS $LIBS"
TEMP_CPPFLAGS="$CPPFLAGS"
CPPFLAGS="$CPPFLAGS $BOOST_CPPFLAGS"
AC_LINK_IFELSE([AC_LANG_PROGRAM([[
  #include <boost/version.hpp>
  #include <boost/thread.hpp>
  #include <boost/date_time/posix_time/posix_time_types.hpp>
  ]],[[
  #if BOOST_VERSION <= 105600
      boost::this_thread::sleep(boost::posix_time::milliseconds(0));
  #else
   choke me
  #endif
  ]])],
  [boost_sleep=yes; AC_DEFINE(HAVE_WORKING_BOOST_SLEEP, 1, [Define this symbol if boost sleep works])],
  [boost_sleep=no])
LIBS="$TEMP_LIBS"
CPPFLAGS="$TEMP_CPPFLAGS"
fi

if test x$boost_sleep != xyes; then
  AC_MSG_ERROR(No working boost sleep implementation found.)
fi

fi

if test x$use_pkgconfig = xyes; then
  : dnl
  m4_ifdef(
    [PKG_CHECK_MODULES],
    [
      PKG_CHECK_MODULES([SSL], [libssl],, [AC_MSG_ERROR(openssl  not found.)])
      PKG_CHECK_MODULES([CRYPTO], [libcrypto],,[AC_MSG_ERROR(libcrypto  not found.)])
<<<<<<< HEAD
      PKG_CHECK_MODULES([ZLIB], [zlib], [], [AC_MSG_ERROR([zlib not found])])
      BITCOIN_QT_CHECK([PKG_CHECK_MODULES([PROTOBUF], [protobuf], [have_protobuf=yes], [BITCOIN_QT_FAIL(libprotobuf not found)])])
=======
      PKG_CHECK_MODULES(ZLIB, [zlib], [], [AC_MSG_ERROR([zlib not found])])
>>>>>>> 1d6f2b72
      if test x$use_qr != xno; then
        BITCOIN_QT_CHECK([PKG_CHECK_MODULES([QR], [libqrencode], [have_qrencode=yes], [have_qrencode=no])])
      fi
      if test x$build_bitcoin_utils$build_bitcoind$bitcoin_enable_qt$use_tests != xnononono; then
        PKG_CHECK_MODULES([EVENT], [libevent],, [AC_MSG_ERROR(libevent not found.)])
        if test x$TARGET_OS != xwindows; then
          PKG_CHECK_MODULES([EVENT_PTHREADS], [libevent_pthreads],, [AC_MSG_ERROR(libevent_pthreads not found.)])
        fi
      fi

      if test "x$use_zmq" = "xyes"; then
        PKG_CHECK_MODULES([ZMQ],[libzmq >= 4],
          [AC_DEFINE([ENABLE_ZMQ],[1],[Define to 1 to enable ZMQ functions])],
          [AC_DEFINE([ENABLE_ZMQ],[0],[Define to 1 to enable ZMQ functions])
           AC_MSG_WARN([libzmq version 4.x or greater not found, disabling])
           use_zmq=no])
      else
          AC_DEFINE_UNQUOTED([ENABLE_ZMQ],[0],[Define to 1 to enable ZMQ functions])
      fi

      if test "x$enable_clientapi" = "xyes"; then
        AC_DEFINE([ENABLE_ZMQ],[1],[Define to 1 to enable ZMQ functions])
        PKG_CHECK_MODULES([ZMQ],[libzmq >= 4], [], [AC_MSG_ERROR([libzmq version 4.x or greater not found])])

      fi
    ]
  )
else
  AC_CHECK_HEADER([openssl/crypto.h],,AC_MSG_ERROR(libcrypto headers missing))
  AC_CHECK_LIB([crypto],      [main],CRYPTO_LIBS=-lcrypto, AC_MSG_ERROR(libcrypto missing))

  AC_CHECK_HEADER([openssl/ssl.h],, AC_MSG_ERROR(libssl headers missing),)
  AC_CHECK_LIB([ssl],         [main],SSL_LIBS=-lssl, AC_MSG_ERROR(libssl missing))

  if test x$build_bitcoin_utils$build_bitcoind$bitcoin_enable_qt$use_tests != xnononono; then
    AC_CHECK_HEADER([event2/event.h],, AC_MSG_ERROR(libevent headers missing),)
    AC_CHECK_LIB([event],[main],EVENT_LIBS=-levent,AC_MSG_ERROR(libevent missing))
    if test x$TARGET_OS != xwindows; then
      AC_CHECK_LIB([event_pthreads],[main],EVENT_PTHREADS_LIBS=-levent_pthreads,AC_MSG_ERROR(libevent_pthreads missing))
    fi
  fi

  if test "x$use_zmq" = "xyes"; then
     AC_CHECK_HEADER([zmq.h],
       [AC_DEFINE([ENABLE_ZMQ],[1],[Define to 1 to enable ZMQ functions])],
       [AC_MSG_WARN([zmq.h not found, disabling zmq support])
        use_zmq=no
        AC_DEFINE([ENABLE_ZMQ],[0],[Define to 1 to enable ZMQ functions])])
     AC_CHECK_LIB([zmq],[zmq_ctx_shutdown],ZMQ_LIBS=-lzmq,
       [AC_MSG_WARN([libzmq >= 4.0 not found, disabling zmq support])
        use_zmq=no
        AC_DEFINE([ENABLE_ZMQ],[0],[Define to 1 to enable ZMQ functions])])
  else
    AC_DEFINE_UNQUOTED([ENABLE_ZMQ],[0],[Define to 1 to enable ZMQ functions])
  fi

  if test "x$enable_clientapi" = "xyes"; then
    AC_CHECK_HEADER([zmq.h],,AC_MSG_ERROR(zmq.h not found))
    AC_CHECK_LIB([zmq],      [zmq_ctx_shutdown],ZMQ_LIBS=-lzmq, AC_MSG_ERROR(libzmq >= 4.0 not found))
  fi

  if test "x$use_zmq" = "xyes"; then
    dnl Assume libzmq was built for static linking
    case $host in
      *mingw*)
        ZMQ_CFLAGS="$ZMQ_CFLAGS -DZMQ_STATIC"
      ;;
    esac
  fi

  if test x$use_qr != xno; then
    BITCOIN_QT_CHECK([AC_CHECK_LIB([qrencode], [main],[QR_LIBS=-lqrencode], [have_qrencode=no])])
    BITCOIN_QT_CHECK([AC_CHECK_HEADER([qrencode.h],, have_qrencode=no)])
  fi
fi

save_CXXFLAGS="${CXXFLAGS}"
CXXFLAGS="${CXXFLAGS} ${CRYPTO_CFLAGS} ${SSL_CFLAGS}"
AC_CHECK_DECLS([EVP_MD_CTX_new],,,[AC_INCLUDES_DEFAULT
#include <openssl/x509_vfy.h>
])
CXXFLAGS="${save_CXXFLAGS}"

dnl univalue check

need_bundled_univalue=yes

if test x$build_bitcoin_utils$build_bitcoind$bitcoin_enable_qt$use_tests$use_bench = xnonononono; then
  need_bundled_univalue=no
else

if test x$system_univalue != xno ; then
  found_univalue=no
  if test x$use_pkgconfig = xyes; then
    : #NOP
    m4_ifdef(
      [PKG_CHECK_MODULES],
      [
        PKG_CHECK_MODULES([UNIVALUE],[libunivalue],[found_univalue=yes],[true])
      ]
    )
  else
    AC_CHECK_HEADER([univalue.h],[
      AC_CHECK_LIB([univalue],  [main],[
        UNIVALUE_LIBS=-lunivalue
        found_univalue=yes
      ],[true])
    ],[true])
  fi

  if test x$found_univalue = xyes ; then
    system_univalue=yes
    need_bundled_univalue=no
  elif test x$system_univalue = xyes ; then
    AC_MSG_ERROR([univalue not found])
  else
    system_univalue=no
  fi
fi

if test x$need_bundled_univalue = xyes ; then
  UNIVALUE_CFLAGS='-I$(srcdir)/univalue/include'
  UNIVALUE_LIBS='univalue/libunivalue.la'
fi

fi

dnl ============================================================
dnl Check for libseccomp

if test "x$enable_seccomp" != "xno"; then
  AC_CHECK_HEADERS([seccomp.h])
  AC_SEARCH_LIBS(seccomp_init, [seccomp])
fi

dnl ============================================================
dnl Check for libcap

AC_CHECK_HEADERS([sys/capability.h])
AC_SEARCH_LIBS(cap_get_proc, [cap])

dnl ============================================================
dnl Check for libtor

AC_CHECK_LIB([tor], [tor_main], [AC_MSG_NOTICE([Tor found])], [AC_MSG_ERROR([Can't find Tor library])], [-lssl -lcrypto -levent -lz -pthread])

ac_configure_args="${ac_configure_args} --disable-shared"

AM_CONDITIONAL([EMBEDDED_UNIVALUE],[test x$need_bundled_univalue = xyes])
AC_SUBST(UNIVALUE_CFLAGS)
AC_SUBST(UNIVALUE_LIBS)

AC_MSG_CHECKING([whether to build firod])
AM_CONDITIONAL([BUILD_BITCOIND], [test x$build_bitcoind = xyes])
AC_MSG_RESULT($build_bitcoind)

AC_MSG_CHECKING([whether to build utils (firo-cli firo-tx)])
AM_CONDITIONAL([BUILD_BITCOIN_UTILS], [test x$build_bitcoin_utils = xyes])
AC_MSG_RESULT($build_bitcoin_utils)

AC_MSG_CHECKING([whether to build libraries])
AM_CONDITIONAL([BUILD_BITCOIN_LIBS], [test x$build_bitcoin_libs = xyes])
if test x$build_bitcoin_libs = xyes; then
  AC_DEFINE(HAVE_CONSENSUS_LIB, 1, [Define this symbol if the consensus lib has been built])
  AC_CONFIG_FILES([libbitcoinconsensus.pc:libbitcoinconsensus.pc.in])
fi
AC_MSG_RESULT($build_bitcoin_libs)

AC_LANG_POP

if test "x$use_ccache" != "xno"; then
  AC_MSG_CHECKING(if ccache should be used)
  if test x$CCACHE = x; then
    if test "x$use_ccache" = "xyes"; then
      AC_MSG_ERROR([ccache not found.]);
    else
      use_ccache=no
    fi
  else
    use_ccache=yes
    CC="$ac_cv_path_CCACHE $CC"
    CXX="$ac_cv_path_CCACHE $CXX"
  fi
  AC_MSG_RESULT($use_ccache)
fi
if test "x$use_ccache" = "xyes"; then
    AX_CHECK_PREPROC_FLAG([-Qunused-arguments],[CPPFLAGS="-Qunused-arguments $CPPFLAGS"])
fi

dnl enable wallet
AC_MSG_CHECKING([if wallet should be enabled])
if test x$enable_wallet != xno; then
  AC_MSG_RESULT(yes)
  AC_DEFINE_UNQUOTED([ENABLE_WALLET],[1],[Define to 1 to enable wallet functions])

else
  AC_MSG_RESULT(no)
fi

dnl enable clientapi
AC_MSG_CHECKING([if clientapi should be enabled])
if test x$enable_clientapi != xno; then
  AC_MSG_RESULT(yes)
  AC_DEFINE_UNQUOTED([ENABLE_CLIENTAPI],[1],[Define if clientapi should be compiled in])
else
  AC_MSG_RESULT(no)
fi

dnl enable upnp support
AC_MSG_CHECKING([whether to build with support for UPnP])
if test x$have_miniupnpc = xno; then
  if test x$use_upnp = xyes; then
     AC_MSG_ERROR("UPnP requested but cannot be built. use --without-miniupnpc")
  fi
  AC_MSG_RESULT(no)
else
  if test x$use_upnp != xno; then
    AC_MSG_RESULT(yes)
    AC_MSG_CHECKING([whether to build with UPnP enabled by default])
    use_upnp=yes
    upnp_setting=0
    if test x$use_upnp_default != xno; then
      use_upnp_default=yes
      upnp_setting=1
    fi
    AC_MSG_RESULT($use_upnp_default)
    AC_DEFINE_UNQUOTED([USE_UPNP],[$upnp_setting],[UPnP support not compiled if undefined, otherwise value (0 or 1) determines default state])
    if test x$TARGET_OS = xwindows; then
      MINIUPNPC_CPPFLAGS="-DSTATICLIB -DMINIUPNP_STATICLIB"
    fi
  else
    AC_MSG_RESULT(no)
  fi
fi

dnl these are only used when qt is enabled
BUILD_TEST_QT=""
if test x$bitcoin_enable_qt != xno; then
  dnl enable dbus support
  AC_MSG_CHECKING([whether to build GUI with support for D-Bus])
  if test x$bitcoin_enable_qt_dbus != xno; then
    AC_DEFINE([USE_DBUS],[1],[Define if dbus support should be compiled in])
  fi
  AC_MSG_RESULT($bitcoin_enable_qt_dbus)

  dnl enable qr support
  AC_MSG_CHECKING([whether to build GUI with support for QR codes])
  if test x$have_qrencode = xno; then
    if test x$use_qr = xyes; then
     AC_MSG_ERROR("QR support requested but cannot be built. use --without-qrencode")
    fi
    AC_MSG_RESULT(no)
  else
    if test x$use_qr != xno; then
      AC_MSG_RESULT(yes)
      AC_DEFINE([USE_QRCODE],[1],[Define if QR support should be compiled in])
      use_qr=yes
    else
      AC_MSG_RESULT(no)
    fi
  fi

  if test x$XGETTEXT = x; then
    AC_MSG_WARN("xgettext is required to update qt translations")
  fi

  AC_MSG_CHECKING([whether to build test_bitcoin-qt])
  if test x$use_gui_tests$bitcoin_enable_qt_test = xyesyes; then
    AC_MSG_RESULT([yes])
    BUILD_TEST_QT="yes"
  else
    AC_MSG_RESULT([no])
  fi
fi

AM_CONDITIONAL([ENABLE_ZMQ], [test "x$use_zmq" = "xyes"])
AM_CONDITIONAL([ENABLE_CLIENTAPI], [test "x$enable_clientapi" = "xyes"])

AC_MSG_CHECKING([whether to build test_bitcoin])
if test x$use_tests = xyes; then
  AC_MSG_RESULT([yes])
  BUILD_TEST="yes"
else
  AC_MSG_RESULT([no])
  BUILD_TEST=""
fi

AC_MSG_CHECKING([whether to reduce exports])
if test x$use_reduce_exports = xyes; then
  AC_MSG_RESULT([yes])
else
  AC_MSG_RESULT([no])
fi

# When compiled natively on MacOS, we need to specify -flat to avoid producing a dSYM bundle
# When cross-compiled on linux, we're using a different version of the tool that only supports flat symbol files
AC_MSG_CHECKING([whether dsymutil needs -flat])
if test x$DSYMUTIL != x && ($DSYMUTIL --help | grep -q \\-flat); then
AC_MSG_RESULT([yes])
	DSYMUTIL_FLAT="$DSYMUTIL -flat"
else
	AC_MSG_RESULT([no])
	DSYMUTIL_FLAT="$DSYMUTIL"
fi
AC_MSG_RESULT($dsymutil_needs_flat)

if test x$build_bitcoin_utils$build_bitcoin_libs$build_bitcoind$bitcoin_enable_qt$use_bench$use_tests = xnononononono; then
  AC_MSG_ERROR([No targets! Please specify at least one of: --with-utils --with-libs --with-daemon --with-gui --enable-bench or --enable-tests])
fi

if test "x$unsafe_dumpprivkey" != "xno"; then
    CPPFLAGS="$CPPFLAGS -DUNSAFE_DUMPPRIVKEY"
fi

AM_CONDITIONAL([TARGET_DARWIN], [test x$TARGET_OS = xdarwin])
AM_CONDITIONAL([BUILD_DARWIN], [test x$BUILD_OS = xdarwin])
AM_CONDITIONAL([TARGET_WINDOWS], [test x$TARGET_OS = xwindows])
AM_CONDITIONAL([ENABLE_WALLET],[test x$enable_wallet = xyes])
AM_CONDITIONAL([ENABLE_TESTS],[test x$BUILD_TEST = xyes])
AM_CONDITIONAL([ENABLE_QT],[test x$bitcoin_enable_qt = xyes])
AM_CONDITIONAL([ENABLE_QT_TESTS],[test x$BUILD_TEST_QT = xyes])
AM_CONDITIONAL([ENABLE_BENCH],[test x$use_bench = xyes])
AM_CONDITIONAL([USE_QRCODE], [test x$use_qr = xyes])
AM_CONDITIONAL([USE_LCOV],[test x$use_lcov = xyes])
AM_CONDITIONAL([GLIBC_BACK_COMPAT],[test x$use_glibc_compat = xyes])
AM_CONDITIONAL([HARDEN],[test x$use_hardening = xyes])
AM_CONDITIONAL([ENABLE_SSE42],[test x$enable_sse42 = xyes])
AM_CONDITIONAL([USE_BDB], [test "$use_bdb" = "yes"])

AC_DEFINE(CLIENT_VERSION_MAJOR, _CLIENT_VERSION_MAJOR, [Major version])
AC_DEFINE(CLIENT_VERSION_MINOR, _CLIENT_VERSION_MINOR, [Minor version])
AC_DEFINE(CLIENT_VERSION_REVISION, _CLIENT_VERSION_REVISION, [Build revision])
AC_DEFINE(CLIENT_VERSION_BUILD, _CLIENT_VERSION_BUILD, [Version Build])
AC_DEFINE(CLIENT_VERSION_IS_RELEASE, _CLIENT_VERSION_IS_RELEASE, [Version is release])
AC_DEFINE(COPYRIGHT_YEAR, _COPYRIGHT_YEAR, [Copyright year])
AC_DEFINE(COPYRIGHT_HOLDERS, "_COPYRIGHT_HOLDERS", [Copyright holder(s) before %s replacement])
AC_DEFINE(COPYRIGHT_HOLDERS_SUBSTITUTION, "_COPYRIGHT_HOLDERS_SUBSTITUTION", [Replacement for %s in copyright holders string])
define(_COPYRIGHT_HOLDERS_FINAL, [patsubst(_COPYRIGHT_HOLDERS, [%s], [_COPYRIGHT_HOLDERS_SUBSTITUTION])])
AC_DEFINE(COPYRIGHT_HOLDERS_FINAL, "_COPYRIGHT_HOLDERS_FINAL", [Copyright holder(s)])
AC_SUBST(CLIENT_VERSION_MAJOR, _CLIENT_VERSION_MAJOR)
AC_SUBST(CLIENT_VERSION_MINOR, _CLIENT_VERSION_MINOR)
AC_SUBST(CLIENT_VERSION_REVISION, _CLIENT_VERSION_REVISION)
AC_SUBST(CLIENT_VERSION_BUILD, _CLIENT_VERSION_BUILD)
AC_SUBST(CLIENT_VERSION_IS_RELEASE, _CLIENT_VERSION_IS_RELEASE)
AC_SUBST(COPYRIGHT_YEAR, _COPYRIGHT_YEAR)
AC_SUBST(COPYRIGHT_HOLDERS, "_COPYRIGHT_HOLDERS")
AC_SUBST(COPYRIGHT_HOLDERS_SUBSTITUTION, "_COPYRIGHT_HOLDERS_SUBSTITUTION")
AC_SUBST(COPYRIGHT_HOLDERS_FINAL, "_COPYRIGHT_HOLDERS_FINAL")
AC_SUBST(BITCOIN_DAEMON_NAME)
AC_SUBST(BITCOIN_GUI_NAME)
AC_SUBST(BITCOIN_CLI_NAME)
AC_SUBST(BITCOIN_TX_NAME)

AC_SUBST(RELDFLAGS)
AC_SUBST(DEBUG_CPPFLAGS)
AC_SUBST(WARN_CXXFLAGS)
AC_SUBST(NOWARN_CXXFLAGS)
AC_SUBST(DEBUG_CXXFLAGS)
AC_SUBST(COMPAT_LDFLAGS)
AC_SUBST(ERROR_CXXFLAGS)
AC_SUBST(HARDENED_CXXFLAGS)
AC_SUBST(HARDENED_CPPFLAGS)
AC_SUBST(HARDENED_LDFLAGS)
AC_SUBST(PIC_FLAGS)
AC_SUBST(PIE_FLAGS)
AC_SUBST(SSE42_CXXFLAGS)
AC_SUBST(LIBTOOL_APP_LDFLAGS)
AC_SUBST(USE_UPNP)
AC_SUBST(USE_QRCODE)
AC_SUBST(BOOST_LIBS)
AC_SUBST(TESTDEFS)
AC_SUBST(LEVELDB_TARGET_FLAGS)
AC_SUBST(MINIUPNPC_CPPFLAGS)
AC_SUBST(MINIUPNPC_LIBS)
AC_SUBST(CRYPTO_LIBS)
AC_SUBST(EVENT_LIBS)
AC_SUBST(EVENT_PTHREADS_LIBS)
AC_SUBST(ZMQ_LIBS)
AC_SUBST(QR_LIBS)
AC_SUBST(DSYMUTIL_FLAT)
AC_SUBST(USE_BDB)
AC_CONFIG_FILES([Makefile src/Makefile share/setup.nsi share/qt/Info.plist src/test/buildenv.py])
AC_CONFIG_FILES([qa/pull-tester/tests_config.py],[chmod +x qa/pull-tester/tests_config.py])
AC_CONFIG_FILES([contrib/devtools/split-debug.sh],[chmod +x contrib/devtools/split-debug.sh])
AC_CONFIG_LINKS([qa/pull-tester/rpc-tests.py:qa/pull-tester/rpc-tests.py])

dnl boost's m4 checks do something really nasty: they export these vars. As a
dnl result, they leak into secp256k1's configure and crazy things happen.
dnl Until this is fixed upstream and we've synced, we'll just un-export them.
CPPFLAGS_TEMP="$CPPFLAGS"
unset CPPFLAGS
CPPFLAGS="$CPPFLAGS_TEMP"

LDFLAGS_TEMP="$LDFLAGS"
unset LDFLAGS
LDFLAGS="$LDFLAGS_TEMP"

LIBS_TEMP="$LIBS"
unset LIBS
LIBS="$LIBS_TEMP"

PKGCONFIG_PATH_TEMP="$PKG_CONFIG_PATH"
unset PKG_CONFIG_PATH
PKG_CONFIG_PATH="$PKGCONFIG_PATH_TEMP"

PKGCONFIG_LIBDIR_TEMP="$PKG_CONFIG_LIBDIR"
unset PKG_CONFIG_LIBDIR
PKG_CONFIG_LIBDIR="$PKGCONFIG_LIBDIR_TEMP"

ac_configure_args="$ac_configure_args --with-pic"

if test x$need_bundled_univalue = xyes; then
  AC_CONFIG_SUBDIRS([src/univalue])
fi

if test x$openssl_prefix != x; then
  ac_configure_args="$ac_configure_args --with-openssl-dir=$openssl_prefix"
fi

AX_SUBDIRS_CONFIGURE([src/secp256k1], [[--disable-shared], [--with-pic], [--with-bignum=no], [--enable-module-recovery], [--enable-experimental], [--enable-module-ecdh], [--enable-endomorphism]])

AC_OUTPUT

dnl Taken from https://wiki.debian.org/RpathIssue
case $host in
   *-*-linux-gnu)
     AC_MSG_RESULT([Fixing libtool for -rpath problems.])
     sed < libtool > libtool-2 \
     's/^hardcode_libdir_flag_spec.*$'/'hardcode_libdir_flag_spec=" -D__LIBTOOL_IS_A_FOOL__ "/'
     mv libtool-2 libtool
     chmod 755 libtool
   ;;
esac

dnl Replace the BUILDDIR path with the correct Windows path if compiling on Native Windows
case ${OS} in
   *Windows*)
     sed  's/BUILDDIR="\/\([[a-z]]\)/BUILDDIR="\1:/'  qa/pull-tester/tests_config.py > qa/pull-tester/tests_config-2.py
     mv qa/pull-tester/tests_config-2.py qa/pull-tester/tests_config.py
   ;;
esac

echo
echo "Options used to compile and link:"
echo "  with wallet   = $enable_wallet"
echo "  with gui / qt = $bitcoin_enable_qt"
if test x$bitcoin_enable_qt != xno; then
    echo "    qt version  = $bitcoin_qt_got_major_vers"
    echo "    with qr     = $use_qr"
fi

if test "$enable_wallet" != "no"; then
    echo "    with bdb      = $use_bdb"
fi

echo "  with zmq      = $use_zmq"
echo "  with test     = $use_tests"
echo "  with bench    = $use_bench"
echo "  with upnp     = $use_upnp"
echo "  debug enabled = $enable_debug"
echo "  crash hooks enabled = $enable_crashhooks"
echo "  werror        = $enable_werror"
echo
echo "  target os     = $TARGET_OS"
echo "  build os      = $BUILD_OS"
echo
echo "  CC            = $CC"
echo "  CFLAGS        = $CFLAGS"
echo "  CPPFLAGS      = $CPPFLAGS"
echo "  CXX           = $CXX"
echo "  CXXFLAGS      = $CXXFLAGS"
echo "  LDFLAGS       = $LDFLAGS"
echo<|MERGE_RESOLUTION|>--- conflicted
+++ resolved
@@ -861,12 +861,7 @@
     [
       PKG_CHECK_MODULES([SSL], [libssl],, [AC_MSG_ERROR(openssl  not found.)])
       PKG_CHECK_MODULES([CRYPTO], [libcrypto],,[AC_MSG_ERROR(libcrypto  not found.)])
-<<<<<<< HEAD
-      PKG_CHECK_MODULES([ZLIB], [zlib], [], [AC_MSG_ERROR([zlib not found])])
-      BITCOIN_QT_CHECK([PKG_CHECK_MODULES([PROTOBUF], [protobuf], [have_protobuf=yes], [BITCOIN_QT_FAIL(libprotobuf not found)])])
-=======
       PKG_CHECK_MODULES(ZLIB, [zlib], [], [AC_MSG_ERROR([zlib not found])])
->>>>>>> 1d6f2b72
       if test x$use_qr != xno; then
         BITCOIN_QT_CHECK([PKG_CHECK_MODULES([QR], [libqrencode], [have_qrencode=yes], [have_qrencode=no])])
       fi
