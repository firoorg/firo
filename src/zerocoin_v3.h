#ifndef _MAIN_ZEROCOIN_V3_H__
#define _MAIN_ZEROCOIN_V3_H__

#include "amount.h"
#include "chain.h"
#include "sigma/coin.h"
#include "sigma/coinspend.h"
#include "consensus/validation.h"
#include <secp256k1/include/Scalar.h>
#include <secp256k1/include/GroupElement.h>
#include "sigma/params.h"
#include <unordered_set>
#include <unordered_map>
#include <functional>
#include "coin_containers.h"

//tests
namespace sigma_mintspend_many { struct sigma_mintspend_many; }
namespace sigma_mintspend { struct sigma_mintspend_test; }
namespace sigma_partialspend_mempool_tests { struct partialspend; }
namespace zerocoin_tests3_v3 { struct zerocoin_mintspend_v3; }

namespace sigma {

// zerocoin parameters
extern Params *SigmaParams;

// Zerocoin transaction info, added to the CBlock to ensure zerocoin mint/spend transactions got their info stored into
// index
class CSigmaTxInfo {
public:
    // all the zerocoin transactions encountered so far
    std::set<uint256> zcTransactions;

    // Vector of <pubCoin> for all the mints.
    std::vector<sigma::PublicCoin> mints;

    // serial for every spend (map from serial to denomination)
    spend_info_container spentSerials;

    // information about transactions in the block is complete
    bool fInfoIsComplete;

    CSigmaTxInfo(): fInfoIsComplete(false) {}

    // finalize everything
    void Complete();
};

bool IsSigmaAllowed();
bool IsSigmaAllowed(int height);

secp_primitives::GroupElement ParseSigmaMintScript(const CScript& script);
std::pair<std::unique_ptr<sigma::CoinSpend>, uint32_t> ParseSigmaSpend(const CTxIn& in);
CAmount GetSpendAmount(const CTxIn& in);
CAmount GetSpendAmount(const CTransaction& tx);
bool CheckSigmaBlock(CValidationState &state, const CBlock& block);

bool CheckSigmaTransaction(
  const CTransaction &tx,
	CValidationState &state,
	uint256 hashTx,
	bool isVerifyDB,
	int nHeight,
  bool isCheckWallet,
  bool fStatefulSigmaCheck,
  CSigmaTxInfo *zerocoinTxInfo);

void DisconnectTipSigma(CBlock &block, CBlockIndex *pindexDelete);

bool ConnectBlockSigma(
  CValidationState& state,
  const CChainParams& chainparams,
  CBlockIndex* pindexNew,
  const CBlock *pblock,
  bool fJustCheck=false);

/*
 * Get COutPoint(txHash, index) from the chain using pubcoin value alone.
 */
bool GetOutPointFromBlock(COutPoint& outPoint, const GroupElement &pubCoinValue, const CBlock &block);
bool GetOutPoint(COutPoint& outPoint, const sigma::PublicCoin &pubCoin);
bool GetOutPoint(COutPoint& outPoint, const GroupElement &pubCoinValue);
bool GetOutPoint(COutPoint& outPoint, const uint256 &pubCoinValueHash);

uint256 GetSerialHash(const secp_primitives::Scalar& bnSerial);
uint256 GetPubCoinValueHash(const secp_primitives::GroupElement& bnValue);

bool BuildSigmaStateFromIndex(CChain *chain);

Scalar GetSigmaSpendSerialNumber(const CTransaction &tx, const CTxIn &txin);
CAmount GetSigmaSpendInput(const CTransaction &tx);

/*
 * State of minted/spent coins as extracted from the index
 */
class CSigmaState {
friend bool BuildSigmaStateFromIndex(CChain *, set<CBlockIndex *> &);
public:
    // First and last block where mint with given denomination and id was seen
    struct SigmaCoinGroupInfo {
        SigmaCoinGroupInfo() : firstBlock(NULL), lastBlock(NULL), nCoins(0) {}

        // first and last blocks having coins with given denomination and id minted
        CBlockIndex *firstBlock;
        CBlockIndex *lastBlock;
        // total number of minted coins with such parameters
        int nCoins;
    };

    struct pairhash {
      public:
        template <typename T, typename U>
          std::size_t operator()(const std::pair<T, U> &x) const
          {
            return std::hash<T>()(x.first) ^ std::hash<U>()(x.second);
          }
    };
public:
    CSigmaState();

    // Add mins in block, automatically assigning id to it
    void AddMintsToStateAndBlockIndex(CBlockIndex *index, const CBlock* pblock);

    // Add serial to the list of used ones
    void AddSpend(const Scalar &serial, CoinDenomination denom, int coinGroupId);

    // Add everything from the block to the state
    void AddBlock(CBlockIndex *index);

    // Disconnect block from the chain rolling back mints and spends
    void RemoveBlock(CBlockIndex *index);

    // Query coin group with given denomination and id
    bool GetCoinGroupInfo(sigma::CoinDenomination denomination,
        int group_id, SigmaCoinGroupInfo &result);

    // Query if the coin serial was previously used
    bool IsUsedCoinSerial(const Scalar& coinSerial);
        // Query if the hash of a coin serial was previously used. If so, store preimage in coinSerial param
    bool IsUsedCoinSerialHash(Scalar &coinSerial, const uint256 &coinSerialHash);

    // Query if there is a coin with given pubCoin value
    bool HasCoin(const sigma::PublicCoin& pubCoin);
    // Query if there is a coin with given hash of a pubCoin value. If so, store preimage in pubCoin param
    bool HasCoinHash(GroupElement &pubCoinValue, const uint256 &pubCoinValueHash);

    // Given denomination and id returns latest accumulator value and corresponding block hash
    // Do not take into account coins with height more than maxHeight
    // Returns number of coins satisfying conditions
    int GetCoinSetForSpend(
        CChain *chain,
        int maxHeight,
        sigma::CoinDenomination denomination,
        int id,
        uint256& blockHash_out,
        std::vector<sigma::PublicCoin>& coins_out);

    // Return height of mint transaction and id of minted coin
    std::pair<int, int> GetMintedCoinHeightAndId(const sigma::PublicCoin& pubCoin);

    // Reset to initial values
    void Reset();

    // Check if there is a conflicting tx in the blockchain or mempool
    bool CanAddSpendToMempool(const Scalar& coinSerial);

    // Add spend into the mempool.
    // Check if there is a coin with such serial in either blockchain or mempool
    bool AddSpendToMempool(const Scalar &coinSerial, uint256 txHash);

    // Add spend into the mempool.
    // Check if there is a coin with such serial in either blockchain or mempool
    bool AddSpendToMempool(const vector<Scalar> &coinSerials, uint256 txHash);

    // Get conflicting tx hash by coin serial number
    uint256 GetMempoolConflictingTxHash(const Scalar& coinSerial);

    // Remove spend from the mempool (usually as the result of adding tx to the block)
    void RemoveSpendFromMempool(const Scalar& coinSerial);

    static CSigmaState* GetState();

    int GetLatestCoinID(sigma::CoinDenomination denomination) const;

<<<<<<< HEAD
    mint_info_container const & GetMints() const;
    spend_info_container const & GetSpends() const;
    std::unordered_map<pair<CoinDenomination, int>, SigmaCoinGroupInfo, pairhash> const & GetCoinGroups() const ;
    std::unordered_map<CoinDenomination, int> const & GetLatestCoinIds() const;
    std::unordered_map<Scalar, uint256, sigma::CScalarHash> const & GetMempoolCoinSerials() const;
=======
    std::size_t GetTotalCoins() const { return mintedPubCoins.size(); }

// private: // martun: Changed to public just for unit tests.
    // Collection of coin groups. Map from <denomination,id> to SigmaCoinGroupInfo structure
    std::unordered_map<pair<sigma::CoinDenomination, int>, SigmaCoinGroupInfo, pairhash> coinGroups;
>>>>>>> 39a3c7b0

    bool IsSurgeConditionDetected() const;

private:
    // Collection of coin groups. Map from <denomination,id> to SigmaCoinGroupInfo structure
    std::unordered_map<pair<CoinDenomination, int>, SigmaCoinGroupInfo, pairhash> coinGroups;

    // Latest IDs of coins by denomination
    std::unordered_map<CoinDenomination, int> latestCoinIds;

    // serials of spends currently in the mempool mapped to tx hashes
    std::unordered_map<Scalar, uint256, CScalarHash> mempoolCoinSerials;

    std::atomic<bool> surgeCondition;

    struct Containers {
        Containers(std::atomic<bool> & surgeCondition);

        void AddMint(sigma::PublicCoin const & pubCoin, CMintedCoinInfo const & coinInfo);
        void RemoveMint(sigma::PublicCoin const & pubCoin);

        void AddSpend(Scalar const & serial, CSpendCoinInfo const & coinInfo);
        void RemoveSpend(Scalar const & serial);

        void Reset();

        mint_info_container const & GetMints() const;
        spend_info_container const & GetSpends() const;
        bool IsSurgeCondition() const;
    private:
        // Set of all minted pubCoin values, keyed by the public coin.
        // Used for checking if the given coin already exists.
        mint_info_container mintedPubCoins;
        // Set of all used coin serials.
        spend_info_container usedCoinSerials;

        std::atomic<bool> & surgeCondition;

        typedef std::map<int, std::map<CoinDenomination, size_t>> metainfo_container_t;
        metainfo_container_t mintMetaInfo, spendMetaInfo;

        void CheckSurgeCondition(int groupId, CoinDenomination denom);

        friend class sigma_mintspend_many::sigma_mintspend_many;
        friend class zerocoin_tests3_v3::zerocoin_mintspend_v3;
        friend class sigma_mintspend::sigma_mintspend_test;
        friend class sigma_partialspend_mempool_tests::partialspend;
    };

    Containers containers;

    friend class sigma_mintspend_many::sigma_mintspend_many;
    friend class zerocoin_tests3_v3::zerocoin_mintspend_v3;
    friend class sigma_mintspend::sigma_mintspend_test;
    friend class sigma_partialspend_mempool_tests::partialspend;
};

} // end of namespace sigma.

#endif // _MAIN_ZEROCOIN_V3_H__<|MERGE_RESOLUTION|>--- conflicted
+++ resolved
@@ -183,19 +183,13 @@
 
     int GetLatestCoinID(sigma::CoinDenomination denomination) const;
 
-<<<<<<< HEAD
     mint_info_container const & GetMints() const;
     spend_info_container const & GetSpends() const;
     std::unordered_map<pair<CoinDenomination, int>, SigmaCoinGroupInfo, pairhash> const & GetCoinGroups() const ;
     std::unordered_map<CoinDenomination, int> const & GetLatestCoinIds() const;
     std::unordered_map<Scalar, uint256, sigma::CScalarHash> const & GetMempoolCoinSerials() const;
-=======
-    std::size_t GetTotalCoins() const { return mintedPubCoins.size(); }
-
-// private: // martun: Changed to public just for unit tests.
-    // Collection of coin groups. Map from <denomination,id> to SigmaCoinGroupInfo structure
-    std::unordered_map<pair<sigma::CoinDenomination, int>, SigmaCoinGroupInfo, pairhash> coinGroups;
->>>>>>> 39a3c7b0
+
+    std::size_t GetTotalCoins() const { return GetMints().size(); }
 
     bool IsSurgeConditionDetected() const;
 
