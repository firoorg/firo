#ifndef _MAIN_ZEROCOIN_V3_H__
#define _MAIN_ZEROCOIN_V3_H__

#include "amount.h"
#include "chain.h"
#include "sigma/coin.h"
#include "sigma/coinspend.h"
#include "consensus/validation.h"
#include <secp256k1/include/Scalar.h>
#include <secp256k1/include/GroupElement.h>
#include "sigma/params.h"
#include <unordered_set>
#include <unordered_map>
#include <functional>
#include "hash_functions.h"

namespace sigma {

// zerocoin parameters
extern Params *SigmaParams;

// Zerocoin transaction info, added to the CBlock to ensure zerocoin mint/spend transactions got their info stored into
// index
class CZerocoinTxInfo {
public:
    // all the zerocoin transactions encountered so far
    std::set<uint256> zcTransactions;

    // Vector of <pubCoin> for all the mints.
    std::vector<sigma::PublicCoin> mints;

    // serial for every spend (map from serial to denomination)
    std::unordered_map<Scalar, int, sigma::CScalarHash> spentSerials;

    // information about transactions in the block is complete
    bool fInfoIsComplete;

    CZerocoinTxInfo(): fInfoIsComplete(false) {}

    // finalize everything
    void Complete();
};

bool IsSigmaAllowed();
bool IsSigmaAllowed(int height);

secp_primitives::GroupElement ParseSigmaMintScript(const CScript& script);
std::pair<std::unique_ptr<sigma::CoinSpend>, uint32_t> ParseSigmaSpend(const CTxIn& in);

bool CheckSigmaTransaction(
  const CTransaction &tx,
	CValidationState &state,
	uint256 hashTx,
	bool isVerifyDB,
	int nHeight,
  bool isCheckWallet,
<<<<<<< HEAD
  CZerocoinTxInfo *zerocoinTxInfo);
=======
  bool fStatefulSigmaCheck,
  CZerocoinTxInfoV3 *zerocoinTxInfo);
>>>>>>> 19363356

void DisconnectTipSigma(CBlock &block, CBlockIndex *pindexDelete);

bool ConnectBlockSigma(
  CValidationState& state,
  const CChainParams& chainparams,
  CBlockIndex* pindexNew,
  const CBlock *pblock,
  bool fJustCheck=false);

bool BuildSigmaStateFromIndex(CChain *chain);

Scalar GetSigmaSpendSerialNumber(const CTransaction &tx, const CTxIn &txin);
CAmount GetSigmaSpendInput(const CTransaction &tx);

/*
 * State of minted/spent coins as extracted from the index
 */
class CSigmaState {
friend bool BuildSigmaStateFromIndex(CChain *, set<CBlockIndex *> &);
public:
    // First and last block where mint with given denomination and id was seen
    struct SigmaCoinGroupInfo {
        SigmaCoinGroupInfo() : firstBlock(NULL), lastBlock(NULL), nCoins(0) {}

        // first and last blocks having coins with given denomination and id minted
        CBlockIndex *firstBlock;
        CBlockIndex *lastBlock;
        // total number of minted coins with such parameters
        int nCoins;
    };

    struct CMintedCoinInfo {
        sigma::CoinDenomination denomination;

        // ID of coin group.
        int id;
        int nHeight;
    };

    struct pairhash {
      public:
        template <typename T, typename U>
          std::size_t operator()(const std::pair<T, U> &x) const
          {
            return std::hash<T>()(x.first) ^ std::hash<U>()(x.second);
          }
    };
public:
    CSigmaState();

    // Add mint, automatically assigning id to it. Returns id and previous accumulator value (if any)
    int AddMint(
        CBlockIndex *index,
        const sigma::PublicCoin& pubCoin);

    // Add serial to the list of used ones
    void AddSpend(const Scalar& serial);

    // Add everything from the block to the state
    void AddBlock(CBlockIndex *index);

    // Disconnect block from the chain rolling back mints and spends
    void RemoveBlock(CBlockIndex *index);

    // Query coin group with given denomination and id
    bool GetCoinGroupInfo(sigma::CoinDenomination denomination,
        int group_id, SigmaCoinGroupInfo &result);

    // Query if the coin serial was previously used
    bool IsUsedCoinSerial(const Scalar& coinSerial);

    // Query if there is a coin with given pubCoin value
    bool HasCoin(const sigma::PublicCoin& pubCoin);

    // Given denomination and id returns latest accumulator value and corresponding block hash
    // Do not take into account coins with height more than maxHeight
    // Returns number of coins satisfying conditions
    int GetCoinSetForSpend(
        CChain *chain,
        int maxHeight,
        sigma::CoinDenomination denomination,
        int id,
        uint256& blockHash_out,
        std::vector<sigma::PublicCoin>& coins_out);

    // Return height of mint transaction and id of minted coin
    std::pair<int, int> GetMintedCoinHeightAndId(const sigma::PublicCoin& pubCoin);

    // Reset to initial values
    void Reset();

    // Check if there is a conflicting tx in the blockchain or mempool
    bool CanAddSpendToMempool(const Scalar& coinSerial);

    // Add spend into the mempool.
    // Check if there is a coin with such serial in either blockchain or mempool
    bool AddSpendToMempool(const Scalar &coinSerial, uint256 txHash);

    // Add spend into the mempool.
    // Check if there is a coin with such serial in either blockchain or mempool
    bool AddSpendToMempool(const vector<Scalar> &coinSerials, uint256 txHash);

    // Get conflicting tx hash by coin serial number
    uint256 GetMempoolConflictingTxHash(const Scalar& coinSerial);

    // Remove spend from the mempool (usually as the result of adding tx to the block)
    void RemoveSpendFromMempool(const Scalar& coinSerial);

    static CSigmaState* GetState();

    int GetLatestCoinID(sigma::CoinDenomination denomination) const;

// private: // martun: Changed to public just for unit tests.
    // Collection of coin groups. Map from <denomination,id> to SigmaCoinGroupInfo structure
    std::unordered_map<pair<sigma::CoinDenomination, int>, SigmaCoinGroupInfo, pairhash> coinGroups;

    // Set of all minted pubCoin values, keyed by the public coin.
    // Used for checking if the given coin already exists.
    unordered_map<sigma::PublicCoin, CMintedCoinInfo, sigma::CPublicCoinHash> mintedPubCoins;

    // Latest IDs of coins by denomination
    std::unordered_map<sigma::CoinDenomination, int> latestCoinIds;

    // Set of all used coin serials.
    std::unordered_set<Scalar, sigma::CScalarHash> usedCoinSerials;

    // serials of spends currently in the mempool mapped to tx hashes
    std::unordered_map<Scalar, uint256, sigma::CScalarHash> mempoolCoinSerials;

};

} // end of namespace sigma.

#endif // _MAIN_ZEROCOIN_V3_H__<|MERGE_RESOLUTION|>--- conflicted
+++ resolved
@@ -21,7 +21,7 @@
 
 // Zerocoin transaction info, added to the CBlock to ensure zerocoin mint/spend transactions got their info stored into
 // index
-class CZerocoinTxInfo {
+class CSigmaTxInfo {
 public:
     // all the zerocoin transactions encountered so far
     std::set<uint256> zcTransactions;
@@ -35,7 +35,7 @@
     // information about transactions in the block is complete
     bool fInfoIsComplete;
 
-    CZerocoinTxInfo(): fInfoIsComplete(false) {}
+    CSigmaTxInfo(): fInfoIsComplete(false) {}
 
     // finalize everything
     void Complete();
@@ -54,12 +54,8 @@
 	bool isVerifyDB,
 	int nHeight,
   bool isCheckWallet,
-<<<<<<< HEAD
-  CZerocoinTxInfo *zerocoinTxInfo);
-=======
   bool fStatefulSigmaCheck,
-  CZerocoinTxInfoV3 *zerocoinTxInfo);
->>>>>>> 19363356
+  CSigmaTxInfo *zerocoinTxInfo);
 
 void DisconnectTipSigma(CBlock &block, CBlockIndex *pindexDelete);
 
