--- conflicted
+++ resolved
@@ -111,6 +111,8 @@
     }
 
 } // namespace boost
+
+using namespace std;
 
 // znode fZnode
 bool fMasternodeMode = false;
@@ -729,8 +731,6 @@
     ClearDatadirCache();
 }
 
-<<<<<<< HEAD
-=======
 bool RenameDirectoriesFromZcoinToFiro()
 {
     namespace fs = boost::filesystem;
@@ -768,8 +768,6 @@
     return true;
 }
 
-#ifndef WIN32
->>>>>>> 3baa8e54
 boost::filesystem::path GetPidFile()
 {
     boost::filesystem::path pathPidFile(GetArg("-pid", BITCOIN_PID_FILENAME));
