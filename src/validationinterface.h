--- conflicted
+++ resolved
@@ -83,11 +83,9 @@
      * transaction was accepted to mempool, removed from mempool (only when
      * removal was due to conflict from connected block), or appeared in a
      * disconnected block.*/
-    /** Notifies listeners of an updated transaction without new data (for now: a coinbase potentially becoming visible). */
-<<<<<<< HEAD
+
+    /** Notifies listeners of a valid wallet transaction (decoupled from SyncTransaction in order to allow wallet update). */
     boost::signals2::signal<void (const CTransaction &)> WalletTransaction;
-    /** Notifies listeners of a valid wallet transaction (decoupled from SyncTransaction in order to allow wallet update). */
-=======
     /** Notifies listeners of an updated transaction lock without new data. */
     boost::signals2::signal<void (const CTransaction &)> NotifyTransactionLock;
     /** Notifies listeners of a ChainLock. */
@@ -101,7 +99,6 @@
     /** Notifies listeners that the MN list changed */
     boost::signals2::signal<void(bool undo, const CDeterministicMNList& oldMNList, const CDeterministicMNListDiff& diff)> NotifyMasternodeListChanged;
     /** Notifies listeners of an updated transaction without new data (for now: a coinbase potentially becoming visible). */
->>>>>>> 27c5d5d8
     boost::signals2::signal<void (const uint256 &)> UpdatedTransaction;
     /** Notifies listeners of a new active block chain. */
     boost::signals2::signal<void (const CBlockLocator &)> SetBestChain;
