// Copyright (c) 2009-2010 Satoshi Nakamoto
// Copyright (c) 2009-2016 The Bitcoin Core developers
// Distributed under the MIT software license, see the accompanying
// file COPYING or http://www.opensource.org/licenses/mit-license.php.

#include "net_processing.h"

#include "addrman.h"
#include "arith_uint256.h"
#include "blockencodings.h"
#include "chainparams.h"
#include "consensus/validation.h"
#include "hash.h"
#include "init.h"
#include "validation.h"
#include "merkleblock.h"
#include "net.h"
#include "netmessagemaker.h"
#include "netbase.h"
#include "policy/fees.h"
#include "policy/policy.h"
#include "primitives/block.h"
#include "primitives/transaction.h"
#include "random.h"
#include "tinyformat.h"
#include "txmempool.h"
#include "ui_interface.h"
#include "util.h"
#include "utilmoneystr.h"
#include "utilstrencodings.h"
#include "validationinterface.h"

#include "masternode-payments.h"
#include "masternode-sync.h"

#include "evo/deterministicmns.h"
#include "evo/mnauth.h"
#include "evo/simplifiedmns.h"
#include "llmq/quorums_blockprocessor.h"
#include "llmq/quorums_commitment.h"
#include "llmq/quorums_chainlocks.h"
#include "llmq/quorums_dkgsessionmgr.h"
#include "llmq/quorums_init.h"
#include "llmq/quorums_instantsend.h"
#include "llmq/quorums_signing.h"
#include "llmq/quorums_signing_shares.h"

#include <boost/thread.hpp>

#if defined(NDEBUG)
# error "Bitcoin cannot be compiled without assertions."
#endif

std::atomic<int64_t> nTimeBestReceived(0); // Used only to inform the wallet of when we last received a block

struct IteratorComparator
{
    template<typename I>
    bool operator()(const I& a, const I& b) const
    {
        return &(*a) < &(*b);
    }
};

struct COrphanTx {
    // When modifying, adapt the copy of this definition in tests/DoS_tests.
    CTransactionRef tx;
    NodeId fromPeer;
    int64_t nTimeExpire;
};
std::map<uint256, COrphanTx> mapOrphanTransactions GUARDED_BY(cs_main);
std::map<COutPoint, std::set<std::map<uint256, COrphanTx>::iterator, IteratorComparator>> mapOrphanTransactionsByPrev GUARDED_BY(cs_main);
void EraseOrphansFor(NodeId peer) EXCLUSIVE_LOCKS_REQUIRED(cs_main);

static size_t vExtraTxnForCompactIt = 0;
static std::vector<std::pair<uint256, CTransactionRef>> vExtraTxnForCompact GUARDED_BY(cs_main);

static const uint64_t RANDOMIZER_ID_ADDRESS_RELAY = 0x3cac0035b5866b90ULL; // SHA256("main address relay")[0:8]

// Internal stuff
namespace {
    /** Number of nodes with fSyncStarted. */
    int nSyncStarted = 0;

    /**
     * Sources of received blocks, saved to be able to send them reject
     * messages or ban them when processing happens afterwards. Protected by
     * cs_main.
     * Set mapBlockSource[hash].second to false if the node should not be
     * punished if the block is invalid.
     */
    std::map<uint256, std::pair<NodeId, bool>> mapBlockSource;

    /**
     * Filter for transactions that were recently rejected by
     * AcceptToMemoryPool. These are not rerequested until the chain tip
     * changes, at which point the entire filter is reset. Protected by
     * cs_main.
     *
     * Without this filter we'd be re-requesting txs from each of our peers,
     * increasing bandwidth consumption considerably. For instance, with 100
     * peers, half of which relay a tx we don't accept, that might be a 50x
     * bandwidth increase. A flooding attacker attempting to roll-over the
     * filter using minimum-sized, 60byte, transactions might manage to send
     * 1000/sec if we have fast peers, so we pick 120,000 to give our peers a
     * two minute window to send invs to us.
     *
     * Decreasing the false positive rate is fairly cheap, so we pick one in a
     * million to make it highly unlikely for users to have issues with this
     * filter.
     *
     * Memory used: 1.3 MB
     */
    std::unique_ptr<CRollingBloomFilter> recentRejects;
    uint256 hashRecentRejectsChainTip;

    /** Blocks that are in flight, and that are in the queue to be downloaded. Protected by cs_main. */
    struct QueuedBlock {
        uint256 hash;
        const CBlockIndex* pindex;                               //!< Optional.
        bool fValidatedHeaders;                                  //!< Whether this block has validated headers at the time of request.
        std::unique_ptr<PartiallyDownloadedBlock> partialBlock;  //!< Optional, used for CMPCTBLOCK downloads
    };
    std::map<uint256, std::pair<NodeId, std::list<QueuedBlock>::iterator> > mapBlocksInFlight;

    /** Stack of nodes which we have set to announce using compact blocks */
    std::list<NodeId> lNodesAnnouncingHeaderAndIDs;

    /** Number of preferable block download peers. */
    int nPreferredDownload = 0;

    /** Number of peers from which we're downloading blocks. */
    int nPeersWithValidatedDownloads = 0;

    /** Relay map, protected by cs_main. */
    typedef std::map<uint256, CTransactionRef> MapRelay;
    MapRelay mapRelay;
    /** Expiration-time ordered list of (expire time, relay map entry) pairs, protected by cs_main). */
    std::deque<std::pair<int64_t, MapRelay::iterator>> vRelayExpiration;
} // anon namespace

//////////////////////////////////////////////////////////////////////////////
//
// Registration of network node signals.
//

namespace {

struct CBlockReject {
    unsigned char chRejectCode;
    std::string strRejectReason;
    uint256 hashBlock;
};

/**
 * Maintain validation-specific state about nodes, protected by cs_main, instead
 * by CNode's own locks. This simplifies asynchronous operation, where
 * processing of incoming data is done after the ProcessMessage call returns,
 * and we're no longer holding the node's locks.
 */
struct CNodeState {
    //! The peer's address
    const CService address;
    //! Whether we have a fully established connection.
    bool fCurrentlyConnected;
    //! Accumulated misbehaviour score for this peer.
    int nMisbehavior;
    //! Whether this peer should be disconnected and banned (unless whitelisted).
    bool fShouldBan;
    //! String name of this peer (debugging/logging purposes).
    const std::string name;
    //! List of asynchronously-determined block rejections to notify this peer about.
    std::vector<CBlockReject> rejects;
    //! The best known block we know this peer has announced.
    const CBlockIndex *pindexBestKnownBlock;
    //! The hash of the last unknown block this peer has announced.
    uint256 hashLastUnknownBlock;
    //! The last full block we both have.
    const CBlockIndex *pindexLastCommonBlock;
    //! The best header we have sent our peer.
    const CBlockIndex *pindexBestHeaderSent;
    //! Length of current-streak of unconnecting headers announcements
    int nUnconnectingHeaders;
    //! Whether we've started headers synchronization with this peer.
    bool fSyncStarted;
    //! Since when we're stalling block download progress (in microseconds), or 0.
    int64_t nStallingSince;
    std::list<QueuedBlock> vBlocksInFlight;
    //! When the first entry in vBlocksInFlight started downloading. Don't care when vBlocksInFlight is empty.
    int64_t nDownloadingSince;
    int nBlocksInFlight;
    int nBlocksInFlightValidHeaders;
    //! Whether we consider this a preferred download peer.
    bool fPreferredDownload;
    //! Whether this peer wants invs or headers (when possible) for block announcements.
    bool fPreferHeaders;
    //! Whether this peer wants invs or cmpctblocks (when possible) for block announcements.
    bool fPreferHeaderAndIDs;
    /**
      * Whether this peer will send us cmpctblocks if we request them.
      * This is not used to gate request logic, as we really only care about fSupportsDesiredCmpctVersion,
      * but is used as a flag to "lock in" the version of compact blocks (fWantsCmpctWitness) we send.
      */
    bool fProvidesHeaderAndIDs;
    //! Whether this peer can give us witnesses
    bool fHaveWitness;
    //! Whether this peer wants witnesses in cmpctblocks/blocktxns
    bool fWantsCmpctWitness;
    /**
     * If we've announced NODE_WITNESS to this peer: whether the peer sends witnesses in cmpctblocks/blocktxns,
     * otherwise: whether this peer sends non-witnesses in cmpctblocks/blocktxns.
     */
    bool fSupportsDesiredCmpctVersion;

    CNodeState(CAddress addrIn, std::string addrNameIn) : address(addrIn), name(addrNameIn) {
        fCurrentlyConnected = false;
        nMisbehavior = 0;
        fShouldBan = false;
        pindexBestKnownBlock = NULL;
        hashLastUnknownBlock.SetNull();
        pindexLastCommonBlock = NULL;
        pindexBestHeaderSent = NULL;
        nUnconnectingHeaders = 0;
        fSyncStarted = false;
        nStallingSince = 0;
        nDownloadingSince = 0;
        nBlocksInFlight = 0;
        nBlocksInFlightValidHeaders = 0;
        fPreferredDownload = false;
        fPreferHeaders = false;
        fPreferHeaderAndIDs = false;
        fProvidesHeaderAndIDs = false;
        fHaveWitness = false;
        fWantsCmpctWitness = false;
        fSupportsDesiredCmpctVersion = false;
    }
};

/** Map maintaining per-node state. Requires cs_main. */
std::map<NodeId, CNodeState> mapNodeState;

// Requires cs_main.
CNodeState *State(NodeId pnode) {
    std::map<NodeId, CNodeState>::iterator it = mapNodeState.find(pnode);
    if (it == mapNodeState.end())
        return NULL;
    return &it->second;
}

void UpdatePreferredDownload(CNode* node, CNodeState* state)
{
    nPreferredDownload -= state->fPreferredDownload;

    // Whether this node should be marked as a preferred download node.
    state->fPreferredDownload = (!node->fInbound || node->fWhitelisted) && !node->fOneShot && !node->fClient;

    nPreferredDownload += state->fPreferredDownload;
}

void PushNodeVersion(CNode *pnode, CConnman& connman, int64_t nTime)
{
    ServiceFlags nLocalNodeServices = pnode->GetLocalServices();
    uint64_t nonce = pnode->GetLocalNonce();
    int nNodeStartingHeight = pnode->GetMyStartingHeight();
    NodeId nodeid = pnode->GetId();
    CAddress addr = pnode->addr;

    CAddress addrYou = (addr.IsRoutable() && !IsProxy(addr) ? addr : CAddress(CService(), addr.nServices));
    CAddress addrMe = CAddress(CService(), nLocalNodeServices);

    uint256 mnauthChallenge;
    GetRandBytes(mnauthChallenge.begin(), mnauthChallenge.size());
    {
        LOCK(pnode->cs_mnauth);
        pnode->sentMNAuthChallenge = mnauthChallenge;
    }

    connman.PushMessage(pnode, CNetMsgMaker(INIT_PROTO_VERSION).Make(NetMsgType::VERSION, PROTOCOL_VERSION, (uint64_t)nLocalNodeServices, nTime, addrYou, addrMe,
            nonce, strSubVersion, nNodeStartingHeight, ::fRelayTxes, mnauthChallenge));

    if (fLogIPs)
        LogPrint("net", "send version message: version %d, blocks=%d, us=%s, them=%s, peer=%d\n", PROTOCOL_VERSION, nNodeStartingHeight, addrMe.ToString(), addrYou.ToString(), nodeid);
    else
        LogPrint("net", "send version message: version %d, blocks=%d, us=%s, peer=%d\n", PROTOCOL_VERSION, nNodeStartingHeight, addrMe.ToString(), nodeid);
}

void InitializeNode(CNode *pnode, CConnman& connman) {
    CAddress addr = pnode->addr;
    std::string addrName = pnode->GetAddrName();
    NodeId nodeid = pnode->GetId();
    {
        LOCK(cs_main);
        mapNodeState.emplace_hint(mapNodeState.end(), std::piecewise_construct, std::forward_as_tuple(nodeid), std::forward_as_tuple(addr, std::move(addrName)));
    }
    if(!pnode->fInbound)
        PushNodeVersion(pnode, connman, GetTime());
}

void FinalizeNode(NodeId nodeid, bool& fUpdateConnectionTime) {
    fUpdateConnectionTime = false;
    LOCK(cs_main);
    CNodeState *state = State(nodeid);

    if (state->fSyncStarted)
        nSyncStarted--;

    if (state->nMisbehavior == 0 && state->fCurrentlyConnected) {
        fUpdateConnectionTime = true;
    }

    BOOST_FOREACH(const QueuedBlock& entry, state->vBlocksInFlight) {
        mapBlocksInFlight.erase(entry.hash);
    }
    EraseOrphansFor(nodeid);
    nPreferredDownload -= state->fPreferredDownload;
    nPeersWithValidatedDownloads -= (state->nBlocksInFlightValidHeaders != 0);
    assert(nPeersWithValidatedDownloads >= 0);

    mapNodeState.erase(nodeid);

    if (mapNodeState.empty()) {
        // Do a consistency check after the last peer is removed.
        assert(mapBlocksInFlight.empty());
        assert(nPreferredDownload == 0);
        assert(nPeersWithValidatedDownloads == 0);
    }
}

// Requires cs_main.
// Returns a bool indicating whether we requested this block.
// Also used if a block was /not/ received and timed out or started with another peer
bool MarkBlockAsReceived(const uint256& hash) {
    std::map<uint256, std::pair<NodeId, std::list<QueuedBlock>::iterator> >::iterator itInFlight = mapBlocksInFlight.find(hash);
    if (itInFlight != mapBlocksInFlight.end()) {
        CNodeState *state = State(itInFlight->second.first);
        state->nBlocksInFlightValidHeaders -= itInFlight->second.second->fValidatedHeaders;
        if (state->nBlocksInFlightValidHeaders == 0 && itInFlight->second.second->fValidatedHeaders) {
            // Last validated block on the queue was received.
            nPeersWithValidatedDownloads--;
        }
        if (state->vBlocksInFlight.begin() == itInFlight->second.second) {
            // First block on the queue was received, update the start download time for the next one
            state->nDownloadingSince = std::max(state->nDownloadingSince, GetTimeMicros());
        }
        state->vBlocksInFlight.erase(itInFlight->second.second);
        state->nBlocksInFlight--;
        state->nStallingSince = 0;
        mapBlocksInFlight.erase(itInFlight);
        return true;
    }
    return false;
}

// Requires cs_main.
// returns false, still setting pit, if the block was already in flight from the same peer
// pit will only be valid as long as the same cs_main lock is being held
bool MarkBlockAsInFlight(NodeId nodeid, const uint256& hash, const Consensus::Params& consensusParams, const CBlockIndex* pindex = NULL, std::list<QueuedBlock>::iterator** pit = NULL) {
    CNodeState *state = State(nodeid);
    assert(state != NULL);

    // Short-circuit most stuff in case its from the same node
    std::map<uint256, std::pair<NodeId, std::list<QueuedBlock>::iterator> >::iterator itInFlight = mapBlocksInFlight.find(hash);
    if (itInFlight != mapBlocksInFlight.end() && itInFlight->second.first == nodeid) {
        *pit = &itInFlight->second.second;
        return false;
    }

    // Make sure it's not listed somewhere already.
    MarkBlockAsReceived(hash);

    std::list<QueuedBlock>::iterator it = state->vBlocksInFlight.insert(state->vBlocksInFlight.end(),
            {hash, pindex, pindex != NULL, std::unique_ptr<PartiallyDownloadedBlock>(pit ? new PartiallyDownloadedBlock(&mempool) : NULL)});
    state->nBlocksInFlight++;
    state->nBlocksInFlightValidHeaders += it->fValidatedHeaders;
    if (state->nBlocksInFlight == 1) {
        // We're starting a block download (batch) from this peer.
        state->nDownloadingSince = GetTimeMicros();
    }
    if (state->nBlocksInFlightValidHeaders == 1 && pindex != NULL) {
        nPeersWithValidatedDownloads++;
    }
    itInFlight = mapBlocksInFlight.insert(std::make_pair(hash, std::make_pair(nodeid, it))).first;
    if (pit)
        *pit = &itInFlight->second.second;
    return true;
}

/** Check whether the last unknown block a peer advertised is not yet known. */
void ProcessBlockAvailability(NodeId nodeid) {
    CNodeState *state = State(nodeid);
    assert(state != NULL);

    if (!state->hashLastUnknownBlock.IsNull()) {
        BlockMap::iterator itOld = mapBlockIndex.find(state->hashLastUnknownBlock);
        if (itOld != mapBlockIndex.end() && itOld->second->nChainWork > 0) {
            if (state->pindexBestKnownBlock == NULL || itOld->second->nChainWork >= state->pindexBestKnownBlock->nChainWork)
                state->pindexBestKnownBlock = itOld->second;
            state->hashLastUnknownBlock.SetNull();
        }
    }
}

/** Update tracking information about which blocks a peer is assumed to have. */
void UpdateBlockAvailability(NodeId nodeid, const uint256 &hash) {
    CNodeState *state = State(nodeid);
    assert(state != NULL);

    ProcessBlockAvailability(nodeid);

    BlockMap::iterator it = mapBlockIndex.find(hash);
    if (it != mapBlockIndex.end() && it->second->nChainWork > 0) {
        // An actually better block was announced.
        if (state->pindexBestKnownBlock == NULL || it->second->nChainWork >= state->pindexBestKnownBlock->nChainWork)
            state->pindexBestKnownBlock = it->second;
    } else {
        // An unknown block was announced; just assume that the latest one is the best one.
        state->hashLastUnknownBlock = hash;
    }
}

void MaybeSetPeerAsAnnouncingHeaderAndIDs(NodeId nodeid, CConnman& connman) {
    AssertLockHeld(cs_main);
    CNodeState* nodestate = State(nodeid);
    if (!nodestate || !nodestate->fSupportsDesiredCmpctVersion) {
        // Never ask from peers who can't provide witnesses.
        return;
    }
    if (nodestate->fProvidesHeaderAndIDs) {
        for (std::list<NodeId>::iterator it = lNodesAnnouncingHeaderAndIDs.begin(); it != lNodesAnnouncingHeaderAndIDs.end(); it++) {
            if (*it == nodeid) {
                lNodesAnnouncingHeaderAndIDs.erase(it);
                lNodesAnnouncingHeaderAndIDs.push_back(nodeid);
                return;
            }
        }
        connman.ForNode(nodeid, [&connman](CNode* pfrom){
            bool fAnnounceUsingCMPCTBLOCK = false;
            uint64_t nCMPCTBLOCKVersion = (pfrom->GetLocalServices() & NODE_WITNESS) ? 2 : 1;
            if (lNodesAnnouncingHeaderAndIDs.size() >= 3) {
                // As per BIP152, we only get 3 of our peers to announce
                // blocks using compact encodings.
                connman.ForNode(lNodesAnnouncingHeaderAndIDs.front(), [&connman, fAnnounceUsingCMPCTBLOCK, nCMPCTBLOCKVersion](CNode* pnodeStop){
                    connman.PushMessage(pnodeStop, CNetMsgMaker(pnodeStop->GetSendVersion()).Make(NetMsgType::SENDCMPCT, fAnnounceUsingCMPCTBLOCK, nCMPCTBLOCKVersion));
                    return true;
                });
                lNodesAnnouncingHeaderAndIDs.pop_front();
            }
            fAnnounceUsingCMPCTBLOCK = true;
            connman.PushMessage(pfrom, CNetMsgMaker(pfrom->GetSendVersion()).Make(NetMsgType::SENDCMPCT, fAnnounceUsingCMPCTBLOCK, nCMPCTBLOCKVersion));
            lNodesAnnouncingHeaderAndIDs.push_back(pfrom->GetId());
            return true;
        });
    }
}

// Requires cs_main
bool CanDirectFetch(const Consensus::Params &consensusParams)
{
    return chainActive.Tip()->GetBlockTime() > GetAdjustedTime() - consensusParams.nPowTargetSpacing * 20;
}

// Requires cs_main
bool PeerHasHeader(CNodeState *state, const CBlockIndex *pindex)
{
    if (state->pindexBestKnownBlock && pindex == state->pindexBestKnownBlock->GetAncestor(pindex->nHeight))
        return true;
    if (state->pindexBestHeaderSent && pindex == state->pindexBestHeaderSent->GetAncestor(pindex->nHeight))
        return true;
    return false;
}

/** Find the last common ancestor two blocks have.
 *  Both pa and pb must be non-NULL. */
const CBlockIndex* LastCommonAncestor(const CBlockIndex* pa, const CBlockIndex* pb) {
    if (pa->nHeight > pb->nHeight) {
        pa = pa->GetAncestor(pb->nHeight);
    } else if (pb->nHeight > pa->nHeight) {
        pb = pb->GetAncestor(pa->nHeight);
    }

    while (pa != pb && pa && pb) {
        pa = pa->pprev;
        pb = pb->pprev;
    }

    // Eventually all chain branches meet at the genesis block.
    assert(pa == pb);
    return pa;
}

/** Update pindexLastCommonBlock and add not-in-flight missing successors to vBlocks, until it has
 *  at most count entries. */
void FindNextBlocksToDownload(NodeId nodeid, unsigned int count, std::vector<const CBlockIndex*>& vBlocks, NodeId& nodeStaller, const Consensus::Params& consensusParams) {
    if (count == 0)
        return;

    vBlocks.reserve(vBlocks.size() + count);
    CNodeState *state = State(nodeid);
    assert(state != NULL);

    // Make sure pindexBestKnownBlock is up to date, we'll need it.
    ProcessBlockAvailability(nodeid);

    if (state->pindexBestKnownBlock == NULL || state->pindexBestKnownBlock->nChainWork < chainActive.Tip()->nChainWork) {
        // This peer has nothing interesting.
        return;
    }

    if (state->pindexLastCommonBlock == NULL) {
        // Bootstrap quickly by guessing a parent of our best tip is the forking point.
        // Guessing wrong in either direction is not a problem.
        state->pindexLastCommonBlock = chainActive[std::min(state->pindexBestKnownBlock->nHeight, chainActive.Height())];
    }

    // If the peer reorganized, our previous pindexLastCommonBlock may not be an ancestor
    // of its current tip anymore. Go back enough to fix that.
    state->pindexLastCommonBlock = LastCommonAncestor(state->pindexLastCommonBlock, state->pindexBestKnownBlock);
    if (state->pindexLastCommonBlock == state->pindexBestKnownBlock)
        return;

    std::vector<const CBlockIndex*> vToFetch;
    const CBlockIndex *pindexWalk = state->pindexLastCommonBlock;
    // Never fetch further than the best block we know the peer has, or more than BLOCK_DOWNLOAD_WINDOW + 1 beyond the last
    // linked block we have in common with this peer. The +1 is so we can detect stalling, namely if we would be able to
    // download that next block if the window were 1 larger.
    int nWindowEnd = state->pindexLastCommonBlock->nHeight + BLOCK_DOWNLOAD_WINDOW;
    int nMaxHeight = std::min<int>(state->pindexBestKnownBlock->nHeight, nWindowEnd + 1);
    NodeId waitingfor = -1;
    while (pindexWalk->nHeight < nMaxHeight) {
        // Read up to 128 (or more, if more blocks than that are needed) successors of pindexWalk (towards
        // pindexBestKnownBlock) into vToFetch. We fetch 128, because CBlockIndex::GetAncestor may be as expensive
        // as iterating over ~100 CBlockIndex* entries anyway.
        int nToFetch = std::min(nMaxHeight - pindexWalk->nHeight, std::max<int>(count - vBlocks.size(), 128));
        vToFetch.resize(nToFetch);
        pindexWalk = state->pindexBestKnownBlock->GetAncestor(pindexWalk->nHeight + nToFetch);
        vToFetch[nToFetch - 1] = pindexWalk;
        for (unsigned int i = nToFetch - 1; i > 0; i--) {
            vToFetch[i - 1] = vToFetch[i]->pprev;
        }

        // Iterate over those blocks in vToFetch (in forward direction), adding the ones that
        // are not yet downloaded and not in flight to vBlocks. In the mean time, update
        // pindexLastCommonBlock as long as all ancestors are already downloaded, or if it's
        // already part of our chain (and therefore don't need it even if pruned).
        BOOST_FOREACH(const CBlockIndex* pindex, vToFetch) {
            if (!pindex->IsValid(BLOCK_VALID_TREE)) {
                // We consider the chain that this peer is on invalid.
                return;
            }
            if (!State(nodeid)->fHaveWitness && IsWitnessEnabled(pindex->pprev, consensusParams)) {
                // We wouldn't download this block or its descendants from this peer.
                return;
            }
            if (pindex->nStatus & BLOCK_HAVE_DATA || chainActive.Contains(pindex)) {
                if (pindex->nChainTx)
                    state->pindexLastCommonBlock = pindex;
            } else if (mapBlocksInFlight.count(pindex->GetBlockHash()) == 0) {
                // The block is not already downloaded, and not yet in flight.
                if (pindex->nHeight > nWindowEnd) {
                    // We reached the end of the window.
                    if (vBlocks.size() == 0 && waitingfor != nodeid) {
                        // We aren't able to fetch anything, but we would be if the download window was one larger.
                        nodeStaller = waitingfor;
                    }
                    return;
                }
                vBlocks.push_back(pindex);
                if (vBlocks.size() == count) {
                    return;
                }
            } else if (waitingfor == -1) {
                // This is the first already-in-flight block.
                waitingfor = mapBlocksInFlight[pindex->GetBlockHash()].first;
            }
        }
    }
}

} // anon namespace

bool GetNodeStateStats(NodeId nodeid, CNodeStateStats &stats) {
    LOCK(cs_main);
    CNodeState *state = State(nodeid);
    if (state == NULL)
        return false;
    stats.nMisbehavior = state->nMisbehavior;
    stats.nSyncHeight = state->pindexBestKnownBlock ? state->pindexBestKnownBlock->nHeight : -1;
    stats.nCommonHeight = state->pindexLastCommonBlock ? state->pindexLastCommonBlock->nHeight : -1;
    BOOST_FOREACH(const QueuedBlock& queue, state->vBlocksInFlight) {
        if (queue.pindex)
            stats.vHeightInFlight.push_back(queue.pindex->nHeight);
    }
    return true;
}

void RegisterNodeSignals(CNodeSignals& nodeSignals)
{
    nodeSignals.ProcessMessages.connect(&ProcessMessages);
    nodeSignals.SendMessages.connect(&SendMessages);
    nodeSignals.InitializeNode.connect(&InitializeNode);
    nodeSignals.FinalizeNode.connect(&FinalizeNode);
}

void UnregisterNodeSignals(CNodeSignals& nodeSignals)
{
    nodeSignals.ProcessMessages.disconnect(&ProcessMessages);
    nodeSignals.SendMessages.disconnect(&SendMessages);
    nodeSignals.InitializeNode.disconnect(&InitializeNode);
    nodeSignals.FinalizeNode.disconnect(&FinalizeNode);
}

//////////////////////////////////////////////////////////////////////////////
//
// mapOrphanTransactions
//

void AddToCompactExtraTransactions(const CTransactionRef& tx)
{
    size_t max_extra_txn = GetArg("-blockreconstructionextratxn", DEFAULT_BLOCK_RECONSTRUCTION_EXTRA_TXN);
    if (max_extra_txn <= 0)
        return;
    if (!vExtraTxnForCompact.size())
        vExtraTxnForCompact.resize(max_extra_txn);
    vExtraTxnForCompact[vExtraTxnForCompactIt] = std::make_pair(tx->GetWitnessHash(), tx);
    vExtraTxnForCompactIt = (vExtraTxnForCompactIt + 1) % max_extra_txn;
}

bool AddOrphanTx(const CTransactionRef& tx, NodeId peer) EXCLUSIVE_LOCKS_REQUIRED(cs_main)
{
    const uint256& hash = tx->GetHash();
    if (mapOrphanTransactions.count(hash))
        return false;

    // Ignore big transactions, to avoid a
    // send-big-orphans memory exhaustion attack. If a peer has a legitimate
    // large transaction with a missing parent then we assume
    // it will rebroadcast it later, after the parent transaction(s)
    // have been mined or received.
    // 100 orphans, each of which is at most 99,999 bytes big is
    // at most 10 megabytes of orphans and somewhat more byprev index (in the worst case):
    unsigned int sz = GetTransactionWeight(*tx);
<<<<<<< HEAD
    unsigned int szLimit = (tx->IsLelantusJoinSplit() || tx->IsSparkSpend()) ? MAX_LELANTUS_TX_WEIGHT : MAX_STANDARD_TX_WEIGHT;
    if (sz >= szLimit)
=======
    if (sz >= MAX_NEW_TX_WEIGHT)
>>>>>>> b8abba9e
    {
        LogPrint("mempool", "ignoring large orphan tx (size: %u, hash: %s)\n", sz, hash.ToString());
        return false;
    }

    auto ret = mapOrphanTransactions.emplace(hash, COrphanTx{tx, peer, GetTime() + ORPHAN_TX_EXPIRE_TIME});
    assert(ret.second);
    BOOST_FOREACH(const CTxIn& txin, tx->vin) {
        mapOrphanTransactionsByPrev[txin.prevout].insert(ret.first);
    }

    AddToCompactExtraTransactions(tx);

    LogPrint("mempool", "stored orphan tx %s (mapsz %u outsz %u)\n", hash.ToString(),
             mapOrphanTransactions.size(), mapOrphanTransactionsByPrev.size());
    return true;
}

int static EraseOrphanTx(uint256 hash) EXCLUSIVE_LOCKS_REQUIRED(cs_main)
{
    std::map<uint256, COrphanTx>::iterator it = mapOrphanTransactions.find(hash);
    if (it == mapOrphanTransactions.end())
        return 0;
    BOOST_FOREACH(const CTxIn& txin, it->second.tx->vin)
    {
        auto itPrev = mapOrphanTransactionsByPrev.find(txin.prevout);
        if (itPrev == mapOrphanTransactionsByPrev.end())
            continue;
        itPrev->second.erase(it);
        if (itPrev->second.empty())
            mapOrphanTransactionsByPrev.erase(itPrev);
    }
    mapOrphanTransactions.erase(it);
    return 1;
}

void EraseOrphansFor(NodeId peer)
{
    int nErased = 0;
    std::map<uint256, COrphanTx>::iterator iter = mapOrphanTransactions.begin();
    while (iter != mapOrphanTransactions.end())
    {
        std::map<uint256, COrphanTx>::iterator maybeErase = iter++; // increment to avoid iterator becoming invalid
        if (maybeErase->second.fromPeer == peer)
        {
            nErased += EraseOrphanTx(maybeErase->second.tx->GetHash());
        }
    }
    if (nErased > 0) LogPrint("mempool", "Erased %d orphan tx from peer=%d\n", nErased, peer);
}


unsigned int LimitOrphanTxSize(unsigned int nMaxOrphans) EXCLUSIVE_LOCKS_REQUIRED(cs_main)
{
    unsigned int nEvicted = 0;
    static int64_t nNextSweep;
    int64_t nNow = GetTime();
    if (nNextSweep <= nNow) {
        // Sweep out expired orphan pool entries:
        int nErased = 0;
        int64_t nMinExpTime = nNow + ORPHAN_TX_EXPIRE_TIME - ORPHAN_TX_EXPIRE_INTERVAL;
        std::map<uint256, COrphanTx>::iterator iter = mapOrphanTransactions.begin();
        while (iter != mapOrphanTransactions.end())
        {
            std::map<uint256, COrphanTx>::iterator maybeErase = iter++;
            if (maybeErase->second.nTimeExpire <= nNow) {
                nErased += EraseOrphanTx(maybeErase->second.tx->GetHash());
            } else {
                nMinExpTime = std::min(maybeErase->second.nTimeExpire, nMinExpTime);
            }
        }
        // Sweep again 5 minutes after the next entry that expires in order to batch the linear scan.
        nNextSweep = nMinExpTime + ORPHAN_TX_EXPIRE_INTERVAL;
        if (nErased > 0) LogPrint("mempool", "Erased %d orphan tx due to expiration\n", nErased);
    }
    while (mapOrphanTransactions.size() > nMaxOrphans)
    {
        // Evict a random orphan:
        uint256 randomhash = GetRandHash();
        std::map<uint256, COrphanTx>::iterator it = mapOrphanTransactions.lower_bound(randomhash);
        if (it == mapOrphanTransactions.end())
            it = mapOrphanTransactions.begin();
        EraseOrphanTx(it->first);
        ++nEvicted;
    }
    return nEvicted;
}

// Requires cs_main.
void Misbehaving(NodeId pnode, int howmuch)
{
    if (howmuch == 0)
        return;

    CNodeState *state = State(pnode);
    if (state == NULL)
        return;

    state->nMisbehavior += howmuch;
    int banscore = GetArg("-banscore", DEFAULT_BANSCORE_THRESHOLD);
    if (state->nMisbehavior >= banscore && state->nMisbehavior - howmuch < banscore)
    {
        LogPrintf("%s: %s peer=%d (%d -> %d) BAN THRESHOLD EXCEEDED\n", __func__, state->name, pnode, state->nMisbehavior-howmuch, state->nMisbehavior);
        state->fShouldBan = true;
    } else
        LogPrintf("%s: %s peer=%d (%d -> %d)\n", __func__, state->name, pnode, state->nMisbehavior-howmuch, state->nMisbehavior);
}

// Requires cs_main.
bool IsBanned(NodeId pnode)
{
    CNodeState *state = State(pnode);
    if (state == NULL)
        return false;
    if (state->fShouldBan) {
        return true;
    }
    return false;
}







//////////////////////////////////////////////////////////////////////////////
//
// blockchain -> download logic notification
//

PeerLogicValidation::PeerLogicValidation(CConnman* connmanIn) : connman(connmanIn) {
    // Initialize global variables that cannot be constructed at startup.
    recentRejects.reset(new CRollingBloomFilter(120000, 0.000001));
}

void PeerLogicValidation::SyncTransaction(const CTransaction& tx, const CBlockIndex* pindex, int nPosInBlock) {
    if (nPosInBlock == CMainSignals::SYNC_TRANSACTION_NOT_IN_BLOCK)
        return;

    LOCK(cs_main);

    std::vector<uint256> vOrphanErase;
    // Which orphan pool entries must we evict?
    for (size_t j = 0; j < tx.vin.size(); j++) {
        auto itByPrev = mapOrphanTransactionsByPrev.find(tx.vin[j].prevout);
        if (itByPrev == mapOrphanTransactionsByPrev.end()) continue;
        for (auto mi = itByPrev->second.begin(); mi != itByPrev->second.end(); ++mi) {
            const CTransaction& orphanTx = *(*mi)->second.tx;
            const uint256& orphanHash = orphanTx.GetHash();
            vOrphanErase.push_back(orphanHash);
        }
    }

    // Erase orphan transactions include or precluded by this block
    if (vOrphanErase.size()) {
        int nErased = 0;
        BOOST_FOREACH(uint256 &orphanHash, vOrphanErase) {
            nErased += EraseOrphanTx(orphanHash);
        }
        LogPrint("mempool", "Erased %d orphan tx included or conflicted by block\n", nErased);
    }
}

static CCriticalSection cs_most_recent_block;
static std::shared_ptr<const CBlock> most_recent_block;
static std::shared_ptr<const CBlockHeaderAndShortTxIDs> most_recent_compact_block;
static uint256 most_recent_block_hash;

void PeerLogicValidation::NewPoWValidBlock(const CBlockIndex *pindex, const std::shared_ptr<const CBlock>& pblock) {
    std::shared_ptr<const CBlockHeaderAndShortTxIDs> pcmpctblock = std::make_shared<const CBlockHeaderAndShortTxIDs> (*pblock, true);
    const CNetMsgMaker msgMaker(PROTOCOL_VERSION);

    LOCK(cs_main);

    static int nHighestFastAnnounce = 0;
    if (pindex->nHeight <= nHighestFastAnnounce)
        return;
    nHighestFastAnnounce = pindex->nHeight;

    bool fWitnessEnabled = IsWitnessEnabled(pindex->pprev, Params().GetConsensus());
    uint256 hashBlock(pblock->GetHash());

    {
        LOCK(cs_most_recent_block);
        most_recent_block_hash = hashBlock;
        most_recent_block = pblock;
        most_recent_compact_block = pcmpctblock;
    }

    connman->ForEachNode([this, &pcmpctblock, pindex, &msgMaker, fWitnessEnabled, &hashBlock](CNode* pnode) {
        // TODO: Avoid the repeated-serialization here
        if (pnode->nVersion < INVALID_CB_NO_BAN_VERSION || pnode->fDisconnect)
            return;
        ProcessBlockAvailability(pnode->GetId());
        CNodeState &state = *State(pnode->GetId());
        // If the peer has, or we announced to them the previous block already,
        // but we don't think they have this one, go ahead and announce it
        if (state.fPreferHeaderAndIDs && (!fWitnessEnabled || state.fWantsCmpctWitness) &&
                !PeerHasHeader(&state, pindex) && PeerHasHeader(&state, pindex->pprev)) {

            LogPrint("net", "%s sending header-and-ids %s to peer=%d\n", "PeerLogicValidation::NewPoWValidBlock",
                    hashBlock.ToString(), pnode->id);
            connman->PushMessage(pnode, msgMaker.Make(NetMsgType::CMPCTBLOCK, *pcmpctblock));
            state.pindexBestHeaderSent = pindex;
        }
    });
}

void PeerLogicValidation::UpdatedBlockTip(const CBlockIndex *pindexNew, const CBlockIndex *pindexFork, bool fInitialDownload) {
    const int nNewHeight = pindexNew->nHeight;
    connman->SetBestHeight(nNewHeight);

    if (!fInitialDownload) {
        // Find the hashes of all blocks that weren't previously in the best chain.
        std::vector<uint256> vHashes;
        const CBlockIndex *pindexToAnnounce = pindexNew;
        while (pindexToAnnounce != pindexFork) {
            vHashes.push_back(pindexToAnnounce->GetBlockHash());
            pindexToAnnounce = pindexToAnnounce->pprev;
            if (vHashes.size() == MAX_BLOCKS_TO_ANNOUNCE) {
                // Limit announcements in case of a huge reorganization.
                // Rely on the peer's synchronization mechanism in that case.
                break;
            }
        }
        // Relay inventory, but don't relay old inventory during initial block download.
        connman->ForEachNode([nNewHeight, &vHashes](CNode* pnode) {
            if (nNewHeight > (pnode->nStartingHeight != -1 ? pnode->nStartingHeight - 2000 : 0)) {
                BOOST_REVERSE_FOREACH(const uint256& hash, vHashes) {
                    pnode->PushBlockHash(hash);
                }
            }
        });
        connman->WakeMessageHandler();
    }

    nTimeBestReceived = GetTime();
}

void PeerLogicValidation::BlockChecked(const CBlock& block, const CValidationState& state) {
    LOCK(cs_main);

    const uint256 hash(block.GetHash());
    std::map<uint256, std::pair<NodeId, bool>>::iterator it = mapBlockSource.find(hash);

    int nDoS = 0;
    if (state.IsInvalid(nDoS)) {
        if (it != mapBlockSource.end() && State(it->second.first)) {
            assert (state.GetRejectCode() < REJECT_INTERNAL); // Blocks are never rejected with internal reject codes
            CBlockReject reject = {(unsigned char)state.GetRejectCode(), state.GetRejectReason().substr(0, MAX_REJECT_MESSAGE_LENGTH), hash};
            State(it->second.first)->rejects.push_back(reject);
            if (nDoS > 0 && it->second.second)
                Misbehaving(it->second.first, nDoS);
        }
    }
    // Check that:
    // 1. The block is valid
    // 2. We're not in initial block download
    // 3. This is currently the best block we're aware of. We haven't updated
    //    the tip yet so we have no way to check this directly here. Instead we
    //    just check that there are currently no other blocks in flight.
    else if (state.IsValid() &&
             !IsInitialBlockDownload() &&
             mapBlocksInFlight.count(hash) == mapBlocksInFlight.size()) {
        if (it != mapBlockSource.end()) {
            MaybeSetPeerAsAnnouncingHeaderAndIDs(it->second.first, *connman);
        }
    }
    if (it != mapBlockSource.end())
        mapBlockSource.erase(it);
}

//////////////////////////////////////////////////////////////////////////////
//
// Messages
//


bool static AlreadyHave(const CInv& inv) EXCLUSIVE_LOCKS_REQUIRED(cs_main)
{
    switch (inv.type)
    {
    case MSG_TX:
    case MSG_WITNESS_TX:
        {
            assert(recentRejects);
            if (chainActive.Tip()->GetBlockHash() != hashRecentRejectsChainTip)
            {
                // If the chain tip has changed previously rejected transactions
                // might be now valid, e.g. due to a nLockTime'd tx becoming valid,
                // or a double-spend. Reset the rejects filter and give those
                // txs a second chance.
                hashRecentRejectsChainTip = chainActive.Tip()->GetBlockHash();
                recentRejects->reset();
            }

            return (recentRejects->contains(inv.hash) && !llmq::quorumInstantSendManager->IsLocked(inv.hash)) ||
                   mempool.exists(inv.hash) ||
                   mapOrphanTransactions.count(inv.hash) ||
                   pcoinsTip->HaveCoinInCache(COutPoint(inv.hash, 0)) || // Best effort: only try output 0 and 1
                   pcoinsTip->HaveCoinInCache(COutPoint(inv.hash, 1));
        }
    case MSG_BLOCK:
    case MSG_WITNESS_BLOCK:
        return mapBlockIndex.count(inv.hash);

    case MSG_DANDELION_TX:
    case MSG_DANDELION_WITNESS_TX:
        // Do not use AlreadyHave for Dandelion transactions
        // If accidentally used, returns false so tx is requested
        return false;

        /*
            Firo Related Inventory Messages

        --

        We shouldn't update the sync times for each of the messages when we already have it.
        We're going to be asking many nodes upfront for the full inventory list, so we'll get duplicates of these.
        We want to only update the time on new hits, so that we can time out appropriately if needed.
    */
    case MSG_QUORUM_FINAL_COMMITMENT:
        return llmq::quorumBlockProcessor->HasMinableCommitment(inv.hash);
    case MSG_QUORUM_CONTRIB:
    case MSG_QUORUM_COMPLAINT:
    case MSG_QUORUM_JUSTIFICATION:
    case MSG_QUORUM_PREMATURE_COMMITMENT:
        return llmq::quorumDKGSessionManager->AlreadyHave(inv);
    case MSG_QUORUM_RECOVERED_SIG:
        return llmq::quorumSigningManager->AlreadyHave(inv);
    case MSG_CLSIG:
        return llmq::chainLocksHandler->AlreadyHave(inv);
    case MSG_ISLOCK:
        return llmq::quorumInstantSendManager->AlreadyHave(inv);
    }
    // Don't know what it is, just say we already got one
    return true;
}

static void RelayAddress(const CAddress& addr, bool fReachable, CConnman& connman)
{
    unsigned int nRelayNodes = fReachable ? 2 : 1; // limited relaying of addresses outside our network(s)

    // Relay to a limited number of other nodes
    // Use deterministic randomness to send to the same nodes for 24 hours
    // at a time so the addrKnowns of the chosen nodes prevent repeats
    uint64_t hashAddr = addr.GetHash();
    const CSipHasher hasher = connman.GetDeterministicRandomizer(RANDOMIZER_ID_ADDRESS_RELAY).Write(hashAddr << 32).Write((GetTime() + hashAddr) / (24*60*60));
    FastRandomContext insecure_rand;

    std::array<std::pair<uint64_t, CNode*>,2> best{{{0, nullptr}, {0, nullptr}}};
    assert(nRelayNodes <= best.size());

    auto sortfunc = [&best, &hasher, nRelayNodes](CNode* pnode) {
        if (pnode->nVersion >= CADDR_TIME_VERSION) {
            uint64_t hashKey = CSipHasher(hasher).Write(pnode->id).Finalize();
            for (unsigned int i = 0; i < nRelayNodes; i++) {
                 if (hashKey > best[i].first) {
                     std::copy(best.begin() + i, best.begin() + nRelayNodes - 1, best.begin() + i + 1);
                     best[i] = std::make_pair(hashKey, pnode);
                     break;
                 }
            }
        }
    };

    auto pushfunc = [&addr, &best, nRelayNodes, &insecure_rand] {
        for (unsigned int i = 0; i < nRelayNodes && best[i].first != 0; i++) {
            best[i].second->PushAddress(addr, insecure_rand);
        }
    };

    connman.ForEachNodeThen(std::move(sortfunc), std::move(pushfunc));
}

void static ProcessGetData(CNode* pfrom, const Consensus::Params& consensusParams, CConnman& connman, const std::atomic<bool>& interruptMsgProc)
{
    std::deque<CInv>::iterator it = pfrom->vRecvGetData.begin();
    std::vector<CInv> vNotFound;
    const CNetMsgMaker msgMaker(pfrom->GetSendVersion());
    LOCK(cs_main);

    while (it != pfrom->vRecvGetData.end()) {
        // Don't bother if send buffer is too full to respond anyway
        if (pfrom->fPauseSend)
            break;

        const CInv &inv = *it;
        {
            if (interruptMsgProc)
                return;

            it++;

            if (inv.type == MSG_BLOCK || inv.type == MSG_FILTERED_BLOCK || inv.type == MSG_CMPCT_BLOCK || inv.type == MSG_WITNESS_BLOCK)
            {
                bool send = false;
                BlockMap::iterator mi = mapBlockIndex.find(inv.hash);
                if (mi != mapBlockIndex.end())
                {
                    if (mi->second->nChainTx && !mi->second->IsValid(BLOCK_VALID_SCRIPTS) &&
                            mi->second->IsValid(BLOCK_VALID_TREE)) {
                        // If we have the block and all of its parents, but have not yet validated it,
                        // we might be in the middle of connecting it (ie in the unlock of cs_main
                        // before ActivateBestChain but after AcceptBlock).
                        // In this case, we need to run ActivateBestChain prior to checking the relay
                        // conditions below.
                        std::shared_ptr<const CBlock> a_recent_block;
                        {
                            LOCK(cs_most_recent_block);
                            a_recent_block = most_recent_block;
                        }
                        CValidationState dummy;
                        ActivateBestChain(dummy, Params(), a_recent_block);
                    }
                    if (chainActive.Contains(mi->second)) {
                        send = true;
                    } else {
                        static const int nOneMonth = 30 * 24 * 60 * 60;
                        // To prevent fingerprinting attacks, only send blocks outside of the active
                        // chain if they are valid, and no more than a month older (both in time, and in
                        // best equivalent proof of work) than the best header chain we know about.
                        send = mi->second->IsValid(BLOCK_VALID_SCRIPTS) && (pindexBestHeader != NULL) &&
                            (pindexBestHeader->GetBlockTime() - mi->second->GetBlockTime() < nOneMonth) &&
                            (GetBlockProofEquivalentTime(*pindexBestHeader, *mi->second, *pindexBestHeader, consensusParams) < nOneMonth);
                        if (!send) {
                            LogPrintf("%s: ignoring request from peer=%i for old block that isn't in the main chain\n", __func__, pfrom->GetId());
                        }
                    }
                }
                // disconnect node in case we have reached the outbound limit for serving historical blocks
                // never disconnect whitelisted nodes
                static const int nOneWeek = 7 * 24 * 60 * 60; // assume > 1 week = historical
                if (send && connman.OutboundTargetReached(true) && ( ((pindexBestHeader != NULL) && (pindexBestHeader->GetBlockTime() - mi->second->GetBlockTime() > nOneWeek)) || inv.type == MSG_FILTERED_BLOCK) && !pfrom->fWhitelisted)
                {
                    LogPrint("net", "historical block serving limit reached, disconnect peer=%d\n", pfrom->GetId());

                    //disconnect node
                    pfrom->fDisconnect = true;
                    send = false;
                }
                // Pruned nodes may have deleted the block, so check whether
                // it's available before trying to send.
                if (send && (mi->second->nStatus & BLOCK_HAVE_DATA))
                {
                    // Send block from disk
                    CBlock block;
                    if (!ReadBlockFromDisk(block, (*mi).second, consensusParams))
                        assert(!"cannot load block from disk");
                    // Strip MTP data if past specific point of time
                    if (!block.IsProgPow() && block.IsMTP() && GetTime() >= consensusParams.nMTPStripDataTime) {
                        if (pfrom->nVersion >= MTPDATA_STRIPPED_VERSION) {
                            if (block.mtpHashData)
                                block.mtpHashData->StripMTPData();
                        }
                        else {
                            // node is not ready for a block with stripped MTP data. Skip the block if MTP
                            // data has already been stripped locally
                            if (!block.mtpHashData || block.mtpHashData->IsMTPDataStripped())
                                continue;
                        }
                    }

                    if (inv.type == MSG_BLOCK)
                        connman.PushMessage(pfrom, msgMaker.Make(SERIALIZE_TRANSACTION_NO_WITNESS, NetMsgType::BLOCK, block));
                    else if (inv.type == MSG_WITNESS_BLOCK)
                        connman.PushMessage(pfrom, msgMaker.Make(NetMsgType::BLOCK, block));
                    else if (inv.type == MSG_FILTERED_BLOCK)
                    {
                        bool sendMerkleBlock = false;
                        CMerkleBlock merkleBlock;
                        {
                            LOCK(pfrom->cs_filter);
                            if (pfrom->pfilter) {
                                sendMerkleBlock = true;
                                merkleBlock = CMerkleBlock(block, *pfrom->pfilter);
                            }
                        }
                        if (sendMerkleBlock) {
                            connman.PushMessage(pfrom, msgMaker.Make(NetMsgType::MERKLEBLOCK, merkleBlock));
                            // CMerkleBlock just contains hashes, so also push any transactions in the block the client did not see
                            // This avoids hurting performance by pointlessly requiring a round-trip
                            // Note that there is currently no way for a node to request any single transactions we didn't send here -
                            // they must either disconnect and retry or request the full block.
                            // Thus, the protocol spec specified allows for us to provide duplicate txn here,
                            // however we MUST always provide at least what the remote peer needs
                            typedef std::pair<unsigned int, uint256> PairType;
                            BOOST_FOREACH(PairType& pair, merkleBlock.vMatchedTxn)
                                connman.PushMessage(pfrom, msgMaker.Make(SERIALIZE_TRANSACTION_NO_WITNESS, NetMsgType::TX, *block.vtx[pair.first]));
                        }
                        // else
                            // no response
                    }
                    else if (inv.type == MSG_CMPCT_BLOCK)
                    {
                        // If a peer is asking for old blocks, we're almost guaranteed
                        // they won't have a useful mempool to match against a compact block,
                        // and we don't feel like constructing the object for them, so
                        // instead we respond with the full, non-compact block.
                        bool fPeerWantsWitness = State(pfrom->GetId())->fWantsCmpctWitness;
                        int nSendFlags = fPeerWantsWitness ? 0 : SERIALIZE_TRANSACTION_NO_WITNESS;
                        if (CanDirectFetch(consensusParams) && mi->second->nHeight >= chainActive.Height() - MAX_CMPCTBLOCK_DEPTH) {
                            CBlockHeaderAndShortTxIDs cmpctblock(block, fPeerWantsWitness);
                            connman.PushMessage(pfrom, msgMaker.Make(nSendFlags, NetMsgType::CMPCTBLOCK, cmpctblock));
                        } else
                            connman.PushMessage(pfrom, msgMaker.Make(nSendFlags, NetMsgType::BLOCK, block));
                    }

                    // Trigger the peer node to send a getblocks request for the next batch of inventory
                    if (inv.hash == pfrom->hashContinue)
                    {
                        // Bypass PushInventory, this must send even if redundant,
                        // and we want it right after the last block so they don't
                        // wait for other stuff first.
                        std::vector<CInv> vInv;
                        vInv.push_back(CInv(MSG_BLOCK, chainActive.Tip()->GetBlockHash()));
                        connman.PushMessage(pfrom, msgMaker.Make(NetMsgType::INV, vInv));
                        pfrom->hashContinue.SetNull();
                    }
                }
            }
            else if (inv.type == MSG_TX || inv.type == MSG_WITNESS_TX ||
                    inv.type == MSG_DANDELION_TX || inv.type == MSG_DANDELION_WITNESS_TX)
            {
                // Send stream from relay memory
                bool push = false;
                if (inv.type == MSG_TX || inv.type == MSG_WITNESS_TX) {
                    auto mi = mapRelay.find(inv.hash);
                    int nSendFlags = (inv.type == MSG_TX ? SERIALIZE_TRANSACTION_NO_WITNESS : 0);
                    if (mi != mapRelay.end()) {
                        connman.PushMessage(pfrom, msgMaker.Make(nSendFlags, NetMsgType::TX, *mi->second));
                        push = true;
                    } else if (pfrom->timeLastMempoolReq) {
                        auto txinfo = mempool.info(inv.hash);
                        // To protect privacy, do not answer getdata using the mempool when
                        // that TX couldn't have been INVed in reply to a MEMPOOL request.
                        if (txinfo.tx && txinfo.nTime <= pfrom->timeLastMempoolReq) {
                            connman.PushMessage(pfrom, msgMaker.Make(nSendFlags, NetMsgType::TX, *txinfo.tx));
                            push = true;
                        }
                    }
                }
                else if (inv.type == MSG_DANDELION_TX || inv.type == MSG_DANDELION_WITNESS_TX) {
                    int nSendFlags = (
                            inv.type == MSG_DANDELION_TX ?
                            SERIALIZE_TRANSACTION_NO_WITNESS : 0);
                    auto txinfo = txpools.getStemTxPool().info(inv.hash);
                    uint256 dandelionServiceDiscoveryHash;
                    dandelionServiceDiscoveryHash.SetHex(
                            "0xffffffffffffffffffffffffffffffffffffffffffffffffffffffffffffffff");
                    if (txinfo.tx && !CNode::isDandelionInbound(pfrom) &&
                            pfrom->setDandelionInventoryKnown.count(inv.hash) != 0) {                                
                        connman.PushMessage(pfrom, msgMaker.Make(nSendFlags, NetMsgType::DANDELIONTX, *txinfo.tx));
                        push = true;
                    } else if (inv.hash == dandelionServiceDiscoveryHash &&
                               pfrom->setDandelionInventoryKnown.count(inv.hash) != 0) {
                        pfrom->fSupportsDandelion = true;
                        push = true;
                    }
                }
                if (!push) {
                    vNotFound.push_back(inv);
                }
            }
            else
            {
                // Send stream from relay memory
                bool pushed = false;
                {
                    CDataStream ss(SER_NETWORK, PROTOCOL_VERSION);
                    auto mi = mapRelay.find(inv.hash);
                    if (mi != mapRelay.end()) {
                        ss << (*mi).second;
                        pushed = true;
                    }
                    if(pushed) {
                        connman.PushMessage(pfrom, msgMaker.Make(inv.GetCommand().c_str(), ss));
                    }
                }

                if (!pushed && (inv.type == MSG_QUORUM_FINAL_COMMITMENT)) {
                    llmq::CFinalCommitment o;
                    if (llmq::quorumBlockProcessor->GetMinableCommitmentByHash(inv.hash, o)) {
                        connman.PushMessage(pfrom, msgMaker.Make(NetMsgType::QFCOMMITMENT, o));
                        pushed = true;
                    }
                }

                if (!pushed && (inv.type == MSG_QUORUM_CONTRIB)) {
                    llmq::CDKGContribution o;
                    if (llmq::quorumDKGSessionManager->GetContribution(inv.hash, o)) {
                        connman.PushMessage(pfrom, msgMaker.Make(NetMsgType::QCONTRIB, o));
                        pushed = true;
                    }
                }
                if (!pushed && (inv.type == MSG_QUORUM_COMPLAINT)) {
                    llmq::CDKGComplaint o;
                    if (llmq::quorumDKGSessionManager->GetComplaint(inv.hash, o)) {
                        connman.PushMessage(pfrom, msgMaker.Make(NetMsgType::QCOMPLAINT, o));
                        pushed = true;
                    }
                }
                if (!pushed && (inv.type == MSG_QUORUM_JUSTIFICATION)) {
                    llmq::CDKGJustification o;
                    if (llmq::quorumDKGSessionManager->GetJustification(inv.hash, o)) {
                        connman.PushMessage(pfrom, msgMaker.Make(NetMsgType::QJUSTIFICATION, o));
                        pushed = true;
                    }
                }
                if (!pushed && (inv.type == MSG_QUORUM_PREMATURE_COMMITMENT)) {
                    llmq::CDKGPrematureCommitment o;
                    if (llmq::quorumDKGSessionManager->GetPrematureCommitment(inv.hash, o)) {
                        connman.PushMessage(pfrom, msgMaker.Make(NetMsgType::QPCOMMITMENT, o));
                        pushed = true;
                    }
                }
                if (!pushed && (inv.type == MSG_QUORUM_RECOVERED_SIG)) {
                    llmq::CRecoveredSig o;
                    if (llmq::quorumSigningManager->GetRecoveredSigForGetData(inv.hash, o)) {
                        connman.PushMessage(pfrom, msgMaker.Make(NetMsgType::QSIGREC, o));
                        pushed = true;
                    }
                }

                if (!pushed && (inv.type == MSG_CLSIG)) {
                    llmq::CChainLockSig o;
                    if (llmq::chainLocksHandler->GetChainLockByHash(inv.hash, o)) {
                        connman.PushMessage(pfrom, msgMaker.Make(NetMsgType::CLSIG, o));
                        pushed = true;
                    }
                }

                if (!pushed && (inv.type == MSG_ISLOCK)) {
                    llmq::CInstantSendLock o;
                    if (llmq::quorumInstantSendManager->GetInstantSendLockByHash(inv.hash, o)) {
                        connman.PushMessage(pfrom, msgMaker.Make(NetMsgType::ISLOCK, o));
                        pushed = true;
                    }
                }
                if (!pushed)
                    vNotFound.push_back(inv);
            }


            // Track requests for our stuff.
            GetMainSignals().Inventory(inv.hash);

            if (inv.type == MSG_BLOCK || inv.type == MSG_FILTERED_BLOCK || inv.type == MSG_CMPCT_BLOCK || inv.type == MSG_WITNESS_BLOCK)
                break;
        }
    }

    pfrom->vRecvGetData.erase(pfrom->vRecvGetData.begin(), it);

    if (!vNotFound.empty()) {
        // Let the peer know that we didn't find what it asked for, so it doesn't
        // have to wait around forever. Currently only SPV clients actually care
        // about this message: it's needed when they are recursively walking the
        // dependencies of relevant unconfirmed transactions. SPV clients want to
        // do that because they want to know about (and store and rebroadcast and
        // risk analyze) the dependencies of transactions relevant to them, without
        // having to download the entire memory pool.
        connman.PushMessage(pfrom, msgMaker.Make(NetMsgType::NOTFOUND, vNotFound));
    }
}

uint32_t GetFetchFlags(CNode* pfrom, const CBlockIndex* pprev, const Consensus::Params& chainparams) {
    uint32_t nFetchFlags = 0;
    if ((pfrom->GetLocalServices() & NODE_WITNESS) && State(pfrom->GetId())->fHaveWitness) {
        nFetchFlags |= MSG_WITNESS_FLAG;
    }
    return nFetchFlags;
}

inline void static SendBlockTransactions(const CBlock& block, const BlockTransactionsRequest& req, CNode* pfrom, CConnman& connman) {
    BlockTransactions resp(req);
    for (size_t i = 0; i < req.indexes.size(); i++) {
        if (req.indexes[i] >= block.vtx.size()) {
            LOCK(cs_main);
            Misbehaving(pfrom->GetId(), 100);
            LogPrintf("Peer %d sent us a getblocktxn with out-of-bounds tx indices", pfrom->id);
            return;
        }
        resp.txn[i] = block.vtx[req.indexes[i]];
    }
    LOCK(cs_main);
    const CNetMsgMaker msgMaker(pfrom->GetSendVersion());
    int nSendFlags = State(pfrom->GetId())->fWantsCmpctWitness ? 0 : SERIALIZE_TRANSACTION_NO_WITNESS;
    connman.PushMessage(pfrom, msgMaker.Make(nSendFlags, NetMsgType::BLOCKTXN, resp));
}

bool static ProcessMessage(CNode* pfrom, const std::string& strCommand, CDataStream& vRecv, int64_t nTimeReceived, const CChainParams& chainparams, CConnman& connman, const std::atomic<bool>& interruptMsgProc)
{
    LogPrint("net", "received: %s (%u bytes) peer=%d\n", SanitizeString(strCommand), vRecv.size(), pfrom->id);
    if (IsArgSet("-dropmessagestest") && GetRand(GetArg("-dropmessagestest", 0)) == 0)
    {
        LogPrintf("dropmessagestest DROPPING RECV MESSAGE\n");
        return true;
    }


    if (!(pfrom->GetLocalServices() & NODE_BLOOM) &&
              (strCommand == NetMsgType::FILTERLOAD ||
               strCommand == NetMsgType::FILTERADD))
    {
        if (pfrom->nVersion >= NO_BLOOM_VERSION) {
            LOCK(cs_main);
            Misbehaving(pfrom->GetId(), 100);
            return false;
        } else {
            pfrom->fDisconnect = true;
            return false;
        }
    }

    {
        LOCK(cs_main);
        CNode::CheckDandelionEmbargoes();
    }

    if (strCommand == NetMsgType::REJECT)
    {
        if (fDebug) {
            try {
                std::string strMsg; unsigned char ccode; std::string strReason;
                vRecv >> LIMITED_STRING(strMsg, CMessageHeader::COMMAND_SIZE) >> ccode >> LIMITED_STRING(strReason, MAX_REJECT_MESSAGE_LENGTH);

                std::ostringstream ss;
                ss << strMsg << " code " << itostr(ccode) << ": " << strReason;

                if (strMsg == NetMsgType::BLOCK || strMsg == NetMsgType::TX)
                {
                    uint256 hash;
                    vRecv >> hash;
                    ss << ": hash " << hash.ToString();
                }
                LogPrint("net", "Reject %s\n", SanitizeString(ss.str()));
            } catch (const std::ios_base::failure&) {
                // Avoid feedback loops by preventing reject messages from triggering a new reject message.
                LogPrint("net", "Unparseable reject message received\n");
            }
        }
    }

    else if (strCommand == NetMsgType::VERSION)
    {
        // Each connection can only send one version message
        if (pfrom->nVersion != 0)
        {
            connman.PushMessage(pfrom, CNetMsgMaker(INIT_PROTO_VERSION).Make(NetMsgType::REJECT, strCommand, REJECT_DUPLICATE, std::string("Duplicate version message")));
            LOCK(cs_main);
            Misbehaving(pfrom->GetId(), 1);
            return false;
        }

        int64_t nTime;
        CAddress addrMe;
        CAddress addrFrom;
        uint64_t nNonce = 1;
        uint64_t nServiceInt;
        ServiceFlags nServices;
        int nVersion;
        int nSendVersion;
        std::string strSubVer;
        std::string cleanSubVer;
        int nStartingHeight = -1;
        bool fRelay = true;

        vRecv >> nVersion >> nServiceInt >> nTime >> addrMe;
        nSendVersion = std::min(nVersion, PROTOCOL_VERSION);
        nServices = ServiceFlags(nServiceInt);
        if (!pfrom->fInbound)
        {
            connman.SetServices(pfrom->addr, nServices);
        }
        if (pfrom->nServicesExpected & ~nServices)
        {
            LogPrint("net", "peer=%d does not offer the expected services (%08x offered, %08x expected); disconnecting\n", pfrom->id, nServices, pfrom->nServicesExpected);
            connman.PushMessage(pfrom, CNetMsgMaker(INIT_PROTO_VERSION).Make(NetMsgType::REJECT, strCommand, REJECT_NONSTANDARD,
                               strprintf("Expected to offer services %08x", pfrom->nServicesExpected)));
            pfrom->fDisconnect = true;
            return false;
        }

        if (nVersion < MIN_PEER_PROTO_VERSION)
        {
            // disconnect from peers older than this proto version
            LogPrintf("peer=%d using obsolete version %i; disconnecting\n", pfrom->id, nVersion);
            connman.PushMessage(pfrom, CNetMsgMaker(INIT_PROTO_VERSION).Make(NetMsgType::REJECT, strCommand, REJECT_OBSOLETE,
                               strprintf("Version must be %d or greater", MIN_PEER_PROTO_VERSION)));
            pfrom->fDisconnect = true;
            return false;
        }

        if (nVersion == 10300)
            nVersion = 300;
        if (!vRecv.empty())
            vRecv >> addrFrom >> nNonce;
        if (!vRecv.empty()) {
            vRecv >> LIMITED_STRING(strSubVer, MAX_SUBVERSION_LENGTH);
            cleanSubVer = SanitizeString(strSubVer);
            int parsedVersion[4] = {0, 0, 0, 0};
            if (sscanf(cleanSubVer.c_str(), "/Satoshi:%2d.%2d.%2d.%2d/",
                    &parsedVersion[0], &parsedVersion[1], &parsedVersion[2], &parsedVersion[3]) >= 2) {
                int peerClientVersion = parsedVersion[0]*1000000 + parsedVersion[1]*10000 + parsedVersion[2]*100 + parsedVersion[3];
                if (peerClientVersion < MIN_FIRO_CLIENT_VERSION) {
                    connman.PushMessage(pfrom, CNetMsgMaker(INIT_PROTO_VERSION).Make(NetMsgType::REJECT, strCommand, REJECT_OBSOLETE, "This version is banned from the network"));
                    pfrom->fDisconnect = 1;
                    LOCK(cs_main);
                    Misbehaving(pfrom->GetId(), 100);
                    return false;
                }
            }
        }
        if (!vRecv.empty()) {
            vRecv >> nStartingHeight;
        }
        if (!vRecv.empty())
            vRecv >> fRelay;

        if (!vRecv.empty()) {
            LOCK(pfrom->cs_mnauth);
            vRecv >> pfrom->receivedMNAuthChallenge;
        }
        // Disconnect if we connected to ourself
        if (pfrom->fInbound && !connman.CheckIncomingNonce(nNonce))
        {
            LogPrintf("connected to self at %s, disconnecting\n", pfrom->addr.ToString());
            pfrom->fDisconnect = true;
            return true;
        }

        if (pfrom->fInbound && addrMe.IsRoutable())
        {
            SeenLocal(addrMe);
        }

        // Be shy and don't send version until we hear
        if (pfrom->fInbound)
            PushNodeVersion(pfrom, connman, GetAdjustedTime());

        connman.PushMessage(pfrom, CNetMsgMaker(INIT_PROTO_VERSION).Make(NetMsgType::VERACK));

        pfrom->nServices = nServices;
        pfrom->SetAddrLocal(addrMe);
        {
            LOCK(pfrom->cs_SubVer);
            pfrom->strSubVer = strSubVer;
            pfrom->cleanSubVer = cleanSubVer;
        }
        pfrom->nStartingHeight = nStartingHeight;
        pfrom->fClient = !(nServices & NODE_NETWORK);
        {
            LOCK(pfrom->cs_filter);
            pfrom->fRelayTxes = fRelay; // set to true after we get the first filter* message
        }

        // Change version
        pfrom->SetSendVersion(nSendVersion);
        pfrom->nVersion = nVersion;

        if((nServices & NODE_WITNESS))
        {
            LOCK(cs_main);
            State(pfrom->GetId())->fHaveWitness = true;
        }

        // Potentially mark this peer as a preferred download peer.
        {
        LOCK(cs_main);
        UpdatePreferredDownload(pfrom, State(pfrom->GetId()));
        }

        if (!pfrom->fInbound)
        {
            // Advertise our address
            if (fListen && !IsInitialBlockDownload())
            {
                CAddress addr = GetLocalAddress(&pfrom->addr, pfrom->GetLocalServices());
                FastRandomContext insecure_rand;
                if (addr.IsRoutable())
                {
                    LogPrint("net", "ProcessMessages: advertising address %s\n", addr.ToString());
                    pfrom->PushAddress(addr, insecure_rand);
                } else if (IsPeerAddrLocalGood(pfrom)) {
                    addr.SetIP(addrMe);
                    LogPrint("net", "ProcessMessages: advertising address %s\n", addr.ToString());
                    pfrom->PushAddress(addr, insecure_rand);
                }
            }

            // Get recent addresses
            if (pfrom->fOneShot || pfrom->nVersion >= CADDR_TIME_VERSION || connman.GetAddressCount() < 1000)
            {
                connman.PushMessage(pfrom, CNetMsgMaker(nSendVersion).Make(NetMsgType::GETADDR));
                pfrom->fGetAddr = true;
            }
            connman.MarkAddressGood(pfrom->addr);
        }

        std::string remoteAddr;
        if (fLogIPs)
            remoteAddr = ", peeraddr=" + pfrom->addr.ToString();

        LogPrintf("receive version message: %s: version %d, blocks=%d, us=%s, peer=%d%s\n",
                  cleanSubVer, pfrom->nVersion,
                  pfrom->nStartingHeight, addrMe.ToString(), pfrom->id,
                  remoteAddr);

        int64_t nTimeOffset = nTime - GetTime();
        pfrom->nTimeOffset = nTimeOffset;
        AddTimeData(pfrom->addr, nTimeOffset);

        // If the peer is old enough to have the old alert system, send it the final alert.
        if (pfrom->nVersion <= 70012) {
            CDataStream finalAlert(ParseHex("60010000000000000000000000ffffff7f00000000ffffff7ffeffff7f01ffffff7f00000000ffffff7f00ffffff7f002f555247454e543a20416c657274206b657920636f6d70726f6d697365642c2075706772616465207265717569726564004630440220653febd6410f470f6bae11cad19c48413becb1ac2c17f908fd0fd53bdc3abd5202206d0e9c96fe88d4a0f01ed9dedae2b6f9e00da94cad0fecaae66ecf689bf71b50"), SER_NETWORK, PROTOCOL_VERSION);
            connman.PushMessage(pfrom, CNetMsgMaker(nSendVersion).Make("alert", finalAlert));
        }

        // Feeler connections exist only to verify if address is online.
        if (pfrom->fFeeler) {
            assert(pfrom->fInbound == false);
            pfrom->fDisconnect = true;
        }
        return true;
    }


    else if (pfrom->nVersion == 0)
    {
        // Must have a version message before anything else
        LOCK(cs_main);
        Misbehaving(pfrom->GetId(), 1);
        return false;
    }

    // At this point, the outgoing message serialization version can't change.
    const CNetMsgMaker msgMaker(pfrom->GetSendVersion());

    if (strCommand == NetMsgType::VERACK)
    {
        pfrom->SetRecvVersion(std::min(pfrom->nVersion.load(), PROTOCOL_VERSION));

        if (!pfrom->fInbound) {
            // Mark this node as currently connected, so we update its timestamp later.
            LOCK(cs_main);
            State(pfrom->GetId())->fCurrentlyConnected = true;
        }

        if (pfrom->nVersion >= LLMQS_PROTO_VERSION) {
            CMNAuth::PushMNAUTH(pfrom, connman);
        }

        if (pfrom->nVersion >= SENDHEADERS_VERSION) {
            // Tell our peer we prefer to receive headers rather than inv's
            // We send this to non-NODE NETWORK peers as well, because even
            // non-NODE NETWORK peers can announce blocks (such as pruning
            // nodes)
            connman.PushMessage(pfrom, msgMaker.Make(NetMsgType::SENDHEADERS));
        }
        if (pfrom->nVersion >= SHORT_IDS_BLOCKS_VERSION) {
            // Tell our peer we are willing to provide version 1 or 2 cmpctblocks
            // However, we do not request new block announcements using
            // cmpctblock messages.
            // We send this to non-NODE NETWORK peers as well, because
            // they may wish to request compact blocks from us
            bool fAnnounceUsingCMPCTBLOCK = false;
            uint64_t nCMPCTBLOCKVersion = 2;
            if (pfrom->GetLocalServices() & NODE_WITNESS)
                connman.PushMessage(pfrom, msgMaker.Make(NetMsgType::SENDCMPCT, fAnnounceUsingCMPCTBLOCK, nCMPCTBLOCKVersion));
            nCMPCTBLOCKVersion = 1;
            connman.PushMessage(pfrom, msgMaker.Make(NetMsgType::SENDCMPCT, fAnnounceUsingCMPCTBLOCK, nCMPCTBLOCKVersion));
        }

        if (pfrom->nVersion >= LLMQS_PROTO_VERSION) {
            // Tell our peer that we're interested in plain LLMQ recovered signatures.
            // Otherwise the peer would only announce/send messages resulting from QRECSIG,
            // e.g. InstantSend locks or ChainLocks. SPV nodes should not send this message
            // as they are usually only interested in the higher level messages
            connman.PushMessage(pfrom, msgMaker.Make(NetMsgType::QSENDRECSIGS, true));
        }

        if (GetBoolArg("-watchquorums", llmq::DEFAULT_WATCH_QUORUMS)) {
            connman.PushMessage(pfrom, msgMaker.Make(NetMsgType::QWATCH));
        }

        pfrom->fSuccessfullyConnected = true;
    }

    else if (!pfrom->fSuccessfullyConnected)
    {
        // Must have a verack message before anything else
        LOCK(cs_main);
        Misbehaving(pfrom->GetId(), 1);
        return false;
    }

    else if (strCommand == NetMsgType::ADDR)
    {
        std::vector<CAddress> vAddr;
        vRecv >> vAddr;

        // Don't want addr from older versions unless seeding
        if (pfrom->nVersion < CADDR_TIME_VERSION && connman.GetAddressCount() > 1000)
            return true;
        if (vAddr.size() > 1000)
        {
            LOCK(cs_main);
            Misbehaving(pfrom->GetId(), 20);
            return error("message addr size() = %u", vAddr.size());
        }

        // Store the new addresses
        std::vector<CAddress> vAddrOk;
        int64_t nNow = GetAdjustedTime();
        int64_t nSince = nNow - 10 * 60;
        BOOST_FOREACH(CAddress& addr, vAddr)
        {
            if (interruptMsgProc)
                return true;

            if ((addr.nServices & REQUIRED_SERVICES) != REQUIRED_SERVICES)
                continue;

            if (addr.nTime <= 100000000 || addr.nTime > nNow + 10 * 60)
                addr.nTime = nNow - 5 * 24 * 60 * 60;
            pfrom->AddAddressKnown(addr);
            bool fReachable = IsReachable(addr);
            if (addr.nTime > nSince && !pfrom->fGetAddr && vAddr.size() <= 10 && addr.IsRoutable())
            {
                // Relay to a limited number of other nodes
                RelayAddress(addr, fReachable, connman);
            }
            // Do not store addresses outside our network
            if (fReachable)
                vAddrOk.push_back(addr);
        }
        connman.AddNewAddresses(vAddrOk, pfrom->addr, 2 * 60 * 60);
        if (vAddr.size() < 1000)
            pfrom->fGetAddr = false;
        if (pfrom->fOneShot)
            pfrom->fDisconnect = true;
    }

    else if (strCommand == NetMsgType::SENDHEADERS)
    {
        LOCK(cs_main);
        State(pfrom->GetId())->fPreferHeaders = true;
    }

    else if (strCommand == NetMsgType::SENDCMPCT)
    {
        bool fAnnounceUsingCMPCTBLOCK = false;
        uint64_t nCMPCTBLOCKVersion = 0;
        vRecv >> fAnnounceUsingCMPCTBLOCK >> nCMPCTBLOCKVersion;
        if (nCMPCTBLOCKVersion == 1 || ((pfrom->GetLocalServices() & NODE_WITNESS) && nCMPCTBLOCKVersion == 2)) {
            LOCK(cs_main);
            // fProvidesHeaderAndIDs is used to "lock in" version of compact blocks we send (fWantsCmpctWitness)
            if (!State(pfrom->GetId())->fProvidesHeaderAndIDs) {
                State(pfrom->GetId())->fProvidesHeaderAndIDs = true;
                State(pfrom->GetId())->fWantsCmpctWitness = nCMPCTBLOCKVersion == 2;
            }
            if (State(pfrom->GetId())->fWantsCmpctWitness == (nCMPCTBLOCKVersion == 2)) // ignore later version announces
                State(pfrom->GetId())->fPreferHeaderAndIDs = fAnnounceUsingCMPCTBLOCK;
            if (!State(pfrom->GetId())->fSupportsDesiredCmpctVersion) {
                if (pfrom->GetLocalServices() & NODE_WITNESS)
                    State(pfrom->GetId())->fSupportsDesiredCmpctVersion = (nCMPCTBLOCKVersion == 2);
                else
                    State(pfrom->GetId())->fSupportsDesiredCmpctVersion = (nCMPCTBLOCKVersion == 1);
            }
        }
    }

    else if (strCommand == NetMsgType::QSENDRECSIGS) {
        bool b;
        vRecv >> b;
        pfrom->fSendRecSigs = b;
    }

    else if (strCommand == NetMsgType::INV)
    {
        std::vector<CInv> vInv;
        vRecv >> vInv;
        if (vInv.size() > MAX_INV_SZ)
        {
            LOCK(cs_main);
            Misbehaving(pfrom->GetId(), 20);
            return error("message inv size() = %u", vInv.size());
        }

        bool fBlocksOnly = !fRelayTxes;

        // Allow whitelisted peers to send data other than blocks in blocks only mode if whitelistrelay is true
        if (pfrom->fWhitelisted && GetBoolArg("-whitelistrelay", DEFAULT_WHITELISTRELAY))
            fBlocksOnly = false;

        LOCK(cs_main);

        uint32_t nFetchFlags = GetFetchFlags(pfrom, chainActive.Tip(), chainparams.GetConsensus());

        std::vector<CInv> vToFetch;

        for (unsigned int nInv = 0; nInv < vInv.size(); nInv++)
        {
            CInv &inv = vInv[nInv];

            if (interruptMsgProc)
                return true;

            bool fAlreadyHave = AlreadyHave(inv);
            LogPrint("net", "got inv: %s  %s peer=%d\n", inv.ToString(), fAlreadyHave ? "have" : "new", pfrom->id);

            if (inv.type == MSG_TX) {
                inv.type |= nFetchFlags;
            }

            if (inv.type == MSG_BLOCK) {
                UpdateBlockAvailability(pfrom->GetId(), inv.hash);
                if (!fAlreadyHave && !fImporting && !fReindex && !mapBlocksInFlight.count(inv.hash)) {
                    // We used to request the full block here, but since headers-announcements are now the
                    // primary method of announcement on the network, and since, in the case that a node
                    // fell back to inv we probably have a reorg which we should get the headers for first,
                    // we now only provide a getheaders response here. When we receive the headers, we will
                    // then ask for the blocks we need.
                    connman.PushMessage(pfrom, msgMaker.Make(NetMsgType::GETHEADERS, chainActive.GetLocator(pindexBestHeader), inv.hash));
                    LogPrint("net", "getheaders (%d) %s to peer=%d\n", pindexBestHeader->nHeight, inv.hash.ToString(), pfrom->id);
                }
            }

            else if (inv.type == MSG_DANDELION_TX) {
                auto result = pfrom->setDandelionInventoryKnown.insert(inv.hash);
                fAlreadyHave = !result.second;
                uint256 dandelionServiceDiscoveryHash;
                dandelionServiceDiscoveryHash.SetHex(
                    "0xffffffffffffffffffffffffffffffffffffffffffffffffffffffffffffffff");
                if (fBlocksOnly) {
                    LogPrint("net", "transaction (%s) inv sent in violation of protocol peer=%d\n",
                             inv.hash.ToString(), pfrom->GetId());
                } else if ((!fAlreadyHave && !fImporting && !fReindex &&
                            !IsInitialBlockDownload() &&
                            CNode::isDandelionInbound(pfrom)) ||
                            inv.hash == dandelionServiceDiscoveryHash) {
                    pfrom->AskFor(inv);
                }
            }

            else
            {
                pfrom->AddInventoryKnown(inv);
                if (fBlocksOnly)
                    LogPrint("net", "transaction (%s) inv sent in violation of protocol peer=%d\n", inv.hash.ToString(), pfrom->id);
                else if (!fAlreadyHave && !fImporting && !fReindex && !IsInitialBlockDownload()) {
                    int64_t doubleRequestDelay = 2 * 60 * 1000000;
                    // some messages need to be re-requested faster when the first announcing peer did not answer to GETDATA
                    switch (inv.type) {
                        case MSG_QUORUM_RECOVERED_SIG:
                            doubleRequestDelay = 15 * 1000000;
                            break;
                        case MSG_CLSIG:
                            doubleRequestDelay = 5 * 1000000;
                            break;
                        case MSG_ISLOCK:
                            doubleRequestDelay = 10 * 1000000;
                            break;
                    }
                    pfrom->AskFor(inv, doubleRequestDelay);
                }
            }

            // Track requests for our stuff
            GetMainSignals().Inventory(inv.hash);
        }

        if (!vToFetch.empty())
            connman.PushMessage(pfrom, msgMaker.Make(NetMsgType::GETDATA, vToFetch));
    }


    else if (strCommand == NetMsgType::GETDATA)
    {
        std::vector<CInv> vInv;
        vRecv >> vInv;
        if (vInv.size() > MAX_INV_SZ)
        {
            LOCK(cs_main);
            Misbehaving(pfrom->GetId(), 20);
            return error("message getdata size() = %u", vInv.size());
        }

        if (fDebug || (vInv.size() != 1))
            LogPrint("net", "received getdata (%u invsz) peer=%d\n", vInv.size(), pfrom->id);

        if ((fDebug && vInv.size() > 0) || (vInv.size() == 1))
            LogPrint("net", "received getdata for: %s peer=%d\n", vInv[0].ToString(), pfrom->id);

        pfrom->vRecvGetData.insert(pfrom->vRecvGetData.end(), vInv.begin(), vInv.end());
        ProcessGetData(pfrom, chainparams.GetConsensus(), connman, interruptMsgProc);
    }


    else if (strCommand == NetMsgType::GETBLOCKS)
    {
        CBlockLocator locator;
        uint256 hashStop;
        vRecv >> locator >> hashStop;

        // We might have announced the currently-being-connected tip using a
        // compact block, which resulted in the peer sending a getblocks
        // request, which we would otherwise respond to without the new block.
        // To avoid this situation we simply verify that we are on our best
        // known chain now. This is super overkill, but we handle it better
        // for getheaders requests, and there are no known nodes which support
        // compact blocks but still use getblocks to request blocks.
        {
            std::shared_ptr<const CBlock> a_recent_block;
            {
                LOCK(cs_most_recent_block);
                a_recent_block = most_recent_block;
            }
            CValidationState dummy;
            ActivateBestChain(dummy, Params(), a_recent_block);
        }

        LOCK(cs_main);

        // Find the last block the caller has in the main chain
        const CBlockIndex* pindex = FindForkInGlobalIndex(chainActive, locator);

        // Send the rest of the chain
        if (pindex)
            pindex = chainActive.Next(pindex);
        int nLimit = 500;
        LogPrint("net", "getblocks %d to %s limit %d from peer=%d\n", (pindex ? pindex->nHeight : -1), hashStop.IsNull() ? "end" : hashStop.ToString(), nLimit, pfrom->id);
        for (; pindex; pindex = chainActive.Next(pindex))
        {
            if (pindex->GetBlockHash() == hashStop)
            {
                LogPrint("net", "  getblocks stopping at %d %s\n", pindex->nHeight, pindex->GetBlockHash().ToString());
                break;
            }
            // If pruning, don't inv blocks unless we have on disk and are likely to still have
            // for some reasonable time window (1 hour) that block relay might require.
            const int nPrunedBlocksLikelyToHave = MIN_BLOCKS_TO_KEEP - 3600 / chainparams.GetConsensus().nPowTargetSpacing;
            if (fPruneMode && (!(pindex->nStatus & BLOCK_HAVE_DATA) || pindex->nHeight <= chainActive.Tip()->nHeight - nPrunedBlocksLikelyToHave))
            {
                LogPrint("net", " getblocks stopping, pruned or too old block at %d %s\n", pindex->nHeight, pindex->GetBlockHash().ToString());
                break;
            }
            pfrom->PushInventory(CInv(MSG_BLOCK, pindex->GetBlockHash()));
            if (--nLimit <= 0)
            {
                // When this block is requested, we'll send an inv that'll
                // trigger the peer to getblocks the next batch of inventory.
                LogPrint("net", "  getblocks stopping at limit %d %s\n", pindex->nHeight, pindex->GetBlockHash().ToString());
                pfrom->hashContinue = pindex->GetBlockHash();
                break;
            }
        }
    }


    else if (strCommand == NetMsgType::GETBLOCKTXN)
    {
        BlockTransactionsRequest req;
        vRecv >> req;

        std::shared_ptr<const CBlock> recent_block;
        {
            LOCK(cs_most_recent_block);
            if (most_recent_block_hash == req.blockhash)
                recent_block = most_recent_block;
            // Unlock cs_most_recent_block to avoid cs_main lock inversion
        }
        if (recent_block) {
            SendBlockTransactions(*recent_block, req, pfrom, connman);
            return true;
        }

        LOCK(cs_main);

        BlockMap::iterator it = mapBlockIndex.find(req.blockhash);
        if (it == mapBlockIndex.end() || !(it->second->nStatus & BLOCK_HAVE_DATA)) {
            LogPrintf("Peer %d sent us a getblocktxn for a block we don't have", pfrom->id);
            return true;
        }

        if (it->second->nHeight < chainActive.Height() - MAX_BLOCKTXN_DEPTH) {
            // If an older block is requested (should never happen in practice,
            // but can happen in tests) send a block response instead of a
            // blocktxn response. Sending a full block response instead of a
            // small blocktxn response is preferable in the case where a peer
            // might maliciously send lots of getblocktxn requests to trigger
            // expensive disk reads, because it will require the peer to
            // actually receive all the data read from disk over the network.
            LogPrint("net", "Peer %d sent us a getblocktxn for a block > %i deep", pfrom->id, MAX_BLOCKTXN_DEPTH);
            CInv inv;
            inv.type = State(pfrom->GetId())->fWantsCmpctWitness ? MSG_WITNESS_BLOCK : MSG_BLOCK;
            inv.hash = req.blockhash;
            pfrom->vRecvGetData.push_back(inv);
            ProcessGetData(pfrom, chainparams.GetConsensus(), connman, interruptMsgProc);
            return true;
        }

        CBlock block;
        bool ret = ReadBlockFromDisk(block, it->second, chainparams.GetConsensus());
        assert(ret);

        SendBlockTransactions(block, req, pfrom, connman);
    }


    else if (strCommand == NetMsgType::GETHEADERS)
    {
        CBlockLocator locator;
        uint256 hashStop;
        vRecv >> locator >> hashStop;

        LOCK(cs_main);
        if (IsInitialBlockDownload() && !pfrom->fWhitelisted) {
            LogPrint("net", "Ignoring getheaders from peer=%d because node is in initial block download\n", pfrom->id);
            return true;
        }

        CNodeState *nodestate = State(pfrom->GetId());
        const CBlockIndex* pindex = NULL;
        if (locator.IsNull())
        {
            // If locator is null, return the hashStop block
            BlockMap::iterator mi = mapBlockIndex.find(hashStop);
            if (mi == mapBlockIndex.end())
                return true;
            pindex = (*mi).second;
        }
        else
        {
            // Find the last block the caller has in the main chain
            pindex = FindForkInGlobalIndex(chainActive, locator);
            if (pindex)
                pindex = chainActive.Next(pindex);
        }

        // we must use CBlocks, as CBlockHeaders won't include the 0x00 nTx count at the end
        std::vector<CBlock> vHeaders;
        int nLimit = MAX_HEADERS_RESULTS;
        LogPrint("net", "getheaders %d to %s from peer=%d\n", (pindex ? pindex->nHeight : -1), hashStop.IsNull() ? "end" : hashStop.ToString(), pfrom->id);
        for (; pindex; pindex = chainActive.Next(pindex))
        {
            vHeaders.push_back(pindex->GetBlockHeader());
            if (--nLimit <= 0 || pindex->GetBlockHash() == hashStop)
                break;
        }
        // pindex can be NULL either if we sent chainActive.Tip() OR
        // if our peer has chainActive.Tip() (and thus we are sending an empty
        // headers message). In both cases it's safe to update
        // pindexBestHeaderSent to be our tip.
        //
        // It is important that we simply reset the BestHeaderSent value here,
        // and not max(BestHeaderSent, newHeaderSent). We might have announced
        // the currently-being-connected tip using a compact block, which
        // resulted in the peer sending a headers request, which we respond to
        // without the new block. By resetting the BestHeaderSent, we ensure we
        // will re-announce the new block via headers (or compact blocks again)
        // in the SendMessages logic.
        nodestate->pindexBestHeaderSent = pindex ? pindex : chainActive.Tip();
        connman.PushMessage(pfrom, msgMaker.Make(NetMsgType::HEADERS, vHeaders));
    }


    else if (strCommand == NetMsgType::TX)
    {
        // Stop processing the transaction early if
        // We are in blocks only mode and peer is either not whitelisted or whitelistrelay is off
        if (!fRelayTxes && (!pfrom->fWhitelisted || !GetBoolArg("-whitelistrelay", DEFAULT_WHITELISTRELAY)))
        {
            LogPrint("net", "transaction sent in violation of protocol peer=%d\n", pfrom->id);
            return true;
        }

        std::deque<COutPoint> vWorkQueue;
        std::vector<uint256> vEraseQueue;

        int nInvType = MSG_TX;
        CTransactionRef ptx;

        // Read data and assign inv type
        vRecv >> ptx;

        const CTransaction& tx = *ptx;

        CInv inv(MSG_TX, tx.GetHash());
        pfrom->AddInventoryKnown(inv);

        LOCK(cs_main);

        bool fMissingInputs = false;
        bool fMissingInputsSigma = false;
        CValidationState state;
        CValidationState dummyState; // Dummy state for Dandelion stempool

        pfrom->setAskFor.erase(inv.hash);
        mapAlreadyAskedFor.erase(inv.hash);

        std::list<CTransactionRef> lRemovedTxn;

        if (!AlreadyHave(inv) && AcceptToMemoryPool(mempool, state, ptx, true, &fMissingInputs, &lRemovedTxn, false, 0, true)) {
            LogPrintf("Transaction %s received and added to the mempool.\n", tx.GetHash().ToString());

            // Changes to mempool should also be made to Dandelion stempool.
            AcceptToMemoryPool(
                txpools.getStemTxPool(),
                dummyState,
                ptx,
                true, /* fLimitFree */
                &fMissingInputs, /* pfMissingInputs */
                nullptr,
                false, /* fOverrideMempoolLimit */
                0, /* nAbsurdFee */
                true, /* isCheckWalletTransaction */
                false /* markFiroSpendTransactionSerial */
            );

            if (CNode::isTxDandelionEmbargoed(tx.GetHash())) {
                CNode::removeDandelionEmbargo(tx.GetHash());
            }

            mempool.check(pcoinsTip);
            connman.RelayTransaction(tx);
            for (unsigned int i = 0; i < tx.vout.size(); i++) {
                vWorkQueue.emplace_back(inv.hash, i);
            }

            pfrom->nLastTXTime = GetTime();

            LogPrint("mempool", "AcceptToMemoryPool: peer=%d: accepted %s (poolsz %u txn, %u kB)\n",
                pfrom->id,
                tx.GetHash().ToString(),
                mempool.size(), mempool.DynamicMemoryUsage() / 1000);

            // Recursively process any orphan transactions that depended on this one
            std::set<NodeId> setMisbehaving;
            while (!vWorkQueue.empty()) {
                auto itByPrev = mapOrphanTransactionsByPrev.find(vWorkQueue.front());
                vWorkQueue.pop_front();
                if (itByPrev == mapOrphanTransactionsByPrev.end())
                    continue;
                for (auto mi = itByPrev->second.begin();
                     mi != itByPrev->second.end();
                     ++mi)
                {
                    const CTransactionRef& porphanTx = (*mi)->second.tx;
                    const CTransaction& orphanTx = *porphanTx;
                    const uint256& orphanHash = orphanTx.GetHash();
                    NodeId fromPeer = (*mi)->second.fromPeer;
                    bool fMissingInputs2 = false;
                    // Use a dummy CValidationState so someone can't setup nodes to counter-DoS based on orphan
                    // resolution (that is, feeding people an invalid transaction based on LegitTxX in order to get
                    // anyone relaying LegitTxX banned)
                    CValidationState stateDummy;
                    CValidationState stateDummyDandelion;


                    if (setMisbehaving.count(fromPeer))
                        continue;
                    if (AcceptToMemoryPool(mempool, stateDummy, porphanTx, true, &fMissingInputs2, &lRemovedTxn, false, 0, true)) {
                        LogPrint("mempool", "   accepted orphan tx %s\n", orphanHash.ToString());

                        // Changes to mempool should also be made to Dandelion stempool
                        AcceptToMemoryPool(
                            txpools.getStemTxPool(),
                            stateDummyDandelion,
                            porphanTx,
                            true, /* fLimitFree */
                            &fMissingInputs2,  /* pfMissingInputs */
                            nullptr,
                            false, /* fOverrideMempoolLimit */
                            0, /* nAbsurdFee */
                            true, /* isCheckWalletTransaction */
                            false /* markFiroSpendTransactionSerial */
                        );

                        connman.RelayTransaction(orphanTx);
                        for (unsigned int i = 0; i < orphanTx.vout.size(); i++) {
                            vWorkQueue.emplace_back(orphanHash, i);
                        }
                        vEraseQueue.push_back(orphanHash);
                    }
                    else if (!fMissingInputs2)
                    {
                        int nDos = 0;
                        if (stateDummy.IsInvalid(nDos) && nDos > 0)
                        {
                            // Punish peer that gave us an invalid orphan tx
                            Misbehaving(fromPeer, nDos);
                            setMisbehaving.insert(fromPeer);
                            LogPrint("mempool", "   invalid orphan tx %s\n", orphanHash.ToString());
                        }
                        // Has inputs but not accepted to mempool
                        // Probably non-standard or insufficient fee/priority
                        LogPrint("mempool", "   removed orphan tx %s\n", orphanHash.ToString());
                        vEraseQueue.push_back(orphanHash);
                        if (!orphanTx.HasWitness() && !stateDummy.CorruptionPossible()) {
                            // Do not use rejection cache for witness transactions or
                            // witness-stripped transactions, as they can have been malleated.
                            // See https://github.com/bitcoin/bitcoin/issues/8279 for details.
                            assert(recentRejects);
                            recentRejects->insert(orphanHash);
                        }
                    }
                    mempool.check(pcoinsTip);
                }
            }

            BOOST_FOREACH(uint256 hash, vEraseQueue)
                EraseOrphanTx(hash);
        }
        else if (fMissingInputs)
        {
            bool fRejectedParents = false; // It may be the case that the orphans parents have all been rejected
            BOOST_FOREACH(const CTxIn& txin, tx.vin) {
                if (recentRejects->contains(txin.prevout.hash)) {
                    fRejectedParents = true;
                    break;
                }
            }
            if (!fRejectedParents) {
                uint32_t nFetchFlags = GetFetchFlags(pfrom, chainActive.Tip(), chainparams.GetConsensus());
                BOOST_FOREACH(const CTxIn& txin, tx.vin) {
                    CInv _inv(MSG_TX | nFetchFlags, txin.prevout.hash);
                    pfrom->AddInventoryKnown(_inv);
                    if (!AlreadyHave(_inv)) pfrom->AskFor(_inv);
                }
                AddOrphanTx(ptx, pfrom->GetId());

                // DoS prevention: do not allow mapOrphanTransactions to grow unbounded
                unsigned int nMaxOrphanTx = (unsigned int)std::max((int64_t)0, GetArg("-maxorphantx", DEFAULT_MAX_ORPHAN_TRANSACTIONS));
                unsigned int nEvicted = LimitOrphanTxSize(nMaxOrphanTx);
                if (nEvicted > 0)
                    LogPrint("mempool", "mapOrphan overflow, removed %u tx\n", nEvicted);
            } else {
                LogPrint("mempool", "not keeping orphan with rejected parents %s\n",tx.GetHash().ToString());
                // We will continue to reject this tx since it has rejected
                // parents so avoid re-requesting it from other peers.
                recentRejects->insert(tx.GetHash());
            }
        } else {
            if (!tx.HasWitness() && !state.CorruptionPossible()) {
                // Do not use rejection cache for witness transactions or
                // witness-stripped transactions, as they can have been malleated.
                // See https://github.com/bitcoin/bitcoin/issues/8279 for details.
                assert(recentRejects);
                recentRejects->insert(tx.GetHash());
                if (RecursiveDynamicUsage(*ptx) < 100000) {
                    AddToCompactExtraTransactions(ptx);
                }
            } else if (tx.HasWitness() && RecursiveDynamicUsage(*ptx) < 100000) {
                AddToCompactExtraTransactions(ptx);
            }

            if (pfrom->fWhitelisted && GetBoolArg("-whitelistforcerelay", DEFAULT_WHITELISTFORCERELAY)) {
                // Always relay transactions received from whitelisted peers, even
                // if they were already in the mempool or rejected from it due
                // to policy, allowing the node to function as a gateway for
                // nodes hidden behind it.
                //
                // Never relay transactions that we would assign a non-zero DoS
                // score for, as we expect peers to do the same with us in that
                // case.
                int nDoS = 0;
                if (!state.IsInvalid(nDoS) || nDoS == 0) {
                    LogPrintf("Force relaying tx %s from whitelisted peer=%d\n", tx.GetHash().ToString(), pfrom->id);
                    connman.RelayTransaction(tx);
                } else {
                    LogPrintf("Not relaying invalid transaction %s from whitelisted peer=%d (%s)\n", tx.GetHash().ToString(), pfrom->id, FormatStateMessage(state));
                }
            }
        }

        for (const CTransactionRef& removedTx : lRemovedTxn)
            AddToCompactExtraTransactions(removedTx);

        int nDoS = 0;
        if (state.IsInvalid(nDoS))
        {
            LogPrint("mempoolrej", "%s from peer=%d was not accepted: %s\n", tx.GetHash().ToString(),
                pfrom->id,
                FormatStateMessage(state));
            if (state.GetRejectCode() < REJECT_INTERNAL) // Never send AcceptToMemoryPool's internal codes over P2P
                connman.PushMessage(pfrom, msgMaker.Make(NetMsgType::REJECT, strCommand, (unsigned char)state.GetRejectCode(),
                                   state.GetRejectReason().substr(0, MAX_REJECT_MESSAGE_LENGTH), inv.hash));
            if (nDoS > 0) {
                Misbehaving(pfrom->GetId(), nDoS);
            }
        }
    }


    else if (strCommand == NetMsgType::DANDELIONTX)
    {
        CValidationState state;
        CTransactionRef ptx;
        vRecv >> ptx;
        const CTransaction &tx = *ptx;

        bool fMissingInputs = false;
        std::list<CTransaction> lRemovedTxn;
        CInv inv(MSG_DANDELION_TX, tx.GetHash());
        LOCK(cs_main);
        if (CNode::isDandelionInbound(pfrom)) {
            if (!txpools.getStemTxPool().exists(inv.hash)) {
                bool ret = AcceptToMemoryPool(
                    txpools.getStemTxPool(),
                    state,
                    ptx,
                    true, // fLimitFree
                    &fMissingInputs,
                    nullptr, //&lRemovedTxn,
                    false, /* fOverrideMempoolLimit */
                    0, /* nAbsurdFee */
                    false, /* isCheckWalletTransaction */
                    false /* markFiroSpendTransactionSerial */
                    );
                if (ret) {
                    LogPrint("mempool",
                             "AcceptToStemPool: peer=%d: accepted %s (poolsz %u txn, %u kB)\n",
                             pfrom->GetId(),
                             tx.GetHash().ToString(),
                             txpools.getStemTxPool().size(),
                             txpools.getStemTxPool().DynamicMemoryUsage() / 1000);
                    int64_t nCurrTime = GetTimeMicros();
                    const auto& consensus = Params().GetConsensus();
                    int64_t nEmbargo = 1000000 * consensus.nDandelionEmbargoMinimum +
                        PoissonNextSend(nCurrTime, consensus.nDandelionEmbargoAvgAdd);
                    pfrom->insertDandelionEmbargo(tx.GetHash(), nEmbargo);
               }
                int nDoS = 0;
                if (state.IsInvalid(nDoS)) {
                    LogPrint(
                        "mempool-reject",
                        "%s from peer=%d was not accepted: %s\n",
                        tx.GetHash().ToString(),
                        pfrom->GetId(),
                        FormatStateMessage(state));
                    // Never send AcceptToMemoryPool's internal codes over P2P
                    if (state.GetRejectCode() > 0 &&
                        state.GetRejectCode() < REJECT_INTERNAL) {
                        connman.PushMessage(pfrom, msgMaker.Make(NetMsgType::REJECT, strCommand, (unsigned char) state.GetRejectCode(),
                            state.GetRejectReason().substr(0, MAX_REJECT_MESSAGE_LENGTH), inv.hash));
                    }
                    if (nDoS > 0) {
                        Misbehaving(pfrom->GetId(), nDoS);
                    }
                }
            }
            // If the transaction already was in the stempool,
            // Or we just successfully added it there, relay it.
            // It will either get relayed to one Dandelion destination, or fluff phase will start.
            if (txpools.getStemTxPool().exists(inv.hash)) {
                CNode::RelayDandelionTransaction(tx, pfrom);
            }
        }
    }
    

    else if (strCommand == NetMsgType::CMPCTBLOCK && !fImporting && !fReindex) // Ignore blocks received while importing
    {
        CBlockHeaderAndShortTxIDs cmpctblock;
        vRecv >> cmpctblock;

        {
        LOCK(cs_main);

        if (mapBlockIndex.find(cmpctblock.header.hashPrevBlock) == mapBlockIndex.end()) {
            // Doesn't connect (or is genesis), instead of DoSing in AcceptBlockHeader, request deeper headers
            if (!IsInitialBlockDownload())
                connman.PushMessage(pfrom, msgMaker.Make(NetMsgType::GETHEADERS, chainActive.GetLocator(pindexBestHeader), uint256()));
            return true;
        }
        }

        const CBlockIndex *pindex = NULL;
        CValidationState state;
        if (!ProcessNewBlockHeaders({cmpctblock.header}, state, chainparams, &pindex)) {
            int nDoS;
            if (state.IsInvalid(nDoS)) {
                if (nDoS > 0) {
                    LOCK(cs_main);
                    Misbehaving(pfrom->GetId(), nDoS);
                }
                LogPrintf("Peer %d sent us invalid header via cmpctblock\n", pfrom->id);
                return true;
            }
        }

        // When we succeed in decoding a block's txids from a cmpctblock
        // message we typically jump to the BLOCKTXN handling code, with a
        // dummy (empty) BLOCKTXN message, to re-use the logic there in
        // completing processing of the putative block (without cs_main).
        bool fProcessBLOCKTXN = false;
        CDataStream blockTxnMsg(SER_NETWORK, PROTOCOL_VERSION);

        // If we end up treating this as a plain headers message, call that as well
        // without cs_main.
        bool fRevertToHeaderProcessing = false;
        CDataStream vHeadersMsg(SER_NETWORK, PROTOCOL_VERSION);

        // Keep a CBlock for "optimistic" compactblock reconstructions (see
        // below)
        std::shared_ptr<CBlock> pblock = std::make_shared<CBlock>();
        bool fBlockReconstructed = false;

        {
        LOCK(cs_main);
        // If AcceptBlockHeader returned true, it set pindex
        assert(pindex);
        UpdateBlockAvailability(pfrom->GetId(), pindex->GetBlockHash());

        std::map<uint256, std::pair<NodeId, std::list<QueuedBlock>::iterator> >::iterator blockInFlightIt = mapBlocksInFlight.find(pindex->GetBlockHash());
        bool fAlreadyInFlight = blockInFlightIt != mapBlocksInFlight.end();

        if (pindex->nStatus & BLOCK_HAVE_DATA) // Nothing to do here
            return true;

        if (pindex->nChainWork <= chainActive.Tip()->nChainWork || // We know something better
                pindex->nTx != 0) { // We had this block at some point, but pruned it
            if (fAlreadyInFlight) {
                // We requested this block for some reason, but our mempool will probably be useless
                // so we just grab the block via normal getdata
                std::vector<CInv> vInv(1);
                vInv[0] = CInv(MSG_BLOCK | GetFetchFlags(pfrom, pindex->pprev, chainparams.GetConsensus()), cmpctblock.header.GetHash());
                connman.PushMessage(pfrom, msgMaker.Make(NetMsgType::GETDATA, vInv));
            }
            return true;
        }

        // If we're not close to tip yet, give up and let parallel block fetch work its magic
        if (!fAlreadyInFlight && !CanDirectFetch(chainparams.GetConsensus()))
            return true;

        CNodeState *nodestate = State(pfrom->GetId());

        if (IsWitnessEnabled(pindex->pprev, chainparams.GetConsensus()) && !nodestate->fSupportsDesiredCmpctVersion) {
            // Don't bother trying to process compact blocks from v1 peers
            // after segwit activates.
            return true;
        }

        // We want to be a bit conservative just to be extra careful about DoS
        // possibilities in compact block processing...
        if (pindex->nHeight <= chainActive.Height() + 2) {
            if ((!fAlreadyInFlight && nodestate->nBlocksInFlight < MAX_BLOCKS_IN_TRANSIT_PER_PEER) ||
                 (fAlreadyInFlight && blockInFlightIt->second.first == pfrom->GetId())) {
                std::list<QueuedBlock>::iterator* queuedBlockIt = NULL;
                if (!MarkBlockAsInFlight(pfrom->GetId(), pindex->GetBlockHash(), chainparams.GetConsensus(), pindex, &queuedBlockIt)) {
                    if (!(*queuedBlockIt)->partialBlock)
                        (*queuedBlockIt)->partialBlock.reset(new PartiallyDownloadedBlock(&mempool));
                    else {
                        // The block was already in flight using compact blocks from the same peer
                        LogPrint("net", "Peer sent us compact block we were already syncing!\n");
                        return true;
                    }
                }

                PartiallyDownloadedBlock& partialBlock = *(*queuedBlockIt)->partialBlock;
                ReadStatus status = partialBlock.InitData(cmpctblock, vExtraTxnForCompact);
                if (status == READ_STATUS_INVALID) {
                    MarkBlockAsReceived(pindex->GetBlockHash()); // Reset in-flight state in case of whitelist
                    Misbehaving(pfrom->GetId(), 100);
                    LogPrintf("Peer %d sent us invalid compact block\n", pfrom->id);
                    return true;
                } else if (status == READ_STATUS_FAILED) {
                    // Duplicate txindexes, the block is now in-flight, so just request it
                    std::vector<CInv> vInv(1);
                    vInv[0] = CInv(MSG_BLOCK | GetFetchFlags(pfrom, pindex->pprev, chainparams.GetConsensus()), cmpctblock.header.GetHash());
                    connman.PushMessage(pfrom, msgMaker.Make(NetMsgType::GETDATA, vInv));
                    return true;
                }

                BlockTransactionsRequest req;
                for (size_t i = 0; i < cmpctblock.BlockTxCount(); i++) {
                    if (!partialBlock.IsTxAvailable(i))
                        req.indexes.push_back(i);
                }
                if (req.indexes.empty()) {
                    // Dirty hack to jump to BLOCKTXN code (TODO: move message handling into their own functions)
                    BlockTransactions txn;
                    txn.blockhash = cmpctblock.header.GetHash();
                    blockTxnMsg << txn;
                    fProcessBLOCKTXN = true;
                } else {
                    req.blockhash = pindex->GetBlockHash();
                    connman.PushMessage(pfrom, msgMaker.Make(NetMsgType::GETBLOCKTXN, req));
                }
            } else {
                // This block is either already in flight from a different
                // peer, or this peer has too many blocks outstanding to
                // download from.
                // Optimistically try to reconstruct anyway since we might be
                // able to without any round trips.
                PartiallyDownloadedBlock tempBlock(&mempool);
                ReadStatus status = tempBlock.InitData(cmpctblock, vExtraTxnForCompact);
                if (status != READ_STATUS_OK) {
                    // TODO: don't ignore failures
                    return true;
                }
                std::vector<CTransactionRef> dummy;
                status = tempBlock.FillBlock(*pblock, dummy);
                if (status == READ_STATUS_OK) {
                    fBlockReconstructed = true;
                }
            }
        } else {
            if (fAlreadyInFlight) {
                // We requested this block, but its far into the future, so our
                // mempool will probably be useless - request the block normally
                std::vector<CInv> vInv(1);
                vInv[0] = CInv(MSG_BLOCK | GetFetchFlags(pfrom, pindex->pprev, chainparams.GetConsensus()), cmpctblock.header.GetHash());
                connman.PushMessage(pfrom, msgMaker.Make(NetMsgType::GETDATA, vInv));
                return true;
            } else {
                // If this was an announce-cmpctblock, we want the same treatment as a header message
                // Dirty hack to process as if it were just a headers message (TODO: move message handling into their own functions)
                std::vector<CBlock> headers;
                headers.push_back(cmpctblock.header);
                vHeadersMsg << headers;
                fRevertToHeaderProcessing = true;
            }
        }
        } // cs_main

        if (fProcessBLOCKTXN)
            return ProcessMessage(pfrom, NetMsgType::BLOCKTXN, blockTxnMsg, nTimeReceived, chainparams, connman, interruptMsgProc);

        if (fRevertToHeaderProcessing)
            return ProcessMessage(pfrom, NetMsgType::HEADERS, vHeadersMsg, nTimeReceived, chainparams, connman, interruptMsgProc);

        if (fBlockReconstructed) {
            // If we got here, we were able to optimistically reconstruct a
            // block that is in flight from some other peer.
            {
                LOCK(cs_main);
                mapBlockSource.emplace(pblock->GetHash(), std::make_pair(pfrom->GetId(), false));
            }
            bool fNewBlock = false;
            ProcessNewBlock(chainparams, pblock, true, &fNewBlock);
            if (fNewBlock)
                pfrom->nLastBlockTime = GetTime();

            LOCK(cs_main); // hold cs_main for CBlockIndex::IsValid()
            if (pindex->IsValid(BLOCK_VALID_TRANSACTIONS)) {
                // Clear download state for this block, which is in
                // process from some other peer.  We do this after calling
                // ProcessNewBlock so that a malleated cmpctblock announcement
                // can't be used to interfere with block relay.
                MarkBlockAsReceived(pblock->GetHash());
            }
        }

    }

    else if (strCommand == NetMsgType::BLOCKTXN && !fImporting && !fReindex) // Ignore blocks received while importing
    {
        BlockTransactions resp;
        vRecv >> resp;

        std::shared_ptr<CBlock> pblock = std::make_shared<CBlock>();
        bool fBlockRead = false;
        {
            LOCK(cs_main);

            std::map<uint256, std::pair<NodeId, std::list<QueuedBlock>::iterator> >::iterator it = mapBlocksInFlight.find(resp.blockhash);
            if (it == mapBlocksInFlight.end() || !it->second.second->partialBlock ||
                    it->second.first != pfrom->GetId()) {
                LogPrint("net", "Peer %d sent us block transactions for block we weren't expecting\n", pfrom->id);
                return true;
            }

            PartiallyDownloadedBlock& partialBlock = *it->second.second->partialBlock;
            ReadStatus status = partialBlock.FillBlock(*pblock, resp.txn);
            if (status == READ_STATUS_INVALID) {
                MarkBlockAsReceived(resp.blockhash); // Reset in-flight state in case of whitelist
                Misbehaving(pfrom->GetId(), 100);
                LogPrintf("Peer %d sent us invalid compact block/non-matching block transactions\n", pfrom->id);
                return true;
            } else if (status == READ_STATUS_FAILED) {
                // Might have collided, fall back to getdata now :(
                std::vector<CInv> invs;
                invs.push_back(CInv(MSG_BLOCK | GetFetchFlags(pfrom, chainActive.Tip(), chainparams.GetConsensus()), resp.blockhash));
                connman.PushMessage(pfrom, msgMaker.Make(NetMsgType::GETDATA, invs));
            } else {
                // Block is either okay, or possibly we received
                // READ_STATUS_CHECKBLOCK_FAILED.
                // Note that CheckBlock can only fail for one of a few reasons:
                // 1. bad-proof-of-work (impossible here, because we've already
                //    accepted the header)
                // 2. merkleroot doesn't match the transactions given (already
                //    caught in FillBlock with READ_STATUS_FAILED, so
                //    impossible here)
                // 3. the block is otherwise invalid (eg invalid coinbase,
                //    block is too big, too many legacy sigops, etc).
                // So if CheckBlock failed, #3 is the only possibility.
                // Under BIP 152, we don't DoS-ban unless proof of work is
                // invalid (we don't require all the stateless checks to have
                // been run).  This is handled below, so just treat this as
                // though the block was successfully read, and rely on the
                // handling in ProcessNewBlock to ensure the block index is
                // updated, reject messages go out, etc.
                MarkBlockAsReceived(resp.blockhash); // it is now an empty pointer
                fBlockRead = true;
                // mapBlockSource is only used for sending reject messages and DoS scores,
                // so the race between here and cs_main in ProcessNewBlock is fine.
                // BIP 152 permits peers to relay compact blocks after validating
                // the header only; we should not punish peers if the block turns
                // out to be invalid.
                mapBlockSource.emplace(resp.blockhash, std::make_pair(pfrom->GetId(), false));
            }
        } // Don't hold cs_main when we call into ProcessNewBlock
        if (fBlockRead) {
            bool fNewBlock = false;
            // Since we requested this block (it was in mapBlocksInFlight), force it to be processed,
            // even if it would not be a candidate for new tip (missing previous block, chain not long enough, etc)

            ProcessNewBlock(chainparams, pblock, true, &fNewBlock);
            if (fNewBlock)
                pfrom->nLastBlockTime = GetTime();
        }
    }


    else if (strCommand == NetMsgType::HEADERS && !fImporting && !fReindex) // Ignore headers received while importing
    {
        std::vector<CBlockHeader> headers;

        // Bypass the normal CBlock deserialization, as we don't want to risk deserializing 2000 full blocks.
        unsigned int nCount = ReadCompactSize(vRecv);
        if (nCount > MAX_HEADERS_RESULTS) {
            LOCK(cs_main);
            Misbehaving(pfrom->GetId(), 20);
            return error("headers message size = %u", nCount);
        }
        headers.resize(nCount);
        for (unsigned int n = 0; n < nCount; n++) {
            headers[n].SerializationOp(vRecv, CBlockHeader::CReadBlockHeader());
            ReadCompactSize(vRecv); // ignore tx count; assume it is 0.
        }

        if (nCount == 0) {
            // Nothing interesting. Stop asking this peers for more headers.
            return true;
        }

        const CBlockIndex *pindexLast = NULL;
        {
        LOCK(cs_main);
        CNodeState *nodestate = State(pfrom->GetId());

        // If this looks like it could be a block announcement (nCount <
        // MAX_BLOCKS_TO_ANNOUNCE), use special logic for handling headers that
        // don't connect:
        // - Send a getheaders message in response to try to connect the chain.
        // - The peer can send up to MAX_UNCONNECTING_HEADERS in a row that
        //   don't connect before giving DoS points
        // - Once a headers message is received that is valid and does connect,
        //   nUnconnectingHeaders gets reset back to 0.
        if (mapBlockIndex.find(headers[0].hashPrevBlock) == mapBlockIndex.end() && nCount < MAX_BLOCKS_TO_ANNOUNCE) {
            nodestate->nUnconnectingHeaders++;
            connman.PushMessage(pfrom, msgMaker.Make(NetMsgType::GETHEADERS, chainActive.GetLocator(pindexBestHeader), uint256()));
            LogPrint("net", "received header %s: missing prev block %s, sending getheaders (%d) to end (peer=%d, nUnconnectingHeaders=%d)\n",
                    headers[0].GetHash().ToString(),
                    headers[0].hashPrevBlock.ToString(),
                    pindexBestHeader->nHeight,
                    pfrom->id, nodestate->nUnconnectingHeaders);
            // Set hashLastUnknownBlock for this peer, so that if we
            // eventually get the headers - even from a different peer -
            // we can use this peer to download.
            UpdateBlockAvailability(pfrom->GetId(), headers.back().GetHash());

            if (nodestate->nUnconnectingHeaders % MAX_UNCONNECTING_HEADERS == 0) {
                Misbehaving(pfrom->GetId(), 20);
            }
            return true;
        }

        uint256 hashLastBlock;
        for (const CBlockHeader& header : headers) {
            if (!hashLastBlock.IsNull() && header.hashPrevBlock != hashLastBlock) {
                Misbehaving(pfrom->GetId(), 20);
                return error("non-continuous headers sequence");
            }
            hashLastBlock = header.GetHash();
        }
        }

        CValidationState state;
        if (!ProcessNewBlockHeaders(headers, state, chainparams, &pindexLast)) {
            int nDoS;
            if (state.IsInvalid(nDoS)) {
                if (nDoS > 0) {
                    LOCK(cs_main);
                    Misbehaving(pfrom->GetId(), nDoS);
                }
                return error("invalid header received");
            }
        }

        {
        LOCK(cs_main);
        CNodeState *nodestate = State(pfrom->GetId());
        if (nodestate->nUnconnectingHeaders > 0) {
            LogPrint("net", "peer=%d: resetting nUnconnectingHeaders (%d -> 0)\n", pfrom->id, nodestate->nUnconnectingHeaders);
        }
        nodestate->nUnconnectingHeaders = 0;

        assert(pindexLast);
        UpdateBlockAvailability(pfrom->GetId(), pindexLast->GetBlockHash());

        if (nCount == MAX_HEADERS_RESULTS) {
            // Headers message had its maximum size; the peer may have more headers.
            // TODO: optimize: if pindexLast is an ancestor of chainActive.Tip or pindexBestHeader, continue
            // from there instead.
            LogPrint("net", "more getheaders (%d) to end to peer=%d (startheight:%d)\n", pindexLast->nHeight, pfrom->id, pfrom->nStartingHeight);
            connman.PushMessage(pfrom, msgMaker.Make(NetMsgType::GETHEADERS, chainActive.GetLocator(pindexLast), uint256()));
        }

        bool fCanDirectFetch = CanDirectFetch(chainparams.GetConsensus());
        // If this set of headers is valid and ends in a block with at least as
        // much work as our tip, download as much as possible.
        if (fCanDirectFetch && pindexLast->IsValid(BLOCK_VALID_TREE) && chainActive.Tip()->nChainWork <= pindexLast->nChainWork) {
            std::vector<const CBlockIndex*> vToFetch;
            const CBlockIndex *pindexWalk = pindexLast;
            // Calculate all the blocks we'd need to switch to pindexLast, up to a limit.
            while (pindexWalk && !chainActive.Contains(pindexWalk) && vToFetch.size() <= MAX_BLOCKS_IN_TRANSIT_PER_PEER) {
                if (!(pindexWalk->nStatus & BLOCK_HAVE_DATA) &&
                        !mapBlocksInFlight.count(pindexWalk->GetBlockHash()) &&
                        (!IsWitnessEnabled(pindexWalk->pprev, chainparams.GetConsensus()) || State(pfrom->GetId())->fHaveWitness)) {
                    // We don't have this block, and it's not yet in flight.
                    vToFetch.push_back(pindexWalk);
                }
                pindexWalk = pindexWalk->pprev;
            }
            // If pindexWalk still isn't on our main chain, we're looking at a
            // very large reorg at a time we think we're close to caught up to
            // the main chain -- this shouldn't really happen.  Bail out on the
            // direct fetch and rely on parallel download instead.
            if (!chainActive.Contains(pindexWalk)) {
                LogPrint("net", "Large reorg, won't direct fetch to %s (%d)\n",
                        pindexLast->GetBlockHash().ToString(),
                        pindexLast->nHeight);
            } else {
                std::vector<CInv> vGetData;
                // Download as much as possible, from earliest to latest.
                BOOST_REVERSE_FOREACH(const CBlockIndex *pindex, vToFetch) {
                    if (nodestate->nBlocksInFlight >= MAX_BLOCKS_IN_TRANSIT_PER_PEER) {
                        // Can't download any more from this peer
                        break;
                    }
                    uint32_t nFetchFlags = GetFetchFlags(pfrom, pindex->pprev, chainparams.GetConsensus());
                    vGetData.push_back(CInv(MSG_BLOCK | nFetchFlags, pindex->GetBlockHash()));
                    MarkBlockAsInFlight(pfrom->GetId(), pindex->GetBlockHash(), chainparams.GetConsensus(), pindex);
                    LogPrint("net", "Requesting block %s from  peer=%d\n",
                            pindex->GetBlockHash().ToString(), pfrom->id);
                }
                if (vGetData.size() > 1) {
                    LogPrint("net", "Downloading blocks toward %s (%d) via headers direct fetch\n",
                            pindexLast->GetBlockHash().ToString(), pindexLast->nHeight);
                }
                if (vGetData.size() > 0) {
                    if (nodestate->fSupportsDesiredCmpctVersion && vGetData.size() == 1 && mapBlocksInFlight.size() == 1 && pindexLast->pprev->IsValid(BLOCK_VALID_CHAIN)) {
                        // In any case, we want to download using a compact block, not a regular one
                        vGetData[0] = CInv(MSG_CMPCT_BLOCK, vGetData[0].hash);
                    }
                    connman.PushMessage(pfrom, msgMaker.Make(NetMsgType::GETDATA, vGetData));
                }
            }
        }
        }
    }

    else if (strCommand == NetMsgType::BLOCK && !fImporting && !fReindex) // Ignore blocks received while importing
    {
        std::shared_ptr<CBlock> pblock = std::make_shared<CBlock>();
        vRecv >> *pblock;

        if (pblock->IsMTP() && !pblock->IsProgPow() && pblock->mtpHashData && GetTime() >= chainparams.GetConsensus().nMTPStripDataTime)
        {
            // we don't need MTP data anymore
            pblock->mtpHashData->StripMTPData();
        }

        LogPrint("net", "received block %s peer=%d\n", pblock->GetHash().ToString(), pfrom->id);

        // Process all blocks from whitelisted peers, even if not requested,
        // unless we're still syncing with the network.
        // Such an unrequested block may still be processed, subject to the
        // conditions in AcceptBlock().
        bool forceProcessing = pfrom->fWhitelisted && !IsInitialBlockDownload();
        const uint256 hash(pblock->GetHash());
        {
            LOCK(cs_main);
            // Also always process if we requested the block explicitly, as we may
            // need it even though it is not a candidate for a new best tip.
            forceProcessing |= MarkBlockAsReceived(hash);
            // mapBlockSource is only used for sending reject messages and DoS scores,
            // so the race between here and cs_main in ProcessNewBlock is fine.
            mapBlockSource.emplace(hash, std::make_pair(pfrom->GetId(), true));
        }
        bool fNewBlock = false;
        ProcessNewBlock(chainparams, pblock, forceProcessing, &fNewBlock);
        if (fNewBlock)
            pfrom->nLastBlockTime = GetTime();
    }


    else if (strCommand == NetMsgType::GETADDR)
    {
        // This asymmetric behavior for inbound and outbound connections was introduced
        // to prevent a fingerprinting attack: an attacker can send specific fake addresses
        // to users' AddrMan and later request them by sending getaddr messages.
        // Making nodes which are behind NAT and can only make outgoing connections ignore
        // the getaddr message mitigates the attack.
        if (!pfrom->fInbound) {
            LogPrint("net", "Ignoring \"getaddr\" from outbound connection. peer=%d\n", pfrom->id);
            return true;
        }

        // Only send one GetAddr response per connection to reduce resource waste
        //  and discourage addr stamping of INV announcements.
        if (pfrom->fSentAddr) {
            LogPrint("net", "Ignoring repeated \"getaddr\". peer=%d\n", pfrom->id);
            return true;
        }
        pfrom->fSentAddr = true;

        pfrom->vAddrToSend.clear();
        std::vector<CAddress> vAddr = connman.GetAddresses();
        FastRandomContext insecure_rand;
        BOOST_FOREACH(const CAddress &addr, vAddr)
            pfrom->PushAddress(addr, insecure_rand);
    }


    else if (strCommand == NetMsgType::MEMPOOL)
    {
        if (!(pfrom->GetLocalServices() & NODE_BLOOM) && !pfrom->fWhitelisted)
        {
            LogPrint("net", "mempool request with bloom filters disabled, disconnect peer=%d\n", pfrom->GetId());
            pfrom->fDisconnect = true;
            return true;
        }

        if (connman.OutboundTargetReached(false) && !pfrom->fWhitelisted)
        {
            LogPrint("net", "mempool request with bandwidth limit reached, disconnect peer=%d\n", pfrom->GetId());
            pfrom->fDisconnect = true;
            return true;
        }

        LOCK(pfrom->cs_inventory);
        pfrom->fSendMempool = true;
    }


    else if (strCommand == NetMsgType::PING)
    {
        if (pfrom->nVersion > BIP0031_VERSION)
        {
            uint64_t nonce = 0;
            vRecv >> nonce;
            // Echo the message back with the nonce. This allows for two useful features:
            //
            // 1) A remote node can quickly check if the connection is operational
            // 2) Remote nodes can measure the latency of the network thread. If this node
            //    is overloaded it won't respond to pings quickly and the remote node can
            //    avoid sending us more work, like chain download requests.
            //
            // The nonce stops the remote getting confused between different pings: without
            // it, if the remote node sends a ping once per second and this node takes 5
            // seconds to respond to each, the 5th ping the remote sends would appear to
            // return very quickly.
            connman.PushMessage(pfrom, msgMaker.Make(NetMsgType::PONG, nonce));
        }
    }


    else if (strCommand == NetMsgType::PONG)
    {
        int64_t pingUsecEnd = nTimeReceived;
        uint64_t nonce = 0;
        size_t nAvail = vRecv.in_avail();
        bool bPingFinished = false;
        std::string sProblem;

        if (nAvail >= sizeof(nonce)) {
            vRecv >> nonce;

            // Only process pong message if there is an outstanding ping (old ping without nonce should never pong)
            if (pfrom->nPingNonceSent != 0) {
                if (nonce == pfrom->nPingNonceSent) {
                    // Matching pong received, this ping is no longer outstanding
                    bPingFinished = true;
                    int64_t pingUsecTime = pingUsecEnd - pfrom->nPingUsecStart;
                    if (pingUsecTime > 0) {
                        // Successful ping time measurement, replace previous
                        pfrom->nPingUsecTime = pingUsecTime;
                        pfrom->nMinPingUsecTime = std::min(pfrom->nMinPingUsecTime.load(), pingUsecTime);
                    } else {
                        // This should never happen
                        sProblem = "Timing mishap";
                    }
                } else {
                    // Nonce mismatches are normal when pings are overlapping
                    sProblem = "Nonce mismatch";
                    if (nonce == 0) {
                        // This is most likely a bug in another implementation somewhere; cancel this ping
                        bPingFinished = true;
                        sProblem = "Nonce zero";
                    }
                }
            } else {
                sProblem = "Unsolicited pong without ping";
            }
        } else {
            // This is most likely a bug in another implementation somewhere; cancel this ping
            bPingFinished = true;
            sProblem = "Short payload";
        }

        if (!(sProblem.empty())) {
            LogPrint("net", "pong peer=%d: %s, %x expected, %x received, %u bytes\n",
                pfrom->id,
                sProblem,
                pfrom->nPingNonceSent,
                nonce,
                nAvail);
        }
        if (bPingFinished) {
            pfrom->nPingNonceSent = 0;
        }
    }


    else if (strCommand == NetMsgType::FILTERLOAD)
    {
        CBloomFilter filter;
        vRecv >> filter;

        if (!filter.IsWithinSizeConstraints())
        {
            // There is no excuse for sending a too-large filter
            LOCK(cs_main);
            Misbehaving(pfrom->GetId(), 100);
        }
        else
        {
            LOCK(pfrom->cs_filter);
            delete pfrom->pfilter;
            pfrom->pfilter = new CBloomFilter(filter);
            pfrom->pfilter->UpdateEmptyFull();
            pfrom->fRelayTxes = true;
        }
    }


    else if (strCommand == NetMsgType::FILTERADD)
    {
        std::vector<unsigned char> vData;
        vRecv >> vData;

        // Nodes must NEVER send a data item > 520 bytes (the max size for a script data object,
        // and thus, the maximum size any matched object can have) in a filteradd message
        bool bad = false;
        if (vData.size() > MAX_SCRIPT_ELEMENT_SIZE) {
            bad = true;
        } else {
            LOCK(pfrom->cs_filter);
            if (pfrom->pfilter) {
                pfrom->pfilter->insert(vData);
            } else {
                bad = true;
            }
        }
        if (bad) {
            LOCK(cs_main);
            Misbehaving(pfrom->GetId(), 100);
        }
    }


    else if (strCommand == NetMsgType::FILTERCLEAR)
    {
        LOCK(pfrom->cs_filter);
        if (pfrom->GetLocalServices() & NODE_BLOOM) {
            delete pfrom->pfilter;
            pfrom->pfilter = new CBloomFilter();
        }
        pfrom->fRelayTxes = true;
    }

    else if (strCommand == NetMsgType::FEEFILTER) {
        CAmount newFeeFilter = 0;
        vRecv >> newFeeFilter;
        if (MoneyRange(newFeeFilter)) {
            {
                LOCK(pfrom->cs_feeFilter);
                pfrom->minFeeFilter = newFeeFilter;
            }
            LogPrint("net", "received: feefilter of %s from peer=%d\n", CFeeRate(newFeeFilter).ToString(), pfrom->id);
        }
    }

    else if (strCommand == NetMsgType::GETMNLISTDIFF) {
        CGetSimplifiedMNListDiff cmd;
        vRecv >> cmd;

        LOCK(cs_main);

        CSimplifiedMNListDiff mnListDiff;
        std::string strError;
        if (BuildSimplifiedMNListDiff(cmd.baseBlockHash, cmd.blockHash, mnListDiff, strError)) {
            connman.PushMessage(pfrom, msgMaker.Make(NetMsgType::MNLISTDIFF, mnListDiff));
        } else {
            LogPrint("net", "getmnlistdiff failed for baseBlockHash=%s, blockHash=%s. error=%s\n", cmd.baseBlockHash.ToString(), cmd.blockHash.ToString(), strError);
            Misbehaving(pfrom->id, 1);
        }
    }


    else if (strCommand == NetMsgType::MNLISTDIFF) {
        // we have never requested this
        LOCK(cs_main);
        Misbehaving(pfrom->id, 100);
        LogPrint("net", "received not-requested mnlistdiff. peer=%d\n", pfrom->id);
    }

    else if (strCommand == NetMsgType::NOTFOUND) {
        // We do not care about the NOTFOUND message, but logging an Unknown Command
        // message would be undesirable as we transmit it ourselves.
    }

    else {
        bool found = false;
        const std::vector <std::string> &allMessages = getAllNetMessageTypes();
        BOOST_FOREACH(const std::string msg, allMessages) {
            if (msg == strCommand) {
                found = true;
                break;
            }
        }

        if (found) {
            // TODO: remove this temporary solution
            std::string command = strCommand;

            // these functions must be called in transition window
            CMNAuth::ProcessMessage(pfrom, strCommand, vRecv, connman);

            masternodeSync.ProcessMessage(pfrom, strCommand, vRecv);
            llmq::quorumBlockProcessor->ProcessMessage(pfrom, strCommand, vRecv, connman);
            llmq::quorumDKGSessionManager->ProcessMessage(pfrom, strCommand, vRecv, connman);
            llmq::quorumSigSharesManager->ProcessMessage(pfrom, strCommand, vRecv, connman);
            llmq::quorumSigningManager->ProcessMessage(pfrom, strCommand, vRecv, connman);
            llmq::chainLocksHandler->ProcessMessage(pfrom, strCommand, vRecv, connman);
            llmq::quorumInstantSendManager->ProcessMessage(pfrom, strCommand, vRecv, connman);
        } else {
            // Ignore unknown commands for extensibility
            LogPrint("net", "Unknown command \"%s\" from peer=%d\n", SanitizeString(strCommand), pfrom->id);
        }
    }



    return true;
}

static bool SendRejectsAndCheckIfBanned(CNode* pnode, CConnman& connman)
{
    AssertLockHeld(cs_main);
    CNodeState &state = *State(pnode->GetId());

    BOOST_FOREACH(const CBlockReject& reject, state.rejects) {
        connman.PushMessage(pnode, CNetMsgMaker(INIT_PROTO_VERSION).Make(NetMsgType::REJECT, (std::string)NetMsgType::BLOCK, reject.chRejectCode, reject.strRejectReason, reject.hashBlock));
    }
    state.rejects.clear();

    if (state.fShouldBan) {
        state.fShouldBan = false;
        if (pnode->fWhitelisted)
            LogPrintf("Warning: not punishing whitelisted peer %s!\n", pnode->addr.ToString());
        else if (pnode->fAddnode)
            LogPrintf("Warning: not punishing addnoded peer %s!\n", pnode->addr.ToString());
        else {
            pnode->fDisconnect = true;
            if (pnode->addr.IsLocal())
                LogPrintf("Warning: not banning local peer %s!\n", pnode->addr.ToString());
            else
            {
                connman.Ban(pnode->addr, BanReasonNodeMisbehaving);
            }
        }
        return true;
    }
    return false;
}

bool ProcessMessages(CNode* pfrom, CConnman& connman, const std::atomic<bool>& interruptMsgProc)
{
    const CChainParams& chainparams = Params();
    //
    // Message format
    //  (4) message start
    //  (12) command
    //  (4) size
    //  (4) checksum
    //  (x) data
    //
    bool fMoreWork = false;

    if (!pfrom->vRecvGetData.empty())
        ProcessGetData(pfrom, chainparams.GetConsensus(), connman, interruptMsgProc);

    if (pfrom->fDisconnect)
        return false;

    // this maintains the order of responses
    if (!pfrom->vRecvGetData.empty()) return true;

        // Don't bother if send buffer is too full to respond anyway
        if (pfrom->fPauseSend)
            return false;

        std::list<CNetMessage> msgs;
        {
            LOCK(pfrom->cs_vProcessMsg);
            if (pfrom->vProcessMsg.empty())
                return false;
            // Just take one message
            msgs.splice(msgs.begin(), pfrom->vProcessMsg, pfrom->vProcessMsg.begin());
            pfrom->nProcessQueueSize -= msgs.front().vRecv.size() + CMessageHeader::HEADER_SIZE;
            pfrom->fPauseRecv = pfrom->nProcessQueueSize > connman.GetReceiveFloodSize();
            fMoreWork = !pfrom->vProcessMsg.empty();
        }
        CNetMessage& msg(msgs.front());

        msg.SetVersion(pfrom->GetRecvVersion());
        // Scan for message start
        if (memcmp(msg.hdr.pchMessageStart, chainparams.MessageStart(), CMessageHeader::MESSAGE_START_SIZE) != 0) {
            LogPrintf("PROCESSMESSAGE: INVALID MESSAGESTART %s peer=%d\n", SanitizeString(msg.hdr.GetCommand()), pfrom->id);
            pfrom->fDisconnect = true;
            return false;
        }

        // Read header
        CMessageHeader& hdr = msg.hdr;
        if (!hdr.IsValid(chainparams.MessageStart()))
        {
            LogPrintf("PROCESSMESSAGE: ERRORS IN HEADER %s peer=%d\n", SanitizeString(hdr.GetCommand()), pfrom->id);
            return fMoreWork;
        }
        std::string strCommand = hdr.GetCommand();

        // Message size
        unsigned int nMessageSize = hdr.nMessageSize;

        // Checksum
        CDataStream& vRecv = msg.vRecv;
        const uint256& hash = msg.GetMessageHash();
        if (memcmp(hash.begin(), hdr.pchChecksum, CMessageHeader::CHECKSUM_SIZE) != 0)
        {
            LogPrintf("%s(%s, %u bytes): CHECKSUM ERROR expected %s was %s\n", __func__,
               SanitizeString(strCommand), nMessageSize,
               HexStr(hash.begin(), hash.begin()+CMessageHeader::CHECKSUM_SIZE),
               HexStr(hdr.pchChecksum, hdr.pchChecksum+CMessageHeader::CHECKSUM_SIZE));
            return fMoreWork;
        }

        // Process message
        bool fRet = false;
        try
        {
            fRet = ProcessMessage(pfrom, strCommand, vRecv, msg.nTime, chainparams, connman, interruptMsgProc);
            if (interruptMsgProc)
                return false;
            if (!pfrom->vRecvGetData.empty())
                fMoreWork = true;
        }
        catch (const std::ios_base::failure& e)
        {
            connman.PushMessage(pfrom, CNetMsgMaker(INIT_PROTO_VERSION).Make(NetMsgType::REJECT, strCommand, REJECT_MALFORMED, std::string("error parsing message")));
            if (strstr(e.what(), "end of data"))
            {
                // Allow exceptions from under-length message on vRecv
                LogPrintf("%s(%s, %u bytes): Exception '%s' caught, normally caused by a message being shorter than its stated length\n", __func__, SanitizeString(strCommand), nMessageSize, e.what());
            }
            else if (strstr(e.what(), "size too large"))
            {
                // Allow exceptions from over-long size
                LogPrintf("%s(%s, %u bytes): Exception '%s' caught\n", __func__, SanitizeString(strCommand), nMessageSize, e.what());
            }
            else if (strstr(e.what(), "non-canonical ReadCompactSize()"))
            {
                // Allow exceptions from non-canonical encoding
                LogPrintf("%s(%s, %u bytes): Exception '%s' caught\n", __func__, SanitizeString(strCommand), nMessageSize, e.what());
            }
            else
            {
                PrintExceptionContinue(std::current_exception(), "ProcessMessages()");
            }
        }
        catch (...) {
            PrintExceptionContinue(std::current_exception(), "ProcessMessages()");
        }

        if (!fRet) {
            LogPrintf("%s(%s, %u bytes) FAILED peer=%d\n", __func__, SanitizeString(strCommand), nMessageSize, pfrom->id);
        }

        LOCK(cs_main);
        SendRejectsAndCheckIfBanned(pfrom, connman);

    return fMoreWork;
}

class CompareInvMempoolOrder
{
    CTxMemPool *mp;
public:
    CompareInvMempoolOrder(CTxMemPool *_mempool)
    {
        mp = _mempool;
    }

    bool operator()(std::set<uint256>::iterator a, std::set<uint256>::iterator b)
    {
        /* As std::make_heap produces a max-heap, we want the entries with the
         * fewest ancestors/highest fee to sort later. */
        return mp->CompareDepthAndScore(*b, *a);
    }
};

bool SendMessages(CNode* pto, CConnman& connman, const std::atomic<bool>& interruptMsgProc)
{
    const Consensus::Params& consensusParams = Params().GetConsensus();
    {
        // Don't send anything until the version handshake is complete
        if (!pto->fSuccessfullyConnected || pto->fDisconnect)
            return true;

        // If we get here, the outgoing message serialization version is set and can't change.
        const CNetMsgMaker msgMaker(pto->GetSendVersion());

        //
        // Message: ping
        //
        bool pingSend = false;
        if (pto->fPingQueued) {
            // RPC ping request by user
            pingSend = true;
        }
        if (pto->nPingNonceSent == 0 && pto->nPingUsecStart + PING_INTERVAL * 1000000 < GetTimeMicros()) {
            // Ping automatically sent as a latency probe & keepalive.
            pingSend = true;
        }
        if (pingSend) {
            uint64_t nonce = 0;
            while (nonce == 0) {
                GetRandBytes((unsigned char*)&nonce, sizeof(nonce));
            }
            pto->fPingQueued = false;
            pto->nPingUsecStart = GetTimeMicros();
            if (pto->nVersion > BIP0031_VERSION) {
                pto->nPingNonceSent = nonce;
                connman.PushMessage(pto, msgMaker.Make(NetMsgType::PING, nonce));
            } else {
                // Peer is too old to support ping command with nonce, pong will never arrive.
                pto->nPingNonceSent = 0;
                connman.PushMessage(pto, msgMaker.Make(NetMsgType::PING));
            }
        }

        TRY_LOCK(cs_main, lockMain); // Acquire cs_main for IsInitialBlockDownload() and CNodeState()
        if (!lockMain)
            return true;

        if (SendRejectsAndCheckIfBanned(pto, connman))
            return true;
        CNodeState &state = *State(pto->GetId());

        // Address refresh broadcast
        int64_t nNow = GetTimeMicros();
        if (!IsInitialBlockDownload() && pto->nNextLocalAddrSend < nNow) {
            AdvertiseLocal(pto);
            pto->nNextLocalAddrSend = PoissonNextSend(nNow, AVG_LOCAL_ADDRESS_BROADCAST_INTERVAL);
        }

        //
        // Message: addr
        //
        if (pto->nNextAddrSend < nNow) {
            pto->nNextAddrSend = PoissonNextSend(nNow, AVG_ADDRESS_BROADCAST_INTERVAL);
            std::vector<CAddress> vAddr;
            vAddr.reserve(pto->vAddrToSend.size());
            BOOST_FOREACH(const CAddress& addr, pto->vAddrToSend)
            {
                if (!pto->addrKnown.contains(addr.GetKey()))
                {
                    pto->addrKnown.insert(addr.GetKey());
                    vAddr.push_back(addr);
                    // receiver rejects addr messages larger than 1000
                    if (vAddr.size() >= 1000)
                    {
                        connman.PushMessage(pto, msgMaker.Make(NetMsgType::ADDR, vAddr));
                        vAddr.clear();
                    }
                }
            }
            pto->vAddrToSend.clear();
            if (!vAddr.empty())
                connman.PushMessage(pto, msgMaker.Make(NetMsgType::ADDR, vAddr));
            // we only send the big addr message once
            if (pto->vAddrToSend.capacity() > 40)
                pto->vAddrToSend.shrink_to_fit();
        }

        // Start block sync
        if (pindexBestHeader == NULL)
            pindexBestHeader = chainActive.Tip();
        bool fFetch = state.fPreferredDownload || (nPreferredDownload == 0 && !pto->fClient && !pto->fOneShot); // Download if this is a nice peer, or we have no nice peers and this one might do.
        if (!state.fSyncStarted && !pto->fClient && !fImporting && !fReindex) {
            // Only actively request headers from a single peer, unless we're close to today.
            if ((nSyncStarted == 0 && fFetch) || pindexBestHeader->GetBlockTime() > GetAdjustedTime() - 24 * 60 * 60) {
                state.fSyncStarted = true;
                nSyncStarted++;
                const CBlockIndex *pindexStart = pindexBestHeader;
                /* If possible, start at the block preceding the currently
                   best known header.  This ensures that we always get a
                   non-empty list of headers back as long as the peer
                   is up-to-date.  With a non-empty response, we can initialise
                   the peer's known best block.  This wouldn't be possible
                   if we requested starting at pindexBestHeader and
                   got back an empty response.  */
                if (pindexStart->pprev)
                    pindexStart = pindexStart->pprev;
                LogPrint("net", "initial getheaders (%d) to peer=%d (startheight:%d)\n", pindexStart->nHeight, pto->id, pto->nStartingHeight);
                connman.PushMessage(pto, msgMaker.Make(NetMsgType::GETHEADERS, chainActive.GetLocator(pindexStart), uint256()));
            }
        }

        // Resend wallet transactions that haven't gotten in a block yet
        // Except during reindex, importing and IBD, when old wallet
        // transactions become unconfirmed and spams other nodes.
        if (!fReindex && !fImporting && !IsInitialBlockDownload())
        {
            GetMainSignals().Broadcast(nTimeBestReceived, &connman);
        }

        //
        // Try sending block announcements via headers
        //
        {
            // If we have less than MAX_BLOCKS_TO_ANNOUNCE in our
            // list of block hashes we're relaying, and our peer wants
            // headers announcements, then find the first header
            // not yet known to our peer but would connect, and send.
            // If no header would connect, or if we have too many
            // blocks, or if the peer doesn't want headers, just
            // add all to the inv queue.
            LOCK(pto->cs_inventory);
            std::vector<CBlock> vHeaders;
            bool fRevertToInv = ((!state.fPreferHeaders &&
                                 (!state.fPreferHeaderAndIDs || pto->vBlockHashesToAnnounce.size() > 1)) ||
                                pto->vBlockHashesToAnnounce.size() > MAX_BLOCKS_TO_ANNOUNCE);
            const CBlockIndex *pBestIndex = NULL; // last header queued for delivery
            ProcessBlockAvailability(pto->id); // ensure pindexBestKnownBlock is up-to-date

            if (!fRevertToInv) {
                bool fFoundStartingHeader = false;
                // Try to find first header that our peer doesn't have, and
                // then send all headers past that one.  If we come across any
                // headers that aren't on chainActive, give up.
                BOOST_FOREACH(const uint256 &hash, pto->vBlockHashesToAnnounce) {
                    BlockMap::iterator mi = mapBlockIndex.find(hash);
                    assert(mi != mapBlockIndex.end());
                    const CBlockIndex *pindex = mi->second;
                    if (chainActive[pindex->nHeight] != pindex) {
                        // Bail out if we reorged away from this block
                        fRevertToInv = true;
                        break;
                    }
                    if (pBestIndex != NULL && pindex->pprev != pBestIndex) {
                        // This means that the list of blocks to announce don't
                        // connect to each other.
                        // This shouldn't really be possible to hit during
                        // regular operation (because reorgs should take us to
                        // a chain that has some block not on the prior chain,
                        // which should be caught by the prior check), but one
                        // way this could happen is by using invalidateblock /
                        // reconsiderblock repeatedly on the tip, causing it to
                        // be added multiple times to vBlockHashesToAnnounce.
                        // Robustly deal with this rare situation by reverting
                        // to an inv.
                        fRevertToInv = true;
                        break;
                    }
                    pBestIndex = pindex;
                    if (fFoundStartingHeader) {
                        // add this to the headers message
                        vHeaders.push_back(pindex->GetBlockHeader());
                    } else if (PeerHasHeader(&state, pindex)) {
                        continue; // keep looking for the first new block
                    } else if (pindex->pprev == NULL || PeerHasHeader(&state, pindex->pprev)) {
                        // Peer doesn't have this header but they do have the prior one.
                        // Start sending headers.
                        fFoundStartingHeader = true;
                        vHeaders.push_back(pindex->GetBlockHeader());
                    } else {
                        // Peer doesn't have this header or the prior one -- nothing will
                        // connect, so bail out.
                        fRevertToInv = true;
                        break;
                    }
                }
            }
            if (!fRevertToInv && !vHeaders.empty()) {
                if (vHeaders.size() == 1 && state.fPreferHeaderAndIDs) {
                    // We only send up to 1 block as header-and-ids, as otherwise
                    // probably means we're doing an initial-ish-sync or they're slow
                    LogPrint("net", "%s sending header-and-ids %s to peer=%d\n", __func__,
                            vHeaders.front().GetHash().ToString(), pto->id);

                    int nSendFlags = state.fWantsCmpctWitness ? 0 : SERIALIZE_TRANSACTION_NO_WITNESS;

                    bool fGotBlockFromCache = false;
                    {
                        LOCK(cs_most_recent_block);
                        if (most_recent_block_hash == pBestIndex->GetBlockHash()) {
                            if (state.fWantsCmpctWitness)
                                connman.PushMessage(pto, msgMaker.Make(nSendFlags, NetMsgType::CMPCTBLOCK, *most_recent_compact_block));
                            else {
                                CBlockHeaderAndShortTxIDs cmpctblock(*most_recent_block, state.fWantsCmpctWitness);
                                connman.PushMessage(pto, msgMaker.Make(nSendFlags, NetMsgType::CMPCTBLOCK, cmpctblock));
                            }
                            fGotBlockFromCache = true;
                        }
                    }
                    if (!fGotBlockFromCache) {
                        CBlock block;
                        bool ret = ReadBlockFromDisk(block, pBestIndex, consensusParams);
                        assert(ret);
                        CBlockHeaderAndShortTxIDs cmpctblock(block, state.fWantsCmpctWitness);
                        connman.PushMessage(pto, msgMaker.Make(nSendFlags, NetMsgType::CMPCTBLOCK, cmpctblock));
                    }
                    state.pindexBestHeaderSent = pBestIndex;
                } else if (state.fPreferHeaders) {
                    if (vHeaders.size() > 1) {
                        LogPrint("net", "%s: %u headers, range (%s, %s), to peer=%d\n", __func__,
                                vHeaders.size(),
                                vHeaders.front().GetHash().ToString(),
                                vHeaders.back().GetHash().ToString(), pto->id);
                    } else {
                        LogPrint("net", "%s: sending header %s to peer=%d\n", __func__,
                                vHeaders.front().GetHash().ToString(), pto->id);
                    }
                    connman.PushMessage(pto, msgMaker.Make(NetMsgType::HEADERS, vHeaders));
                    state.pindexBestHeaderSent = pBestIndex;
                } else
                    fRevertToInv = true;
            }
            if (fRevertToInv) {
                // If falling back to using an inv, just try to inv the tip.
                // The last entry in vBlockHashesToAnnounce was our tip at some point
                // in the past.
                if (!pto->vBlockHashesToAnnounce.empty()) {
                    const uint256 &hashToAnnounce = pto->vBlockHashesToAnnounce.back();
                    BlockMap::iterator mi = mapBlockIndex.find(hashToAnnounce);
                    assert(mi != mapBlockIndex.end());
                    const CBlockIndex *pindex = mi->second;

                    // Warn if we're announcing a block that is not on the main chain.
                    // This should be very rare and could be optimized out.
                    // Just log for now.
                    if (chainActive[pindex->nHeight] != pindex) {
                        LogPrint("net", "Announcing block %s not on main chain (tip=%s)\n",
                            hashToAnnounce.ToString(), chainActive.Tip()->GetBlockHash().ToString());
                    }

                    // If the peer's chain has this block, don't inv it back.
                    if (!PeerHasHeader(&state, pindex)) {
                        pto->PushInventory(CInv(MSG_BLOCK, hashToAnnounce));
                        LogPrint("net", "%s: sending inv peer=%d hash=%s\n", __func__,
                            pto->id, hashToAnnounce.ToString());
                    }
                }
            }
            pto->vBlockHashesToAnnounce.clear();
        }

        //
        // Message: inventory
        //
        std::vector<CInv> vInv;
        {
            LOCK(pto->cs_inventory);
            vInv.reserve(std::max<size_t>(pto->vInventoryBlockToSend.size(), INVENTORY_BROADCAST_MAX));

            // Add blocks
            BOOST_FOREACH(const uint256& hash, pto->vInventoryBlockToSend) {
                vInv.push_back(CInv(MSG_BLOCK, hash));
                if (vInv.size() == MAX_INV_SZ) {
                    connman.PushMessage(pto, msgMaker.Make(NetMsgType::INV, vInv));
                    vInv.clear();
                }
            }
            pto->vInventoryBlockToSend.clear();

            // Add Dandelion transactions
            for (const uint256& hash : pto->vInventoryDandelionTxToSend) {
                pto->setDandelionInventoryKnown.insert(hash);
                uint256 dandelionServiceDiscoveryHash;
                dandelionServiceDiscoveryHash.SetHex(
                    "0xffffffffffffffffffffffffffffffffffffffffffffffffffffffffffffffff");
                if (!pto->fSupportsDandelion && hash != dandelionServiceDiscoveryHash) {
                    //LogPrintf("Pushing transaction MSG_TX %s to %s.",
                    //          hash.ToString(), pto->addr.ToString());
                    vInv.push_back(CInv(MSG_TX, hash));
                } else {
                    vInv.push_back(CInv(MSG_DANDELION_TX, hash));
                }
                if (vInv.size() == MAX_INV_SZ) {
                        connman.PushMessage(pto, msgMaker.Make(NetMsgType::INV, vInv));
                    vInv.clear();
                }
            }
            pto->vInventoryDandelionTxToSend.clear();

            // Check whether periodic sends should happen
            bool fSendTrickle = pto->fWhitelisted;
            if (pto->nNextInvSend < nNow) {
                fSendTrickle = true;
                // Use half the delay for outbound peers, as there is less privacy concern for them.
                pto->nNextInvSend = PoissonNextSend(nNow, INVENTORY_BROADCAST_INTERVAL >> !pto->fInbound);
            }

            // Time to send but the peer has requested we not relay transactions.
            if (fSendTrickle) {
                LOCK(pto->cs_filter);
                if (!pto->fRelayTxes) pto->setInventoryTxToSend.clear();
            }

            // Respond to BIP35 mempool requests
            if (fSendTrickle && pto->fSendMempool) {
                auto vtxinfo = mempool.infoAll();
                pto->fSendMempool = false;
                CAmount filterrate = 0;
                {
                    LOCK(pto->cs_feeFilter);
                    filterrate = pto->minFeeFilter;
                }

                LOCK(pto->cs_filter);

                for (const auto& txinfo : vtxinfo) {
                    const uint256& hash = txinfo.tx->GetHash();
                    CInv inv(MSG_TX, hash);
                    pto->setInventoryTxToSend.erase(hash);
                    if (filterrate) {
                        if (txinfo.feeRate.GetFeePerK() < filterrate)
                            continue;
                    }
                    if (pto->pfilter) {
                        if (!pto->pfilter->IsRelevantAndUpdate(*txinfo.tx)) continue;
                    }
                    pto->filterInventoryKnown.insert(hash);
                    vInv.push_back(inv);
                    if (vInv.size() == MAX_INV_SZ) {
                        connman.PushMessage(pto, msgMaker.Make(NetMsgType::INV, vInv));
                        vInv.clear();
                    }
                }
                pto->timeLastMempoolReq = GetTime();
            }

            // Determine transactions to relay
            if (fSendTrickle) {
                // Produce a vector with all candidates for sending
                std::vector<std::set<uint256>::iterator> vInvTx;
                vInvTx.reserve(pto->setInventoryTxToSend.size());
                for (std::set<uint256>::iterator it = pto->setInventoryTxToSend.begin(); it != pto->setInventoryTxToSend.end(); it++) {
                    vInvTx.push_back(it);
                }
                CAmount filterrate = 0;
                {
                    LOCK(pto->cs_feeFilter);
                    filterrate = pto->minFeeFilter;
                }
                // Topologically and fee-rate sort the inventory we send for privacy and priority reasons.
                // A heap is used so that not all items need sorting if only a few are being sent.
                CompareInvMempoolOrder compareInvMempoolOrder(&mempool);
                std::make_heap(vInvTx.begin(), vInvTx.end(), compareInvMempoolOrder);
                // No reason to drain out at many times the network's capacity,
                // especially since we have many peers and some will draw much shorter delays.
                unsigned int nRelayedTransactions = 0;
                LOCK(pto->cs_filter);
                while (!vInvTx.empty() && nRelayedTransactions < INVENTORY_BROADCAST_MAX) {
                    // Fetch the top element from the heap
                    std::pop_heap(vInvTx.begin(), vInvTx.end(), compareInvMempoolOrder);
                    std::set<uint256>::iterator it = vInvTx.back();
                    vInvTx.pop_back();
                    uint256 hash = *it;
                    // Remove it from the to-be-sent set
                    pto->setInventoryTxToSend.erase(it);
                    // Check if not in the filter already
                    if (pto->filterInventoryKnown.contains(hash)) {
                        continue;
                    }
                    // Not in the mempool anymore? don't bother sending it.
                    auto txinfo = mempool.info(hash);
                    if (!txinfo.tx) {
                        continue;
                    }
                    if (filterrate && txinfo.feeRate.GetFeePerK() < filterrate) {
                        continue;
                    }
                    if (pto->pfilter && !pto->pfilter->IsRelevantAndUpdate(*txinfo.tx)) continue;
                    // Send
                    vInv.push_back(CInv(MSG_TX, hash));
                    nRelayedTransactions++;
                    {
                        // Expire old relay messages
                        while (!vRelayExpiration.empty() && vRelayExpiration.front().first < nNow)
                        {
                            mapRelay.erase(vRelayExpiration.front().second);
                            vRelayExpiration.pop_front();
                        }

                        auto ret = mapRelay.insert(std::make_pair(hash, std::move(txinfo.tx)));
                        if (ret.second) {
                            vRelayExpiration.push_back(std::make_pair(nNow + 15 * 60 * 1000000, ret.first));
                        }
                    }
                    if (vInv.size() == MAX_INV_SZ) {
                        connman.PushMessage(pto, msgMaker.Make(NetMsgType::INV, vInv));
                        vInv.clear();
                    }
                    pto->filterInventoryKnown.insert(hash);
                }
            }

            // Send non-tx/non-block inventory items
            for (const auto& inv : pto->vInventoryOtherToSend) {
                if (pto->filterInventoryKnown.contains(inv.hash)) {
                    continue;
                }
                vInv.push_back(inv);
                pto->filterInventoryKnown.insert(inv.hash);
                if (vInv.size() == MAX_INV_SZ) {
                    connman.PushMessage(pto, msgMaker.Make(NetMsgType::INV, vInv));
                    vInv.clear();
                }
            }
            pto->vInventoryOtherToSend.clear();
        }
        if (!vInv.empty())
            connman.PushMessage(pto, msgMaker.Make(NetMsgType::INV, vInv));

        // Detect whether we're stalling
        nNow = GetTimeMicros();
        if (state.nStallingSince && state.nStallingSince < nNow - 1000000 * BLOCK_STALLING_TIMEOUT) {
            // Stalling only triggers when the block download window cannot move. During normal steady state,
            // the download window should be much larger than the to-be-downloaded set of blocks, so disconnection
            // should only happen during initial block download.
            LogPrintf("Peer=%d is stalling block download, disconnecting\n", pto->id);
            pto->fDisconnect = true;
            return true;
        }
        // In case there is a block that has been in flight from this peer for 2 + 0.5 * N times the block interval
        // (with N the number of peers from which we're downloading validated blocks), disconnect due to timeout.
        // We compensate for other peers to prevent killing off peers due to our own downstream link
        // being saturated. We only count validated in-flight blocks so peers can't advertise non-existing block hashes
        // to unreasonably increase our timeout.
        if (state.vBlocksInFlight.size() > 0) {
            QueuedBlock &queuedBlock = state.vBlocksInFlight.front();
            int nOtherPeersWithValidatedDownloads = nPeersWithValidatedDownloads - (state.nBlocksInFlightValidHeaders > 0);
            if (nNow > state.nDownloadingSince + consensusParams.nPowTargetSpacing * (BLOCK_DOWNLOAD_TIMEOUT_BASE + BLOCK_DOWNLOAD_TIMEOUT_PER_PEER * nOtherPeersWithValidatedDownloads)) {
                LogPrintf("Timeout downloading block %s from peer=%d, disconnecting\n", queuedBlock.hash.ToString(), pto->id);
                pto->fDisconnect = true;
                return true;
            }
        }

        //
        // Message: getdata (blocks)
        //
        std::vector<CInv> vGetData;
        if (!pto->fClient && (fFetch || !IsInitialBlockDownload()) && state.nBlocksInFlight < MAX_BLOCKS_IN_TRANSIT_PER_PEER) {
            std::vector<const CBlockIndex*> vToDownload;
            NodeId staller = -1;
            FindNextBlocksToDownload(pto->GetId(), MAX_BLOCKS_IN_TRANSIT_PER_PEER - state.nBlocksInFlight, vToDownload, staller, consensusParams);
            BOOST_FOREACH(const CBlockIndex *pindex, vToDownload) {
                uint32_t nFetchFlags = GetFetchFlags(pto, pindex->pprev, consensusParams);
                vGetData.push_back(CInv(MSG_BLOCK | nFetchFlags, pindex->GetBlockHash()));
                MarkBlockAsInFlight(pto->GetId(), pindex->GetBlockHash(), consensusParams, pindex);
                LogPrint("net", "Requesting block %s (%d) peer=%d\n", pindex->GetBlockHash().ToString(),
                    pindex->nHeight, pto->id);
            }
            if (state.nBlocksInFlight == 0 && staller != -1) {
                if (State(staller)->nStallingSince == 0) {
                    State(staller)->nStallingSince = nNow;
                    LogPrint("net", "Stall started peer=%d\n", staller);
                }
            }
        }

        //
        // Message: getdata (non-blocks)
        //
        std::sort(pto->vecAskFor.begin(), pto->vecAskFor.end());
        auto it = pto->vecAskFor.begin();
        while (it != pto->vecAskFor.end() && it->first <= nNow)
        {
            const CInv& inv = it->second;
            if (!AlreadyHave(inv))
            {
                LogPrint("net", "SendMessages -- GETDATA -- requesting inv = %s peer=%d\n", inv.ToString(), pto->id);
                vGetData.push_back(inv);
                if (vGetData.size() >= 1000)
                {
                    connman.PushMessage(pto, msgMaker.Make(NetMsgType::GETDATA, vGetData));
                    LogPrint("net", "SendMessages -- GETDATA -- pushed size = %lu peer=%d\n", vGetData.size(), pto->id);
                    vGetData.clear();
                }
            } else {
                //If we're not going to ask, don't expect a response.
                LogPrint("net", "SendMessages -- GETDATA -- already have inv = %s peer=%d\n", inv.ToString(), pto->id);
                pto->setAskFor.erase(inv.hash);
            }
            ++it;
        }
        pto->vecAskFor.erase(pto->vecAskFor.begin(), it);
        if (!vGetData.empty()) {
            connman.PushMessage(pto, msgMaker.Make(NetMsgType::GETDATA, vGetData));
            LogPrint("net", "SendMessages -- GETDATA -- pushed size = %lu peer=%d\n", vGetData.size(), pto->id);
        }

        //
        // Message: feefilter
        //
        // We don't want white listed peers to filter txs to us if we have -whitelistforcerelay
        if (pto->nVersion >= FEEFILTER_VERSION && GetBoolArg("-feefilter", DEFAULT_FEEFILTER) &&
            !(pto->fWhitelisted && GetBoolArg("-whitelistforcerelay", DEFAULT_WHITELISTFORCERELAY))) {
            CAmount currentFilter = mempool.GetMinFee(GetArg("-maxmempool", DEFAULT_MAX_MEMPOOL_SIZE) * 1000000).GetFeePerK();
            int64_t timeNow = GetTimeMicros();
            if (timeNow > pto->nextSendTimeFeeFilter) {
                static CFeeRate default_feerate(DEFAULT_MIN_RELAY_TX_FEE);
                static FeeFilterRounder filterRounder(default_feerate);
                CAmount filterToSend = filterRounder.round(currentFilter);
                // If we don't allow free transactions, then we always have a fee filter of at least minRelayTxFee
                if (GetArg("-limitfreerelay", DEFAULT_LIMITFREERELAY) <= 0)
                    filterToSend = std::max(filterToSend, ::minRelayTxFee.GetFeePerK());
                if (filterToSend != pto->lastSentFeeFilter) {
                    connman.PushMessage(pto, msgMaker.Make(NetMsgType::FEEFILTER, filterToSend));
                    pto->lastSentFeeFilter = filterToSend;
                }
                pto->nextSendTimeFeeFilter = PoissonNextSend(timeNow, AVG_FEEFILTER_BROADCAST_INTERVAL);
            }
            // If the fee filter has changed substantially and it's still more than MAX_FEEFILTER_CHANGE_DELAY
            // until scheduled broadcast, then move the broadcast to within MAX_FEEFILTER_CHANGE_DELAY.
            else if (timeNow + MAX_FEEFILTER_CHANGE_DELAY * 1000000 < pto->nextSendTimeFeeFilter &&
                     (currentFilter < 3 * pto->lastSentFeeFilter / 4 || currentFilter > 4 * pto->lastSentFeeFilter / 3)) {
                pto->nextSendTimeFeeFilter = timeNow + GetRandInt(MAX_FEEFILTER_CHANGE_DELAY) * 1000000;
            }
        }
    }
    return true;
}

class CNetProcessingCleanup
{
public:
    CNetProcessingCleanup() {}
    ~CNetProcessingCleanup() {
        // orphan transactions
        mapOrphanTransactions.clear();
        mapOrphanTransactionsByPrev.clear();
    }
} instance_of_cnetprocessingcleanup;<|MERGE_RESOLUTION|>--- conflicted
+++ resolved
@@ -639,12 +639,7 @@
     // 100 orphans, each of which is at most 99,999 bytes big is
     // at most 10 megabytes of orphans and somewhat more byprev index (in the worst case):
     unsigned int sz = GetTransactionWeight(*tx);
-<<<<<<< HEAD
-    unsigned int szLimit = (tx->IsLelantusJoinSplit() || tx->IsSparkSpend()) ? MAX_LELANTUS_TX_WEIGHT : MAX_STANDARD_TX_WEIGHT;
-    if (sz >= szLimit)
-=======
     if (sz >= MAX_NEW_TX_WEIGHT)
->>>>>>> b8abba9e
     {
         LogPrint("mempool", "ignoring large orphan tx (size: %u, hash: %s)\n", sz, hash.ToString());
         return false;
