--- conflicted
+++ resolved
@@ -48,14 +48,6 @@
 /** Default for DEFAULT_WHITELISTFORCERELAY. */
 static const bool DEFAULT_WHITELISTFORCERELAY = true;
 /** Default for -minrelaytxfee, minimum relay fee for transactions */
-<<<<<<< HEAD
-static const unsigned int DEFAULT_MIN_RELAY_TX_FEE = 300000;
-//! -maxtxfee default
-static const CAmount DEFAULT_TRANSACTION_MAXFEE = COIN;
-//! Discourage users to set fees higher than this amount (in satoshis) per kB
-static const CAmount HIGH_TX_FEE_PER_KB = CENT;
-//! -maxtxfee will warn if called with a higher fee than this amount (in satoshis)
-=======
 static const unsigned int DEFAULT_MIN_RELAY_TX_FEE = 1000000;
 //! -maxtxfee default
 static const CAmount DEFAULT_TRANSACTION_MAXFEE = COIN;
@@ -63,7 +55,6 @@
 static const CAmount HIGH_TX_FEE_PER_KB = .1 * CENT;
 //! -maxtxfee will warn if called with a higher fee than this amount (in satoshis)
 //static const CAmount HIGH_MAX_TX_FEE = 1000 * HIGH_TX_FEE_PER_KB;
->>>>>>> 80563d23
 static const CAmount HIGH_MAX_TX_FEE = 1000 * DEFAULT_MIN_RELAY_TX_FEE;
 /** Default for -maxorphantx, maximum number of orphan transactions kept in memory */
 static const unsigned int DEFAULT_MAX_ORPHAN_TRANSACTIONS = 100;
