--- conflicted
+++ resolved
@@ -43,18 +43,12 @@
     //
     ParseParameters(argc, argv);
 
-<<<<<<< HEAD
-=======
 #ifdef ENABLE_CRASH_HOOKS
->>>>>>> 6b2da229
      if (IsArgSet("-printcrashinfo")) {
         std::cout << GetCrashInfoStrFromSerializedStr(GetArg("-printcrashinfo", "")) << std::endl;
         return true;
     }
-<<<<<<< HEAD
-=======
 #endif
->>>>>>> 6b2da229
 
     // Check for -testnet or -regtest parameter (Params() calls are only valid after this clause)
     try {
@@ -836,15 +830,10 @@
 
 int main(int argc, char* argv[])
 {
-<<<<<<< HEAD
-    RegisterPrettyTerminateHander();
-    RegisterPrettySignalHandlers();
-=======
 #ifdef ENABLE_CRASH_HOOKS
     RegisterPrettyTerminateHander();
     RegisterPrettySignalHandlers();
 #endif
->>>>>>> 6b2da229
 
     SetupEnvironment();
 
