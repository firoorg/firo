--- conflicted
+++ resolved
@@ -26,27 +26,17 @@
     inChainInputValue(_inChainInputValue),
     spendsCoinbase(_spendsCoinbase), sigOpCost(_sigOpsCost), lockPoints(lp)
 {
-<<<<<<< HEAD
-    nTxWeight = GetTransactionWeight(_tx);
-    nModSize = _tx.CalculateModifiedSize(GetTxSize());
-=======
     nTxWeight = GetTransactionWeight(*tx);
     nModSize = tx->CalculateModifiedSize(GetTxSize());
->>>>>>> a7b486d6
     nUsageSize = RecursiveDynamicUsage(*tx) + memusage::DynamicUsage(tx);
 
     nCountWithDescendants = 1;
     nSizeWithDescendants = GetTxSize();
     nModFeesWithDescendants = nFee;
-<<<<<<< HEAD
-    CAmount nValueIn = _tx.GetValueOut()+nFee;
-    if (!_tx.IsZerocoinSpend() && !_tx.IsSigmaSpend() && !_tx.IsZerocoinRemint()) {
+    CAmount nValueIn = tx->GetValueOut()+nFee;
+    if (!tx->IsZerocoinSpend() && !tx->IsSigmaSpend() && !tx->IsZerocoinRemint()) {
         assert(inChainInputValue <= nValueIn);
     }
-=======
-    CAmount nValueIn = tx->GetValueOut()+nFee;
-    assert(inChainInputValue <= nValueIn);
->>>>>>> a7b486d6
 
     feeDelta = 0;
 
@@ -437,8 +427,8 @@
     // further updated.)
     cachedInnerUsage += entry.DynamicMemoryUsage();
 
+    const CTransaction& tx = newit->GetTx();
     if (!entry.GetTx().IsZerocoinSpend() && !entry.GetTx().IsSigmaSpend() && !entry.GetTx().IsZerocoinRemint()) {
-        const CTransaction& tx = newit->GetTx();
         std::set<uint256> setParentTransactions;
         for (unsigned int i = 0; i < tx.vin.size(); i++) {
             mapNextTx.insert(std::make_pair(&tx.vin[i].prevout, &tx));
@@ -460,7 +450,7 @@
         }
         UpdateAncestorsOf(true, newit, setAncestors);
         UpdateEntryForAncestors(newit, setAncestors);
-        minerPolicyEstimator->processTransaction(entry, fCurrentEstimate);
+        minerPolicyEstimator->processTransaction(entry, validFeeEstimate);
 
         vTxHashes.emplace_back(tx.GetWitnessHash(), newit);
         newit->vTxHashesIdx = vTxHashes.size() - 1;
@@ -468,24 +458,17 @@
 
     nTransactionsUpdated++;
     totalTxSize += entry.GetTxSize();
-<<<<<<< HEAD
-=======
     minerPolicyEstimator->processTransaction(entry, validFeeEstimate);
 
     vTxHashes.emplace_back(tx.GetWitnessHash(), newit);
     newit->vTxHashesIdx = vTxHashes.size() - 1;
->>>>>>> a7b486d6
 
     return true;
 }
 
-<<<<<<< HEAD
-void CTxMemPool::removeUnchecked(txiter it) {
-=======
 void CTxMemPool::removeUnchecked(txiter it, MemPoolRemovalReason reason)
 {
     NotifyEntryRemoved(it->GetSharedTx(), reason);
->>>>>>> a7b486d6
     const uint256 hash = it->GetTx().GetHash();
     if (!it->GetTx().IsZerocoinSpend() && !it->GetTx().IsSigmaSpend() && !it->GetTx().IsZerocoinRemint()) {
         LogPrintf("removeUnchecked txHash=%s, IsZerocoinSpend()=%s\n", hash.ToString(), it->GetTx().IsZerocoinSpend() || it->GetTx().IsSigmaSpend() || it->GetTx().IsZerocoinRemint());
@@ -765,14 +748,8 @@
             const CTransaction &txConflict = *it->second;
             if (txConflict != tx)
             {
-<<<<<<< HEAD
-                uint256 const txConflictHash = txConflict.GetHash(); //Copying the hash before deleting
-                removeRecursive(txConflict, removed);
-                ClearPrioritisation(txConflictHash);
-=======
                 ClearPrioritisation(txConflict.GetHash());
                 removeRecursive(txConflict, MemPoolRemovalReason::CONFLICT);
->>>>>>> a7b486d6
             }
         }
     }
@@ -927,14 +904,9 @@
             waitingOnDependants.push_back(&(*it));
         else {
             CValidationState state;
-<<<<<<< HEAD
-            PrecomputedTransactionData txdata(tx);
-            assert(CheckInputs(tx, state, mempoolDuplicate, false, 0, false, txdata, NULL));
-=======
-            bool fCheckResult = tx.IsCoinBase() ||
+            bool fCheckResult = tx.IsCoinBase() || tx.IsZerocoinSpend() || tx.IsSigmaSpend() || tx.IsZerocoinRemint() ||
                 Consensus::CheckTxInputs(tx, state, mempoolDuplicate, nSpendHeight);
             assert(fCheckResult);
->>>>>>> a7b486d6
             UpdateCoins(tx, mempoolDuplicate, 1000000);
         }
     }
@@ -948,14 +920,10 @@
             stepsSinceLastRemove++;
             assert(stepsSinceLastRemove < waitingOnDependants.size());
         } else {
-<<<<<<< HEAD
-            PrecomputedTransactionData txdata(entry->GetTx());
-            assert(CheckInputs(entry->GetTx(), state, mempoolDuplicate, false, 0, false, txdata, NULL));
-=======
-            bool fCheckResult = entry->GetTx().IsCoinBase() ||
+            const CTransaction &tx = entry->GetTx();
+            bool fCheckResult = tx.IsCoinBase() || tx.IsZerocoinSpend() || tx.IsSigmaSpend() || tx.IsZerocoinRemint() ||
                 Consensus::CheckTxInputs(entry->GetTx(), state, mempoolDuplicate, nSpendHeight);
             assert(fCheckResult);
->>>>>>> a7b486d6
             UpdateCoins(entry->GetTx(), mempoolDuplicate, 1000000);
             stepsSinceLastRemove = 0;
         }
