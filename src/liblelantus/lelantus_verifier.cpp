#include "lelantus_verifier.h"
#include "../amount.h"
#include "chainparams.h"
#include "util.h"

namespace lelantus {

LelantusVerifier::LelantusVerifier(const Params* p, unsigned int v) : params(p), version(v) {
}

bool LelantusVerifier::verify(
        const std::map<uint32_t, std::vector<PublicCoin>>& anonymity_sets,
        const std::vector<std::vector<unsigned char>>& anonymity_set_hashes,
        const std::vector<Scalar>& serialNumbers,
        const std::vector<std::vector<unsigned char>>& ecdsaPubkeys,
        const std::vector<uint32_t>& groupIds,
        const Scalar& Vin,
        uint64_t Vout,
        uint64_t fee,
        const std::vector<PublicCoin>& Cout,
        const LelantusProof& proof,
        const SchnorrProof& qkSchnorrProof) {
    Scalar x;
    bool fSkipVerification = 0;
    return verify(anonymity_sets, anonymity_set_hashes, serialNumbers, ecdsaPubkeys, groupIds, Vin, Vout, fee, Cout, proof, qkSchnorrProof, x, fSkipVerification);
}

bool LelantusVerifier::verify(
        const std::map<uint32_t, std::vector<PublicCoin>>& anonymity_sets,
        const std::vector<std::vector<unsigned char>>& anonymity_set_hashes,
        const std::vector<Scalar>& serialNumbers,
        const std::vector<std::vector<unsigned char>>& ecdsaPubkeys,
        const std::vector<uint32_t>& groupIds,
        const Scalar& Vin,
        uint64_t Vout,
        uint64_t fee,
        const std::vector<PublicCoin>& Cout,
        const LelantusProof& proof,
        const SchnorrProof& qkSchnorrProof,
        Scalar& x,
        bool fSkipVerification) {
    //check the overflow of Vout and fee
    if (!(Vout <= uint64_t(::Params().GetConsensus().nMaxValueLelantusSpendPerTransaction) && fee < (1000 * CENT))) { // 1000 * CENT is the value of max fee defined at validation.h
        LogPrintf("Lelantus verification failed due to transparent values check failed.");
        return false;
    }

    // number of serials should be equal to number of sigma proofs, we need one proof for each serial
    if (serialNumbers.size() != proof.sigma_proofs.size()) {
        LogPrintf("Lelantus verification failed due to sizes of serials  and sigma proofs are not equal.");
        return false;
    }

    // max possible number of output coins is 8,
    if (Cout.size() > (params->get_bulletproofs_max_m() / 2)) {
        LogPrintf("Number of output coins are more than allowed.");
        return false;
    }

    std::vector<std::vector<PublicCoin>> vAnonymity_sets;
    std::vector<std::vector<Scalar>> vSin;
    vAnonymity_sets.reserve(anonymity_sets.size());
    vSin.resize(anonymity_sets.size());

    size_t i = 0;
    auto itr = vSin.begin();
    for (const auto& set : anonymity_sets) {
        vAnonymity_sets.emplace_back(set.second);

        while (i < groupIds.size() && groupIds[i] == set.first) {
            itr->push_back(serialNumbers[i++]);
        }
        itr++;
    }

    Scalar zV, zR;
    unique_ptr<ChallengeGenerator> challengeGenerator;
<<<<<<< HEAD
    // we are passing challengeGenerator ptr here, as after LELANTUS_TX_VERSION_4_5 we need  it back, with filled data, to use in schnorr proof,
    if (!(verify_sigma(vAnonymity_sets, anonymity_set_hashes, vSin, serialNumbers, ecdsaPubkeys, Cout, proof.sigma_proofs, qkSchnorrProof, x, challengeGenerator, zV, zR, fSkipVerification) &&
         verify_rangeproof(Cout, proof.bulletproofs) &&
         verify_schnorrproof(x, zV, zR, Vin, Vout, fee, Cout, proof, challengeGenerator)))
=======
    try {
        // we are passing challengeGenerator ptr here, as after LELANTUS_TX_VERSION_4_5 we need  it back, with filled data, to use in schnorr proof,
        if (!(verify_sigma(vAnonymity_sets, anonymity_set_hashes, vSin, serialNumbers, ecdsaPubkeys, Cout, proof.sigma_proofs, qkSchnorrProof, x, challengeGenerator, zV, zR, fSkipVerification) &&
             verify_rangeproof(Cout, proof.bulletproofs) &&
             verify_schnorrproof(x, zV, zR, Vin, Vout, fee, Cout, proof, challengeGenerator)))
            return false;
    } catch (std::invalid_argument&) {
>>>>>>> 905dee58
        return false;
    }

    return true;
}

bool LelantusVerifier::verify_sigma(
        const std::vector<std::vector<PublicCoin>>& anonymity_sets,
        const std::vector<std::vector<unsigned char>>& anonymity_set_hashes,
        const std::vector<std::vector<Scalar>>& Sin,
        const std::vector<Scalar>& serialNumbers,
        const std::vector<std::vector<unsigned char>>& ecdsaPubkeys,
        const std::vector<PublicCoin>& Cout,
        const std::vector<SigmaExtendedProof> &sigma_proofs,
        const SchnorrProof& qkSchnorrProof,
        Scalar& x,
        unique_ptr<ChallengeGenerator>& challengeGenerator,
        Scalar& zV,
        Scalar& zR,
        bool fSkipVerification) {
    std::vector<GroupElement> PubcoinsOut;
    PubcoinsOut.reserve(Cout.size());
    for (auto coin : Cout)
        PubcoinsOut.emplace_back(coin.getValue());

    LelantusPrimitives::generate_Lelantus_challenge(
            sigma_proofs,
            anonymity_set_hashes,
            serialNumbers,
            ecdsaPubkeys,
            PubcoinsOut,
            version,
            challengeGenerator,
            x);

    SigmaExtendedVerifier sigmaVerifier(params->get_g(), params->get_sigma_h(), params->get_sigma_n(),
                                                          params->get_sigma_m());

    if (Sin.size() != anonymity_sets.size())
        throw std::invalid_argument("Number of anonymity sets and number of vectors containing serial numbers must be equal");

    int t = 0;
    for (std::size_t k = 0; k < Sin.size(); k++) {

        std::vector<SigmaExtendedProof> sigma_proofs_k;
        for (std::size_t i = 0; i < Sin[k].size(); ++i, ++t) {
            zV += sigma_proofs[t].zV_;
            zR += sigma_proofs[t].zR_;
            sigma_proofs_k.emplace_back(sigma_proofs[t]);
        }

        //skip verification if we are collecting proofs for later batch verification
        if (fSkipVerification)
            continue;

        std::vector<GroupElement> C_;
        C_.reserve(anonymity_sets[k].size());
        for (std::size_t j = 0; j < anonymity_sets[k].size(); ++j)
            C_.emplace_back(anonymity_sets[k][j].getValue());

        if (!sigmaVerifier.batchverify(C_, x, Sin[k], sigma_proofs_k)) {
            LogPrintf("Lelantus verification failed due sigma verification failed.");
            return false;
        }
    }

    // verify schnorr proof to verify that Q_k is generated honestly;
    if (version >= LELANTUS_TX_VERSION_4_5) {
        Scalar q_k_x;
        challengeGenerator->get_challenge(q_k_x);

        NthPower qK_x_n(q_k_x);
        GroupElement Gk_sum;
        std::vector<GroupElement> Qks;
        Qks.reserve(sigma_proofs.size() * params->get_sigma_m());
        for (std::size_t t = 0; t < sigma_proofs.size(); ++t)
        {
            const std::vector<GroupElement>& Qk = sigma_proofs[t].Qk;
            for (std::size_t k = 0; k < Qk.size(); ++k)
            {
                Gk_sum += (Qk[k]) * qK_x_n.pow;
<<<<<<< HEAD
                try {
                    qK_x_n.go_next();
                } catch (std::invalid_argument&) {
                    return false;
                }
=======
                qK_x_n.go_next();
>>>>>>> 905dee58

                Qks.emplace_back(Qk[k]);
            }
        }

        SchnorrVerifier schnorrVerifier(params->get_h1(), params->get_h0(), version >= LELANTUS_TX_VERSION_4_5);
        if (!schnorrVerifier.verify(Gk_sum, Qks, qkSchnorrProof)) {
            LogPrintf("Lelantus verification failed due to Qk schnorr proof verification failed.");
            return false;
        }
    }

    return true;
}

bool LelantusVerifier::verify_rangeproof(
        const std::vector<PublicCoin>& Cout,
        const RangeProof& bulletproofs) {
    if (Cout.empty())
        return true;

    std::size_t n = params->get_bulletproofs_n();
    std::size_t m = Cout.size() * 2;

    while (m & (m - 1))
        m++;

    std::vector<GroupElement> g_, h_;
    g_.reserve(n * m);
    h_.reserve(n * m);
    g_.insert(g_.end(), params->get_bulletproofs_g().begin(), params->get_bulletproofs_g().begin() + (n * m));
    h_.insert(h_.end(), params->get_bulletproofs_h().begin(), params->get_bulletproofs_h().begin() + (n * m));

    std::vector<GroupElement> V;
    V.reserve(m);
    std::vector<GroupElement> commitments(Cout.size());
    for (std::size_t i = 0; i < Cout.size(); ++i) {
        V.push_back(Cout[i].getValue());
        V.push_back(Cout[i].getValue() + params->get_h1_limit_range());
        commitments.emplace_back(Cout[i].getValue());
    }

    for (std::size_t i = Cout.size() * 2; i < m; ++i)
        V.push_back(GroupElement());

    RangeVerifier  rangeVerifier(params->get_h1(), params->get_h0(), params->get_g(), g_, h_, n, version);
    if (!rangeVerifier.verify_batch(V, commitments, bulletproofs)) {
        LogPrintf("Lelantus verification failed due range proof verification failed.");
        return false;
    }
    return true;
}

bool LelantusVerifier::verify_schnorrproof(
        const Scalar& x,
        const Scalar& zV,
        const Scalar& zR,
        const Scalar& Vin,
        const Scalar& Vout,
        const Scalar fee,
        const std::vector<PublicCoin>& Cout,
        const LelantusProof& proof,
        unique_ptr<ChallengeGenerator>& challengeGenerator) {
    GroupElement A;
    for (std::size_t i = 0; i < Cout.size(); ++i)
        A += Cout[i].getValue();
    if (Cout.size() > 0)
        A *= x.exponent(params->get_sigma_m());
    A += params->get_h1() * ((Vout + fee) * x.exponent(params->get_sigma_m()));

    GroupElement B = (params->get_h1() * (Vin * x.exponent(params->get_sigma_m())))
                     + LelantusPrimitives::double_commit(params->get_g(), uint64_t(0), params->get_h1(), zV, params->get_h0(), zR);

    NthPower x_k(x);
    std::vector<Scalar> x_ks;
    x_ks.reserve(params->get_sigma_m());
    for (int k = 0; k < params->get_sigma_m(); ++k)
    {
        x_ks.emplace_back(x_k.pow);
        try {
            x_k.go_next();
        } catch (std::invalid_argument&) {
            return false;
        }
    }

    GroupElement Comm;
    for (std::size_t t = 0; t < proof.sigma_proofs.size(); ++t)
    {
        GroupElement Comm_t;
        const std::vector<GroupElement>& Qk = proof.sigma_proofs[t].Qk;
        for (std::size_t k = 0; k < Qk.size(); ++k)
        {
            Comm_t += (Qk[k]) * x_ks[k];
        }
        Comm += Comm_t;
    }
    B += Comm;
    SchnorrVerifier schnorrVerifier(params->get_g(), params->get_h0(), version >= LELANTUS_TX_VERSION_4_5);
    const SchnorrProof& schnorrProof = proof.schnorrProof;
    GroupElement Y = A + B * (Scalar(uint64_t(1)).negate());
    // after LELANTUS_TX_VERSION_4_5 we are getting challengeGenerator with filled data from sigma,
    if (!schnorrVerifier.verify(Y, A, B, schnorrProof, challengeGenerator)) {
        LogPrintf("Lelantus verification failed due schnorr proof verification failed.");
        return false;
    }
    return true;
}

}//namespace lelantus<|MERGE_RESOLUTION|>--- conflicted
+++ resolved
@@ -75,12 +75,6 @@
 
     Scalar zV, zR;
     unique_ptr<ChallengeGenerator> challengeGenerator;
-<<<<<<< HEAD
-    // we are passing challengeGenerator ptr here, as after LELANTUS_TX_VERSION_4_5 we need  it back, with filled data, to use in schnorr proof,
-    if (!(verify_sigma(vAnonymity_sets, anonymity_set_hashes, vSin, serialNumbers, ecdsaPubkeys, Cout, proof.sigma_proofs, qkSchnorrProof, x, challengeGenerator, zV, zR, fSkipVerification) &&
-         verify_rangeproof(Cout, proof.bulletproofs) &&
-         verify_schnorrproof(x, zV, zR, Vin, Vout, fee, Cout, proof, challengeGenerator)))
-=======
     try {
         // we are passing challengeGenerator ptr here, as after LELANTUS_TX_VERSION_4_5 we need  it back, with filled data, to use in schnorr proof,
         if (!(verify_sigma(vAnonymity_sets, anonymity_set_hashes, vSin, serialNumbers, ecdsaPubkeys, Cout, proof.sigma_proofs, qkSchnorrProof, x, challengeGenerator, zV, zR, fSkipVerification) &&
@@ -88,7 +82,6 @@
              verify_schnorrproof(x, zV, zR, Vin, Vout, fee, Cout, proof, challengeGenerator)))
             return false;
     } catch (std::invalid_argument&) {
->>>>>>> 905dee58
         return false;
     }
 
@@ -170,15 +163,7 @@
             for (std::size_t k = 0; k < Qk.size(); ++k)
             {
                 Gk_sum += (Qk[k]) * qK_x_n.pow;
-<<<<<<< HEAD
-                try {
-                    qK_x_n.go_next();
-                } catch (std::invalid_argument&) {
-                    return false;
-                }
-=======
                 qK_x_n.go_next();
->>>>>>> 905dee58
 
                 Qks.emplace_back(Qk[k]);
             }
