--- conflicted
+++ resolved
@@ -47,18 +47,6 @@
     //check the overflow of Vout and fee
     if (!(Vout <= uint64_t(nMaxValueLelantusSpendPerTransaction.get()) && fee < (1000 * CENT))) { // 1000 * CENT is the value of max fee defined at validation.h
         LogPrintf("Lelantus verification failed due to transparent values check failed.");
-        return false;
-    }
-
-    // number of serials should be equal to number of sigma proofs, we need one proof for each serial
-    if (serialNumbers.size() != proof.sigma_proofs.size()) {
-        LogPrintf("Lelantus verification failed due to sizes of serials  and sigma proofs are not equal.");
-        return false;
-    }
-
-    // max possible number of output coins is 8,
-    if (Cout.size() > (params->get_bulletproofs_max_m() / 2)) {
-        LogPrintf("Number of output coins are more than allowed.");
         return false;
     }
 
@@ -240,13 +228,8 @@
         V[0].push_back(GroupElement());
 
     RangeVerifier  rangeVerifier(params->get_h1(), params->get_h0(), params->get_g(), g_, h_, n, version);
-<<<<<<< HEAD
-    if (!rangeVerifier.verify_batch(V, commitments, bulletproofs)) {
+    if (!rangeVerifier.verify(V, commitments, proofs)) {
         LogPrintf("Lelantus verification failed due range proof verification failed.\n");
-=======
-    if (!rangeVerifier.verify(V, commitments, proofs)) {
-        LogPrintf("Lelantus verification failed due range proof verification failed.");
->>>>>>> b764c08d
         return false;
     }
     return true;
