#include "lelantus_verifier.h"
#include "../amount.h"
#include "chainparams.h"
#include "util.h"

namespace lelantus {

LelantusVerifier::LelantusVerifier(const Params* p, unsigned int v) : params(p), version(v) {
}

bool LelantusVerifier::verify(
        const std::map<uint32_t, std::vector<PublicCoin>>& anonymity_sets,
        const std::vector<std::vector<unsigned char>>& anonymity_set_hashes,
        const std::vector<Scalar>& serialNumbers,
        const std::vector<std::vector<unsigned char>>& ecdsaPubkeys,
        const std::vector<uint32_t>& groupIds,
        const Scalar& Vin,
        uint64_t Vout,
        uint64_t fee,
        const std::vector<PublicCoin>& Cout,
        const LelantusProof& proof,
        const SchnorrProof& qkSchnorrProof) {
    Scalar x;
    bool fSkipVerification = 0;
    return verify(anonymity_sets, anonymity_set_hashes, serialNumbers, ecdsaPubkeys, groupIds, Vin, Vout, fee, Cout, proof, qkSchnorrProof, x, fSkipVerification);
}

bool LelantusVerifier::verify(
        const std::map<uint32_t, std::vector<PublicCoin>>& anonymity_sets,
        const std::vector<std::vector<unsigned char>>& anonymity_set_hashes,
        const std::vector<Scalar>& serialNumbers,
        const std::vector<std::vector<unsigned char>>& ecdsaPubkeys,
        const std::vector<uint32_t>& groupIds,
        const Scalar& Vin,
        uint64_t Vout,
        uint64_t fee,
        const std::vector<PublicCoin>& Cout,
        const LelantusProof& proof,
        const SchnorrProof& qkSchnorrProof,
        Scalar& x,
        bool fSkipVerification,
        boost::optional<int64_t> nMaxValueLelantusSpendPerTransaction) {
    if (!nMaxValueLelantusSpendPerTransaction.is_initialized()) {
        nMaxValueLelantusSpendPerTransaction = ::Params().GetConsensus().nMaxValueLelantusSpendPerTransaction;
    }

    //check the overflow of Vout and fee
    if (!(Vout <= uint64_t(nMaxValueLelantusSpendPerTransaction.get()) && fee < (1000 * CENT))) { // 1000 * CENT is the value of max fee defined at validation.h
        LogPrintf("Lelantus verification failed due to transparent values check failed.");
        return false;
    }

    // number of serials should be equal to number of sigma proofs, we need one proof for each serial
    if (serialNumbers.size() != proof.sigma_proofs.size()) {
        LogPrintf("Lelantus verification failed due to sizes of serials  and sigma proofs are not equal.");
        return false;
    }

    // max possible number of output coins is 8,
    if (Cout.size() > (params->get_bulletproofs_max_m() / 2)) {
        LogPrintf("Number of output coins are more than allowed.");
        return false;
    }

    // number of serials should be equal to number of sigma proofs, we need one proof for each serial
    if (serialNumbers.size() != proof.sigma_proofs.size()) {
        LogPrintf("Lelantus verification failed due to sizes of serials  and sigma proofs are not equal.");
        return false;
    }

    // max possible number of output coins is 8,
    if (Cout.size() > (params->get_bulletproofs_max_m() / 2)) {
        LogPrintf("Number of output coins are more than allowed.");
        return false;
    }

    std::vector<std::vector<PublicCoin>> vAnonymity_sets;
    std::vector<std::vector<Scalar>> vSin;
    vAnonymity_sets.reserve(anonymity_sets.size());
    vSin.resize(anonymity_sets.size());

    size_t i = 0;
    auto itr = vSin.begin();
    for (const auto& set : anonymity_sets) {
        vAnonymity_sets.emplace_back(set.second);

        while (i < groupIds.size() && groupIds[i] == set.first) {
            itr->push_back(serialNumbers[i++]);
        }
        itr++;
    }

    Scalar zV, zR;
    std::unique_ptr<ChallengeGenerator> challengeGenerator;
    try {
        // we are passing challengeGenerator ptr here, as after LELANTUS_TX_VERSION_4_5 we need  it back, with filled data, to use in schnorr proof,
        if (!(verify_sigma(vAnonymity_sets, anonymity_set_hashes, vSin, serialNumbers, ecdsaPubkeys, Cout, proof.sigma_proofs, qkSchnorrProof, x, challengeGenerator, zV, zR, fSkipVerification) &&
             verify_rangeproof(Cout, proof.bulletproofs, fSkipVerification) &&
             verify_schnorrproof(x, zV, zR, Vin, Vout, fee, Cout, proof, challengeGenerator)))
            return false;
    } catch (std::invalid_argument&) {
        return false;
    }

    return true;
}

bool LelantusVerifier::verify_sigma(
        const std::vector<std::vector<PublicCoin>>& anonymity_sets,
        const std::vector<std::vector<unsigned char>>& anonymity_set_hashes,
        const std::vector<std::vector<Scalar>>& Sin,
        const std::vector<Scalar>& serialNumbers,
        const std::vector<std::vector<unsigned char>>& ecdsaPubkeys,
        const std::vector<PublicCoin>& Cout,
        const std::vector<SigmaExtendedProof> &sigma_proofs,
        const SchnorrProof& qkSchnorrProof,
        Scalar& x,
        std::unique_ptr<ChallengeGenerator>& challengeGenerator,
        Scalar& zV,
        Scalar& zR,
        bool fSkipVerification) {
    std::vector<GroupElement> PubcoinsOut;
    PubcoinsOut.reserve(Cout.size());
    for (auto coin : Cout)
        PubcoinsOut.emplace_back(coin.getValue());

    LelantusPrimitives::generate_Lelantus_challenge(
            sigma_proofs,
            anonymity_set_hashes,
            serialNumbers,
            ecdsaPubkeys,
            PubcoinsOut,
            version,
            challengeGenerator,
            x);

    SigmaExtendedVerifier sigmaVerifier(params->get_g(), params->get_sigma_h(), params->get_sigma_n(),
                                                          params->get_sigma_m());

    if (Sin.size() != anonymity_sets.size())
        throw std::invalid_argument("Number of anonymity sets and number of vectors containing serial numbers must be equal");

    int t = 0;
    for (std::size_t k = 0; k < Sin.size(); k++) {

        std::vector<SigmaExtendedProof> sigma_proofs_k;
        for (std::size_t i = 0; i < Sin[k].size(); ++i, ++t) {
            zV += sigma_proofs[t].zV_;
            zR += sigma_proofs[t].zR_;
            sigma_proofs_k.emplace_back(sigma_proofs[t]);
        }

        //skip verification if we are collecting proofs for later batch verification
        if (fSkipVerification)
            continue;

        std::vector<GroupElement> C_;
        C_.reserve(anonymity_sets[k].size());
        for (std::size_t j = 0; j < anonymity_sets[k].size(); ++j)
            C_.emplace_back(anonymity_sets[k][j].getValue());

        if (!sigmaVerifier.batchverify(C_, x, Sin[k], sigma_proofs_k)) {
            LogPrintf("Lelantus verification failed due sigma verification failed.\n");
            return false;
        }
    }

    // verify schnorr proof to verify that Q_k is generated honestly;
    if (version >= LELANTUS_TX_VERSION_4_5) {
        Scalar q_k_x;
        challengeGenerator->get_challenge(q_k_x);

        NthPower qK_x_n(q_k_x);
        GroupElement Gk_sum;
        std::vector<GroupElement> Qks;
        Qks.reserve(sigma_proofs.size() * params->get_sigma_m());
        for (std::size_t t = 0; t < sigma_proofs.size(); ++t)
        {
            const std::vector<GroupElement>& Qk = sigma_proofs[t].Qk;
            for (std::size_t k = 0; k < Qk.size(); ++k)
            {
                Gk_sum += (Qk[k]) * qK_x_n.pow;
                qK_x_n.go_next();

                Qks.emplace_back(Qk[k]);
            }
        }

        SchnorrVerifier schnorrVerifier(params->get_h1(), params->get_h0(), version >= LELANTUS_TX_VERSION_4_5);
        if (!schnorrVerifier.verify(Gk_sum, Qks, qkSchnorrProof)) {
            LogPrintf("Lelantus verification failed due to Qk schnorr proof verification failed.");
            return false;
        }
    }

    return true;
}

bool LelantusVerifier::verify_rangeproof(
        const std::vector<PublicCoin>& Cout,
        const RangeProof& bulletproof,
        bool fSkipVerification) {
    if (Cout.empty() || fSkipVerification)
        return true;

    std::size_t n = params->get_bulletproofs_n();
    std::size_t m = Cout.size() * 2;

    while (m & (m - 1))
        m++;

    // NOTE: for actual deployment, need to ensure this vector is constructed to accommodate the largest proof
    std::vector<GroupElement> g_, h_;
    g_.reserve(n * m);
    h_.reserve(n * m);
    g_.insert(g_.end(), params->get_bulletproofs_g().begin(), params->get_bulletproofs_g().begin() + (n * m));
    h_.insert(h_.end(), params->get_bulletproofs_h().begin(), params->get_bulletproofs_h().begin() + (n * m));

    std::vector<std::vector<GroupElement> > V;
    V.reserve(1); // size of batch
    V.resize(1);
    V[0].reserve(m); // aggregation size
    std::vector<std::vector<GroupElement> > commitments;
    commitments.reserve(1); // size of batch
    commitments.resize(1);
    commitments[0].reserve(2 * Cout.size());
    commitments[0].resize(Cout.size()); // prepend zero elements, to match the prover's behavior
    for (std::size_t i = 0; i < Cout.size(); ++i) {
        V[0].push_back(Cout[i].getValue());
        V[0].push_back(Cout[i].getValue() + params->get_h1_limit_range());
        commitments[0].emplace_back(Cout[i].getValue());
    }

    std::vector<RangeProof> proofs;
    proofs.reserve(1); // size of batch
    proofs.emplace_back(bulletproof);

    // Pad with zero elements
    for (std::size_t i = Cout.size() * 2; i < m; ++i)
        V[0].push_back(GroupElement());

    RangeVerifier  rangeVerifier(params->get_h1(), params->get_h0(), params->get_g(), g_, h_, n, version);
<<<<<<< HEAD
    if (!rangeVerifier.verify_batch(V, commitments, bulletproofs)) {
        LogPrintf("Lelantus verification failed due range proof verification failed.\n");
=======
    if (!rangeVerifier.verify(V, commitments, proofs)) {
        LogPrintf("Lelantus verification failed due range proof verification failed.");
>>>>>>> 27fd5fb5
        return false;
    }
    return true;
}

bool LelantusVerifier::verify_schnorrproof(
        const Scalar& x,
        const Scalar& zV,
        const Scalar& zR,
        const Scalar& Vin,
        const Scalar& Vout,
        const Scalar fee,
        const std::vector<PublicCoin>& Cout,
        const LelantusProof& proof,
        std::unique_ptr<ChallengeGenerator>& challengeGenerator) {
    // x^m
    Scalar x_m = x.exponent(params->get_sigma_m());

    // A is computed directly, to take advantage of point addition
    GroupElement A;
    for (std::size_t j = 0; j < Cout.size(); ++j) {
        A += Cout[j].getValue();
    }
    A += params->get_h1() * (Vout + fee);
    A *= x_m;

    // B is computed via multiscalar multiplication
    std::vector<GroupElement> B_points;
    std::vector<Scalar> B_scalars;
    B_points.emplace_back(params->get_h1());
    B_scalars.emplace_back(Vin*x_m + zV);
    B_points.emplace_back(params->get_h0());
    B_scalars.emplace_back(zR);

    NthPower x_k(x);
    std::vector<Scalar> x_ks;
    x_ks.reserve(params->get_sigma_m());
    for (int k = 0; k < params->get_sigma_m(); ++k)
    {
        x_ks.emplace_back(x_k.pow);
        try {
            x_k.go_next();
        } catch (std::invalid_argument&) {
            return false;
        }
    }

    for (std::size_t t = 0; t < proof.sigma_proofs.size(); ++t)
    {
        const std::vector<GroupElement>& Qk = proof.sigma_proofs[t].Qk;
        for (std::size_t k = 0; k < Qk.size(); ++k)
        {
            B_points.emplace_back(Qk[k]);
            B_scalars.emplace_back(x_ks[k]);
        }
    }

    GroupElement B = secp_primitives::MultiExponent(B_points, B_scalars).get_multiple();

    SchnorrVerifier schnorrVerifier(params->get_g(), params->get_h0(), version >= LELANTUS_TX_VERSION_4_5);
    const SchnorrProof& schnorrProof = proof.schnorrProof;
    GroupElement Y = A + B * (Scalar(uint64_t(1)).negate());
    // after LELANTUS_TX_VERSION_4_5 we are getting challengeGenerator with filled data from sigma,
    if (!schnorrVerifier.verify(Y, A, B, schnorrProof, challengeGenerator)) {
        LogPrintf("Lelantus verification failed due schnorr proof verification failed.");
        return false;
    }
    return true;
}

}//namespace lelantus<|MERGE_RESOLUTION|>--- conflicted
+++ resolved
@@ -240,13 +240,8 @@
         V[0].push_back(GroupElement());
 
     RangeVerifier  rangeVerifier(params->get_h1(), params->get_h0(), params->get_g(), g_, h_, n, version);
-<<<<<<< HEAD
-    if (!rangeVerifier.verify_batch(V, commitments, bulletproofs)) {
+    if (!rangeVerifier.verify(V, commitments, proofs)) {
         LogPrintf("Lelantus verification failed due range proof verification failed.\n");
-=======
-    if (!rangeVerifier.verify(V, commitments, proofs)) {
-        LogPrintf("Lelantus verification failed due range proof verification failed.");
->>>>>>> 27fd5fb5
         return false;
     }
     return true;
