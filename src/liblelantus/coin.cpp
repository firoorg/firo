#include "coin.h"
<<<<<<< HEAD
#include "primitives/mint_spend.h"
=======
#include "lelantus_primitives.h"
#include "primitives/zerocoin.h"
>>>>>>> 54cc5664

namespace lelantus {
    
static std::string zpts("PUBLICKEY_TO_SERIALNUMBER");

//class PublicCoin
PublicCoin::PublicCoin() {
}

PublicCoin::PublicCoin(const GroupElement& coin):
    value(coin) {
}

const GroupElement& PublicCoin::getValue() const {
    return this->value;
}

uint256 PublicCoin::getValueHash() const {
    return primitives::GetPubCoinValueHash(value);
}

bool PublicCoin::operator==(const PublicCoin& other) const {
    return (*this).value == other.value;
}

bool PublicCoin::operator!=(const PublicCoin& other) const {
    return (*this).value != other.value;
}

bool PublicCoin::validate() const {
    return this->value.isMember() && !this->value.isInfinity();
}

size_t PublicCoin::GetSerializeSize() const {
    return value.memoryRequired();
}

//class PrivateCoin
PrivateCoin::PrivateCoin(const Params* p, uint64_t v):
    params(p) {
    this->randomize();
    this->mintCoin(v);
}

PrivateCoin::PrivateCoin(
        const Params* p,
        const Scalar& serial,
        uint64_t v,
        const Scalar& random,
        const std::vector<unsigned char>& seckey,
        int version_) :
        params(p),
        serialNumber(serial),
        randomness(random),
        version(version_) {
    this->setEcdsaSeckey(seckey);
    this->mintCoin(v);
}

const Params* PrivateCoin::getParams() const {
    return this->params;
}

const PublicCoin& PrivateCoin::getPublicCoin() const {
    return this->publicCoin;
}

const Scalar& PrivateCoin::getSerialNumber() const {
    return this->serialNumber;
}

const Scalar& PrivateCoin::getRandomness() const {
    return this->randomness;
}

uint64_t PrivateCoin::getV() const {
    return this->value;
}

Scalar PrivateCoin::getVScalar() const {
    return Scalar(this->value);
}

unsigned int PrivateCoin::getVersion() const {
    return this->version;
}

void PrivateCoin::setPublicCoin(const PublicCoin& p) {
    publicCoin = p;
}

void PrivateCoin::setRandomness(const Scalar& n) {
    randomness = n;
}

const unsigned char* PrivateCoin::getEcdsaSeckey() const {
    return this->ecdsaSeckey;
}

void PrivateCoin::setEcdsaSeckey(const std::vector<unsigned char> &seckey) {
    if (seckey.size() == sizeof(ecdsaSeckey))
        std::copy(seckey.cbegin(), seckey.cend(), &ecdsaSeckey[0]);
    else
        throw std::invalid_argument("EcdsaSeckey size does not match.");
}

void PrivateCoin::setEcdsaSeckey(const uint256& seckey) {
    if (seckey.size() == sizeof(ecdsaSeckey))
        std::copy(seckey.begin(), seckey.end(), &ecdsaSeckey[0]);
    else
        throw std::invalid_argument("EcdsaSeckey size does not match.");
}

void PrivateCoin::setSerialNumber(const Scalar& n) {
    serialNumber = n;
}

void PrivateCoin::setV(uint64_t n) {
    value = n;
}

void PrivateCoin::setVersion(unsigned int nVersion) {
    version = nVersion;
}

void PrivateCoin::randomize() {
    // Create a key pair
    secp256k1_pubkey pubkey;
    do {
        if (RAND_bytes(this->ecdsaSeckey, sizeof(this->ecdsaSeckey)) != 1) {
            throw std::invalid_argument("Unable to generate randomness");
        }
    } while (!secp256k1_ec_pubkey_create(
            OpenSSLContext::get_context(), &pubkey, this->ecdsaSeckey));

    // Hash the public key in the group to obtain a serial number
    serialNumber = serialNumberFromSerializedPublicKey(
            OpenSSLContext::get_context(), &pubkey);

    randomness.randomize();
}

void PrivateCoin::mintCoin(uint64_t v) {
    value = v;
    GroupElement commit = LelantusPrimitives::double_commit(
            params->get_g(), serialNumber, params->get_h1(), getVScalar(), params->get_h0(), randomness);
    publicCoin = PublicCoin(commit);
}

Scalar PrivateCoin::serialNumberFromSerializedPublicKey(
        const secp256k1_context *context,
        secp256k1_pubkey *pubkey) {
    std::vector<unsigned char> pubkey_hash(32, 0);

    static const unsigned char one[32] = {
            0x00, 0x00, 0x00, 0x00, 0x00, 0x00, 0x00, 0x00,
            0x00, 0x00, 0x00, 0x00, 0x00, 0x00, 0x00, 0x00,
            0x00, 0x00, 0x00, 0x00, 0x00, 0x00, 0x00, 0x00,
            0x00, 0x00, 0x00, 0x00, 0x00, 0x00, 0x00, 0x01
    };

    // We use secp256k1_ecdh instead of secp256k1_serialize_pubkey to avoid a timing channel.
    if (1 != secp256k1_ecdh(context, pubkey_hash.data(), pubkey, &one[0])) {
        throw std::invalid_argument("Unable to compute public key hash with secp256k1_ecdh.");
    }

    std::vector<unsigned char> pre(zpts.begin(), zpts.end());
    std::copy(pubkey_hash.begin(), pubkey_hash.end(), std::back_inserter(pre));

    unsigned char hash[CSHA256::OUTPUT_SIZE];
    CSHA256().Write(pre.data(), pre.size()).Finalize(hash);

    // Use 32 bytes of hash as coin serial.
    return Scalar(hash);
}

} //namespace lelantus<|MERGE_RESOLUTION|>--- conflicted
+++ resolved
@@ -1,10 +1,6 @@
 #include "coin.h"
-<<<<<<< HEAD
 #include "primitives/mint_spend.h"
-=======
 #include "lelantus_primitives.h"
-#include "primitives/zerocoin.h"
->>>>>>> 54cc5664
 
 namespace lelantus {
     
