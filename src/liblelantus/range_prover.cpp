--- conflicted
+++ resolved
@@ -64,22 +64,14 @@
     Scalar y, z;
     unique_ptr<ChallengeGenerator> challengeGenerator;
     if (version >= LELANTUS_TX_VERSION_4_5) {
-<<<<<<< HEAD
-        challengeGenerator = std::make_unique<ChallengeGeneratorImpl<CHash256>>();
-=======
         challengeGenerator = std::make_unique<ChallengeGeneratorImpl<CHash256>>(1);
->>>>>>> 72d824cd
         // add domain separator and transaction version into transcript
         std::string domain_separator = "RANGE_PROOF" + std::to_string(version);
         std::vector<unsigned char> pre(domain_separator.begin(), domain_separator.end());
         challengeGenerator->add(pre);
         challengeGenerator->add(commitments);
     } else {
-<<<<<<< HEAD
-        challengeGenerator = std::make_unique<ChallengeGeneratorImpl<CSHA256>>();
-=======
         challengeGenerator = std::make_unique<ChallengeGeneratorImpl<CSHA256>>(0);
->>>>>>> 72d824cd
     }
 
     challengeGenerator->add({proof_out.A, proof_out.S});
@@ -175,8 +167,6 @@
     Scalar x_u;
     challengeGenerator->add({proof_out.T_x1, proof_out.T_x2, proof_out.u});
     challengeGenerator->get_challenge(x_u);
-<<<<<<< HEAD
-=======
 
     if (version >= LELANTUS_TX_VERSION_4_5) {
         // add domain separator in each step
@@ -184,7 +174,6 @@
         std::vector<unsigned char> pre(domain_separator.begin(), domain_separator.end());
         challengeGenerator->add(pre);
     }
->>>>>>> 72d824cd
 
     // if(inner_product_version >= 2) link range proof data to inner product transcript with passing already filled  challengeGenerator
     InnerProductProofGenerator.generate_proof(l, r, x_u, challengeGenerator, proof_out.innerProductProof);
