#ifndef ZCOIN_LIBLELANTUS_COIN_H
#define ZCOIN_LIBLELANTUS_COIN_H

#include "lelantus_primitives.h"
#include "params.h"



namespace lelantus {

class PublicCoin {
public:
    PublicCoin();

    PublicCoin(const GroupElement& coin);

    const GroupElement& getValue() const;
    uint256 getValueHash() const;
    bool operator==(const PublicCoin& other) const;
    bool operator!=(const PublicCoin& other) const;
    bool validate() const;
    size_t GetSerializeSize() const;

    template<typename Stream>
    inline void Serialize(Stream& s) const {
        int size =  GetSerializeSize();
        unsigned char buffer[size];
        value.serialize(buffer);
        char* b = (char*)buffer;
        s.write(b, size);
    }

    template<typename Stream>
    inline void Unserialize(Stream& s) {
        int size =  GetSerializeSize();
        unsigned char buffer[size];
        char* b = (char*)buffer;
        s.read(b, size);
        value.deserialize(buffer);
    }

private:
    GroupElement value;
};

class PrivateCoin {
public:

    PrivateCoin(const Params* p, const uint64_t& v);
    PrivateCoin(const Params* p,
            const Scalar& serial,
            const uint64_t& v,
            const Scalar& random,
            int version_);

    const Params * getParams() const;
    const PublicCoin& getPublicCoin() const;
    const Scalar& getSerialNumber() const;
    const Scalar& getRandomness() const;
    uint64_t getV() const;
    Scalar getVScalar() const;
    unsigned int getVersion() const;
    void setPublicCoin(const PublicCoin& p);
    void setRandomness(const Scalar& n);
    void setSerialNumber(const Scalar& n);
    void setV(const uint64_t& n);
    void setVersion(unsigned int nVersion);
    const unsigned char* getEcdsaSeckey() const;

    void setEcdsaSeckey(const std::vector<unsigned char> &seckey);
    void setEcdsaSeckey(uint256 &seckey);

    static Scalar serialNumberFromSerializedPublicKey(
            const secp256k1_context *context,
            secp256k1_pubkey *pubkey);

private:
    const Params* params;
    PublicCoin publicCoin;
    Scalar serialNumber;
    uint64_t value;
    Scalar randomness;
    unsigned int version = 0;
    unsigned char ecdsaSeckey[32];


private:
<<<<<<< HEAD
    void mintCoin(const uint64_t& v);
=======
    void randomize();
    void mintCoin(const Scalar& v);
>>>>>>> e1553df4
};

}// namespace lelantus

#endif //ZCOIN_LIBLELANTUS_COIN_H<|MERGE_RESOLUTION|>--- conflicted
+++ resolved
@@ -85,12 +85,8 @@
 
 
 private:
-<<<<<<< HEAD
+    void randomize();
     void mintCoin(const uint64_t& v);
-=======
-    void randomize();
-    void mintCoin(const Scalar& v);
->>>>>>> e1553df4
 };
 
 }// namespace lelantus
