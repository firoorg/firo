#include "../schnorr_proof.h"
#include "../schnorr_prover.h"
#include "../schnorr_verifier.h"
#include "../challenge_generator_impl.h"
#include "../../streams.h"

#include <boost/test/unit_test.hpp>

namespace lelantus {

class SchnorrProofTests {
public:
    SchnorrProofTests()
    {
        g.randomize();
        h.randomize();
        P.randomize();
        T.randomize();
        a.randomize();
        b.randomize();
    }

public:
    GroupElement g, h, a, b;
    Scalar P, T;
};

BOOST_FIXTURE_TEST_SUITE(lelantus_schnorr_proof_tests, SchnorrProofTests)

BOOST_AUTO_TEST_CASE(serialization)
{
<<<<<<< HEAD
    unique_ptr<ChallengeGenerator> challengeGenerator = std::make_unique<ChallengeGeneratorImpl<CHash256>>();
=======
    unique_ptr<ChallengeGenerator> challengeGenerator = std::make_unique<ChallengeGeneratorImpl<CHash256>>(1);
>>>>>>> 72d824cd
    SchnorrProver prover(g, h, true);
    GroupElement y;
    y.randomize();
    SchnorrProof proof;
    prover.proof(P, T, y, a, b, challengeGenerator, proof);

    CDataStream serialized(SER_NETWORK, PROTOCOL_VERSION);
    serialized << proof;

    SchnorrProof deserialized;
    serialized >> deserialized;

    BOOST_CHECK(proof.u == deserialized.u);
    BOOST_CHECK(proof.P1 == deserialized.P1);
    BOOST_CHECK(proof.T1 == deserialized.T1);
}

BOOST_AUTO_TEST_CASE(prove_verify)
{
    auto y = LelantusPrimitives::commit(g, P, h, T);
<<<<<<< HEAD
    unique_ptr<ChallengeGenerator> challengeGenerator = std::make_unique<ChallengeGeneratorImpl<CHash256>>();
=======
    unique_ptr<ChallengeGenerator> challengeGenerator = std::make_unique<ChallengeGeneratorImpl<CHash256>>(1);
>>>>>>> 72d824cd

    SchnorrProver prover(g, h, true);
    SchnorrProof proof;
    prover.proof(P, T, y, a, b, challengeGenerator, proof);

    SchnorrVerifier verifier(g, h, true);
<<<<<<< HEAD
    challengeGenerator.reset(new ChallengeGeneratorImpl<CHash256>());
=======
    challengeGenerator.reset(new ChallengeGeneratorImpl<CHash256>(1));
>>>>>>> 72d824cd
    BOOST_CHECK(verifier.verify(y, a, b, proof, challengeGenerator));
}

BOOST_AUTO_TEST_CASE(fake_prove_not_verify)
{
    auto y = LelantusPrimitives::commit(g, P, h, T);
<<<<<<< HEAD
    unique_ptr<ChallengeGenerator> challengeGenerator = std::make_unique<ChallengeGeneratorImpl<CHash256>>();
=======
    unique_ptr<ChallengeGenerator> challengeGenerator = std::make_unique<ChallengeGeneratorImpl<CHash256>>(1);
>>>>>>> 72d824cd

    SchnorrProver prover(g, h, true);
    SchnorrProof proof;
    prover.proof(P, T, y, a, b, challengeGenerator, proof);

    GroupElement fakeY;
    fakeY.randomize();

    SchnorrVerifier verifier(g, h, true);
<<<<<<< HEAD
    challengeGenerator.reset(new ChallengeGeneratorImpl<CHash256>());
=======
    challengeGenerator.reset(new ChallengeGeneratorImpl<CHash256>(1));
>>>>>>> 72d824cd
    BOOST_CHECK(!verifier.verify(fakeY, a, b, proof, challengeGenerator));

    auto fakeProof = proof;
    fakeProof.P1.randomize();
<<<<<<< HEAD
    challengeGenerator.reset(new ChallengeGeneratorImpl<CHash256>());
=======
    challengeGenerator.reset(new ChallengeGeneratorImpl<CHash256>(1));
>>>>>>> 72d824cd
    BOOST_CHECK(!verifier.verify(y, a, b, fakeProof, challengeGenerator));

    fakeProof = proof;
    fakeProof.T1.randomize();
<<<<<<< HEAD
    challengeGenerator.reset(new ChallengeGeneratorImpl<CHash256>());
=======
    challengeGenerator.reset(new ChallengeGeneratorImpl<CHash256>(1));
>>>>>>> 72d824cd
    BOOST_CHECK(!verifier.verify(y, a, b, fakeProof, challengeGenerator));

    fakeProof = proof;
    fakeProof.u.randomize();
<<<<<<< HEAD
    challengeGenerator.reset(new ChallengeGeneratorImpl<CHash256>());
=======
    challengeGenerator.reset(new ChallengeGeneratorImpl<CHash256>(1));
>>>>>>> 72d824cd
    BOOST_CHECK(!verifier.verify(y, a, b, fakeProof, challengeGenerator));
}

BOOST_AUTO_TEST_SUITE_END()

} // namespace lelantus<|MERGE_RESOLUTION|>--- conflicted
+++ resolved
@@ -29,11 +29,7 @@
 
 BOOST_AUTO_TEST_CASE(serialization)
 {
-<<<<<<< HEAD
-    unique_ptr<ChallengeGenerator> challengeGenerator = std::make_unique<ChallengeGeneratorImpl<CHash256>>();
-=======
     unique_ptr<ChallengeGenerator> challengeGenerator = std::make_unique<ChallengeGeneratorImpl<CHash256>>(1);
->>>>>>> 72d824cd
     SchnorrProver prover(g, h, true);
     GroupElement y;
     y.randomize();
@@ -54,33 +50,21 @@
 BOOST_AUTO_TEST_CASE(prove_verify)
 {
     auto y = LelantusPrimitives::commit(g, P, h, T);
-<<<<<<< HEAD
-    unique_ptr<ChallengeGenerator> challengeGenerator = std::make_unique<ChallengeGeneratorImpl<CHash256>>();
-=======
     unique_ptr<ChallengeGenerator> challengeGenerator = std::make_unique<ChallengeGeneratorImpl<CHash256>>(1);
->>>>>>> 72d824cd
 
     SchnorrProver prover(g, h, true);
     SchnorrProof proof;
     prover.proof(P, T, y, a, b, challengeGenerator, proof);
 
     SchnorrVerifier verifier(g, h, true);
-<<<<<<< HEAD
-    challengeGenerator.reset(new ChallengeGeneratorImpl<CHash256>());
-=======
     challengeGenerator.reset(new ChallengeGeneratorImpl<CHash256>(1));
->>>>>>> 72d824cd
     BOOST_CHECK(verifier.verify(y, a, b, proof, challengeGenerator));
 }
 
 BOOST_AUTO_TEST_CASE(fake_prove_not_verify)
 {
     auto y = LelantusPrimitives::commit(g, P, h, T);
-<<<<<<< HEAD
-    unique_ptr<ChallengeGenerator> challengeGenerator = std::make_unique<ChallengeGeneratorImpl<CHash256>>();
-=======
     unique_ptr<ChallengeGenerator> challengeGenerator = std::make_unique<ChallengeGeneratorImpl<CHash256>>(1);
->>>>>>> 72d824cd
 
     SchnorrProver prover(g, h, true);
     SchnorrProof proof;
@@ -90,38 +74,22 @@
     fakeY.randomize();
 
     SchnorrVerifier verifier(g, h, true);
-<<<<<<< HEAD
-    challengeGenerator.reset(new ChallengeGeneratorImpl<CHash256>());
-=======
     challengeGenerator.reset(new ChallengeGeneratorImpl<CHash256>(1));
->>>>>>> 72d824cd
     BOOST_CHECK(!verifier.verify(fakeY, a, b, proof, challengeGenerator));
 
     auto fakeProof = proof;
     fakeProof.P1.randomize();
-<<<<<<< HEAD
-    challengeGenerator.reset(new ChallengeGeneratorImpl<CHash256>());
-=======
     challengeGenerator.reset(new ChallengeGeneratorImpl<CHash256>(1));
->>>>>>> 72d824cd
     BOOST_CHECK(!verifier.verify(y, a, b, fakeProof, challengeGenerator));
 
     fakeProof = proof;
     fakeProof.T1.randomize();
-<<<<<<< HEAD
-    challengeGenerator.reset(new ChallengeGeneratorImpl<CHash256>());
-=======
     challengeGenerator.reset(new ChallengeGeneratorImpl<CHash256>(1));
->>>>>>> 72d824cd
     BOOST_CHECK(!verifier.verify(y, a, b, fakeProof, challengeGenerator));
 
     fakeProof = proof;
     fakeProof.u.randomize();
-<<<<<<< HEAD
-    challengeGenerator.reset(new ChallengeGeneratorImpl<CHash256>());
-=======
     challengeGenerator.reset(new ChallengeGeneratorImpl<CHash256>(1));
->>>>>>> 72d824cd
     BOOST_CHECK(!verifier.verify(y, a, b, fakeProof, challengeGenerator));
 }
 
