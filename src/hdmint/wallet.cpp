// Copyright (c) 2019 The Zcoin Core Developers
// Distributed under the MIT software license, see the accompanying
// file COPYING or http://www.opensource.org/licenses/mit-license.php.

#include "hdmint/wallet.h"
#include "main.h"
#include "txdb.h"
#include "init.h"
#include "hdmint/hdmint.h"
#include "sigma/openssl_context.h"
#include "wallet/walletdb.h"
#include "wallet/wallet.h"
#include "sigma.h"
#include "crypto/hmac_sha256.h"
#include "crypto/hmac_sha512.h"
#include "keystore.h"
#include <boost/optional.hpp>

CHDMintWallet::CHDMintWallet(const std::string& strWalletFile) : tracker(strWalletFile)
{
    this->strWalletFile = strWalletFile;
    CWalletDB walletdb(strWalletFile);
    this->mintPool = CMintPool();

    //Don't try to do anything else if the wallet is locked.
    if (pwalletMain->IsLocked()) {
        return;
    }

    // Use MasterKeyId from HDChain as index for mintpool
    uint160 hashSeedMaster = pwalletMain->GetHDChain().masterKeyID;
    LogPrintf("hashSeedMaster: %d\n", hashSeedMaster.GetHex());

    if (!SetupWallet(hashSeedMaster)) {
        LogPrintf("%s: failed to save deterministic seed for hashseed %s\n", __func__, hashSeedMaster.GetHex());
        return;
    }
}
bool CHDMintWallet::SetupWallet(const uint160& hashSeedMaster, bool fResetCount)
{
    CWalletDB walletdb(strWalletFile);
    if (pwalletMain->IsLocked())
        return false;

    if (hashSeedMaster.IsNull()) {
        return error("%s: failed to set master seed.", __func__);
    }

    this->hashSeedMaster = hashSeedMaster;

    nCountNextUse = COUNT_DEFAULT;
    nCountNextGenerate = COUNT_DEFAULT;

    if (fResetCount){
        walletdb.WriteZerocoinCount(nCountNextUse);
        walletdb.WriteZerocoinSeedCount(nCountNextGenerate);
    }else{
        if (!walletdb.ReadZerocoinCount(nCountNextUse))
            nCountNextUse = COUNT_DEFAULT;
        if (!walletdb.ReadZerocoinSeedCount(nCountNextGenerate))
            nCountNextGenerate = COUNT_DEFAULT;
    }

    return true;
}

// Regenerate mintPool entry from given values
std::pair<uint256,uint256> CHDMintWallet::RegenerateMintPoolEntry(const uint160& mintHashSeedMaster, CKeyID& seedId, const int32_t& nCount)
{
    // hashPubcoin, hashSerial
    std::pair<uint256,uint256> nIndexes;

    CWalletDB walletdb(strWalletFile);
    //Is locked
    if (pwalletMain->IsLocked())
        throw ZerocoinException("Error: Please enter the wallet passphrase with walletpassphrase first.");

    uint512 seedZerocoin;
    if(!CreateZerocoinSeed(seedZerocoin, nCount, seedId, false))
        throw ZerocoinException("Unable to create seed for mint regeneration.");

    GroupElement commitmentValue;
    sigma::PrivateCoin coin(sigma::Params::get_default(), sigma::CoinDenomination::SIGMA_DENOM_1);
    if(!SeedToZerocoin(seedZerocoin, commitmentValue, coin))
        throw ZerocoinException("Unable to create zerocoin from seed in mint regeneration.");

    uint256 hashPubcoin = primitives::GetPubCoinValueHash(commitmentValue);
    uint256 hashSerial = primitives::GetSerialHash(coin.getSerialNumber());

    MintPoolEntry mintPoolEntry(mintHashSeedMaster, seedId, nCount);
    mintPool.Add(make_pair(hashPubcoin, mintPoolEntry));
    CWalletDB(strWalletFile).WritePubcoin(hashSerial, commitmentValue);
    CWalletDB(strWalletFile).WriteMintPoolPair(hashPubcoin, mintPoolEntry);
    LogPrintf("%s : hashSeedMaster=%s hashPubcoin=%s seedId=%s\n count=%d\n", __func__, hashSeedMaster.GetHex(), hashPubcoin.GetHex(), seedId.GetHex(), nCount);
<<<<<<< HEAD
=======

    nIndexes.first = hashPubcoin;
    nIndexes.second = hashSerial;

    return nIndexes;
>>>>>>> d159d4c9

}

// Add up to nIndex + 20 new mints to the mint pool (defaults to adding 20 mints if no param passed)
void CHDMintWallet::GenerateMintPool(int32_t nIndex)
{
    CWalletDB walletdb(strWalletFile);
    //Is locked
    if (pwalletMain->IsLocked())
        return;

    // Only generate new values (ie. if last generated less than or the same, proceed)
    if(nCountNextGenerate > nCountNextUse){
        return;
    }

    int32_t nLastCount = nCountNextGenerate;
    int32_t nStop = nLastCount + 20;
    if(nIndex > 0 && nIndex >= nLastCount)
        nStop = nIndex + 20;
    LogPrintf("%s : nLastCount=%d nStop=%d\n", __func__, nLastCount, nStop - 1);
    for (; nLastCount <= nStop; ++nLastCount) {
        if (ShutdownRequested())
            return;

        CKeyID seedId;
        uint512 seedZerocoin;
        if(!CreateZerocoinSeed(seedZerocoin, nLastCount, seedId))
            continue;

        GroupElement commitmentValue;
        sigma::PrivateCoin coin(sigma::Params::get_default(), sigma::CoinDenomination::SIGMA_DENOM_1);
        if(!SeedToZerocoin(seedZerocoin, commitmentValue, coin))
            continue;

        uint256 hashPubcoin = primitives::GetPubCoinValueHash(commitmentValue);

        MintPoolEntry mintPoolEntry(hashSeedMaster, seedId, nLastCount);
        mintPool.Add(make_pair(hashPubcoin, mintPoolEntry));
        CWalletDB(strWalletFile).WritePubcoin(primitives::GetSerialHash(coin.getSerialNumber()), commitmentValue);
        CWalletDB(strWalletFile).WriteMintPoolPair(hashPubcoin, mintPoolEntry);
        LogPrintf("%s : hashSeedMaster=%s hashPubcoin=%s seedId=%d count=%d\n", __func__, hashSeedMaster.GetHex(), hashPubcoin.GetHex(), seedId.GetHex(), nLastCount);
    }

    // Update local + DB entries for count last generated
    nCountNextGenerate = nLastCount;
    walletdb.WriteZerocoinSeedCount(nCountNextGenerate);

}

bool CHDMintWallet::LoadMintPoolFromDB()
{
    vector<std::pair<uint256, MintPoolEntry>> listMintPool = CWalletDB(strWalletFile).ListMintPool();

    for (auto& mintPoolPair : listMintPool){
        LogPrintf("LoadMintPoolFromDB: hashPubcoin: %d hashSeedMaster: %d seedId: %d nCount: %s\n", 
            mintPoolPair.first.GetHex(), get<0>(mintPoolPair.second).GetHex(), get<1>(mintPoolPair.second).GetHex(), get<2>(mintPoolPair.second));
        mintPool.Add(mintPoolPair);
    }

    return true;
}

bool CHDMintWallet::GetSerialForPubcoin(const std::vector<std::pair<uint256, GroupElement>>& serialPubcoinPairs, const uint256& hashPubcoin, uint256& hashSerial)
{
    bool fFound = false;
    for(const auto& serialPubcoinPair : serialPubcoinPairs){
        if(hashPubcoin == primitives::GetPubCoinValueHash(serialPubcoinPair.second)){
            hashSerial = serialPubcoinPair.first;
            fFound = true;
            break;
        }
    }

    return fFound;
}

//Catch the counter up with the chain
void CHDMintWallet::SyncWithChain(bool fGenerateMintPool, boost::optional<std::list<std::pair<uint256, MintPoolEntry>>> listMints)
{
    bool found = true;
    CWalletDB walletdb(strWalletFile);

    set<uint256> setAddedTx;
    while (found) {
        found = false;
        if (fGenerateMintPool)
            GenerateMintPool();
        LogPrintf("%s: Mintpool size=%d\n", __func__, mintPool.size());

        std::set<uint256> setChecked;
        if(listMints==boost::none){
            listMints = list<pair<uint256, MintPoolEntry>>();
            mintPool.List(listMints.get());
        }
        for (pair<uint256, MintPoolEntry>& pMint : listMints.get()) {
            if (setChecked.count(pMint.first))
                continue;
            setChecked.insert(pMint.first);

            if (ShutdownRequested())
                return;

            uint160& mintHashSeedMaster = get<0>(pMint.second);
            int32_t& mintCount = get<2>(pMint.second);

            // halt processing if mint already in tracker
            if (tracker.HasPubcoinHash(pMint.first))
                continue;

            COutPoint outPoint;
            if (sigma::GetOutPoint(outPoint, pMint.first)) {
                const uint256& txHash = outPoint.hash;
                //this mint has already occurred on the chain, increment counter's state to reflect this
                LogPrintf("%s : Found wallet coin mint=%s count=%d tx=%s\n", __func__, pMint.first.GetHex(), mintCount, txHash.GetHex());
                found = true;

                uint256 hashBlock;
                CTransaction tx;
                if (!GetTransaction(txHash, tx, Params().GetConsensus(), hashBlock, true)) {
                    LogPrintf("%s : failed to get transaction for mint %s!\n", __func__, pMint.first.GetHex());
                    found = false;
                    continue;
                }

                //Find the denomination
                boost::optional<sigma::CoinDenomination> denomination = boost::none;
                bool fFoundMint = false;
                GroupElement bnValue;
                for (const CTxOut& out : tx.vout) {
                    if (!out.scriptPubKey.IsSigmaMint())
                        continue;

                    sigma::PublicCoin pubcoin;
                    CValidationState state;
                    if (!TxOutToPublicCoin(out, pubcoin, state)) {
                        LogPrintf("%s : failed to get mint from txout for %s!\n", __func__, pMint.first.GetHex());
                        continue;
                    }

                    // See if this is the mint that we are looking for
                    uint256 hashPubcoin = primitives::GetPubCoinValueHash(pubcoin.getValue());
                    if (pMint.first == hashPubcoin) {
                        denomination = pubcoin.getDenomination();
                        bnValue = pubcoin.getValue();
                        fFoundMint = true;
                        break;
                    }
                }

                if (!fFoundMint || denomination == boost::none) {
                    LogPrintf("%s : failed to get mint %s from tx %s!\n", __func__, pMint.first.GetHex(), tx.GetHash().GetHex());
                    found = false;
                    break;
                }

                CBlockIndex* pindex = nullptr;
                if (mapBlockIndex.count(hashBlock))
                    pindex = mapBlockIndex.at(hashBlock);

                if (!setAddedTx.count(txHash)) {
                    CBlock block;
                    CWalletTx wtx(pwalletMain, tx);
                    if (pindex && ReadBlockFromDisk(block, pindex, Params().GetConsensus()))
                        wtx.SetMerkleBranch(block);

                    //Fill out wtx so that a transaction record can be created
                    wtx.nTimeReceived = pindex->GetBlockTime();
                    pwalletMain->AddToWallet(wtx, false, &walletdb);
                    setAddedTx.insert(txHash);
                }

                if(!SetMintSeedSeen(pMint, pindex->nHeight, txHash, denomination.get()))
                    continue;

                // Only update if the current hashSeedMaster matches the mints'
                if(hashSeedMaster == mintHashSeedMaster && mintCount >= GetCount()){
                    SetCount(++mintCount);
                    UpdateCountDB();
                    LogPrint("zero", "%s: updated count to %d\n", __func__, nCountNextUse);
                }
            }
        }
    }
}

bool CHDMintWallet::SetMintSeedSeen(std::pair<uint256,MintPoolEntry> mintPoolEntryPair, const int& nHeight, const uint256& txid, const sigma::CoinDenomination& denom)
{
    // Regenerate the mint
    uint256 hashPubcoin = mintPoolEntryPair.first;
    CKeyID seedId = get<1>(mintPoolEntryPair.second);
    int32_t mintCount = get<2>(mintPoolEntryPair.second);

    GroupElement bnValue;
    uint256 hashSerial;
    bool serialInBlockchain = false;
    // Can regenerate if unlocked (cheaper)
    if(!pwalletMain->IsLocked()){
        uint512 seedZerocoin;
        CreateZerocoinSeed(seedZerocoin, mintCount, seedId, false);
        sigma::PrivateCoin coin(sigma::Params::get_default(), denom, false);
        if(!SeedToZerocoin(seedZerocoin, bnValue, coin))
            return false;
        hashSerial = primitives::GetSerialHash(coin.getSerialNumber());
    }else{
        // Get serial and pubcoin data from the db
        CWalletDB walletdb(strWalletFile);
        std::vector<std::pair<uint256, GroupElement>> serialPubcoinPairs = walletdb.ListSerialPubcoinPairs();
        bool fFound = false;
        for(auto serialPubcoinPair : serialPubcoinPairs){
            GroupElement pubcoin = serialPubcoinPair.second;
            if(hashPubcoin == primitives::GetPubCoinValueHash(pubcoin)){
                bnValue = pubcoin;
                hashSerial = serialPubcoinPair.first;
                fFound = true;
                break;
            }
        }
        // Not found in DB
        if(!fFound)
            return false;

    }

    // Create mint object
    CHDMint dMint(mintCount, seedId, hashSerial, bnValue);
    dMint.SetDenomination(denom);
    dMint.SetHeight(nHeight);

    // Check if this is also already spent
    CWalletDB walletdb(strWalletFile);
    int nHeightTx;
    uint256 txidSpend;
    CTransaction txSpend;
    if (IsSerialInBlockchain(hashSerial, nHeightTx, txidSpend, txSpend)) {
        //Find transaction details and make a wallettx and add to wallet
        dMint.SetUsed(true);
        CWalletTx wtx(pwalletMain, txSpend);
        CBlockIndex* pindex = chainActive[nHeightTx];
        CBlock block;
        if (ReadBlockFromDisk(block, pindex, Params().GetConsensus()))
            wtx.SetMerkleBranch(block);

        wtx.nTimeReceived = pindex->nTime;
        pwalletMain->AddToWallet(wtx, false, &walletdb);
    }

    // Add to tracker which also adds to database
    tracker.Add(dMint, true);

    return true;
}

bool CHDMintWallet::SeedToZerocoin(const uint512& seedZerocoin, GroupElement& commit, sigma::PrivateCoin& coin)
{
    //convert state seed into a seed for the private key
    uint256 nSeedPrivKey = seedZerocoin.trim256();
    nSeedPrivKey = Hash(nSeedPrivKey.begin(), nSeedPrivKey.end());
    coin.setEcdsaSeckey(nSeedPrivKey);

    // Create a key pair
    secp256k1_pubkey pubkey;
    if (!secp256k1_ec_pubkey_create(OpenSSLContext::get_context(), &pubkey, coin.getEcdsaSeckey())){
        return false;
    }
    // Hash the public key in the group to obtain a serial number
    Scalar serialNumber = coin.serialNumberFromSerializedPublicKey(OpenSSLContext::get_context(), &pubkey);
    coin.setSerialNumber(serialNumber);

    //hash randomness seed with Bottom 256 bits of seedZerocoin
    Scalar randomness;
    uint256 nSeedRandomness = ArithToUint512(UintToArith512(seedZerocoin) >> 256).trim256();
    randomness.memberFromSeed(nSeedRandomness.begin());
    coin.setRandomness(randomness);

    // Generate a Pedersen commitment to the serial number
    commit = sigma::SigmaPrimitives<Scalar, GroupElement>::commit(
             coin.getParams()->get_g(), coin.getSerialNumber(), coin.getParams()->get_h0(), coin.getRandomness());

    return true;
}

CKeyID CHDMintWallet::GetZerocoinSeedID(int32_t nCount){
    // Get CKeyID for n from mintpool
    uint256 hashPubcoin;
    std::pair<uint256,MintPoolEntry> mintPoolEntryPair;

    if(!mintPool.Get(nCount, hashSeedMaster, mintPoolEntryPair)){
        // Add up to mintPool index + 20
        GenerateMintPool(nCount);
        if(!mintPool.Get(nCount, hashSeedMaster, mintPoolEntryPair)){
            ResetCount();
            throw ZerocoinException("Unable to retrieve mint seed ID");
        }
    }

    return get<1>(mintPoolEntryPair.second);
}

bool CHDMintWallet::CreateZerocoinSeed(uint512& seedZerocoin, const int32_t& n, CKeyID& seedId, bool checkIndex)
{
    LOCK(pwalletMain->cs_wallet);
    CKey key;
    // Ensures value of child index is valid for seed being generated
    if(checkIndex){
        if(n < pwalletMain->GetHDChain().nExternalChainCounters[BIP44_MINT_INDEX]){
            // The only scenario where this can occur is if the counter in wallet did not correctly catch up with the chain during a resync.
            return false;
        }
    }

    // if passed seedId, we assume generation of seed has occured.
    // Otherwise get new key to be used as seed
    if(seedId.IsNull()){
        CPubKey pubKey = pwalletMain->GenerateNewKey(BIP44_MINT_INDEX);
        seedId = pubKey.GetID();
    }

    if (!pwalletMain->CCryptoKeyStore::GetKey(seedId, key)){
        ResetCount();
        throw ZerocoinException("Unable to retrieve generated key for mint seed. Is the wallet locked?");
    }

    // HMAC-SHA512(SHA256(count),key)
    unsigned char countHash[CSHA256().OUTPUT_SIZE];
    std::vector<unsigned char> result(CSHA512().OUTPUT_SIZE);

    std::string nCount = to_string(n);
    CSHA256().Write(reinterpret_cast<const unsigned char*>(nCount.c_str()), nCount.size()).Finalize(countHash);

    CHMAC_SHA512(countHash, CSHA256().OUTPUT_SIZE).Write(key.begin(), key.size()).Finalize(&result[0]);

    seedZerocoin = uint512(result);

    return true;
}

int32_t CHDMintWallet::GetCount()
{
    return nCountNextUse;
}

void CHDMintWallet::ResetCount()
{
    CWalletDB walletdb(strWalletFile);
    walletdb.ReadZerocoinCount(nCountNextUse);
}

void CHDMintWallet::SetCount(int32_t nCount)
{
    nCountNextUse = nCount;
}

void CHDMintWallet::UpdateCountLocal()
{
    nCountNextUse++;
    LogPrintf("CHDMintWallet : Updating count local to %s\n",nCountNextUse);
}

void CHDMintWallet::UpdateCountDB()
{
    LogPrintf("CHDMintWallet : Updating count in DB to %s\n",nCountNextUse);	
    CWalletDB walletdb(strWalletFile);
    walletdb.WriteZerocoinCount(nCountNextUse);
    GenerateMintPool();
}

void CHDMintWallet::UpdateCount()
{
    UpdateCountLocal();
    UpdateCountDB();
}

bool CHDMintWallet::GenerateMint(const sigma::CoinDenomination denom, sigma::PrivateCoin& coin, CHDMint& dMint, boost::optional<MintPoolEntry> mintPoolEntry)
{
    if(mintPoolEntry==boost::none){
        if(hashSeedMaster.IsNull())
            throw ZerocoinException("Unable to generate mint: HashSeedMaster not set");
        CKeyID seedId = GetZerocoinSeedID(nCountNextUse);
        mintPoolEntry = MintPoolEntry(hashSeedMaster, seedId, nCountNextUse);
        // Empty mintPoolEntry implies this is a new mint being created, so update nCountNextUse
        UpdateCountLocal();
    }

    LogPrintf("GenerateMint: hashSeedMaster: %s seedId: %s nCount: %d\n", 
             get<0>(mintPoolEntry.get()).GetHex(), get<1>(mintPoolEntry.get()).GetHex(), get<2>(mintPoolEntry.get()));

    uint512 seedZerocoin;
    CreateZerocoinSeed(seedZerocoin, get<2>(mintPoolEntry.get()), get<1>(mintPoolEntry.get()), false);

    GroupElement commitmentValue;
    if(!SeedToZerocoin(seedZerocoin, commitmentValue, coin)){
        return false;
    }

    coin.setPublicCoin(sigma::PublicCoin(commitmentValue, denom));

    uint256 hashSerial = primitives::GetSerialHash(coin.getSerialNumber());
    dMint = CHDMint(get<2>(mintPoolEntry.get()), get<1>(mintPoolEntry.get()), hashSerial, coin.getPublicCoin().getValue());
    LogPrintf("GenerateMint: hashPubcoin: %s\n", dMint.GetPubCoinHash().GetHex());
    dMint.SetDenomination(denom);

    return true;
}

bool CHDMintWallet::RegenerateMint(const CHDMint& dMint, CSigmaEntry& zerocoin)
{
    //Generate the coin
    sigma::PrivateCoin coin(sigma::Params::get_default(), dMint.GetDenomination().get(), false);
    CHDMint dMintDummy;
    CKeyID seedId = dMint.GetSeedId();
    int32_t nCount = dMint.GetCount();
    MintPoolEntry mintPoolEntry(hashSeedMaster, seedId, nCount);
    GenerateMint(dMint.GetDenomination().get(), coin, dMintDummy, mintPoolEntry);

    //Fill in the zerocoinmint object's details
    GroupElement bnValue = coin.getPublicCoin().getValue();
    if (primitives::GetPubCoinValueHash(bnValue) != dMint.GetPubCoinHash())
        return error("%s: failed to correctly generate mint, pubcoin hash mismatch", __func__);
    zerocoin.value = bnValue;

    Scalar bnSerial = coin.getSerialNumber();
    if (primitives::GetSerialHash(bnSerial) != dMint.GetSerialHash())
        return error("%s: failed to correctly generate mint, serial hash mismatch", __func__);

    zerocoin.set_denomination(dMint.GetDenomination().get());
    zerocoin.randomness = coin.getRandomness();
    zerocoin.serialNumber = bnSerial;
    zerocoin.IsUsed = dMint.IsUsed();
    zerocoin.nHeight = dMint.GetHeight();
    zerocoin.id = dMint.GetId();
    zerocoin.ecdsaSecretKey = std::vector<unsigned char>(&coin.getEcdsaSeckey()[0],&coin.getEcdsaSeckey()[32]);

    return true;
}

bool CHDMintWallet::IsSerialInBlockchain(const uint256& hashSerial, int& nHeightTx, uint256& txidSpend, CTransaction& tx)
{
    txidSpend.SetNull();
    CMintMeta mMeta;
    Scalar bnSerial;
    if (!sigma::CSigmaState::GetState()->IsUsedCoinSerialHash(bnSerial, hashSerial))
        return false;

    if(!tracker.GetMetaFromSerial(hashSerial, mMeta))
        return false;

    txidSpend = mMeta.txid;

    return IsTransactionInChain(txidSpend, nHeightTx, tx);
}

bool CHDMintWallet::TxOutToPublicCoin(const CTxOut& txout, sigma::PublicCoin& pubCoin, CValidationState& state)
{
    // If you wonder why +1, go to file wallet.cpp and read the comments in function
    // CWallet::CreateZerocoinMintModelV3 around "scriptSerializedCoin << OP_ZEROCOINMINTV3";
    vector<unsigned char> coin_serialised(txout.scriptPubKey.begin() + 1,
                                          txout.scriptPubKey.end());
    secp_primitives::GroupElement publicZerocoin;
    publicZerocoin.deserialize(&coin_serialised[0]);

    sigma::CoinDenomination denomination;
    if(!IntegerToDenomination(txout.nValue, denomination))
        return state.DoS(100, error("TxOutToPublicCoin : txout.nValue is not correct"));

    LogPrint("zero", "%s ZCPRINT denomination %d pubcoin %s\n", __func__, denomination, publicZerocoin.GetHex());

    sigma::PublicCoin checkPubCoin(publicZerocoin, denomination);
    pubCoin = checkPubCoin;

    return true;
}<|MERGE_RESOLUTION|>--- conflicted
+++ resolved
@@ -92,14 +92,11 @@
     CWalletDB(strWalletFile).WritePubcoin(hashSerial, commitmentValue);
     CWalletDB(strWalletFile).WriteMintPoolPair(hashPubcoin, mintPoolEntry);
     LogPrintf("%s : hashSeedMaster=%s hashPubcoin=%s seedId=%s\n count=%d\n", __func__, hashSeedMaster.GetHex(), hashPubcoin.GetHex(), seedId.GetHex(), nCount);
-<<<<<<< HEAD
-=======
 
     nIndexes.first = hashPubcoin;
     nIndexes.second = hashSerial;
 
     return nIndexes;
->>>>>>> d159d4c9
 
 }
 
