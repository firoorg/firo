--- conflicted
+++ resolved
@@ -277,18 +277,6 @@
             int32_t& mintCount = std::get<2>(pMint.second);
 
             // halt processing if mint already in tracker
-<<<<<<< HEAD
-=======
-            if (tracker.HasPubcoinHash(pMint.first, walletdb))
-                continue;
-
-            uint160 seedId = std::get<1>(pMint.second);
-            CDataStream ss(SER_GETHASH, 0);
-            ss << pMint.first;
-            ss << seedId;
-            uint256 mintTag = Hash(ss.begin(), ss.end());
-
->>>>>>> 36eebcd0
             COutPoint outPoint;
             if (!tracker.HasSigmaPubcoinHash(pMint.first, walletdb) && sigma::GetOutPoint(outPoint, pMint.first)) {
                 const uint256& txHash = outPoint.hash;
@@ -365,7 +353,7 @@
             if (tracker.HasLelantusPubcoinHash(pMint.first, walletdb))
                 continue;
 
-            uint160 seedId = get<1>(pMint.second);
+            uint160 seedId = std::get<1>(pMint.second);
             CDataStream ss(SER_GETHASH, 0);
             ss << pMint.first;
             ss << seedId;
