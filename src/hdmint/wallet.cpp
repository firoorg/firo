--- conflicted
+++ resolved
@@ -226,7 +226,6 @@
     return fFound;
 }
 
-<<<<<<< HEAD
 void CHDMintWallet::SetWalletTransactionBlock(CWalletTx &wtx, const CBlockIndex *blockIndex, const CBlock &block) {
     size_t posInBlock = INT_MAX;
     uint256 txHash = wtx.tx->GetHash();
@@ -237,8 +236,6 @@
     wtx.SetMerkleBranch(blockIndex, (int)posInBlock);
 }
 
-//Catch the counter up with the chain
-=======
 /**
  * Catch the mint counter up with the chain.
  *
@@ -249,7 +246,6 @@
  * @param fGenerateMintPool whether or not to call GenerateMintPool. defaults to true
  * @param listMints An optional value. If passed, only sync the mints in this list. Else get all mints in the mintpool
  */
->>>>>>> 0398e706
 void CHDMintWallet::SyncWithChain(bool fGenerateMintPool, boost::optional<std::list<std::pair<uint256, MintPoolEntry>>> listMints)
 {
     bool found = true;
@@ -335,15 +331,8 @@
                 if (!setAddedTx.count(txHash)) {
                     CBlock block;
                     CWalletTx wtx(pwalletMain, tx);
-<<<<<<< HEAD
                     if (pindex && ReadBlockFromDisk(block, pindex, Params().GetConsensus()))
                         SetWalletTransactionBlock(wtx, pindex, block);
-=======
-                    if (pindex && ReadBlockFromDisk(block, pindex, Params().GetConsensus())) {
-                        LOCK(cs_main);
-                        wtx.SetMerkleBranch(block);
-                    }
->>>>>>> 0398e706
 
                     //Fill out wtx so that a transaction record can be created
                     wtx.nTimeReceived = pindex->GetBlockTime();
@@ -437,15 +426,8 @@
         CWalletTx wtx(pwalletMain, txSpend);
         CBlockIndex* pindex = chainActive[nHeightTx];
         CBlock block;
-<<<<<<< HEAD
         if (ReadBlockFromDisk(block, pindex, Params().GetConsensus()))
             SetWalletTransactionBlock(wtx, pindex, block);
-=======
-        if (ReadBlockFromDisk(block, pindex, Params().GetConsensus())) {
-            LOCK(cs_main);
-            wtx.SetMerkleBranch(block);
-        }
->>>>>>> 0398e706
 
         wtx.nTimeReceived = pindex->nTime;
         pwalletMain->AddToWallet(wtx, false);
@@ -769,9 +751,6 @@
     return true;
 }
 
-<<<<<<< HEAD
-bool CHDMintWallet::IsSerialInBlockchain(const uint256& hashSerial, int& nHeightTx, uint256& txidSpend, CTransactionRef tx)
-=======
 /**
  * Checks to see if serial passed is on-chain (ie. a check on whether the mint for the serial is spent)
  * 
@@ -781,8 +760,7 @@
  * @param tx full transaction object
  * @return success
  */
-bool CHDMintWallet::IsSerialInBlockchain(const uint256& hashSerial, int& nHeightTx, uint256& txidSpend, CTransaction& tx)
->>>>>>> 0398e706
+bool CHDMintWallet::IsSerialInBlockchain(const uint256& hashSerial, int& nHeightTx, uint256& txidSpend, CTransactionRef tx)
 {
     txidSpend.SetNull();
     CMintMeta mMeta;
