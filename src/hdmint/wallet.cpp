// Copyright (c) 2019 The Zcoin Core Developers
// Distributed under the MIT software license, see the accompanying
// file COPYING or http://www.opensource.org/licenses/mit-license.php.

#include "hdmint/wallet.h"
#include "main.h"
#include "txdb.h"
#include "init.h"
#include "hdmint/hdmint.h"
#include "sigma/openssl_context.h"
#include "wallet/walletdb.h"
#include "wallet/wallet.h"
#include "sigma.h"
#include "crypto/hmac_sha256.h"
#include "crypto/hmac_sha512.h"
#include "keystore.h"
#include <boost/optional.hpp>
#include "znode-sync.h"

CHDMintWallet::CHDMintWallet(const std::string& strWalletFile) : tracker(strWalletFile)
{
    this->strWalletFile = strWalletFile;
    CWalletDB walletdb(strWalletFile);
    this->mintPool = CMintPool();

    //Don't try to do anything else if the wallet is locked.
    if (pwalletMain->IsLocked()) {
        return;
    }

    // Use MasterKeyId from HDChain as index for mintpool
    uint160 hashSeedMaster = pwalletMain->GetHDChain().masterKeyID;
    LogPrintf("hashSeedMaster: %d\n", hashSeedMaster.GetHex());

    if (!SetupWallet(hashSeedMaster)) {
        LogPrintf("%s: failed to save deterministic seed for hashseed %s\n", __func__, hashSeedMaster.GetHex());
        return;
    }
}
bool CHDMintWallet::SetupWallet(const uint160& hashSeedMaster, bool fResetCount)
{
    CWalletDB walletdb(strWalletFile);
    if (pwalletMain->IsLocked())
        return false;

    if (hashSeedMaster.IsNull()) {
        return error("%s: failed to set master seed.", __func__);
    }

    this->hashSeedMaster = hashSeedMaster;

    nCountNextUse = COUNT_DEFAULT;
    nCountNextGenerate = COUNT_DEFAULT;

    if (fResetCount){
        walletdb.WriteMintCount(nCountNextUse);
        walletdb.WriteMintSeedCount(nCountNextGenerate);
    }else{
        if (!walletdb.ReadMintCount(nCountNextUse))
            nCountNextUse = COUNT_DEFAULT;
        if (!walletdb.ReadMintSeedCount(nCountNextGenerate))
            nCountNextGenerate = COUNT_DEFAULT;
    }

    return true;
}

// Regenerate mintPool entry from given values
std::pair<uint256,uint256> CHDMintWallet::RegenerateMintPoolEntry(const uint160& mintHashSeedMaster, CKeyID& seedId, const int32_t& nCount)
{
    // hashPubcoin, hashSerial
    std::pair<uint256,uint256> nIndexes;

    CWalletDB walletdb(strWalletFile);
    //Is locked
    if (pwalletMain->IsLocked())
        throw ZerocoinException("Error: Please enter the wallet passphrase with walletpassphrase first.");

    uint512 mintSeed;
    if(!CreateMintSeed(mintSeed, nCount, seedId, false))
        throw ZerocoinException("Unable to create seed for mint regeneration.");

    GroupElement commitmentValue;
    sigma::PrivateCoin coin(sigma::Params::get_default(), sigma::CoinDenomination::SIGMA_DENOM_1);
    if(!SeedToMint(mintSeed, commitmentValue, coin))
        throw ZerocoinException("Unable to create sigmamint from seed in mint regeneration.");

    uint256 hashPubcoin = primitives::GetPubCoinValueHash(commitmentValue);
    uint256 hashSerial = primitives::GetSerialHash(coin.getSerialNumber());

    MintPoolEntry mintPoolEntry(mintHashSeedMaster, seedId, nCount);
    mintPool.Add(make_pair(hashPubcoin, mintPoolEntry));
    CWalletDB(strWalletFile).WritePubcoin(hashSerial, commitmentValue);
    CWalletDB(strWalletFile).WriteMintPoolPair(hashPubcoin, mintPoolEntry);
    LogPrintf("%s : hashSeedMaster=%s hashPubcoin=%s seedId=%s\n count=%d\n", __func__, hashSeedMaster.GetHex(), hashPubcoin.GetHex(), seedId.GetHex(), nCount);

    nIndexes.first = hashPubcoin;
    nIndexes.second = hashSerial;

    return nIndexes;

}

// Add up to nIndex + 20 new mints to the mint pool (defaults to adding 20 mints if no param passed)
void CHDMintWallet::GenerateMintPool(int32_t nIndex)
{
    CWalletDB walletdb(strWalletFile);
    //Is locked
    if (pwalletMain->IsLocked())
        return;

    // Only generate new values (ie. if last generated less than or the same, proceed)
    if(nCountNextGenerate > nCountNextUse){
        return;
    }

    int32_t nLastCount = nCountNextGenerate;
    int32_t nStop = nLastCount + 20;
    if(nIndex > 0 && nIndex >= nLastCount)
        nStop = nIndex + 20;
    LogPrintf("%s : nLastCount=%d nStop=%d\n", __func__, nLastCount, nStop - 1);
    for (; nLastCount <= nStop; ++nLastCount) {
        if (ShutdownRequested())
            return;

        CKeyID seedId;
        uint512 mintSeed;
        if(!CreateMintSeed(mintSeed, nLastCount, seedId))
            continue;

        GroupElement commitmentValue;
        sigma::PrivateCoin coin(sigma::Params::get_default(), sigma::CoinDenomination::SIGMA_DENOM_1);
        if(!SeedToMint(mintSeed, commitmentValue, coin))
            continue;

        uint256 hashPubcoin = primitives::GetPubCoinValueHash(commitmentValue);

        MintPoolEntry mintPoolEntry(hashSeedMaster, seedId, nLastCount);
        mintPool.Add(make_pair(hashPubcoin, mintPoolEntry));
        CWalletDB(strWalletFile).WritePubcoin(primitives::GetSerialHash(coin.getSerialNumber()), commitmentValue);
        CWalletDB(strWalletFile).WriteMintPoolPair(hashPubcoin, mintPoolEntry);
        LogPrintf("%s : hashSeedMaster=%s hashPubcoin=%s seedId=%d count=%d\n", __func__, hashSeedMaster.GetHex(), hashPubcoin.GetHex(), seedId.GetHex(), nLastCount);
    }

    // Update local + DB entries for count last generated
    nCountNextGenerate = nLastCount;
    walletdb.WriteMintSeedCount(nCountNextGenerate);

}

bool CHDMintWallet::LoadMintPoolFromDB()
{
    vector<std::pair<uint256, MintPoolEntry>> listMintPool = CWalletDB(strWalletFile).ListMintPool();

    for (auto& mintPoolPair : listMintPool){
        LogPrintf("LoadMintPoolFromDB: hashPubcoin: %d hashSeedMaster: %d seedId: %d nCount: %s\n",
            mintPoolPair.first.GetHex(), get<0>(mintPoolPair.second).GetHex(), get<1>(mintPoolPair.second).GetHex(), get<2>(mintPoolPair.second));
        mintPool.Add(mintPoolPair);
    }

    return true;
}

bool CHDMintWallet::GetSerialForPubcoin(const std::vector<std::pair<uint256, GroupElement>>& serialPubcoinPairs, const uint256& hashPubcoin, uint256& hashSerial)
{
    bool fFound = false;
    for(const auto& serialPubcoinPair : serialPubcoinPairs){
        if(hashPubcoin == primitives::GetPubCoinValueHash(serialPubcoinPair.second)){
            hashSerial = serialPubcoinPair.first;
            fFound = true;
            break;
        }
    }

    return fFound;
}

//Catch the counter up with the chain
void CHDMintWallet::SyncWithChain(bool fGenerateMintPool, boost::optional<std::list<std::pair<uint256, MintPoolEntry>>> listMints)
{
    bool found = true;
    CWalletDB walletdb(strWalletFile);

    set<uint256> setAddedTx;
    while (found) {
        found = false;
        if (fGenerateMintPool)
            GenerateMintPool();
        LogPrintf("%s: Mintpool size=%d\n", __func__, mintPool.size());

        std::set<uint256> setChecked;
        if(listMints==boost::none){
            listMints = list<pair<uint256, MintPoolEntry>>();
            mintPool.List(listMints.get());
        }
        for (pair<uint256, MintPoolEntry>& pMint : listMints.get()) {
            if (setChecked.count(pMint.first))
                continue;
            setChecked.insert(pMint.first);

            if (ShutdownRequested())
                return;

            uint160& mintHashSeedMaster = get<0>(pMint.second);
            int32_t& mintCount = get<2>(pMint.second);

            // halt processing if mint already in tracker
            if (tracker.HasPubcoinHash(pMint.first))
                continue;

            COutPoint outPoint;
            if (sigma::GetOutPoint(outPoint, pMint.first)) {
                const uint256& txHash = outPoint.hash;
                //this mint has already occurred on the chain, increment counter's state to reflect this
                LogPrintf("%s : Found wallet coin mint=%s count=%d tx=%s\n", __func__, pMint.first.GetHex(), mintCount, txHash.GetHex());
                found = true;

                uint256 hashBlock;
                CTransaction tx;
                if (!GetTransaction(txHash, tx, Params().GetConsensus(), hashBlock, true)) {
                    LogPrintf("%s : failed to get transaction for mint %s!\n", __func__, pMint.first.GetHex());
                    found = false;
                    continue;
                }

                //Find the denomination
                boost::optional<sigma::CoinDenomination> denomination = boost::none;
                bool fFoundMint = false;
                GroupElement bnValue;
                for (const CTxOut& out : tx.vout) {
                    if (!out.scriptPubKey.IsSigmaMint())
                        continue;

                    sigma::PublicCoin pubcoin;
                    CValidationState state;
                    if (!TxOutToPublicCoin(out, pubcoin, state)) {
                        LogPrintf("%s : failed to get mint from txout for %s!\n", __func__, pMint.first.GetHex());
                        continue;
                    }

                    // See if this is the mint that we are looking for
                    uint256 hashPubcoin = primitives::GetPubCoinValueHash(pubcoin.getValue());
                    if (pMint.first == hashPubcoin) {
                        denomination = pubcoin.getDenomination();
                        bnValue = pubcoin.getValue();
                        fFoundMint = true;
                        break;
                    }
                }

                if (!fFoundMint || denomination == boost::none) {
                    LogPrintf("%s : failed to get mint %s from tx %s!\n", __func__, pMint.first.GetHex(), tx.GetHash().GetHex());
                    found = false;
                    break;
                }

                CBlockIndex* pindex = nullptr;
                if (mapBlockIndex.count(hashBlock))
                    pindex = mapBlockIndex.at(hashBlock);

                if (!setAddedTx.count(txHash)) {
                    CBlock block;
                    CWalletTx wtx(pwalletMain, tx);
                    if (pindex && ReadBlockFromDisk(block, pindex, Params().GetConsensus()))
                        wtx.SetMerkleBranch(block);

                    //Fill out wtx so that a transaction record can be created
                    wtx.nTimeReceived = pindex->GetBlockTime();
                    pwalletMain->AddToWallet(wtx, false, &walletdb);
                    setAddedTx.insert(txHash);
                }

                if(!SetMintSeedSeen(pMint, pindex->nHeight, txHash, denomination.get()))
                    continue;

                // Only update if the current hashSeedMaster matches the mints'
                if(hashSeedMaster == mintHashSeedMaster && mintCount >= GetCount()){
                    SetCount(++mintCount);
                    UpdateCountDB();
                    LogPrint("zero", "%s: updated count to %d\n", __func__, nCountNextUse);
                }
            }
        }
    }
}

bool CHDMintWallet::SetMintSeedSeen(std::pair<uint256,MintPoolEntry> mintPoolEntryPair, const int& nHeight, const uint256& txid, const sigma::CoinDenomination& denom)
{
    // Regenerate the mint
    uint256 hashPubcoin = mintPoolEntryPair.first;
    CKeyID seedId = get<1>(mintPoolEntryPair.second);
    int32_t mintCount = get<2>(mintPoolEntryPair.second);

    GroupElement bnValue;
    uint256 hashSerial;
    bool serialInBlockchain = false;
    // Can regenerate if unlocked (cheaper)
    if(!pwalletMain->IsLocked()){
        LogPrint("%s: Wallet not locked, creating mind seed..\n", __func__);
        uint512 mintSeed;
        CreateMintSeed(mintSeed, mintCount, seedId, false);
        sigma::PrivateCoin coin(sigma::Params::get_default(), denom, false);
        if(!SeedToMint(mintSeed, bnValue, coin))
            return false;
        hashSerial = primitives::GetSerialHash(coin.getSerialNumber());
    }else{
        LogPrint("%s: Wallet locked, retrieving mind seed..\n", __func__);
        // Get serial and pubcoin data from the db
        CWalletDB walletdb(strWalletFile);
        std::vector<std::pair<uint256, GroupElement>> serialPubcoinPairs = walletdb.ListSerialPubcoinPairs();
        bool fFound = false;
        for(auto serialPubcoinPair : serialPubcoinPairs){
            GroupElement pubcoin = serialPubcoinPair.second;
            if(hashPubcoin == primitives::GetPubCoinValueHash(pubcoin)){
                LogPrint("%s: Found pubcoin and serial hash\n", __func__);
                bnValue = pubcoin;
                hashSerial = serialPubcoinPair.first;
                fFound = true;
                break;
            }
        }
        // Not found in DB
        if(!fFound){
            LogPrint("%s: Pubcoin not found in DB. \n", __func__);
            return false;
        }
    }

    LogPrint("%s: Creating mint object.. \n", __func__);
    // Create mint object
    CHDMint dMint(mintCount, seedId, hashSerial, bnValue);
    dMint.SetDenomination(denom);
    dMint.SetHeight(nHeight);

    // Check if this is also already spent
    CWalletDB walletdb(strWalletFile);
    int nHeightTx;
    uint256 txidSpend;
    CTransaction txSpend;
    if (IsSerialInBlockchain(hashSerial, nHeightTx, txidSpend, txSpend)) {
        //Find transaction details and make a wallettx and add to wallet
        LogPrint("%s: Mint object is spent. Setting used..\n", __func__);
        dMint.SetUsed(true);
        CWalletTx wtx(pwalletMain, txSpend);
        CBlockIndex* pindex = chainActive[nHeightTx];
        CBlock block;
        if (ReadBlockFromDisk(block, pindex, Params().GetConsensus()))
            wtx.SetMerkleBranch(block);

        wtx.nTimeReceived = pindex->nTime;
        pwalletMain->AddToWallet(wtx, false, &walletdb);
    }

    LogPrint("%s: Adding mint to tracker.. \n", __func__);
    // Add to tracker which also adds to database
    tracker.Add(dMint, true);

    return true;
}

bool CHDMintWallet::SeedToMint(const uint512& mintSeed, GroupElement& commit, sigma::PrivateCoin& coin)
{
    //convert state seed into a seed for the private key
    uint256 nSeedPrivKey = mintSeed.trim256();
    nSeedPrivKey = Hash(nSeedPrivKey.begin(), nSeedPrivKey.end());
    coin.setEcdsaSeckey(nSeedPrivKey);

    // Create a key pair
    secp256k1_pubkey pubkey;
    if (!secp256k1_ec_pubkey_create(OpenSSLContext::get_context(), &pubkey, coin.getEcdsaSeckey())){
        return false;
    }
    // Hash the public key in the group to obtain a serial number
    Scalar serialNumber = coin.serialNumberFromSerializedPublicKey(OpenSSLContext::get_context(), &pubkey);
    coin.setSerialNumber(serialNumber);

    //hash randomness seed with Bottom 256 bits of mintSeed
    Scalar randomness;
    uint256 nSeedRandomness = ArithToUint512(UintToArith512(mintSeed) >> 256).trim256();
    randomness.memberFromSeed(nSeedRandomness.begin());
    coin.setRandomness(randomness);

    // Generate a Pedersen commitment to the serial number
    commit = sigma::SigmaPrimitives<Scalar, GroupElement>::commit(
             coin.getParams()->get_g(), coin.getSerialNumber(), coin.getParams()->get_h0(), coin.getRandomness());

    return true;
}

CKeyID CHDMintWallet::GetMintSeedID(int32_t nCount){
    // Get CKeyID for n from mintpool
    uint256 hashPubcoin;
    std::pair<uint256,MintPoolEntry> mintPoolEntryPair;

    if(!mintPool.Get(nCount, hashSeedMaster, mintPoolEntryPair)){
        // Add up to mintPool index + 20
        GenerateMintPool(nCount);
        if(!mintPool.Get(nCount, hashSeedMaster, mintPoolEntryPair)){
            ResetCount();
            throw ZerocoinException("Unable to retrieve mint seed ID");
        }
    }

    return get<1>(mintPoolEntryPair.second);
}

bool CHDMintWallet::CreateMintSeed(uint512& mintSeed, const int32_t& n, CKeyID& seedId, bool checkIndex)
{
    LOCK(pwalletMain->cs_wallet);
    CKey key;
    // Ensures value of child index is valid for seed being generated
    if(checkIndex){
        if(n < pwalletMain->GetHDChain().nExternalChainCounters[BIP44_MINT_INDEX]){
            // The only scenario where this can occur is if the counter in wallet did not correctly catch up with the chain during a resync.
            return false;
        }
    }

    // if passed seedId, we assume generation of seed has occured.
    // Otherwise get new key to be used as seed
    if(seedId.IsNull()){
        CPubKey pubKey = pwalletMain->GenerateNewKey(BIP44_MINT_INDEX);
        seedId = pubKey.GetID();
    }

    if (!pwalletMain->CCryptoKeyStore::GetKey(seedId, key)){
        ResetCount();
        throw ZerocoinException("Unable to retrieve generated key for mint seed. Is the wallet locked?");
    }

    // HMAC-SHA512(SHA256(count),key)
    unsigned char countHash[CSHA256().OUTPUT_SIZE];
    std::vector<unsigned char> result(CSHA512().OUTPUT_SIZE);

    std::string nCount = to_string(n);
    CSHA256().Write(reinterpret_cast<const unsigned char*>(nCount.c_str()), nCount.size()).Finalize(countHash);

    CHMAC_SHA512(countHash, CSHA256().OUTPUT_SIZE).Write(key.begin(), key.size()).Finalize(&result[0]);

    mintSeed = uint512(result);

    return true;
}

int32_t CHDMintWallet::GetCount()
{
    return nCountNextUse;
}

void CHDMintWallet::ResetCount()
{
    CWalletDB walletdb(strWalletFile);
    walletdb.ReadMintCount(nCountNextUse);
}

void CHDMintWallet::SetCount(int32_t nCount)
{
    nCountNextUse = nCount;
}

void CHDMintWallet::UpdateCountLocal()
{
    nCountNextUse++;
    LogPrintf("CHDMintWallet : Updating count local to %s\n",nCountNextUse);
}

void CHDMintWallet::UpdateCountDB()
{
    LogPrintf("CHDMintWallet : Updating count in DB to %s\n",nCountNextUse);
    CWalletDB walletdb(strWalletFile);
    walletdb.WriteMintCount(nCountNextUse);
    GenerateMintPool();
}

void CHDMintWallet::UpdateCount()
{
    UpdateCountLocal();
    UpdateCountDB();
}

bool CHDMintWallet::GetHDMintFromMintPoolEntry(const sigma::CoinDenomination& denom, sigma::PrivateCoin& coin, CHDMint& dMint, MintPoolEntry mintPoolEntry){
    uint512 mintSeed;
    CreateMintSeed(mintSeed, get<2>(mintPoolEntry), get<1>(mintPoolEntry), false);

    GroupElement commitmentValue;
    if(!SeedToMint(mintSeed, commitmentValue, coin)){
        return false;
    }

    coin.setPublicCoin(sigma::PublicCoin(commitmentValue, denom));

    uint256 hashSerial = primitives::GetSerialHash(coin.getSerialNumber());
    dMint = CHDMint(get<2>(mintPoolEntry), get<1>(mintPoolEntry), hashSerial, coin.getPublicCoin().getValue());
    return true;
}

bool CHDMintWallet::GenerateMint(const sigma::CoinDenomination denom, sigma::PrivateCoin& coin, CHDMint& dMint, boost::optional<MintPoolEntry> mintPoolEntry)
{
    if(!znodeSync.IsBlockchainSynced())
        throw ZerocoinException("Unable to generate mint: Blockchain not yet synced.");

    if(mintPoolEntry!=boost::none)
        return GetHDMintFromMintPoolEntry(denom, coin, dMint, mintPoolEntry.get());

    CWalletDB walletdb(strWalletFile);
    sigma::CSigmaState *sigmaState = sigma::CSigmaState::GetState();
    bool fMintExists = true;
    while(fMintExists){
        if(hashSeedMaster.IsNull())
            throw ZerocoinException("Unable to generate mint: HashSeedMaster not set");
        CKeyID seedId = GetMintSeedID(nCountNextUse);
        mintPoolEntry = MintPoolEntry(hashSeedMaster, seedId, nCountNextUse);
        // Empty mintPoolEntry implies this is a new mint being created, so update nCountNextUse
        UpdateCountLocal();
<<<<<<< HEAD
=======
    }

    LogPrintf("GenerateMint: hashSeedMaster: %s seedId: %s nCount: %d\n",
             get<0>(mintPoolEntry.get()).GetHex(), get<1>(mintPoolEntry.get()).GetHex(), get<2>(mintPoolEntry.get()));
>>>>>>> b8411b8a

        GetHDMintFromMintPoolEntry(denom, coin, dMint, mintPoolEntry.get());

        // New HDMint exists, try new count
        if(walletdb.HasHDMint(dMint.GetPubcoinValue()) ||
           sigmaState->HasCoin(coin.getPublicCoin())) {
            LogPrintf("%s: Coin detected used, trying next. count: %d\n", __func__, get<2>(mintPoolEntry.get()));
        }else{
            LogPrintf("%s: Found unused coin, count: %d\n", __func__, get<2>(mintPoolEntry.get()));
            fMintExists = false;
        }
    }

    dMint.SetDenomination(denom);

    LogPrintf("GenerateMint: hashPubcoin: %s hashSeedMaster: %s seedId: %s nCount: %d\n", 
             dMint.GetPubCoinHash().ToString(),
             get<0>(mintPoolEntry.get()).GetHex(), get<1>(mintPoolEntry.get()).GetHex(), get<2>(mintPoolEntry.get()));

    return true;
}

bool CHDMintWallet::RegenerateMint(const CHDMint& dMint, CSigmaEntry& sigma)
{
    //Generate the coin
    sigma::PrivateCoin coin(sigma::Params::get_default(), dMint.GetDenomination().get(), false);
    CHDMint dMintDummy;
    CKeyID seedId = dMint.GetSeedId();
    int32_t nCount = dMint.GetCount();
    MintPoolEntry mintPoolEntry(hashSeedMaster, seedId, nCount);
    GenerateMint(dMint.GetDenomination().get(), coin, dMintDummy, mintPoolEntry);

    //Fill in the sigmamint object's details
    GroupElement bnValue = coin.getPublicCoin().getValue();
    if (primitives::GetPubCoinValueHash(bnValue) != dMint.GetPubCoinHash())
        return error("%s: failed to correctly generate mint, pubcoin hash mismatch", __func__);
    sigma.value = bnValue;

    Scalar bnSerial = coin.getSerialNumber();
    if (primitives::GetSerialHash(bnSerial) != dMint.GetSerialHash())
        return error("%s: failed to correctly generate mint, serial hash mismatch", __func__);

    sigma.set_denomination(dMint.GetDenomination().get());
    sigma.randomness = coin.getRandomness();
    sigma.serialNumber = bnSerial;
    sigma.IsUsed = dMint.IsUsed();
    sigma.nHeight = dMint.GetHeight();
    sigma.id = dMint.GetId();
    sigma.ecdsaSecretKey = std::vector<unsigned char>(&coin.getEcdsaSeckey()[0],&coin.getEcdsaSeckey()[32]);

    return true;
}

bool CHDMintWallet::IsSerialInBlockchain(const uint256& hashSerial, int& nHeightTx, uint256& txidSpend, CTransaction& tx)
{
    txidSpend.SetNull();
    CMintMeta mMeta;
    Scalar bnSerial;
    if (!sigma::CSigmaState::GetState()->IsUsedCoinSerialHash(bnSerial, hashSerial))
        return false;

    if(!tracker.GetMetaFromSerial(hashSerial, mMeta))
        return false;

    txidSpend = mMeta.txid;

    return IsTransactionInChain(txidSpend, nHeightTx, tx);
}

bool CHDMintWallet::TxOutToPublicCoin(const CTxOut& txout, sigma::PublicCoin& pubCoin, CValidationState& state)
{
    // If you wonder why +1, go to file wallet.cpp and read the comments in function
    // CWallet::CreateSigmaMintModel around "scriptSerializedCoin << OP_SIGMAMINT";
    vector<unsigned char> coin_serialised(txout.scriptPubKey.begin() + 1,
                                          txout.scriptPubKey.end());
    secp_primitives::GroupElement publicSigma;
    publicSigma.deserialize(&coin_serialised[0]);

    sigma::CoinDenomination denomination;
    if(!IntegerToDenomination(txout.nValue, denomination))
        return state.DoS(100, error("TxOutToPublicCoin : txout.nValue is not correct"));

    LogPrint("zero", "%s ZCPRINT denomination %d pubcoin %s\n", __func__, denomination, publicSigma.GetHex());

    sigma::PublicCoin checkPubCoin(publicSigma, denomination);
    pubCoin = checkPubCoin;

    return true;
}<|MERGE_RESOLUTION|>--- conflicted
+++ resolved
@@ -512,13 +512,9 @@
         mintPoolEntry = MintPoolEntry(hashSeedMaster, seedId, nCountNextUse);
         // Empty mintPoolEntry implies this is a new mint being created, so update nCountNextUse
         UpdateCountLocal();
-<<<<<<< HEAD
-=======
-    }
-
-    LogPrintf("GenerateMint: hashSeedMaster: %s seedId: %s nCount: %d\n",
-             get<0>(mintPoolEntry.get()).GetHex(), get<1>(mintPoolEntry.get()).GetHex(), get<2>(mintPoolEntry.get()));
->>>>>>> b8411b8a
+
+        LogPrintf("GenerateMint: hashSeedMaster: %s seedId: %s nCount: %d\n",
+                  get<0>(mintPoolEntry.get()).GetHex(), get<1>(mintPoolEntry.get()).GetHex(), get<2>(mintPoolEntry.get()));
 
         GetHDMintFromMintPoolEntry(denom, coin, dMint, mintPoolEntry.get());
 
