// Copyright (c) 2009-2010 Satoshi Nakamoto
// Copyright (c) 2009-2016 The Bitcoin Core developers
// Distributed under the MIT software license, see the accompanying
// file COPYING or http://www.opensource.org/licenses/mit-license.php.

#include "script.h"

#include "tinyformat.h"
#include "utilstrencodings.h"

const char* GetOpName(opcodetype opcode)
{
    switch (opcode)
    {
    // push value
    case OP_0                      : return "0";
    case OP_PUSHDATA1              : return "OP_PUSHDATA1";
    case OP_PUSHDATA2              : return "OP_PUSHDATA2";
    case OP_PUSHDATA4              : return "OP_PUSHDATA4";
    case OP_1NEGATE                : return "-1";
    case OP_RESERVED               : return "OP_RESERVED";
    case OP_1                      : return "1";
    case OP_2                      : return "2";
    case OP_3                      : return "3";
    case OP_4                      : return "4";
    case OP_5                      : return "5";
    case OP_6                      : return "6";
    case OP_7                      : return "7";
    case OP_8                      : return "8";
    case OP_9                      : return "9";
    case OP_10                     : return "10";
    case OP_11                     : return "11";
    case OP_12                     : return "12";
    case OP_13                     : return "13";
    case OP_14                     : return "14";
    case OP_15                     : return "15";
    case OP_16                     : return "16";

    // control
    case OP_NOP                    : return "OP_NOP";
    case OP_VER                    : return "OP_VER";
    case OP_IF                     : return "OP_IF";
    case OP_NOTIF                  : return "OP_NOTIF";
    case OP_VERIF                  : return "OP_VERIF";
    case OP_VERNOTIF               : return "OP_VERNOTIF";
    case OP_ELSE                   : return "OP_ELSE";
    case OP_ENDIF                  : return "OP_ENDIF";
    case OP_VERIFY                 : return "OP_VERIFY";
    case OP_RETURN                 : return "OP_RETURN";

    // stack ops
    case OP_TOALTSTACK             : return "OP_TOALTSTACK";
    case OP_FROMALTSTACK           : return "OP_FROMALTSTACK";
    case OP_2DROP                  : return "OP_2DROP";
    case OP_2DUP                   : return "OP_2DUP";
    case OP_3DUP                   : return "OP_3DUP";
    case OP_2OVER                  : return "OP_2OVER";
    case OP_2ROT                   : return "OP_2ROT";
    case OP_2SWAP                  : return "OP_2SWAP";
    case OP_IFDUP                  : return "OP_IFDUP";
    case OP_DEPTH                  : return "OP_DEPTH";
    case OP_DROP                   : return "OP_DROP";
    case OP_DUP                    : return "OP_DUP";
    case OP_NIP                    : return "OP_NIP";
    case OP_OVER                   : return "OP_OVER";
    case OP_PICK                   : return "OP_PICK";
    case OP_ROLL                   : return "OP_ROLL";
    case OP_ROT                    : return "OP_ROT";
    case OP_SWAP                   : return "OP_SWAP";
    case OP_TUCK                   : return "OP_TUCK";

    // splice ops
    case OP_CAT                    : return "OP_CAT";
    case OP_SUBSTR                 : return "OP_SUBSTR";
    case OP_LEFT                   : return "OP_LEFT";
    case OP_RIGHT                  : return "OP_RIGHT";
    case OP_SIZE                   : return "OP_SIZE";

    // bit logic
    case OP_INVERT                 : return "OP_INVERT";
    case OP_AND                    : return "OP_AND";
    case OP_OR                     : return "OP_OR";
    case OP_XOR                    : return "OP_XOR";
    case OP_EQUAL                  : return "OP_EQUAL";
    case OP_EQUALVERIFY            : return "OP_EQUALVERIFY";
    case OP_RESERVED1              : return "OP_RESERVED1";
    case OP_RESERVED2              : return "OP_RESERVED2";

    // numeric
    case OP_1ADD                   : return "OP_1ADD";
    case OP_1SUB                   : return "OP_1SUB";
    case OP_2MUL                   : return "OP_2MUL";
    case OP_2DIV                   : return "OP_2DIV";
    case OP_NEGATE                 : return "OP_NEGATE";
    case OP_ABS                    : return "OP_ABS";
    case OP_NOT                    : return "OP_NOT";
    case OP_0NOTEQUAL              : return "OP_0NOTEQUAL";
    case OP_ADD                    : return "OP_ADD";
    case OP_SUB                    : return "OP_SUB";
    case OP_MUL                    : return "OP_MUL";
    case OP_DIV                    : return "OP_DIV";
    case OP_MOD                    : return "OP_MOD";
    case OP_LSHIFT                 : return "OP_LSHIFT";
    case OP_RSHIFT                 : return "OP_RSHIFT";
    case OP_BOOLAND                : return "OP_BOOLAND";
    case OP_BOOLOR                 : return "OP_BOOLOR";
    case OP_NUMEQUAL               : return "OP_NUMEQUAL";
    case OP_NUMEQUALVERIFY         : return "OP_NUMEQUALVERIFY";
    case OP_NUMNOTEQUAL            : return "OP_NUMNOTEQUAL";
    case OP_LESSTHAN               : return "OP_LESSTHAN";
    case OP_GREATERTHAN            : return "OP_GREATERTHAN";
    case OP_LESSTHANOREQUAL        : return "OP_LESSTHANOREQUAL";
    case OP_GREATERTHANOREQUAL     : return "OP_GREATERTHANOREQUAL";
    case OP_MIN                    : return "OP_MIN";
    case OP_MAX                    : return "OP_MAX";
    case OP_WITHIN                 : return "OP_WITHIN";

    // crypto
    case OP_RIPEMD160              : return "OP_RIPEMD160";
    case OP_SHA1                   : return "OP_SHA1";
    case OP_SHA256                 : return "OP_SHA256";
    case OP_HASH160                : return "OP_HASH160";
    case OP_HASH256                : return "OP_HASH256";
    case OP_CODESEPARATOR          : return "OP_CODESEPARATOR";
    case OP_CHECKSIG               : return "OP_CHECKSIG";
    case OP_CHECKSIGVERIFY         : return "OP_CHECKSIGVERIFY";
    case OP_CHECKMULTISIG          : return "OP_CHECKMULTISIG";
    case OP_CHECKMULTISIGVERIFY    : return "OP_CHECKMULTISIGVERIFY";

    // expansion
    case OP_NOP1                   : return "OP_NOP1";
    case OP_CHECKLOCKTIMEVERIFY    : return "OP_CHECKLOCKTIMEVERIFY";
    case OP_CHECKSEQUENCEVERIFY    : return "OP_CHECKSEQUENCEVERIFY";
    case OP_NOP4                   : return "OP_NOP4";
    case OP_NOP5                   : return "OP_NOP5";
    case OP_NOP6                   : return "OP_NOP6";
    case OP_NOP7                   : return "OP_NOP7";
    case OP_NOP8                   : return "OP_NOP8";
    case OP_NOP9                   : return "OP_NOP9";
    case OP_NOP10                  : return "OP_NOP10";

    case OP_INVALIDOPCODE          : return "OP_INVALIDOPCODE";

    // zerocoin
    case OP_ZEROCOINMINT           : return "OP_ZEROCOINMINT";
    case OP_ZEROCOINSPEND          : return "OP_ZEROCOINSPEND";
    case OP_SIGMAMINT         : return "OP_SIGMAMINT";
    case OP_SIGMASPEND        : return "OP_SIGMASPEND";
    case OP_ZEROCOINTOSIGMAREMINT  : return "OP_ZEROCOINTOSIGMAREMINT";
    // lelantus
    case OP_LELANTUSMINT       : return "OP_LELANTUSMINT";
    case OP_LELANTUSJMINT      : return "OP_LELANTUSJMINT";
    case OP_LELANTUSJOINSPLIT  : return "OP_LELANTUSJOINSPLIT";
    case OP_LELANTUSJOINSPLITPAYLOAD: return "OP_LELANTUSJOINSPLITPAYLOAD";
    // Spark
    case OP_SPARKMINT   : return "OP_SPARKMINT";
    case OP_SPARKSMINT  : return "OP_SPARKSMINT";
    case OP_SPARKSPEND  : return "OP_SPARKSPEND";
<<<<<<< HEAD
    case OP_SPATSCREATE  : return "OP_SPATSCREATE";
    case OP_SPATSUNREGISTER  : return "OP_SPATSUNREGISTER";
    case OP_SPATSMODIFY  : return "OP_SPATSMODIFY";
    case OP_SPATSMINT  : return "OP_SPATSMINT";
    case OP_SPATSBURN  : return "OP_SPATSBURN";
=======
    case OP_SPATSMINT  : return "OP_SPATSMINT";
>>>>>>> 040cd981
    // Super transparent txout script prefix
    case OP_EXCHANGEADDR    : return "OP_EXCHANGEADDR";

    // Note:
    //  The template matching params OP_SMALLINTEGER/etc are defined in opcodetype enum
    //  as kind of implementation hack, they are *NOT* real opcodes.  If found in real
    //  Script, just let the default: case deal with them.

    default:
        return "OP_UNKNOWN";
    }
}

unsigned int CScript::GetSigOpCount(bool fAccurate) const
{
    unsigned int n = 0;
    const_iterator pc = begin();
    opcodetype lastOpcode = OP_INVALIDOPCODE;
    while (pc < end())
    {
        opcodetype opcode;
        if (!GetOp(pc, opcode))
            break;
        if (opcode == OP_CHECKSIG || opcode == OP_CHECKSIGVERIFY)
            n++;
        else if (opcode == OP_CHECKMULTISIG || opcode == OP_CHECKMULTISIGVERIFY)
        {
            if (fAccurate && lastOpcode >= OP_1 && lastOpcode <= OP_16)
                n += DecodeOP_N(lastOpcode);
            else
                n += MAX_PUBKEYS_PER_MULTISIG;
        }
        lastOpcode = opcode;
    }
    return n;
}

unsigned int CScript::GetSigOpCount(const CScript& scriptSig) const
{
    if (!IsPayToScriptHash())
        return GetSigOpCount(true);

    // This is a pay-to-script-hash scriptPubKey;
    // get the last item that the scriptSig
    // pushes onto the stack:
    const_iterator pc = scriptSig.begin();
    std::vector<unsigned char> data;
    while (pc < scriptSig.end())
    {
        opcodetype opcode;
        if (!scriptSig.GetOp(pc, opcode, data))
            return 0;
        if (opcode > OP_16)
            return 0;
    }

    /// ... and return its opcount:
    CScript subscript(data.begin(), data.end());
    return subscript.GetSigOpCount(true);
}

bool CScript::IsNormalPaymentScript() const
{
    if(this->size() != 25) return false;

    std::string str;
    opcodetype opcode;
    const_iterator pc = begin();
    int i = 0;
    while (pc < end())
    {
        GetOp(pc, opcode);

        if(     i == 0 && opcode != OP_DUP) return false;
        else if(i == 1 && opcode != OP_HASH160) return false;
        else if(i == 3 && opcode != OP_EQUALVERIFY) return false;
        else if(i == 4 && opcode != OP_CHECKSIG) return false;
        else if(i == 5) return false;

        i++;
    }

    return true;
}


bool CScript::IsPayToPublicKeyHash() const
{
    // Extra-fast test for pay-to-pubkey-hash CScripts:
    return (this->size() == 25 &&
            (*this)[0] == OP_DUP &&
            (*this)[1] == OP_HASH160 &&
            (*this)[2] == 0x14 &&
            (*this)[23] == OP_EQUALVERIFY &&
            (*this)[24] == OP_CHECKSIG);
}

bool CScript::IsPayToExchangeAddress() const
{
    // Extra-fast test for pay-to-pubkey-hash CScripts:
    return (this->size() == 26 &&
            (*this)[0] == OP_EXCHANGEADDR &&
            (*this)[1] == OP_DUP &&
            (*this)[2] == OP_HASH160 &&
            (*this)[3] == 0x14 &&
            (*this)[24] == OP_EQUALVERIFY &&
            (*this)[25] == OP_CHECKSIG);
}

bool CScript::IsPayToScriptHash() const
{
    // Extra-fast test for pay-to-script-hash CScripts:
    return (this->size() == 23 &&
            (*this)[0] == OP_HASH160 &&
            (*this)[1] == 0x14 &&
            (*this)[22] == OP_EQUAL);
}

bool CScript::IsPayToWitnessScriptHash() const
{
    // Extra-fast test for pay-to-witness-script-hash CScripts:
    return (this->size() == 34 &&
            (*this)[0] == OP_0 &&
            (*this)[1] == 0x20);
}

// A witness program is any valid CScript that consists of a 1-byte push opcode
// followed by a data push between 2 and 40 bytes.
bool CScript::IsWitnessProgram(int& version, std::vector<unsigned char>& program) const
{
    if (this->size() < 4 || this->size() > 42) {
        return false;
    }
    if ((*this)[0] != OP_0 && ((*this)[0] < OP_1 || (*this)[0] > OP_16)) {
        return false;
    }
    if ((size_t)((*this)[1] + 2) == this->size()) {
        version = DecodeOP_N((opcodetype)(*this)[0]);
        program = std::vector<unsigned char>(this->begin() + 2, this->end());
        return true;
    }
    return false;
}

bool CScript::IsZerocoinMint() const
{
    // Extra-fast test for Zerocoin Mint CScripts:
    return (this->size() > 0 &&
            (*this)[0] == OP_ZEROCOINMINT);
}

bool CScript::IsZerocoinSpend() const {
    return (this->size() > 0 &&
            (*this)[0] == OP_ZEROCOINSPEND);
}

bool CScript::IsSigmaMint() const
{
    // Extra-fast test for Zerocoin Mint CScripts:
    return (this->size() > 0 &&
            (*this)[0] == OP_SIGMAMINT);
}

bool CScript::IsSigmaSpend() const {
    return (this->size() > 0 &&
            (*this)[0] == OP_SIGMASPEND);
}

bool CScript::IsZerocoinRemint() const {
    return (this->size() > 0 &&
            (*this)[0] == OP_ZEROCOINTOSIGMAREMINT);
}

bool CScript::IsLelantusMint() const {
    return (this->size() > 0 &&
            (*this)[0] == OP_LELANTUSMINT);
}

bool CScript::IsLelantusJMint() const {
    return (this->size() > 0 &&
            (*this)[0] == OP_LELANTUSJMINT);
}

bool CScript::IsLelantusJoinSplit() const {
    return (this->size() > 0 &&
            ((*this)[0] == OP_LELANTUSJOINSPLIT || (*this)[0] == OP_LELANTUSJOINSPLITPAYLOAD));
}

bool CScript::IsSparkMint() const {
    return (this->size() > 0 &&
            (*this)[0] == OP_SPARKMINT);
}

bool CScript::IsSparkSMint() const {
    return (this->size() > 0 &&
            (*this)[0] == OP_SPARKSMINT);
}

bool CScript::IsSparkSpend() const {
    return (this->size() > 0 &&
            (*this)[0] == OP_SPARKSPEND);
}

<<<<<<< HEAD
bool CScript::IsSpatsCreate() const
{
    return this->size() > 0 && (*this)[0] == OP_SPATSCREATE;
}

bool CScript::IsSpatsUnregister() const
{
    return this->size() > 0 && (*this)[0] == OP_SPATSUNREGISTER;
}

bool CScript::IsSpatsModify() const
{
    return this->size() > 0 && (*this)[0] == OP_SPATSMODIFY;
}

bool CScript::IsSpatsMint() const
{
    return this->size() > 0 && (*this)[0] == OP_SPATSMINT;
}

bool CScript::IsSpatsBurn() const
{
    return this->size() > 0 && (*this)[0] == OP_SPATSBURN;
}

bool CScript::IsSpats() const
{
    return this->size() > 0 && IsSpatsOp(static_cast<opcodetype>((*this)[0]));
=======
bool CScript::IsSpatsMint() const {
    return (this->size() > 0 &&
            (*this)[0] == OP_SPATSMINT);
}

bool CScript::IsSparkMintType() const {
    return IsSparkMint() || IsSparkSMint() || IsSpatsMint();
>>>>>>> 040cd981
}

bool CScript::IsMint() const {
    return IsZerocoinMint() || IsSigmaMint() || IsZerocoinRemint() || IsLelantusMint() || IsLelantusJMint() || IsSparkMintType();
}

bool CScript::HasCanonicalPushes() const
{
    const_iterator pc = begin();
    while (pc < end())
    {
        opcodetype opcode;
        std::vector<unsigned char> data;
        if (!GetOp(pc, opcode, data))
            return false;
        if (opcode > OP_16)
            continue;
        if (opcode < OP_PUSHDATA1 && opcode > OP_0 && (data.size() == 1 && data[0] <= 16))
            // Could have used an OP_n code, rather than a 1-byte push.
            return false;
        if (opcode == OP_PUSHDATA1 && data.size() < OP_PUSHDATA1)
            // Could have used a normal n-byte push, rather than OP_PUSHDATA1.
            return false;
        if (opcode == OP_PUSHDATA2 && data.size() <= 0xFF)
            // Could have used an OP_PUSHDATA1.
            return false;
        if (opcode == OP_PUSHDATA4 && data.size() <= 0xFFFF)
            // Could have used an OP_PUSHDATA2.
            return false;
    }
    return true;
}

bool CScript::IsPushOnly(const_iterator pc) const
{
    while (pc < end())
    {
        opcodetype opcode;
        if (!GetOp(pc, opcode))
            return false;
        // Note that IsPushOnly() *does* consider OP_RESERVED to be a
        // push-type opcode, however execution of OP_RESERVED fails, so
        // it's not relevant to P2SH/BIP62 as the scriptSig would fail prior to
        // the P2SH special validation code being executed.
        if (opcode > OP_16)
            return false;
    }
    return true;
}

bool CScript::IsPushOnly() const
{
    return this->IsPushOnly(begin());
}

std::string CScriptWitness::ToString() const
{
    std::string ret = "CScriptWitness(";
    for (unsigned int i = 0; i < stack.size(); i++) {
        if (i) {
            ret += ", ";
        }
        ret += HexStr(stack[i]);
    }
    return ret + ")";
}<|MERGE_RESOLUTION|>--- conflicted
+++ resolved
@@ -156,15 +156,11 @@
     case OP_SPARKMINT   : return "OP_SPARKMINT";
     case OP_SPARKSMINT  : return "OP_SPARKSMINT";
     case OP_SPARKSPEND  : return "OP_SPARKSPEND";
-<<<<<<< HEAD
     case OP_SPATSCREATE  : return "OP_SPATSCREATE";
     case OP_SPATSUNREGISTER  : return "OP_SPATSUNREGISTER";
     case OP_SPATSMODIFY  : return "OP_SPATSMODIFY";
     case OP_SPATSMINT  : return "OP_SPATSMINT";
     case OP_SPATSBURN  : return "OP_SPATSBURN";
-=======
-    case OP_SPATSMINT  : return "OP_SPATSMINT";
->>>>>>> 040cd981
     // Super transparent txout script prefix
     case OP_EXCHANGEADDR    : return "OP_EXCHANGEADDR";
 
@@ -368,7 +364,6 @@
             (*this)[0] == OP_SPARKSPEND);
 }
 
-<<<<<<< HEAD
 bool CScript::IsSpatsCreate() const
 {
     return this->size() > 0 && (*this)[0] == OP_SPATSCREATE;
@@ -397,15 +392,10 @@
 bool CScript::IsSpats() const
 {
     return this->size() > 0 && IsSpatsOp(static_cast<opcodetype>((*this)[0]));
-=======
-bool CScript::IsSpatsMint() const {
-    return (this->size() > 0 &&
-            (*this)[0] == OP_SPATSMINT);
 }
 
 bool CScript::IsSparkMintType() const {
     return IsSparkMint() || IsSparkSMint() || IsSpatsMint();
->>>>>>> 040cd981
 }
 
 bool CScript::IsMint() const {
