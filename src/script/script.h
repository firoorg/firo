// Copyright (c) 2009-2010 Satoshi Nakamoto
// Copyright (c) 2009-2016 The Bitcoin Core developers
// Distributed under the MIT software license, see the accompanying
// file COPYING or http://www.opensource.org/licenses/mit-license.php.

#ifndef BITCOIN_SCRIPT_SCRIPT_H
#define BITCOIN_SCRIPT_SCRIPT_H

#include "crypto/common.h"
#include "prevector.h"

#include <assert.h>
#include <climits>
#include <limits>
#include <stdexcept>
#include <stdint.h>
#include <string.h>
#include <string>
#include <vector>
#include <pubkey.h>

// Maximum number of bytes pushable to the stack
static const unsigned int MAX_SCRIPT_ELEMENT_SIZE = 520;

// Maximum number of non-push operations per script
static const int MAX_OPS_PER_SCRIPT = 201;

// Maximum number of public keys per multisig
static const int MAX_PUBKEYS_PER_MULTISIG = 20;

// Maximum script length in bytes
static const int MAX_SCRIPT_SIZE = 10000;

// Threshold for nLockTime: below this value it is interpreted as block number,
// otherwise as UNIX timestamp.
static const unsigned int LOCKTIME_THRESHOLD = 500000000; // Tue Nov  5 00:53:20 1985 UTC

template <typename T>
std::vector<unsigned char> ToByteVector(const T& in)
{
    return std::vector<unsigned char>(in.begin(), in.end());
}

/** Script opcodes */
enum opcodetype
{
    // push value
    OP_0 = 0x00,
    OP_FALSE = OP_0,
    OP_PUSHDATA1 = 0x4c,
    OP_PUSHDATA2 = 0x4d,
    OP_PUSHDATA4 = 0x4e,
    OP_1NEGATE = 0x4f,
    OP_RESERVED = 0x50,
    OP_1 = 0x51,
    OP_TRUE=OP_1,
    OP_2 = 0x52,
    OP_3 = 0x53,
    OP_4 = 0x54,
    OP_5 = 0x55,
    OP_6 = 0x56,
    OP_7 = 0x57,
    OP_8 = 0x58,
    OP_9 = 0x59,
    OP_10 = 0x5a,
    OP_11 = 0x5b,
    OP_12 = 0x5c,
    OP_13 = 0x5d,
    OP_14 = 0x5e,
    OP_15 = 0x5f,
    OP_16 = 0x60,

    // control
    OP_NOP = 0x61,
    OP_VER = 0x62,
    OP_IF = 0x63,
    OP_NOTIF = 0x64,
    OP_VERIF = 0x65,
    OP_VERNOTIF = 0x66,
    OP_ELSE = 0x67,
    OP_ENDIF = 0x68,
    OP_VERIFY = 0x69,
    OP_RETURN = 0x6a,

    // stack ops
    OP_TOALTSTACK = 0x6b,
    OP_FROMALTSTACK = 0x6c,
    OP_2DROP = 0x6d,
    OP_2DUP = 0x6e,
    OP_3DUP = 0x6f,
    OP_2OVER = 0x70,
    OP_2ROT = 0x71,
    OP_2SWAP = 0x72,
    OP_IFDUP = 0x73,
    OP_DEPTH = 0x74,
    OP_DROP = 0x75,
    OP_DUP = 0x76,
    OP_NIP = 0x77,
    OP_OVER = 0x78,
    OP_PICK = 0x79,
    OP_ROLL = 0x7a,
    OP_ROT = 0x7b,
    OP_SWAP = 0x7c,
    OP_TUCK = 0x7d,

    // splice ops
    OP_CAT = 0x7e,
    OP_SUBSTR = 0x7f,
    OP_LEFT = 0x80,
    OP_RIGHT = 0x81,
    OP_SIZE = 0x82,

    // bit logic
    OP_INVERT = 0x83,
    OP_AND = 0x84,
    OP_OR = 0x85,
    OP_XOR = 0x86,
    OP_EQUAL = 0x87,
    OP_EQUALVERIFY = 0x88,
    OP_RESERVED1 = 0x89,
    OP_RESERVED2 = 0x8a,

    // numeric
    OP_1ADD = 0x8b,
    OP_1SUB = 0x8c,
    OP_2MUL = 0x8d,
    OP_2DIV = 0x8e,
    OP_NEGATE = 0x8f,
    OP_ABS = 0x90,
    OP_NOT = 0x91,
    OP_0NOTEQUAL = 0x92,

    OP_ADD = 0x93,
    OP_SUB = 0x94,
    OP_MUL = 0x95,
    OP_DIV = 0x96,
    OP_MOD = 0x97,
    OP_LSHIFT = 0x98,
    OP_RSHIFT = 0x99,

    OP_BOOLAND = 0x9a,
    OP_BOOLOR = 0x9b,
    OP_NUMEQUAL = 0x9c,
    OP_NUMEQUALVERIFY = 0x9d,
    OP_NUMNOTEQUAL = 0x9e,
    OP_LESSTHAN = 0x9f,
    OP_GREATERTHAN = 0xa0,
    OP_LESSTHANOREQUAL = 0xa1,
    OP_GREATERTHANOREQUAL = 0xa2,
    OP_MIN = 0xa3,
    OP_MAX = 0xa4,

    OP_WITHIN = 0xa5,

    // crypto
    OP_RIPEMD160 = 0xa6,
    OP_SHA1 = 0xa7,
    OP_SHA256 = 0xa8,
    OP_HASH160 = 0xa9,
    OP_HASH256 = 0xaa,
    OP_CODESEPARATOR = 0xab,
    OP_CHECKSIG = 0xac,
    OP_CHECKSIGVERIFY = 0xad,
    OP_CHECKMULTISIG = 0xae,
    OP_CHECKMULTISIGVERIFY = 0xaf,

    // expansion
    OP_NOP1 = 0xb0,
    OP_CHECKLOCKTIMEVERIFY = 0xb1,
    OP_NOP2 = OP_CHECKLOCKTIMEVERIFY,
    OP_CHECKSEQUENCEVERIFY = 0xb2,
    OP_NOP3 = OP_CHECKSEQUENCEVERIFY,
    OP_NOP4 = 0xb3,
    OP_NOP5 = 0xb4,
    OP_NOP6 = 0xb5,
    OP_NOP7 = 0xb6,
    OP_NOP8 = 0xb7,
    OP_NOP9 = 0xb8,
    OP_NOP10 = 0xb9,


    // template matching params
    OP_SMALLINTEGER = 0xfa,
    OP_PUBKEYS = 0xfb,
    OP_PUBKEYHASH = 0xfd,
    OP_PUBKEY = 0xfe,

    OP_INVALIDOPCODE = 0xff,

    // zerocoin params
    OP_ZEROCOINMINT = 0xc1,
    OP_ZEROCOINSPEND = 0xc2,
    OP_SIGMAMINT = 0xc3,
    OP_SIGMASPEND = 0xc4,

    // lelantus params
    OP_LELANTUSMINT = 0xc5,
    OP_LELANTUSJMINT = 0xc6,
    OP_LELANTUSJOINSPLIT = 0xc7,
    // joinsplit in payload
    OP_LELANTUSJOINSPLITPAYLOAD = 0xc9,

    // input for reminting zerocoin to sigma (v3)
    OP_ZEROCOINTOSIGMAREMINT = 0xc8,

    // spark params and assets
    OP_SPARKMINT = 0xd1,
    OP_SPARKSMINT = 0xd2,
    OP_SPARKSPEND = 0xd3,
    OP_SPATSCREATE = 0xd4,
    OP_SPATSUNREGISTER = 0xd5,
    OP_SPATSMODIFY = 0xd6,
    OP_SPATSMINT = 0xd7,
<<<<<<< HEAD
    OP_SPATSMINTCOIN = 0xd8,
    OP_SPATSSPEND = 0xd9,
    OP_SPATSBURN = 0xda,
    // TODO when adding a new spats opcode, update this below, and keep all spats ops values consecutive if possible, otherwise change IsSpatsOp() implementation
    OP_SPATSLAST = OP_SPATSBURN,
=======
    OP_SPATSSPEND = 0xd8,
    OP_SPATSBURN = 0xd9,
>>>>>>> f184fb7f

    // basically NOP but identifies that subsequent txout script contains super transparent address
    OP_EXCHANGEADDR = 0xe0
};
// ATTENTION: When adding a new enumerator to the above, make sure to update the src/test/data/script_tests.json file accordingly, e.g. by deleting the corresponding
//      ["0", "IF 0xNN ELSE 1 ENDIF", "P2SH,STRICTENC", "OK"],
// line...

const char* GetOpName(opcodetype opcode);

constexpr bool IsSpatsOp(opcodetype opcode) noexcept
{
    return opcode >= OP_SPATSCREATE && opcode <= OP_SPATSLAST;
}

class scriptnum_error : public std::runtime_error
{
public:
    explicit scriptnum_error(const std::string& str) : std::runtime_error(str) {}
};

class CScriptNum
{
/**
 * Numeric opcodes (OP_1ADD, etc) are restricted to operating on 4-byte integers.
 * The semantics are subtle, though: operands must be in the range [-2^31 +1...2^31 -1],
 * but results may overflow (and are valid as long as they are not used in a subsequent
 * numeric operation). CScriptNum enforces those semantics by storing results as
 * an int64 and allowing out-of-range values to be returned as a vector of bytes but
 * throwing an exception if arithmetic is done or the result is interpreted as an integer.
 */
public:

    explicit CScriptNum(const int64_t& n)
    {
        m_value = n;
    }

    static const size_t nDefaultMaxNumSize = 4;

    explicit CScriptNum(const std::vector<unsigned char>& vch, bool fRequireMinimal,
                        const size_t nMaxNumSize = nDefaultMaxNumSize)
    {
        if (vch.size() > nMaxNumSize) {
            throw scriptnum_error("script number overflow");
        }
        if (fRequireMinimal && vch.size() > 0) {
            // Check that the number is encoded with the minimum possible
            // number of bytes.
            //
            // If the most-significant-byte - excluding the sign bit - is zero
            // then we're not minimal. Note how this test also rejects the
            // negative-zero encoding, 0x80.
            if ((vch.back() & 0x7f) == 0) {
                // One exception: if there's more than one byte and the most
                // significant bit of the second-most-significant-byte is set
                // it would conflict with the sign bit. An example of this case
                // is +-255, which encode to 0xff00 and 0xff80 respectively.
                // (big-endian).
                if (vch.size() <= 1 || (vch[vch.size() - 2] & 0x80) == 0) {
                    throw scriptnum_error("non-minimally encoded script number");
                }
            }
        }
        m_value = set_vch(vch);
    }

    inline bool operator==(const int64_t& rhs) const    { return m_value == rhs; }
    inline bool operator!=(const int64_t& rhs) const    { return m_value != rhs; }
    inline bool operator<=(const int64_t& rhs) const    { return m_value <= rhs; }
    inline bool operator< (const int64_t& rhs) const    { return m_value <  rhs; }
    inline bool operator>=(const int64_t& rhs) const    { return m_value >= rhs; }
    inline bool operator> (const int64_t& rhs) const    { return m_value >  rhs; }

    inline bool operator==(const CScriptNum& rhs) const { return operator==(rhs.m_value); }
    inline bool operator!=(const CScriptNum& rhs) const { return operator!=(rhs.m_value); }
    inline bool operator<=(const CScriptNum& rhs) const { return operator<=(rhs.m_value); }
    inline bool operator< (const CScriptNum& rhs) const { return operator< (rhs.m_value); }
    inline bool operator>=(const CScriptNum& rhs) const { return operator>=(rhs.m_value); }
    inline bool operator> (const CScriptNum& rhs) const { return operator> (rhs.m_value); }

    inline CScriptNum operator+(   const int64_t& rhs)    const { return CScriptNum(m_value + rhs);}
    inline CScriptNum operator-(   const int64_t& rhs)    const { return CScriptNum(m_value - rhs);}
    inline CScriptNum operator+(   const CScriptNum& rhs) const { return operator+(rhs.m_value);   }
    inline CScriptNum operator-(   const CScriptNum& rhs) const { return operator-(rhs.m_value);   }

    inline CScriptNum& operator+=( const CScriptNum& rhs)       { return operator+=(rhs.m_value);  }
    inline CScriptNum& operator-=( const CScriptNum& rhs)       { return operator-=(rhs.m_value);  }

    inline CScriptNum operator&(   const int64_t& rhs)    const { return CScriptNum(m_value & rhs);}
    inline CScriptNum operator&(   const CScriptNum& rhs) const { return operator&(rhs.m_value);   }

    inline CScriptNum& operator&=( const CScriptNum& rhs)       { return operator&=(rhs.m_value);  }

    inline CScriptNum operator-()                         const
    {
        assert(m_value != std::numeric_limits<int64_t>::min());
        return CScriptNum(-m_value);
    }

    inline CScriptNum& operator=( const int64_t& rhs)
    {
        m_value = rhs;
        return *this;
    }

    inline CScriptNum& operator+=( const int64_t& rhs)
    {
        assert(rhs == 0 || (rhs > 0 && m_value <= std::numeric_limits<int64_t>::max() - rhs) ||
                           (rhs < 0 && m_value >= std::numeric_limits<int64_t>::min() - rhs));
        m_value += rhs;
        return *this;
    }

    inline CScriptNum& operator-=( const int64_t& rhs)
    {
        assert(rhs == 0 || (rhs > 0 && m_value >= std::numeric_limits<int64_t>::min() + rhs) ||
                           (rhs < 0 && m_value <= std::numeric_limits<int64_t>::max() + rhs));
        m_value -= rhs;
        return *this;
    }

    inline CScriptNum& operator&=( const int64_t& rhs)
    {
        m_value &= rhs;
        return *this;
    }

    int getint() const
    {
        if (m_value > std::numeric_limits<int>::max())
            return std::numeric_limits<int>::max();
        else if (m_value < std::numeric_limits<int>::min())
            return std::numeric_limits<int>::min();
        return m_value;
    }

    std::vector<unsigned char> getvch() const
    {
        return serialize(m_value);
    }

    static std::vector<unsigned char> serialize(const int64_t& value)
    {
        if(value == 0)
            return std::vector<unsigned char>();

        std::vector<unsigned char> result;
        const bool neg = value < 0;
        uint64_t absvalue = neg ? -value : value;

        while(absvalue)
        {
            result.push_back(absvalue & 0xff);
            absvalue >>= 8;
        }

//    - If the most significant byte is >= 0x80 and the value is positive, push a
//    new zero-byte to make the significant byte < 0x80 again.

//    - If the most significant byte is >= 0x80 and the value is negative, push a
//    new 0x80 byte that will be popped off when converting to an integral.

//    - If the most significant byte is < 0x80 and the value is negative, add
//    0x80 to it, since it will be subtracted and interpreted as a negative when
//    converting to an integral.

        if (result.back() & 0x80)
            result.push_back(neg ? 0x80 : 0);
        else if (neg)
            result.back() |= 0x80;

        return result;
    }

private:
    static int64_t set_vch(const std::vector<unsigned char>& vch)
    {
      if (vch.empty())
          return 0;

      int64_t result = 0;
      for (size_t i = 0; i != vch.size(); ++i)
          result |= static_cast<int64_t>(vch[i]) << 8*i;

      // If the input vector's most significant byte is 0x80, remove it from
      // the result's msb and return a negative.
      if (vch.back() & 0x80)
          return -((int64_t)(result & ~(0x80ULL << (8 * (vch.size() - 1)))));

      return result;
    }

    int64_t m_value;
};

typedef prevector<28, unsigned char> CScriptBase;

/** Serialized script, used inside transaction inputs and outputs */
class CScript : public CScriptBase
{
protected:
    CScript& push_int64(int64_t n)
    {
        if (n == -1 || (n >= 1 && n <= 16))
        {
            push_back(n + (OP_1 - 1));
        }
        else if (n == 0)
        {
            push_back(OP_0);
        }
        else
        {
            *this << CScriptNum::serialize(n);
        }
        return *this;
    }
public:
    CScript() { }
    CScript(const_iterator pbegin, const_iterator pend) : CScriptBase(pbegin, pend) { }
    CScript(std::vector<unsigned char>::const_iterator pbegin, std::vector<unsigned char>::const_iterator pend) : CScriptBase(pbegin, pend) { }
    CScript(const unsigned char* pbegin, const unsigned char* pend) : CScriptBase(pbegin, pend) { }

    CScript& operator+=(const CScript& b)
    {
        insert(end(), b.begin(), b.end());
        return *this;
    }

    friend CScript operator+(const CScript& a, const CScript& b)
    {
        CScript ret = a;
        ret += b;
        return ret;
    }

    CScript(int64_t b)        { operator<<(b); }

    explicit CScript(opcodetype b)     { operator<<(b); }
    explicit CScript(const CScriptNum& b) { operator<<(b); }
    explicit CScript(const std::vector<unsigned char>& b) { operator<<(b); }


    CScript& operator<<(int64_t b) { return push_int64(b); }

    CScript& operator<<(opcodetype opcode)
    {
        if (opcode < 0 || opcode > 0xff)
            throw std::runtime_error("CScript::operator<<(): invalid opcode");
        insert(end(), (unsigned char)opcode);
        return *this;
    }

    CScript& operator<<(const CScriptNum& b)
    {
        *this << b.getvch();
        return *this;
    }

    CScript& operator<<(const std::vector<unsigned char>& b)
    {
        if (b.size() < OP_PUSHDATA1)
        {
            insert(end(), (unsigned char)b.size());
        }
        else if (b.size() <= 0xff)
        {
            insert(end(), OP_PUSHDATA1);
            insert(end(), (unsigned char)b.size());
        }
        else if (b.size() <= 0xffff)
        {
            insert(end(), OP_PUSHDATA2);
            uint8_t data[2];
            WriteLE16(data, b.size());
            insert(end(), data, data + sizeof(data));
        }
        else
        {
            insert(end(), OP_PUSHDATA4);
            uint8_t data[4];
            WriteLE32(data, b.size());
            insert(end(), data, data + sizeof(data));
        }
        insert(end(), b.begin(), b.end());
        return *this;
    }

    CScript& operator<<(const CPubKey& key)
    {
        assert(key.size() < OP_PUSHDATA1);
        insert(end(), (unsigned char)key.size());
        insert(end(), key.begin(), key.end());
        return *this;
    }

    CScript& operator<<(const CScript& b)
    {
        // I'm not sure if this should push the script or concatenate scripts.
        // If there's ever a use for pushing a script onto a script, delete this member fn
        assert(!"Warning: Pushing a CScript onto a CScript with << is probably not intended, use + to concatenate!");
        return *this;
    }


    bool GetOp(iterator& pc, opcodetype& opcodeRet, std::vector<unsigned char>& vchRet)
    {
         // Wrapper so it can be called with either iterator or const_iterator
         const_iterator pc2 = pc;
         bool fRet = GetOp2(pc2, opcodeRet, &vchRet);
         pc = begin() + (pc2 - begin());
         return fRet;
    }

    bool GetOp(iterator& pc, opcodetype& opcodeRet)
    {
         const_iterator pc2 = pc;
         bool fRet = GetOp2(pc2, opcodeRet, NULL);
         pc = begin() + (pc2 - begin());
         return fRet;
    }

    bool GetOp(const_iterator& pc, opcodetype& opcodeRet, std::vector<unsigned char>& vchRet) const
    {
        return GetOp2(pc, opcodeRet, &vchRet);
    }

    bool GetOp(const_iterator& pc, opcodetype& opcodeRet) const
    {
        return GetOp2(pc, opcodeRet, NULL);
    }

    bool GetOp2(const_iterator& pc, opcodetype& opcodeRet, std::vector<unsigned char>* pvchRet) const
    {
        opcodeRet = OP_INVALIDOPCODE;
        if (pvchRet)
            pvchRet->clear();
        if (pc >= end())
            return false;

        // Read instruction
        if (end() - pc < 1)
            return false;
        unsigned int opcode = *pc++;

        // Immediate operand
        if (opcode <= OP_PUSHDATA4)
        {
            unsigned int nSize = 0;
            if (opcode < OP_PUSHDATA1)
            {
                nSize = opcode;
            }
            else if (opcode == OP_PUSHDATA1)
            {
                if (end() - pc < 1)
                    return false;
                nSize = *pc++;
            }
            else if (opcode == OP_PUSHDATA2)
            {
                if (end() - pc < 2)
                    return false;
                nSize = ReadLE16(&pc[0]);
                pc += 2;
            }
            else if (opcode == OP_PUSHDATA4)
            {
                if (end() - pc < 4)
                    return false;
                nSize = ReadLE32(&pc[0]);
                pc += 4;
            }
            if (end() - pc < 0 || (unsigned int)(end() - pc) < nSize)
                return false;
            if (pvchRet)
                pvchRet->assign(pc, pc + nSize);
            pc += nSize;
        }

        opcodeRet = (opcodetype)opcode;

        if (opcodeRet == opcodetype::OP_SIGMASPEND || opcodeRet == opcodetype::OP_SIGMAMINT ||
            opcodeRet == opcodetype::OP_LELANTUSMINT || opcodeRet == opcodetype::OP_LELANTUSJMINT || opcodeRet == opcodetype::OP_LELANTUSJOINSPLIT ||
            opcodeRet == opcodetype::OP_SPARKMINT || opcodeRet == opcodetype::OP_SPARKSMINT || opcodeRet == opcodetype::OP_SPARKSPEND || IsSpatsOp(opcodeRet)) {
            if (pvchRet) {
                pvchRet->assign(pc, end());
            }
            pc = end();
        }
        return true;
    }

    /** Encode/decode small integers: */
    static int DecodeOP_N(opcodetype opcode)
    {
        if (opcode == OP_0)
            return 0;
        assert(opcode >= OP_1 && opcode <= OP_16);
        return (int)opcode - (int)(OP_1 - 1);
    }
    static opcodetype EncodeOP_N(int n)
    {
        assert(n >= 0 && n <= 16);
        if (n == 0)
            return OP_0;
        return (opcodetype)(OP_1+n-1);
    }

    int FindAndDelete(const CScript& b)
    {
        int nFound = 0;
        if (b.empty())
            return nFound;
        CScript result;
        iterator pc = begin(), pc2 = begin();
        opcodetype opcode;
        do
        {
            result.insert(result.end(), pc2, pc);
            while (static_cast<size_t>(end() - pc) >= b.size() && std::equal(b.begin(), b.end(), pc))
            {
                pc = pc + b.size();
                ++nFound;
            }
            pc2 = pc;
        }
        while (GetOp(pc, opcode));

        if (nFound > 0) {
            result.insert(result.end(), pc2, end());
            *this = result;
        }

        return nFound;
    }
    int Find(opcodetype op) const
    {
        int nFound = 0;
        opcodetype opcode;
        for (const_iterator pc = begin(); pc != end() && GetOp(pc, opcode);)
            if (opcode == op)
                ++nFound;
        return nFound;
    }

    /**
     * Pre-version-0.6, Bitcoin always counted CHECKMULTISIGs
     * as 20 sigops. With pay-to-script-hash, that changed:
     * CHECKMULTISIGs serialized in scriptSigs are
     * counted more accurately, assuming they are of the form
     *  ... OP_N CHECKMULTISIG ...
     */
    unsigned int GetSigOpCount(bool fAccurate) const;

    /**
     * Accurately count sigOps, including sigOps in
     * pay-to-script-hash transactions:
     */
    unsigned int GetSigOpCount(const CScript& scriptSig) const;
    bool IsNormalPaymentScript() const;

    bool IsPayToPublicKeyHash() const;
    bool IsPayToExchangeAddress() const;

    bool IsPayToScriptHash() const;
    bool IsPayToWitnessScriptHash() const;
    bool IsWitnessProgram(int& version, std::vector<unsigned char>& program) const;

    // Checks if the script is zerocoin v1 or v2 sigma mint/spend or not.
    bool IsZerocoinMint() const;
    bool IsZerocoinSpend() const;

    // Checks if the script is zerocoin v3 sigma mint/spend or not.
    bool IsSigmaMint() const;
    bool IsSigmaSpend() const;

    // Checks if the script is lelantus mint/joinsplit or not.
    bool IsLelantusMint() const;
    bool IsLelantusJMint() const;
    bool IsLelantusJoinSplit() const;

    // Spark
    bool IsSparkMint() const;

    bool IsSparkSMint() const;

    bool IsSparkSpend() const;

    bool IsSpatsCreate() const;

    bool IsSpatsUnregister() const;

    bool IsSpatsModify() const;

    bool IsSpatsMint() const;
    bool IsSpatsMintCoin() const;

    bool IsSpatsBurn() const;

    bool IsSpats() const;
    bool IsSpatsAction() const;

    bool IsZerocoinRemint() const;

    bool IsMint() const;

    bool IsSpatsBurn() const;

    bool IsSparkMintType() const;

    // Called by IsStandardTx.
    bool HasCanonicalPushes() const;

    /** Called by IsStandardTx and P2SH/BIP62 VerifyScript (which makes it consensus-critical). */
    bool IsPushOnly(const_iterator pc) const;
    bool IsPushOnly() const;

    /**
     * Returns whether the script is guaranteed to fail at execution,
     * regardless of the initial stack. This allows outputs to be pruned
     * instantly when entering the UTXO set.
     */
    bool IsUnspendable() const
    {
        return (size() > 0 && *begin() == OP_RETURN) || (size() > MAX_SCRIPT_SIZE);
    }

    void clear()
    {
        // The default std::vector::clear() does not release memory.
        CScriptBase().swap(*this);
    }
};

struct CScriptWitness
{
    // Note that this encodes the data elements being pushed, rather than
    // encoding them as a CScript that pushes them.
    std::vector<std::vector<unsigned char> > stack;

    // Some compilers complain without a default constructor
    CScriptWitness() { }

    bool IsNull() const { return stack.empty(); }

    void SetNull() { stack.clear(); stack.shrink_to_fit(); }

    std::string ToString() const;
};

class CReserveScript
{
public:
    CScript reserveScript;
    virtual void KeepScript() {}
    CReserveScript() {}
    virtual ~CReserveScript() {}
};

#endif // BITCOIN_SCRIPT_SCRIPT_H<|MERGE_RESOLUTION|>--- conflicted
+++ resolved
@@ -211,16 +211,12 @@
     OP_SPATSUNREGISTER = 0xd5,
     OP_SPATSMODIFY = 0xd6,
     OP_SPATSMINT = 0xd7,
-<<<<<<< HEAD
     OP_SPATSMINTCOIN = 0xd8,
     OP_SPATSSPEND = 0xd9,
     OP_SPATSBURN = 0xda,
+    OP_SPATSBURNAMOUNT = 0xdb,
     // TODO when adding a new spats opcode, update this below, and keep all spats ops values consecutive if possible, otherwise change IsSpatsOp() implementation
-    OP_SPATSLAST = OP_SPATSBURN,
-=======
-    OP_SPATSSPEND = 0xd8,
-    OP_SPATSBURN = 0xd9,
->>>>>>> f184fb7f
+    OP_SPATSLAST = OP_SPATSBURNAMOUNT,
 
     // basically NOP but identifies that subsequent txout script contains super transparent address
     OP_EXCHANGEADDR = 0xe0
@@ -729,7 +725,7 @@
 
     bool IsMint() const;
 
-    bool IsSpatsBurn() const;
+    bool IsSpatsBurnAmount() const;
 
     bool IsSparkMintType() const;
 
