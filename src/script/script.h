--- conflicted
+++ resolved
@@ -211,14 +211,11 @@
     OP_SPATSUNREGISTER = 0xd5,
     OP_SPATSMODIFY = 0xd6,
     OP_SPATSMINT = 0xd7,
-<<<<<<< HEAD
     OP_SPATSMINTCOIN = 0xd8,
-    OP_SPATSBURN = 0xd9,
+    OP_SPATSSPEND = 0xd9,
+    OP_SPATSBURN = 0xda,
     // TODO when adding a new spats opcode, update this below, and keep all spats ops values consecutive if possible, otherwise change IsSpatsOp() implementation
     OP_SPATSLAST = OP_SPATSBURN,
-=======
-    OP_SPATSSPEND = 0xd8,
->>>>>>> f247ce4d
 
     // basically NOP but identifies that subsequent txout script contains super transparent address
     OP_EXCHANGEADDR = 0xe0
@@ -604,12 +601,7 @@
 
         if (opcodeRet == opcodetype::OP_SIGMASPEND || opcodeRet == opcodetype::OP_SIGMAMINT ||
             opcodeRet == opcodetype::OP_LELANTUSMINT || opcodeRet == opcodetype::OP_LELANTUSJMINT || opcodeRet == opcodetype::OP_LELANTUSJOINSPLIT ||
-<<<<<<< HEAD
             opcodeRet == opcodetype::OP_SPARKMINT || opcodeRet == opcodetype::OP_SPARKSMINT || opcodeRet == opcodetype::OP_SPARKSPEND || IsSpatsOp(opcodeRet)) {
-=======
-            opcodeRet == opcodetype::OP_SPARKMINT || opcodeRet == opcodetype::OP_SPARKSMINT || opcodeRet == opcodetype::OP_SPARKSPEND
-            || opcodeRet == opcodetype::OP_SPATSSPEND || opcodeRet == opcodetype::OP_SPATSMINT) {
->>>>>>> f247ce4d
             if (pvchRet) {
                 pvchRet->assign(pc, end());
             }
