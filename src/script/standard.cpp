--- conflicted
+++ resolved
@@ -105,9 +105,6 @@
     if (scriptPubKey.IsLelantusMint())
     {
         typeRet = TX_LELANTUSMINT;
-<<<<<<< HEAD
-        if (scriptPubKey.size() < 133) return false;
-=======
         if (scriptPubKey.size() != 133) return false;
         vSolutionsRet.emplace_back(scriptPubKey.begin() + 1, scriptPubKey.end());
         return true;
@@ -117,7 +114,6 @@
     {
         typeRet = TX_LELANTUSJMINT;
         if (scriptPubKey.size() != 133) return false; //TODO(levon) put correct size of lelantus joinsplit mint
->>>>>>> 985b37c7
         vSolutionsRet.emplace_back(scriptPubKey.begin() + 1, scriptPubKey.end());
         return true;
     }
