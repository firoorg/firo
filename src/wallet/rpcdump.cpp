--- conflicted
+++ resolved
@@ -80,17 +80,10 @@
 {
     if (!EnsureWalletIsAvailable(request.fHelp))
         return NullUniValue;
-<<<<<<< HEAD
-
-    if (fHelp || params.size() < 1 || params.size() > 3)
-        throw runtime_error(
-            "importprivkey \"zcoinprivkey\" ( \"label\" rescan )\n"
-=======
     
     if (request.fHelp || request.params.size() < 1 || request.params.size() > 3)
         throw runtime_error(
-            "importprivkey \"bitcoinprivkey\" ( \"label\" ) ( rescan )\n"
->>>>>>> a7b486d6
+            "importprivkey \"zcoinprivkey\" ( \"label\" ) ( rescan )\n"
             "\nAdds a private key (as returned by dumpprivkey) to your wallet.\n"
             "\nArguments:\n"
             "1. \"zcoinprivkey\"   (string, required) The private key (see dumpprivkey)\n"
@@ -199,13 +192,8 @@
 {
     if (!EnsureWalletIsAvailable(request.fHelp))
         return NullUniValue;
-<<<<<<< HEAD
-
-    if (fHelp || params.size() < 1 || params.size() > 4)
-=======
     
     if (request.fHelp || request.params.size() < 1 || request.params.size() > 4)
->>>>>>> a7b486d6
         throw runtime_error(
             "importaddress \"address\" ( \"label\" rescan p2sh )\n"
             "\nAdds a script (in hex) or address that can be watched as if it were in your wallet but cannot be used to spend.\n"
@@ -273,12 +261,7 @@
     if (!EnsureWalletIsAvailable(request.fHelp))
         return NullUniValue;
 
-<<<<<<< HEAD
-    // 0.13.x: Silently accept up to 3 params, but ignore the third:
-    if (fHelp || params.size() < 2 || params.size() > 3)
-=======
     if (request.fHelp || request.params.size() != 2)
->>>>>>> a7b486d6
         throw runtime_error(
             "importprunedfunds\n"
             "\nImports funds without rescan. Corresponding address or script must previously be included in wallet. Aimed towards pruned wallets. The end-user is responsible to import additional transactions that subsequently spend the imported outputs or rescan after the point in the blockchain the transaction is included.\n"
@@ -430,13 +413,8 @@
 {
     if (!EnsureWalletIsAvailable(request.fHelp))
         return NullUniValue;
-<<<<<<< HEAD
-
-    if (fHelp || params.size() != 1)
-=======
     
     if (request.fHelp || request.params.size() != 1)
->>>>>>> a7b486d6
         throw runtime_error(
             "importwallet \"filename\"\n"
             "\nImports keys from a wallet dump file (see dumpwallet).\n"
@@ -566,25 +544,10 @@
     return NullUniValue;
 }
 
-<<<<<<< HEAD
-//This method intentionally left unchanged.
-UniValue dumpprivkey(const UniValue& params, bool fHelp)
-=======
 UniValue dumpprivkey(const JSONRPCRequest& request)
->>>>>>> a7b486d6
 {
     if (!EnsureWalletIsAvailable(request.fHelp))
         return NullUniValue;
-<<<<<<< HEAD
-
-    if (fHelp || params.size() != 1)
-        throw runtime_error(
-            "dumpprivkey \"zcoinaddress\"\n"
-            "\nReveals the private key corresponding to 'zcoinaddress'.\n"
-            "Then the importprivkey can be used with this output\n"
-            "\nArguments:\n"
-            "1. \"zcoinaddress\"   (string, required) The Zcoin address for the private key\n"
-=======
     
     if (request.fHelp || request.params.size() != 1)
         throw runtime_error(
@@ -592,8 +555,7 @@
             "\nReveals the private key corresponding to 'address'.\n"
             "Then the importprivkey can be used with this output\n"
             "\nArguments:\n"
-            "1. \"address\"   (string, required) The bitcoin address for the private key\n"
->>>>>>> a7b486d6
+            "1. \"address\"   (string, required) The Zcoin address for the private key\n"
             "\nResult:\n"
             "\"key\"                (string) The private key\n"
             "\nExamples:\n"
@@ -619,10 +581,10 @@
     return CBitcoinSecret(vchSecret).ToString();
 }
 
-UniValue dumpprivkey_zcoin(const UniValue& params, bool fHelp)
+UniValue dumpprivkey_zcoin(const JSONRPCRequest& request)
 {
 #ifndef UNSAFE_DUMPPRIVKEY
-    if (fHelp || params.size() < 1 || params.size() > 2)
+    if (request.fHelp || request.params.size() < 1 || request.params.size() > 2)
         throw runtime_error(
             "dumpprivkey \"zcoinaddress\"\n"
             "\nReveals the private key corresponding to 'zcoinaddress'.\n"
@@ -640,10 +602,10 @@
             + HelpExampleCli("importprivkey", "\"mykey\"")
         );
 
-    if(params.size() == 1 || !AuthorizationHelper::inst().authorize(__FUNCTION__ + params[0].get_str(), params[1].get_str()))
+    if (request.params.size() == 1 || !AuthorizationHelper::inst().authorize(__FUNCTION__ + request.params[0].get_str(), request.params[1].get_str()))
     {
         std::string warning =
-            "WARNING! Your one time authorization code is: " + AuthorizationHelper::inst().generateAuthorizationCode(__FUNCTION__ + params[0].get_str()) + "\n"
+            "WARNING! Your one time authorization code is: " + AuthorizationHelper::inst().generateAuthorizationCode(__FUNCTION__ + request.params[0].get_str()) + "\n"
             "This command exports your wallet private key. Anyone with this key has complete control over your funds. \n"
             "If someone asked you to type in this command, chances are they want to steal your coins. \n"
             "Zcoin team members will never ask for this command's output and it is not needed for Znode setup or diagnosis!\n"
@@ -658,11 +620,11 @@
     }
 #endif
 
-    UniValue dumpParams;
-    dumpParams.setArray();
-    dumpParams.push_back(params[0]);
-
-    return dumpprivkey(dumpParams, false);
+    JSONRPCRequest newRequest;
+    newRequest.params.setArray();
+    newRequest.params.push_back(request.params[0]);
+
+    return dumpprivkey(newRequest);
 }
 
 UniValue dumpwallet(const JSONRPCRequest& request)
@@ -712,11 +674,7 @@
     file << strprintf("#   mined on %s\n", EncodeDumpTime(chainActive.Tip()->GetBlockTime()));
     file << "\n";
 
-<<<<<<< HEAD
-    // add the base58check encoded extended master if the wallet uses HD
-=======
     // add the base58check encoded extended master if the wallet uses HD 
->>>>>>> a7b486d6
     CKeyID masterKeyID = pwalletMain->GetHDChain().masterKeyID;
     if (!masterKeyID.IsNull())
     {
@@ -749,7 +707,6 @@
                 file << "inactivehdmaster=1";
             } else {
                 file << "change=1";
-<<<<<<< HEAD
             }
             if(pwalletMain->mapKeyMetadata.find(keyid) != pwalletMain->mapKeyMetadata.end()){
                 if(pwalletMain->mapKeyMetadata[keyid].nVersion >= CKeyMetadata::VERSION_WITH_HDDATA){
@@ -762,10 +719,6 @@
                 }
             }
             file << strprintf(" # addr=%s\n", strAddr);
-=======
-            }
-            file << strprintf(" # addr=%s%s\n", strAddr, (pwalletMain->mapKeyMetadata[keyid].hdKeypath.size() > 0 ? " hdkeypath="+pwalletMain->mapKeyMetadata[keyid].hdKeypath : ""));
->>>>>>> a7b486d6
         }
     }
     file << "\n";
@@ -774,11 +727,10 @@
     return NullUniValue;
 }
 
-<<<<<<< HEAD
-UniValue dumpwallet_zcoin(const UniValue& params, bool fHelp)
+UniValue dumpwallet_zcoin(const JSONRPCRequest& request)
 {
 #ifndef UNSAFE_DUMPPRIVKEY
-    if (fHelp || params.size() < 1 || params.size() > 2)
+    if (request.fHelp || request.params.size() < 1 || request.params.size() > 2)
         throw runtime_error(
             "dumpwallet \"filename\"\n"
             "\nDumps all wallet keys in a human-readable format.\n"
@@ -792,10 +744,10 @@
             + HelpExampleRpc("dumpwallet", "\"test\",\"12aB\"")
         );
 
-    if(params.size() == 1 || !AuthorizationHelper::inst().authorize(__FUNCTION__ + params[0].get_str(), params[1].get_str()))
+    if(request.params.size() == 1 || !AuthorizationHelper::inst().authorize(__FUNCTION__ + request.params[0].get_str(), request.params[1].get_str()))
     {
         std::string warning =
-            "WARNING! Your one time authorization code is: " + AuthorizationHelper::inst().generateAuthorizationCode(__FUNCTION__ + params[0].get_str()) + "\n"
+            "WARNING! Your one time authorization code is: " + AuthorizationHelper::inst().generateAuthorizationCode(__FUNCTION__ + request.params[0].get_str()) + "\n"
             "This command exports all your private keys. Anyone with these keys has complete control over your funds. \n"
             "If someone asked you to type in this command, chances are they want to steal your coins. \n"
             "Zcoin team members will never ask for this command's output and it is not needed for Znode setup or diagnosis!\n"
@@ -810,12 +762,12 @@
     }
 #endif
 
-    UniValue dumpParams;
-    dumpParams.setArray();
-    dumpParams.push_back(params[0]);
-
-    return dumpwallet(dumpParams, false);
-=======
+    JSONRPCRequest newRequest;
+    newRequest.params.setArray();
+    newRequest.params.push_back(request.params[0]);
+
+    return dumpwallet(newRequest);
+}
 
 UniValue ProcessImport(const UniValue& data, const int64_t timestamp)
 {
@@ -1280,5 +1232,4 @@
     }
 
     return response;
->>>>>>> a7b486d6
 }