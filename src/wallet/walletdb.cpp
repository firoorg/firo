// Copyright (c) 2009-2010 Satoshi Nakamoto
// Copyright (c) 2009-2016 The Bitcoin Core developers
// Distributed under the MIT software license, see the accompanying
// file COPYING or http://www.opensource.org/licenses/mit-license.php.


#include "base58.h"
#include "consensus/validation.h"
#include "validation.h" // For CheckTransaction
#include "protocol.h"
#include "serialize.h"
#include "sync.h"
#include "util.h"
#include "utiltime.h"
#include "wallet/wallet.h"
#include "spark/sparkwallet.h"

#include "bip47/account.h"

#include <atomic>

#include <boost/version.hpp>
#include <boost/filesystem.hpp>
#include <boost/foreach.hpp>
#include <boost/thread.hpp>

static uint64_t nAccountingEntryNumber = 0;

static std::atomic<unsigned int> nWalletDBUpdateCounter;

//
// CWalletDB
//

bool CWalletDB::WriteKV(const std::string& key, const std::string& value)
{
    nWalletDBUpdateCounter++;
    return Write(std::make_pair(std::string("kv"), key), value);
}

bool CWalletDB::EraseKV(const std::string& key)
{
    nWalletDBUpdateCounter++;
    return Erase(std::make_pair(std::string("kv"), key));
}

bool CWalletDB::WriteName(const std::string& strAddress, const std::string& strName)
{
    nWalletDBUpdateCounter++;
    return Write(std::make_pair(std::string("name"), strAddress), strName);
}

bool CWalletDB::EraseName(const std::string& strAddress)
{
    // This should only be used for sending addresses, never for receiving addresses,
    // receiving addresses must always have an address book entry if they're not change return.
    nWalletDBUpdateCounter++;
    return Erase(std::make_pair(std::string("name"), strAddress));
}

bool CWalletDB::WritePurpose(const std::string& strAddress, const std::string& strPurpose)
{
    nWalletDBUpdateCounter++;
    return Write(std::make_pair(std::string("purpose"), strAddress), strPurpose);
}

bool CWalletDB::ErasePurpose(const std::string& strPurpose)
{
    nWalletDBUpdateCounter++;
    return Erase(std::make_pair(std::string("purpose"), strPurpose));
}

bool CWalletDB::WriteAddressBookItemCreatedAt(const std::string& strAddress, int64_t nCreatedAt)
{
    nWalletDBUpdateCounter++;
    return Write(make_pair(std::string("addressBookItemCreatedAt"), strAddress), nCreatedAt);
}

bool CWalletDB::EraseAddressBookItemCreatedAt(const std::string& strAddress)
{
    nWalletDBUpdateCounter++;
    return Erase(make_pair(std::string("addressBookItemCreatedAt"), strAddress));
}


bool CWalletDB::WriteTx(const CWalletTx& wtx)
{
    nWalletDBUpdateCounter++;
    return Write(std::make_pair(std::string("tx"), wtx.GetHash()), wtx);
}

bool CWalletDB::EraseTx(uint256 hash)
{
    nWalletDBUpdateCounter++;
    return Erase(std::make_pair(std::string("tx"), hash));
}

bool CWalletDB::ReadTxoLabel(COutPoint outpoint, std::string& label)
{
    return Read(std::make_pair(std::string("txolabel"), outpoint), label);
}

bool CWalletDB::WriteTxoLabel(COutPoint outpoint, const std::string& label)
{
    nWalletDBUpdateCounter++;
    return Write(std::make_pair(std::string("txolabel"), outpoint), label);
}

bool CWalletDB::EraseTxoLabel(COutPoint outpoint)
{
    nWalletDBUpdateCounter++;
    return Erase(std::make_pair(std::string("txolabel"), outpoint));
}

#ifdef ENABLE_ELYSIUM
bool CWalletDB::WriteTxOrigin(uint256 tx, const std::string& origin) {
    return Write(std::make_pair(std::string("txorigin"), tx), origin);
}
#endif

bool CWalletDB::WriteKey(const CPubKey& vchPubKey, const CPrivKey& vchPrivKey, const CKeyMetadata& keyMeta)
{
    nWalletDBUpdateCounter++;

    if (!Write(std::make_pair(std::string("keymeta"), vchPubKey),
               keyMeta, false))
        return false;

    // hash pubkey/privkey to accelerate wallet load
    std::vector<unsigned char> vchKey;
    vchKey.reserve(vchPubKey.size() + vchPrivKey.size());
    vchKey.insert(vchKey.end(), vchPubKey.begin(), vchPubKey.end());
    vchKey.insert(vchKey.end(), vchPrivKey.begin(), vchPrivKey.end());

    return Write(std::make_pair(std::string("key"), vchPubKey), std::make_pair(vchPrivKey, Hash(vchKey.begin(), vchKey.end())), false);
}

bool CWalletDB::WriteCryptedKey(const CPubKey& vchPubKey,
                                const std::vector<unsigned char>& vchCryptedSecret,
                                const CKeyMetadata &keyMeta)
{
    const bool fEraseUnencryptedKey = true;
    nWalletDBUpdateCounter++;

    if (!Write(std::make_pair(std::string("keymeta"), vchPubKey),
            keyMeta))
        return false;

    if (!Write(std::make_pair(std::string("ckey"), vchPubKey), vchCryptedSecret, false))
        return false;
    if (fEraseUnencryptedKey)
    {
        Erase(std::make_pair(std::string("key"), vchPubKey));
        Erase(std::make_pair(std::string("wkey"), vchPubKey));
    }
    return true;
}

#ifdef ENABLE_CLIENTAPI
bool CWalletDB::WritePaymentRequestAddress(const std::string& address) {
    nWalletDBUpdateCounter++;
    return Write(std::string("paymentrequestaddress"), address);
}

bool CWalletDB::ReadPaymentRequestAddress(std::string& address) {
    nWalletDBUpdateCounter++;
    return Read(std::string("paymentrequestaddress"), address);
}

bool CWalletDB::ErasePaymentRequestAddress() {
    nWalletDBUpdateCounter++;
    return Erase(std::string("paymentrequestaddress"));
}

bool CWalletDB::WritePaymentRequestSparkAddress(const std::string& address) {
    nWalletDBUpdateCounter++;
    return Write(std::string("paymentrequestsparkaddress"), address);
}

bool CWalletDB::ReadPaymentRequestSparkAddress(std::string& address) {
    nWalletDBUpdateCounter++;
    return Read(std::string("paymentrequestsparkaddress"), address);
}

bool CWalletDB::ErasePaymentRequestSparkAddress() {
    nWalletDBUpdateCounter++;
    return Erase(std::string("paymentrequestsparkaddress"));
}

bool CWalletDB::WriteShowMnemonicsWarning(bool shouldShow) {
    nWalletDBUpdateCounter++;
    return Write(std::string("mnemonicswarning"), shouldShow);
}

bool CWalletDB::ReadShowMnemonicsWarning() {
    bool shouldShow = true;
    if (!Read(std::string("mnemonicswarning"), shouldShow)) return true;
    return shouldShow;
}
#endif

bool CWalletDB::WriteMasterKey(unsigned int nID, const CMasterKey& kMasterKey)
{
    nWalletDBUpdateCounter++;
    return Write(std::make_pair(std::string("mkey"), nID), kMasterKey, true);
}

bool CWalletDB::WriteCScript(const uint160& hash, const CScript& redeemScript)
{
    nWalletDBUpdateCounter++;
    return Write(std::make_pair(std::string("cscript"), hash), *(const CScriptBase*)(&redeemScript), false);
}

bool CWalletDB::WriteWatchOnly(const CScript &dest, const CKeyMetadata& keyMeta)
{
    nWalletDBUpdateCounter++;
    if (!Write(std::make_pair(std::string("watchmeta"), *(const CScriptBase*)(&dest)), keyMeta))
        return false;
    return Write(std::make_pair(std::string("watchs"), *(const CScriptBase*)(&dest)), '1');
}

bool CWalletDB::EraseWatchOnly(const CScript &dest)
{
    nWalletDBUpdateCounter++;
    if (!Erase(std::make_pair(std::string("watchmeta"), *(const CScriptBase*)(&dest))))
        return false;
    return Erase(std::make_pair(std::string("watchs"), *(const CScriptBase*)(&dest)));
}

bool CWalletDB::WriteBestBlock(const CBlockLocator& locator)
{
    nWalletDBUpdateCounter++;
    Write(std::string("bestblock"), CBlockLocator()); // Write empty block locator so versions that require a merkle branch automatically rescan
    return Write(std::string("bestblock_nomerkle"), locator);
}

bool CWalletDB::ReadBestBlock(CBlockLocator& locator)
{
    if (Read(std::string("bestblock"), locator) && !locator.vHave.empty()) return true;
    return Read(std::string("bestblock_nomerkle"), locator);
}

bool CWalletDB::WriteOrderPosNext(int64_t nOrderPosNext)
{
    nWalletDBUpdateCounter++;
    return Write(std::string("orderposnext"), nOrderPosNext);
}

bool CWalletDB::WriteDefaultKey(const CPubKey& vchPubKey)
{
    nWalletDBUpdateCounter++;
    return Write(std::string("defaultkey"), vchPubKey);
}

bool CWalletDB::ReadPool(int64_t nPool, CKeyPool& keypool)
{
    return Read(std::make_pair(std::string("pool"), nPool), keypool);
}

bool CWalletDB::WritePool(int64_t nPool, const CKeyPool& keypool)
{
    nWalletDBUpdateCounter++;
    return Write(std::make_pair(std::string("pool"), nPool), keypool);
}

bool CWalletDB::ErasePool(int64_t nPool)
{
    nWalletDBUpdateCounter++;
    return Erase(std::make_pair(std::string("pool"), nPool));
}

bool CWalletDB::WriteMinVersion(int nVersion)
{
    return Write(std::string("minversion"), nVersion);
}

bool CWalletDB::ReadAccount(const std::string& strAccount, CAccount& account)
{
    account.SetNull();
    return Read(std::make_pair(std::string("acc"), strAccount), account);
}

bool CWalletDB::WriteAccount(const std::string& strAccount, const CAccount& account)
{
    return Write(std::make_pair(std::string("acc"), strAccount), account);
}

bool CWalletDB::WriteAccountingEntry(const uint64_t nAccEntryNum, const CAccountingEntry& acentry)
{
    return Write(std::make_pair(std::string("acentry"), std::make_pair(acentry.strAccount, nAccEntryNum)), acentry);
}

bool CWalletDB::WriteAccountingEntry_Backend(const CAccountingEntry& acentry)
{
    return WriteAccountingEntry(++nAccountingEntryNumber, acentry);
}

CAmount CWalletDB::GetAccountCreditDebit(const std::string& strAccount)
{
    std::list<CAccountingEntry> entries;
    ListAccountCreditDebit(strAccount, entries);

    CAmount nCreditDebit = 0;
    BOOST_FOREACH (const CAccountingEntry& entry, entries)
        nCreditDebit += entry.nCreditDebit;

    return nCreditDebit;
}

void CWalletDB::ListAccountCreditDebit(const std::string& strAccount, std::list<CAccountingEntry>& entries)
{
    bool fAllAccounts = (strAccount == "*");

    Dbc* pcursor = GetCursor();
    if (!pcursor)
        throw std::runtime_error(std::string(__func__) + ": cannot create DB cursor");
    bool setRange = true;
    while (true)
    {
        // Read next record
        CDataStream ssKey(SER_DISK, CLIENT_VERSION);
        if (setRange)
            ssKey << std::make_pair(std::string("acentry"), std::make_pair((fAllAccounts ? std::string("") : strAccount), uint64_t(0)));
        CDataStream ssValue(SER_DISK, CLIENT_VERSION);
        int ret = ReadAtCursor(pcursor, ssKey, ssValue, setRange);
        setRange = false;
        if (ret == DB_NOTFOUND)
            break;
        else if (ret != 0)
        {
            pcursor->close();
            throw std::runtime_error(std::string(__func__) + ": error scanning DB");
        }

        // Unserialize
        std::string strType;
        ssKey >> strType;
        if (strType != "acentry")
            break;
        CAccountingEntry acentry;
        ssKey >> acentry.strAccount;
        if (!fAllAccounts && acentry.strAccount != strAccount)
            break;

        ssValue >> acentry;
        ssKey >> acentry.nEntryNo;
        entries.push_back(acentry);
    }

    pcursor->close();
}

bool CWalletDB::WriteCoinSpendSerialEntry(const CSigmaSpendEntry &sigmaSpend) {
    return Write(std::make_pair(std::string("sigma_spend"), sigmaSpend.coinSerial), sigmaSpend, true);
}

bool CWalletDB::WriteLelantusSpendSerialEntry(const CLelantusSpendEntry& lelantusSpend) {
    return Write(std::make_pair(std::string("lelantus_spend"), lelantusSpend.coinSerial), lelantusSpend, true);
}

bool CWalletDB::HasCoinSpendSerialEntry(const secp_primitives::Scalar& serial) {
    return Exists(std::make_pair(std::string("sigma_spend"), serial));
}

bool CWalletDB::HasLelantusSpendSerialEntry(const secp_primitives::Scalar& serial) {
    return Exists(std::make_pair(std::string("lelantus_spend"), serial));
}

bool CWalletDB::EraseCoinSpendSerialEntry(const CSigmaSpendEntry &sigmaSpend) {
    return Erase(std::make_pair(std::string("sigma_spend"), sigmaSpend.coinSerial));
}

bool CWalletDB::EraseLelantusSpendSerialEntry(const CLelantusSpendEntry& lelantusSpend) {
    return Erase(std::make_pair(std::string("lelantus_spend"), lelantusSpend.coinSerial));
}

bool CWalletDB::ReadLelantusSpendSerialEntry(const secp_primitives::Scalar& serial, CLelantusSpendEntry& lelantusSpend) {
    return Read(std::make_pair(std::string("lelantus_spend"), serial), lelantusSpend);
}

bool CWalletDB::WriteSigmaEntry(const CSigmaEntry &sigma) {
    return Write(std::make_pair(std::string("sigma_mint"), sigma.value), sigma, true);
}

bool CWalletDB::ReadSigmaEntry(const secp_primitives::GroupElement& pub, CSigmaEntry& entry) {
    return Read(std::make_pair(std::string("sigma_mint"), pub), entry);
}

bool CWalletDB::HasSigmaEntry(const secp_primitives::GroupElement& pub) {
    return Exists(std::make_pair(std::string("sigma_mint"), pub));
}

bool CWalletDB::EraseSigmaEntry(const CSigmaEntry &sigma) {
    return Erase(std::make_pair(std::string("sigma_mint"), sigma.value));
}

bool CWalletDB::WriteCalculatedZCBlock(int height) {
    return Write(std::string("calculatedzcblock"), height);
}

void CWalletDB::ListSigmaPubCoin(std::list <CSigmaEntry> &listPubCoin) {
    Dbc *pcursor = GetCursor();
    if (!pcursor)
        throw std::runtime_error("CWalletDB::ListSigmaPubCoin() : cannot create DB cursor");
    bool setRange = true;
    while (true) {
        // Read next record
        CDataStream ssKey(SER_DISK, CLIENT_VERSION);
        if (setRange)
            ssKey << std::make_pair(std::string("sigma_mint"), secp_primitives::GroupElement());
        CDataStream ssValue(SER_DISK, CLIENT_VERSION);
        int ret = ReadAtCursor(pcursor, ssKey, ssValue, setRange);
        setRange = false;
        if (ret == DB_NOTFOUND)
            break;
        else if (ret != 0) {
            pcursor->close();
            throw std::runtime_error("CWalletDB::ListSigmaPubCoin() : error scanning DB");
        }
        // Unserialize
        std::string strType;
        ssKey >> strType;
        if (strType != "sigma_mint")
            break;
        GroupElement value;
        ssKey >> value;
        CSigmaEntry sigmaItem;
        ssValue >> sigmaItem;
        listPubCoin.push_back(sigmaItem);
    }
    pcursor->close();
}

void CWalletDB::ListCoinSpendSerial(std::list <CSigmaSpendEntry> &listCoinSpendSerial) {
    Dbc *pcursor = GetCursor();
    if (!pcursor)
        throw std::runtime_error("CWalletDB::ListCoinSpendSerial() : cannot create DB cursor");
    bool setRange = true;
    while (true) {
        // Read next record
        CDataStream ssKey(SER_DISK, CLIENT_VERSION);
        if (setRange)
            ssKey << std::make_pair(std::string("sigma_spend"), secp_primitives::GroupElement());
        CDataStream ssValue(SER_DISK, CLIENT_VERSION);
        int ret = ReadAtCursor(pcursor, ssKey, ssValue, setRange);
        setRange = false;
        if (ret == DB_NOTFOUND)
            break;
        else if (ret != 0) {
            pcursor->close();
            throw std::runtime_error("CWalletDB::ListCoinSpendSerial() : error scanning DB");
        }

        // Unserialize
        std::string strType;
        ssKey >> strType;
        if (strType != "sigma_spend")
            break;
        Scalar value;
        ssKey >> value;
        CSigmaSpendEntry sigmaSpendItem;
        ssValue >> sigmaSpendItem;
        listCoinSpendSerial.push_back(sigmaSpendItem);
    }

    pcursor->close();
}

void CWalletDB::ListLelantusSpendSerial(std::list <CLelantusSpendEntry>& listLelantusSpendSerial) {
    Dbc *pcursor = GetCursor();
    if (!pcursor)
        throw std::runtime_error("CWalletDB::ListLelantusSpendSerial() : cannot create DB cursor");
    bool setRange = true;
    while (true) {
        // Read next record
        CDataStream ssKey(SER_DISK, CLIENT_VERSION);
        if (setRange)
            ssKey << std::make_pair(std::string("lelantus_spend"), secp_primitives::Scalar());
        CDataStream ssValue(SER_DISK, CLIENT_VERSION);
        int ret = ReadAtCursor(pcursor, ssKey, ssValue, setRange);
        setRange = false;
        if (ret == DB_NOTFOUND)
            break;
        else if (ret != 0) {
            pcursor->close();
            throw std::runtime_error("CWalletDB::ListLelantusSpendSerial() : error scanning DB");
        }

        // Unserialize
        std::string strType;
        ssKey >> strType;
        if (strType != "lelantus_spend")
            break;
        Scalar value;
        ssKey >> value;
        CLelantusSpendEntry lelantusSpendItem;
        ssValue >> lelantusSpendItem;
        listLelantusSpendSerial.push_back(lelantusSpendItem);
    }

    pcursor->close();
}

DBErrors CWalletDB::ReorderTransactions(CWallet* pwallet)
{
    LOCK(pwallet->cs_wallet);
    // Old wallets didn't have any defined order for transactions
    // Probably a bad idea to change the output of this

    // First: get all CWalletTx and CAccountingEntry into a sorted-by-time multimap.
    typedef std::pair<CWalletTx*, CAccountingEntry*> TxPair;
    typedef std::multimap<int64_t, TxPair > TxItems;
    TxItems txByTime;

    for (std::map<uint256, CWalletTx>::iterator it = pwallet->mapWallet.begin(); it != pwallet->mapWallet.end(); ++it)
    {
        CWalletTx* wtx = &((*it).second);
        txByTime.insert(std::make_pair(wtx->nTimeReceived, TxPair(wtx, (CAccountingEntry*)0)));
    }
    std::list<CAccountingEntry> acentries;
    ListAccountCreditDebit("", acentries);
    BOOST_FOREACH(CAccountingEntry& entry, acentries)
    {
        txByTime.insert(std::make_pair(entry.nTime, TxPair((CWalletTx*)0, &entry)));
    }

    int64_t& nOrderPosNext = pwallet->nOrderPosNext;
    nOrderPosNext = 0;
    std::vector<int64_t> nOrderPosOffsets;
    for (TxItems::iterator it = txByTime.begin(); it != txByTime.end(); ++it)
    {
        CWalletTx *const pwtx = (*it).second.first;
        CAccountingEntry *const pacentry = (*it).second.second;
        int64_t& nOrderPos = (pwtx != 0) ? pwtx->nOrderPos : pacentry->nOrderPos;

        if (nOrderPos == -1)
        {
            nOrderPos = nOrderPosNext++;
            nOrderPosOffsets.push_back(nOrderPos);

            if (pwtx)
            {
                if (!WriteTx(*pwtx))
                    return DB_LOAD_FAIL;
            }
            else
                if (!WriteAccountingEntry(pacentry->nEntryNo, *pacentry))
                    return DB_LOAD_FAIL;
        }
        else
        {
            int64_t nOrderPosOff = 0;
            BOOST_FOREACH(const int64_t& nOffsetStart, nOrderPosOffsets)
            {
                if (nOrderPos >= nOffsetStart)
                    ++nOrderPosOff;
            }
            nOrderPos += nOrderPosOff;
            nOrderPosNext = std::max(nOrderPosNext, nOrderPos + 1);

            if (!nOrderPosOff)
                continue;

            // Since we're changing the order, write it back
            if (pwtx)
            {
                if (!WriteTx(*pwtx))
                    return DB_LOAD_FAIL;
            }
            else
                if (!WriteAccountingEntry(pacentry->nEntryNo, *pacentry))
                    return DB_LOAD_FAIL;
        }
    }
    WriteOrderPosNext(nOrderPosNext);

    return DB_LOAD_OK;
}

bool CWalletDB::WriteHDMint(const uint256& hashPubcoin, const CHDMint& dMint, bool isLelantus)
{
    std::string name;
    if(!isLelantus)
        name = "hdmint";
    else
        name = "hdmint_lelantus";
    return Write(std::make_pair(name, hashPubcoin), dMint, true);
}

bool CWalletDB::ReadHDMint(const uint256& hashPubcoin, bool isLelantus, CHDMint& dMint)
{
    std::string name;
    if(!isLelantus)
        name = "hdmint";
    else
        name = "hdmint_lelantus";
    return Read(std::make_pair(name, hashPubcoin), dMint);
}

bool CWalletDB::EraseHDMint(const CHDMint& dMint) {
    nWalletDBUpdateCounter++;
    uint256 hash = dMint.GetPubCoinHash();
    return Erase(std::make_pair(std::string("hdmint"), hash)) || Erase(std::make_pair(std::string("hdmint_lelantus"), hash));
}

bool CWalletDB::HasHDMint(const secp_primitives::GroupElement& pub) {
    return Exists(std::make_pair(std::string("hdmint"), primitives::GetPubCoinValueHash(pub))) || Exists(std::make_pair(std::string("hdmint_lelantus"), primitives::GetPubCoinValueHash(pub)));
}

bool CWalletDB::WritePubcoinHashes(const uint256& fullHash, const uint256& reducedHash) {
    return Write(std::make_pair(std::string("pubhash"), fullHash), reducedHash, true);
}

bool CWalletDB::ReadPubcoinHashes(const uint256& fullHash, uint256& reducedHash) {
    return Read(std::make_pair(std::string("pubhash"), fullHash), reducedHash);
}

bool CWalletDB::ErasePubcoinHashes(const uint256& fullHash) {
    return Erase(std::make_pair(std::string("pubhash"), fullHash));
}

class CWalletScanState {
public:
    unsigned int nKeys;
    unsigned int nCKeys;
    unsigned int nWatchKeys;
    unsigned int nKeyMeta;
    bool fIsEncrypted;
    bool fAnyUnordered;
    bool fUpgradeHDChain;
    int nFileVersion;
    std::vector<uint256> vWalletUpgrade;

    CWalletScanState() {
        nKeys = nCKeys = nWatchKeys = nKeyMeta = 0;
        fIsEncrypted = false;
        fAnyUnordered = false;
        fUpgradeHDChain = false;
        nFileVersion = 0;
    }
};

bool
ReadKeyValue(CWallet* pwallet, CDataStream& ssKey, CDataStream& ssValue,
             CWalletScanState &wss, std::string& strType, std::string& strErr)
{
    try {
        // Unserialize
        // Taking advantage of the fact that pair serialization
        // is just the two items serialized one after the other
        ssKey >> strType;
        if (strType == "kv")
        {
            std::string key, value;
            ssKey >> key;
            ssValue >> value;
            pwallet->mapCustomKeyValues.insert(std::make_pair(key, value));
        }
        else if (strType == "name")
        {
            std::string strAddress;
            ssKey >> strAddress;
            CBitcoinAddress addressParsed(strAddress);
            if(addressParsed.IsValid()){
                ssValue >> pwallet->mapAddressBook[CBitcoinAddress(strAddress).Get()].name;
<<<<<<< HEAD
=======
            } else if (bip47::CPaymentCode::validate(strAddress)) {
                ssValue >> pwallet->mapRAPAddressBook[strAddress].name;
>>>>>>> 33e39f62
            } else {
                ssValue >> pwallet->mapSparkAddressBook[strAddress].name;
            }
        }
        else if (strType == "purpose")
        {
            std::string strAddress;
            ssKey >> strAddress;
            CBitcoinAddress addressParsed(strAddress);
            if(addressParsed.IsValid()){
                ssValue >> pwallet->mapAddressBook[CBitcoinAddress(strAddress).Get()].purpose;
<<<<<<< HEAD
            } else {
                ssValue >> pwallet->mapSparkAddressBook[strAddress].purpose;
            }
        }
        else if (strType == "addressBookItemCreatedAt")
        {
            std::string strAddress;
            ssKey >> strAddress;
            int64_t nCreatedAt;
            ssValue >> nCreatedAt;

            CBitcoinAddress addressParsed(strAddress);
            if(addressParsed.IsValid()){
                pwallet->mapAddressBook[CBitcoinAddress(strAddress).Get()].nCreatedAt = nCreatedAt;
            } else {
                pwallet->mapSparkAddressBook[strAddress].nCreatedAt = nCreatedAt;
            }
=======
            } else if (bip47::CPaymentCode::validate(strAddress)) {
                ssValue >> pwallet->mapRAPAddressBook[strAddress].purpose;
            } else {
                ssValue >> pwallet->mapSparkAddressBook[strAddress].purpose;
            }
>>>>>>> 33e39f62
        }
        else if (strType == "tx")
        {
            uint256 hash;
            ssKey >> hash;
            CWalletTx wtx;
            ssValue >> wtx;
            CValidationState state;
            if (!(CheckTransaction(wtx, state, true, wtx.GetHash(), true, INT_MAX, false, false) && (wtx.GetHash() == hash) && state.IsValid()))
                return false;

            // Undo serialize changes in 31600
            if (31404 <= wtx.fTimeReceivedIsTxTime && wtx.fTimeReceivedIsTxTime <= 31703)
            {
                if (!ssValue.empty())
                {
                    char fTmp;
                    char fUnused;
                    ssValue >> fTmp >> fUnused >> wtx.strFromAccount;
                    strErr = strprintf("LoadWallet() upgrading tx ver=%d %d '%s' %s",
                                       wtx.fTimeReceivedIsTxTime, fTmp, wtx.strFromAccount, hash.ToString());
                    wtx.fTimeReceivedIsTxTime = fTmp;
                }
                else
                {
                    strErr = strprintf("LoadWallet() repairing tx ver=%d %s", wtx.fTimeReceivedIsTxTime, hash.ToString());
                    wtx.fTimeReceivedIsTxTime = 0;
                }
                wss.vWalletUpgrade.push_back(hash);
            }

            if (wtx.nOrderPos == -1)
                wss.fAnyUnordered = true;

            pwallet->LoadToWallet(wtx);
        }
        else if (strType == "acentry")
        {
            std::string strAccount;
            ssKey >> strAccount;
            uint64_t nNumber;
            ssKey >> nNumber;
            if (nNumber > nAccountingEntryNumber)
                nAccountingEntryNumber = nNumber;

            if (!wss.fAnyUnordered)
            {
                CAccountingEntry acentry;
                ssValue >> acentry;
                if (acentry.nOrderPos == -1)
                    wss.fAnyUnordered = true;
            }
        }
        else if (strType == "watchs")
        {
            wss.nWatchKeys++;
            CScript script;
            ssKey >> *(CScriptBase*)(&script);
            char fYes;
            ssValue >> fYes;
            if (fYes == '1')
                pwallet->LoadWatchOnly(script);
        }
        else if (strType == "key" || strType == "wkey")
        {
            CPubKey vchPubKey;
            ssKey >> vchPubKey;
            if (!vchPubKey.IsValid())
            {
                strErr = "Error reading wallet database: CPubKey corrupt";
                return false;
            }
            CKey key;
            CPrivKey pkey;
            uint256 hash;

            if (strType == "key")
            {
                wss.nKeys++;
                ssValue >> pkey;
            } else {
                CWalletKey wkey;
                ssValue >> wkey;
                pkey = wkey.vchPrivKey;
            }

            // Old wallets store keys as "key" [pubkey] => [privkey]
            // ... which was slow for wallets with lots of keys, because the public key is re-derived from the private key
            // using EC operations as a checksum.
            // Newer wallets store keys as "key"[pubkey] => [privkey][hash(pubkey,privkey)], which is much faster while
            // remaining backwards-compatible.
            try
            {
                ssValue >> hash;
            }
            catch (...) {}

            bool fSkipCheck = false;

            if (!hash.IsNull())
            {
                // hash pubkey/privkey to accelerate wallet load
                std::vector<unsigned char> vchKey;
                vchKey.reserve(vchPubKey.size() + pkey.size());
                vchKey.insert(vchKey.end(), vchPubKey.begin(), vchPubKey.end());
                vchKey.insert(vchKey.end(), pkey.begin(), pkey.end());

                if (Hash(vchKey.begin(), vchKey.end()) != hash)
                {
                    strErr = "Error reading wallet database: CPubKey/CPrivKey corrupt";
                    return false;
                }

                fSkipCheck = true;
            }

            if (!key.Load(pkey, vchPubKey, fSkipCheck))
            {
                strErr = "Error reading wallet database: CPrivKey corrupt";
                return false;
            }
            if (!pwallet->LoadKey(key, vchPubKey))
            {
                strErr = "Error reading wallet database: LoadKey failed";
                return false;
            }
        }
        else if (strType == "mkey")
        {
            unsigned int nID;
            ssKey >> nID;
            CMasterKey kMasterKey;
            ssValue >> kMasterKey;
            if(pwallet->mapMasterKeys.count(nID) != 0)
            {
                strErr = strprintf("Error reading wallet database: duplicate CMasterKey id %u", nID);
                return false;
            }
            pwallet->mapMasterKeys[nID] = kMasterKey;
            if (pwallet->nMasterKeyMaxID < nID)
                pwallet->nMasterKeyMaxID = nID;
        }
        else if (strType == "ckey")
        {
            CPubKey vchPubKey;
            ssKey >> vchPubKey;
            if (!vchPubKey.IsValid())
            {
                strErr = "Error reading wallet database: CPubKey corrupt";
                return false;
            }
            std::vector<unsigned char> vchPrivKey;
            ssValue >> vchPrivKey;
            wss.nCKeys++;

            if (!pwallet->LoadCryptedKey(vchPubKey, vchPrivKey))
            {
                strErr = "Error reading wallet database: LoadCryptedKey failed";
                return false;
            }
            wss.fIsEncrypted = true;
        }
        else if (strType == "keymeta" || strType == "watchmeta")
        {
            CTxDestination keyID;
            if (strType == "keymeta")
            {
              CPubKey vchPubKey;
              ssKey >> vchPubKey;
              keyID = vchPubKey.GetID();
            }
            else if (strType == "watchmeta")
            {
              CScript script;
              ssKey >> *(CScriptBase*)(&script);
              keyID = CScriptID(script);
            }

            CKeyMetadata keyMeta;
            ssValue >> keyMeta;
            wss.nKeyMeta++;

            pwallet->LoadKeyMetadata(keyID, keyMeta);
        }
        else if (strType == "defaultkey")
        {
            ssValue >> pwallet->vchDefaultKey;
        }
        else if (strType == "pool")
        {
            int64_t nIndex;
            ssKey >> nIndex;
            CKeyPool keypool;
            ssValue >> keypool;

            pwallet->LoadKeyPool(nIndex, keypool);
        }
        else if (strType == "version")
        {
            ssValue >> wss.nFileVersion;
            if (wss.nFileVersion == 10300)
                wss.nFileVersion = 300;
        }
        else if (strType == "cscript")
        {
            uint160 hash;
            ssKey >> hash;
            CScript script;
            ssValue >> *(CScriptBase*)(&script);
            if (!pwallet->LoadCScript(script))
            {
                strErr = "Error reading wallet database: LoadCScript failed";
                return false;
            }
        }
        else if (strType == "orderposnext")
        {
            ssValue >> pwallet->nOrderPosNext;
        }
        else if (strType == "destdata")
        {
            std::string strAddress, strKey, strValue;
            ssKey >> strAddress;
            ssKey >> strKey;
            ssValue >> strValue;
            if (!pwallet->LoadDestData(strAddress, strKey, strValue))
            {
                strErr = "Error reading wallet database: LoadDestData failed";
                return false;
            }
        }
        else if (strType == "hdchain")
        {
            CHDChain chain;
            ssValue >> chain;
            if (!pwallet->SetHDChain(chain, true, wss.fUpgradeHDChain, false))
            {
                strErr = "Error reading wallet database: SetHDChain failed";
                return false;
            }
        }
        else if (strType == "mnemonic") {
            MnemonicContainer mnContainer;
            ssValue >> mnContainer;
            if (!pwallet->SetMnemonicContainer(mnContainer, true)) {
                strErr = "Error reading wallet database: SetMnemonicContainer failed";
                return false;
            }
#ifdef ENABLE_ELYSIUM
        } else if (strType == "txorigin") {
            // This is used to identify the origin of Elysium transactions quickly.
            uint256 tx;
            std::string origin;
            ssKey >> tx;
            ssValue >> origin;
            pwallet->LoadTxOrigin(tx, origin);
#endif
        }
    } catch (...)
    {
        return false;
    }
    return true;
}

static bool IsKeyType(std::string strType)
{
    return (strType== "key" || strType == "wkey" ||
            strType == "mkey" || strType == "ckey");
}

DBErrors CWalletDB::LoadWallet(CWallet* pwallet)
{
    pwallet->vchDefaultKey = CPubKey();
    CWalletScanState wss;
    bool fNoncriticalErrors = false;
    DBErrors result = DB_LOAD_OK;

    LOCK2(cs_main, pwallet->cs_wallet);
    try {
        int nMinVersion = 0;
        if (Read((std::string)"minversion", nMinVersion))
        {
            if (nMinVersion > CLIENT_VERSION)
                return DB_TOO_NEW;
            pwallet->LoadMinVersion(nMinVersion);
        }

        // Get cursor
        Dbc* pcursor = GetCursor();
        if (!pcursor)
        {
            LogPrintf("Error getting wallet database cursor\n");
            return DB_CORRUPT;
        }

        while (true)
        {
            // Read next record
            CDataStream ssKey(SER_DISK, CLIENT_VERSION);
            CDataStream ssValue(SER_DISK, CLIENT_VERSION);
            int ret = ReadAtCursor(pcursor, ssKey, ssValue);
            if (ret == DB_NOTFOUND)
                break;
            else if (ret != 0)
            {
                LogPrintf("Error reading next record from wallet database\n");
                return DB_CORRUPT;
            }

            // Try to be tolerant of single corrupt records:
            std::string strType, strErr;
            if (!ReadKeyValue(pwallet, ssKey, ssValue, wss, strType, strErr))
            {
                // losing keys is considered a catastrophic error, anything else
                // we assume the user can live with:
                if (IsKeyType(strType))
                    result = DB_CORRUPT;
                else
                {
                    // Leave other errors alone, if we try to fix them we might make things worse.
                    fNoncriticalErrors = true; // ... but do warn the user there is something wrong.
                    if (strType == "tx")
                        // Rescan if there is a bad transaction record:
                        SoftSetBoolArg("-rescan", true);
                }
            }
            if (!strErr.empty())
                LogPrintf("%s\n", strErr);
        }
        pcursor->close();
    }
    catch (const boost::thread_interrupted&) {
        throw;
    }
    catch (...) {
        result = DB_CORRUPT;
    }

    if (fNoncriticalErrors && result == DB_LOAD_OK)
        result = DB_NONCRITICAL_ERROR;

    // Any wallet corruption at all: skip any rewriting or
    // upgrading, we don't want to make it worse.
    if (result != DB_LOAD_OK)
        return result;

    LogPrintf("nFileVersion = %d\n", wss.nFileVersion);

    LogPrintf("Keys: %u plaintext, %u encrypted, %u w/ metadata, %u total\n",
           wss.nKeys, wss.nCKeys, wss.nKeyMeta, wss.nKeys + wss.nCKeys);

    // nTimeFirstKey is only reliable if all keys have metadata
    if ((wss.nKeys + wss.nCKeys + wss.nWatchKeys) != wss.nKeyMeta)
        pwallet->UpdateTimeFirstKey(1);

    BOOST_FOREACH(uint256 hash, wss.vWalletUpgrade)
        WriteTx(pwallet->mapWallet[hash]);

    // Rewrite encrypted wallets of versions 0.4.0 and 0.5.0rc:
    if (wss.fIsEncrypted && (wss.nFileVersion == 40000 || wss.nFileVersion == 50000))
        return DB_NEED_REWRITE;

    if (wss.nFileVersion < CLIENT_VERSION) // Update
        WriteVersion(CLIENT_VERSION);

    if (wss.fAnyUnordered)
        result = pwallet->ReorderTransactions();

    pwallet->laccentries.clear();
    ListAccountCreditDebit("*", pwallet->laccentries);
    BOOST_FOREACH(CAccountingEntry& entry, pwallet->laccentries) {
        pwallet->wtxOrdered.insert(std::make_pair(entry.nOrderPos, CWallet::TxPair((CWalletTx*)0, &entry)));
    }

    // unencrypted wallets upgrading the wallet version get a new keypool here
    if (wss.fUpgradeHDChain && !pwallet->IsLocked())
        pwallet->NewKeyPool();

    return result;
}

DBErrors CWalletDB::FindWalletTx(CWallet* pwallet, std::vector<uint256>& vTxHash, std::vector<CWalletTx>& vWtx)
{
    pwallet->vchDefaultKey = CPubKey();
    bool fNoncriticalErrors = false;
    DBErrors result = DB_LOAD_OK;

    try {
        LOCK(pwallet->cs_wallet);
        int nMinVersion = 0;
        if (Read((std::string)"minversion", nMinVersion))
        {
            if (nMinVersion > CLIENT_VERSION)
                return DB_TOO_NEW;
            pwallet->LoadMinVersion(nMinVersion);
        }

        // Get cursor
        Dbc* pcursor = GetCursor();
        if (!pcursor)
        {
            LogPrintf("Error getting wallet database cursor\n");
            return DB_CORRUPT;
        }

        while (true)
        {
            // Read next record
            CDataStream ssKey(SER_DISK, CLIENT_VERSION);
            CDataStream ssValue(SER_DISK, CLIENT_VERSION);
            int ret = ReadAtCursor(pcursor, ssKey, ssValue);
            if (ret == DB_NOTFOUND)
                break;
            else if (ret != 0)
            {
                LogPrintf("Error reading next record from wallet database\n");
                return DB_CORRUPT;
            }

            std::string strType;
            ssKey >> strType;
            if (strType == "tx") {
                uint256 hash;
                ssKey >> hash;

                CWalletTx wtx;
                ssValue >> wtx;

                vTxHash.push_back(hash);
                vWtx.push_back(wtx);
            }
        }
        pcursor->close();
    }
    catch (const boost::thread_interrupted&) {
        throw;
    }
    catch (...) {
        result = DB_CORRUPT;
    }

    if (fNoncriticalErrors && result == DB_LOAD_OK)
        result = DB_NONCRITICAL_ERROR;

    return result;
}

DBErrors CWalletDB::ZapSelectTx(CWallet* pwallet, std::vector<uint256>& vTxHashIn, std::vector<uint256>& vTxHashOut)
{
    // build list of wallet TXs and hashes
    std::vector<uint256> vTxHash;
    std::vector<CWalletTx> vWtx;
    DBErrors err = FindWalletTx(pwallet, vTxHash, vWtx);
    if (err != DB_LOAD_OK) {
        return err;
    }

    std::sort(vTxHash.begin(), vTxHash.end());
    std::sort(vTxHashIn.begin(), vTxHashIn.end());

    // erase each matching wallet TX
    bool delerror = false;
    std::vector<uint256>::iterator it = vTxHashIn.begin();
    BOOST_FOREACH (uint256 hash, vTxHash) {
        while (it < vTxHashIn.end() && (*it) < hash) {
            it++;
        }
        if (it == vTxHashIn.end()) {
            break;
        }
        else if ((*it) == hash) {
            pwallet->mapWallet.erase(hash);
            if(!EraseTx(hash)) {
                LogPrint("db", "Transaction was found for deletion but returned database error: %s\n", hash.GetHex());
                delerror = true;
            }
            vTxHashOut.push_back(hash);
        }
    }

    if (delerror) {
        return DB_CORRUPT;
    }
    return DB_LOAD_OK;
}

DBErrors CWalletDB::ZapSigmaMints(CWallet *pwallet) {
    // get list of HD Mints
    std::list<CHDMint> vHDMints = ListHDMints(false);

    // get list of non HD Mints
    std::list <CSigmaEntry> sigmaEntries;
    ListSigmaPubCoin(sigmaEntries);

    // erase each HD Mint
    BOOST_FOREACH(CHDMint & hdMint, vHDMints)
    {
        if (!EraseHDMint(hdMint))
            return DB_CORRUPT;
    }

    // erase each non HD Mint
    BOOST_FOREACH(CSigmaEntry & sigmaEntry, sigmaEntries)
    {
        if (!EraseSigmaEntry(sigmaEntry))
            return DB_CORRUPT;
    }

    return DB_LOAD_OK;
}

DBErrors CWalletDB::ZapLelantusMints(CWallet *pwallet) {
    // get list of HD Mints
    std::list<CHDMint> lelantusHDMints = ListHDMints(true);

    // erase each HD Mint
    BOOST_FOREACH(CHDMint & hdMint, lelantusHDMints)
    {
        if (!EraseHDMint(hdMint))
            return DB_CORRUPT;
    }

    return DB_LOAD_OK;
}

DBErrors CWalletDB::ZapSparkMints(CWallet *pwallet) {
    // get list of spark Mints
    std::unordered_map<uint256, CSparkMintMeta> sparkMints = ListSparkMints();

    // erase each Mint
    BOOST_FOREACH(auto & mint, sparkMints)
    {
        if (!EraseSparkMint(mint.first))
            return DB_CORRUPT;
    }

    return DB_LOAD_OK;
}

DBErrors CWalletDB::ZapWalletTx(CWallet* pwallet, std::vector<CWalletTx>& vWtx)
{
    // build list of wallet TXs
    std::vector<uint256> vTxHash;
    DBErrors err = FindWalletTx(pwallet, vTxHash, vWtx);
    if (err != DB_LOAD_OK)
        return err;

    // erase each wallet TX
    BOOST_FOREACH (uint256& hash, vTxHash) {
        if (!EraseTx(hash))
            return DB_CORRUPT;
    }

    return DB_LOAD_OK;
}

void ThreadFlushWalletDB()
{
    // Make this thread recognisable as the wallet flushing thread
    RenameThread("firo-wallet");

    static bool fOneThread;
    if (fOneThread)
        return;
    fOneThread = true;
    if (!GetBoolArg("-flushwallet", DEFAULT_FLUSHWALLET))
        return;

    unsigned int nLastSeen = CWalletDB::GetUpdateCounter();
    unsigned int nLastFlushed = CWalletDB::GetUpdateCounter();
    int64_t nLastWalletUpdate = GetTime();
    while (true)
    {
        MilliSleep(500);

        if (nLastSeen != CWalletDB::GetUpdateCounter())
        {
            nLastSeen = CWalletDB::GetUpdateCounter();
            nLastWalletUpdate = GetTime();
        }

        if (nLastFlushed != CWalletDB::GetUpdateCounter() && GetTime() - nLastWalletUpdate >= 2)
        {
            TRY_LOCK(bitdb.cs_db,lockDb);
            if (lockDb)
            {
                // Don't do this if any databases are in use
                int nRefCount = 0;
                std::map<std::string, int>::iterator mi = bitdb.mapFileUseCount.begin();
                while (mi != bitdb.mapFileUseCount.end())
                {
                    nRefCount += (*mi).second;
                    mi++;
                }

                if (nRefCount == 0)
                {
                    boost::this_thread::interruption_point();
                    const std::string& strFile = pwalletMain->strWalletFile;
                    std::map<std::string, int>::iterator _mi = bitdb.mapFileUseCount.find(strFile);
                    if (_mi != bitdb.mapFileUseCount.end())
                    {
                        LogPrint("db", "Flushing %s\n", strFile);
                        nLastFlushed = CWalletDB::GetUpdateCounter();
                        int64_t nStart = GetTimeMillis();

                        // Flush wallet file so it's self contained
                        bitdb.CloseDb(strFile);
                        bitdb.CheckpointLSN(strFile);

                        bitdb.mapFileUseCount.erase(_mi++);
                        LogPrint("db", "Flushed %s %dms\n", strFile, GetTimeMillis() - nStart);
                    }
                }
            }
        }
    }
}

// This should be called carefully:
// either supply "wallet" (if already loaded) or "strWalletFile" (if wallet wasn't loaded yet)
bool AutoBackupWallet (CWallet* wallet, std::string strWalletFile, std::string& strBackupWarning, std::string& strBackupError)
{
    namespace fs = boost::filesystem;

    strBackupWarning = strBackupError = "";

    if(nWalletBackups > 0)
    {
        fs::path backupsDir = GetBackupsDir();

        if (!fs::exists(backupsDir))
        {
            // Always create backup folder to not confuse the operating system's file browser
            LogPrintf("Creating backup folder %s\n", backupsDir.string());
            if(!fs::create_directories(backupsDir)) {
                // smth is wrong, we shouldn't continue until it's resolved
                strBackupError = strprintf(_("Wasn't able to create wallet backup folder %s!"), backupsDir.string());
                LogPrintf("%s\n", strBackupError);
                nWalletBackups = -1;
                return false;
            }
        }

        // Create backup of the ...
        std::string dateTimeStr = DateTimeStrFormat(".%Y-%m-%d-%H-%M", GetTime());
        if (wallet)
        {
            // ... opened wallet
            LOCK2(cs_main, wallet->cs_wallet);
            strWalletFile = wallet->strWalletFile;
            fs::path backupFile = backupsDir / (strWalletFile + dateTimeStr);
//            if(!BackupWallet(*wallet, backupFile.std::string())) {
//                strBackupWarning = strprintf(_("Failed to create backup %s!"), backupFile.std::string());
//                LogPrintf("%s\n", strBackupWarning);
//                nWalletBackups = -1;
//                return false;
//            }
            // Update nKeysLeftSinceAutoBackup using current pool size
            wallet->nKeysLeftSinceAutoBackup = wallet->GetKeyPoolSize();
            LogPrintf("nKeysLeftSinceAutoBackup: %d\n", wallet->nKeysLeftSinceAutoBackup);
            if(wallet->IsLocked()) {
                strBackupWarning = _("Wallet is locked, can't replenish keypool! Automatic backups and mixing are disabled, please unlock your wallet to replenish keypool.");
                LogPrintf("%s\n", strBackupWarning);
                nWalletBackups = -2;
                return false;
            }
        } else {
            // ... strWalletFile file
            fs::path sourceFile = GetDataDir() / strWalletFile;
            fs::path backupFile = backupsDir / (strWalletFile + dateTimeStr);
            sourceFile.make_preferred();
            backupFile.make_preferred();
            if (fs::exists(backupFile))
            {
                strBackupWarning = _("Failed to create backup, file already exists! This could happen if you restarted wallet in less than 60 seconds. You can continue if you are ok with this.");
                LogPrintf("%s\n", strBackupWarning);
                return false;
            }
            if(fs::exists(sourceFile)) {
                try {
                    fs::copy_file(sourceFile, backupFile);
                    LogPrintf("Creating backup of %s -> %s\n", sourceFile.string(), backupFile.string());
                } catch(fs::filesystem_error &error) {
                    strBackupWarning = strprintf(_("Failed to create backup, error: %s"), error.what());
                    LogPrintf("%s\n", strBackupWarning);
                    nWalletBackups = -1;
                    return false;
                }
            }
        }

        // Keep only the last 10 backups, including the new one of course
        typedef std::multimap<std::time_t, fs::path> folder_set_t;
        folder_set_t folder_set;
        fs::directory_iterator end_iter;
        backupsDir.make_preferred();
        // Build map of backup files for current(!) wallet sorted by last write time
        fs::path currentFile;
        for (fs::directory_iterator dir_iter(backupsDir); dir_iter != end_iter; ++dir_iter)
        {
            // Only check regular files
            if ( fs::is_regular_file(dir_iter->status()))
            {
                currentFile = dir_iter->path().filename();
                // Only add the backups for the current wallet, e.g. wallet.dat.*
                if(dir_iter->path().stem().string() == strWalletFile)
                {
                    folder_set.insert(folder_set_t::value_type(fs::last_write_time(dir_iter->path()), *dir_iter));
                }
            }
        }

        // Loop backward through backup files and keep the N newest ones (1 <= N <= 10)
        int counter = 0;
        BOOST_REVERSE_FOREACH(PAIRTYPE(const std::time_t, fs::path) file, folder_set)
        {
            counter++;
            if (counter > nWalletBackups)
            {
                // More than nWalletBackups backups: delete oldest one(s)
                try {
                    fs::remove(file.second);
                    LogPrintf("Old backup deleted: %s\n", file.second);
                } catch(fs::filesystem_error &error) {
                    strBackupWarning = strprintf(_("Failed to delete backup, error: %s"), error.what());
                    LogPrintf("%s\n", strBackupWarning);
                    return false;
                }
            }
        }
        return true;
    }

    LogPrintf("Automatic wallet backups are disabled!\n");
    return false;
}

//
// Try to (very carefully!) recover wallet file if there is a problem.
//
bool CWalletDB::Recover(CDBEnv& dbenv, const std::string& filename, bool fOnlyKeys)
{
    // Recovery procedure:
    // move wallet file to wallet.timestamp.bak
    // Call Salvage with fAggressive=true to
    // get as much data as possible.
    // Rewrite salvaged data to fresh wallet file
    // Set -rescan so any missing transactions will be
    // found.
    int64_t now = GetTime();
    std::string newFilename = strprintf("wallet.%d.bak", now);

    int result = dbenv.dbenv->dbrename(NULL, filename.c_str(), NULL,
                                       newFilename.c_str(), DB_AUTO_COMMIT);
    if (result == 0)
        LogPrintf("Renamed %s to %s\n", filename, newFilename);
    else
    {
        LogPrintf("Failed to rename %s to %s\n", filename, newFilename);
        return false;
    }

    std::vector<CDBEnv::KeyValPair> salvagedData;
    bool fSuccess = dbenv.Salvage(newFilename, true, salvagedData);
    if (salvagedData.empty())
    {
        LogPrintf("Salvage(aggressive) found no records in %s.\n", newFilename);
        return false;
    }
    LogPrintf("Salvage(aggressive) found %u records\n", salvagedData.size());

    std::unique_ptr<Db> pdbCopy(new Db(dbenv.dbenv, 0));
    int ret = pdbCopy->open(NULL,               // Txn pointer
                            filename.c_str(),   // Filename
                            "main",             // Logical db name
                            DB_BTREE,           // Database type
                            DB_CREATE,          // Flags
                            0);
    if (ret > 0)
    {
        LogPrintf("Cannot create database file %s\n", filename);
        return false;
    }
    CWallet dummyWallet;
    CWalletScanState wss;

    DbTxn* ptxn = dbenv.TxnBegin();
    BOOST_FOREACH(CDBEnv::KeyValPair& row, salvagedData)
    {
        if (fOnlyKeys)
        {
            CDataStream ssKey(row.first, SER_DISK, CLIENT_VERSION);
            CDataStream ssValue(row.second, SER_DISK, CLIENT_VERSION);
            std::string strType, strErr;
            bool fReadOK;
            {
                // Required in LoadKeyMetadata():
                LOCK(dummyWallet.cs_wallet);
                fReadOK = ReadKeyValue(&dummyWallet, ssKey, ssValue,
                                        wss, strType, strErr);
            }
            if (!IsKeyType(strType) && strType != "hdchain")
                continue;
            if (!fReadOK)
            {
                LogPrintf("WARNING: CWalletDB::Recover skipping %s: %s\n", strType, strErr);
                continue;
            }
        }
        Dbt datKey(&row.first[0], row.first.size());
        Dbt datValue(&row.second[0], row.second.size());
        int ret2 = pdbCopy->put(ptxn, &datKey, &datValue, DB_NOOVERWRITE);
        if (ret2 > 0)
            fSuccess = false;
    }
    ptxn->commit(0);
    pdbCopy->close(0);

    return fSuccess;
}

bool CWalletDB::Recover(CDBEnv& dbenv, const std::string& filename)
{
    return CWalletDB::Recover(dbenv, filename, false);
}

bool CWalletDB::WriteDestData(const std::string &address, const std::string &key, const std::string &value)
{
    nWalletDBUpdateCounter++;
    return Write(std::make_pair(std::string("destdata"), std::make_pair(address, key)), value);
}

bool CWalletDB::EraseDestData(const std::string &address, const std::string &key)
{
    nWalletDBUpdateCounter++;
    return Erase(std::make_pair(std::string("destdata"), std::make_pair(address, key)));
}


bool CWalletDB::WriteHDChain(const CHDChain& chain)
{
    nWalletDBUpdateCounter++;
    return Write(std::string("hdchain"), chain);
}
/******************************************************************************/
// Mnemonic
/******************************************************************************/

bool CWalletDB::WriteMnemonic(const MnemonicContainer& mnContainer) {
    nWalletDBUpdateCounter++;
    return Write(std::string("mnemonic"), mnContainer);
}

bool CWalletDB::ReadMintCount(int32_t& nCount)
{
    return Read(std::string("dzc"), nCount);
}

bool CWalletDB::WriteMintCount(const int32_t& nCount)
{
    return Write(std::string("dzc"), nCount);
}

bool CWalletDB::ReadMintSeedCount(int32_t& nCount)
{
    return Read(std::string("dzsc"), nCount);
}

bool CWalletDB::WriteMintSeedCount(const int32_t& nCount)
{
    return Write(std::string("dzsc"), nCount);
}

bool CWalletDB::readDiversifier(int32_t& diversifier)
{
    return Read(std::string("div"), diversifier);

}

bool CWalletDB::writeDiversifier(const int32_t& diversifier)
{
    return Write(std::string("div"), diversifier);
}

bool CWalletDB::readFullViewKey(spark::FullViewKey& fullViewKey)
{
    return Read(std::string("fullViewKey"), fullViewKey);
}

bool CWalletDB::writeFullViewKey(const spark::FullViewKey& fullViewKey)
{
    return Write(std::string("fullViewKey"), fullViewKey);
}

bool CWalletDB::WritePubcoin(const uint256& hashSerial, const GroupElement& pubcoin)
{
    return Write(std::make_pair(std::string("pubcoin"), hashSerial), pubcoin);
}

bool CWalletDB::ReadPubcoin(const uint256& hashSerial, GroupElement& pubcoin)
{
    return Read(std::make_pair(std::string("pubcoin"), hashSerial), pubcoin);
}

bool CWalletDB::ErasePubcoin(const uint256& hashSerial)
{
    return Erase(std::make_pair(std::string("pubcoin"), hashSerial));
}

std::vector<std::pair<uint256, GroupElement>> CWalletDB::ListSerialPubcoinPairs()
{
    std::vector<std::pair<uint256, GroupElement>> listSerialPubcoin;
    Dbc* pcursor = GetCursor();
    if (!pcursor)
        throw std::runtime_error(std::string(__func__)+" : cannot create DB cursor");
    bool setRange = true;
    for (;;)
    {
        // Read next record
        CDataStream ssKey(SER_DISK, CLIENT_VERSION);
        if (setRange)
            ssKey << std::make_pair(std::string("pubcoin"), ArithToUint256(arith_uint256(0)));
        CDataStream ssValue(SER_DISK, CLIENT_VERSION);
        int ret = ReadAtCursor(pcursor, ssKey, ssValue, setRange);
        setRange = false;
        if (ret == DB_NOTFOUND)
            break;
        else if (ret != 0)
        {
            pcursor->close();
            throw std::runtime_error(std::string(__func__)+" : error scanning DB");
        }

        // Unserialize
        std::string strType;
        ssKey >> strType;
        if (strType != "pubcoin")
            break;

        uint256 hashSerial;
        ssKey >> hashSerial;

        GroupElement pubcoin;
        ssValue >> pubcoin;

        listSerialPubcoin.push_back(std::make_pair(hashSerial, pubcoin));
    }

    pcursor->close();

    return listSerialPubcoin;

}

bool CWalletDB::EraseMintPoolPair(const uint256& hashPubcoin)
{
    return Erase(std::make_pair(std::string("mintpool"), hashPubcoin));
}

bool CWalletDB::WriteMintPoolPair(const uint256& hashPubcoin, const std::tuple<uint160, CKeyID, int32_t>& hashSeedMintPool)
{
    return Write(std::make_pair(std::string("mintpool"), hashPubcoin), hashSeedMintPool);
}

bool CWalletDB::ReadMintPoolPair(const uint256& hashPubcoin, uint160& hashSeedMaster, CKeyID& seedId, int32_t& nCount)
{
    std::tuple<uint160, CKeyID, int32_t> hashSeedMintPool;
    if(!Read(std::make_pair(std::string("mintpool"), hashPubcoin), hashSeedMintPool))
        return false;
    hashSeedMaster = std::get<0>(hashSeedMintPool);
    seedId = std::get<1>(hashSeedMintPool);
    nCount = std::get<2>(hashSeedMintPool);
    return true;
}

//! list of MintPoolEntry objects mapped with pubCoin hash, returned as pairs
std::vector<std::pair<uint256, MintPoolEntry>> CWalletDB::ListMintPool()
{
    std::vector<std::pair<uint256, MintPoolEntry>> listPool;
    Dbc* pcursor = GetCursor();
    if (!pcursor)
        throw std::runtime_error(std::string(__func__)+" : cannot create DB cursor");
    bool setRange = true;
    for (;;)
    {
        // Read next record
        CDataStream ssKey(SER_DISK, CLIENT_VERSION);
        if (setRange)
            ssKey << std::make_pair(std::string("mintpool"), ArithToUint256(arith_uint256(0)));
        CDataStream ssValue(SER_DISK, CLIENT_VERSION);
        int ret = ReadAtCursor(pcursor, ssKey, ssValue, setRange);
        setRange = false;
        if (ret == DB_NOTFOUND)
            break;
        else if (ret != 0)
        {
            pcursor->close();
            throw std::runtime_error(std::string(__func__)+" : error scanning DB");
        }

        // Unserialize

        try {
            std::string strType;
            ssKey >> strType;
            if (strType != "mintpool")
                break;

            uint256 hashPubcoin;
            ssKey >> hashPubcoin;

            uint160 hashSeedMaster;
            ssValue >> hashSeedMaster;

            CKeyID seedId;
            ssValue >> seedId;

            int32_t nCount;
            ssValue >> nCount;

            MintPoolEntry mintPoolEntry(hashSeedMaster, seedId, nCount);

            listPool.push_back(std::make_pair(hashPubcoin, mintPoolEntry));
        } catch (std::ios_base::failure const &) {
            // There maybe some old entries that don't conform to the latest version. Just skipping those.
        }
    }

    pcursor->close();

    return listPool;
}

std::list<CHDMint> CWalletDB::ListHDMints(bool isLelantus)
{
    std::list<CHDMint> listMints;
    Dbc* pcursor = GetCursor();
    if (!pcursor)
        throw std::runtime_error(std::string(__func__)+" : cannot create DB cursor");

    std::string mintName;

    if(isLelantus)
        mintName = "hdmint_lelantus";
    else
        mintName = "hdmint";

    bool setRange = true;
    for (;;)
    {
        // Read next record
        CDataStream ssKey(SER_DISK, CLIENT_VERSION);
        if (setRange)
            ssKey << std::make_pair(mintName, ArithToUint256(arith_uint256(0)));
        CDataStream ssValue(SER_DISK, CLIENT_VERSION);
        int ret = ReadAtCursor(pcursor, ssKey, ssValue, setRange);
        setRange = false;
        if (ret == DB_NOTFOUND)
            break;
        else if (ret != 0)
        {
            pcursor->close();
            throw std::runtime_error(std::string(__func__)+" : error scanning DB");
        }

        // Unserialize
        std::string strType;
        ssKey >> strType;
        if (strType != mintName)
            break;

        uint256 hashPubcoin;
        ssKey >> hashPubcoin;

        CHDMint mint;
        ssValue >> mint;

        listMints.emplace_back(mint);
    }

    pcursor->close();
    return listMints;
}

bool CWalletDB::ArchiveDeterministicOrphan(const CHDMint& dMint)
{
    if (!Write(std::make_pair(std::string("dzco"), dMint.GetPubCoinHash()), dMint))
        return error("%s: write failed", __func__);

    if (!Erase(std::make_pair(std::string("hdmint"), dMint.GetPubCoinHash())))
        return error("%s: failed to erase", __func__);

    if (!Erase(std::make_pair(std::string("hdmint_lelantus"), dMint.GetPubCoinHash())))
        return error("%s: failed to erase lelantus", __func__);

    return true;
}

bool CWalletDB::UnarchiveHDMint(const uint256& hashPubcoin, bool isLelantus, CHDMint& dMint)
{
    if (!Read(std::make_pair(std::string("dzco"), hashPubcoin), dMint))
        return error("%s: failed to retrieve deterministic mint from archive", __func__);

    if (!WriteHDMint(hashPubcoin, dMint, isLelantus))
        return error("%s: failed to write deterministic mint", __func__);

    if (!Erase(std::make_pair(std::string("dzco"), dMint.GetPubCoinHash())))
        return error("%s : failed to erase archived deterministic mint", __func__);

    return true;
}

bool CWalletDB::UnarchiveSigmaMint(const uint256& hashPubcoin, CSigmaEntry& sigma)
{
    if (!Read(std::make_pair(std::string("zco"), hashPubcoin), sigma))
        return error("%s: failed to retrieve sigmamint from archive", __func__);

    if (!WriteSigmaEntry(sigma))
        return error("%s: failed to write sigmamint", __func__);

    uint256 hash = primitives::GetPubCoinValueHash(sigma.value);
    if (!Erase(std::make_pair(std::string("zco"), hash)))
        return error("%s : failed to erase archived sigma mint", __func__);

    return true;
}

void CWalletDB::IncrementUpdateCounter()
{
    nWalletDBUpdateCounter++;
}

unsigned int CWalletDB::GetUpdateCounter()
{
    return nWalletDBUpdateCounter;
}

std::unordered_map<uint256, CSparkMintMeta> CWalletDB::ListSparkMints()
{
    std::unordered_map<uint256, CSparkMintMeta> listMints;
    Dbc* pcursor = GetCursor();
    if (!pcursor)
        throw std::runtime_error(std::string(__func__)+" : cannot create DB cursor");
    std::string mintName = "sparkMint";
    bool setRange = true;
    for (;;)
    {
        // Read next record
        CDataStream ssKey(SER_DISK, CLIENT_VERSION);
        if (setRange)
            ssKey << std::make_pair(mintName, ArithToUint256(arith_uint256(0)));
        CDataStream ssValue(SER_DISK, CLIENT_VERSION);
        int ret = ReadAtCursor(pcursor, ssKey, ssValue, setRange);
        setRange = false;
        if (ret == DB_NOTFOUND)
            break;
        else if (ret != 0)
        {
            pcursor->close();
            throw std::runtime_error(std::string(__func__)+" : error scanning DB");
        }

        // Unserialize
        std::string strType;
        ssKey >> strType;
        if (strType != mintName)
            break;

        uint256 lTagHash;
        ssKey >> lTagHash;

        CSparkMintMeta mint;
        ssValue >> mint;

        listMints[lTagHash] = mint;
    }

    pcursor->close();
    return listMints;
}

bool CWalletDB::WriteSparkOutputTx(const CScript& scriptPubKey, const CSparkOutputTx& output)
{
    return Write(std::make_pair(std::string("sparkOutputTx"), scriptPubKey), output);
}

bool CWalletDB::ReadSparkOutputTx(const CScript& scriptPubKey, CSparkOutputTx& output)
{
    return Read(std::make_pair(std::string("sparkOutputTx"), scriptPubKey), output);
}

bool CWalletDB::WriteSparkMint(const uint256& lTagHash, const CSparkMintMeta& mint)
{
    return Write(std::make_pair(std::string("sparkMint"), lTagHash), mint);
}

bool CWalletDB::ReadSparkMint(const uint256& lTagHash, CSparkMintMeta& mint)
{
    return Read(std::make_pair(std::string("sparkMint"), lTagHash), mint);
}

bool CWalletDB::EraseSparkMint(const uint256& lTagHash)
{
    return Erase(std::make_pair(std::string("sparkMint"), lTagHash));
}

void CWalletDB::ListSparkSpends(std::list<CSparkSpendEntry>& listSparkSpends)
{
    Dbc *pcursor = GetCursor();
    if (!pcursor)
        throw std::runtime_error("CWalletDB::ListCoinSpendSerial() : cannot create DB cursor");
    bool setRange = true;
    while (true) {
        // Read next record
        CDataStream ssKey(SER_DISK, CLIENT_VERSION);
        if (setRange)
            ssKey << std::make_pair(std::string("spark_spend"), secp_primitives::GroupElement());
        CDataStream ssValue(SER_DISK, CLIENT_VERSION);
        int ret = ReadAtCursor(pcursor, ssKey, ssValue, setRange);
        setRange = false;
        if (ret == DB_NOTFOUND)
            break;
        else if (ret != 0) {
            pcursor->close();
            throw std::runtime_error("CWalletDB::ListSparkSpends() : error scanning DB");
        }

        // Unserialize
        std::string strType;
        ssKey >> strType;
        if (strType != "spark_spend")
            break;
        GroupElement value;
        ssKey >> value;
        CSparkSpendEntry sparkSpendItem;
        ssValue >> sparkSpendItem;
        listSparkSpends.push_back(sparkSpendItem);
    }

    pcursor->close();
}

bool CWalletDB::WriteSparkSpendEntry(const CSparkSpendEntry& sparkSpend) {
    return Write(std::make_pair(std::string("spark_spend"), sparkSpend.lTag), sparkSpend, true);
}

bool CWalletDB::ReadSparkSpendEntry(const secp_primitives::GroupElement& lTag, CSparkSpendEntry& sparkSpend) {
    return Read(std::make_pair(std::string("spark_spend"), lTag), sparkSpend);
}

bool CWalletDB::HasSparkSpendEntry(const secp_primitives::GroupElement& lTag) {
    return Exists(std::make_pair(std::string("spark_spend"), lTag));
}

bool CWalletDB::EraseSparkSpendEntry(const secp_primitives::GroupElement& lTag) {
    return Erase(std::make_pair(std::string("spark_spend"), lTag));
}

/******************************************************************************/
// BIP47
/******************************************************************************/

bool CWalletDB::WriteBip47Account(bip47::CAccountReceiver const & account)
{
    return Write(std::make_pair(std::string("bip47rcv"), uint32_t(account.getAccountNum())), account, true);
}

bool CWalletDB::WriteBip47Account(bip47::CAccountSender const & account)
{
    return Write(std::make_pair(std::string("bip47snd"), uint32_t(account.getAccountNum())), account, true);
}

void CWalletDB::LoadBip47Accounts(bip47::CWallet & wallet)
{
    ListEntries<uint32_t, bip47::CAccountReceiver>("bip47rcv",
            [&wallet](char, bip47::CAccountReceiver & receiver)
            {
                wallet.readReceiver(std::move(receiver));
            }
        );

    ListEntries<uint32_t, bip47::CAccountSender>("bip47snd",
            [&wallet](char, bip47::CAccountSender & sender)
            {
                wallet.readSender(std::move(sender));
            }
        );
}<|MERGE_RESOLUTION|>--- conflicted
+++ resolved
@@ -660,50 +660,13 @@
         {
             std::string strAddress;
             ssKey >> strAddress;
-            CBitcoinAddress addressParsed(strAddress);
-            if(addressParsed.IsValid()){
-                ssValue >> pwallet->mapAddressBook[CBitcoinAddress(strAddress).Get()].name;
-<<<<<<< HEAD
-=======
-            } else if (bip47::CPaymentCode::validate(strAddress)) {
-                ssValue >> pwallet->mapRAPAddressBook[strAddress].name;
->>>>>>> 33e39f62
-            } else {
-                ssValue >> pwallet->mapSparkAddressBook[strAddress].name;
-            }
+            ssValue >> pwallet->mapAddressBook[CBitcoinAddress(strAddress).Get()].name;
         }
         else if (strType == "purpose")
         {
             std::string strAddress;
             ssKey >> strAddress;
-            CBitcoinAddress addressParsed(strAddress);
-            if(addressParsed.IsValid()){
-                ssValue >> pwallet->mapAddressBook[CBitcoinAddress(strAddress).Get()].purpose;
-<<<<<<< HEAD
-            } else {
-                ssValue >> pwallet->mapSparkAddressBook[strAddress].purpose;
-            }
-        }
-        else if (strType == "addressBookItemCreatedAt")
-        {
-            std::string strAddress;
-            ssKey >> strAddress;
-            int64_t nCreatedAt;
-            ssValue >> nCreatedAt;
-
-            CBitcoinAddress addressParsed(strAddress);
-            if(addressParsed.IsValid()){
-                pwallet->mapAddressBook[CBitcoinAddress(strAddress).Get()].nCreatedAt = nCreatedAt;
-            } else {
-                pwallet->mapSparkAddressBook[strAddress].nCreatedAt = nCreatedAt;
-            }
-=======
-            } else if (bip47::CPaymentCode::validate(strAddress)) {
-                ssValue >> pwallet->mapRAPAddressBook[strAddress].purpose;
-            } else {
-                ssValue >> pwallet->mapSparkAddressBook[strAddress].purpose;
-            }
->>>>>>> 33e39f62
+            ssValue >> pwallet->mapAddressBook[CBitcoinAddress(strAddress).Get()].purpose;
         }
         else if (strType == "tx")
         {
