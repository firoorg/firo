--- conflicted
+++ resolved
@@ -234,11 +234,7 @@
             currentSpendCoins.clear();
             currentSigmaSpendCoins.clear();
 
-<<<<<<< HEAD
-            auto &consensusParams = Params().GetConsensus();
-=======
             const auto &consensusParams = Params().GetConsensus();
->>>>>>> 46a42993
             CAmount changeToMint = 0;
 
             std::vector<sigma::CoinDenomination> denomChanges;
