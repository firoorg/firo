--- conflicted
+++ resolved
@@ -168,6 +168,11 @@
         outputs.push_back(out);
     }
 
+    {
+        CWalletDB walletdb(pwalletMain->strWalletFile);
+        pwalletMain->zwallet->ResetCount(walletdb);
+    }
+
     std::size_t i = 0;
     while (required > 0 && !outputs.empty() && i < fees.size()) {
 //        for (;;) {
@@ -287,23 +292,11 @@
                         _("Value of change exceeds the limit"));
             }
 
-<<<<<<< HEAD
             // get outputs
             mintCoins.clear();
             std::vector<CTxOut> outputMints;
             std::vector<lelantus::PrivateCoin> Cout;
             GenerateMints(newMints, changeToMint, Cout, outputMints);
-=======
-        // get outputs
-        mintCoins.clear();
-        std::vector<CTxOut> outputMints;
-        std::vector<lelantus::PrivateCoin> Cout;
-        {
-            CWalletDB walletdb(pwalletMain->strWalletFile);
-            pwalletMain->zwallet->ResetCount(walletdb);
-        }
-        GenerateMints(newMints, changeToMint, Cout, outputMints);
->>>>>>> 486db128
 
             // shuffle outputs to provide some privacy
             std::vector<std::reference_wrapper<CTxOut>> outputs;
