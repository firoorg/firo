#include "lelantusjoinsplitbuilder.h"
#include "walletexcept.h"

#include "../primitives/transaction.h"

#include "validation.h"
#include "../policy/policy.h"


#include "../lelantus.h"

#include <boost/format.hpp>
#include <random>

LelantusJoinSplitBuilder::LelantusJoinSplitBuilder(CWallet& wallet, CHDMintWallet& mintWallet, const CCoinControl *coinControl) :
    wallet(wallet),
    mintWallet(mintWallet)
{
    cs_main.lock();

    try {
        wallet.cs_wallet.lock();
    } catch (...) {
        cs_main.unlock();
        throw;
    }

    this->coinControl = coinControl;
}

LelantusJoinSplitBuilder::~LelantusJoinSplitBuilder()
{
    wallet.cs_wallet.unlock();
    cs_main.unlock();
}

CWalletTx LelantusJoinSplitBuilder::Build(const std::vector<CRecipient>& recipients, const std::vector<CAmount>& newMints)
{
    if (recipients.empty() && newMints.empty()) {
        throw std::invalid_argument(_("At least either recipients or newMints has to be on empty."));
    }

    // calculate total value to spend
    CAmount vOut = 0;
    CAmount mint = 0;
    unsigned recipientsToSubtractFee = 0;

    for (size_t i = 0; i < recipients.size(); i++) {
        auto& recipient = recipients[i];

        if (!MoneyRange(recipient.nAmount)) {
            throw std::invalid_argument(boost::str(boost::format(_("Recipient  has invalid amount")) % i));
        }

        vOut += recipient.nAmount;

        if (recipient.fSubtractFeeFromAmount) {
            recipientsToSubtractFee++;
        }
    }

    for(const auto& mintValue : newMints) {
        mint += mintValue;
    }

    CWalletTx result;
    CMutableTransaction tx;

    result.fTimeReceivedIsTxTime = true;
    result.BindWallet(&wallet);


    // Discourage fee sniping.
    //
    // For a large miner the value of the transactions in the best block and
    // the mempool can exceed the cost of deliberately attempting to mine two
    // blocks to orphan the current best block. By setting nLockTime such that
    // only the next block can include the transaction, we discourage this
    // practice as the height restricted and limited blocksize gives miners
    // considering fee sniping fewer options for pulling off this attack.
    //
    // A simple way to think about this is from the wallet's point of view we
    // always want the blockchain to move forward. By setting nLockTime this
    // way we're basically making the statement that we only want this
    // transaction to appear in the next block; we don't want to potentially
    // encourage reorgs by allowing transactions to appear at lower heights
    // than the next block in forks of the best chain.
    //
    // Of course, the subsidy is high enough, and transaction volume low
    // enough, that fee sniping isn't a problem yet, but by implementing a fix
    // now we ensure code won't be written that makes assumptions about
    // nLockTime that preclude a fix later.
    tx.nLockTime = chainActive.Height();

    // Secondly occasionally randomly pick a nLockTime even further back, so
    // that transactions that are delayed after signing for whatever reason,
    // e.g. high-latency mix networks and some CoinJoin implementations, have
    // better privacy.
    if (GetRandInt(10) == 0) {
        tx.nLockTime = std::max(0, static_cast<int>(tx.nLockTime) - GetRandInt(100));
    }

    assert(tx.nLockTime <= static_cast<unsigned>(chainActive.Height()));
    assert(tx.nLockTime < LOCKTIME_THRESHOLD);

    // Start with no fee and loop until there is enough fee;
    uint32_t nCountNextUse;
    if (zwalletMain) {
        nCountNextUse = zwalletMain->GetCount();
    }

    CAmount fee;

    for (fee = payTxFee.GetFeePerK();;) {
        // In case of not enough fee, reset mint seed counter
        if (zwalletMain) {
            zwalletMain->SetCount(nCountNextUse);
        }
        CAmount required = vOut + mint;

        tx.vin.clear();
        tx.vout.clear();

        result.fFromMe = true;
        result.changes.clear();

        // If no any recipients to subtract fee then the sender need to pay by themself.
        if (!recipientsToSubtractFee) {
            required += fee;
        }

        // fill outputs
        bool remainderSubtracted = false;

        for (size_t i = 0; i < recipients.size(); i++) {
            auto& recipient = recipients[i];
            CTxOut vout(recipient.nAmount, recipient.scriptPubKey);

            if (recipient.fSubtractFeeFromAmount) {
                // Subtract fee equally from each selected recipient.
                vout.nValue -= fee / recipientsToSubtractFee;

                if (!remainderSubtracted) {
                    // First receiver pays the remainder not divisible by output count.
                    vout.nValue -= fee % recipientsToSubtractFee;
                    remainderSubtracted = true;
                }
            }

            if (vout.IsDust(minRelayTxFee)) {
                std::string err;

                if (recipient.fSubtractFeeFromAmount && fee > 0) {
                    if (vout.nValue < 0) {
                        err = boost::str(boost::format(_("Amount for recipient %1% is too small to pay the fee")) % i);
                    } else {
                        err = boost::str(boost::format(_("Amount for recipient %1% is too small to send after the fee has been deducted")) % i);
                    }
                } else {
                    err = boost::str(boost::format(_("Amount for recipient %1% is too small")) % i);
                }

                throw std::invalid_argument(err);
            }

            tx.vout.push_back(vout);
        }

        // get coins
        spendCoins.clear();

        auto& consensusParams = Params().GetConsensus();
        CAmount changeToMint;
        if (!wallet.GetCoinsToJoinSplit(required, spendCoins, changeToMint,
                                    consensusParams.nMaxLelantusInputPerTransaction, consensusParams.nMaxValueLelantusSpendPerTransaction, coinControl)) {
            throw InsufficientFunds();
        }

        // get outputs
        mintCoins.clear();
        std::vector<CTxOut> outputMints;
        std::vector<lelantus::PrivateCoin> Cout;
        GenerateMints(newMints, changeToMint, Cout, outputMints);

        // shuffle outputs to provide some privacy
        std::vector<std::pair<std::reference_wrapper<CTxOut>, bool>> outputs;
        outputs.reserve(tx.vout.size() + outputMints.size());

        for (auto& output : tx.vout) {
            outputs.push_back(std::make_pair(std::ref(output), false));
        }

        for (auto& output : outputMints) {
            outputs.push_back(std::make_pair(std::ref(output), true));
        }

        std::shuffle(outputs.begin(), outputs.end(), std::random_device());

        // replace outputs with shuffled one
        std::vector<CTxOut> shuffled;
        shuffled.reserve(outputs.size());

        size_t coinIdx = 0;
        for (size_t i = 0; i < outputs.size(); i++) {
            auto& output = outputs[i];

            shuffled.push_back(output.first);

            if (output.second) {
                result.changes.insert(static_cast<uint32_t>(i));
            }

            CScript script;
            if ((script = output.first.get().scriptPubKey).IsLelantusJMint()) {
                GroupElement g;
                std::vector<unsigned char> enc;
                lelantus::ParseLelantusJMintScript(script, g, enc);

                for (size_t i = coinIdx; i != Cout.size(); i++) {
                    if (Cout[i].getPublicCoin() == g) {
                        std::swap(Cout[i], Cout[coinIdx++]);
                        break;
                    }
                }
            }
        }

        tx.vout = std::move(shuffled);

        // fill inputs
        uint32_t sequence = CTxIn::SEQUENCE_FINAL;
        tx.vin.emplace_back(COutPoint(), CScript(), sequence);

        // now every fields is populated then we can sign transaction
        uint256 sig = tx.GetHash();

        CreateJoinSplit(sig, Cout, vOut, fee, tx);

        // check fee
        result.SetTx(MakeTransactionRef(tx));

        if (GetTransactionWeight(tx) >= MAX_STANDARD_TX_WEIGHT) {
            throw std::runtime_error(_("Transaction too large"));
        }

        // check fee
        unsigned size = GetVirtualTransactionSize(tx);
        CAmount feeNeeded = CWallet::GetMinimumFee(size, nTxConfirmTarget, mempool);

        // If we made it here and we aren't even able to meet the relay fee on the next pass, give up
        // because we must be at the maximum allowed fee.
        if (feeNeeded < minRelayTxFee.GetFee(size)) {
            throw std::runtime_error(_("Transaction too large for fee policy"));
        }

        if (fee >= feeNeeded) {
            break;
        }

        fee = feeNeeded;
    }

    if (GetBoolArg("-walletrejectlongchains", DEFAULT_WALLET_REJECT_LONG_CHAINS)) {
        // Lastly, ensure this tx will pass the mempool's chain limits
        LockPoints lp;
        CTxMemPoolEntry entry(MakeTransactionRef(tx), 0, 0, 0, 0, 0, false, 0, lp);
        CTxMemPool::setEntries setAncestors;
        size_t nLimitAncestors = GetArg("-limitancestorcount", DEFAULT_ANCESTOR_LIMIT);
        size_t nLimitAncestorSize = GetArg("-limitancestorsize", DEFAULT_ANCESTOR_SIZE_LIMIT) * 1000;
        size_t nLimitDescendants = GetArg("-limitdescendantcount", DEFAULT_DESCENDANT_LIMIT);
        size_t nLimitDescendantSize = GetArg("-limitdescendantsize", DEFAULT_DESCENDANT_SIZE_LIMIT) * 1000;
        std::string errString;
        if (!mempool.CalculateMemPoolAncestors(entry, setAncestors, nLimitAncestors, nLimitAncestorSize,
                                               nLimitDescendants, nLimitDescendantSize, errString)) {
            throw std::runtime_error(_("Transaction has too long of a mempool chain"));
        }
    }

    return result;

}

void LelantusJoinSplitBuilder::GenerateMints(const std::vector<CAmount>& newMints, const CAmount& changeToMint, std::vector<lelantus::PrivateCoin>& Cout, std::vector<CTxOut>& outputs) {
    mintCoins.clear();
    Cout.clear();
    Cout.reserve(newMints.size() + 1);
    CHDMint hdMint;
    auto params = lelantus::Params::get_default();
    std::vector<CAmount> newMintsAndChange(newMints);
    newMintsAndChange.push_back(changeToMint);
    for (CAmount mintVal : newMintsAndChange) {
        hdMint.SetNull();

        lelantus::PrivateCoin newCoin(params, mintVal);
        newCoin.setVersion(LELANTUS_TX_VERSION_4);
        mintWallet.GenerateLelantusMint(newCoin, hdMint, boost::none, true);
        Cout.emplace_back(newCoin);
        auto& pubCoin = newCoin.getPublicCoin();

        if (!pubCoin.validate()) {
            throw std::runtime_error("Unable to mint a lelantus coin.");
        }

        // Create script for coin
        CScript scriptSerializedCoin;
        scriptSerializedCoin << OP_LELANTUSJMINT;
        std::vector<unsigned char> vch = pubCoin.getValue().getvch();
        scriptSerializedCoin.insert(scriptSerializedCoin.end(), vch.begin(), vch.end());
<<<<<<< HEAD
        scriptSerializedCoin.resize(scriptSerializedCoin.size() + 16); // mock 16 bytes
        //TODO(levon) put encrypted value at script
=======
        std::vector<unsigned char> encryptedValue = pwalletMain->EncryptMintAmount(mintVal, pubCoin.getValue());
        scriptSerializedCoin.insert(scriptSerializedCoin.end(), encryptedValue.begin(), encryptedValue.end());
>>>>>>> f76d88e1
        outputs.push_back(CTxOut(0, scriptSerializedCoin));
        mintCoins.push_back(hdMint);
    }
}

void LelantusJoinSplitBuilder::CreateJoinSplit(
        const uint256& txHash,
        const std::vector<lelantus::PrivateCoin>& Cout,
        const uint64_t& Vout,
        const uint64_t& fee,
        CMutableTransaction& tx) {

    lelantus::CLelantusState* state = lelantus::CLelantusState::GetState();
    auto params = lelantus::Params::get_default();

    std::vector<std::pair<lelantus::PrivateCoin, uint32_t>> coins;
    std::vector<lelantus::PublicCoin> pCoins;
    coins.reserve(spendCoins.size());
    std::map<uint32_t, std::vector<lelantus::PublicCoin>> anonymity_sets;
    std::vector<uint256> groupBlockHashes;
    for(const auto& spend : spendCoins) {
        // construct public part of the mint
        lelantus::PublicCoin pub(spend.value);
        // construct private part of the mint
        lelantus::PrivateCoin priv(params, spend.amount);
        priv.setVersion(LELANTUS_TX_VERSION_4);
        priv.setSerialNumber(spend.serialNumber);
        priv.setRandomness(spend.randomness);
        priv.setEcdsaSeckey(spend.ecdsaSecretKey);
        priv.setPublicCoin(pub);

        // get coin group
        int groupId;

        std::tie(std::ignore, groupId) = state->GetMintedCoinHeightAndId(pub);

        if (groupId < 0) {
            throw std::runtime_error(_("One of minted coin does not found in the chain"));
        }

        coins.emplace_back(make_pair(priv, groupId));

        if(anonymity_sets.count(groupId) == 0) {
            std::vector<lelantus::PublicCoin> set;
            uint256 blockHash;
            if(state->GetCoinSetForSpend(
                    &chainActive,
                    chainActive.Height() - (ZC_MINT_CONFIRMATIONS - 1), // required 6 confirmation for mint to spend
                    groupId,
                    blockHash,
                    set) < 2)
                throw std::runtime_error(_("Has to have at least two mint coins with at least 6 confirmation in order to spend a coin"));
            groupBlockHashes.push_back(blockHash);
            anonymity_sets[groupId] = set;
        }
    }

    lelantus::JoinSplit joinSplit(params, coins, anonymity_sets, Vout, Cout, fee, groupBlockHashes, txHash);
    joinSplit.setVersion(LELANTUS_TX_VERSION_4);

    std::vector<lelantus::PublicCoin>  pCout;
    pCout.reserve(Cout.size());
    for(const auto& coin : Cout)
        pCout.emplace_back(coin.getPublicCoin());

    if (!joinSplit.Verify(anonymity_sets, pCout, Vout, txHash)) {
        throw std::runtime_error(_("The joinsplit transaction failed to verify"));
    }

    // construct spend script
    CDataStream serialized(SER_NETWORK, PROTOCOL_VERSION);
    serialized << joinSplit;

    CScript script;

    script << OP_LELANTUSJOINSPLIT;
    script.insert(script.end(), serialized.begin(), serialized.end());

    tx.vin[0].scriptSig = script;
}<|MERGE_RESOLUTION|>--- conflicted
+++ resolved
@@ -306,13 +306,8 @@
         scriptSerializedCoin << OP_LELANTUSJMINT;
         std::vector<unsigned char> vch = pubCoin.getValue().getvch();
         scriptSerializedCoin.insert(scriptSerializedCoin.end(), vch.begin(), vch.end());
-<<<<<<< HEAD
-        scriptSerializedCoin.resize(scriptSerializedCoin.size() + 16); // mock 16 bytes
-        //TODO(levon) put encrypted value at script
-=======
         std::vector<unsigned char> encryptedValue = pwalletMain->EncryptMintAmount(mintVal, pubCoin.getValue());
         scriptSerializedCoin.insert(scriptSerializedCoin.end(), encryptedValue.begin(), encryptedValue.end());
->>>>>>> f76d88e1
         outputs.push_back(CTxOut(0, scriptSerializedCoin));
         mintCoins.push_back(hdMint);
     }
