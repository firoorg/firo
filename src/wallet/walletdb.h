--- conflicted
+++ resolved
@@ -231,12 +231,9 @@
     bool WritePaymentRequestAddress(const std::string& address);
     bool ReadPaymentRequestAddress(std::string& address);
     bool ErasePaymentRequestAddress();
-<<<<<<< HEAD
-=======
     bool WritePaymentRequestSparkAddress(const std::string& address);
     bool ReadPaymentRequestSparkAddress(std::string& address);
     bool ErasePaymentRequestSparkAddress();
->>>>>>> ce1282a4
 #endif
 
     bool WriteOrderPosNext(int64_t nOrderPosNext);
