--- conflicted
+++ resolved
@@ -343,24 +343,11 @@
     bool WriteHDChain(const CHDChain& chain);
     bool WriteMnemonic(const MnemonicContainer& mnContainer);
 
-<<<<<<< HEAD
-    //! write the bip47hdchain model (external chain child index counter)
-    bool WriteCBip47HDChain(const CBip47HDChain& bip47chain);
-    
-=======
-       
->>>>>>> 4cf2852a
     // @bip47 channel data write
     bool WriteBip47PaymentChannel(const Bip47PaymentChannel& pchannel, const string& channelId);
     
     void ListBip47PaymentChannel(std::map <string, Bip47PaymentChannel> &mPchannels);
-<<<<<<< HEAD
-    
-    bool WritePaymentChannelData();
-    
-=======
-        
->>>>>>> 4cf2852a
+
     /// Write destination data key,value tuple to database
     bool WritePcodeNotificationData(const std::string &rpcodestr, const std::string &key, const std::string &value);
     bool WriteBip47SeedMaster(const vector<unsigned char> &seedmaster);
