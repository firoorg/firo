// Copyright (c) 2009-2010 Satoshi Nakamoto
// Copyright (c) 2009-2016 The Bitcoin Core developers
// Distributed under the MIT software license, see the accompanying
// file COPYING or http://www.opensource.org/licenses/mit-license.php.

#ifndef BITCOIN_WALLET_WALLETDB_H
#define BITCOIN_WALLET_WALLETDB_H

#include "amount.h"
#include "primitives/transaction.h"
#include "primitives/zerocoin.h"
#include "wallet/db.h"
#include "mnemoniccontainer.h"
#include "streams.h"
#include "key.h"

#include "../hdmint/hdmint.h"
#include "../hdmint/mintpool.h"
#include "../secp256k1/include/GroupElement.h"
#include "../secp256k1/include/Scalar.h"

#include <list>
#include <stdint.h>
#include <string>
#include <utility>
#include <vector>
#include "libzerocoin/Zerocoin.h"

#include <boost/algorithm/string/classification.hpp>
#include <boost/algorithm/string/erase.hpp>
#include <boost/algorithm/string/split.hpp>
#include <boost/lexical_cast.hpp>

static const bool DEFAULT_FLUSHWALLET = true;
static const uint32_t ORIGINAL_KEYPATH_SIZE = 0x4; // m/0'/0'/<n> is the original keypath
static const uint32_t BIP44_KEYPATH_SIZE = 0x6;    // m/44'/<1/136>'/0'/<c>/<n> is the BIP44 keypath

class CAccount;
class CAccountingEntry;
struct CBlockLocator;
class CKeyPool;
class CMasterKey;
class CScript;
class CWallet;
class CWalletTx;
class uint160;
class uint256;
class CZerocoinEntry;
class CSigmaEntry;
class CZerocoinSpendEntry;
class CSigmaSpendEntry;

/** Error statuses for the wallet database */
enum DBErrors
{
    DB_LOAD_OK,
    DB_CORRUPT,
    DB_NONCRITICAL_ERROR,
    DB_TOO_NEW,
    DB_LOAD_FAIL,
    DB_NEED_REWRITE
};

// {value, isHardened}
typedef pair<uint32_t,bool> Component;

/* simple HD chain data model */
class CHDChain
{
public:
    uint32_t nExternalChainCounter; // VERSION_BASIC
    vector<uint32_t> nExternalChainCounters; // VERSION_WITH_BIP44: vector index corresponds to account value
    CKeyID masterKeyID; //!< master key hash160

    static const int VERSION_BASIC = 1;
    static const int VERSION_WITH_BIP44 = 10;
    static const int VERSION_WITH_BIP39 = 11;
    static const int CURRENT_VERSION = VERSION_WITH_BIP39;
    static const int N_CHANGES = 5; // standard = 0/1, mint = 2, elysium = 3, elysiumv1 = 4
    int nVersion;

    CHDChain() { SetNull(); }
    ADD_SERIALIZE_METHODS;
    template <typename Stream, typename Operation>
    inline void SerializationOp(Stream& s, Operation ser_action)
    {

        READWRITE(this->nVersion);
        READWRITE(nExternalChainCounter);
        READWRITE(masterKeyID);
        if (this->nVersion >= VERSION_WITH_BIP44) {
            READWRITE(nExternalChainCounters);
            nExternalChainCounters.resize(N_CHANGES);
        }
    }

    void SetNull()
    {
        nVersion = CHDChain::CURRENT_VERSION;
        masterKeyID.SetNull();
        nExternalChainCounter = 0;
        for(int index=0;index<N_CHANGES;index++){
            nExternalChainCounters.push_back(0);
        }
    }
};

class CKeyMetadata
{
public:
    static const int VERSION_BASIC=1;
    static const int VERSION_WITH_HDDATA=10;
    static const int CURRENT_VERSION=VERSION_WITH_HDDATA;
    int nVersion;
    int64_t nCreateTime; // 0 means unknown
    std::string hdKeypath; //optional HD/bip32 keypath
    Component nChange; // HD/bip32 keypath change counter
    Component nChild; // HD/bip32 keypath child counter
    CKeyID hdMasterKeyID; //id of the HD masterkey used to derive this key

    CKeyMetadata()
    {
        SetNull();
    }
    CKeyMetadata(int64_t nCreateTime_)
    {
        SetNull();
        nCreateTime = nCreateTime_;
    }

    bool ParseComponents(){
        std::vector<std::string> nComponents;
        if(hdKeypath.empty())
            return false;
        if(hdKeypath=="m")
            return true;

        boost::split(nComponents, hdKeypath, boost::is_any_of("/"), boost::token_compress_on);
        if(nComponents.size()!=ORIGINAL_KEYPATH_SIZE &&
           nComponents.size()!=BIP44_KEYPATH_SIZE)
            return false;

        std::string nChangeStr = nComponents[nComponents.size()-2];
        std::string nChildStr  = nComponents[nComponents.size()-1];

        nChange.second = (nChangeStr.find("'") != string::npos);
        boost::erase_all(nChangeStr, "'");
        nChange.first = boost::lexical_cast<uint32_t>(nChangeStr);

        nChild.second = (nChildStr.find("'") != string::npos);
        boost::erase_all(nChildStr, "'");
        nChild.first = boost::lexical_cast<uint32_t>(nChildStr);

        return true;
    }

    ADD_SERIALIZE_METHODS;

    template <typename Stream, typename Operation>
    inline void SerializationOp(Stream& s, Operation ser_action) {
        READWRITE(this->nVersion);
        READWRITE(nCreateTime);
        if (this->nVersion >= VERSION_WITH_HDDATA)
        {
            READWRITE(hdKeypath);
            READWRITE(hdMasterKeyID);
        }
    }

    void SetNull()
    {
        nVersion = CKeyMetadata::CURRENT_VERSION;
        nCreateTime = 0;
        hdKeypath.clear();
        nChild = Component(0, false);
        nChange = Component(0, false);
        hdMasterKeyID.SetNull();
    }
};

/** Access to the wallet database */
class CWalletDB : public CDB
{
public:
    CWalletDB(const std::string& strFilename, const char* pszMode = "r+", bool fFlushOnClose = true) : CDB(strFilename, pszMode, fFlushOnClose)
    {
    }

    bool WriteName(const std::string& strAddress, const std::string& strName);
    bool EraseName(const std::string& strAddress);

    bool WritePurpose(const std::string& strAddress, const std::string& purpose);
    bool ErasePurpose(const std::string& strAddress);

    bool WriteTx(const CWalletTx& wtx);
    bool EraseTx(uint256 hash);

    bool WriteKey(const CPubKey& vchPubKey, const CPrivKey& vchPrivKey, const CKeyMetadata &keyMeta);
    bool WriteCryptedKey(const CPubKey& vchPubKey, const std::vector<unsigned char>& vchCryptedSecret, const CKeyMetadata &keyMeta);
    bool WriteMasterKey(unsigned int nID, const CMasterKey& kMasterKey);

    bool WriteCScript(const uint160& hash, const CScript& redeemScript);

    bool WriteWatchOnly(const CScript &script, const CKeyMetadata &keymeta);
    bool EraseWatchOnly(const CScript &script);

    bool WriteBestBlock(const CBlockLocator& locator);
    bool ReadBestBlock(CBlockLocator& locator);

    bool WriteOrderPosNext(int64_t nOrderPosNext);

    bool WriteDefaultKey(const CPubKey& vchPubKey);

    bool ReadPool(int64_t nPool, CKeyPool& keypool);
    bool WritePool(int64_t nPool, const CKeyPool& keypool);
    bool ErasePool(int64_t nPool);

    bool WriteMinVersion(int nVersion);

    /// This writes directly to the database, and will not update the CWallet's cached accounting entries!
    /// Use wallet.AddAccountingEntry instead, to write *and* update its caches.
    bool WriteAccountingEntry(const uint64_t nAccEntryNum, const CAccountingEntry& acentry);
    bool WriteAccountingEntry_Backend(const CAccountingEntry& acentry);
    bool ReadAccount(const std::string& strAccount, CAccount& account);
    bool WriteAccount(const std::string& strAccount, const CAccount& account);

    /// Write destination data key,value tuple to database
    bool WriteDestData(const std::string &address, const std::string &key, const std::string &value);
    /// Erase destination data tuple from wallet database
    bool EraseDestData(const std::string &address, const std::string &key);

    CAmount GetAccountCreditDebit(const std::string& strAccount);
    void ListAccountCreditDebit(const std::string& strAccount, std::list<CAccountingEntry>& acentries);

    bool WriteZerocoinEntry(const CZerocoinEntry& zerocoin);
    bool WriteSigmaEntry(const CSigmaEntry& zerocoin);
    bool ReadZerocoinEntry(const Bignum& pub, CZerocoinEntry& entry);
    bool ReadSigmaEntry(const secp_primitives::GroupElement& pub, CSigmaEntry& entry);
    bool HasZerocoinEntry(const Bignum& pub);
    bool HasSigmaEntry(const secp_primitives::GroupElement& pub);
    bool EraseZerocoinEntry(const CZerocoinEntry& zerocoin);
    bool EraseSigmaEntry(const CSigmaEntry& sigma);
    void ListPubCoin(std::list<CZerocoinEntry>& listPubCoin);
    void ListSigmaPubCoin(std::list<CSigmaEntry>& listPubCoin);
    void ListCoinSpendSerial(std::list<CZerocoinSpendEntry>& listCoinSpendSerial);
    void ListCoinSpendSerial(std::list<CSigmaSpendEntry>& listCoinSpendSerial);
    void ListLelantusSpendSerial(std::list<CLelantusSpendEntry>& listLelantusSpendSerial);
    bool WriteCoinSpendSerialEntry(const CZerocoinSpendEntry& zerocoinSpend);
    bool WriteCoinSpendSerialEntry(const CSigmaSpendEntry& zerocoinSpend);
    bool WriteLelantusSpendSerialEntry(const CLelantusSpendEntry& lelantusSpend);
    bool ReadLelantusSpendSerialEntry(const secp_primitives::Scalar& serial, CLelantusSpendEntry& lelantusSpend);
    bool HasCoinSpendSerialEntry(const Bignum& serial);
    bool HasCoinSpendSerialEntry(const secp_primitives::Scalar& serial);
    bool HasLelantusSpendSerialEntry(const secp_primitives::Scalar& serial);
    bool EraseCoinSpendSerialEntry(const CZerocoinSpendEntry& zerocoinSpend);
    bool EraseCoinSpendSerialEntry(const CSigmaSpendEntry& zerocoinSpend);
    bool EraseLelantusSpendSerialEntry(const CLelantusSpendEntry& lelantusSpend);
    bool WriteZerocoinAccumulator(libzerocoin::Accumulator accumulator, libzerocoin::CoinDenomination denomination, int pubcoinid);
    bool ReadZerocoinAccumulator(libzerocoin::Accumulator& accumulator, libzerocoin::CoinDenomination denomination, int pubcoinid);
    // bool EraseZerocoinAccumulator(libzerocoin::Accumulator& accumulator, libzerocoin::CoinDenomination denomination, int pubcoinid);

    bool ReadCalculatedZCBlock(int& height);
    bool WriteCalculatedZCBlock(int height);

    DBErrors ReorderTransactions(CWallet* pwallet);
    DBErrors LoadWallet(CWallet* pwallet);
    DBErrors FindWalletTx(CWallet* pwallet, std::vector<uint256>& vTxHash, std::vector<CWalletTx>& vWtx);
    DBErrors ZapWalletTx(CWallet* pwallet, std::vector<CWalletTx>& vWtx);
    DBErrors ZapSelectTx(CWallet* pwallet, std::vector<uint256>& vHashIn, std::vector<uint256>& vHashOut);
    DBErrors ZapSigmaMints(CWallet* pwallet);
    DBErrors ZapLelantusMints(CWallet *pwallet);
    static bool Recover(CDBEnv& dbenv, const std::string& filename, bool fOnlyKeys);
    static bool Recover(CDBEnv& dbenv, const std::string& filename);

    bool ReadMintCount(int32_t& nCount);
    bool WriteMintCount(const int32_t& nCount);

    bool ReadMintSeedCount(int32_t& nCount);
    bool WriteMintSeedCount(const int32_t& nCount);

    bool ArchiveMintOrphan(const CZerocoinEntry& zerocoin);
    bool ArchiveDeterministicOrphan(const CHDMint& dMint);
    bool UnarchiveSigmaMint(const uint256& hashPubcoin, CSigmaEntry& zerocoin);
    bool UnarchiveHDMint(const uint256& hashPubcoin, bool isLelantus, CHDMint& dMint);

    bool WriteHDMint(const uint256& hashPubcoin, const CHDMint& dMint, bool isLelantus);
    bool ReadHDMint(const uint256& hashPubcoin, bool isLelantus, CHDMint& dMint);
    bool EraseHDMint(const CHDMint& dMint);
    bool HasHDMint(const secp_primitives::GroupElement& pub);

    std::list<CHDMint> ListHDMints(bool isLelantus);
    bool WritePubcoin(const uint256& hashSerial, const GroupElement& hashPubcoin);
    bool ReadPubcoin(const uint256& hashSerial, GroupElement& hashPubcoin);
    bool ErasePubcoin(const uint256& hashSerial);
    std::vector<std::pair<uint256, GroupElement>> ListSerialPubcoinPairs();
    bool EraseMintPoolPair(const uint256& hashPubcoin);
    bool WriteMintPoolPair(const uint256& hashPubcoin, const std::tuple<uint160, CKeyID, int32_t>& hashSeedMintPool);
    bool ReadMintPoolPair(const uint256& hashPubcoin, uint160& hashSeedMaster, CKeyID& seedId, int32_t& nCount);
    std::vector<std::pair<uint256, MintPoolEntry>> ListMintPool();

    //! write the hdchain model (external chain child index counter)
    bool WriteHDChain(const CHDChain& chain);
    bool WriteMnemonic(const MnemonicContainer& mnContainer);

    static void IncrementUpdateCounter();
    static unsigned int GetUpdateCounter();    

#ifdef ENABLE_ELYSIUM

public:
    template<class MintPool>
    bool ReadElysiumMintPoolV0(MintPool &mintPool)
    {
        return Read(std::string("exodus_mint_pool"), mintPool);
    }

    template<class MintPool>
    bool WriteElysiumMintPoolV0(MintPool const &mintPool)
    {
        return Write(std::string("exodus_mint_pool"), mintPool, true);
    }

    bool HasElysiumMintPoolV0()
    {
        return Exists(std::string("exodus_mint_pool"));
    }

    template<class Key, class MintID>
    bool ReadElysiumMintIdV0(const Key& k, MintID &id)
    {
        return Read(std::make_pair(std::string("exodus_mint_id"), k), id);
    }

    template<class Key, class MintID>
    bool WriteElysiumMintIdV0(const Key& k, const MintID &id)
    {
        return Write(std::make_pair(std::string("exodus_mint_id"), k), id);
    }

    template<class Key>
    bool HasElysiumMintIdV0(const Key& k)
    {
        return Exists(std::make_pair(std::string("exodus_mint_id"), k));
    }

    template<class Key>
    bool EraseElysiumMintIdV0(const Key& k)
    {
        return Erase(std::make_pair(std::string("exodus_mint_id"), k));
    }

    template<class K, class V>
    bool ReadElysiumMintV0(const K& k, V& v)
    {
        return Read(std::make_pair(std::string("exodus_mint"), k), v);
    }

    template<class K>
    bool HasElysiumMintV0(const K& k)
    {
        return Exists(std::make_pair(std::string("exodus_mint"), k));
    }

    template<class K, class V>
    bool WriteElysiumMintV0(const K &k, const V &v)
    {
        return Write(std::make_pair(std::string("exodus_mint"), k), v, true);
    }

    template<class K>
    bool EraseElysiumMintV0(const K& k)
    {
        return Erase(std::make_pair(std::string("exodus_mint"), k));
    }

    template<typename K, typename V, typename InsertF>
    void ListElysiumMintsV0(InsertF insertF)
    {
        ListEntries<K, V, InsertF>(string("exodus_mint"), insertF);
    }

    // version 1
    template<class MintPool>
    bool ReadElysiumMintPoolV1(MintPool &mintPool)
    {
        return Read(std::string("exodus_mint_pool_v1"), mintPool);
    }

    template<class MintPool>
    bool WriteElysiumMintPoolV1(MintPool const &mintPool)
    {
        return Write(std::string("exodus_mint_pool_v1"), mintPool, true);
    }

    bool HasElysiumMintPoolV1()
    {
        return Exists(std::string("exodus_mint_pool_v1"));
    }

    template<class Key, class MintID>
    bool ReadElysiumMintIdV1(const Key& k, MintID &id)
    {
        return Read(std::make_pair(std::string("exodus_mint_id_v1"), k), id);
    }

    template<class Key, class MintID>
    bool WriteElysiumMintIdV1(const Key& k, const MintID &id)
    {
        return Write(std::make_pair(std::string("exodus_mint_id_v1"), k), id);
    }

    template<class Key>
    bool HasElysiumMintIdV1(const Key& k)
    {
        return Exists(std::make_pair(std::string("exodus_mint_id_v1"), k));
    }

    template<class Key>
    bool EraseElysiumMintIdV1(const Key& k)
    {
        return Erase(std::make_pair(std::string("exodus_mint_id_v1"), k));
    }

    template<class K, class V>
    bool ReadElysiumMintV1(const K& k, V& v)
    {
        return Read(std::make_pair(std::string("exodus_mint_v1"), k), v);
    }

    template<class K>
    bool HasElysiumMintV1(const K& k)
    {
        return Exists(std::make_pair(std::string("exodus_mint_v1"), k));
    }

    template<class K, class V>
    bool WriteElysiumMintV1(const K &k, const V &v)
    {
        return Write(std::make_pair(std::string("exodus_mint_v1"), k), v, true);
    }

    template<class K>
    bool EraseElysiumMintV1(const K& k)
    {
        return Erase(std::make_pair(std::string("exodus_mint_v1"), k));
    }

    template<typename K, typename V, typename InsertF>
    void ListElysiumMintsV1(InsertF insertF)
    {
        ListEntries<K, V, InsertF>(string("exodus_mint_v1"), insertF);
    }

#endif

private:
    CWalletDB(const CWalletDB&);
    void operator=(const CWalletDB&);

    template<typename K, typename V, typename InsertF>
    void ListEntries(std::string const &prefix, InsertF insertF)
    {
        auto cursor = GetCursor();
        if (!cursor) {
            throw runtime_error(std::string(__func__) + " : cannot create DB cursor");
        }

        bool setRange = true;
        while (true) {

            // Read next record
            CDataStream ssKey(SER_DISK, CLIENT_VERSION);
            if (setRange) {
<<<<<<< HEAD
                ssKey << std::make_pair(string("exodus_mint"), K());
=======
                ssKey << std::make_pair(prefix, K());
>>>>>>> dd549592
            }

            CDataStream ssValue(SER_DISK, CLIENT_VERSION);
            int ret = ReadAtCursor(cursor, ssKey, ssValue, setRange);

            setRange = false;
            if (ret == DB_NOTFOUND) {
                break;
            } else if (ret != 0) {
                cursor->close();
                throw std::runtime_error(std::string(__func__)+" : error scanning DB");
            }

            // Unserialize
            std::string itemType;
            ssKey >> itemType;
            if (itemType != prefix) {
                break;
            }

            K key;
            ssKey >> key;

            V value;
            ssValue >> value;

            insertF(key, value);
        }

        cursor->close();
    }
<<<<<<< HEAD
#endif

    static void IncrementUpdateCounter();
    static unsigned int GetUpdateCounter();
private:
    CWalletDB(const CWalletDB&);
    void operator=(const CWalletDB&);
=======
>>>>>>> dd549592
};

void ThreadFlushWalletDB();
bool AutoBackupWallet (CWallet* wallet, std::string strWalletFile, std::string& strBackupWarning, std::string& strBackupError);

#endif // BITCOIN_WALLET_WALLETDB_H<|MERGE_RESOLUTION|>--- conflicted
+++ resolved
@@ -471,11 +471,7 @@
             // Read next record
             CDataStream ssKey(SER_DISK, CLIENT_VERSION);
             if (setRange) {
-<<<<<<< HEAD
-                ssKey << std::make_pair(string("exodus_mint"), K());
-=======
                 ssKey << std::make_pair(prefix, K());
->>>>>>> dd549592
             }
 
             CDataStream ssValue(SER_DISK, CLIENT_VERSION);
@@ -507,16 +503,6 @@
 
         cursor->close();
     }
-<<<<<<< HEAD
-#endif
-
-    static void IncrementUpdateCounter();
-    static unsigned int GetUpdateCounter();
-private:
-    CWalletDB(const CWalletDB&);
-    void operator=(const CWalletDB&);
-=======
->>>>>>> dd549592
 };
 
 void ThreadFlushWalletDB();
