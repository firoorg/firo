--- conflicted
+++ resolved
@@ -37,19 +37,11 @@
     explicit TxBuilder(CWallet& wallet) noexcept;
     virtual ~TxBuilder();
 
-<<<<<<< HEAD
-    CWalletTx Build(const std::vector<CRecipient>& recipients, CAmount& fee,  bool& fChangeAddedToFee, bool fDummy = false);
+    CWalletTx Build(const std::vector<CRecipient>& recipients, CAmount& fee,  bool& fChangeAddedToFee, CWalletDB& walletdb, bool fDummy = false);
 
 protected:
     virtual CAmount GetInputs(std::vector<std::unique_ptr<InputSigner>>& signers, CAmount required, bool fDummy = false) = 0;
-    virtual CAmount GetChanges(std::vector<CTxOut>& outputs, CAmount amount, bool fDummy = false) = 0;
-=======
-    CWalletTx Build(const std::vector<CRecipient>& recipients, CAmount& fee,  bool& fChangeAddedToFee, CWalletDB& walletdb);
-
-protected:
-    virtual CAmount GetInputs(std::vector<std::unique_ptr<InputSigner>>& signers, CAmount required) = 0;
-    virtual CAmount GetChanges(std::vector<CTxOut>& outputs, CAmount amount, CWalletDB& walletdb) = 0;
->>>>>>> 0d5c4684
+    virtual CAmount GetChanges(std::vector<CTxOut>& outputs, CAmount amount, CWalletDB& walletdb, bool fDummy = false) = 0;
     virtual CAmount AdjustFee(CAmount needed, unsigned txSize);
 };
 
