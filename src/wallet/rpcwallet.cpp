--- conflicted
+++ resolved
@@ -4163,122 +4163,6 @@
     return result;
 }
 
-<<<<<<< HEAD
-=======
-UniValue spendmany(const JSONRPCRequest& request) {
-    CWallet * const pwallet = GetWalletForJSONRPCRequest(request);
-    if (!EnsureWalletIsAvailable(pwallet, request.fHelp)) {
-        return NullUniValue;
-    }
-
-    if (request.fHelp || request.params.size() < 2 || request.params.size() > 5)
-        throw std::runtime_error(
-                "spendmany \"fromaccount\" {\"address\":amount,...} ( minconf \"comment\" [\"address\",...] )\n"
-                "\nSpend multiple coins and remint changes in a single transaction by specify addresses and amount for each address."
-                + HelpRequiringPassphrase(pwallet) + "\n"
-                "\nArguments:\n"
-                "1. \"fromaccount\"         (string, required) DEPRECATED. The account to send the funds from. Should be \"\" for the default account\n"
-                "2. \"amounts\"             (string, required) A json object with addresses and amounts\n"
-                "    {\n"
-                "      \"address\":amount   (numeric or string) The Firo address is the key, the numeric amount (can be string) in " + CURRENCY_UNIT + " is the value\n"
-                "      ,...\n"
-                "    }\n"
-                "3. minconf                 (numeric, optional, default=6) NOT IMPLEMENTED. Only use the balance confirmed at least this many times.\n"
-                "4. \"comment\"             (string, optional) A comment\n"
-                "5. subtractfeefromamount   (string, optional) A json array with addresses.\n"
-                "                           The fee will be equally deducted from the amount of each selected address.\n"
-                "                           Those recipients will receive less firos than you enter in their corresponding amount field.\n"
-                "                           If no addresses are specified here, the sender pays the fee.\n"
-                "    [\n"
-                "      \"address\"            (string) Subtract fee from this address\n"
-                "      ,...\n"
-                "    ]\n"
-                "\nResult:\n"
-                "\"transactionid\"          (string) The transaction id for the send. Only 1 transaction is created regardless of \n"
-                "                                    the number of addresses.\n"
-                "\nExamples:\n"
-                "\nSend two amounts to two different addresses:\n"
-                + HelpExampleCli("spendmany", "\"\" \"{\\\"1D1ZrZNe3JUo7ZycKEYQQiQAWd9y54F4XZ\\\":0.01,\\\"1353tsE8YMTA4EuV7dgUXGjNFf9KpVvKHz\\\":0.02}\"") +
-                "\nSend two amounts to two different addresses and subtract fee from amount:\n"
-                + HelpExampleCli("spendmany", "\"\" \"{\\\"1D1ZrZNe3JUo7ZycKEYQQiQAWd9y54F4XZ\\\":0.01,\\\"1353tsE8YMTA4EuV7dgUXGjNFf9KpVvKHz\\\":0.02}\" 6 \"testing\" \"[\\\"1D1ZrZNe3JUo7ZycKEYQQiQAWd9y54F4XZ\\\",\\\"1353tsE8YMTA4EuV7dgUXGjNFf9KpVvKHz\\\"]\"")
-        );
-
-    if (!sigma::IsSigmaAllowed()) {
-        throw JSONRPCError(RPC_WALLET_ERROR, "Sigma is not active");
-    }
-
-    EnsureSigmaWalletIsAvailable();
-
-    LOCK2(cs_main, pwallet->cs_wallet);
-
-    // Only account "" have sigma coins.
-    std::string strAccount = AccountFromValue(request.params[0]);
-    if (!strAccount.empty())
-        throw JSONRPCError(RPC_WALLET_INSUFFICIENT_FUNDS, "Account has insufficient funds");
-
-    UniValue sendTo = request.params[1].get_obj();
-
-    CWalletTx wtx;
-    if (request.params.size() > 3 && !request.params[3].isNull() && !request.params[3].get_str().empty())
-        wtx.mapValue["comment"] = request.params[3].get_str();
-
-    std::unordered_set<std::string> subtractFeeFromAmountSet;
-    UniValue subtractFeeFromAmount(UniValue::VARR);
-    if (request.params.size() > 4) {
-        subtractFeeFromAmount = request.params[4].get_array();
-        for (int i = subtractFeeFromAmount.size(); i--;) {
-            subtractFeeFromAmountSet.insert(subtractFeeFromAmount[i].get_str());
-        }
-    }
-
-    std::set<CBitcoinAddress> setAddress;
-    std::vector<CRecipient> vecSend;
-
-    FIRO_UNUSED CAmount totalAmount = 0;
-    auto keys = sendTo.getKeys();
-    if (keys.size() <= 0) {
-        throw JSONRPCError(RPC_INVALID_PARAMETER, "Required at least an address to send");
-    }
-
-    for (const auto& strAddr : keys) {
-        CBitcoinAddress address(strAddr);
-        if (!address.IsValid())
-            throw JSONRPCError(RPC_INVALID_ADDRESS_OR_KEY, "Invalid Firo address: " + strAddr);
-
-        if (!setAddress.insert(address).second)
-            throw JSONRPCError(RPC_INVALID_PARAMETER, "Invalid parameter, duplicated address: " + strAddr);
-
-        CScript scriptPubKey = GetScriptForDestination(address.Get());
-        CAmount nAmount = AmountFromValue(sendTo[strAddr]);
-        if (nAmount <= 0) {
-            throw JSONRPCError(RPC_TYPE_ERROR, "Invalid amount for send");
-        }
-        totalAmount += nAmount;
-
-        bool fSubtractFeeFromAmount =
-            subtractFeeFromAmountSet.find(strAddr) != subtractFeeFromAmountSet.end();
-
-        vecSend.push_back({scriptPubKey, nAmount, fSubtractFeeFromAmount});
-    }
-
-    EnsureWalletIsUnlocked(pwallet);
-
-    CAmount nFeeRequired = 0;
-
-    try {
-        pwallet->SpendSigma(vecSend, wtx, nFeeRequired);
-    }
-    catch (const InsufficientFunds& e) {
-        throw JSONRPCError(RPC_WALLET_INSUFFICIENT_FUNDS, e.what());
-    }
-    catch (const std::exception& e) {
-        throw JSONRPCError(RPC_WALLET_ERROR, e.what());
-    }
-
-    return wtx.GetHash().GetHex();
-}
-
->>>>>>> 55520fe8
 UniValue joinsplit(const JSONRPCRequest& request) {
 
     CWallet * const pwallet = GetWalletForJSONRPCRequest(request);
@@ -4488,149 +4372,6 @@
     return results;
 }
 
-<<<<<<< HEAD
-=======
-UniValue listsigmapubcoins(const JSONRPCRequest& request) {
-    CWallet * const pwallet = GetWalletForJSONRPCRequest(request);
-    if (!EnsureWalletIsAvailable(pwallet, request.fHelp)) {
-        return NullUniValue;
-    }
-
-    std::string help_message =
-        "listsigmapubcoins <all>(0.05/0.1/0.5/1/10/25/100)\n"
-            "\nArguments:\n"
-            "1. <all> (string, optional) 0.05, 0.1, 0.5, 1, 10, 25, 100 (default) to return all sigma public coins with given denomination. empty to return all pubcoin.\n"
-            "\nResults are an array of Objects, each of which has:\n"
-            "{id, IsUsed, denomination, value, serialNumber, nHeight, randomness}";
-    if (request.fHelp || request.params.size() > 1) {
-        throw std::runtime_error(help_message);
-    }
-
-    EnsureSigmaWalletIsAvailable();
-
-    sigma::CoinDenomination denomination{};
-    bool filter_by_denom = false;
-    if (request.params.size() > 0) {
-        filter_by_denom = true;
-        if (!sigma::StringToDenomination(request.params[0].get_str(), denomination)) {
-            throw std::runtime_error(help_message);
-        }
-    }
-
-    // Mint secret data encrypted in wallet
-    EnsureWalletIsUnlocked(pwallet);
-
-    std::list<CSigmaEntry> listPubcoin;
-    CWalletDB walletdb(pwallet->strWalletFile);
-    listPubcoin = pwallet->zwallet->GetTracker().MintsAsSigmaEntries(false, false);
-    UniValue results(UniValue::VARR);
-    listPubcoin.sort(CompSigmaHeight);
-
-    auto state = sigma::CSigmaState::GetState();
-    BOOST_FOREACH(const CSigmaEntry &sigmaItem, listPubcoin) {
-        sigma::PublicCoin coin(sigmaItem.value, sigmaItem.get_denomination());
-        int height, id;
-        std::tie(height, id) = state->GetMintedCoinHeightAndId(coin);
-        if (id > 0 &&
-            (!filter_by_denom || sigmaItem.get_denomination() == denomination)) {
-            UniValue entry(UniValue::VOBJ);
-            entry.push_back(Pair("id", id));
-            entry.push_back(Pair("IsUsed", sigmaItem.IsUsed));
-            entry.push_back(Pair("denomination", sigmaItem.get_string_denomination()));
-            entry.push_back(Pair("value", sigmaItem.value.GetHex()));
-            entry.push_back(Pair("serialNumber", sigmaItem.serialNumber.GetHex()));
-            entry.push_back(Pair("nHeight", height));
-            entry.push_back(Pair("randomness", sigmaItem.randomness.GetHex()));
-            results.push_back(entry);
-        }
-    }
-
-    return results;
-}
-
-UniValue setsigmamintstatus(const JSONRPCRequest& request) {
-    CWallet * const pwallet = GetWalletForJSONRPCRequest(request);
-    if (!EnsureWalletIsAvailable(pwallet, request.fHelp)) {
-        return NullUniValue;
-    }
-
-    if (request.fHelp || request.params.size() != 2)
-        throw std::runtime_error(
-                "setsigmamintstatus \"coinserial\" <isused>(true/false)\n"
-                "Set mintsigma IsUsed status to True or False\n"
-                "Results are an array of one or no Objects, each of which has:\n"
-                "{id, IsUsed, denomination, value, serialNumber, nHeight, randomness}");
-
-    EnsureSigmaWalletIsAvailable();
-
-    Scalar coinSerial;
-    coinSerial.SetHex(request.params[0].get_str());
-
-    bool fStatus = true;
-    fStatus = request.params[1].get_bool();
-
-    EnsureWalletIsUnlocked(pwallet);
-
-    std::vector <CMintMeta> listMints;
-    CWalletDB walletdb(pwallet->strWalletFile);
-    listMints = pwallet->zwallet->GetTracker().ListMints(false, false);
-
-    UniValue results(UniValue::VARR);
-
-    BOOST_FOREACH(CMintMeta &mint, listMints) {
-        CSigmaEntry sigmaItem;
-        if(!pwallet->GetMint(mint.hashSerial, sigmaItem))
-            continue;
-
-        CHDMint dMint;
-        if (!walletdb.ReadHDMint(mint.GetPubCoinValueHash(), false, dMint)){
-            continue;
-        }
-
-        if (sigmaItem.serialNumber != uint64_t(0)) {
-            LogPrintf("sigmaItem.serialNumber = %s\n", sigmaItem.serialNumber.GetHex());
-            if (sigmaItem.serialNumber == coinSerial) {
-                LogPrintf("setmintsigmastatus Found!\n");
-
-                const std::string& isUsedDenomStr =
-                    fStatus
-                    ? "Used (" + std::to_string((double)sigmaItem.get_denomination_value() / COIN) + " mint)"
-                    : "New (" + std::to_string((double)sigmaItem.get_denomination_value() / COIN) + " mint)";
-                pwallet->NotifyZerocoinChanged(pwallet, sigmaItem.value.GetHex(), isUsedDenomStr, CT_UPDATED);
-
-                if(!mint.isDeterministic){
-                    sigmaItem.IsUsed = fStatus;
-                    pwallet->zwallet->GetTracker().Add(walletdb, sigmaItem, true);
-                }else{
-                    dMint.SetUsed(fStatus);
-                    pwallet->zwallet->GetTracker().Add(walletdb, dMint, true);
-                }
-
-                if (!fStatus) {
-                    // erase sigma spend entry
-                    CSigmaSpendEntry spendEntry;
-                    spendEntry.coinSerial = coinSerial;
-                    walletdb.EraseCoinSpendSerialEntry(spendEntry);
-                }
-
-                UniValue entry(UniValue::VOBJ);
-                entry.push_back(Pair("id", sigmaItem.id));
-                entry.push_back(Pair("IsUsed", fStatus));
-                entry.push_back(Pair("denomination", sigmaItem.get_denomination_value()));
-                entry.push_back(Pair("value", sigmaItem.value.GetHex()));
-                entry.push_back(Pair("serialNumber", sigmaItem.serialNumber.GetHex()));
-                entry.push_back(Pair("nHeight", sigmaItem.nHeight));
-                entry.push_back(Pair("randomness", sigmaItem.randomness.GetHex()));
-                results.push_back(entry);
-                break;
-            }
-        }
-    }
-
-    return results;
-}
-
->>>>>>> 55520fe8
 UniValue setlelantusmintstatus(const JSONRPCRequest& request) {
     CWallet * const pwallet = GetWalletForJSONRPCRequest(request);
     if (!EnsureWalletIsAvailable(pwallet, request.fHelp)) {
@@ -5522,7 +5263,6 @@
     { "wallet",             "walletpassphrase",         &walletpassphrase,         true,   {"passphrase","timeout"} },
     { "wallet",             "removeprunedfunds",        &removeprunedfunds,        true,   {"txid"} },
 
-<<<<<<< HEAD
     { "wallet",             "listunspentlelantusmints", &listunspentlelantusmints, false },
     { "wallet",             "mintlelantus",             &mintlelantus,             false },
     { "wallet",             "autoMintlelantus",         &autoMintlelantus,         false },
@@ -5536,29 +5276,6 @@
     { "wallet",             "removetxmempool",          &removetxmempool,          false },
     { "wallet",             "removetxwallet",           &removetxwallet,           false },
     { "wallet",             "listlelantusjoinsplits",   &listlelantusjoinsplits,   false },
-=======
-    { "wallet",             "listunspentsigmamints",    &listunspentsigmamints,    false,  {} },
-    { "wallet",             "listunspentlelantusmints", &listunspentlelantusmints, false,  {} },
-    { "wallet",             "mint",                     &mint,                     false,  {} },
-    { "wallet",             "mintlelantus",             &mintlelantus,             false,  {} },
-    { "wallet",             "autoMintlelantus",         &autoMintlelantus,         false,  {} },
-    { "wallet",             "spendmany",                &spendmany,                false,  {} },
-    { "wallet",             "joinsplit",                &joinsplit,                false,  {} },
-    { "wallet",             "resetsigmamint",           &resetsigmamint,           false,  {} },
-    { "wallet",             "resetlelantusmint",        &resetlelantusmint,        false,  {} },
-    { "wallet",             "setsigmamintstatus",       &setsigmamintstatus,       false,  {} },
-    { "wallet",             "setlelantusmintstatus",    &setlelantusmintstatus,    false,  {} },
-    { "wallet",             "listsigmamints",           &listsigmamints,           false,  {} },
-    { "wallet",             "listsigmapubcoins",        &listsigmapubcoins,        false,  {} },
-    { "wallet",             "listlelantusmints",        &listlelantusmints,        false,  {} },
-
-    { "wallet",             "setmininput",              &setmininput,              false,  {} },
-    { "wallet",             "regeneratemintpool",       &regeneratemintpool,       false,  {} },
-    { "wallet",             "removetxmempool",          &removetxmempool,          false,  {} },
-    { "wallet",             "removetxwallet",           &removetxwallet,           false,  {} },
-    { "wallet",             "listsigmaspends",          &listsigmaspends,          false,  {} },
-    { "wallet",             "listlelantusjoinsplits",   &listlelantusjoinsplits,   false,  {} },
->>>>>>> 55520fe8
 
     //spark
     { "wallet",             "listunspentsparkmints",  &listunspentsparkmints,  false, {} },
