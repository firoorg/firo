// Copyright (c) 2010 Satoshi Nakamoto
// Copyright (c) 2009-2016 The zcoin Core developers
// Distributed under the MIT software license, see the accompanying
// file COPYING or http://www.opensource.org/licenses/mit-license.php.

#include "amount.h"
#include "base58.h"
#include "chain.h"
#include "core_io.h"
#include "init.h"
#include "main.h"
#include "zerocoin.h"
#include "zerocoin_v3.h"
#include "../sigma/coinspend.h"
#include "net.h"
#include "netbase.h"
#include "policy/rbf.h"
#include "rpc/server.h"
#include "timedata.h"
#include "util.h"
#include "utilmoneystr.h"
#include "wallet.h"
#include "walletdb.h"
#include "hdmint/tracker.h"
#include "znode-sync.h"
#include "zerocoin.h"
#include "walletexcept.h"

#include <znode-payments.h>

#include <stdint.h>

#include <boost/assign/list_of.hpp>

#include <univalue.h>

using namespace std;

int64_t nWalletUnlockTime;
static CCriticalSection cs_nWalletUnlockTime;

static void EnsureZerocoinMintIsAllowed()
{
    // We want to make sure the new mint still accept by network when we broadcast.
    // So we will not allow users to use this RPC anymore 10 blocks before it completely
    // disabled at consensus level. We don't need this for spend because it does not make sense
    // since users still lost their mints when it completely disable.
    auto& consensus = Params().GetConsensus();
    constexpr int threshold = 10; // 10 blocks should be enough for mints to get mined.
    int disableHeight = consensus.nSigmaStartBlock + consensus.nZerocoinV2MintMempoolGracefulPeriod - threshold;

    LOCK(cs_main);

    if (chainActive.Height() > disableHeight) {
        throw JSONRPCError(RPC_WALLET_ERROR, "Zerocoin mint is not allowed on network anymore");
    }
}

std::string HelpRequiringPassphrase()
{
    return pwalletMain && pwalletMain->IsCrypted()
        ? "\nRequires wallet passphrase to be set with walletpassphrase call."
        : "";
}

bool EnsureWalletIsAvailable(bool avoidException)
{
    if (!pwalletMain)
    {
        if (!avoidException)
            throw JSONRPCError(RPC_METHOD_NOT_FOUND, "Method not found (disabled)");
        else
            return false;
    }
    return true;
}

void EnsureWalletIsUnlocked()
{
    if (pwalletMain->IsLocked())
        throw JSONRPCError(RPC_WALLET_UNLOCK_NEEDED, "Error: Please enter the wallet passphrase with walletpassphrase first.");
}

bool ValidMultiMint(const UniValue& data){
    vector<string> keys = data.getKeys();
    CAmount totalValue = 0;
    int totalInputs = 0;
    int denomination;
    int64_t amount;
    BOOST_FOREACH(const string& denominationStr, keys){
        denomination = stoi(denominationStr.c_str());
        amount = data[denominationStr].get_int();
        totalInputs += amount;
        totalValue += denomination * amount * COIN;
    }

    return ((totalValue <= pwalletMain->GetBalance()) &&
            (totalInputs <= ZC_MINT_LIMIT));

}

void WalletTxToJSON(const CWalletTx& wtx, UniValue& entry)
{
    int confirms = wtx.GetDepthInMainChain();
    entry.push_back(Pair("confirmations", confirms));
    if (wtx.IsCoinBase())
        entry.push_back(Pair("generated", true));
    if (confirms > 0)
    {
        entry.push_back(Pair("blockhash", wtx.hashBlock.GetHex()));
        entry.push_back(Pair("blockindex", wtx.nIndex));
        entry.push_back(Pair("blocktime", mapBlockIndex[wtx.hashBlock]->GetBlockTime()));
    } else {
        entry.push_back(Pair("trusted", wtx.IsTrusted()));
    }
    uint256 hash = wtx.GetHash();
    entry.push_back(Pair("txid", hash.GetHex()));
    UniValue conflicts(UniValue::VARR);
    BOOST_FOREACH(const uint256& conflict, wtx.GetConflicts())
        conflicts.push_back(conflict.GetHex());
    entry.push_back(Pair("walletconflicts", conflicts));
    entry.push_back(Pair("time", wtx.GetTxTime()));
    entry.push_back(Pair("timereceived", (int64_t)wtx.nTimeReceived));

    // Add opt-in RBF status
    std::string rbfStatus = "no";
    if (confirms <= 0) {
        LOCK(mempool.cs);
        RBFTransactionState rbfState = IsRBFOptIn(wtx, mempool);
        if (rbfState == RBF_TRANSACTIONSTATE_UNKNOWN)
            rbfStatus = "unknown";
        else if (rbfState == RBF_TRANSACTIONSTATE_REPLACEABLE_BIP125)
            rbfStatus = "yes";
    }
    entry.push_back(Pair("bip125-replaceable", rbfStatus));

    BOOST_FOREACH(const PAIRTYPE(string,string)& item, wtx.mapValue)
        entry.push_back(Pair(item.first, item.second));
}

string AccountFromValue(const UniValue& value)
{
    string strAccount = value.get_str();
    if (strAccount == "*")
        throw JSONRPCError(RPC_WALLET_INVALID_ACCOUNT_NAME, "Invalid account name");
    return strAccount;
}

UniValue getnewaddress(const UniValue& params, bool fHelp)
{
    if (!EnsureWalletIsAvailable(fHelp))
        return NullUniValue;

    if (fHelp || params.size() > 1)
        throw runtime_error(
            "getnewaddress ( \"account\" )\n"
            "\nReturns a new zcoin address for receiving payments.\n"
            "If 'account' is specified (DEPRECATED), it is added to the address book \n"
            "so payments received with the address will be credited to 'account'.\n"
            "\nArguments:\n"
            "1. \"account\"        (string, optional) DEPRECATED. The account name for the address to be linked to. If not provided, the default account \"\" is used. It can also be set to the empty string \"\" to represent the default account. The account does not need to exist, it will be created if there is no account by the given name.\n"
            "\nResult:\n"
            "\"zcoinaddress\"    (string) The new zcoin address\n"
            "\nExamples:\n"
            + HelpExampleCli("getnewaddress", "")
            + HelpExampleRpc("getnewaddress", "")
        );

    LOCK2(cs_main, pwalletMain->cs_wallet);

    // Parse the account first so we don't generate a key if there's an error
    string strAccount;
    if (params.size() > 0)
        strAccount = AccountFromValue(params[0]);

    if (!pwalletMain->IsLocked())
        pwalletMain->TopUpKeyPool();

    // Generate a new key that is added to wallet
    CPubKey newKey;
    if (!pwalletMain->GetKeyFromPool(newKey))
        throw JSONRPCError(RPC_WALLET_KEYPOOL_RAN_OUT, "Error: Keypool ran out, please call keypoolrefill first");
    CKeyID keyID = newKey.GetID();

    pwalletMain->SetAddressBook(keyID, strAccount, "receive");

    return CBitcoinAddress(keyID).ToString();
}


CBitcoinAddress GetAccountAddress(string strAccount, bool bForceNew=false)
{
    CPubKey pubKey;
    if (!pwalletMain->GetAccountPubkey(pubKey, strAccount, bForceNew)) {
        throw JSONRPCError(RPC_WALLET_KEYPOOL_RAN_OUT, "Error: Keypool ran out, please call keypoolrefill first");
    }

    return CBitcoinAddress(pubKey.GetID());
}

UniValue getaccountaddress(const UniValue& params, bool fHelp)
{
    if (!EnsureWalletIsAvailable(fHelp))
        return NullUniValue;

    if (fHelp || params.size() != 1)
        throw runtime_error(
            "getaccountaddress \"account\"\n"
            "\nDEPRECATED. Returns the current zcoin address for receiving payments to this account.\n"
            "\nArguments:\n"
            "1. \"account\"       (string, required) The account name for the address. It can also be set to the empty string \"\" to represent the default account. The account does not need to exist, it will be created and a new address created  if there is no account by the given name.\n"
            "\nResult:\n"
            "\"zcoinaddress\"   (string) The account zcoin address\n"
            "\nExamples:\n"
            + HelpExampleCli("getaccountaddress", "")
            + HelpExampleCli("getaccountaddress", "\"\"")
            + HelpExampleCli("getaccountaddress", "\"myaccount\"")
            + HelpExampleRpc("getaccountaddress", "\"myaccount\"")
        );

    LOCK2(cs_main, pwalletMain->cs_wallet);

    // Parse the account first so we don't generate a key if there's an error
    string strAccount = AccountFromValue(params[0]);

    UniValue ret(UniValue::VSTR);

    ret = GetAccountAddress(strAccount).ToString();
    return ret;
}


UniValue getrawchangeaddress(const UniValue& params, bool fHelp)
{
    if (!EnsureWalletIsAvailable(fHelp))
        return NullUniValue;

    if (fHelp || params.size() > 1)
        throw runtime_error(
            "getrawchangeaddress\n"
            "\nReturns a new zcoin address, for receiving change.\n"
            "This is for use with raw transactions, NOT normal use.\n"
            "\nResult:\n"
            "\"address\"    (string) The address\n"
            "\nExamples:\n"
            + HelpExampleCli("getrawchangeaddress", "")
            + HelpExampleRpc("getrawchangeaddress", "")
       );

    LOCK2(cs_main, pwalletMain->cs_wallet);

    if (!pwalletMain->IsLocked())
        pwalletMain->TopUpKeyPool();

    CReserveKey reservekey(pwalletMain);
    CPubKey vchPubKey;
    if (!reservekey.GetReservedKey(vchPubKey))
        throw JSONRPCError(RPC_WALLET_KEYPOOL_RAN_OUT, "Error: Keypool ran out, please call keypoolrefill first");

    reservekey.KeepKey();

    CKeyID keyID = vchPubKey.GetID();

    return CBitcoinAddress(keyID).ToString();
}


UniValue setaccount(const UniValue& params, bool fHelp)
{
    if (!EnsureWalletIsAvailable(fHelp))
        return NullUniValue;

    if (fHelp || params.size() < 1 || params.size() > 2)
        throw runtime_error(
            "setaccount \"zcoinaddress\" \"account\"\n"
            "\nDEPRECATED. Sets the account associated with the given address.\n"
            "\nArguments:\n"
            "1. \"zcoinaddress\"  (string, required) The zcoin address to be associated with an account.\n"
            "2. \"account\"         (string, required) The account to assign the address to.\n"
            "\nExamples:\n"
            + HelpExampleCli("setaccount", "\"1D1ZrZNe3JUo7ZycKEYQQiQAWd9y54F4XZ\" \"tabby\"")
            + HelpExampleRpc("setaccount", "\"1D1ZrZNe3JUo7ZycKEYQQiQAWd9y54F4XZ\", \"tabby\"")
        );

    LOCK2(cs_main, pwalletMain->cs_wallet);

    CBitcoinAddress address(params[0].get_str());
    if (!address.IsValid())
        throw JSONRPCError(RPC_INVALID_ADDRESS_OR_KEY, "Invalid zcoin address");

    string strAccount;
    if (params.size() > 1)
        strAccount = AccountFromValue(params[1]);

    // Only add the account if the address is yours.
    if (IsMine(*pwalletMain, address.Get()))
    {
        // Detect when changing the account of an address that is the 'unused current key' of another account:
        if (pwalletMain->mapAddressBook.count(address.Get()))
        {
            string strOldAccount = pwalletMain->mapAddressBook[address.Get()].name;
            if (address == GetAccountAddress(strOldAccount))
                GetAccountAddress(strOldAccount, true);
        }
        pwalletMain->SetAddressBook(address.Get(), strAccount, "receive");
    }
    else
        throw JSONRPCError(RPC_MISC_ERROR, "setaccount can only be used with own address");

    return NullUniValue;
}


UniValue getaccount(const UniValue& params, bool fHelp)
{
    if (!EnsureWalletIsAvailable(fHelp))
        return NullUniValue;

    if (fHelp || params.size() != 1)
        throw runtime_error(
            "getaccount \"zcoinaddress\"\n"
            "\nDEPRECATED. Returns the account associated with the given address.\n"
            "\nArguments:\n"
            "1. \"zcoinaddress\"  (string, required) The zcoin address for account lookup.\n"
            "\nResult:\n"
            "\"accountname\"        (string) the account address\n"
            "\nExamples:\n"
            + HelpExampleCli("getaccount", "\"1D1ZrZNe3JUo7ZycKEYQQiQAWd9y54F4XZ\"")
            + HelpExampleRpc("getaccount", "\"1D1ZrZNe3JUo7ZycKEYQQiQAWd9y54F4XZ\"")
        );

    LOCK2(cs_main, pwalletMain->cs_wallet);

    CBitcoinAddress address(params[0].get_str());
    if (!address.IsValid())
        throw JSONRPCError(RPC_INVALID_ADDRESS_OR_KEY, "Invalid zcoin address");

    string strAccount;
    map<CTxDestination, CAddressBookData>::iterator mi = pwalletMain->mapAddressBook.find(address.Get());
    if (mi != pwalletMain->mapAddressBook.end() && !(*mi).second.name.empty())
        strAccount = (*mi).second.name;
    return strAccount;
}

UniValue setmininput(const UniValue& params, bool fHelp)
{
    if (fHelp || params.size() < 1 || params.size() > 1)
        throw runtime_error(
                "setmininput <amount>\n"
                        "<amount> is a real and is rounded to the nearest 0.00000001");

    // Amount
    int64_t nAmount = 0;
    if (params[0].get_real() != 0.0)
        nAmount = AmountFromValue(params[0]);        // rejects 0.0 amounts

    nMinimumInputValue = nAmount;
    return true;
}


UniValue getaddressesbyaccount(const UniValue& params, bool fHelp)
{
    if (!EnsureWalletIsAvailable(fHelp))
        return NullUniValue;

    if (fHelp || params.size() != 1)
        throw runtime_error(
            "getaddressesbyaccount \"account\"\n"
            "\nDEPRECATED. Returns the list of addresses for the given account.\n"
            "\nArguments:\n"
            "1. \"account\"  (string, required) The account name.\n"
            "\nResult:\n"
            "[                     (json array of string)\n"
            "  \"zcoinaddress\"  (string) a zcoin address associated with the given account\n"
            "  ,...\n"
            "]\n"
            "\nExamples:\n"
            + HelpExampleCli("getaddressesbyaccount", "\"tabby\"")
            + HelpExampleRpc("getaddressesbyaccount", "\"tabby\"")
        );

    LOCK2(cs_main, pwalletMain->cs_wallet);

    string strAccount = AccountFromValue(params[0]);

    // Find all addresses that have the given account
    UniValue ret(UniValue::VARR);
    BOOST_FOREACH(const PAIRTYPE(CBitcoinAddress, CAddressBookData)& item, pwalletMain->mapAddressBook)
    {
        const CBitcoinAddress& address = item.first;
        const string& strName = item.second.name;
        if (strName == strAccount)
            ret.push_back(address.ToString());
    }
    return ret;
}

static void SendMoney(const CTxDestination &address, CAmount nValue, bool fSubtractFeeFromAmount, CWalletTx& wtxNew)
{
    CAmount curBalance = pwalletMain->GetBalance();

    // Check amount
    if (nValue <= 0)
        throw JSONRPCError(RPC_INVALID_PARAMETER, "Invalid amount");

    if (nValue > curBalance)
        throw JSONRPCError(RPC_WALLET_INSUFFICIENT_FUNDS, "Insufficient funds");

    // Parse Zcoin address
    CScript scriptPubKey = GetScriptForDestination(address);

    // Create and send the transaction
    CReserveKey reservekey(pwalletMain);
    CAmount nFeeRequired;
    std::string strError;
    vector<CRecipient> vecSend;
    int nChangePosRet = -1;
    CRecipient recipient = {scriptPubKey, nValue, fSubtractFeeFromAmount};
    vecSend.push_back(recipient);
    if (!pwalletMain->CreateTransaction(vecSend, wtxNew, reservekey, nFeeRequired, nChangePosRet, strError)) {
        if (!fSubtractFeeFromAmount && nValue + nFeeRequired > pwalletMain->GetBalance())
            strError = strprintf("Error: This transaction requires a transaction fee of at least %s because of its amount, complexity, or use of recently received funds!", FormatMoney(nFeeRequired));
        throw JSONRPCError(RPC_WALLET_ERROR, strError);
    }
    if (!pwalletMain->CommitTransaction(wtxNew, reservekey))
        throw JSONRPCError(RPC_WALLET_ERROR, "Error: The transaction was rejected! This might happen if some of the coins in your wallet were already spent, such as if you used a copy of the wallet and coins were spent in the copy but not marked as spent here.");
}

UniValue sendtoaddress(const UniValue& params, bool fHelp)
{
    if (!EnsureWalletIsAvailable(fHelp))
        return NullUniValue;

    if (fHelp || params.size() < 2 || params.size() > 5)
        throw runtime_error(
            "sendtoaddress \"zcoinaddress\" amount ( \"comment\" \"comment-to\" subtractfeefromamount )\n"
            "\nSend an amount to a given address.\n"
            + HelpRequiringPassphrase() +
            "\nArguments:\n"
            "1. \"zcoinaddress\"  (string, required) The zcoin address to send to.\n"
            "2. \"amount\"      (numeric or string, required) The amount in " + CURRENCY_UNIT + " to send. eg 0.1\n"
            "3. \"comment\"     (string, optional) A comment used to store what the transaction is for. \n"
            "                             This is not part of the transaction, just kept in your wallet.\n"
            "4. \"comment-to\"  (string, optional) A comment to store the name of the person or organization \n"
            "                             to which you're sending the transaction. This is not part of the \n"
            "                             transaction, just kept in your wallet.\n"
            "5. subtractfeefromamount  (boolean, optional, default=false) The fee will be deducted from the amount being sent.\n"
            "                             The recipient will receive less bitcoins than you enter in the amount field.\n"
            "\nResult:\n"
            "\"transactionid\"  (string) The transaction id.\n"
            "\nExamples:\n"
            + HelpExampleCli("sendtoaddress", "\"1M72Sfpbz1BPpXFHz9m3CdqATR44Jvaydd\" 0.1")
            + HelpExampleCli("sendtoaddress", "\"1M72Sfpbz1BPpXFHz9m3CdqATR44Jvaydd\" 0.1 \"donation\" \"seans outpost\"")
            + HelpExampleCli("sendtoaddress", "\"1M72Sfpbz1BPpXFHz9m3CdqATR44Jvaydd\" 0.1 \"\" \"\" true")
            + HelpExampleRpc("sendtoaddress", "\"1M72Sfpbz1BPpXFHz9m3CdqATR44Jvaydd\", 0.1, \"donation\", \"seans outpost\"")
        );

    LOCK2(cs_main, pwalletMain->cs_wallet);

    CBitcoinAddress address(params[0].get_str());
    if (!address.IsValid())
        throw JSONRPCError(RPC_INVALID_ADDRESS_OR_KEY, "Invalid zcoin address");

    // Amount
    CAmount nAmount = AmountFromValue(params[1]);
    if (nAmount <= 0)
        throw JSONRPCError(RPC_TYPE_ERROR, "Invalid amount for send");

    // Wallet comments
    CWalletTx wtx;
    if (params.size() > 2 && !params[2].isNull() && !params[2].get_str().empty())
        wtx.mapValue["comment"] = params[2].get_str();
    if (params.size() > 3 && !params[3].isNull() && !params[3].get_str().empty())
        wtx.mapValue["to"]      = params[3].get_str();

    bool fSubtractFeeFromAmount = false;
    if (params.size() > 4)
        fSubtractFeeFromAmount = params[4].get_bool();

    EnsureWalletIsUnlocked();

    SendMoney(address.Get(), nAmount, fSubtractFeeFromAmount, wtx);

    return wtx.GetHash().GetHex();
}

UniValue listaddressgroupings(const UniValue& params, bool fHelp)
{
    if (!EnsureWalletIsAvailable(fHelp))
        return NullUniValue;

    if (fHelp)
        throw runtime_error(
            "listaddressgroupings\n"
            "\nLists groups of addresses which have had their common ownership\n"
            "made public by common use as inputs or as the resulting change\n"
            "in past transactions\n"
            "\nResult:\n"
            "[\n"
            "  [\n"
            "    [\n"
            "      \"zcoinaddress\",     (string) The zcoin address\n"
            "      amount,                 (numeric) The amount in " + CURRENCY_UNIT + "\n"
            "      \"account\"             (string, optional) The account (DEPRECATED)\n"
            "    ]\n"
            "    ,...\n"
            "  ]\n"
            "  ,...\n"
            "]\n"
            "\nExamples:\n"
            + HelpExampleCli("listaddressgroupings", "")
            + HelpExampleRpc("listaddressgroupings", "")
        );

    LOCK2(cs_main, pwalletMain->cs_wallet);

    UniValue jsonGroupings(UniValue::VARR);
    map<CTxDestination, CAmount> balances = pwalletMain->GetAddressBalances();
    BOOST_FOREACH(set<CTxDestination> grouping, pwalletMain->GetAddressGroupings())
    {
        UniValue jsonGrouping(UniValue::VARR);
        BOOST_FOREACH(CTxDestination address, grouping)
        {
            UniValue addressInfo(UniValue::VARR);
            addressInfo.push_back(CBitcoinAddress(address).ToString());
            addressInfo.push_back(ValueFromAmount(balances[address]));
            {
                if (pwalletMain->mapAddressBook.find(CBitcoinAddress(address).Get()) != pwalletMain->mapAddressBook.end())
                    addressInfo.push_back(pwalletMain->mapAddressBook.find(CBitcoinAddress(address).Get())->second.name);
            }
            jsonGrouping.push_back(addressInfo);
        }
        jsonGroupings.push_back(jsonGrouping);
    }
    return jsonGroupings;
}

UniValue signmessage(const UniValue& params, bool fHelp)
{
    if (!EnsureWalletIsAvailable(fHelp))
        return NullUniValue;

    if (fHelp || params.size() != 2)
        throw runtime_error(
            "signmessage \"zcoinaddress\" \"message\"\n"
            "\nSign a message with the private key of an address"
            + HelpRequiringPassphrase() + "\n"
            "\nArguments:\n"
            "1. \"zcoinaddress\"  (string, required) The zcoin address to use for the private key.\n"
            "2. \"message\"         (string, required) The message to create a signature of.\n"
            "\nResult:\n"
            "\"signature\"          (string) The signature of the message encoded in base 64\n"
            "\nExamples:\n"
            "\nUnlock the wallet for 30 seconds\n"
            + HelpExampleCli("walletpassphrase", "\"mypassphrase\" 30") +
            "\nCreate the signature\n"
            + HelpExampleCli("signmessage", "\"1D1ZrZNe3JUo7ZycKEYQQiQAWd9y54F4XZ\" \"my message\"") +
            "\nVerify the signature\n"
            + HelpExampleCli("verifymessage", "\"1D1ZrZNe3JUo7ZycKEYQQiQAWd9y54F4XZ\" \"signature\" \"my message\"") +
            "\nAs json rpc\n"
            + HelpExampleRpc("signmessage", "\"1D1ZrZNe3JUo7ZycKEYQQiQAWd9y54F4XZ\", \"my message\"")
        );

    LOCK2(cs_main, pwalletMain->cs_wallet);

    EnsureWalletIsUnlocked();

    string strAddress = params[0].get_str();
    string strMessage = params[1].get_str();

    CBitcoinAddress addr(strAddress);
    if (!addr.IsValid())
        throw JSONRPCError(RPC_TYPE_ERROR, "Invalid address");

    CKeyID keyID;
    if (!addr.GetKeyID(keyID))
        throw JSONRPCError(RPC_TYPE_ERROR, "Address does not refer to key");

    CKey key;
    if (!pwalletMain->GetKey(keyID, key))
        throw JSONRPCError(RPC_WALLET_ERROR, "Private key not available");

    CHashWriter ss(SER_GETHASH, 0);
    ss << strMessageMagic;
    ss << strMessage;

    vector<unsigned char> vchSig;
    if (!key.SignCompact(ss.GetHash(), vchSig))
        throw JSONRPCError(RPC_INVALID_ADDRESS_OR_KEY, "Sign failed");

    return EncodeBase64(&vchSig[0], vchSig.size());
}

UniValue getreceivedbyaddress(const UniValue& params, bool fHelp)
{
    if (!EnsureWalletIsAvailable(fHelp))
        return NullUniValue;

    if (fHelp || params.size() < 1 || params.size() > 2)
        throw runtime_error(
            "getreceivedbyaddress \"zcoinaddress\" ( minconf )\n"
            "\nReturns the total amount received by the given bitcoinaddress in transactions with at least minconf confirmations.\n"
            "\nArguments:\n"
            "1. \"zcoinaddress\"  (string, required) The zcoin address for transactions.\n"
            "2. minconf             (numeric, optional, default=1) Only include transactions confirmed at least this many times.\n"
            "\nResult:\n"
            "amount   (numeric) The total amount in " + CURRENCY_UNIT + " received at this address.\n"
            "\nExamples:\n"
            "\nThe amount from transactions with at least 1 confirmation\n"
            + HelpExampleCli("getreceivedbyaddress", "\"1D1ZrZNe3JUo7ZycKEYQQiQAWd9y54F4XZ\"") +
            "\nThe amount including unconfirmed transactions, zero confirmations\n"
            + HelpExampleCli("getreceivedbyaddress", "\"1D1ZrZNe3JUo7ZycKEYQQiQAWd9y54F4XZ\" 0") +
            "\nThe amount with at least 6 confirmation, very safe\n"
            + HelpExampleCli("getreceivedbyaddress", "\"1D1ZrZNe3JUo7ZycKEYQQiQAWd9y54F4XZ\" 6") +
            "\nAs a json rpc call\n"
            + HelpExampleRpc("getreceivedbyaddress", "\"1D1ZrZNe3JUo7ZycKEYQQiQAWd9y54F4XZ\", 6")
       );

    LOCK2(cs_main, pwalletMain->cs_wallet);

    // zcoin address
    CBitcoinAddress address = CBitcoinAddress(params[0].get_str());
    if (!address.IsValid())
        throw JSONRPCError(RPC_INVALID_ADDRESS_OR_KEY, "Invalid zcoin address");
    CScript scriptPubKey = GetScriptForDestination(address.Get());
    if (!IsMine(*pwalletMain, scriptPubKey))
        return ValueFromAmount(0);

    // Minimum confirmations
    int nMinDepth = 1;
    if (params.size() > 1)
        nMinDepth = params[1].get_int();

    // Tally
    CAmount nAmount = 0;
    for (map<uint256, CWalletTx>::iterator it = pwalletMain->mapWallet.begin(); it != pwalletMain->mapWallet.end(); ++it)
    {
        const CWalletTx& wtx = (*it).second;
        if (wtx.IsCoinBase() || !CheckFinalTx(wtx))
            continue;

        BOOST_FOREACH(const CTxOut& txout, wtx.vout)
            if (txout.scriptPubKey == scriptPubKey)
                if (wtx.GetDepthInMainChain() >= nMinDepth)
                    nAmount += txout.nValue;
    }

    return  ValueFromAmount(nAmount);
}


UniValue getreceivedbyaccount(const UniValue& params, bool fHelp)
{
    if (!EnsureWalletIsAvailable(fHelp))
        return NullUniValue;

    if (fHelp || params.size() < 1 || params.size() > 2)
        throw runtime_error(
            "getreceivedbyaccount \"account\" ( minconf )\n"
            "\nDEPRECATED. Returns the total amount received by addresses with <account> in transactions with at least [minconf] confirmations.\n"
            "\nArguments:\n"
            "1. \"account\"      (string, required) The selected account, may be the default account using \"\".\n"
            "2. minconf          (numeric, optional, default=1) Only include transactions confirmed at least this many times.\n"
            "\nResult:\n"
            "amount              (numeric) The total amount in " + CURRENCY_UNIT + " received for this account.\n"
            "\nExamples:\n"
            "\nAmount received by the default account with at least 1 confirmation\n"
            + HelpExampleCli("getreceivedbyaccount", "\"\"") +
            "\nAmount received at the tabby account including unconfirmed amounts with zero confirmations\n"
            + HelpExampleCli("getreceivedbyaccount", "\"tabby\" 0") +
            "\nThe amount with at least 6 confirmation, very safe\n"
            + HelpExampleCli("getreceivedbyaccount", "\"tabby\" 6") +
            "\nAs a json rpc call\n"
            + HelpExampleRpc("getreceivedbyaccount", "\"tabby\", 6")
        );

    LOCK2(cs_main, pwalletMain->cs_wallet);

    // Minimum confirmations
    int nMinDepth = 1;
    if (params.size() > 1)
        nMinDepth = params[1].get_int();

    // Get the set of pub keys assigned to account
    string strAccount = AccountFromValue(params[0]);
    set<CTxDestination> setAddress = pwalletMain->GetAccountAddresses(strAccount);

    // Tally
    CAmount nAmount = 0;
    for (map<uint256, CWalletTx>::iterator it = pwalletMain->mapWallet.begin(); it != pwalletMain->mapWallet.end(); ++it)
    {
        const CWalletTx& wtx = (*it).second;
        if (wtx.IsCoinBase() || !CheckFinalTx(wtx))
            continue;

        BOOST_FOREACH(const CTxOut& txout, wtx.vout)
        {
            CTxDestination address;
            if (ExtractDestination(txout.scriptPubKey, address) && IsMine(*pwalletMain, address) && setAddress.count(address))
                if (wtx.GetDepthInMainChain() >= nMinDepth)
                    nAmount += txout.nValue;
        }
    }

    return ValueFromAmount(nAmount);
}


UniValue getbalance(const UniValue& params, bool fHelp)
{
    if (!EnsureWalletIsAvailable(fHelp))
        return NullUniValue;

    if (fHelp || params.size() > 3)
        throw runtime_error(
            "getbalance ( \"account\" minconf includeWatchonly )\n"
            "\nIf account is not specified, returns the server's total available balance.\n"
            "If account is specified (DEPRECATED), returns the balance in the account.\n"
            "Note that the account \"\" is not the same as leaving the parameter out.\n"
            "The server total may be different to the balance in the default \"\" account.\n"
            "\nArguments:\n"
            "1. \"account\"      (string, optional) DEPRECATED. The selected account, or \"*\" for entire wallet. It may be the default account using \"\".\n"
            "2. minconf          (numeric, optional, default=1) Only include transactions confirmed at least this many times.\n"
            "3. includeWatchonly (bool, optional, default=false) Also include balance in watchonly addresses (see 'importaddress')\n"
            "\nResult:\n"
            "amount              (numeric) The total amount in " + CURRENCY_UNIT + " received for this account.\n"
            "\nExamples:\n"
            "\nThe total amount in the wallet\n"
            + HelpExampleCli("getbalance", "") +
            "\nThe total amount in the wallet at least 5 blocks confirmed\n"
            + HelpExampleCli("getbalance", "\"*\" 6") +
            "\nAs a json rpc call\n"
            + HelpExampleRpc("getbalance", "\"*\", 6")
        );

    LOCK2(cs_main, pwalletMain->cs_wallet);

    if (params.size() == 0)
        return  ValueFromAmount(pwalletMain->GetBalance());

    int nMinDepth = 1;
    if (params.size() > 1)
        nMinDepth = params[1].get_int();
    isminefilter filter = ISMINE_SPENDABLE;
    if(params.size() > 2)
        if(params[2].get_bool())
            filter = filter | ISMINE_WATCH_ONLY;

    if (params[0].get_str() == "*") {
        // Calculate total balance a different way from GetBalance()
        // (GetBalance() sums up all unspent TxOuts)
        // getbalance and "getbalance * 1 true" should return the same number
        CAmount nBalance = 0;
        for (map<uint256, CWalletTx>::iterator it = pwalletMain->mapWallet.begin(); it != pwalletMain->mapWallet.end(); ++it)
        {
            const CWalletTx& wtx = (*it).second;
            if (!CheckFinalTx(wtx) || wtx.GetBlocksToMaturity() > 0 || wtx.GetDepthInMainChain() < 0)
                continue;

            CAmount allFee;
            string strSentAccount;
            list<COutputEntry> listReceived;
            list<COutputEntry> listSent;
            wtx.GetAmounts(listReceived, listSent, allFee, strSentAccount, filter);
            if (wtx.GetDepthInMainChain() >= nMinDepth)
            {
                BOOST_FOREACH(const COutputEntry& r, listReceived)
                    nBalance += r.amount;
            }
            BOOST_FOREACH(const COutputEntry& s, listSent)
                nBalance -= s.amount;
            nBalance -= allFee;
        }
        return  ValueFromAmount(nBalance);
    }

    string strAccount = AccountFromValue(params[0]);

    CAmount nBalance = pwalletMain->GetAccountBalance(strAccount, nMinDepth, filter);

    return ValueFromAmount(nBalance);
}

UniValue getunconfirmedbalance(const UniValue &params, bool fHelp)
{
    if (!EnsureWalletIsAvailable(fHelp))
        return NullUniValue;

    if (fHelp || params.size() > 0)
        throw runtime_error(
                "getunconfirmedbalance\n"
                "Returns the server's total unconfirmed balance\n");

    LOCK2(cs_main, pwalletMain->cs_wallet);

    return ValueFromAmount(pwalletMain->GetUnconfirmedBalance());
}


UniValue movecmd(const UniValue& params, bool fHelp)
{
    if (!EnsureWalletIsAvailable(fHelp))
        return NullUniValue;

    if (fHelp || params.size() < 3 || params.size() > 5)
        throw runtime_error(
            "move \"fromaccount\" \"toaccount\" amount ( minconf \"comment\" )\n"
            "\nDEPRECATED. Move a specified amount from one account in your wallet to another.\n"
            "\nArguments:\n"
            "1. \"fromaccount\"   (string, required) The name of the account to move funds from. May be the default account using \"\".\n"
            "2. \"toaccount\"     (string, required) The name of the account to move funds to. May be the default account using \"\".\n"
            "3. amount            (numeric) Quantity of " + CURRENCY_UNIT + " to move between accounts.\n"
            "4. minconf           (numeric, optional, default=1) Only use funds with at least this many confirmations.\n"
            "5. \"comment\"       (string, optional) An optional comment, stored in the wallet only.\n"
            "\nResult:\n"
            "true|false           (boolean) true if successful.\n"
            "\nExamples:\n"
            "\nMove 0.01 " + CURRENCY_UNIT + " from the default account to the account named tabby\n"
            + HelpExampleCli("move", "\"\" \"tabby\" 0.01") +
            "\nMove 0.01 " + CURRENCY_UNIT + " timotei to akiko with a comment and funds have 6 confirmations\n"
            + HelpExampleCli("move", "\"timotei\" \"akiko\" 0.01 6 \"happy birthday!\"") +
            "\nAs a json rpc call\n"
            + HelpExampleRpc("move", "\"timotei\", \"akiko\", 0.01, 6, \"happy birthday!\"")
        );

    LOCK2(cs_main, pwalletMain->cs_wallet);

    string strFrom = AccountFromValue(params[0]);
    string strTo = AccountFromValue(params[1]);
    CAmount nAmount = AmountFromValue(params[2]);
    if (nAmount <= 0)
        throw JSONRPCError(RPC_TYPE_ERROR, "Invalid amount for send");
    if (params.size() > 3)
        // unused parameter, used to be nMinDepth, keep type-checking it though
        (void)params[3].get_int();
    string strComment;
    if (params.size() > 4)
        strComment = params[4].get_str();

    if (!pwalletMain->AccountMove(strFrom, strTo, nAmount, strComment))
        throw JSONRPCError(RPC_DATABASE_ERROR, "database error");

    return true;
}


UniValue sendfrom(const UniValue& params, bool fHelp)
{
    if (!EnsureWalletIsAvailable(fHelp))
        return NullUniValue;

    if (fHelp || params.size() < 3 || params.size() > 6)
        throw runtime_error(
            "sendfrom \"fromaccount\" \"tozcoinaddress\" amount ( minconf \"comment\" \"comment-to\" )\n"
            "\nDEPRECATED (use sendtoaddress). Sent an amount from an account to a zcoin address."
            + HelpRequiringPassphrase() + "\n"
            "\nArguments:\n"
            "1. \"fromaccount\"       (string, required) The name of the account to send funds from. May be the default account using \"\".\n"
            "2. \"tozcoinaddress\"  (string, required) The zcoin address to send funds to.\n"
            "3. amount                (numeric or string, required) The amount in " + CURRENCY_UNIT + " (transaction fee is added on top).\n"
            "4. minconf               (numeric, optional, default=1) Only use funds with at least this many confirmations.\n"
            "5. \"comment\"           (string, optional) A comment used to store what the transaction is for. \n"
            "                                     This is not part of the transaction, just kept in your wallet.\n"
            "6. \"comment-to\"        (string, optional) An optional comment to store the name of the person or organization \n"
            "                                     to which you're sending the transaction. This is not part of the transaction, \n"
            "                                     it is just kept in your wallet.\n"
            "\nResult:\n"
            "\"transactionid\"        (string) The transaction id.\n"
            "\nExamples:\n"
            "\nSend 0.01 " + CURRENCY_UNIT + " from the default account to the address, must have at least 1 confirmation\n"
            + HelpExampleCli("sendfrom", "\"\" \"1M72Sfpbz1BPpXFHz9m3CdqATR44Jvaydd\" 0.01") +
            "\nSend 0.01 from the tabby account to the given address, funds must have at least 6 confirmations\n"
            + HelpExampleCli("sendfrom", "\"tabby\" \"1M72Sfpbz1BPpXFHz9m3CdqATR44Jvaydd\" 0.01 6 \"donation\" \"seans outpost\"") +
            "\nAs a json rpc call\n"
            + HelpExampleRpc("sendfrom", "\"tabby\", \"1M72Sfpbz1BPpXFHz9m3CdqATR44Jvaydd\", 0.01, 6, \"donation\", \"seans outpost\"")
        );

    LOCK2(cs_main, pwalletMain->cs_wallet);

    string strAccount = AccountFromValue(params[0]);
    CBitcoinAddress address(params[1].get_str());
    if (!address.IsValid())
        throw JSONRPCError(RPC_INVALID_ADDRESS_OR_KEY, "Invalid zcoin address");
    CAmount nAmount = AmountFromValue(params[2]);
    if (nAmount <= 0)
        throw JSONRPCError(RPC_TYPE_ERROR, "Invalid amount for send");
    int nMinDepth = 1;
    if (params.size() > 3)
        nMinDepth = params[3].get_int();

    CWalletTx wtx;
    wtx.strFromAccount = strAccount;
    if (params.size() > 4 && !params[4].isNull() && !params[4].get_str().empty())
        wtx.mapValue["comment"] = params[4].get_str();
    if (params.size() > 5 && !params[5].isNull() && !params[5].get_str().empty())
        wtx.mapValue["to"]      = params[5].get_str();

    EnsureWalletIsUnlocked();

    // Check funds
    CAmount nBalance = pwalletMain->GetAccountBalance(strAccount, nMinDepth, ISMINE_SPENDABLE);
    if (nAmount > nBalance)
        throw JSONRPCError(RPC_WALLET_INSUFFICIENT_FUNDS, "Account has insufficient funds");

    SendMoney(address.Get(), nAmount, false, wtx);

    return wtx.GetHash().GetHex();
}


UniValue sendmany(const UniValue& params, bool fHelp)
{
    if (!EnsureWalletIsAvailable(fHelp))
        return NullUniValue;

    if (fHelp || params.size() < 2 || params.size() > 5)
        throw runtime_error(
            "sendmany \"fromaccount\" {\"address\":amount,...} ( minconf \"comment\" [\"address\",...] )\n"
            "\nSend multiple times. Amounts are double-precision floating point numbers."
            + HelpRequiringPassphrase() + "\n"
            "\nArguments:\n"
            "1. \"fromaccount\"         (string, required) DEPRECATED. The account to send the funds from. Should be \"\" for the default account\n"
            "2. \"amounts\"             (string, required) A json object with addresses and amounts\n"
            "    {\n"
            "      \"address\":amount   (numeric or string) The zcoin address is the key, the numeric amount (can be string) in " + CURRENCY_UNIT + " is the value\n"
            "      ,...\n"
            "    }\n"
            "3. minconf                 (numeric, optional, default=1) Only use the balance confirmed at least this many times.\n"
            "4. \"comment\"             (string, optional) A comment\n"
            "5. subtractfeefromamount   (string, optional) A json array with addresses.\n"
            "                           The fee will be equally deducted from the amount of each selected address.\n"
            "                           Those recipients will receive less bitcoins than you enter in their corresponding amount field.\n"
            "                           If no addresses are specified here, the sender pays the fee.\n"
            "    [\n"
            "      \"address\"            (string) Subtract fee from this address\n"
            "      ,...\n"
            "    ]\n"
            "\nResult:\n"
            "\"transactionid\"          (string) The transaction id for the send. Only 1 transaction is created regardless of \n"
            "                                    the number of addresses.\n"
            "\nExamples:\n"
            "\nSend two amounts to two different addresses:\n"
            + HelpExampleCli("sendmany", "\"\" \"{\\\"1D1ZrZNe3JUo7ZycKEYQQiQAWd9y54F4XZ\\\":0.01,\\\"1353tsE8YMTA4EuV7dgUXGjNFf9KpVvKHz\\\":0.02}\"") +
            "\nSend two amounts to two different addresses setting the confirmation and comment:\n"
            + HelpExampleCli("sendmany", "\"\" \"{\\\"1D1ZrZNe3JUo7ZycKEYQQiQAWd9y54F4XZ\\\":0.01,\\\"1353tsE8YMTA4EuV7dgUXGjNFf9KpVvKHz\\\":0.02}\" 6 \"testing\"") +
            "\nSend two amounts to two different addresses, subtract fee from amount:\n"
            + HelpExampleCli("sendmany", "\"\" \"{\\\"1D1ZrZNe3JUo7ZycKEYQQiQAWd9y54F4XZ\\\":0.01,\\\"1353tsE8YMTA4EuV7dgUXGjNFf9KpVvKHz\\\":0.02}\" 1 \"\" \"[\\\"1D1ZrZNe3JUo7ZycKEYQQiQAWd9y54F4XZ\\\",\\\"1353tsE8YMTA4EuV7dgUXGjNFf9KpVvKHz\\\"]\"") +
            "\nAs a json rpc call\n"
            + HelpExampleRpc("sendmany", "\"\", \"{\\\"1D1ZrZNe3JUo7ZycKEYQQiQAWd9y54F4XZ\\\":0.01,\\\"1353tsE8YMTA4EuV7dgUXGjNFf9KpVvKHz\\\":0.02}\", 6, \"testing\"")
        );

    LOCK2(cs_main, pwalletMain->cs_wallet);

    string strAccount = AccountFromValue(params[0]);
    UniValue sendTo = params[1].get_obj();
    int nMinDepth = 1;
    if (params.size() > 2)
        nMinDepth = params[2].get_int();

    CWalletTx wtx;
    wtx.strFromAccount = strAccount;
    if (params.size() > 3 && !params[3].isNull() && !params[3].get_str().empty())
        wtx.mapValue["comment"] = params[3].get_str();

    UniValue subtractFeeFromAmount(UniValue::VARR);
    if (params.size() > 4)
        subtractFeeFromAmount = params[4].get_array();

    set<CBitcoinAddress> setAddress;
    vector<CRecipient> vecSend;

    CAmount totalAmount = 0;
    vector<string> keys = sendTo.getKeys();
    BOOST_FOREACH(const string& name_, keys)
    {
        CBitcoinAddress address(name_);
        if (!address.IsValid())
            throw JSONRPCError(RPC_INVALID_ADDRESS_OR_KEY, string("Invalid zcoin address: ")+name_);

        if (setAddress.count(address))
            throw JSONRPCError(RPC_INVALID_PARAMETER, string("Invalid parameter, duplicated address: ")+name_);
        setAddress.insert(address);

        CScript scriptPubKey = GetScriptForDestination(address.Get());
        CAmount nAmount = AmountFromValue(sendTo[name_]);
        if (nAmount <= 0)
            throw JSONRPCError(RPC_TYPE_ERROR, "Invalid amount for send");
        totalAmount += nAmount;

        bool fSubtractFeeFromAmount = false;
        for (unsigned int idx = 0; idx < subtractFeeFromAmount.size(); idx++) {
            const UniValue& addr = subtractFeeFromAmount[idx];
            if (addr.get_str() == name_)
                fSubtractFeeFromAmount = true;
        }

        CRecipient recipient = {scriptPubKey, nAmount, fSubtractFeeFromAmount};
        vecSend.push_back(recipient);
    }

    EnsureWalletIsUnlocked();

    // Check funds
    CAmount nBalance = pwalletMain->GetAccountBalance(strAccount, nMinDepth, ISMINE_SPENDABLE);
    if (totalAmount > nBalance)
        throw JSONRPCError(RPC_WALLET_INSUFFICIENT_FUNDS, "Account has insufficient funds");

    // Send
    CReserveKey keyChange(pwalletMain);
    CAmount nFeeRequired = 0;
    int nChangePosRet = -1;
    string strFailReason;
    bool fCreated = pwalletMain->CreateTransaction(vecSend, wtx, keyChange, nFeeRequired, nChangePosRet, strFailReason);
    if (!fCreated)
        throw JSONRPCError(RPC_WALLET_INSUFFICIENT_FUNDS, strFailReason);
    if (!pwalletMain->CommitTransaction(wtx, keyChange))
        throw JSONRPCError(RPC_WALLET_ERROR, "Transaction commit failed");

    return wtx.GetHash().GetHex();
}

// Defined in rpc/misc.cpp
extern CScript _createmultisig_redeemScript(const UniValue& params);

UniValue addmultisigaddress(const UniValue& params, bool fHelp)
{
    if (!EnsureWalletIsAvailable(fHelp))
        return NullUniValue;

    if (fHelp || params.size() < 2 || params.size() > 3)
    {
        string msg = "addmultisigaddress nrequired [\"key\",...] ( \"account\" )\n"
            "\nAdd a nrequired-to-sign multisignature address to the wallet.\n"
            "Each key is a zcoin address or hex-encoded public key.\n"
            "If 'account' is specified (DEPRECATED), assign address to that account.\n"

            "\nArguments:\n"
            "1. nrequired        (numeric, required) The number of required signatures out of the n keys or addresses.\n"
            "2. \"keysobject\"   (string, required) A json array of zcoin addresses or hex-encoded public keys\n"
            "     [\n"
            "       \"address\"  (string) zcoin address or hex-encoded public key\n"
            "       ...,\n"
            "     ]\n"
            "3. \"account\"      (string, optional) DEPRECATED. An account to assign the addresses to.\n"

            "\nResult:\n"
            "\"zcoinaddress\"  (string) A zcoin address associated with the keys.\n"

            "\nExamples:\n"
            "\nAdd a multisig address from 2 addresses\n"
            + HelpExampleCli("addmultisigaddress", "2 \"[\\\"16sSauSf5pF2UkUwvKGq4qjNRzBZYqgEL5\\\",\\\"171sgjn4YtPu27adkKGrdDwzRTxnRkBfKV\\\"]\"") +
            "\nAs json rpc call\n"
            + HelpExampleRpc("addmultisigaddress", "2, \"[\\\"16sSauSf5pF2UkUwvKGq4qjNRzBZYqgEL5\\\",\\\"171sgjn4YtPu27adkKGrdDwzRTxnRkBfKV\\\"]\"")
        ;
        throw runtime_error(msg);
    }

    LOCK2(cs_main, pwalletMain->cs_wallet);

    string strAccount;
    if (params.size() > 2)
        strAccount = AccountFromValue(params[2]);

    // Construct using pay-to-script-hash:
    CScript inner = _createmultisig_redeemScript(params);
    CScriptID innerID(inner);
    pwalletMain->AddCScript(inner);

    pwalletMain->SetAddressBook(innerID, strAccount, "send");
    return CBitcoinAddress(innerID).ToString();
}

class Witnessifier : public boost::static_visitor<bool>
{
public:
    CScriptID result;

    bool operator()(const CNoDestination &dest) const { return false; }

    bool operator()(const CKeyID &keyID) {
        CPubKey pubkey;
        if (pwalletMain) {
            CScript basescript = GetScriptForDestination(keyID);
            isminetype typ;
            typ = IsMine(*pwalletMain, basescript, SIGVERSION_WITNESS_V0);
            if (typ != ISMINE_SPENDABLE && typ != ISMINE_WATCH_SOLVABLE)
                return false;
            CScript witscript = GetScriptForWitness(basescript);
            pwalletMain->AddCScript(witscript);
            result = CScriptID(witscript);
            return true;
        }
        return false;
    }

    bool operator()(const CScriptID &scriptID) {
        CScript subscript;
        if (pwalletMain && pwalletMain->GetCScript(scriptID, subscript)) {
            int witnessversion;
            std::vector<unsigned char> witprog;
            if (subscript.IsWitnessProgram(witnessversion, witprog)) {
                result = scriptID;
                return true;
            }
            isminetype typ;
            typ = IsMine(*pwalletMain, subscript, SIGVERSION_WITNESS_V0);
            if (typ != ISMINE_SPENDABLE && typ != ISMINE_WATCH_SOLVABLE)
                return false;
            CScript witscript = GetScriptForWitness(subscript);
            pwalletMain->AddCScript(witscript);
            result = CScriptID(witscript);
            return true;
        }
        return false;
    }
};

UniValue addwitnessaddress(const UniValue& params, bool fHelp)
{
    if (!EnsureWalletIsAvailable(fHelp))
        return NullUniValue;

    if (fHelp || params.size() < 1 || params.size() > 1)
    {
        string msg = "addwitnessaddress \"address\"\n"
            "\nAdd a witness address for a script (with pubkey or redeemscript known).\n"
            "It returns the witness script.\n"

            "\nArguments:\n"
            "1. \"address\"       (string, required) An address known to the wallet\n"

            "\nResult:\n"
            "\"witnessaddress\",  (string) The value of the new address (P2SH of witness script).\n"
            "}\n"
        ;
        throw runtime_error(msg);
    }

    {
        LOCK(cs_main);
        if (!IsWitnessEnabled(chainActive.Tip(), Params().GetConsensus()) && !GetBoolArg("-walletprematurewitness", false)) {
            throw JSONRPCError(RPC_WALLET_ERROR, "Segregated witness not enabled on network");
        }
    }

    CBitcoinAddress address(params[0].get_str());
    if (!address.IsValid())
        throw JSONRPCError(RPC_INVALID_ADDRESS_OR_KEY, "Invalid zcoin address");

    Witnessifier w;
    CTxDestination dest = address.Get();
    bool ret = boost::apply_visitor(w, dest);
    if (!ret) {
        throw JSONRPCError(RPC_WALLET_ERROR, "Public key or redeemscript not known to wallet, or the key is uncompressed");
    }

    pwalletMain->SetAddressBook(w.result, "", "receive");

    return CBitcoinAddress(w.result).ToString();
}

struct tallyitem
{
    CAmount nAmount;
    int nConf;
    vector<uint256> txids;
    bool fIsWatchonly;
    tallyitem()
    {
        nAmount = 0;
        nConf = std::numeric_limits<int>::max();
        fIsWatchonly = false;
    }
};

UniValue ListReceived(const UniValue& params, bool fByAccounts)
{
    // Minimum confirmations
    int nMinDepth = 1;
    if (params.size() > 0)
        nMinDepth = params[0].get_int();

    // Whether to include empty accounts
    bool fIncludeEmpty = false;
    if (params.size() > 1)
        fIncludeEmpty = params[1].get_bool();

    isminefilter filter = ISMINE_SPENDABLE;
    if(params.size() > 2)
        if(params[2].get_bool())
            filter = filter | ISMINE_WATCH_ONLY;

    // Tally
    map<CBitcoinAddress, tallyitem> mapTally;
    for (map<uint256, CWalletTx>::iterator it = pwalletMain->mapWallet.begin(); it != pwalletMain->mapWallet.end(); ++it)
    {
        const CWalletTx& wtx = (*it).second;

        if (wtx.IsCoinBase() || !CheckFinalTx(wtx))
            continue;

        int nDepth = wtx.GetDepthInMainChain();
        if (nDepth < nMinDepth)
            continue;

        BOOST_FOREACH(const CTxOut& txout, wtx.vout)
        {
            CTxDestination address;
            if (!ExtractDestination(txout.scriptPubKey, address))
                continue;

            isminefilter mine = IsMine(*pwalletMain, address);
            if(!(mine & filter))
                continue;

            tallyitem& item = mapTally[address];
            item.nAmount += txout.nValue;
            item.nConf = min(item.nConf, nDepth);
            item.txids.push_back(wtx.GetHash());
            if (mine & ISMINE_WATCH_ONLY)
                item.fIsWatchonly = true;
        }
    }

    // Reply
    UniValue ret(UniValue::VARR);
    map<string, tallyitem> mapAccountTally;
    BOOST_FOREACH(const PAIRTYPE(CBitcoinAddress, CAddressBookData)& item, pwalletMain->mapAddressBook)
    {
        const CBitcoinAddress& address = item.first;
        const string& strAccount = item.second.name;
        map<CBitcoinAddress, tallyitem>::iterator it = mapTally.find(address);
        if (it == mapTally.end() && !fIncludeEmpty)
            continue;

        CAmount nAmount = 0;
        int nConf = std::numeric_limits<int>::max();
        bool fIsWatchonly = false;
        if (it != mapTally.end())
        {
            nAmount = (*it).second.nAmount;
            nConf = (*it).second.nConf;
            fIsWatchonly = (*it).second.fIsWatchonly;
        }

        if (fByAccounts)
        {
            tallyitem& item = mapAccountTally[strAccount];
            item.nAmount += nAmount;
            item.nConf = min(item.nConf, nConf);
            item.fIsWatchonly = fIsWatchonly;
        }
        else
        {
            UniValue obj(UniValue::VOBJ);
            if(fIsWatchonly)
                obj.push_back(Pair("involvesWatchonly", true));
            obj.push_back(Pair("address",       address.ToString()));
            obj.push_back(Pair("account",       strAccount));
            obj.push_back(Pair("amount",        ValueFromAmount(nAmount)));
            obj.push_back(Pair("confirmations", (nConf == std::numeric_limits<int>::max() ? 0 : nConf)));
            if (!fByAccounts)
                obj.push_back(Pair("label", strAccount));
            UniValue transactions(UniValue::VARR);
            if (it != mapTally.end())
            {
                BOOST_FOREACH(const uint256& item, (*it).second.txids)
                {
                    transactions.push_back(item.GetHex());
                }
            }
            obj.push_back(Pair("txids", transactions));
            ret.push_back(obj);
        }
    }

    if (fByAccounts)
    {
        for (map<string, tallyitem>::iterator it = mapAccountTally.begin(); it != mapAccountTally.end(); ++it)
        {
            CAmount nAmount = (*it).second.nAmount;
            int nConf = (*it).second.nConf;
            UniValue obj(UniValue::VOBJ);
            if((*it).second.fIsWatchonly)
                obj.push_back(Pair("involvesWatchonly", true));
            obj.push_back(Pair("account",       (*it).first));
            obj.push_back(Pair("amount",        ValueFromAmount(nAmount)));
            obj.push_back(Pair("confirmations", (nConf == std::numeric_limits<int>::max() ? 0 : nConf)));
            ret.push_back(obj);
        }
    }

    return ret;
}

UniValue listreceivedbyaddress(const UniValue& params, bool fHelp)
{
    if (!EnsureWalletIsAvailable(fHelp))
        return NullUniValue;

    if (fHelp || params.size() > 3)
        throw runtime_error(
            "listreceivedbyaddress ( minconf includeempty includeWatchonly)\n"
            "\nList balances by receiving address.\n"
            "\nArguments:\n"
            "1. minconf       (numeric, optional, default=1) The minimum number of confirmations before payments are included.\n"
            "2. includeempty  (bool, optional, default=false) Whether to include addresses that haven't received any payments.\n"
            "3. includeWatchonly (bool, optional, default=false) Whether to include watchonly addresses (see 'importaddress').\n"

            "\nResult:\n"
            "[\n"
            "  {\n"
            "    \"involvesWatchonly\" : true,        (bool) Only returned if imported addresses were involved in transaction\n"
            "    \"address\" : \"receivingaddress\",  (string) The receiving address\n"
            "    \"account\" : \"accountname\",       (string) DEPRECATED. The account of the receiving address. The default account is \"\".\n"
            "    \"amount\" : x.xxx,                  (numeric) The total amount in " + CURRENCY_UNIT + " received by the address\n"
            "    \"confirmations\" : n,               (numeric) The number of confirmations of the most recent transaction included\n"
            "    \"label\" : \"label\"                (string) A comment for the address/transaction, if any\n"
            "  }\n"
            "  ,...\n"
            "]\n"

            "\nExamples:\n"
            + HelpExampleCli("listreceivedbyaddress", "")
            + HelpExampleCli("listreceivedbyaddress", "6 true")
            + HelpExampleRpc("listreceivedbyaddress", "6, true, true")
        );

    LOCK2(cs_main, pwalletMain->cs_wallet);

    return ListReceived(params, false);
}

UniValue listreceivedbyaccount(const UniValue& params, bool fHelp)
{
    if (!EnsureWalletIsAvailable(fHelp))
        return NullUniValue;

    if (fHelp || params.size() > 3)
        throw runtime_error(
            "listreceivedbyaccount ( minconf includeempty includeWatchonly)\n"
            "\nDEPRECATED. List balances by account.\n"
            "\nArguments:\n"
            "1. minconf      (numeric, optional, default=1) The minimum number of confirmations before payments are included.\n"
            "2. includeempty (bool, optional, default=false) Whether to include accounts that haven't received any payments.\n"
            "3. includeWatchonly (bool, optional, default=false) Whether to include watchonly addresses (see 'importaddress').\n"

            "\nResult:\n"
            "[\n"
            "  {\n"
            "    \"involvesWatchonly\" : true,   (bool) Only returned if imported addresses were involved in transaction\n"
            "    \"account\" : \"accountname\",  (string) The account name of the receiving account\n"
            "    \"amount\" : x.xxx,             (numeric) The total amount received by addresses with this account\n"
            "    \"confirmations\" : n,          (numeric) The number of confirmations of the most recent transaction included\n"
            "    \"label\" : \"label\"           (string) A comment for the address/transaction, if any\n"
            "  }\n"
            "  ,...\n"
            "]\n"

            "\nExamples:\n"
            + HelpExampleCli("listreceivedbyaccount", "")
            + HelpExampleCli("listreceivedbyaccount", "6 true")
            + HelpExampleRpc("listreceivedbyaccount", "6, true, true")
        );

    LOCK2(cs_main, pwalletMain->cs_wallet);

    return ListReceived(params, true);
}

static void MaybePushAddress(UniValue & entry, const CTxDestination &dest, CBitcoinAddress &addr)
{
    if (addr.Set(dest))
        entry.push_back(Pair("address", addr.ToString()));
}

void ListTransactions(const CWalletTx& wtx, const string& strAccount, int nMinDepth, bool fLong, UniValue& ret, const isminefilter& filter)
{
    CAmount nFee;
    string strSentAccount;
    list<COutputEntry> listReceived;
    list<COutputEntry> listSent;
    CBitcoinAddress addr;

    wtx.GetAmounts(listReceived, listSent, nFee, strSentAccount, filter);

    bool fAllAccounts = (strAccount == string("*"));
    bool involvesWatchonly = wtx.IsFromMe(ISMINE_WATCH_ONLY);

    // Sent
    if ((!listSent.empty() || nFee != 0) && (fAllAccounts || strAccount == strSentAccount))
    {
        BOOST_FOREACH(const COutputEntry& s, listSent)
        {
            UniValue entry(UniValue::VOBJ);
            if(involvesWatchonly || (::IsMine(*pwalletMain, s.destination) & ISMINE_WATCH_ONLY))
                entry.push_back(Pair("involvesWatchonly", true));
            entry.push_back(Pair("account", strSentAccount));
            MaybePushAddress(entry, s.destination, addr);
            if (wtx.IsZerocoinSpend() || wtx.IsSigmaSpend()) {
                entry.push_back(Pair("category", "spend"));
            }
            else if (wtx.IsZerocoinMint() || wtx.IsSigmaMint()) {
                entry.push_back(Pair("category", "mint"));
            }
            else {
                entry.push_back(Pair("category", "send"));
            }
            entry.push_back(Pair("amount", ValueFromAmount(-s.amount)));
            if (pwalletMain->mapAddressBook.count(s.destination))
                entry.push_back(Pair("label", pwalletMain->mapAddressBook[s.destination].name));
            entry.push_back(Pair("vout", s.vout));
            entry.push_back(Pair("fee", ValueFromAmount(-nFee)));
            if (fLong)
                WalletTxToJSON(wtx, entry);
            entry.push_back(Pair("abandoned", wtx.isAbandoned()));
            ret.push_back(entry);
        }
    }

    // Received
    if (listReceived.size() > 0 && wtx.GetDepthInMainChain() >= nMinDepth)
    {
        BOOST_FOREACH(const COutputEntry& r, listReceived)
        {
            string account;
            if (pwalletMain->mapAddressBook.count(r.destination))
                account = pwalletMain->mapAddressBook[r.destination].name;
            if (fAllAccounts || (account == strAccount))
            {
                UniValue entry(UniValue::VOBJ);
                if(involvesWatchonly || (::IsMine(*pwalletMain, r.destination) & ISMINE_WATCH_ONLY))
                    entry.push_back(Pair("involvesWatchonly", true));
                entry.push_back(Pair("account", account));
                MaybePushAddress(entry, r.destination, addr);
                if (wtx.IsCoinBase())
                {
                    int txHeight = chainActive.Height() - wtx.GetDepthInMainChain();
                    CScript payee;

                    mnpayments.GetBlockPayee(txHeight, payee);
                    //compare address of payee to addr.
                    CTxDestination payeeDest;
                    ExtractDestination(payee, payeeDest);
                    CBitcoinAddress payeeAddr(payeeDest);
                    if(addr.ToString() == payeeAddr.ToString()){
                        entry.push_back(Pair("category", "znode"));
                    }
                    else if (wtx.GetDepthInMainChain() < 1)
                        entry.push_back(Pair("category", "orphan"));
                    else if (wtx.GetBlocksToMaturity() > 0)
                        entry.push_back(Pair("category", "immature"));
                    else
                        entry.push_back(Pair("category", "generate"));
                }
                else {
                    entry.push_back(Pair("category", "receive"));
                }
                entry.push_back(Pair("amount", ValueFromAmount(r.amount)));
                if (pwalletMain->mapAddressBook.count(r.destination))
                    entry.push_back(Pair("label", account));
                entry.push_back(Pair("vout", r.vout));
                if (fLong)
                    WalletTxToJSON(wtx, entry);
                ret.push_back(entry);
            }
        }
    }
}

void AcentryToJSON(const CAccountingEntry& acentry, const string& strAccount, UniValue& ret)
{
    bool fAllAccounts = (strAccount == string("*"));

    if (fAllAccounts || acentry.strAccount == strAccount)
    {
        UniValue entry(UniValue::VOBJ);
        entry.push_back(Pair("account", acentry.strAccount));
        entry.push_back(Pair("category", "move"));
        entry.push_back(Pair("time", acentry.nTime));
        entry.push_back(Pair("amount", ValueFromAmount(acentry.nCreditDebit)));
        entry.push_back(Pair("otheraccount", acentry.strOtherAccount));
        entry.push_back(Pair("comment", acentry.strComment));
        ret.push_back(entry);
    }
}

UniValue listtransactions(const UniValue& params, bool fHelp)
{
    if (!EnsureWalletIsAvailable(fHelp))
        return NullUniValue;

    if (fHelp || params.size() > 4)
        throw runtime_error(
            "listtransactions ( \"account\" count from includeWatchonly)\n"
            "\nReturns up to 'count' most recent transactions skipping the first 'from' transactions for account 'account'.\n"
            "\nArguments:\n"
            "1. \"account\"    (string, optional) DEPRECATED. The account name. Should be \"*\".\n"
            "2. count          (numeric, optional, default=10) The number of transactions to return\n"
            "3. from           (numeric, optional, default=0) The number of transactions to skip\n"
            "4. includeWatchonly (bool, optional, default=false) Include transactions to watchonly addresses (see 'importaddress')\n"
            "\nResult:\n"
            "[\n"
            "  {\n"
            "    \"account\":\"accountname\",       (string) DEPRECATED. The account name associated with the transaction. \n"
            "                                                It will be \"\" for the default account.\n"
            "    \"address\":\"zcoinaddress\",    (string) The zcoin address of the transaction. Not present for \n"
            "                                                move transactions (category = move).\n"
            "    \"category\":\"send|receive|move\", (string) The transaction category. 'move' is a local (off blockchain)\n"
            "                                                transaction between accounts, and not associated with an address,\n"
            "                                                transaction id or block. 'send' and 'receive' transactions are \n"
            "                                                associated with an address, transaction id and block details\n"
            "    \"amount\": x.xxx,          (numeric) The amount in " + CURRENCY_UNIT + ". This is negative for the 'send' category, and for the\n"
            "                                         'move' category for moves outbound. It is positive for the 'receive' category,\n"
            "                                         and for the 'move' category for inbound funds.\n"
            "    \"vout\": n,                (numeric) the vout value\n"
            "    \"fee\": x.xxx,             (numeric) The amount of the fee in " + CURRENCY_UNIT + ". This is negative and only available for the \n"
            "                                         'send' category of transactions.\n"
            "    \"abandoned\": xxx          (bool) 'true' if the transaction has been abandoned (inputs are respendable).\n"
            "    \"confirmations\": n,       (numeric) The number of confirmations for the transaction. Available for 'send' and \n"
            "                                         'receive' category of transactions. Negative confirmations indicate the\n"
            "                                         transaction conflicts with the block chain\n"
            "    \"trusted\": xxx            (bool) Whether we consider the outputs of this unconfirmed transaction safe to spend.\n"
            "    \"blockhash\": \"hashvalue\", (string) The block hash containing the transaction. Available for 'send' and 'receive'\n"
            "                                          category of transactions.\n"
            "    \"blockindex\": n,          (numeric) The index of the transaction in the block that includes it. Available for 'send' and 'receive'\n"
            "                                          category of transactions.\n"
            "    \"blocktime\": xxx,         (numeric) The block time in seconds since epoch (1 Jan 1970 GMT).\n"
            "    \"txid\": \"transactionid\", (string) The transaction id. Available for 'send' and 'receive' category of transactions.\n"
            "    \"time\": xxx,              (numeric) The transaction time in seconds since epoch (midnight Jan 1 1970 GMT).\n"
            "    \"timereceived\": xxx,      (numeric) The time received in seconds since epoch (midnight Jan 1 1970 GMT). Available \n"
            "                                          for 'send' and 'receive' category of transactions.\n"
            "    \"comment\": \"...\",       (string) If a comment is associated with the transaction.\n"
            "    \"label\": \"label\"        (string) A comment for the address/transaction, if any\n"
            "    \"otheraccount\": \"accountname\",  (string) For the 'move' category of transactions, the account the funds came \n"
            "                                          from (for receiving funds, positive amounts), or went to (for sending funds,\n"
            "                                          negative amounts).\n"
            "    \"bip125-replaceable\": \"yes|no|unknown\"  (string) Whether this transaction could be replaced due to BIP125 (replace-by-fee);\n"
            "                                                     may be unknown for unconfirmed transactions not in the mempool\n"
            "  }\n"
            "]\n"

            "\nExamples:\n"
            "\nList the most recent 10 transactions in the systems\n"
            + HelpExampleCli("listtransactions", "") +
            "\nList transactions 100 to 120\n"
            + HelpExampleCli("listtransactions", "\"*\" 20 100") +
            "\nAs a json rpc call\n"
            + HelpExampleRpc("listtransactions", "\"*\", 20, 100")
        );

    LOCK2(cs_main, pwalletMain->cs_wallet);

    string strAccount = "*";
    if (params.size() > 0)
        strAccount = params[0].get_str();
    int nCount = 10;
    if (params.size() > 1)
        nCount = params[1].get_int();
    int nFrom = 0;
    if (params.size() > 2)
        nFrom = params[2].get_int();
    isminefilter filter = ISMINE_SPENDABLE;
    if(params.size() > 3)
        if(params[3].get_bool())
            filter = filter | ISMINE_WATCH_ONLY;

    if (nCount < 0)
        throw JSONRPCError(RPC_INVALID_PARAMETER, "Negative count");
    if (nFrom < 0)
        throw JSONRPCError(RPC_INVALID_PARAMETER, "Negative from");

    UniValue ret(UniValue::VARR);

    const CWallet::TxItems & txOrdered = pwalletMain->wtxOrdered;

    // iterate backwards until we have nCount items to return:
    for (CWallet::TxItems::const_reverse_iterator it = txOrdered.rbegin(); it != txOrdered.rend(); ++it)
    {
        CWalletTx *const pwtx = (*it).second.first;
        if (pwtx != 0)
            ListTransactions(*pwtx, strAccount, 0, true, ret, filter);
        CAccountingEntry *const pacentry = (*it).second.second;
        if (pacentry != 0)
            AcentryToJSON(*pacentry, strAccount, ret);

        if ((int)ret.size() >= (nCount+nFrom)) break;
    }
    // ret is newest to oldest

    if (nFrom > (int)ret.size())
        nFrom = ret.size();
    if ((nFrom + nCount) > (int)ret.size())
        nCount = ret.size() - nFrom;

    vector<UniValue> arrTmp = ret.getValues();

    vector<UniValue>::iterator first = arrTmp.begin();
    std::advance(first, nFrom);
    vector<UniValue>::iterator last = arrTmp.begin();
    std::advance(last, nFrom+nCount);

    if (last != arrTmp.end()) arrTmp.erase(last, arrTmp.end());
    if (first != arrTmp.begin()) arrTmp.erase(arrTmp.begin(), first);

    std::reverse(arrTmp.begin(), arrTmp.end()); // Return oldest to newest

    ret.clear();
    ret.setArray();
    ret.push_backV(arrTmp);

    return ret;
}

UniValue listaccounts(const UniValue& params, bool fHelp)
{
    if (!EnsureWalletIsAvailable(fHelp))
        return NullUniValue;

    if (fHelp || params.size() > 2)
        throw runtime_error(
            "listaccounts ( minconf includeWatchonly)\n"
            "\nDEPRECATED. Returns Object that has account names as keys, account balances as values.\n"
            "\nArguments:\n"
            "1. minconf          (numeric, optional, default=1) Only include transactions with at least this many confirmations\n"
            "2. includeWatchonly (bool, optional, default=false) Include balances in watchonly addresses (see 'importaddress')\n"
            "\nResult:\n"
            "{                      (json object where keys are account names, and values are numeric balances\n"
            "  \"account\": x.xxx,  (numeric) The property name is the account name, and the value is the total balance for the account.\n"
            "  ...\n"
            "}\n"
            "\nExamples:\n"
            "\nList account balances where there at least 1 confirmation\n"
            + HelpExampleCli("listaccounts", "") +
            "\nList account balances including zero confirmation transactions\n"
            + HelpExampleCli("listaccounts", "0") +
            "\nList account balances for 6 or more confirmations\n"
            + HelpExampleCli("listaccounts", "6") +
            "\nAs json rpc call\n"
            + HelpExampleRpc("listaccounts", "6")
        );

    LOCK2(cs_main, pwalletMain->cs_wallet);

    int nMinDepth = 1;
    if (params.size() > 0)
        nMinDepth = params[0].get_int();
    isminefilter includeWatchonly = ISMINE_SPENDABLE;
    if(params.size() > 1)
        if(params[1].get_bool())
            includeWatchonly = includeWatchonly | ISMINE_WATCH_ONLY;

    map<string, CAmount> mapAccountBalances;
    BOOST_FOREACH(const PAIRTYPE(CTxDestination, CAddressBookData)& entry, pwalletMain->mapAddressBook) {
        if (IsMine(*pwalletMain, entry.first) & includeWatchonly) // This address belongs to me
            mapAccountBalances[entry.second.name] = 0;
    }

    for (map<uint256, CWalletTx>::iterator it = pwalletMain->mapWallet.begin(); it != pwalletMain->mapWallet.end(); ++it)
    {
        const CWalletTx& wtx = (*it).second;
        CAmount nFee;
        string strSentAccount;
        list<COutputEntry> listReceived;
        list<COutputEntry> listSent;
        int nDepth = wtx.GetDepthInMainChain();
        if (wtx.GetBlocksToMaturity() > 0 || nDepth < 0)
            continue;
        wtx.GetAmounts(listReceived, listSent, nFee, strSentAccount, includeWatchonly);
        mapAccountBalances[strSentAccount] -= nFee;
        BOOST_FOREACH(const COutputEntry& s, listSent)
            mapAccountBalances[strSentAccount] -= s.amount;
        if (nDepth >= nMinDepth)
        {
            BOOST_FOREACH(const COutputEntry& r, listReceived)
                if (pwalletMain->mapAddressBook.count(r.destination))
                    mapAccountBalances[pwalletMain->mapAddressBook[r.destination].name] += r.amount;
                else
                    mapAccountBalances[""] += r.amount;
        }
    }

    const list<CAccountingEntry> & acentries = pwalletMain->laccentries;
    BOOST_FOREACH(const CAccountingEntry& entry, acentries)
        mapAccountBalances[entry.strAccount] += entry.nCreditDebit;

    UniValue ret(UniValue::VOBJ);
    BOOST_FOREACH(const PAIRTYPE(string, CAmount)& accountBalance, mapAccountBalances) {
        ret.push_back(Pair(accountBalance.first, ValueFromAmount(accountBalance.second)));
    }
    return ret;
}

UniValue listsinceblock(const UniValue& params, bool fHelp)
{
    if (!EnsureWalletIsAvailable(fHelp))
        return NullUniValue;

    if (fHelp)
        throw runtime_error(
            "listsinceblock ( \"blockhash\" target-confirmations includeWatchonly)\n"
            "\nGet all transactions in blocks since block [blockhash], or all transactions if omitted\n"
            "\nArguments:\n"
            "1. \"blockhash\"   (string, optional) The block hash to list transactions since\n"
            "2. target-confirmations:    (numeric, optional) The confirmations required, must be 1 or more\n"
            "3. includeWatchonly:        (bool, optional, default=false) Include transactions to watchonly addresses (see 'importaddress')"
            "\nResult:\n"
            "{\n"
            "  \"transactions\": [\n"
            "    \"account\":\"accountname\",       (string) DEPRECATED. The account name associated with the transaction. Will be \"\" for the default account.\n"
            "    \"address\":\"zcoinaddress\",    (string) The zcoin address of the transaction. Not present for move transactions (category = move).\n"
            "    \"category\":\"send|receive\",     (string) The transaction category. 'send' has negative amounts, 'receive' has positive amounts.\n"
            "    \"amount\": x.xxx,          (numeric) The amount in " + CURRENCY_UNIT + ". This is negative for the 'send' category, and for the 'move' category for moves \n"
            "                                          outbound. It is positive for the 'receive' category, and for the 'move' category for inbound funds.\n"
            "    \"vout\" : n,               (numeric) the vout value\n"
            "    \"fee\": x.xxx,             (numeric) The amount of the fee in " + CURRENCY_UNIT + ". This is negative and only available for the 'send' category of transactions.\n"
            "    \"confirmations\": n,       (numeric) The number of confirmations for the transaction. Available for 'send' and 'receive' category of transactions.\n"
            "    \"blockhash\": \"hashvalue\",     (string) The block hash containing the transaction. Available for 'send' and 'receive' category of transactions.\n"
            "    \"blockindex\": n,          (numeric) The index of the transaction in the block that includes it. Available for 'send' and 'receive' category of transactions.\n"
            "    \"blocktime\": xxx,         (numeric) The block time in seconds since epoch (1 Jan 1970 GMT).\n"
            "    \"txid\": \"transactionid\",  (string) The transaction id. Available for 'send' and 'receive' category of transactions.\n"
            "    \"time\": xxx,              (numeric) The transaction time in seconds since epoch (Jan 1 1970 GMT).\n"
            "    \"timereceived\": xxx,      (numeric) The time received in seconds since epoch (Jan 1 1970 GMT). Available for 'send' and 'receive' category of transactions.\n"
            "    \"comment\": \"...\",       (string) If a comment is associated with the transaction.\n"
            "    \"label\" : \"label\"       (string) A comment for the address/transaction, if any\n"
            "    \"to\": \"...\",            (string) If a comment to is associated with the transaction.\n"
             "  ],\n"
            "  \"lastblock\": \"lastblockhash\"     (string) The hash of the last block\n"
            "}\n"
            "\nExamples:\n"
            + HelpExampleCli("listsinceblock", "")
            + HelpExampleCli("listsinceblock", "\"000000000000000bacf66f7497b7dc45ef753ee9a7d38571037cdb1a57f663ad\" 6")
            + HelpExampleRpc("listsinceblock", "\"000000000000000bacf66f7497b7dc45ef753ee9a7d38571037cdb1a57f663ad\", 6")
        );

    LOCK2(cs_main, pwalletMain->cs_wallet);

    CBlockIndex *pindex = NULL;
    int target_confirms = 1;
    isminefilter filter = ISMINE_SPENDABLE;

    if (params.size() > 0)
    {
        uint256 blockId;

        blockId.SetHex(params[0].get_str());
        BlockMap::iterator it = mapBlockIndex.find(blockId);
        if (it != mapBlockIndex.end())
            pindex = it->second;
    }

    if (params.size() > 1)
    {
        target_confirms = params[1].get_int();

        if (target_confirms < 1)
            throw JSONRPCError(RPC_INVALID_PARAMETER, "Invalid parameter");
    }

    if(params.size() > 2)
        if(params[2].get_bool())
            filter = filter | ISMINE_WATCH_ONLY;

    int depth = pindex ? (1 + chainActive.Height() - pindex->nHeight) : -1;

    UniValue transactions(UniValue::VARR);

    for (map<uint256, CWalletTx>::iterator it = pwalletMain->mapWallet.begin(); it != pwalletMain->mapWallet.end(); it++)
    {
        CWalletTx tx = (*it).second;

        if (depth == -1 || tx.GetDepthInMainChain() < depth)
            ListTransactions(tx, "*", 0, true, transactions, filter);
    }

    CBlockIndex *pblockLast = chainActive[chainActive.Height() + 1 - target_confirms];
    uint256 lastblock = pblockLast ? pblockLast->GetBlockHash() : uint256();

    UniValue ret(UniValue::VOBJ);
    ret.push_back(Pair("transactions", transactions));
    ret.push_back(Pair("lastblock", lastblock.GetHex()));

    return ret;
}

UniValue gettransaction(const UniValue& params, bool fHelp)
{
    if (!EnsureWalletIsAvailable(fHelp))
        return NullUniValue;

    if (fHelp || params.size() < 1 || params.size() > 2)
        throw runtime_error(
            "gettransaction \"txid\" ( includeWatchonly )\n"
            "\nGet detailed information about in-wallet transaction <txid>\n"
            "\nArguments:\n"
            "1. \"txid\"    (string, required) The transaction id\n"
            "2. \"includeWatchonly\"    (bool, optional, default=false) Whether to include watchonly addresses in balance calculation and details[]\n"
            "\nResult:\n"
            "{\n"
            "  \"amount\" : x.xxx,        (numeric) The transaction amount in " + CURRENCY_UNIT + "\n"
            "  \"confirmations\" : n,     (numeric) The number of confirmations\n"
            "  \"blockhash\" : \"hash\",  (string) The block hash\n"
            "  \"blockindex\" : xx,       (numeric) The index of the transaction in the block that includes it\n"
            "  \"blocktime\" : ttt,       (numeric) The time in seconds since epoch (1 Jan 1970 GMT)\n"
            "  \"txid\" : \"transactionid\",   (string) The transaction id.\n"
            "  \"time\" : ttt,            (numeric) The transaction time in seconds since epoch (1 Jan 1970 GMT)\n"
            "  \"timereceived\" : ttt,    (numeric) The time received in seconds since epoch (1 Jan 1970 GMT)\n"
            "  \"bip125-replaceable\": \"yes|no|unknown\"  (string) Whether this transaction could be replaced due to BIP125 (replace-by-fee);\n"
            "                                                   may be unknown for unconfirmed transactions not in the mempool\n"
            "  \"details\" : [\n"
            "    {\n"
            "      \"account\" : \"accountname\",  (string) DEPRECATED. The account name involved in the transaction, can be \"\" for the default account.\n"
            "      \"address\" : \"zcoinaddress\",   (string) The zcoin address involved in the transaction\n"
            "      \"category\" : \"send|receive\",    (string) The category, either 'send' or 'receive'\n"
            "      \"amount\" : x.xxx,                 (numeric) The amount in " + CURRENCY_UNIT + "\n"
            "      \"label\" : \"label\",              (string) A comment for the address/transaction, if any\n"
            "      \"vout\" : n,                       (numeric) the vout value\n"
            "    }\n"
            "    ,...\n"
            "  ],\n"
            "  \"hex\" : \"data\"         (string) Raw data for transaction\n"
            "}\n"

            "\nExamples:\n"
            + HelpExampleCli("gettransaction", "\"1075db55d416d3ca199f55b6084e2115b9345e16c5cf302fc80e9d5fbf5d48d\"")
            + HelpExampleCli("gettransaction", "\"1075db55d416d3ca199f55b6084e2115b9345e16c5cf302fc80e9d5fbf5d48d\" true")
            + HelpExampleRpc("gettransaction", "\"1075db55d416d3ca199f55b6084e2115b9345e16c5cf302fc80e9d5fbf5d48d\"")
        );

    LOCK2(cs_main, pwalletMain->cs_wallet);

    uint256 hash;
    hash.SetHex(params[0].get_str());

    isminefilter filter = ISMINE_SPENDABLE;
    if(params.size() > 1)
        if(params[1].get_bool())
            filter = filter | ISMINE_WATCH_ONLY;

    UniValue entry(UniValue::VOBJ);
    if (!pwalletMain->mapWallet.count(hash))
        throw JSONRPCError(RPC_INVALID_ADDRESS_OR_KEY, "Invalid or non-wallet transaction id");
    const CWalletTx& wtx = pwalletMain->mapWallet[hash];

    CAmount nCredit = wtx.GetCredit(filter);
    CAmount nDebit = wtx.GetDebit(filter);
    CAmount nNet = nCredit - nDebit;
    CAmount nFee = (wtx.IsFromMe(filter) ? wtx.GetValueOut() - nDebit : 0);

    entry.push_back(Pair("amount", ValueFromAmount(nNet - nFee)));
    if (wtx.IsFromMe(filter))
        entry.push_back(Pair("fee", ValueFromAmount(nFee)));

    WalletTxToJSON(wtx, entry);

    UniValue details(UniValue::VARR);
    ListTransactions(wtx, "*", 0, false, details, filter);
    entry.push_back(Pair("details", details));

    string strHex = EncodeHexTx(static_cast<CTransaction>(wtx), RPCSerializationFlags());
    entry.push_back(Pair("hex", strHex));

    return entry;
}

UniValue abandontransaction(const UniValue& params, bool fHelp)
{
    if (!EnsureWalletIsAvailable(fHelp))
        return NullUniValue;

    if (fHelp || params.size() != 1)
        throw runtime_error(
            "abandontransaction \"txid\"\n"
            "\nMark in-wallet transaction <txid> as abandoned\n"
            "This will mark this transaction and all its in-wallet descendants as abandoned which will allow\n"
            "for their inputs to be respent.  It can be used to replace \"stuck\" or evicted transactions.\n"
            "It only works on transactions which are not included in a block and are not currently in the mempool.\n"
            "It has no effect on transactions which are already conflicted or abandoned.\n"
            "\nArguments:\n"
            "1. \"txid\"    (string, required) The transaction id\n"
            "\nResult:\n"
            "\nExamples:\n"
            + HelpExampleCli("abandontransaction", "\"1075db55d416d3ca199f55b6084e2115b9345e16c5cf302fc80e9d5fbf5d48d\"")
            + HelpExampleRpc("abandontransaction", "\"1075db55d416d3ca199f55b6084e2115b9345e16c5cf302fc80e9d5fbf5d48d\"")
        );

    LOCK2(cs_main, pwalletMain->cs_wallet);

    uint256 hash;
    hash.SetHex(params[0].get_str());

    if (!pwalletMain->mapWallet.count(hash))
        throw JSONRPCError(RPC_INVALID_ADDRESS_OR_KEY, "Invalid or non-wallet transaction id");
    if (!pwalletMain->AbandonTransaction(hash))
        throw JSONRPCError(RPC_INVALID_ADDRESS_OR_KEY, "Transaction not eligible for abandonment");

    return NullUniValue;
}


UniValue backupwallet(const UniValue& params, bool fHelp)
{
    if (!EnsureWalletIsAvailable(fHelp))
        return NullUniValue;

    if (fHelp || params.size() != 1)
        throw runtime_error(
            "backupwallet \"destination\"\n"
            "\nSafely copies current wallet file to destination, which can be a directory or a path with filename.\n"
            "\nArguments:\n"
            "1. \"destination\"   (string) The destination directory or file\n"
            "\nExamples:\n"
            + HelpExampleCli("backupwallet", "\"backup.dat\"")
            + HelpExampleRpc("backupwallet", "\"backup.dat\"")
        );

    LOCK2(cs_main, pwalletMain->cs_wallet);

    string strDest = params[0].get_str();
    if (!pwalletMain->BackupWallet(strDest))
        throw JSONRPCError(RPC_WALLET_ERROR, "Error: Wallet backup failed!");

    return NullUniValue;
}


UniValue keypoolrefill(const UniValue& params, bool fHelp)
{
    if (!EnsureWalletIsAvailable(fHelp))
        return NullUniValue;

    if (fHelp || params.size() > 1)
        throw runtime_error(
            "keypoolrefill ( newsize )\n"
            "\nFills the keypool."
            + HelpRequiringPassphrase() + "\n"
            "\nArguments\n"
            "1. newsize     (numeric, optional, default=100) The new keypool size\n"
            "\nExamples:\n"
            + HelpExampleCli("keypoolrefill", "")
            + HelpExampleRpc("keypoolrefill", "")
        );

    LOCK2(cs_main, pwalletMain->cs_wallet);

    // 0 is interpreted by TopUpKeyPool() as the default keypool size given by -keypool
    unsigned int kpSize = 0;
    if (params.size() > 0) {
        if (params[0].get_int() < 0)
            throw JSONRPCError(RPC_INVALID_PARAMETER, "Invalid parameter, expected valid size.");
        kpSize = (unsigned int)params[0].get_int();
    }

    EnsureWalletIsUnlocked();
    pwalletMain->TopUpKeyPool(kpSize);

    if (pwalletMain->GetKeyPoolSize() < kpSize)
        throw JSONRPCError(RPC_WALLET_ERROR, "Error refreshing keypool.");

    return NullUniValue;
}


static void LockWallet(CWallet* pWallet)
{
    LOCK(cs_nWalletUnlockTime);
    nWalletUnlockTime = 0;
    pWallet->Lock();
}

UniValue walletpassphrase(const UniValue& params, bool fHelp)
{
    if (!EnsureWalletIsAvailable(fHelp))
        return NullUniValue;

    if (pwalletMain->IsCrypted() && (fHelp || params.size() != 2))
        throw runtime_error(
            "walletpassphrase \"passphrase\" timeout\n"
            "\nStores the wallet decryption key in memory for 'timeout' seconds.\n"
            "This is needed prior to performing transactions related to private keys such as sending zcoins\n"
            "\nArguments:\n"
            "1. \"passphrase\"     (string, required) The wallet passphrase\n"
            "2. timeout            (numeric, required) The time to keep the decryption key in seconds.\n"
            "\nNote:\n"
            "Issuing the walletpassphrase command while the wallet is already unlocked will set a new unlock\n"
            "time that overrides the old one.\n"
            "\nExamples:\n"
            "\nunlock the wallet for 60 seconds\n"
            + HelpExampleCli("walletpassphrase", "\"my pass phrase\" 60") +
            "\nLock the wallet again (before 60 seconds)\n"
            + HelpExampleCli("walletlock", "") +
            "\nAs json rpc call\n"
            + HelpExampleRpc("walletpassphrase", "\"my pass phrase\", 60")
        );

    LOCK2(cs_main, pwalletMain->cs_wallet);

    if (fHelp)
        return true;
    if (!pwalletMain->IsCrypted())
        throw JSONRPCError(RPC_WALLET_WRONG_ENC_STATE, "Error: running with an unencrypted wallet, but walletpassphrase was called.");

    // Note that the walletpassphrase is stored in params[0] which is not mlock()ed
    SecureString strWalletPass;
    strWalletPass.reserve(100);
    // TODO: get rid of this .c_str() by implementing SecureString::operator=(std::string)
    // Alternately, find a way to make params[0] mlock()'d to begin with.
    strWalletPass = params[0].get_str().c_str();

    if (strWalletPass.length() > 0)
    {
        if (!pwalletMain->Unlock(strWalletPass))
            throw JSONRPCError(RPC_WALLET_PASSPHRASE_INCORRECT, "Error: The wallet passphrase entered was incorrect.");
    }
    else
        throw runtime_error(
            "walletpassphrase <passphrase> <timeout>\n"
            "Stores the wallet decryption key in memory for <timeout> seconds.");

    pwalletMain->TopUpKeyPool();

    int64_t nSleepTime = params[1].get_int64();
    LOCK(cs_nWalletUnlockTime);
    nWalletUnlockTime = GetTime() + nSleepTime;
    RPCRunLater("lockwallet", boost::bind(LockWallet, pwalletMain), nSleepTime);

    return NullUniValue;
}


UniValue walletpassphrasechange(const UniValue& params, bool fHelp)
{
    if (!EnsureWalletIsAvailable(fHelp))
        return NullUniValue;

    if (pwalletMain->IsCrypted() && (fHelp || params.size() != 2))
        throw runtime_error(
            "walletpassphrasechange \"oldpassphrase\" \"newpassphrase\"\n"
            "\nChanges the wallet passphrase from 'oldpassphrase' to 'newpassphrase'.\n"
            "\nArguments:\n"
            "1. \"oldpassphrase\"      (string) The current passphrase\n"
            "2. \"newpassphrase\"      (string) The new passphrase\n"
            "\nExamples:\n"
            + HelpExampleCli("walletpassphrasechange", "\"old one\" \"new one\"")
            + HelpExampleRpc("walletpassphrasechange", "\"old one\", \"new one\"")
        );

    LOCK2(cs_main, pwalletMain->cs_wallet);

    if (fHelp)
        return true;
    if (!pwalletMain->IsCrypted())
        throw JSONRPCError(RPC_WALLET_WRONG_ENC_STATE, "Error: running with an unencrypted wallet, but walletpassphrasechange was called.");

    // TODO: get rid of these .c_str() calls by implementing SecureString::operator=(std::string)
    // Alternately, find a way to make params[0] mlock()'d to begin with.
    SecureString strOldWalletPass;
    strOldWalletPass.reserve(100);
    strOldWalletPass = params[0].get_str().c_str();

    SecureString strNewWalletPass;
    strNewWalletPass.reserve(100);
    strNewWalletPass = params[1].get_str().c_str();

    if (strOldWalletPass.length() < 1 || strNewWalletPass.length() < 1)
        throw runtime_error(
            "walletpassphrasechange <oldpassphrase> <newpassphrase>\n"
            "Changes the wallet passphrase from <oldpassphrase> to <newpassphrase>.");

    if (!pwalletMain->ChangeWalletPassphrase(strOldWalletPass, strNewWalletPass))
        throw JSONRPCError(RPC_WALLET_PASSPHRASE_INCORRECT, "Error: The wallet passphrase entered was incorrect.");

    return NullUniValue;
}


UniValue walletlock(const UniValue& params, bool fHelp)
{
    if (!EnsureWalletIsAvailable(fHelp))
        return NullUniValue;

    if (pwalletMain->IsCrypted() && (fHelp || params.size() != 0))
        throw runtime_error(
            "walletlock\n"
            "\nRemoves the wallet encryption key from memory, locking the wallet.\n"
            "After calling this method, you will need to call walletpassphrase again\n"
            "before being able to call any methods which require the wallet to be unlocked.\n"
            "\nExamples:\n"
            "\nSet the passphrase for 2 minutes to perform a transaction\n"
            + HelpExampleCli("walletpassphrase", "\"my pass phrase\" 120") +
            "\nPerform a send (requires passphrase set)\n"
            + HelpExampleCli("sendtoaddress", "\"1M72Sfpbz1BPpXFHz9m3CdqATR44Jvaydd\" 1.0") +
            "\nClear the passphrase since we are done before 2 minutes is up\n"
            + HelpExampleCli("walletlock", "") +
            "\nAs json rpc call\n"
            + HelpExampleRpc("walletlock", "")
        );

    LOCK2(cs_main, pwalletMain->cs_wallet);

    if (fHelp)
        return true;
    if (!pwalletMain->IsCrypted())
        throw JSONRPCError(RPC_WALLET_WRONG_ENC_STATE, "Error: running with an unencrypted wallet, but walletlock was called.");

    {
        LOCK(cs_nWalletUnlockTime);
        pwalletMain->Lock();
        nWalletUnlockTime = 0;
    }

    return NullUniValue;
}


UniValue encryptwallet(const UniValue& params, bool fHelp)
{
    if (!EnsureWalletIsAvailable(fHelp))
        return NullUniValue;

    if (!pwalletMain->IsCrypted() && (fHelp || params.size() != 1))
        throw runtime_error(
            "encryptwallet \"passphrase\"\n"
            "\nEncrypts the wallet with 'passphrase'. This is for first time encryption.\n"
            "After this, any calls that interact with private keys such as sending or signing \n"
            "will require the passphrase to be set prior the making these calls.\n"
            "Use the walletpassphrase call for this, and then walletlock call.\n"
            "If the wallet is already encrypted, use the walletpassphrasechange call.\n"
            "Note that this will shutdown the server.\n"
            "\nArguments:\n"
            "1. \"passphrase\"    (string) The pass phrase to encrypt the wallet with. It must be at least 1 character, but should be long.\n"
            "\nExamples:\n"
            "\nEncrypt you wallet\n"
            + HelpExampleCli("encryptwallet", "\"my pass phrase\"") +
            "\nNow set the passphrase to use the wallet, such as for signing or sending bitcoin\n"
            + HelpExampleCli("walletpassphrase", "\"my pass phrase\"") +
            "\nNow we can so something like sign\n"
            + HelpExampleCli("signmessage", "\"zcoinaddress\" \"test message\"") +
            "\nNow lock the wallet again by removing the passphrase\n"
            + HelpExampleCli("walletlock", "") +
            "\nAs a json rpc call\n"
            + HelpExampleRpc("encryptwallet", "\"my pass phrase\"")
        );

    LOCK2(cs_main, pwalletMain->cs_wallet);

    if (fHelp)
        return true;
    if (pwalletMain->IsCrypted())
        throw JSONRPCError(RPC_WALLET_WRONG_ENC_STATE, "Error: running with an encrypted wallet, but encryptwallet was called.");

    // TODO: get rid of this .c_str() by implementing SecureString::operator=(std::string)
    // Alternately, find a way to make params[0] mlock()'d to begin with.
    SecureString strWalletPass;
    strWalletPass.reserve(100);
    strWalletPass = params[0].get_str().c_str();

    if (strWalletPass.length() < 1)
        throw runtime_error(
            "encryptwallet <passphrase>\n"
            "Encrypts the wallet with <passphrase>.");

    if (!pwalletMain->EncryptWallet(strWalletPass))
        throw JSONRPCError(RPC_WALLET_ENCRYPTION_FAILED, "Error: Failed to encrypt the wallet.");

    // BDB seems to have a bad habit of writing old data into
    // slack space in .dat files; that is bad if the old data is
    // unencrypted private keys. So:
    StartShutdown();
    return "wallet encrypted; zcoin server stopping, restart to run with encrypted wallet. The keypool has been flushed and a new HD seed was generated (if you are using HD). You need to make a new backup.";
}

UniValue lockunspent(const UniValue& params, bool fHelp)
{
    if (!EnsureWalletIsAvailable(fHelp))
        return NullUniValue;

    if (fHelp || params.size() < 1 || params.size() > 2)
        throw runtime_error(
            "lockunspent unlock ([{\"txid\":\"txid\",\"vout\":n},...])\n"
            "\nUpdates list of temporarily unspendable outputs.\n"
            "Temporarily lock (unlock=false) or unlock (unlock=true) specified transaction outputs.\n"
            "If no transaction outputs are specified when unlocking then all current locked transaction outputs are unlocked.\n"
            "A locked transaction output will not be chosen by automatic coin selection, when spending bitcoins.\n"
            "Locks are stored in memory only. Nodes start with zero locked outputs, and the locked output list\n"
            "is always cleared (by virtue of process exit) when a node stops or fails.\n"
            "Also see the listunspent call\n"
            "\nArguments:\n"
            "1. unlock            (boolean, required) Whether to unlock (true) or lock (false) the specified transactions\n"
            "2. \"transactions\"  (string, optional) A json array of objects. Each object the txid (string) vout (numeric)\n"
            "     [           (json array of json objects)\n"
            "       {\n"
            "         \"txid\":\"id\",    (string) The transaction id\n"
            "         \"vout\": n         (numeric) The output number\n"
            "       }\n"
            "       ,...\n"
            "     ]\n"

            "\nResult:\n"
            "true|false    (boolean) Whether the command was successful or not\n"

            "\nExamples:\n"
            "\nList the unspent transactions\n"
            + HelpExampleCli("listunspent", "") +
            "\nLock an unspent transaction\n"
            + HelpExampleCli("lockunspent", "false \"[{\\\"txid\\\":\\\"a08e6907dbbd3d809776dbfc5d82e371b764ed838b5655e72f463568df1aadf0\\\",\\\"vout\\\":1}]\"") +
            "\nList the locked transactions\n"
            + HelpExampleCli("listlockunspent", "") +
            "\nUnlock the transaction again\n"
            + HelpExampleCli("lockunspent", "true \"[{\\\"txid\\\":\\\"a08e6907dbbd3d809776dbfc5d82e371b764ed838b5655e72f463568df1aadf0\\\",\\\"vout\\\":1}]\"") +
            "\nAs a json rpc call\n"
            + HelpExampleRpc("lockunspent", "false, \"[{\\\"txid\\\":\\\"a08e6907dbbd3d809776dbfc5d82e371b764ed838b5655e72f463568df1aadf0\\\",\\\"vout\\\":1}]\"")
        );

    LOCK2(cs_main, pwalletMain->cs_wallet);

    if (params.size() == 1)
        RPCTypeCheck(params, boost::assign::list_of(UniValue::VBOOL));
    else
        RPCTypeCheck(params, boost::assign::list_of(UniValue::VBOOL)(UniValue::VARR));

    bool fUnlock = params[0].get_bool();

    if (params.size() == 1) {
        if (fUnlock)
            pwalletMain->UnlockAllCoins();
        return true;
    }

    UniValue outputs = params[1].get_array();
    for (unsigned int idx = 0; idx < outputs.size(); idx++) {
        const UniValue& output = outputs[idx];
        if (!output.isObject())
            throw JSONRPCError(RPC_INVALID_PARAMETER, "Invalid parameter, expected object");
        const UniValue& o = output.get_obj();

        RPCTypeCheckObj(o,
            {
                {"txid", UniValueType(UniValue::VSTR)},
                {"vout", UniValueType(UniValue::VNUM)},
            });

        string txid = find_value(o, "txid").get_str();
        if (!IsHex(txid))
            throw JSONRPCError(RPC_INVALID_PARAMETER, "Invalid parameter, expected hex txid");

        int nOutput = find_value(o, "vout").get_int();
        if (nOutput < 0)
            throw JSONRPCError(RPC_INVALID_PARAMETER, "Invalid parameter, vout must be positive");

        COutPoint outpt(uint256S(txid), nOutput);

        if (fUnlock)
            pwalletMain->UnlockCoin(outpt);
        else
            pwalletMain->LockCoin(outpt);
    }

    return true;
}

UniValue listlockunspent(const UniValue& params, bool fHelp)
{
    if (!EnsureWalletIsAvailable(fHelp))
        return NullUniValue;

    if (fHelp || params.size() > 0)
        throw runtime_error(
            "listlockunspent\n"
            "\nReturns list of temporarily unspendable outputs.\n"
            "See the lockunspent call to lock and unlock transactions for spending.\n"
            "\nResult:\n"
            "[\n"
            "  {\n"
            "    \"txid\" : \"transactionid\",     (string) The transaction id locked\n"
            "    \"vout\" : n                      (numeric) The vout value\n"
            "  }\n"
            "  ,...\n"
            "]\n"
            "\nExamples:\n"
            "\nList the unspent transactions\n"
            + HelpExampleCli("listunspent", "") +
            "\nLock an unspent transaction\n"
            + HelpExampleCli("lockunspent", "false \"[{\\\"txid\\\":\\\"a08e6907dbbd3d809776dbfc5d82e371b764ed838b5655e72f463568df1aadf0\\\",\\\"vout\\\":1}]\"") +
            "\nList the locked transactions\n"
            + HelpExampleCli("listlockunspent", "") +
            "\nUnlock the transaction again\n"
            + HelpExampleCli("lockunspent", "true \"[{\\\"txid\\\":\\\"a08e6907dbbd3d809776dbfc5d82e371b764ed838b5655e72f463568df1aadf0\\\",\\\"vout\\\":1}]\"") +
            "\nAs a json rpc call\n"
            + HelpExampleRpc("listlockunspent", "")
        );

    LOCK2(cs_main, pwalletMain->cs_wallet);

    vector<COutPoint> vOutpts;
    pwalletMain->ListLockedCoins(vOutpts);

    UniValue ret(UniValue::VARR);

    BOOST_FOREACH(COutPoint &outpt, vOutpts) {
        UniValue o(UniValue::VOBJ);

        o.push_back(Pair("txid", outpt.hash.GetHex()));
        o.push_back(Pair("vout", (int)outpt.n));
        ret.push_back(o);
    }

    return ret;
}

UniValue settxfee(const UniValue& params, bool fHelp)
{
    if (!EnsureWalletIsAvailable(fHelp))
        return NullUniValue;

    if (fHelp || params.size() < 1 || params.size() > 1)
        throw runtime_error(
            "settxfee amount\n"
            "\nSet the transaction fee per kB. Overwrites the paytxfee parameter.\n"
            "\nArguments:\n"
            "1. amount         (numeric or string, required) The transaction fee in " + CURRENCY_UNIT + "/kB\n"
            "\nResult\n"
            "true|false        (boolean) Returns true if successful\n"
            "\nExamples:\n"
            + HelpExampleCli("settxfee", "0.00000001 XZC")
            + HelpExampleRpc("settxfee", "0.00000001 XZC")
        );

    LOCK2(cs_main, pwalletMain->cs_wallet);

    // Amount
    CAmount nAmount = AmountFromValue(params[0]);

    payTxFee = CFeeRate(nAmount, 1000);
    return true;
}

UniValue getwalletinfo(const UniValue& params, bool fHelp)
{
    if (!EnsureWalletIsAvailable(fHelp))
        return NullUniValue;

    if (fHelp || params.size() != 0)
        throw runtime_error(
            "getwalletinfo\n"
            "Returns an object containing various wallet state info.\n"
            "\nResult:\n"
            "{\n"
            "  \"walletversion\": xxxxx,       (numeric) the wallet version\n"
            "  \"balance\": xxxxxxx,           (numeric) the total confirmed balance of the wallet in " + CURRENCY_UNIT + "\n"
            "  \"unconfirmed_balance\": xxx,   (numeric) the total unconfirmed balance of the wallet in " + CURRENCY_UNIT + "\n"
            "  \"immature_balance\": xxxxxx,   (numeric) the total immature balance of the wallet in " + CURRENCY_UNIT + "\n"
            "  \"txcount\": xxxxxxx,           (numeric) the total number of transactions in the wallet\n"
            "  \"keypoololdest\": xxxxxx,      (numeric) the timestamp (seconds since Unix epoch) of the oldest pre-generated key in the key pool\n"
            "  \"keypoolsize\": xxxx,          (numeric) how many new keys are pre-generated\n"
            "  \"unlocked_until\": ttt,        (numeric) the timestamp in seconds since epoch (midnight Jan 1 1970 GMT) that the wallet is unlocked for transfers, or 0 if the wallet is locked\n"
            "  \"paytxfee\": x.xxxx,           (numeric) the transaction fee configuration, set in " + CURRENCY_UNIT + "/kB\n"
            "  \"hdmasterkeyid\": \"<hash160>\", (string) the Hash160 of the HD master pubkey\n"
            "}\n"
            "\nExamples:\n"
            + HelpExampleCli("getwalletinfo", "")
            + HelpExampleRpc("getwalletinfo", "")
        );

    LOCK2(cs_main, pwalletMain->cs_wallet);

    UniValue obj(UniValue::VOBJ);
    obj.push_back(Pair("walletversion", pwalletMain->GetVersion()));
    obj.push_back(Pair("balance",       ValueFromAmount(pwalletMain->GetBalance())));
    obj.push_back(Pair("unconfirmed_balance", ValueFromAmount(pwalletMain->GetUnconfirmedBalance())));
    obj.push_back(Pair("immature_balance",    ValueFromAmount(pwalletMain->GetImmatureBalance())));
    obj.push_back(Pair("txcount",       (int)pwalletMain->mapWallet.size()));
    obj.push_back(Pair("keypoololdest", pwalletMain->GetOldestKeyPoolTime()));
    obj.push_back(Pair("keypoolsize",   (int)pwalletMain->GetKeyPoolSize()));
    if (pwalletMain->IsCrypted())
        obj.push_back(Pair("unlocked_until", nWalletUnlockTime));
    obj.push_back(Pair("paytxfee",      ValueFromAmount(payTxFee.GetFeePerK())));
    CKeyID masterKeyID = pwalletMain->GetHDChain().masterKeyID;
    if (!masterKeyID.IsNull())
         obj.push_back(Pair("hdmasterkeyid", masterKeyID.GetHex()));
    return obj;
}

UniValue resendwallettransactions(const UniValue& params, bool fHelp)
{
    if (!EnsureWalletIsAvailable(fHelp))
        return NullUniValue;

    if (fHelp || params.size() != 0)
        throw runtime_error(
            "resendwallettransactions\n"
            "Immediately re-broadcast unconfirmed wallet transactions to all peers.\n"
            "Intended only for testing; the wallet code periodically re-broadcasts\n"
            "automatically.\n"
            "Returns array of transaction ids that were re-broadcast.\n"
            );

    LOCK2(cs_main, pwalletMain->cs_wallet);

    std::vector<uint256> txids = pwalletMain->ResendWalletTransactionsBefore(GetTime());
    UniValue result(UniValue::VARR);
    BOOST_FOREACH(const uint256& txid, txids)
    {
        result.push_back(txid.ToString());
    }
    return result;
}

UniValue listunspent(const UniValue& params, bool fHelp)
{
    if (!EnsureWalletIsAvailable(fHelp))
        return NullUniValue;

    if (fHelp || params.size() > 3)
        throw runtime_error(
            "listunspent ( minconf maxconf  [\"address\",...] )\n"
            "\nReturns array of unspent transaction outputs\n"
            "with between minconf and maxconf (inclusive) confirmations.\n"
            "Optionally filter to only include txouts paid to specified addresses.\n"
            "\nArguments:\n"
            "1. minconf          (numeric, optional, default=1) The minimum confirmations to filter\n"
            "2. maxconf          (numeric, optional, default=9999999) The maximum confirmations to filter\n"
            "3. \"addresses\"    (string) A json array of zcoin addresses to filter\n"
            "    [\n"
            "      \"address\"   (string) zcoin address\n"
            "      ,...\n"
            "    ]\n"
            "\nResult\n"
            "[                   (array of json object)\n"
            "  {\n"
            "    \"txid\" : \"txid\",          (string) the transaction id \n"
            "    \"vout\" : n,               (numeric) the vout value\n"
            "    \"address\" : \"address\",    (string) the zcoin address\n"
            "    \"account\" : \"account\",    (string) DEPRECATED. The associated account, or \"\" for the default account\n"
            "    \"scriptPubKey\" : \"key\",   (string) the script key\n"
            "    \"amount\" : x.xxx,         (numeric) the transaction amount in " + CURRENCY_UNIT + "\n"
            "    \"confirmations\" : n,      (numeric) The number of confirmations\n"
            "    \"redeemScript\" : n        (string) The redeemScript if scriptPubKey is P2SH\n"
            "    \"spendable\" : xxx,        (bool) Whether we have the private keys to spend this output\n"
            "    \"solvable\" : xxx          (bool) Whether we know how to spend this output, ignoring the lack of keys\n"
            "  }\n"
            "  ,...\n"
            "]\n"

            "\nExamples\n"
            + HelpExampleCli("listunspent", "")
            + HelpExampleCli("listunspent", "6 9999999 \"[\\\"1PGFqEzfmQch1gKD3ra4k18PNj3tTUUSqg\\\",\\\"1LtvqCaApEdUGFkpKMM4MstjcaL4dKg8SP\\\"]\"")
            + HelpExampleRpc("listunspent", "6, 9999999 \"[\\\"1PGFqEzfmQch1gKD3ra4k18PNj3tTUUSqg\\\",\\\"1LtvqCaApEdUGFkpKMM4MstjcaL4dKg8SP\\\"]\"")
        );

    RPCTypeCheck(params, boost::assign::list_of(UniValue::VNUM)(UniValue::VNUM)(UniValue::VARR));

    int nMinDepth = 1;
    if (params.size() > 0)
        nMinDepth = params[0].get_int();

    int nMaxDepth = 9999999;
    if (params.size() > 1)
        nMaxDepth = params[1].get_int();

    set<CBitcoinAddress> setAddress;
    if (params.size() > 2) {
        UniValue inputs = params[2].get_array();
        for (unsigned int idx = 0; idx < inputs.size(); idx++) {
            const UniValue& input = inputs[idx];
            CBitcoinAddress address(input.get_str());
            if (!address.IsValid())
                throw JSONRPCError(RPC_INVALID_ADDRESS_OR_KEY, string("Invalid zcoin address: ")+input.get_str());
            if (setAddress.count(address))
                throw JSONRPCError(RPC_INVALID_PARAMETER, string("Invalid parameter, duplicated address: ")+input.get_str());
           setAddress.insert(address);
        }
    }

    UniValue results(UniValue::VARR);
    vector<COutput> vecOutputs;
    assert(pwalletMain != NULL);
    LOCK2(cs_main, pwalletMain->cs_wallet);
    pwalletMain->AvailableCoins(vecOutputs, false, NULL, true);
    BOOST_FOREACH(const COutput& out, vecOutputs) {
        if (out.nDepth < nMinDepth || out.nDepth > nMaxDepth)
            continue;

        CTxDestination address;
        const CScript& scriptPubKey = out.tx->vout[out.i].scriptPubKey;
        bool fValidAddress = ExtractDestination(scriptPubKey, address);

        if (setAddress.size() && (!fValidAddress || !setAddress.count(address)))
            continue;

        UniValue entry(UniValue::VOBJ);
        entry.push_back(Pair("txid", out.tx->GetHash().GetHex()));
        entry.push_back(Pair("vout", out.i));

        if (fValidAddress) {
            entry.push_back(Pair("address", CBitcoinAddress(address).ToString()));

            if (pwalletMain->mapAddressBook.count(address))
                entry.push_back(Pair("account", pwalletMain->mapAddressBook[address].name));

            if (scriptPubKey.IsPayToScriptHash()) {
                const CScriptID& hash = boost::get<CScriptID>(address);
                CScript redeemScript;
                if (pwalletMain->GetCScript(hash, redeemScript))
                    entry.push_back(Pair("redeemScript", HexStr(redeemScript.begin(), redeemScript.end())));
            }
        }

        entry.push_back(Pair("scriptPubKey", HexStr(scriptPubKey.begin(), scriptPubKey.end())));
        entry.push_back(Pair("amount", ValueFromAmount(out.tx->vout[out.i].nValue)));
        entry.push_back(Pair("confirmations", out.nDepth));
        entry.push_back(Pair("spendable", out.fSpendable));
        entry.push_back(Pair("solvable", out.fSolvable));
        results.push_back(entry);
    }

    return results;
}

UniValue fundrawtransaction(const UniValue& params, bool fHelp)
{
    if (!EnsureWalletIsAvailable(fHelp))
        return NullUniValue;

    if (fHelp || params.size() < 1 || params.size() > 2)
        throw runtime_error(
                            "fundrawtransaction \"hexstring\" ( options )\n"
                            "\nAdd inputs to a transaction until it has enough in value to meet its out value.\n"
                            "This will not modify existing inputs, and will add one change output to the outputs.\n"
                            "Note that inputs which were signed may need to be resigned after completion since in/outputs have been added.\n"
                            "The inputs added will not be signed, use signrawtransaction for that.\n"
                            "Note that all existing inputs must have their previous output transaction be in the wallet.\n"
                            "Note that all inputs selected must be of standard form and P2SH scripts must be\n"
                            "in the wallet using importaddress or addmultisigaddress (to calculate fees).\n"
                            "You can see whether this is the case by checking the \"solvable\" field in the listunspent output.\n"
                            "Only pay-to-pubkey, multisig, and P2SH versions thereof are currently supported for watch-only\n"
                            "\nArguments:\n"
                            "1. \"hexstring\"           (string, required) The hex string of the raw transaction\n"
                            "2. options               (object, optional)\n"
                            "   {\n"
                            "     \"changeAddress\"     (string, optional, default pool address) The zcoin address to receive the change\n"
                            "     \"changePosition\"    (numeric, optional, default random) The index of the change output\n"
                            "     \"includeWatching\"   (boolean, optional, default false) Also select inputs which are watch only\n"
                            "     \"lockUnspents\"      (boolean, optional, default false) Lock selected unspent outputs\n"
                            "     \"feeRate\"           (numeric, optional, default not set: makes wallet determine the fee) Set a specific feerate (" + CURRENCY_UNIT + " per KB)\n"
                            "   }\n"
                            "                         for backward compatibility: passing in a true instead of an object will result in {\"includeWatching\":true}\n"
                            "\nResult:\n"
                            "{\n"
                            "  \"hex\":       \"value\", (string)  The resulting raw transaction (hex-encoded string)\n"
                            "  \"fee\":       n,         (numeric) Fee in " + CURRENCY_UNIT + " the resulting transaction pays\n"
                            "  \"changepos\": n          (numeric) The position of the added change output, or -1\n"
                            "}\n"
                            "\"hex\"             \n"
                            "\nExamples:\n"
                            "\nCreate a transaction with no inputs\n"
                            + HelpExampleCli("createrawtransaction", "\"[]\" \"{\\\"myaddress\\\":0.01}\"") +
                            "\nAdd sufficient unsigned inputs to meet the output value\n"
                            + HelpExampleCli("fundrawtransaction", "\"rawtransactionhex\"") +
                            "\nSign the transaction\n"
                            + HelpExampleCli("signrawtransaction", "\"fundedtransactionhex\"") +
                            "\nSend the transaction\n"
                            + HelpExampleCli("sendrawtransaction", "\"signedtransactionhex\"")
                            );

    RPCTypeCheck(params, boost::assign::list_of(UniValue::VSTR));

    CTxDestination changeAddress = CNoDestination();
    int changePosition = -1;
    bool includeWatching = false;
    bool lockUnspents = false;
    CFeeRate feeRate = CFeeRate(0);
    bool overrideEstimatedFeerate = false;

    if (params.size() > 1) {
      if (params[1].type() == UniValue::VBOOL) {
        // backward compatibility bool only fallback
        includeWatching = params[1].get_bool();
      }
      else {
        RPCTypeCheck(params, boost::assign::list_of(UniValue::VSTR)(UniValue::VOBJ));

        UniValue options = params[1];

        RPCTypeCheckObj(options,
            {
                {"changeAddress", UniValueType(UniValue::VSTR)},
                {"changePosition", UniValueType(UniValue::VNUM)},
                {"includeWatching", UniValueType(UniValue::VBOOL)},
                {"lockUnspents", UniValueType(UniValue::VBOOL)},
                {"feeRate", UniValueType()}, // will be checked below
            },
            true, true);

        if (options.exists("changeAddress")) {
            CBitcoinAddress address(options["changeAddress"].get_str());

            if (!address.IsValid())
                throw JSONRPCError(RPC_INVALID_PARAMETER, "changeAddress must be a valid zcoin address");

            changeAddress = address.Get();
        }

        if (options.exists("changePosition"))
            changePosition = options["changePosition"].get_int();

        if (options.exists("includeWatching"))
            includeWatching = options["includeWatching"].get_bool();

        if (options.exists("lockUnspents"))
            lockUnspents = options["lockUnspents"].get_bool();

        if (options.exists("feeRate"))
        {
            feeRate = CFeeRate(AmountFromValue(options["feeRate"]));
            overrideEstimatedFeerate = true;
        }
      }
    }

    // parse hex string from parameter
    CTransaction origTx;
    if (!DecodeHexTx(origTx, params[0].get_str(), true))
        throw JSONRPCError(RPC_DESERIALIZATION_ERROR, "TX decode failed");

    if (origTx.vout.size() == 0)
        throw JSONRPCError(RPC_INVALID_PARAMETER, "TX must have at least one output");

    if (changePosition != -1 && (changePosition < 0 || (unsigned int)changePosition > origTx.vout.size()))
        throw JSONRPCError(RPC_INVALID_PARAMETER, "changePosition out of bounds");

    CMutableTransaction tx(origTx);
    CAmount nFeeOut;
    string strFailReason;

    if(!pwalletMain->FundTransaction(tx, nFeeOut, overrideEstimatedFeerate, feeRate, changePosition, strFailReason, includeWatching, lockUnspents, changeAddress))
        throw JSONRPCError(RPC_INTERNAL_ERROR, strFailReason);

    UniValue result(UniValue::VOBJ);
    result.push_back(Pair("hex", EncodeHexTx(tx)));
    result.push_back(Pair("changepos", changePosition));
    result.push_back(Pair("fee", ValueFromAmount(nFeeOut)));

    return result;
}

//[zcoin]: zerocoin section
// zerocoin section

UniValue listunspentmintzerocoins(const UniValue &params, bool fHelp) {
    if (fHelp || params.size() > 2)
        throw runtime_error(
                "listunspentmintzerocoins [minconf=1] [maxconf=9999999] \n"
                        "Returns array of unspent transaction outputs\n"
                        "with between minconf and maxconf (inclusive) confirmations.\n"
                        "Results are an array of Objects, each of which has:\n"
                        "{txid, vout, scriptPubKey, amount, confirmations}");

    if (pwalletMain->IsLocked())
        throw JSONRPCError(RPC_WALLET_UNLOCK_NEEDED,
                           "Error: Please enter the wallet passphrase with walletpassphrase first.");

    RPCTypeCheck(params, boost::assign::list_of(UniValue::VNUM)(UniValue::VNUM)(UniValue::VARR));

    int nMinDepth = 1;
    if (params.size() > 0)
        nMinDepth = params[0].get_int();

    int nMaxDepth = 9999999;
    if (params.size() > 1)
        nMaxDepth = params[1].get_int();

    UniValue results(UniValue::VARR);
    vector <COutput> vecOutputs;
    assert(pwalletMain != NULL);
    pwalletMain->ListAvailableCoinsMintCoins(vecOutputs, false);
    LogPrintf("vecOutputs.size()=%s\n", vecOutputs.size());
    BOOST_FOREACH(const COutput &out, vecOutputs)
    {
        if (out.nDepth < nMinDepth || out.nDepth > nMaxDepth)
            continue;

        int64_t nValue = out.tx->vout[out.i].nValue;
        const CScript &pk = out.tx->vout[out.i].scriptPubKey;
        UniValue entry(UniValue::VOBJ);
        entry.push_back(Pair("txid", out.tx->GetHash().GetHex()));
        entry.push_back(Pair("vout", out.i));
        entry.push_back(Pair("scriptPubKey", HexStr(pk.begin(), pk.end())));
        if (pk.IsPayToScriptHash()) {
            CTxDestination address;
            if (ExtractDestination(pk, address)) {
                const CScriptID &hash = boost::get<CScriptID>(address);
                CScript redeemScript;
                if (pwalletMain->GetCScript(hash, redeemScript))
                    entry.push_back(Pair("redeemScript", HexStr(redeemScript.begin(), redeemScript.end())));
            }
        }
        entry.push_back(Pair("amount", ValueFromAmount(nValue)));
        entry.push_back(Pair("confirmations", out.nDepth));
        results.push_back(entry);
    }

    return results;
}

UniValue listunspentsigmamints(const UniValue &params, bool fHelp) {
    if (fHelp || params.size() > 2)
        throw runtime_error(
                "listunspentsigmamints [minconf=1] [maxconf=9999999] \n"
                        "Returns array of unspent transaction outputs\n"
                        "with between minconf and maxconf (inclusive) confirmations.\n"
                        "Results are an array of Objects, each of which has:\n"
                        "{txid, vout, scriptPubKey, amount, confirmations}");

    if (pwalletMain->IsLocked())
        throw JSONRPCError(RPC_WALLET_UNLOCK_NEEDED,
                           "Error: Please enter the wallet passphrase with walletpassphrase first.");

    RPCTypeCheck(params, boost::assign::list_of(UniValue::VNUM)(UniValue::VNUM)(UniValue::VARR));

    int nMinDepth = 1;
    if (params.size() > 0)
        nMinDepth = params[0].get_int();

    int nMaxDepth = 9999999;
    if (params.size() > 1)
        nMaxDepth = params[1].get_int();

    UniValue results(UniValue::VARR);
    vector <COutput> vecOutputs;
    assert(pwalletMain != NULL);
    pwalletMain->ListAvailableSigmaMintCoins(vecOutputs, false);
    LogPrintf("vecOutputs.size()=%s\n", vecOutputs.size());
    BOOST_FOREACH(const COutput &out, vecOutputs)
    {
        if (out.nDepth < nMinDepth || out.nDepth > nMaxDepth)
            continue;

        int64_t nValue = out.tx->vout[out.i].nValue;
        const CScript &pk = out.tx->vout[out.i].scriptPubKey;
        UniValue entry(UniValue::VOBJ);
        entry.push_back(Pair("txid", out.tx->GetHash().GetHex()));
        entry.push_back(Pair("vout", out.i));
        entry.push_back(Pair("scriptPubKey", HexStr(pk.begin(), pk.end())));
        if (pk.IsPayToScriptHash()) {
            CTxDestination address;
            if (ExtractDestination(pk, address)) {
                const CScriptID &hash = boost::get<CScriptID>(address);
                CScript redeemScript;
                if (pwalletMain->GetCScript(hash, redeemScript))
                    entry.push_back(Pair("redeemScript", HexStr(redeemScript.begin(), redeemScript.end())));
            }
        }
        entry.push_back(Pair("amount", ValueFromAmount(nValue)));
        entry.push_back(Pair("confirmations", out.nDepth));
        results.push_back(entry);
    }

    return results;
}

UniValue mint(const UniValue& params, bool fHelp)
{
    if (!EnsureWalletIsAvailable(fHelp)) {
        return NullUniValue;
    }

    if (fHelp || params.size() != 1)
        throw std::runtime_error(
            "mint amount\n"
            "\nAutomatically choose denominations to mint by amount."
            + HelpRequiringPassphrase() + "\n"
            "\nArguments:\n"
            "1. \"amount\"      (numeric or string, required) The amount in " + CURRENCY_UNIT + " to mint, must be a multiple of 0.05\n"
            "\nResult:\n"
            "\"transactionid\"  (string) The transaction id.\n"
            "\nExamples:\n"
            + HelpExampleCli("mint", "0.15")
            + HelpExampleCli("mint", "100.9")
            + HelpExampleRpc("mint", "0.15")
        );

    // Ensure Sigma mints is already accepted by network so users will not lost their coins
    // due to other nodes will treat it as garbage data.
    if (!sigma::IsSigmaAllowed()) {
        throw JSONRPCError(RPC_WALLET_ERROR, "Sigma is not activated yet");
    }

    CAmount nAmount = AmountFromValue(params[0]);
    LogPrintf("rpcWallet.mint() denomination = %s, nAmount = %d \n", params[0].getValStr(), nAmount);

    std::vector<sigma::CoinDenomination> denominations;
    sigma::GetAllDenoms(denominations);

    CAmount smallestDenom;
    DenominationToInteger(denominations.back(), smallestDenom);

    if (nAmount % smallestDenom != 0) {
        throw JSONRPCError(RPC_INVALID_PARAMETER, "Amount to mint is invalid.\n");
    }

    std::vector<sigma::CoinDenomination> mints;
    if (CWallet::SelectMintCoinsForAmount(nAmount, denominations, mints) != nAmount) {
        throw JSONRPCError(RPC_WALLET_ERROR, "Problem with coin selection.\n");
    }

    std::vector<sigma::PrivateCoin> privCoins;

    const auto& sigmaParams = sigma::Params::get_default();
    std::transform(mints.begin(), mints.end(), std::back_inserter(privCoins),
        [sigmaParams](const sigma::CoinDenomination& denom) -> sigma::PrivateCoin {
            return sigma::PrivateCoin(sigmaParams, denom);
        });
    vector<CHDMint> vDMints;
    auto vecSend = CWallet::CreateSigmaMintRecipients(privCoins, vDMints);

    CWalletTx wtx;
    std::string strError = pwalletMain->MintAndStoreSigma(vecSend, privCoins, vDMints, wtx);

    if (strError != "")
        throw JSONRPCError(RPC_WALLET_ERROR, strError);

    return wtx.GetHash().GetHex();
}

UniValue mintzerocoin(const UniValue& params, bool fHelp)
{
    if (fHelp || params.size() != 1)
        throw runtime_error("mintzerocoin <amount>(1,10,25,50,100)\n" + HelpRequiringPassphrase());

    EnsureZerocoinMintIsAllowed();

    int64_t nAmount = 0;
    libzerocoin::CoinDenomination denomination;
    // Amount
    if (params[0].get_real() == 1.0) {
        denomination = libzerocoin::ZQ_LOVELACE;
        nAmount = AmountFromValue(params[0]);
    } else if (params[0].get_real() == 10.0) {
        denomination = libzerocoin::ZQ_GOLDWASSER;
        nAmount = AmountFromValue(params[0]);
    } else if (params[0].get_real() == 25.0) {
        denomination = libzerocoin::ZQ_RACKOFF;
        nAmount = AmountFromValue(params[0]);
    } else if (params[0].get_real() == 50.0) {
        denomination = libzerocoin::ZQ_PEDERSEN;
        nAmount = AmountFromValue(params[0]);
    } else if (params[0].get_real() == 100.0) {
        denomination = libzerocoin::ZQ_WILLIAMSON;
        nAmount = AmountFromValue(params[0]);
    } else {
        throw runtime_error("mintzerocoin <amount>(1,10,25,50,100)\n");
    }
    LogPrintf("rpcWallet.mintzerocoin() denomination = %s, nAmount = %s \n", denomination, nAmount);


    // Always use modulus v2
    libzerocoin::Params *zcParams = ZCParamsV2;

    // The following constructor does all the work of minting a brand
    // new zerocoin. It stores all the private values inside the
    // PrivateCoin object. This includes the coin secrets, which must be
    // stored in a secure location (wallet) at the client.
    libzerocoin::PrivateCoin newCoin(zcParams, denomination, ZEROCOIN_TX_VERSION_2);
    // Get a copy of the 'public' portion of the coin. You should
    // embed this into a Zerocoin 'MINT' transaction along with a series
    // of currency inputs totaling the assigned value of one zerocoin.
    libzerocoin::PublicCoin pubCoin = newCoin.getPublicCoin();

    // Validate
    if (pubCoin.validate()) {
        CScript scriptSerializedCoin =
                CScript() << OP_ZEROCOINMINT << pubCoin.getValue().getvch().size() << pubCoin.getValue().getvch();

        if (pwalletMain->IsLocked())
            throw JSONRPCError(RPC_WALLET_UNLOCK_NEEDED, "Error: Please enter the wallet passphrase with walletpassphrase first.");

        // Wallet comments
        CWalletTx wtx;
        bool isSigmaMint = false;
        string strError = pwalletMain->MintZerocoin(scriptSerializedCoin, nAmount, isSigmaMint, wtx);

        if (strError != "")
            throw JSONRPCError(RPC_WALLET_ERROR, strError);

        CWalletDB walletdb(pwalletMain->strWalletFile);
        CZerocoinEntry zerocoinTx;
        zerocoinTx.IsUsed = false;
        zerocoinTx.denomination = denomination;
        zerocoinTx.value = pubCoin.getValue();
        libzerocoin::PublicCoin checkPubCoin(zcParams, zerocoinTx.value, denomination);
        if (!checkPubCoin.validate()) {
            return false;
        }
        zerocoinTx.randomness = newCoin.getRandomness();
        zerocoinTx.serialNumber = newCoin.getSerialNumber();
        const unsigned char *ecdsaSecretKey = newCoin.getEcdsaSeckey();
        zerocoinTx.ecdsaSecretKey = std::vector<unsigned char>(ecdsaSecretKey, ecdsaSecretKey+32);
        pwalletMain->NotifyZerocoinChanged(pwalletMain, zerocoinTx.value.GetHex(), "New (" + std::to_string(zerocoinTx.denomination) + " mint)", CT_NEW);
        walletdb.WriteZerocoinEntry(zerocoinTx);

        return wtx.GetHash().GetHex();
    } else {
        return "";
    }

}

UniValue mintmanyzerocoin(const UniValue& params, bool fHelp)
{
    if (fHelp || params.size() == 0 || params.size() % 2 != 0 || params.size() > 10)
        throw runtime_error(
                "mintmanyzerocoin <denomination>(1,10,25,50,100), numberOfMints, <denomination>(1,10,25,50,100), numberOfMints, ... }\n"
                + HelpRequiringPassphrase()
                + "\nMint 1 or more zerocoins in a single transaction. Amounts must be of denominations specified.\n"
                + "Specify each denomination followed by the number of them to mint, for all denominations desired.\n"
                + "Total amount for all must be less than " + to_string(ZC_MINT_LIMIT) + ".  \n"
                "\nArguments:\n"
                "1. \"denomination\"             (integer, required) zerocoin denomination\n"
                "2. \"numberOfMints\"            (integer, required) amount of mints for chosen denomination\n"
                "\nExamples:\nThe first example mints denomination 1, one time, for a total XZC valuation of 1.\nThe next example mints denomination 25, ten times, and denomination 50, five times, for a total XZC valuation of 500.\n"
                    + HelpExampleCli("mintmanyzerocoin", "1 1")
                    + HelpExampleCli("mintmanyzerocoin", "25 10 50 5")
        );

    EnsureZerocoinMintIsAllowed();

    UniValue sendTo(UniValue::VOBJ);

    for(size_t i=0; i<params.size(); i+=2){
        string denomination = params[i].get_str();
        string amount = params[i+1].get_str();
        sendTo.push_back(Pair(denomination, stoi(amount)));
    }

    if(!ValidMultiMint(sendTo)){
        throw JSONRPCError(RPC_WALLET_ERROR, "Insufficient funds/mint inputs out of range");
    }

    int64_t denominationInt = 0;
    libzerocoin::CoinDenomination denomination;
    // Always use modulus v2
    libzerocoin::Params *zcParams = ZCParamsV2;

    vector<CRecipient> vecSend;
    vector<libzerocoin::PrivateCoin> privCoins;
    CWalletTx wtx;

    vector<string> keys = sendTo.getKeys();
    BOOST_FOREACH(const string& denominationStr, keys){

        denominationInt = stoi(denominationStr.c_str());

        switch(denominationInt){
            case 1:
                denomination = libzerocoin::ZQ_LOVELACE;
                break;
            case 10:
                denomination = libzerocoin::ZQ_GOLDWASSER;
                break;
            case 25:
                denomination = libzerocoin::ZQ_RACKOFF;
                break;
            case 50:
                denomination = libzerocoin::ZQ_PEDERSEN;
                break;
            case 100:
                denomination = libzerocoin::ZQ_WILLIAMSON;
                break;
            default:
                throw runtime_error(
                    "denomination must be one of (1,10,25,50,100)\n");
        }


        int64_t amount = sendTo[denominationStr].get_int();

        LogPrintf("rpcWallet.mintmanyzerocoin() denomination = %s, nAmount = %s \n", denominationStr, amount);


        if(amount < 0){
                throw runtime_error(
                    "amounts must be greater than 0.\n");
        }

        for(int64_t i=0; i<amount; i++){
            // The following constructor does all the work of minting a brand
            // new zerocoin. It stores all the private values inside the
            // PrivateCoin object. This includes the coin secrets, which must be
            // stored in a secure location (wallet) at the client.
            libzerocoin::PrivateCoin newCoin(zcParams, denomination, ZEROCOIN_TX_VERSION_2);
            // Get a copy of the 'public' portion of the coin. You should
            // embed this into a Zerocoin 'MINT' transaction along with a series
            // of currency inputs totaling the assigned value of one zerocoin.

            libzerocoin::PublicCoin pubCoin = newCoin.getPublicCoin();

            //Validate
            bool validCoin = pubCoin.validate();

            // loop until we find a valid coin
            while(!validCoin){
                newCoin = libzerocoin::PrivateCoin(zcParams, denomination, ZEROCOIN_TX_VERSION_2);
                pubCoin = newCoin.getPublicCoin();
                validCoin = pubCoin.validate();
            }

            // Create script for coin
            CScript scriptSerializedCoin =
                    CScript() << OP_ZEROCOINMINT << pubCoin.getValue().getvch().size() << pubCoin.getValue().getvch();

            CRecipient recipient = {scriptSerializedCoin, (denominationInt * COIN), false};

            vecSend.push_back(recipient);
            privCoins.push_back(newCoin);
        }
    }

    string strError = pwalletMain->MintAndStoreZerocoin(vecSend, privCoins, wtx);

    if (strError != "")
        throw runtime_error(strError);

    return wtx.GetHash().GetHex();
}

UniValue spendzerocoin(const UniValue& params, bool fHelp) {

    if (fHelp || params.size() < 1 || params.size() > 2)
        throw runtime_error(
                "spendzerocoin <amount>(1,10,25,50,100) (\"zcoinaddress\")\n"
                + HelpRequiringPassphrase() +
				"\nArguments:\n"
				"1. \"amount\"      (numeric or string, required) The amount in " + CURRENCY_UNIT + " to send. currently options are following 1, 10, 25, 50 and 100 only\n"
				"2. \"zcoinaddress\"  (string, optional) The zcoin address to send to third party.\n"
				"\nExamples:\n"
				            + HelpExampleCli("spendzerocoin", "10 \"a1kCCGddf5pMXSipLVD9hBG2MGGVNaJ15U\"")
        );

    LOCK2(cs_main, pwalletMain->cs_wallet);

    int64_t nAmount = 0;
    libzerocoin::CoinDenomination denomination;
    // Amount
    if (params[0].get_real() == 1.0) {
        denomination = libzerocoin::ZQ_LOVELACE;
        nAmount = AmountFromValue(params[0]);
    } else if (params[0].get_real() == 10.0) {
        denomination = libzerocoin::ZQ_GOLDWASSER;
        nAmount = AmountFromValue(params[0]);
    } else if (params[0].get_real() == 25.0) {
        denomination = libzerocoin::ZQ_RACKOFF;
        nAmount = AmountFromValue(params[0]);
    } else if (params[0].get_real() == 50.0) {
        denomination = libzerocoin::ZQ_PEDERSEN;
        nAmount = AmountFromValue(params[0]);
    } else if (params[0].get_real() == 100.0) {
        denomination = libzerocoin::ZQ_WILLIAMSON;
        nAmount = AmountFromValue(params[0]);
    } else {
        throw runtime_error(
                "spendzerocoin <amount>(1,10,25,50,100) (\"zcoinaddress\")\n");
    }

    CBitcoinAddress address;
    string thirdPartyaddress = "";
    if (params.size() > 1){
    	// Address
    	thirdPartyaddress = params[1].get_str();
    	address = CBitcoinAddress(params[1].get_str());
		 if (!address.IsValid())
			 throw JSONRPCError(RPC_INVALID_ADDRESS_OR_KEY, "Invalid Zcoin address");
    }

    EnsureWalletIsUnlocked();

    // Wallet comments
    CWalletTx wtx;
    CBigNum coinSerial;
    uint256 txHash;
    CBigNum zcSelectedValue;
    bool zcSelectedIsUsed;

    string strError = pwalletMain->SpendZerocoin(thirdPartyaddress, nAmount, denomination, wtx, coinSerial, txHash, zcSelectedValue,
                                                 zcSelectedIsUsed);

    if (strError != "")
        throw JSONRPCError(RPC_WALLET_ERROR, strError);

    return wtx.GetHash().GetHex();

}

UniValue spendallzerocoin(const UniValue& params, bool fHelp) {

    if (fHelp || params.size() >= 1)
        throw runtime_error(
                "spendallzerocoin\n"
                "\nAutomatically spends all zerocoin mints to self\n" );

    LOCK2(cs_main, pwalletMain->cs_wallet);

    bool hasUnspendableMints = false;

    string strError;
    bool result = pwalletMain->SpendOldMints(strError);
    if (strError != "")
        throw JSONRPCError(RPC_WALLET_ERROR, strError);
    else if(strError == "" && !result)
        hasUnspendableMints = true;

    return  hasUnspendableMints;
}

UniValue spendmanyzerocoin(const UniValue& params, bool fHelp) {

        if (fHelp || params.size() != 1)
        throw runtime_error(
                "spendmanyzerocoin \"{\"address\":\"<third party address or blank for internal>\", \"denominations\": [{\"value\":(1,10,25,50,100), \"amount\":<>}, {\"value\":(1,10,25,50,100), \"amount\":<>},...]}\"\n"
                + HelpRequiringPassphrase()
                + "\nSpend multiple zerocoins in a single transaction. Amounts must be of denominations specified.\n"
                "\nArguments:\n"
                "1. \"address: \"             (object, required) A string specifying the address to send to. If left blank, will spend to a wallet address. \n"
                    " denominations: "
                    "    [\n"
                    "    {"
                    "      \"value\": ,   (numeric) The numeric value must be one of (1,10,25,50,100)\n"
                    "      \"amount\" :,  (numeric or string) The amount of spends of this value.\n"
                    "    }"
                    "    ,...\n"
                    "    ]\n"
                "\nExamples:\n"
                    + HelpExampleCli("spendmanyzerocoin", "\"{\\\"address\\\":\\\"TXYb6pEWBDcxQvTxbFQ9sEV1c3rWUPGW3v\\\", \\\"denominations\\\": [{\\\"value\\\":1, \\\"amount\\\":1}, {\\\"value\\\":10, \\\"amount\\\":1}]}\"")
                    + HelpExampleCli("spendmanyzerocoin", "\"{\\\"address\\\":\\\"\\\", \\\"denominations\\\": [{\\\"value\\\":1, \\\"amount\\\":2}]}\"")
        );

    UniValue data = params[0].get_obj();

    LOCK2(cs_main, pwalletMain->cs_wallet);

    int64_t value = 0;
    int64_t amount = 0;
    libzerocoin::CoinDenomination denomination;
    std::vector<std::pair<int64_t, libzerocoin::CoinDenomination>> denominations;
    UniValue addressUni(UniValue::VOBJ);

    UniValue inputs = find_value(data, "denominations");
    if(inputs.isNull()){
        throw JSONRPCError(RPC_INVALID_PARAMETER, "Invalid, missing or duplicate parameter");
    }

    addressUni = find_value(data, "address");
    if(addressUni.isNull()){
        throw JSONRPCError(RPC_INVALID_PARAMETER, "Invalid, missing or duplicate parameter");
    }
    std::string addressStr = addressUni.get_str();

    for(size_t i=0; i<inputs.size();i++) {

        const UniValue& inputObj = inputs[i].get_obj();

        amount = find_value(inputObj, "amount").get_int();

        value = find_value(inputObj, "value").get_int();

        switch(value){
            case 1:
                denomination = libzerocoin::ZQ_LOVELACE;
                break;
            case 10:
                denomination = libzerocoin::ZQ_GOLDWASSER;
                break;
            case 25:
                denomination = libzerocoin::ZQ_RACKOFF;
                break;
            case 50:
                denomination = libzerocoin::ZQ_PEDERSEN;
                break;
            case 100:
                denomination = libzerocoin::ZQ_WILLIAMSON;
                break;
            default:
                throw runtime_error(
                    "spendmanyzerocoin <amount>(1,10,25,50,100) (\"zcoinaddress\")\n");
        }
        for(int64_t j=0; j<amount; j++){
            denominations.push_back(std::make_pair(value * COIN, denomination));
        }
    }

    string thirdPartyAddress = "";
    if (!(addressStr == "")){
        CBitcoinAddress address(addressStr);
        if (!address.IsValid())
            throw JSONRPCError(RPC_INVALID_ADDRESS_OR_KEY, "Invalid Zcoin address");
        thirdPartyAddress = addressStr;
    }

    EnsureWalletIsUnlocked();

    // Wallet comments
    CWalletTx wtx;
    vector<CBigNum> coinSerials;
    uint256 txHash;
    vector<CBigNum> zcSelectedValues;
    string strError = "";

    // begin spend process
    CReserveKey reservekey(pwalletMain);

    if (pwalletMain->IsLocked()) {
        strError = "Error: Wallet locked, unable to create transaction!";
        LogPrintf("SpendZerocoin() : %s", strError.c_str());
        return strError;
    }

    strError = pwalletMain->SpendMultipleZerocoin(thirdPartyAddress, denominations, wtx, coinSerials, txHash, zcSelectedValues, false);
    if (strError != "")
        throw JSONRPCError(RPC_WALLET_ERROR, strError);

    return wtx.GetHash().GetHex();
}

UniValue spendmany(const UniValue& params, bool fHelp) {

    if (fHelp || params.size() < 2 || params.size() > 5)
        throw std::runtime_error(
                "spendmany \"fromaccount\" {\"address\":amount,...} ( minconf \"comment\" [\"address\",...] )\n"
                "\nSpend multiple zerocoins and remint changes in a single transaction by specify addresses and amount for each address."
                + HelpRequiringPassphrase() + "\n"
                "\nArguments:\n"
                "1. \"fromaccount\"         (string, required) DEPRECATED. The account to send the funds from. Should be \"\" for the default account\n"
                "2. \"amounts\"             (string, required) A json object with addresses and amounts\n"
                "    {\n"
                "      \"address\":amount   (numeric or string) The zcoin address is the key, the numeric amount (can be string) in " + CURRENCY_UNIT + " is the value\n"
                "      ,...\n"
                "    }\n"
                "3. minconf                 (numeric, optional, default=6) NOT IMPLEMENTED. Only use the balance confirmed at least this many times.\n"
                "4. \"comment\"             (string, optional) A comment\n"
                "5. subtractfeefromamount   (string, optional) A json array with addresses.\n"
                "                           The fee will be equally deducted from the amount of each selected address.\n"
                "                           Those recipients will receive less zcoins than you enter in their corresponding amount field.\n"
                "                           If no addresses are specified here, the sender pays the fee.\n"
                "    [\n"
                "      \"address\"            (string) Subtract fee from this address\n"
                "      ,...\n"
                "    ]\n"
                "\nResult:\n"
                "\"transactionid\"          (string) The transaction id for the send. Only 1 transaction is created regardless of \n"
                "                                    the number of addresses.\n"
                "\nExamples:\n"
                "\nSend two amounts to two different addresses:\n"
                + HelpExampleCli("spendmany", "\"\" \"{\\\"1D1ZrZNe3JUo7ZycKEYQQiQAWd9y54F4XZ\\\":0.01,\\\"1353tsE8YMTA4EuV7dgUXGjNFf9KpVvKHz\\\":0.02}\"") +
                "\nSend two amounts to two different addresses and subtract fee from amount:\n"
                + HelpExampleCli("spendmany", "\"\" \"{\\\"1D1ZrZNe3JUo7ZycKEYQQiQAWd9y54F4XZ\\\":0.01,\\\"1353tsE8YMTA4EuV7dgUXGjNFf9KpVvKHz\\\":0.02}\" 6 \"testing\" \"[\\\"1D1ZrZNe3JUo7ZycKEYQQiQAWd9y54F4XZ\\\",\\\"1353tsE8YMTA4EuV7dgUXGjNFf9KpVvKHz\\\"]\"")
        );

    if (!sigma::IsSigmaAllowed()) {
        throw JSONRPCError(RPC_WALLET_ERROR, "Sigma is not activated yet");
    }

    LOCK2(cs_main, pwalletMain->cs_wallet);

    // Only account "" have sigma coins.
    std::string strAccount = AccountFromValue(params[0]);
    if (!strAccount.empty())
        throw JSONRPCError(RPC_WALLET_INSUFFICIENT_FUNDS, "Account has insufficient funds");

    UniValue sendTo = params[1].get_obj();

    CWalletTx wtx;
    if (params.size() > 3 && !params[3].isNull() && !params[3].get_str().empty())
        wtx.mapValue["comment"] = params[3].get_str();

    std::unordered_set<std::string> subtractFeeFromAmountSet;
    UniValue subtractFeeFromAmount(UniValue::VARR);
    if (params.size() > 4) {
        subtractFeeFromAmount = params[4].get_array();
        for (int i = subtractFeeFromAmount.size(); i--;) {
            subtractFeeFromAmountSet.insert(subtractFeeFromAmount[i].get_str());
        }
    }

    std::set<CBitcoinAddress> setAddress;
    std::vector<CRecipient> vecSend;

    CAmount totalAmount = 0;
    auto keys = sendTo.getKeys();
    if (keys.size() <= 0) {
        throw JSONRPCError(RPC_INVALID_PARAMETER, "Required at least an address to send");
    }

    for (const auto& strAddr : keys) {
        CBitcoinAddress address(strAddr);
        if (!address.IsValid())
            throw JSONRPCError(RPC_INVALID_ADDRESS_OR_KEY, "Invalid zcoin address: " + strAddr);

        if (!setAddress.insert(address).second)
            throw JSONRPCError(RPC_INVALID_PARAMETER, "Invalid parameter, duplicated address: " + strAddr);

        CScript scriptPubKey = GetScriptForDestination(address.Get());
        CAmount nAmount = AmountFromValue(sendTo[strAddr]);
        if (nAmount <= 0) {
            throw JSONRPCError(RPC_TYPE_ERROR, "Invalid amount for send");
        }
        totalAmount += nAmount;

        bool fSubtractFeeFromAmount =
            subtractFeeFromAmountSet.find(strAddr) != subtractFeeFromAmountSet.end();

        vecSend.push_back({scriptPubKey, nAmount, fSubtractFeeFromAmount});
    }

    EnsureWalletIsUnlocked();

    CAmount nFeeRequired = 0;

    try {
        pwalletMain->SpendSigma(vecSend, wtx, nFeeRequired);
    }
    catch (const InsufficientFunds& e) {
        throw JSONRPCError(RPC_WALLET_INSUFFICIENT_FUNDS, e.what());
    }
    catch (const std::exception& e) {
        throw JSONRPCError(RPC_WALLET_ERROR, e.what());
    }

    return wtx.GetHash().GetHex();
}

UniValue resetmintzerocoin(const UniValue& params, bool fHelp) {
    if (fHelp || params.size() != 0)
        throw runtime_error(
                "resetmintzerocoin"
                + HelpRequiringPassphrase());

    list <CZerocoinEntry> listPubcoin;
    CWalletDB walletdb(pwalletMain->strWalletFile);
    walletdb.ListPubCoin(listPubcoin);

    BOOST_FOREACH(const CZerocoinEntry &zerocoinItem, listPubcoin){
        if (zerocoinItem.randomness != 0 && zerocoinItem.serialNumber != 0) {
            CZerocoinEntry zerocoinTx;
            zerocoinTx.IsUsed = false;
            zerocoinTx.denomination = zerocoinItem.denomination;
            zerocoinTx.value = zerocoinItem.value;
            zerocoinTx.serialNumber = zerocoinItem.serialNumber;
            zerocoinTx.nHeight = -1;
            zerocoinTx.randomness = zerocoinItem.randomness;
            zerocoinTx.ecdsaSecretKey = zerocoinItem.ecdsaSecretKey;
            walletdb.WriteZerocoinEntry(zerocoinTx);
        }
    }

    return NullUniValue;
}

UniValue resetsigmamint(const UniValue& params, bool fHelp) {
    if (fHelp || params.size() != 0)
        throw runtime_error(
                "resetsigmamint"
                + HelpRequiringPassphrase());

    list <CSigmaEntry> listPubcoin;
    CWalletDB walletdb(pwalletMain->strWalletFile);
    listPubcoin = pwalletMain->hdMintTracker->MintsAsZerocoinEntries();

    BOOST_FOREACH(const CSigmaEntry &sigmaItem, listPubcoin){
        if (sigmaItem.randomness != uint64_t(0) && sigmaItem.serialNumber != uint64_t(0)) {
            CSigmaEntry sigmaTx;
            sigmaTx.IsUsed = false;
            sigmaTx.set_denomination_value(sigmaItem.get_denomination_value());
            sigmaTx.value = sigmaItem.value;
            sigmaTx.serialNumber = sigmaItem.serialNumber;
            sigmaTx.nHeight = -1;
            sigmaTx.randomness = sigmaItem.randomness;
            sigmaTx.ecdsaSecretKey = sigmaItem.ecdsaSecretKey;
            walletdb.WriteZerocoinEntry(sigmaTx);
        }
    }

    return NullUniValue;
}

UniValue listmintzerocoins(const UniValue& params, bool fHelp) {
    if (fHelp || params.size() > 1)
        throw runtime_error(
                "listmintzerocoins <all>(false/true)\n"
                        "\nArguments:\n"
                        "1. <all> (boolean, optional) false (default) to return own mintzerocoins. true to return every mintzerocoins.\n"
                        "\nResults are an array of Objects, each of which has:\n"
                        "{id, IsUsed, denomination, value, serialNumber, nHeight, randomness}");

    bool fAllStatus = false;
    if (params.size() > 0) {
        fAllStatus = params[0].get_bool();
    }

    list <CZerocoinEntry> listPubcoin;
    CWalletDB walletdb(pwalletMain->strWalletFile);
    walletdb.ListPubCoin(listPubcoin);
    UniValue results(UniValue::VARR);

    BOOST_FOREACH(const CZerocoinEntry &zerocoinItem, listPubcoin) {
        if (fAllStatus || zerocoinItem.IsUsed || (zerocoinItem.randomness != 0 && zerocoinItem.serialNumber != 0)) {
            UniValue entry(UniValue::VOBJ);
            entry.push_back(Pair("id", zerocoinItem.id));
            entry.push_back(Pair("IsUsed", zerocoinItem.IsUsed));
            entry.push_back(Pair("denomination", zerocoinItem.denomination));
            entry.push_back(Pair("value", zerocoinItem.value.GetHex()));
            entry.push_back(Pair("serialNumber", zerocoinItem.serialNumber.GetHex()));
            entry.push_back(Pair("nHeight", zerocoinItem.nHeight));
            entry.push_back(Pair("randomness", zerocoinItem.randomness.GetHex()));
            results.push_back(entry);
        }
    }

    return results;
}

UniValue listsigmamints(const UniValue& params, bool fHelp) {
    if (fHelp || params.size() > 1)
        throw runtime_error(
                "listsigmamints <all>(false/true)\n"
                "\nArguments:\n"
                "1. <all> (boolean, optional) false (default) to return own mintzerocoins. true to return every mintzerocoins.\n"
                "\nResults are an array of Objects, each of which has:\n"
                "{id, IsUsed, denomination, value, serialNumber, nHeight, randomness}");

    bool fAllStatus = false;
    if (params.size() > 0) {
        fAllStatus = params[0].get_bool();
    }

    list <CSigmaEntry> listPubcoin;
    CWalletDB walletdb(pwalletMain->strWalletFile);
    listPubcoin = pwalletMain->hdMintTracker->MintsAsZerocoinEntries();
    UniValue results(UniValue::VARR);

    BOOST_FOREACH(const CSigmaEntry &zerocoinItem, listPubcoin) {
        if (fAllStatus || zerocoinItem.IsUsed || (zerocoinItem.randomness != uint64_t(0) && zerocoinItem.serialNumber != uint64_t(0))) {
            UniValue entry(UniValue::VOBJ);
            entry.push_back(Pair("id", zerocoinItem.id));
            entry.push_back(Pair("IsUsed", zerocoinItem.IsUsed));
            entry.push_back(Pair("denomination", zerocoinItem.get_denomination_value()));
            entry.push_back(Pair("value", zerocoinItem.value.GetHex()));
            entry.push_back(Pair("serialNumber", zerocoinItem.serialNumber.GetHex()));
            entry.push_back(Pair("nHeight", zerocoinItem.nHeight));
            entry.push_back(Pair("randomness", zerocoinItem.randomness.GetHex()));
            results.push_back(entry);
        }
    }

    return results;
}


UniValue listpubcoins(const UniValue& params, bool fHelp) {
    if (fHelp || params.size() > 1)
        throw runtime_error(
                "listpubcoins <all>(1/10/25/50/100)\n"
                        "\nArguments:\n"
                        "1. <all> (int, optional) 1,10,25,50,100 (default) to return all pubcoin with denomination. empty to return all pubcoin.\n"
                        "\nResults are an array of Objects, each of which has:\n"
                        "{id, IsUsed, denomination, value, serialNumber, nHeight, randomness}");

    int denomination = -1;
    if (params.size() > 0) {
        denomination = params[0].get_int();
    }

    list <CZerocoinEntry> listPubcoin;
    CWalletDB walletdb(pwalletMain->strWalletFile);
    walletdb.ListPubCoin(listPubcoin);
    UniValue results(UniValue::VARR);
    listPubcoin.sort(CompID);

    BOOST_FOREACH(const CZerocoinEntry &zerocoinItem, listPubcoin) {
        if (zerocoinItem.id > 0 && (denomination < 0 || zerocoinItem.denomination == denomination)) {
            UniValue entry(UniValue::VOBJ);
            entry.push_back(Pair("id", zerocoinItem.id));
            entry.push_back(Pair("IsUsed", zerocoinItem.IsUsed));
            entry.push_back(Pair("denomination", zerocoinItem.denomination));
            entry.push_back(Pair("value", zerocoinItem.value.GetHex()));
            entry.push_back(Pair("serialNumber", zerocoinItem.serialNumber.GetHex()));
            entry.push_back(Pair("nHeight", zerocoinItem.nHeight));
            entry.push_back(Pair("randomness", zerocoinItem.randomness.GetHex()));
            results.push_back(entry);
        }
    }

    return results;
}

UniValue listsigmapubcoins(const UniValue& params, bool fHelp) {
    std::string help_message =
        "listsigmapubcoins <all>(0.05/0.1/0.5/1/10/25/100)\n"
            "\nArguments:\n"
            "1. <all> (string, optional) 0.05, 0.1, 0.5, 1, 10, 25, 100 (default) to return all sigma public coins with given denomination. empty to return all pubcoin.\n"
            "\nResults are an array of Objects, each of which has:\n"
            "{id, IsUsed, denomination, value, serialNumber, nHeight, randomness}";
    if (fHelp || params.size() > 1) {
        throw runtime_error(help_message);
    }
    sigma::CoinDenomination denomination;
    bool filter_by_denom = false;
    if (params.size() > 0) {
        filter_by_denom = true;
        if (!sigma::StringToDenomination(params[0].get_str(), denomination)) {
            throw runtime_error(help_message);
        }
    }

    list<CSigmaEntry> listPubcoin;
    CWalletDB walletdb(pwalletMain->strWalletFile);
    listPubcoin = pwalletMain->hdMintTracker->MintsAsZerocoinEntries();
    UniValue results(UniValue::VARR);
    listPubcoin.sort(CompSigmaHeight);

    auto state = sigma::CSigmaState::GetState();
    BOOST_FOREACH(const CSigmaEntry &sigmaItem, listPubcoin) {
        sigma::PublicCoin coin(sigmaItem.value, sigmaItem.get_denomination());
        int height, id;
        std::tie(height, id) = state->GetMintedCoinHeightAndId(coin);
        if (id > 0 &&
            (!filter_by_denom || sigmaItem.get_denomination() == denomination)) {
            UniValue entry(UniValue::VOBJ);
            entry.push_back(Pair("id", id));
            entry.push_back(Pair("IsUsed", sigmaItem.IsUsed));
            entry.push_back(Pair("denomination", sigmaItem.get_string_denomination()));
            entry.push_back(Pair("value", sigmaItem.value.GetHex()));
            entry.push_back(Pair("serialNumber", sigmaItem.serialNumber.GetHex()));
            entry.push_back(Pair("nHeight", height));
            entry.push_back(Pair("randomness", sigmaItem.randomness.GetHex()));
            results.push_back(entry);
        }
    }

    return results;
}

UniValue setmintzerocoinstatus(const UniValue& params, bool fHelp) {
    if (fHelp || params.size() != 2)
        throw runtime_error(
                "setmintzerocoinstatus \"coinserial\" <isused>(true/false)\n"
                        "Set mintzerocoin IsUsed status to True or False\n"
                        "Results are an array of one or no Objects, each of which has:\n"
                        "{id, IsUsed, denomination, value, serialNumber, nHeight, randomness}");

    CBigNum coinSerial;
    coinSerial.SetHex(params[0].get_str());

    bool fStatus = true;
    fStatus = params[1].get_bool();

    list <CZerocoinEntry> listPubcoin;
    CWalletDB walletdb(pwalletMain->strWalletFile);
    walletdb.ListPubCoin(listPubcoin);

    UniValue results(UniValue::VARR);

    BOOST_FOREACH(const CZerocoinEntry &zerocoinItem, listPubcoin) {
        if (zerocoinItem.serialNumber != 0) {
            LogPrintf("zerocoinItem.serialNumber = %s\n", zerocoinItem.serialNumber.GetHex());
            if (zerocoinItem.serialNumber == coinSerial) {
                LogPrintf("setmintzerocoinstatus Found!\n");
                CZerocoinEntry zerocoinTx;
                zerocoinTx.id = zerocoinItem.id;
                zerocoinTx.IsUsed = fStatus;
                zerocoinTx.denomination = zerocoinItem.denomination;
                zerocoinTx.value = zerocoinItem.value;
                zerocoinTx.serialNumber = zerocoinItem.serialNumber;
                zerocoinTx.nHeight = zerocoinItem.nHeight;
                zerocoinTx.randomness = zerocoinItem.randomness;
                zerocoinTx.ecdsaSecretKey = zerocoinItem.ecdsaSecretKey;
                const std::string& isUsedDenomStr = zerocoinTx.IsUsed
                        ? "Used (" + std::to_string(zerocoinTx.denomination) + " mint)"
                        : "New (" + std::to_string(zerocoinTx.denomination) + " mint)";
                pwalletMain->NotifyZerocoinChanged(pwalletMain, zerocoinTx.value.GetHex(), isUsedDenomStr, CT_UPDATED);
                walletdb.WriteZerocoinEntry(zerocoinTx);

                if (!fStatus) {
                    // erase zerocoin spend entry
                    CZerocoinSpendEntry spendEntry;
                    spendEntry.coinSerial = coinSerial;
                    walletdb.EraseCoinSpendSerialEntry(spendEntry);
                }

                UniValue entry(UniValue::VOBJ);
                entry.push_back(Pair("id", zerocoinTx.id));
                entry.push_back(Pair("IsUsed", zerocoinTx.IsUsed));
                entry.push_back(Pair("denomination", zerocoinTx.denomination));
                entry.push_back(Pair("value", zerocoinTx.value.GetHex()));
                entry.push_back(Pair("serialNumber", zerocoinTx.serialNumber.GetHex()));
                entry.push_back(Pair("nHeight", zerocoinTx.nHeight));
                entry.push_back(Pair("randomness", zerocoinTx.randomness.GetHex()));
                results.push_back(entry);
                break;
            }
        }
    }

    return results;
}

UniValue setsigmamintstatus(const UniValue& params, bool fHelp) {
    if (fHelp || params.size() != 2)
        throw runtime_error(
                "setsigmamintstatus \"coinserial\" <isused>(true/false)\n"
                "Set mintsigma IsUsed status to True or False\n"
                "Results are an array of one or no Objects, each of which has:\n"
                "{id, IsUsed, denomination, value, serialNumber, nHeight, randomness}");

    Scalar coinSerial;
    coinSerial.SetHex(params[0].get_str());

    bool fStatus = true;
    fStatus = params[1].get_bool();

    std::vector <CMintMeta> listMints;
    CWalletDB walletdb(pwalletMain->strWalletFile);
    listMints = pwalletMain->hdMintTracker->ListMints(false, false);

    UniValue results(UniValue::VARR);

<<<<<<< HEAD
    BOOST_FOREACH(const CSigmaEntry &sigmaItem, listPubcoin) {
        if (sigmaItem.serialNumber != uint64_t(0)) {
            LogPrintf("sigmaItem.serialNumber = %s\n", sigmaItem.serialNumber.GetHex());
            if (sigmaItem.serialNumber == coinSerial) {
                LogPrintf("setsigmamintstatus Found!\n");
                CSigmaEntry sigmaTx;
                sigmaTx.id = sigmaItem.id;
                sigmaTx.IsUsed = fStatus;
                sigmaTx.set_denomination_value(sigmaItem.get_denomination_value());
                sigmaTx.value = sigmaItem.value;
                sigmaTx.serialNumber = sigmaItem.serialNumber;
                sigmaTx.nHeight = sigmaItem.nHeight;
                sigmaTx.randomness = sigmaItem.randomness;
                sigmaTx.ecdsaSecretKey = sigmaItem.ecdsaSecretKey;
                const std::string& isUsedDenomStr =
                    sigmaTx.IsUsed
                    ? "Used (" + std::to_string((double)sigmaTx.get_denomination_value() / COIN) + " mint)"
                    : "New (" + std::to_string((double)sigmaTx.get_denomination_value() / COIN) + " mint)";
                pwalletMain->NotifyZerocoinChanged(pwalletMain, sigmaTx.value.GetHex(), isUsedDenomStr, CT_UPDATED);
                walletdb.WriteZerocoinEntry(sigmaTx);
=======
    BOOST_FOREACH(CMintMeta &mint, listMints) {
        CSigmaEntry zerocoinItem;
        if(!pwalletMain->GetMint(mint.hashSerial, zerocoinItem))
            continue;

        CHDMint dMint;
        if (!walletdb.ReadHDMint(sigma::GetPubCoinValueHash(mint.pubCoinValue), dMint)){
            continue;
        }

        if (zerocoinItem.serialNumber != uint64_t(0)) {
            LogPrintf("zerocoinItem.serialNumber = %s\n", zerocoinItem.serialNumber.GetHex());
            if (zerocoinItem.serialNumber == coinSerial) {
                LogPrintf("setmintzerocoinstatus Found!\n");

                const std::string& isUsedDenomStr =
                    fStatus
                    ? "Used (" + std::to_string((double)zerocoinItem.get_denomination_value() / COIN) + " mint)"
                    : "New (" + std::to_string((double)zerocoinItem.get_denomination_value() / COIN) + " mint)";
                pwalletMain->NotifyZerocoinChanged(pwalletMain, zerocoinItem.value.GetHex(), isUsedDenomStr, CT_UPDATED);

                if(!mint.isDeterministic){
                    zerocoinItem.IsUsed = fStatus;
                    pwalletMain->hdMintTracker->Add(zerocoinItem, true);
                }else{
                    dMint.SetUsed(fStatus);
                    pwalletMain->hdMintTracker->Add(dMint, true);
                }
>>>>>>> 2d5a06dd

                if (!fStatus) {
                    // erase zerocoin spend entry
                    CSigmaSpendEntry spendEntry;
                    spendEntry.coinSerial = coinSerial;
                    walletdb.EraseCoinSpendSerialEntry(spendEntry);
                }

                UniValue entry(UniValue::VOBJ);
<<<<<<< HEAD
                entry.push_back(Pair("id", sigmaTx.id));
                entry.push_back(Pair("IsUsed", sigmaTx.IsUsed));
                entry.push_back(Pair("denomination", sigmaTx.get_denomination_value()));
                entry.push_back(Pair("value", sigmaTx.value.GetHex()));
                entry.push_back(Pair("serialNumber", sigmaTx.serialNumber.GetHex()));
                entry.push_back(Pair("nHeight", sigmaTx.nHeight));
                entry.push_back(Pair("randomness", sigmaTx.randomness.GetHex()));
=======
                entry.push_back(Pair("id", zerocoinItem.id));
                entry.push_back(Pair("IsUsed", zerocoinItem.IsUsed));
                entry.push_back(Pair("denomination", zerocoinItem.get_denomination_value()));
                entry.push_back(Pair("value", zerocoinItem.value.GetHex()));
                entry.push_back(Pair("serialNumber", zerocoinItem.serialNumber.GetHex()));
                entry.push_back(Pair("nHeight", zerocoinItem.nHeight));
                entry.push_back(Pair("randomness", zerocoinItem.randomness.GetHex()));
>>>>>>> 2d5a06dd
                results.push_back(entry);
                break;
            }
        }
    }

    return results;
}

UniValue listsigmaspends(const UniValue &params, bool fHelp) {
    if (fHelp || params.size() < 1 || params.size() > 2)
        throw runtime_error(
                "listsigmaspends\n"
                "Return up to \"count\" saved sigma spend transactions\n"
                "\nArguments:\n"
                "1. count            (numeric) The number of transactions to return, <=0 means no limit\n"
                "2. onlyunconfirmed  (bool, optional, default=false) If true return only unconfirmed transactions\n"
                "\nResult:\n"
                "[\n"
                "  {\n"
                "    \"txid\": \"transactionid\",      (string) The transaction hash\n"
                "    \"confirmations\": n,             (numeric) The number of confirmations for the transaction\n"
                "    \"abandoned\": xxx,               (bool) True if the transaction was already abandoned\n"
                "    \"spends\": \n"
                "    [\n"
                "      {\n"
                "        \"denomination\": d,            (string) Denomination\n"
                "        \"spendid\": id,                (numeric) Spend group id\n"
                "        \"serial\": \"s\",              (string) Serial number of the coin\n"
                "      }\n"
                "    ]\n"
                "    \"re-mints\": \n"
                "    [\n"
                "      {\n"
                "        \"denomination\": \"s\",        (string) Denomination\n"
                "        \"value\": \"s\",               (string) value\n"
                "      }\n"
                "    ]\n"
                "  }\n"
                "]\n");

    int  count = params[0].get_int();
    bool fOnlyUnconfirmed = params.size()>=2 && params[1].get_bool();

    LOCK2(cs_main, pwalletMain->cs_wallet);

    UniValue ret(UniValue::VARR);
    const CWallet::TxItems& txOrdered = pwalletMain->wtxOrdered;

    for (CWallet::TxItems::const_reverse_iterator it = txOrdered.rbegin();
         it != txOrdered.rend();
         ++it) {
        CWalletTx *const pwtx = (*it).second.first;

        if (!pwtx || !pwtx->IsSigmaSpend())
            continue;

        UniValue entry(UniValue::VOBJ);

        int confirmations = pwtx->GetDepthInMainChain();
        if (confirmations > 0 && fOnlyUnconfirmed)
            continue;

        entry.push_back(Pair("txid", pwtx->GetHash().GetHex()));
        entry.push_back(Pair("confirmations", confirmations));
        entry.push_back(Pair("abandoned", pwtx->isAbandoned()));

        UniValue spends(UniValue::VARR);
        BOOST_FOREACH(const CTxIn &txin, pwtx->vin) {
            // For sigma public coin group id is prevout.n.
            int pubcoinId = txin.prevout.n;

            // NOTE(martun): +1 on the next line stands for 1 byte in which the opcode of
            // OP_SIGMASPEND is written. In zerocoin you will see +4 instead,
            // because the size of serialized spend is also written, probably in 3 bytes.
            CDataStream serializedCoinSpend((const char *)&*(txin.scriptSig.begin() + 1),
                                            (const char *)&*txin.scriptSig.end(),
                                            SER_NETWORK, PROTOCOL_VERSION);
            sigma::Params* zcParams = sigma::Params::get_default();
            sigma::CoinSpend spend(zcParams, serializedCoinSpend);

            UniValue spendEntry(UniValue::VOBJ);
            spendEntry.push_back(Pair("denomination",
                                 sigma::DenominationToString(spend.getDenomination())));
            spendEntry.push_back(Pair("spendid", pubcoinId));
            spendEntry.push_back(Pair("serial", spend.getCoinSerialNumber().GetHex()));
            spends.push_back(spendEntry);
        }

        entry.push_back(Pair("spends", spends));

        UniValue remints(UniValue::VARR);
        BOOST_FOREACH(const CTxOut &txout, pwtx->vout) {
            if (txout.scriptPubKey.empty() || !txout.scriptPubKey.IsSigmaMint()) {
                continue;
            }
            sigma::CoinDenomination denomination;
            IntegerToDenomination(txout.nValue, denomination);

            UniValue remintEntry(UniValue::VOBJ);
            remintEntry.push_back(Pair(
                "denomination", sigma::DenominationToString(denomination)));
            remintEntry.push_back(Pair(
                "value", sigma::ParseSigmaMintScript(txout.scriptPubKey).tostring()));
            remints.push_back(remintEntry);
        }

        entry.push_back(Pair("remints", remints));
        ret.push_back(entry);

        if (count > 0 && (int)ret.size() >= count)
            break;
    }

    return ret;
}

UniValue listspendzerocoins(const UniValue &params, bool fHelp) {
    if (fHelp || params.size() < 1 || params.size() > 2)
        throw runtime_error(
                "listspendzerocoins\n"
                "Return up to \"count\" saved spend transactions\n"
                "\nArguments:\n"
                "1. count            (numeric) The number of transactions to return, <=0 means no limit\n"
                "2. onlyunconfirmed  (bool, optional, default=false) If true return only unconfirmed transactions\n"
                "\nResult:\n"
                "[\n"
                "  {\n"
                "    \"txid\": \"transactionid\",      (string) The transaction hash\n"
                "    \"denomination\": d,            (numeric) Denomination\n"
                "    \"spendid\": id,                (numeric) Spend group id\n"
                "    \"version\": \"v\",               (string) Spend version (1.0, 1.5 or 2.0)\n"
                "    \"modversion\": mv,             (numeric) Modulus version (1 or 2)\n"
                "    \"serial\": \"s\",                (string) Serial number of the coin\n"
                "    \"abandoned\": xxx,             (bool) True if the transaction was already abandoned\n"
                "    \"confirmations\": n,           (numeric) The number of confirmations for the transaction\n"
                "  }\n"
                "]\n");

    int  count = params[0].get_int();
    bool fOnlyUnconfirmed = params.size()>=2 && params[1].get_bool();

    LOCK2(cs_main, pwalletMain->cs_wallet);

    UniValue ret(UniValue::VARR);
    const CWallet::TxItems & txOrdered = pwalletMain->wtxOrdered;

    for (CWallet::TxItems::const_reverse_iterator it = txOrdered.rbegin(); it != txOrdered.rend(); ++it) {
        CWalletTx *const pwtx = (*it).second.first;

        if (!pwtx || !pwtx->IsZerocoinSpend() || pwtx->vin.size() != 1)
            continue;

        UniValue entry(UniValue::VOBJ);

        int confirmations = pwtx->GetDepthInMainChain();
        if (confirmations > 0 && fOnlyUnconfirmed)
            continue;

        entry.push_back(Pair("txid", pwtx->GetHash().GetHex()));
        entry.push_back(Pair("confirmations", confirmations));
        entry.push_back(Pair("abandoned", pwtx->isAbandoned()));

        const CTxIn &txin = pwtx->vin[0];
        int pubcoinId = txin.nSequence;
        bool fModulusV2 = pubcoinId >= ZC_MODULUS_V2_BASE_ID;
        if (fModulusV2)
            pubcoinId -= ZC_MODULUS_V2_BASE_ID;

        CDataStream serializedCoinSpend((const char *)&*(txin.scriptSig.begin() + 4),
                                        (const char *)&*txin.scriptSig.end(),
                                        SER_NETWORK, PROTOCOL_VERSION);
        libzerocoin::CoinSpend spend(fModulusV2 ? ZCParamsV2 : ZCParams, serializedCoinSpend);
        int spendVersion = spend.getVersion();

        entry.push_back(Pair("denomination", (int)spend.getDenomination()));
        entry.push_back(Pair("spendid", pubcoinId));
        entry.push_back(Pair("modversion", fModulusV2 ? 2 : 1));
        entry.push_back(Pair("version", spendVersion==ZEROCOIN_TX_VERSION_1 ? "1.0" :
                                         (spendVersion==ZEROCOIN_TX_VERSION_1_5 ? "1.5" : "2.0")));
        entry.push_back(Pair("serial", spend.getCoinSerialNumber().GetHex()));

        ret.push_back(entry);

        if (count > 0 && (int)ret.size() >= count)
            break;
    }

    return ret;
}

UniValue removetxmempool(const UniValue &params, bool fHelp) {
    if (fHelp || params.size() != 1)
        throw runtime_error(
                "removetxmempool <txid>\n"
                + HelpRequiringPassphrase());

    uint256 hash;
    hash.SetHex(params[0].get_str());

    if (pwalletMain->IsLocked())
        throw JSONRPCError(RPC_WALLET_UNLOCK_NEEDED,
                           "Error: Please enter the wallet passphrase with walletpassphrase first.");

    LOCK(cs_main);
    {
        LOCK(mempool.cs);
        if (mempool.exists(hash)) {
            LogPrintf("[Ooops], Uncomplete function\n");
//            CTransaction tx;
//            tx = mempool.lookup(hash);
//            mempool.remove(tx);
            return NullUniValue;
        }
    }

    return NullUniValue;
}

UniValue removetxwallet(const UniValue& params, bool fHelp) {
    if (fHelp || params.size() != 1)
        throw runtime_error("removetxwallet <txid>\n" + HelpRequiringPassphrase());

    uint256 hash;
    hash.SetHex(params[0].get_str());

    if (pwalletMain->IsLocked())
        throw JSONRPCError(RPC_WALLET_UNLOCK_NEEDED, "Error: Please enter the wallet passphrase with walletpassphrase first.");

    pwalletMain->EraseFromWallet(hash);
    return NullUniValue;
}



extern UniValue dumpprivkey_zcoin(const UniValue& params, bool fHelp); // in rpcdump.cpp
extern UniValue importprivkey(const UniValue& params, bool fHelp);
extern UniValue importaddress(const UniValue& params, bool fHelp);
extern UniValue importpubkey(const UniValue& params, bool fHelp);
extern UniValue dumpwallet_zcoin(const UniValue& params, bool fHelp);
extern UniValue importwallet(const UniValue& params, bool fHelp);
extern UniValue importprunedfunds(const UniValue& params, bool fHelp);
extern UniValue removeprunedfunds(const UniValue& params, bool fHelp);

static const CRPCCommand commands[] =
{ //  category              name                        actor (function)           okSafeMode
    //  --------------------- ------------------------    -----------------------    ----------
    { "rawtransactions",    "fundrawtransaction",       &fundrawtransaction,       false },
    { "hidden",             "resendwallettransactions", &resendwallettransactions, true  },
    { "wallet",             "abandontransaction",       &abandontransaction,       false },
    { "wallet",             "addmultisigaddress",       &addmultisigaddress,       true  },
    { "wallet",             "addwitnessaddress",        &addwitnessaddress,        true  },
    { "wallet",             "backupwallet",             &backupwallet,             true  },
    { "wallet",             "dumpprivkey",              &dumpprivkey_zcoin,        true  },
    { "wallet",             "dumpwallet",               &dumpwallet_zcoin,         true  },
    { "wallet",             "encryptwallet",            &encryptwallet,            true  },
    { "wallet",             "getaccountaddress",        &getaccountaddress,        true  },
    { "wallet",             "getaccount",               &getaccount,               true  },
    { "wallet",             "getaddressesbyaccount",    &getaddressesbyaccount,    true  },
    { "wallet",             "getbalance",               &getbalance,               false },
    { "wallet",             "getnewaddress",            &getnewaddress,            true  },
    { "wallet",             "getrawchangeaddress",      &getrawchangeaddress,      true  },
    { "wallet",             "getreceivedbyaccount",     &getreceivedbyaccount,     false },
    { "wallet",             "getreceivedbyaddress",     &getreceivedbyaddress,     false },
    { "wallet",             "gettransaction",           &gettransaction,           false },
    { "wallet",             "getunconfirmedbalance",    &getunconfirmedbalance,    false },
    { "wallet",             "getwalletinfo",            &getwalletinfo,            false },
    { "wallet",             "importprivkey",            &importprivkey,            true  },
    { "wallet",             "importwallet",             &importwallet,             true  },
    { "wallet",             "importaddress",            &importaddress,            true  },
    { "wallet",             "importprunedfunds",        &importprunedfunds,        true  },
    { "wallet",             "importpubkey",             &importpubkey,             true  },
    { "wallet",             "keypoolrefill",            &keypoolrefill,            true  },
    { "wallet",             "listaccounts",             &listaccounts,             false },
    { "wallet",             "listaddressgroupings",     &listaddressgroupings,     false },
    { "wallet",             "listlockunspent",          &listlockunspent,          false },
    { "wallet",             "listreceivedbyaccount",    &listreceivedbyaccount,    false },
    { "wallet",             "listreceivedbyaddress",    &listreceivedbyaddress,    false },
    { "wallet",             "listsinceblock",           &listsinceblock,           false },
    { "wallet",             "listtransactions",         &listtransactions,         false },
    { "wallet",             "listunspent",              &listunspent,              false },
    { "wallet",             "lockunspent",              &lockunspent,              true  },
    { "wallet",             "move",                     &movecmd,                  false },
    { "wallet",             "sendfrom",                 &sendfrom,                 false },
    { "wallet",             "sendmany",                 &sendmany,                 false },
    { "wallet",             "sendtoaddress",            &sendtoaddress,            false },
    { "wallet",             "setaccount",               &setaccount,               true  },
    { "wallet",             "settxfee",                 &settxfee,                 true  },
    { "wallet",             "signmessage",              &signmessage,              true  },
    { "wallet",             "walletlock",               &walletlock,               true  },
    { "wallet",             "walletpassphrasechange",   &walletpassphrasechange,   true  },
    { "wallet",             "walletpassphrase",         &walletpassphrase,         true  },
    { "wallet",             "removeprunedfunds",        &removeprunedfunds,        true  },
    { "wallet",             "setmininput",              &setmininput,              false },
    { "wallet",             "listunspentmintzerocoins", &listunspentmintzerocoins, false },
    { "wallet",             "listunspentsigmamints",    &listunspentsigmamints,    false },
    { "wallet",             "mint",                     &mint,                     false },
    { "wallet",             "mintzerocoin",             &mintzerocoin,             false },
    { "wallet",             "mintmanyzerocoin",         &mintmanyzerocoin,         false },
    { "wallet",             "spendzerocoin",            &spendzerocoin,            false },
    { "wallet",             "spendmanyzerocoin",        &spendmanyzerocoin,        false },
    { "wallet",             "spendmany",                &spendmany,                false },
    { "wallet",             "resetmintzerocoin",        &resetmintzerocoin,        false },
    { "wallet",             "resetsigmamint",           &resetsigmamint,           false },
    { "wallet",             "setmintzerocoinstatus",    &setmintzerocoinstatus,    false },
    { "wallet",             "setsigmamintstatus",       &setsigmamintstatus,       false },
    { "wallet",             "listmintzerocoins",        &listmintzerocoins,        false },
    { "wallet",             "listsigmamints",           &listsigmamints,           false },
    { "wallet",             "listpubcoins",             &listpubcoins,             false },
    { "wallet",             "listsigmapubcoins",        &listsigmapubcoins,        false },
    { "wallet",             "removetxmempool",          &removetxmempool,          false },
    { "wallet",             "removetxwallet",           &removetxwallet,           false },
    { "wallet",             "listspendzerocoins",       &listspendzerocoins,       false },
    { "wallet",             "listsigmaspends",          &listsigmaspends,          false },
    { "wallet",             "spendallzerocoin",         &spendallzerocoin,         false}
};

void RegisterWalletRPCCommands(CRPCTable &tableRPC)
{
    for (unsigned int vcidx = 0; vcidx < ARRAYLEN(commands); vcidx++)
        tableRPC.appendCommand(commands[vcidx].name, &commands[vcidx]);
}<|MERGE_RESOLUTION|>--- conflicted
+++ resolved
@@ -3435,7 +3435,7 @@
 
     list <CSigmaEntry> listPubcoin;
     CWalletDB walletdb(pwalletMain->strWalletFile);
-    listPubcoin = pwalletMain->hdMintTracker->MintsAsZerocoinEntries();
+    walletdb.ListSigmaPubCoin(listPubcoin);
     UniValue results(UniValue::VARR);
 
     BOOST_FOREACH(const CSigmaEntry &zerocoinItem, listPubcoin) {
@@ -3624,28 +3624,6 @@
 
     UniValue results(UniValue::VARR);
 
-<<<<<<< HEAD
-    BOOST_FOREACH(const CSigmaEntry &sigmaItem, listPubcoin) {
-        if (sigmaItem.serialNumber != uint64_t(0)) {
-            LogPrintf("sigmaItem.serialNumber = %s\n", sigmaItem.serialNumber.GetHex());
-            if (sigmaItem.serialNumber == coinSerial) {
-                LogPrintf("setsigmamintstatus Found!\n");
-                CSigmaEntry sigmaTx;
-                sigmaTx.id = sigmaItem.id;
-                sigmaTx.IsUsed = fStatus;
-                sigmaTx.set_denomination_value(sigmaItem.get_denomination_value());
-                sigmaTx.value = sigmaItem.value;
-                sigmaTx.serialNumber = sigmaItem.serialNumber;
-                sigmaTx.nHeight = sigmaItem.nHeight;
-                sigmaTx.randomness = sigmaItem.randomness;
-                sigmaTx.ecdsaSecretKey = sigmaItem.ecdsaSecretKey;
-                const std::string& isUsedDenomStr =
-                    sigmaTx.IsUsed
-                    ? "Used (" + std::to_string((double)sigmaTx.get_denomination_value() / COIN) + " mint)"
-                    : "New (" + std::to_string((double)sigmaTx.get_denomination_value() / COIN) + " mint)";
-                pwalletMain->NotifyZerocoinChanged(pwalletMain, sigmaTx.value.GetHex(), isUsedDenomStr, CT_UPDATED);
-                walletdb.WriteZerocoinEntry(sigmaTx);
-=======
     BOOST_FOREACH(CMintMeta &mint, listMints) {
         CSigmaEntry zerocoinItem;
         if(!pwalletMain->GetMint(mint.hashSerial, zerocoinItem))
@@ -3674,7 +3652,6 @@
                     dMint.SetUsed(fStatus);
                     pwalletMain->hdMintTracker->Add(dMint, true);
                 }
->>>>>>> 2d5a06dd
 
                 if (!fStatus) {
                     // erase zerocoin spend entry
@@ -3684,15 +3661,6 @@
                 }
 
                 UniValue entry(UniValue::VOBJ);
-<<<<<<< HEAD
-                entry.push_back(Pair("id", sigmaTx.id));
-                entry.push_back(Pair("IsUsed", sigmaTx.IsUsed));
-                entry.push_back(Pair("denomination", sigmaTx.get_denomination_value()));
-                entry.push_back(Pair("value", sigmaTx.value.GetHex()));
-                entry.push_back(Pair("serialNumber", sigmaTx.serialNumber.GetHex()));
-                entry.push_back(Pair("nHeight", sigmaTx.nHeight));
-                entry.push_back(Pair("randomness", sigmaTx.randomness.GetHex()));
-=======
                 entry.push_back(Pair("id", zerocoinItem.id));
                 entry.push_back(Pair("IsUsed", zerocoinItem.IsUsed));
                 entry.push_back(Pair("denomination", zerocoinItem.get_denomination_value()));
@@ -3700,7 +3668,6 @@
                 entry.push_back(Pair("serialNumber", zerocoinItem.serialNumber.GetHex()));
                 entry.push_back(Pair("nHeight", zerocoinItem.nHeight));
                 entry.push_back(Pair("randomness", zerocoinItem.randomness.GetHex()));
->>>>>>> 2d5a06dd
                 results.push_back(entry);
                 break;
             }
@@ -4011,6 +3978,8 @@
     { "wallet",             "listsigmamints",           &listsigmamints,           false },
     { "wallet",             "listpubcoins",             &listpubcoins,             false },
     { "wallet",             "listsigmapubcoins",        &listsigmapubcoins,        false },
+
+
     { "wallet",             "removetxmempool",          &removetxmempool,          false },
     { "wallet",             "removetxwallet",           &removetxwallet,           false },
     { "wallet",             "listspendzerocoins",       &listspendzerocoins,       false },
