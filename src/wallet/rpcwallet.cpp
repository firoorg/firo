// Copyright (c) 2010 Satoshi Nakamoto
// Copyright (c) 2009-2016 The Zcoin Core developers
// Distributed under the MIT software license, see the accompanying
// file COPYING or http://www.opensource.org/licenses/mit-license.php.

#include "amount.h"
#include "base58.h"
#include "chain.h"
#include "core_io.h"
#include "init.h"
#include "main.h"
#include "zerocoin.h"
#include "sigma.h"
#include "../sigma/coinspend.h"
#include "net.h"
#include "netbase.h"
#include "policy/rbf.h"
#include "rpc/server.h"
#include "timedata.h"
#include "util.h"
#include "utilmoneystr.h"
#include "wallet.h"
#include "walletdb.h"
#include "hdmint/tracker.h"
#include "znode-sync.h"
#include "zerocoin.h"
#include "walletexcept.h"
#include "bip47/PaymentCode.h"
#include "bip47/Bip47Wallet.h"

#include <znode-payments.h>

#include <stdint.h>

#include <boost/assign/list_of.hpp>

#include <univalue.h>

using namespace std;

int64_t nWalletUnlockTime;
static CCriticalSection cs_nWalletUnlockTime;

static void EnsureZerocoinMintIsAllowed()
{
    // We want to make sure the new mint still accept by network when we broadcast.
    // So we will not allow users to use this RPC anymore 10 blocks before it completely
    // disabled at consensus level. We don't need this for spend because it does not make sense
    // since users still lost their mints when it completely disable.
    auto& consensus = Params().GetConsensus();
    constexpr int threshold = 10; // 10 blocks should be enough for mints to get mined.
    int disableHeight = consensus.nSigmaStartBlock + consensus.nZerocoinV2MintMempoolGracefulPeriod - threshold;

    LOCK(cs_main);

    if (chainActive.Height() > disableHeight) {
        throw JSONRPCError(RPC_WALLET_ERROR, "Zerocoin mint is not allowed on network anymore");
    }
}

std::string HelpRequiringPassphrase()
{
    return pwalletMain && pwalletMain->IsCrypted()
        ? "\nRequires wallet passphrase to be set with walletpassphrase call."
        : "";
}

bool EnsureWalletIsAvailable(bool avoidException)
{
    if (!pwalletMain)
    {
        if (!avoidException)
            throw JSONRPCError(RPC_METHOD_NOT_FOUND, "Method not found (disabled)");
        else
            return false;
    }
    return true;
}

void EnsureSigmaWalletIsAvailable()
{
    if (!zwalletMain) {
        throw JSONRPCError(RPC_WALLET_ERROR, "sigma mint/spend is not allowed for legacy wallet");
    }
}

void EnsureWalletIsUnlocked()
{
    if (pwalletMain->IsLocked())
        throw JSONRPCError(RPC_WALLET_UNLOCK_NEEDED, "Error: Please enter the wallet passphrase with walletpassphrase first.");
}

bool ValidMultiMint(const UniValue& data){
    vector<string> keys = data.getKeys();
    CAmount totalValue = 0;
    int totalInputs = 0;
    int denomination;
    int64_t amount;
    BOOST_FOREACH(const string& denominationStr, keys){
        denomination = stoi(denominationStr.c_str());
        amount = data[denominationStr].get_int();
        totalInputs += amount;
        totalValue += denomination * amount * COIN;
    }

    return ((totalValue <= pwalletMain->GetBalance()) &&
            (totalInputs <= ZC_MINT_LIMIT));

}

void WalletTxToJSON(const CWalletTx& wtx, UniValue& entry)
{
    int confirms = wtx.GetDepthInMainChain();
    entry.push_back(Pair("confirmations", confirms));
    if (wtx.IsCoinBase())
        entry.push_back(Pair("generated", true));
    if (confirms > 0)
    {
        entry.push_back(Pair("blockhash", wtx.hashBlock.GetHex()));
        entry.push_back(Pair("blockindex", wtx.nIndex));
        entry.push_back(Pair("blocktime", mapBlockIndex[wtx.hashBlock]->GetBlockTime()));
    } else {
        entry.push_back(Pair("trusted", wtx.IsTrusted()));
    }
    uint256 hash = wtx.GetHash();
    entry.push_back(Pair("txid", hash.GetHex()));
    UniValue conflicts(UniValue::VARR);
    BOOST_FOREACH(const uint256& conflict, wtx.GetConflicts())
        conflicts.push_back(conflict.GetHex());
    entry.push_back(Pair("walletconflicts", conflicts));
    entry.push_back(Pair("time", wtx.GetTxTime()));
    entry.push_back(Pair("timereceived", (int64_t)wtx.nTimeReceived));

    // Add opt-in RBF status
    std::string rbfStatus = "no";
    if (confirms <= 0) {
        LOCK(mempool.cs);
        RBFTransactionState rbfState = IsRBFOptIn(wtx, mempool);
        if (rbfState == RBF_TRANSACTIONSTATE_UNKNOWN)
            rbfStatus = "unknown";
        else if (rbfState == RBF_TRANSACTIONSTATE_REPLACEABLE_BIP125)
            rbfStatus = "yes";
    }
    entry.push_back(Pair("bip125-replaceable", rbfStatus));

    BOOST_FOREACH(const PAIRTYPE(string,string)& item, wtx.mapValue)
        entry.push_back(Pair(item.first, item.second));
}

string AccountFromValue(const UniValue& value)
{
    string strAccount = value.get_str();
    if (strAccount == "*")
        throw JSONRPCError(RPC_WALLET_INVALID_ACCOUNT_NAME, "Invalid account name");
    return strAccount;
}

UniValue getnewaddress(const UniValue& params, bool fHelp)
{
    if (!EnsureWalletIsAvailable(fHelp))
        return NullUniValue;

    if (fHelp || params.size() > 1)
        throw runtime_error(
            "getnewaddress ( \"account\" )\n"
            "\nReturns a new Zcoin address for receiving payments.\n"
            "If 'account' is specified (DEPRECATED), it is added to the address book \n"
            "so payments received with the address will be credited to 'account'.\n"
            "\nArguments:\n"
            "1. \"account\"        (string, optional) DEPRECATED. The account name for the address to be linked to. If not provided, the default account \"\" is used. It can also be set to the empty string \"\" to represent the default account. The account does not need to exist, it will be created if there is no account by the given name.\n"
            "\nResult:\n"
            "\"zcoinaddress\"    (string) The new Zcoin address\n"
            "\nExamples:\n"
            + HelpExampleCli("getnewaddress", "")
            + HelpExampleRpc("getnewaddress", "")
        );

    LOCK2(cs_main, pwalletMain->cs_wallet);

    // Parse the account first so we don't generate a key if there's an error
    string strAccount;
    if (params.size() > 0)
        strAccount = AccountFromValue(params[0]);

    if (!pwalletMain->IsLocked())
        pwalletMain->TopUpKeyPool();

    // Generate a new key that is added to wallet
    CPubKey newKey;
    if (!pwalletMain->GetKeyFromPool(newKey))
        throw JSONRPCError(RPC_WALLET_KEYPOOL_RAN_OUT, "Error: Keypool ran out, please call keypoolrefill first");
    CKeyID keyID = newKey.GetID();

    pwalletMain->SetAddressBook(keyID, strAccount, "receive");

    return CBitcoinAddress(keyID).ToString();
}


CBitcoinAddress GetAccountAddress(string strAccount, bool bForceNew=false)
{
    CPubKey pubKey;
    if (!pwalletMain->GetAccountPubkey(pubKey, strAccount, bForceNew)) {
        throw JSONRPCError(RPC_WALLET_KEYPOOL_RAN_OUT, "Error: Keypool ran out, please call keypoolrefill first");
    }

    return CBitcoinAddress(pubKey.GetID());
}

UniValue getaccountaddress(const UniValue& params, bool fHelp)
{
    if (!EnsureWalletIsAvailable(fHelp))
        return NullUniValue;

    if (fHelp || params.size() != 1)
        throw runtime_error(
            "getaccountaddress \"account\"\n"
            "\nDEPRECATED. Returns the current Zcoin address for receiving payments to this account.\n"
            "\nArguments:\n"
            "1. \"account\"       (string, required) The account name for the address. It can also be set to the empty string \"\" to represent the default account. The account does not need to exist, it will be created and a new address created  if there is no account by the given name.\n"
            "\nResult:\n"
            "\"zcoinaddress\"   (string) The account Zcoin address\n"
            "\nExamples:\n"
            + HelpExampleCli("getaccountaddress", "")
            + HelpExampleCli("getaccountaddress", "\"\"")
            + HelpExampleCli("getaccountaddress", "\"myaccount\"")
            + HelpExampleRpc("getaccountaddress", "\"myaccount\"")
        );

    LOCK2(cs_main, pwalletMain->cs_wallet);

    // Parse the account first so we don't generate a key if there's an error
    string strAccount = AccountFromValue(params[0]);

    UniValue ret(UniValue::VSTR);

    ret = GetAccountAddress(strAccount).ToString();
    return ret;
}


UniValue getrawchangeaddress(const UniValue& params, bool fHelp)
{
    if (!EnsureWalletIsAvailable(fHelp))
        return NullUniValue;

    if (fHelp || params.size() > 1)
        throw runtime_error(
            "getrawchangeaddress\n"
            "\nReturns a new Zcoin address, for receiving change.\n"
            "This is for use with raw transactions, NOT normal use.\n"
            "\nResult:\n"
            "\"address\"    (string) The address\n"
            "\nExamples:\n"
            + HelpExampleCli("getrawchangeaddress", "")
            + HelpExampleRpc("getrawchangeaddress", "")
       );

    LOCK2(cs_main, pwalletMain->cs_wallet);

    if (!pwalletMain->IsLocked())
        pwalletMain->TopUpKeyPool();

    CReserveKey reservekey(pwalletMain);
    CPubKey vchPubKey;
    if (!reservekey.GetReservedKey(vchPubKey))
        throw JSONRPCError(RPC_WALLET_KEYPOOL_RAN_OUT, "Error: Keypool ran out, please call keypoolrefill first");

    reservekey.KeepKey();

    CKeyID keyID = vchPubKey.GetID();

    return CBitcoinAddress(keyID).ToString();
}


UniValue setaccount(const UniValue& params, bool fHelp)
{
    if (!EnsureWalletIsAvailable(fHelp))
        return NullUniValue;

    if (fHelp || params.size() < 1 || params.size() > 2)
        throw runtime_error(
            "setaccount \"zcoinaddress\" \"account\"\n"
            "\nDEPRECATED. Sets the account associated with the given address.\n"
            "\nArguments:\n"
            "1. \"zcoinaddress\"  (string, required) The Zcoin address to be associated with an account.\n"
            "2. \"account\"         (string, required) The account to assign the address to.\n"
            "\nExamples:\n"
            + HelpExampleCli("setaccount", "\"1D1ZrZNe3JUo7ZycKEYQQiQAWd9y54F4XZ\" \"tabby\"")
            + HelpExampleRpc("setaccount", "\"1D1ZrZNe3JUo7ZycKEYQQiQAWd9y54F4XZ\", \"tabby\"")
        );

    LOCK2(cs_main, pwalletMain->cs_wallet);

    CBitcoinAddress address(params[0].get_str());
    if (!address.IsValid())
        throw JSONRPCError(RPC_INVALID_ADDRESS_OR_KEY, "Invalid Zcoin address");

    string strAccount;
    if (params.size() > 1)
        strAccount = AccountFromValue(params[1]);

    // Only add the account if the address is yours.
    if (IsMine(*pwalletMain, address.Get()))
    {
        // Detect when changing the account of an address that is the 'unused current key' of another account:
        if (pwalletMain->mapAddressBook.count(address.Get()))
        {
            string strOldAccount = pwalletMain->mapAddressBook[address.Get()].name;
            if (address == GetAccountAddress(strOldAccount))
                GetAccountAddress(strOldAccount, true);
        }
        pwalletMain->SetAddressBook(address.Get(), strAccount, "receive");
    }
    else
        throw JSONRPCError(RPC_MISC_ERROR, "setaccount can only be used with own address");

    return NullUniValue;
}


UniValue getaccount(const UniValue& params, bool fHelp)
{
    if (!EnsureWalletIsAvailable(fHelp))
        return NullUniValue;

    if (fHelp || params.size() != 1)
        throw runtime_error(
            "getaccount \"zcoinaddress\"\n"
            "\nDEPRECATED. Returns the account associated with the given address.\n"
            "\nArguments:\n"
            "1. \"zcoinaddress\"  (string, required) The Zcoin address for account lookup.\n"
            "\nResult:\n"
            "\"accountname\"        (string) the account address\n"
            "\nExamples:\n"
            + HelpExampleCli("getaccount", "\"1D1ZrZNe3JUo7ZycKEYQQiQAWd9y54F4XZ\"")
            + HelpExampleRpc("getaccount", "\"1D1ZrZNe3JUo7ZycKEYQQiQAWd9y54F4XZ\"")
        );

    LOCK2(cs_main, pwalletMain->cs_wallet);

    CBitcoinAddress address(params[0].get_str());
    if (!address.IsValid())
        throw JSONRPCError(RPC_INVALID_ADDRESS_OR_KEY, "Invalid Zcoin address");

    string strAccount;
    map<CTxDestination, CAddressBookData>::iterator mi = pwalletMain->mapAddressBook.find(address.Get());
    if (mi != pwalletMain->mapAddressBook.end() && !(*mi).second.name.empty())
        strAccount = (*mi).second.name;
    return strAccount;
}

UniValue setmininput(const UniValue& params, bool fHelp)
{
    if (fHelp || params.size() < 1 || params.size() > 1)
        throw runtime_error(
                "setmininput <amount>\n"
                        "<amount> is a real and is rounded to the nearest 0.00000001");

    // Amount
    int64_t nAmount = 0;
    if (params[0].get_real() != 0.0)
        nAmount = AmountFromValue(params[0]);        // rejects 0.0 amounts

    nMinimumInputValue = nAmount;
    return true;
}


UniValue getaddressesbyaccount(const UniValue& params, bool fHelp)
{
    if (!EnsureWalletIsAvailable(fHelp))
        return NullUniValue;

    if (fHelp || params.size() != 1)
        throw runtime_error(
            "getaddressesbyaccount \"account\"\n"
            "\nDEPRECATED. Returns the list of addresses for the given account.\n"
            "\nArguments:\n"
            "1. \"account\"  (string, required) The account name.\n"
            "\nResult:\n"
            "[                     (json array of string)\n"
            "  \"zcoinaddress\"  (string) a Zcoin address associated with the given account\n"
            "  ,...\n"
            "]\n"
            "\nExamples:\n"
            + HelpExampleCli("getaddressesbyaccount", "\"tabby\"")
            + HelpExampleRpc("getaddressesbyaccount", "\"tabby\"")
        );

    LOCK2(cs_main, pwalletMain->cs_wallet);

    string strAccount = AccountFromValue(params[0]);

    // Find all addresses that have the given account
    UniValue ret(UniValue::VARR);
    BOOST_FOREACH(const PAIRTYPE(CBitcoinAddress, CAddressBookData)& item, pwalletMain->mapAddressBook)
    {
        const CBitcoinAddress& address = item.first;
        const string& strName = item.second.name;
        if (strName == strAccount)
            ret.push_back(address.ToString());
    }
    return ret;
}

static void SendMoney(const CTxDestination &address, CAmount nValue, bool fSubtractFeeFromAmount, CWalletTx& wtxNew)
{
    CAmount curBalance = pwalletMain->GetBalance();

    // Check amount
    if (nValue <= 0)
        throw JSONRPCError(RPC_INVALID_PARAMETER, "Invalid amount");

    if (nValue > curBalance)
        throw JSONRPCError(RPC_WALLET_INSUFFICIENT_FUNDS, "Insufficient funds");

    // Parse Zcoin address
    CScript scriptPubKey = GetScriptForDestination(address);

    // Create and send the transaction
    CReserveKey reservekey(pwalletMain);
    CAmount nFeeRequired;
    std::string strError;
    vector<CRecipient> vecSend;
    int nChangePosRet = -1;
    CRecipient recipient = {scriptPubKey, nValue, fSubtractFeeFromAmount};
    vecSend.push_back(recipient);
    if (!pwalletMain->CreateTransaction(vecSend, wtxNew, reservekey, nFeeRequired, nChangePosRet, strError)) {
        if (!fSubtractFeeFromAmount && nValue + nFeeRequired > pwalletMain->GetBalance())
            strError = strprintf("Error: This transaction requires a transaction fee of at least %s because of its amount, complexity, or use of recently received funds!", FormatMoney(nFeeRequired));
        throw JSONRPCError(RPC_WALLET_ERROR, strError);
    }
    if (!pwalletMain->CommitTransaction(wtxNew, reservekey))
        throw JSONRPCError(RPC_WALLET_ERROR, "Error: The transaction was rejected! This might happen if some of the coins in your wallet were already spent, such as if you used a copy of the wallet and coins were spent in the copy but not marked as spent here.");
}

UniValue sendtoaddress(const UniValue& params, bool fHelp)
{
    if (!EnsureWalletIsAvailable(fHelp))
        return NullUniValue;

    if (fHelp || params.size() < 2 || params.size() > 5)
        throw runtime_error(
            "sendtoaddress \"zcoinaddress\" amount ( \"comment\" \"comment-to\" subtractfeefromamount )\n"
            "\nSend an amount to a given address.\n"
            + HelpRequiringPassphrase() +
            "\nArguments:\n"
            "1. \"zcoinaddress\"  (string, required) The Zcoin address to send to.\n"
            "2. \"amount\"      (numeric or string, required) The amount in " + CURRENCY_UNIT + " to send. eg 0.1\n"
            "3. \"comment\"     (string, optional) A comment used to store what the transaction is for. \n"
            "                             This is not part of the transaction, just kept in your wallet.\n"
            "4. \"comment-to\"  (string, optional) A comment to store the name of the person or organization \n"
            "                             to which you're sending the transaction. This is not part of the \n"
            "                             transaction, just kept in your wallet.\n"
            "5. subtractfeefromamount  (boolean, optional, default=false) The fee will be deducted from the amount being sent.\n"
            "                             The recipient will receive less bitcoins than you enter in the amount field.\n"
            "\nResult:\n"
            "\"transactionid\"  (string) The transaction id.\n"
            "\nExamples:\n"
            + HelpExampleCli("sendtoaddress", "\"1M72Sfpbz1BPpXFHz9m3CdqATR44Jvaydd\" 0.1")
            + HelpExampleCli("sendtoaddress", "\"1M72Sfpbz1BPpXFHz9m3CdqATR44Jvaydd\" 0.1 \"donation\" \"seans outpost\"")
            + HelpExampleCli("sendtoaddress", "\"1M72Sfpbz1BPpXFHz9m3CdqATR44Jvaydd\" 0.1 \"\" \"\" true")
            + HelpExampleRpc("sendtoaddress", "\"1M72Sfpbz1BPpXFHz9m3CdqATR44Jvaydd\", 0.1, \"donation\", \"seans outpost\"")
        );

    LOCK2(cs_main, pwalletMain->cs_wallet);

    CBitcoinAddress address(params[0].get_str());
    if (!address.IsValid())
        throw JSONRPCError(RPC_INVALID_ADDRESS_OR_KEY, "Invalid Zcoin address");

    // Amount
    CAmount nAmount = AmountFromValue(params[1]);
    if (nAmount <= 0)
        throw JSONRPCError(RPC_TYPE_ERROR, "Invalid amount for send");

    // Wallet comments
    CWalletTx wtx;
    if (params.size() > 2 && !params[2].isNull() && !params[2].get_str().empty())
        wtx.mapValue["comment"] = params[2].get_str();
    if (params.size() > 3 && !params[3].isNull() && !params[3].get_str().empty())
        wtx.mapValue["to"]      = params[3].get_str();

    bool fSubtractFeeFromAmount = false;
    if (params.size() > 4)
        fSubtractFeeFromAmount = params[4].get_bool();

    EnsureWalletIsUnlocked();

    SendMoney(address.Get(), nAmount, fSubtractFeeFromAmount, wtx);

    return wtx.GetHash().GetHex();
}

UniValue listaddressgroupings(const UniValue& params, bool fHelp)
{
    if (!EnsureWalletIsAvailable(fHelp))
        return NullUniValue;

    if (fHelp)
        throw runtime_error(
            "listaddressgroupings\n"
            "\nLists groups of addresses which have had their common ownership\n"
            "made public by common use as inputs or as the resulting change\n"
            "in past transactions\n"
            "\nResult:\n"
            "[\n"
            "  [\n"
            "    [\n"
            "      \"zcoinaddress\",     (string) The Zcoin address\n"
            "      amount,                 (numeric) The amount in " + CURRENCY_UNIT + "\n"
            "      \"account\"             (string, optional) The account (DEPRECATED)\n"
            "    ]\n"
            "    ,...\n"
            "  ]\n"
            "  ,...\n"
            "]\n"
            "\nExamples:\n"
            + HelpExampleCli("listaddressgroupings", "")
            + HelpExampleRpc("listaddressgroupings", "")
        );

    LOCK2(cs_main, pwalletMain->cs_wallet);

    UniValue jsonGroupings(UniValue::VARR);
    map<CTxDestination, CAmount> balances = pwalletMain->GetAddressBalances();
    BOOST_FOREACH(set<CTxDestination> grouping, pwalletMain->GetAddressGroupings())
    {
        UniValue jsonGrouping(UniValue::VARR);
        BOOST_FOREACH(CTxDestination address, grouping)
        {
            UniValue addressInfo(UniValue::VARR);
            addressInfo.push_back(CBitcoinAddress(address).ToString());
            addressInfo.push_back(ValueFromAmount(balances[address]));
            {
                if (pwalletMain->mapAddressBook.find(CBitcoinAddress(address).Get()) != pwalletMain->mapAddressBook.end())
                    addressInfo.push_back(pwalletMain->mapAddressBook.find(CBitcoinAddress(address).Get())->second.name);
            }
            jsonGrouping.push_back(addressInfo);
        }
        jsonGroupings.push_back(jsonGrouping);
    }
    return jsonGroupings;
}

UniValue signmessage(const UniValue& params, bool fHelp)
{
    if (!EnsureWalletIsAvailable(fHelp))
        return NullUniValue;

    if (fHelp || params.size() != 2)
        throw runtime_error(
            "signmessage \"zcoinaddress\" \"message\"\n"
            "\nSign a message with the private key of an address"
            + HelpRequiringPassphrase() + "\n"
            "\nArguments:\n"
            "1. \"zcoinaddress\"  (string, required) The Zcoin address to use for the private key.\n"
            "2. \"message\"         (string, required) The message to create a signature of.\n"
            "\nResult:\n"
            "\"signature\"          (string) The signature of the message encoded in base 64\n"
            "\nExamples:\n"
            "\nUnlock the wallet for 30 seconds\n"
            + HelpExampleCli("walletpassphrase", "\"mypassphrase\" 30") +
            "\nCreate the signature\n"
            + HelpExampleCli("signmessage", "\"1D1ZrZNe3JUo7ZycKEYQQiQAWd9y54F4XZ\" \"my message\"") +
            "\nVerify the signature\n"
            + HelpExampleCli("verifymessage", "\"1D1ZrZNe3JUo7ZycKEYQQiQAWd9y54F4XZ\" \"signature\" \"my message\"") +
            "\nAs json rpc\n"
            + HelpExampleRpc("signmessage", "\"1D1ZrZNe3JUo7ZycKEYQQiQAWd9y54F4XZ\", \"my message\"")
        );

    LOCK2(cs_main, pwalletMain->cs_wallet);

    EnsureWalletIsUnlocked();

    string strAddress = params[0].get_str();
    string strMessage = params[1].get_str();

    CBitcoinAddress addr(strAddress);
    if (!addr.IsValid())
        throw JSONRPCError(RPC_TYPE_ERROR, "Invalid address");

    CKeyID keyID;
    if (!addr.GetKeyID(keyID))
        throw JSONRPCError(RPC_TYPE_ERROR, "Address does not refer to key");

    CKey key;
    if (!pwalletMain->GetKey(keyID, key))
        throw JSONRPCError(RPC_WALLET_ERROR, "Private key not available");

    CHashWriter ss(SER_GETHASH, 0);
    ss << strMessageMagic;
    ss << strMessage;

    vector<unsigned char> vchSig;
    if (!key.SignCompact(ss.GetHash(), vchSig))
        throw JSONRPCError(RPC_INVALID_ADDRESS_OR_KEY, "Sign failed");

    return EncodeBase64(&vchSig[0], vchSig.size());
}

UniValue getreceivedbyaddress(const UniValue& params, bool fHelp)
{
    if (!EnsureWalletIsAvailable(fHelp))
        return NullUniValue;

    if (fHelp || params.size() < 1 || params.size() > 2)
        throw runtime_error(
            "getreceivedbyaddress \"zcoinaddress\" ( minconf )\n"
            "\nReturns the total amount received by the given zcoinaddress in transactions with at least minconf confirmations.\n"
            "\nArguments:\n"
            "1. \"zcoinaddress\"  (string, required) The Zcoin address for transactions.\n"
            "2. minconf             (numeric, optional, default=1) Only include transactions confirmed at least this many times.\n"
            "\nResult:\n"
            "amount   (numeric) The total amount in " + CURRENCY_UNIT + " received at this address.\n"
            "\nExamples:\n"
            "\nThe amount from transactions with at least 1 confirmation\n"
            + HelpExampleCli("getreceivedbyaddress", "\"1D1ZrZNe3JUo7ZycKEYQQiQAWd9y54F4XZ\"") +
            "\nThe amount including unconfirmed transactions, zero confirmations\n"
            + HelpExampleCli("getreceivedbyaddress", "\"1D1ZrZNe3JUo7ZycKEYQQiQAWd9y54F4XZ\" 0") +
            "\nThe amount with at least 6 confirmation, very safe\n"
            + HelpExampleCli("getreceivedbyaddress", "\"1D1ZrZNe3JUo7ZycKEYQQiQAWd9y54F4XZ\" 6") +
            "\nAs a json rpc call\n"
            + HelpExampleRpc("getreceivedbyaddress", "\"1D1ZrZNe3JUo7ZycKEYQQiQAWd9y54F4XZ\", 6")
       );

    LOCK2(cs_main, pwalletMain->cs_wallet);

    // Zcoin address
    CBitcoinAddress address = CBitcoinAddress(params[0].get_str());
    if (!address.IsValid())
        throw JSONRPCError(RPC_INVALID_ADDRESS_OR_KEY, "Invalid Zcoin address");
    CScript scriptPubKey = GetScriptForDestination(address.Get());
    if (!IsMine(*pwalletMain, scriptPubKey))
        return ValueFromAmount(0);

    // Minimum confirmations
    int nMinDepth = 1;
    if (params.size() > 1)
        nMinDepth = params[1].get_int();

    // Tally
    CAmount nAmount = 0;
    for (map<uint256, CWalletTx>::iterator it = pwalletMain->mapWallet.begin(); it != pwalletMain->mapWallet.end(); ++it)
    {
        const CWalletTx& wtx = (*it).second;
        if (wtx.IsCoinBase() || !CheckFinalTx(wtx))
            continue;

        BOOST_FOREACH(const CTxOut& txout, wtx.vout)
            if (txout.scriptPubKey == scriptPubKey)
                if (wtx.GetDepthInMainChain() >= nMinDepth)
                    nAmount += txout.nValue;
    }

    return  ValueFromAmount(nAmount);
}


UniValue getreceivedbyaccount(const UniValue& params, bool fHelp)
{
    if (!EnsureWalletIsAvailable(fHelp))
        return NullUniValue;

    if (fHelp || params.size() < 1 || params.size() > 2)
        throw runtime_error(
            "getreceivedbyaccount \"account\" ( minconf )\n"
            "\nDEPRECATED. Returns the total amount received by addresses with <account> in transactions with at least [minconf] confirmations.\n"
            "\nArguments:\n"
            "1. \"account\"      (string, required) The selected account, may be the default account using \"\".\n"
            "2. minconf          (numeric, optional, default=1) Only include transactions confirmed at least this many times.\n"
            "\nResult:\n"
            "amount              (numeric) The total amount in " + CURRENCY_UNIT + " received for this account.\n"
            "\nExamples:\n"
            "\nAmount received by the default account with at least 1 confirmation\n"
            + HelpExampleCli("getreceivedbyaccount", "\"\"") +
            "\nAmount received at the tabby account including unconfirmed amounts with zero confirmations\n"
            + HelpExampleCli("getreceivedbyaccount", "\"tabby\" 0") +
            "\nThe amount with at least 6 confirmation, very safe\n"
            + HelpExampleCli("getreceivedbyaccount", "\"tabby\" 6") +
            "\nAs a json rpc call\n"
            + HelpExampleRpc("getreceivedbyaccount", "\"tabby\", 6")
        );

    LOCK2(cs_main, pwalletMain->cs_wallet);

    // Minimum confirmations
    int nMinDepth = 1;
    if (params.size() > 1)
        nMinDepth = params[1].get_int();

    // Get the set of pub keys assigned to account
    string strAccount = AccountFromValue(params[0]);
    set<CTxDestination> setAddress = pwalletMain->GetAccountAddresses(strAccount);

    // Tally
    CAmount nAmount = 0;
    for (map<uint256, CWalletTx>::iterator it = pwalletMain->mapWallet.begin(); it != pwalletMain->mapWallet.end(); ++it)
    {
        const CWalletTx& wtx = (*it).second;
        if (wtx.IsCoinBase() || !CheckFinalTx(wtx))
            continue;

        BOOST_FOREACH(const CTxOut& txout, wtx.vout)
        {
            CTxDestination address;
            if (ExtractDestination(txout.scriptPubKey, address) && IsMine(*pwalletMain, address) && setAddress.count(address))
                if (wtx.GetDepthInMainChain() >= nMinDepth)
                    nAmount += txout.nValue;
        }
    }

    return ValueFromAmount(nAmount);
}


UniValue getbalance(const UniValue& params, bool fHelp)
{
    if (!EnsureWalletIsAvailable(fHelp))
        return NullUniValue;

    if (fHelp || params.size() > 3)
        throw runtime_error(
            "getbalance ( \"account\" minconf includeWatchonly )\n"
            "\nIf account is not specified, returns the server's total available balance.\n"
            "If account is specified (DEPRECATED), returns the balance in the account.\n"
            "Note that the account \"\" is not the same as leaving the parameter out.\n"
            "The server total may be different to the balance in the default \"\" account.\n"
            "\nArguments:\n"
            "1. \"account\"      (string, optional) DEPRECATED. The selected account, or \"*\" for entire wallet. It may be the default account using \"\".\n"
            "2. minconf          (numeric, optional, default=1) Only include transactions confirmed at least this many times.\n"
            "3. includeWatchonly (bool, optional, default=false) Also include balance in watchonly addresses (see 'importaddress')\n"
            "\nResult:\n"
            "amount              (numeric) The total amount in " + CURRENCY_UNIT + " received for this account.\n"
            "\nExamples:\n"
            "\nThe total amount in the wallet\n"
            + HelpExampleCli("getbalance", "") +
            "\nThe total amount in the wallet at least 5 blocks confirmed\n"
            + HelpExampleCli("getbalance", "\"*\" 6") +
            "\nAs a json rpc call\n"
            + HelpExampleRpc("getbalance", "\"*\", 6")
        );

    LOCK2(cs_main, pwalletMain->cs_wallet);

    if (params.size() == 0)
        return  ValueFromAmount(pwalletMain->GetBalance());

    int nMinDepth = 1;
    if (params.size() > 1)
        nMinDepth = params[1].get_int();
    isminefilter filter = ISMINE_SPENDABLE;
    if(params.size() > 2)
        if(params[2].get_bool())
            filter = filter | ISMINE_WATCH_ONLY;

    if (params[0].get_str() == "*") {
        // Calculate total balance a different way from GetBalance()
        // (GetBalance() sums up all unspent TxOuts)
        // getbalance and "getbalance * 1 true" should return the same number
        CAmount nBalance = 0;
        for (map<uint256, CWalletTx>::iterator it = pwalletMain->mapWallet.begin(); it != pwalletMain->mapWallet.end(); ++it)
        {
            const CWalletTx& wtx = (*it).second;
            if (!CheckFinalTx(wtx) || wtx.GetBlocksToMaturity() > 0 || wtx.GetDepthInMainChain() < 0)
                continue;

            CAmount allFee;
            string strSentAccount;
            list<COutputEntry> listReceived;
            list<COutputEntry> listSent;
            wtx.GetAmounts(listReceived, listSent, allFee, strSentAccount, filter);
            if (wtx.GetDepthInMainChain() >= nMinDepth)
            {
                BOOST_FOREACH(const COutputEntry& r, listReceived)
                    nBalance += r.amount;
            }
            BOOST_FOREACH(const COutputEntry& s, listSent)
                nBalance -= s.amount;
            nBalance -= allFee;
        }
        return  ValueFromAmount(nBalance);
    }

    string strAccount = AccountFromValue(params[0]);

    CAmount nBalance = pwalletMain->GetAccountBalance(strAccount, nMinDepth, filter);

    return ValueFromAmount(nBalance);
}

UniValue getunconfirmedbalance(const UniValue &params, bool fHelp)
{
    if (!EnsureWalletIsAvailable(fHelp))
        return NullUniValue;

    if (fHelp || params.size() > 0)
        throw runtime_error(
                "getunconfirmedbalance\n"
                "Returns the server's total unconfirmed balance\n");

    LOCK2(cs_main, pwalletMain->cs_wallet);

    return ValueFromAmount(pwalletMain->GetUnconfirmedBalance());
}


UniValue movecmd(const UniValue& params, bool fHelp)
{
    if (!EnsureWalletIsAvailable(fHelp))
        return NullUniValue;

    if (fHelp || params.size() < 3 || params.size() > 5)
        throw runtime_error(
            "move \"fromaccount\" \"toaccount\" amount ( minconf \"comment\" )\n"
            "\nDEPRECATED. Move a specified amount from one account in your wallet to another.\n"
            "\nArguments:\n"
            "1. \"fromaccount\"   (string, required) The name of the account to move funds from. May be the default account using \"\".\n"
            "2. \"toaccount\"     (string, required) The name of the account to move funds to. May be the default account using \"\".\n"
            "3. amount            (numeric) Quantity of " + CURRENCY_UNIT + " to move between accounts.\n"
            "4. minconf           (numeric, optional, default=1) Only use funds with at least this many confirmations.\n"
            "5. \"comment\"       (string, optional) An optional comment, stored in the wallet only.\n"
            "\nResult:\n"
            "true|false           (boolean) true if successful.\n"
            "\nExamples:\n"
            "\nMove 0.01 " + CURRENCY_UNIT + " from the default account to the account named tabby\n"
            + HelpExampleCli("move", "\"\" \"tabby\" 0.01") +
            "\nMove 0.01 " + CURRENCY_UNIT + " timotei to akiko with a comment and funds have 6 confirmations\n"
            + HelpExampleCli("move", "\"timotei\" \"akiko\" 0.01 6 \"happy birthday!\"") +
            "\nAs a json rpc call\n"
            + HelpExampleRpc("move", "\"timotei\", \"akiko\", 0.01, 6, \"happy birthday!\"")
        );

    LOCK2(cs_main, pwalletMain->cs_wallet);

    string strFrom = AccountFromValue(params[0]);
    string strTo = AccountFromValue(params[1]);
    CAmount nAmount = AmountFromValue(params[2]);
    if (nAmount <= 0)
        throw JSONRPCError(RPC_TYPE_ERROR, "Invalid amount for send");
    if (params.size() > 3)
        // unused parameter, used to be nMinDepth, keep type-checking it though
        (void)params[3].get_int();
    string strComment;
    if (params.size() > 4)
        strComment = params[4].get_str();

    if (!pwalletMain->AccountMove(strFrom, strTo, nAmount, strComment))
        throw JSONRPCError(RPC_DATABASE_ERROR, "database error");

    return true;
}


UniValue sendfrom(const UniValue& params, bool fHelp)
{
    if (!EnsureWalletIsAvailable(fHelp))
        return NullUniValue;

    if (fHelp || params.size() < 3 || params.size() > 6)
        throw runtime_error(
            "sendfrom \"fromaccount\" \"tozcoinaddress\" amount ( minconf \"comment\" \"comment-to\" )\n"
            "\nDEPRECATED (use sendtoaddress). Sent an amount from an account to a Zcoin address."
            + HelpRequiringPassphrase() + "\n"
            "\nArguments:\n"
            "1. \"fromaccount\"       (string, required) The name of the account to send funds from. May be the default account using \"\".\n"
            "2. \"tozcoinaddress\"  (string, required) The Zcoin address to send funds to.\n"
            "3. amount                (numeric or string, required) The amount in " + CURRENCY_UNIT + " (transaction fee is added on top).\n"
            "4. minconf               (numeric, optional, default=1) Only use funds with at least this many confirmations.\n"
            "5. \"comment\"           (string, optional) A comment used to store what the transaction is for. \n"
            "                                     This is not part of the transaction, just kept in your wallet.\n"
            "6. \"comment-to\"        (string, optional) An optional comment to store the name of the person or organization \n"
            "                                     to which you're sending the transaction. This is not part of the transaction, \n"
            "                                     it is just kept in your wallet.\n"
            "\nResult:\n"
            "\"transactionid\"        (string) The transaction id.\n"
            "\nExamples:\n"
            "\nSend 0.01 " + CURRENCY_UNIT + " from the default account to the address, must have at least 1 confirmation\n"
            + HelpExampleCli("sendfrom", "\"\" \"1M72Sfpbz1BPpXFHz9m3CdqATR44Jvaydd\" 0.01") +
            "\nSend 0.01 from the tabby account to the given address, funds must have at least 6 confirmations\n"
            + HelpExampleCli("sendfrom", "\"tabby\" \"1M72Sfpbz1BPpXFHz9m3CdqATR44Jvaydd\" 0.01 6 \"donation\" \"seans outpost\"") +
            "\nAs a json rpc call\n"
            + HelpExampleRpc("sendfrom", "\"tabby\", \"1M72Sfpbz1BPpXFHz9m3CdqATR44Jvaydd\", 0.01, 6, \"donation\", \"seans outpost\"")
        );

    LOCK2(cs_main, pwalletMain->cs_wallet);

    string strAccount = AccountFromValue(params[0]);
    CBitcoinAddress address(params[1].get_str());
    if (!address.IsValid())
        throw JSONRPCError(RPC_INVALID_ADDRESS_OR_KEY, "Invalid Zcoin address");
    CAmount nAmount = AmountFromValue(params[2]);
    if (nAmount <= 0)
        throw JSONRPCError(RPC_TYPE_ERROR, "Invalid amount for send");
    int nMinDepth = 1;
    if (params.size() > 3)
        nMinDepth = params[3].get_int();

    CWalletTx wtx;
    wtx.strFromAccount = strAccount;
    if (params.size() > 4 && !params[4].isNull() && !params[4].get_str().empty())
        wtx.mapValue["comment"] = params[4].get_str();
    if (params.size() > 5 && !params[5].isNull() && !params[5].get_str().empty())
        wtx.mapValue["to"]      = params[5].get_str();

    EnsureWalletIsUnlocked();

    // Check funds
    CAmount nBalance = pwalletMain->GetAccountBalance(strAccount, nMinDepth, ISMINE_SPENDABLE);
    if (nAmount > nBalance)
        throw JSONRPCError(RPC_WALLET_INSUFFICIENT_FUNDS, "Account has insufficient funds");

    SendMoney(address.Get(), nAmount, false, wtx);

    return wtx.GetHash().GetHex();
}


UniValue sendmany(const UniValue& params, bool fHelp)
{
    if (!EnsureWalletIsAvailable(fHelp))
        return NullUniValue;

    if (fHelp || params.size() < 2 || params.size() > 5)
        throw runtime_error(
            "sendmany \"fromaccount\" {\"address\":amount,...} ( minconf \"comment\" [\"address\",...] )\n"
            "\nSend multiple times. Amounts are double-precision floating point numbers."
            + HelpRequiringPassphrase() + "\n"
            "\nArguments:\n"
            "1. \"fromaccount\"         (string, required) DEPRECATED. The account to send the funds from. Should be \"\" for the default account\n"
            "2. \"amounts\"             (string, required) A json object with addresses and amounts\n"
            "    {\n"
            "      \"address\":amount   (numeric or string) The Zcoin address is the key, the numeric amount (can be string) in " + CURRENCY_UNIT + " is the value\n"
            "      ,...\n"
            "    }\n"
            "3. minconf                 (numeric, optional, default=1) Only use the balance confirmed at least this many times.\n"
            "4. \"comment\"             (string, optional) A comment\n"
            "5. subtractfeefromamount   (string, optional) A json array with addresses.\n"
            "                           The fee will be equally deducted from the amount of each selected address.\n"
            "                           Those recipients will receive less bitcoins than you enter in their corresponding amount field.\n"
            "                           If no addresses are specified here, the sender pays the fee.\n"
            "    [\n"
            "      \"address\"            (string) Subtract fee from this address\n"
            "      ,...\n"
            "    ]\n"
            "\nResult:\n"
            "\"transactionid\"          (string) The transaction id for the send. Only 1 transaction is created regardless of \n"
            "                                    the number of addresses.\n"
            "\nExamples:\n"
            "\nSend two amounts to two different addresses:\n"
            + HelpExampleCli("sendmany", "\"\" \"{\\\"1D1ZrZNe3JUo7ZycKEYQQiQAWd9y54F4XZ\\\":0.01,\\\"1353tsE8YMTA4EuV7dgUXGjNFf9KpVvKHz\\\":0.02}\"") +
            "\nSend two amounts to two different addresses setting the confirmation and comment:\n"
            + HelpExampleCli("sendmany", "\"\" \"{\\\"1D1ZrZNe3JUo7ZycKEYQQiQAWd9y54F4XZ\\\":0.01,\\\"1353tsE8YMTA4EuV7dgUXGjNFf9KpVvKHz\\\":0.02}\" 6 \"testing\"") +
            "\nSend two amounts to two different addresses, subtract fee from amount:\n"
            + HelpExampleCli("sendmany", "\"\" \"{\\\"1D1ZrZNe3JUo7ZycKEYQQiQAWd9y54F4XZ\\\":0.01,\\\"1353tsE8YMTA4EuV7dgUXGjNFf9KpVvKHz\\\":0.02}\" 1 \"\" \"[\\\"1D1ZrZNe3JUo7ZycKEYQQiQAWd9y54F4XZ\\\",\\\"1353tsE8YMTA4EuV7dgUXGjNFf9KpVvKHz\\\"]\"") +
            "\nAs a json rpc call\n"
            + HelpExampleRpc("sendmany", "\"\", \"{\\\"1D1ZrZNe3JUo7ZycKEYQQiQAWd9y54F4XZ\\\":0.01,\\\"1353tsE8YMTA4EuV7dgUXGjNFf9KpVvKHz\\\":0.02}\", 6, \"testing\"")
        );

    LOCK2(cs_main, pwalletMain->cs_wallet);

    string strAccount = AccountFromValue(params[0]);
    UniValue sendTo = params[1].get_obj();
    int nMinDepth = 1;
    if (params.size() > 2)
        nMinDepth = params[2].get_int();

    CWalletTx wtx;
    wtx.strFromAccount = strAccount;
    if (params.size() > 3 && !params[3].isNull() && !params[3].get_str().empty())
        wtx.mapValue["comment"] = params[3].get_str();

    UniValue subtractFeeFromAmount(UniValue::VARR);
    if (params.size() > 4)
        subtractFeeFromAmount = params[4].get_array();

    set<CBitcoinAddress> setAddress;
    vector<CRecipient> vecSend;

    CAmount totalAmount = 0;
    vector<string> keys = sendTo.getKeys();
    BOOST_FOREACH(const string& name_, keys)
    {
        CBitcoinAddress address(name_);
        if (!address.IsValid())
            throw JSONRPCError(RPC_INVALID_ADDRESS_OR_KEY, string("Invalid Zcoin address: ")+name_);

        if (setAddress.count(address))
            throw JSONRPCError(RPC_INVALID_PARAMETER, string("Invalid parameter, duplicated address: ")+name_);
        setAddress.insert(address);

        CScript scriptPubKey = GetScriptForDestination(address.Get());
        CAmount nAmount = AmountFromValue(sendTo[name_]);
        if (nAmount <= 0)
            throw JSONRPCError(RPC_TYPE_ERROR, "Invalid amount for send");
        totalAmount += nAmount;

        bool fSubtractFeeFromAmount = false;
        for (unsigned int idx = 0; idx < subtractFeeFromAmount.size(); idx++) {
            const UniValue& addr = subtractFeeFromAmount[idx];
            if (addr.get_str() == name_)
                fSubtractFeeFromAmount = true;
        }

        CRecipient recipient = {scriptPubKey, nAmount, fSubtractFeeFromAmount};
        vecSend.push_back(recipient);
    }

    EnsureWalletIsUnlocked();

    // Check funds
    CAmount nBalance = pwalletMain->GetAccountBalance(strAccount, nMinDepth, ISMINE_SPENDABLE);
    if (totalAmount > nBalance)
        throw JSONRPCError(RPC_WALLET_INSUFFICIENT_FUNDS, "Account has insufficient funds");

    // Send
    CReserveKey keyChange(pwalletMain);
    CAmount nFeeRequired = 0;
    int nChangePosRet = -1;
    string strFailReason;
    bool fCreated = pwalletMain->CreateTransaction(vecSend, wtx, keyChange, nFeeRequired, nChangePosRet, strFailReason);
    if (!fCreated)
        throw JSONRPCError(RPC_WALLET_INSUFFICIENT_FUNDS, strFailReason);
    if (!pwalletMain->CommitTransaction(wtx, keyChange))
        throw JSONRPCError(RPC_WALLET_ERROR, "Transaction commit failed");

    return wtx.GetHash().GetHex();
}

// Defined in rpc/misc.cpp
extern CScript _createmultisig_redeemScript(const UniValue& params);

UniValue addmultisigaddress(const UniValue& params, bool fHelp)
{
    if (!EnsureWalletIsAvailable(fHelp))
        return NullUniValue;

    if (fHelp || params.size() < 2 || params.size() > 3)
    {
        string msg = "addmultisigaddress nrequired [\"key\",...] ( \"account\" )\n"
            "\nAdd a nrequired-to-sign multisignature address to the wallet.\n"
            "Each key is a Zcoin address or hex-encoded public key.\n"
            "If 'account' is specified (DEPRECATED), assign address to that account.\n"

            "\nArguments:\n"
            "1. nrequired        (numeric, required) The number of required signatures out of the n keys or addresses.\n"
            "2. \"keysobject\"   (string, required) A json array of Zcoin addresses or hex-encoded public keys\n"
            "     [\n"
            "       \"address\"  (string) Zcoin address or hex-encoded public key\n"
            "       ...,\n"
            "     ]\n"
            "3. \"account\"      (string, optional) DEPRECATED. An account to assign the addresses to.\n"

            "\nResult:\n"
            "\"zcoinaddress\"  (string) A Zcoin address associated with the keys.\n"

            "\nExamples:\n"
            "\nAdd a multisig address from 2 addresses\n"
            + HelpExampleCli("addmultisigaddress", "2 \"[\\\"16sSauSf5pF2UkUwvKGq4qjNRzBZYqgEL5\\\",\\\"171sgjn4YtPu27adkKGrdDwzRTxnRkBfKV\\\"]\"") +
            "\nAs json rpc call\n"
            + HelpExampleRpc("addmultisigaddress", "2, \"[\\\"16sSauSf5pF2UkUwvKGq4qjNRzBZYqgEL5\\\",\\\"171sgjn4YtPu27adkKGrdDwzRTxnRkBfKV\\\"]\"")
        ;
        throw runtime_error(msg);
    }

    LOCK2(cs_main, pwalletMain->cs_wallet);

    string strAccount;
    if (params.size() > 2)
        strAccount = AccountFromValue(params[2]);

    // Construct using pay-to-script-hash:
    CScript inner = _createmultisig_redeemScript(params);
    CScriptID innerID(inner);
    pwalletMain->AddCScript(inner);

    pwalletMain->SetAddressBook(innerID, strAccount, "send");
    return CBitcoinAddress(innerID).ToString();
}

class Witnessifier : public boost::static_visitor<bool>
{
public:
    CScriptID result;

    bool operator()(const CNoDestination &dest) const { return false; }

    bool operator()(const CKeyID &keyID) {
        CPubKey pubkey;
        if (pwalletMain) {
            CScript basescript = GetScriptForDestination(keyID);
            isminetype typ;
            typ = IsMine(*pwalletMain, basescript, SIGVERSION_WITNESS_V0);
            if (typ != ISMINE_SPENDABLE && typ != ISMINE_WATCH_SOLVABLE)
                return false;
            CScript witscript = GetScriptForWitness(basescript);
            pwalletMain->AddCScript(witscript);
            result = CScriptID(witscript);
            return true;
        }
        return false;
    }

    bool operator()(const CScriptID &scriptID) {
        CScript subscript;
        if (pwalletMain && pwalletMain->GetCScript(scriptID, subscript)) {
            int witnessversion;
            std::vector<unsigned char> witprog;
            if (subscript.IsWitnessProgram(witnessversion, witprog)) {
                result = scriptID;
                return true;
            }
            isminetype typ;
            typ = IsMine(*pwalletMain, subscript, SIGVERSION_WITNESS_V0);
            if (typ != ISMINE_SPENDABLE && typ != ISMINE_WATCH_SOLVABLE)
                return false;
            CScript witscript = GetScriptForWitness(subscript);
            pwalletMain->AddCScript(witscript);
            result = CScriptID(witscript);
            return true;
        }
        return false;
    }
};

UniValue addwitnessaddress(const UniValue& params, bool fHelp)
{
    if (!EnsureWalletIsAvailable(fHelp))
        return NullUniValue;

    if (fHelp || params.size() < 1 || params.size() > 1)
    {
        string msg = "addwitnessaddress \"address\"\n"
            "\nAdd a witness address for a script (with pubkey or redeemscript known).\n"
            "It returns the witness script.\n"

            "\nArguments:\n"
            "1. \"address\"       (string, required) An address known to the wallet\n"

            "\nResult:\n"
            "\"witnessaddress\",  (string) The value of the new address (P2SH of witness script).\n"
            "}\n"
        ;
        throw runtime_error(msg);
    }

    {
        LOCK(cs_main);
        if (!IsWitnessEnabled(chainActive.Tip(), Params().GetConsensus()) && !GetBoolArg("-walletprematurewitness", false)) {
            throw JSONRPCError(RPC_WALLET_ERROR, "Segregated witness not enabled on network");
        }
    }

    CBitcoinAddress address(params[0].get_str());
    if (!address.IsValid())
        throw JSONRPCError(RPC_INVALID_ADDRESS_OR_KEY, "Invalid Zcoin address");

    Witnessifier w;
    CTxDestination dest = address.Get();
    bool ret = boost::apply_visitor(w, dest);
    if (!ret) {
        throw JSONRPCError(RPC_WALLET_ERROR, "Public key or redeemscript not known to wallet, or the key is uncompressed");
    }

    pwalletMain->SetAddressBook(w.result, "", "receive");

    return CBitcoinAddress(w.result).ToString();
}

struct tallyitem
{
    CAmount nAmount;
    int nConf;
    vector<uint256> txids;
    bool fIsWatchonly;
    tallyitem()
    {
        nAmount = 0;
        nConf = std::numeric_limits<int>::max();
        fIsWatchonly = false;
    }
};

UniValue ListReceived(const UniValue& params, bool fByAccounts)
{
    // Minimum confirmations
    int nMinDepth = 1;
    if (params.size() > 0)
        nMinDepth = params[0].get_int();

    // Whether to include empty accounts
    bool fIncludeEmpty = false;
    if (params.size() > 1)
        fIncludeEmpty = params[1].get_bool();

    isminefilter filter = ISMINE_SPENDABLE;
    if(params.size() > 2)
        if(params[2].get_bool())
            filter = filter | ISMINE_WATCH_ONLY;

    // Tally
    map<CBitcoinAddress, tallyitem> mapTally;
    for (map<uint256, CWalletTx>::iterator it = pwalletMain->mapWallet.begin(); it != pwalletMain->mapWallet.end(); ++it)
    {
        const CWalletTx& wtx = (*it).second;

        if (wtx.IsCoinBase() || !CheckFinalTx(wtx))
            continue;

        int nDepth = wtx.GetDepthInMainChain();
        if (nDepth < nMinDepth)
            continue;

        BOOST_FOREACH(const CTxOut& txout, wtx.vout)
        {
            CTxDestination address;
            if (!ExtractDestination(txout.scriptPubKey, address))
                continue;

            isminefilter mine = IsMine(*pwalletMain, address);
            if(!(mine & filter))
                continue;

            tallyitem& item = mapTally[address];
            item.nAmount += txout.nValue;
            item.nConf = min(item.nConf, nDepth);
            item.txids.push_back(wtx.GetHash());
            if (mine & ISMINE_WATCH_ONLY)
                item.fIsWatchonly = true;
        }
    }

    // Reply
    UniValue ret(UniValue::VARR);
    map<string, tallyitem> mapAccountTally;
    BOOST_FOREACH(const PAIRTYPE(CBitcoinAddress, CAddressBookData)& item, pwalletMain->mapAddressBook)
    {
        const CBitcoinAddress& address = item.first;
        const string& strAccount = item.second.name;
        map<CBitcoinAddress, tallyitem>::iterator it = mapTally.find(address);
        if (it == mapTally.end() && !fIncludeEmpty)
            continue;

        CAmount nAmount = 0;
        int nConf = std::numeric_limits<int>::max();
        bool fIsWatchonly = false;
        if (it != mapTally.end())
        {
            nAmount = (*it).second.nAmount;
            nConf = (*it).second.nConf;
            fIsWatchonly = (*it).second.fIsWatchonly;
        }

        if (fByAccounts)
        {
            tallyitem& item = mapAccountTally[strAccount];
            item.nAmount += nAmount;
            item.nConf = min(item.nConf, nConf);
            item.fIsWatchonly = fIsWatchonly;
        }
        else
        {
            UniValue obj(UniValue::VOBJ);
            if(fIsWatchonly)
                obj.push_back(Pair("involvesWatchonly", true));
            obj.push_back(Pair("address",       address.ToString()));
            obj.push_back(Pair("account",       strAccount));
            obj.push_back(Pair("amount",        ValueFromAmount(nAmount)));
            obj.push_back(Pair("confirmations", (nConf == std::numeric_limits<int>::max() ? 0 : nConf)));
            if (!fByAccounts)
                obj.push_back(Pair("label", strAccount));
            UniValue transactions(UniValue::VARR);
            if (it != mapTally.end())
            {
                BOOST_FOREACH(const uint256& item, (*it).second.txids)
                {
                    transactions.push_back(item.GetHex());
                }
            }
            obj.push_back(Pair("txids", transactions));
            ret.push_back(obj);
        }
    }

    if (fByAccounts)
    {
        for (map<string, tallyitem>::iterator it = mapAccountTally.begin(); it != mapAccountTally.end(); ++it)
        {
            CAmount nAmount = (*it).second.nAmount;
            int nConf = (*it).second.nConf;
            UniValue obj(UniValue::VOBJ);
            if((*it).second.fIsWatchonly)
                obj.push_back(Pair("involvesWatchonly", true));
            obj.push_back(Pair("account",       (*it).first));
            obj.push_back(Pair("amount",        ValueFromAmount(nAmount)));
            obj.push_back(Pair("confirmations", (nConf == std::numeric_limits<int>::max() ? 0 : nConf)));
            ret.push_back(obj);
        }
    }

    return ret;
}

UniValue listreceivedbyaddress(const UniValue& params, bool fHelp)
{
    if (!EnsureWalletIsAvailable(fHelp))
        return NullUniValue;

    if (fHelp || params.size() > 3)
        throw runtime_error(
            "listreceivedbyaddress ( minconf includeempty includeWatchonly)\n"
            "\nList balances by receiving address.\n"
            "\nArguments:\n"
            "1. minconf       (numeric, optional, default=1) The minimum number of confirmations before payments are included.\n"
            "2. includeempty  (bool, optional, default=false) Whether to include addresses that haven't received any payments.\n"
            "3. includeWatchonly (bool, optional, default=false) Whether to include watchonly addresses (see 'importaddress').\n"

            "\nResult:\n"
            "[\n"
            "  {\n"
            "    \"involvesWatchonly\" : true,        (bool) Only returned if imported addresses were involved in transaction\n"
            "    \"address\" : \"receivingaddress\",  (string) The receiving address\n"
            "    \"account\" : \"accountname\",       (string) DEPRECATED. The account of the receiving address. The default account is \"\".\n"
            "    \"amount\" : x.xxx,                  (numeric) The total amount in " + CURRENCY_UNIT + " received by the address\n"
            "    \"confirmations\" : n,               (numeric) The number of confirmations of the most recent transaction included\n"
            "    \"label\" : \"label\"                (string) A comment for the address/transaction, if any\n"
            "  }\n"
            "  ,...\n"
            "]\n"

            "\nExamples:\n"
            + HelpExampleCli("listreceivedbyaddress", "")
            + HelpExampleCli("listreceivedbyaddress", "6 true")
            + HelpExampleRpc("listreceivedbyaddress", "6, true, true")
        );

    LOCK2(cs_main, pwalletMain->cs_wallet);

    return ListReceived(params, false);
}

UniValue listreceivedbyaccount(const UniValue& params, bool fHelp)
{
    if (!EnsureWalletIsAvailable(fHelp))
        return NullUniValue;

    if (fHelp || params.size() > 3)
        throw runtime_error(
            "listreceivedbyaccount ( minconf includeempty includeWatchonly)\n"
            "\nDEPRECATED. List balances by account.\n"
            "\nArguments:\n"
            "1. minconf      (numeric, optional, default=1) The minimum number of confirmations before payments are included.\n"
            "2. includeempty (bool, optional, default=false) Whether to include accounts that haven't received any payments.\n"
            "3. includeWatchonly (bool, optional, default=false) Whether to include watchonly addresses (see 'importaddress').\n"

            "\nResult:\n"
            "[\n"
            "  {\n"
            "    \"involvesWatchonly\" : true,   (bool) Only returned if imported addresses were involved in transaction\n"
            "    \"account\" : \"accountname\",  (string) The account name of the receiving account\n"
            "    \"amount\" : x.xxx,             (numeric) The total amount received by addresses with this account\n"
            "    \"confirmations\" : n,          (numeric) The number of confirmations of the most recent transaction included\n"
            "    \"label\" : \"label\"           (string) A comment for the address/transaction, if any\n"
            "  }\n"
            "  ,...\n"
            "]\n"

            "\nExamples:\n"
            + HelpExampleCli("listreceivedbyaccount", "")
            + HelpExampleCli("listreceivedbyaccount", "6 true")
            + HelpExampleRpc("listreceivedbyaccount", "6, true, true")
        );

    LOCK2(cs_main, pwalletMain->cs_wallet);

    return ListReceived(params, true);
}

static void MaybePushAddress(UniValue & entry, const CTxDestination &dest, CBitcoinAddress &addr)
{
    if (addr.Set(dest))
        entry.push_back(Pair("address", addr.ToString()));
}

void ListTransactions(const CWalletTx& wtx, const string& strAccount, int nMinDepth, bool fLong, UniValue& ret, const isminefilter& filter)
{
    CAmount nFee;
    string strSentAccount;
    list<COutputEntry> listReceived;
    list<COutputEntry> listSent;
    CBitcoinAddress addr;

    wtx.GetAmounts(listReceived, listSent, nFee, strSentAccount, filter);

    bool fAllAccounts = (strAccount == string("*"));
    bool involvesWatchonly = wtx.IsFromMe(ISMINE_WATCH_ONLY);

    // Sent
    if ((!listSent.empty() || nFee != 0) && (fAllAccounts || strAccount == strSentAccount))
    {
        BOOST_FOREACH(const COutputEntry& s, listSent)
        {
            UniValue entry(UniValue::VOBJ);
            if(involvesWatchonly || (::IsMine(*pwalletMain, s.destination) & ISMINE_WATCH_ONLY))
                entry.push_back(Pair("involvesWatchonly", true));
            entry.push_back(Pair("account", strSentAccount));
            MaybePushAddress(entry, s.destination, addr);
            if (wtx.IsZerocoinSpend() || wtx.IsSigmaSpend() || wtx.IsZerocoinRemint()) {
                entry.push_back(Pair("category", "spend"));
            }
            else if (wtx.IsZerocoinMint() || wtx.IsSigmaMint()) {
                entry.push_back(Pair("category", "mint"));
            }
            else {
                entry.push_back(Pair("category", "send"));
            }
            entry.push_back(Pair("amount", ValueFromAmount(-s.amount)));
            if (pwalletMain->mapAddressBook.count(s.destination))
                entry.push_back(Pair("label", pwalletMain->mapAddressBook[s.destination].name));
            entry.push_back(Pair("vout", s.vout));
            entry.push_back(Pair("fee", ValueFromAmount(-nFee)));
            if (fLong)
                WalletTxToJSON(wtx, entry);
            entry.push_back(Pair("abandoned", wtx.isAbandoned()));
            ret.push_back(entry);
        }
    }

    // Received
    if (listReceived.size() > 0 && wtx.GetDepthInMainChain() >= nMinDepth)
    {
        BOOST_FOREACH(const COutputEntry& r, listReceived)
        {
            string account;
            if (pwalletMain->mapAddressBook.count(r.destination))
                account = pwalletMain->mapAddressBook[r.destination].name;
            if (fAllAccounts || (account == strAccount))
            {
                UniValue entry(UniValue::VOBJ);
                if(involvesWatchonly || (::IsMine(*pwalletMain, r.destination) & ISMINE_WATCH_ONLY))
                    entry.push_back(Pair("involvesWatchonly", true));
                entry.push_back(Pair("account", account));
                MaybePushAddress(entry, r.destination, addr);
                if (wtx.IsCoinBase())
                {
                    int txHeight = chainActive.Height() - wtx.GetDepthInMainChain();
                    CScript payee;

                    mnpayments.GetBlockPayee(txHeight, payee);
                    //compare address of payee to addr.
                    CTxDestination payeeDest;
                    ExtractDestination(payee, payeeDest);
                    CBitcoinAddress payeeAddr(payeeDest);
                    if(addr.ToString() == payeeAddr.ToString()){
                        entry.push_back(Pair("category", "znode"));
                    }
                    else if (wtx.GetDepthInMainChain() < 1)
                        entry.push_back(Pair("category", "orphan"));
                    else if (wtx.GetBlocksToMaturity() > 0)
                        entry.push_back(Pair("category", "immature"));
                    else
                        entry.push_back(Pair("category", "generate"));
                }
                else {
                    entry.push_back(Pair("category", "receive"));
                }
                entry.push_back(Pair("amount", ValueFromAmount(r.amount)));
                if (pwalletMain->mapAddressBook.count(r.destination))
                    entry.push_back(Pair("label", account));
                entry.push_back(Pair("vout", r.vout));
                if (fLong)
                    WalletTxToJSON(wtx, entry);
                ret.push_back(entry);
            }
        }
    }
}

void AcentryToJSON(const CAccountingEntry& acentry, const string& strAccount, UniValue& ret)
{
    bool fAllAccounts = (strAccount == string("*"));

    if (fAllAccounts || acentry.strAccount == strAccount)
    {
        UniValue entry(UniValue::VOBJ);
        entry.push_back(Pair("account", acentry.strAccount));
        entry.push_back(Pair("category", "move"));
        entry.push_back(Pair("time", acentry.nTime));
        entry.push_back(Pair("amount", ValueFromAmount(acentry.nCreditDebit)));
        entry.push_back(Pair("otheraccount", acentry.strOtherAccount));
        entry.push_back(Pair("comment", acentry.strComment));
        ret.push_back(entry);
    }
}

UniValue listtransactions(const UniValue& params, bool fHelp)
{
    if (!EnsureWalletIsAvailable(fHelp))
        return NullUniValue;

    if (fHelp || params.size() > 4)
        throw runtime_error(
            "listtransactions ( \"account\" count from includeWatchonly)\n"
            "\nReturns up to 'count' most recent transactions skipping the first 'from' transactions for account 'account'.\n"
            "\nArguments:\n"
            "1. \"account\"    (string, optional) DEPRECATED. The account name. Should be \"*\".\n"
            "2. count          (numeric, optional, default=10) The number of transactions to return\n"
            "3. from           (numeric, optional, default=0) The number of transactions to skip\n"
            "4. includeWatchonly (bool, optional, default=false) Include transactions to watchonly addresses (see 'importaddress')\n"
            "\nResult:\n"
            "[\n"
            "  {\n"
            "    \"account\":\"accountname\",       (string) DEPRECATED. The account name associated with the transaction. \n"
            "                                                It will be \"\" for the default account.\n"
            "    \"address\":\"zcoinaddress\",    (string) The Zcoin address of the transaction. Not present for \n"
            "                                                move transactions (category = move).\n"
            "    \"category\":\"send|receive|move\", (string) The transaction category. 'move' is a local (off blockchain)\n"
            "                                                transaction between accounts, and not associated with an address,\n"
            "                                                transaction id or block. 'send' and 'receive' transactions are \n"
            "                                                associated with an address, transaction id and block details\n"
            "    \"amount\": x.xxx,          (numeric) The amount in " + CURRENCY_UNIT + ". This is negative for the 'send' category, and for the\n"
            "                                         'move' category for moves outbound. It is positive for the 'receive' category,\n"
            "                                         and for the 'move' category for inbound funds.\n"
            "    \"vout\": n,                (numeric) the vout value\n"
            "    \"fee\": x.xxx,             (numeric) The amount of the fee in " + CURRENCY_UNIT + ". This is negative and only available for the \n"
            "                                         'send' category of transactions.\n"
            "    \"abandoned\": xxx          (bool) 'true' if the transaction has been abandoned (inputs are respendable).\n"
            "    \"confirmations\": n,       (numeric) The number of confirmations for the transaction. Available for 'send' and \n"
            "                                         'receive' category of transactions. Negative confirmations indicate the\n"
            "                                         transaction conflicts with the block chain\n"
            "    \"trusted\": xxx            (bool) Whether we consider the outputs of this unconfirmed transaction safe to spend.\n"
            "    \"blockhash\": \"hashvalue\", (string) The block hash containing the transaction. Available for 'send' and 'receive'\n"
            "                                          category of transactions.\n"
            "    \"blockindex\": n,          (numeric) The index of the transaction in the block that includes it. Available for 'send' and 'receive'\n"
            "                                          category of transactions.\n"
            "    \"blocktime\": xxx,         (numeric) The block time in seconds since epoch (1 Jan 1970 GMT).\n"
            "    \"txid\": \"transactionid\", (string) The transaction id. Available for 'send' and 'receive' category of transactions.\n"
            "    \"time\": xxx,              (numeric) The transaction time in seconds since epoch (midnight Jan 1 1970 GMT).\n"
            "    \"timereceived\": xxx,      (numeric) The time received in seconds since epoch (midnight Jan 1 1970 GMT). Available \n"
            "                                          for 'send' and 'receive' category of transactions.\n"
            "    \"comment\": \"...\",       (string) If a comment is associated with the transaction.\n"
            "    \"label\": \"label\"        (string) A comment for the address/transaction, if any\n"
            "    \"otheraccount\": \"accountname\",  (string) For the 'move' category of transactions, the account the funds came \n"
            "                                          from (for receiving funds, positive amounts), or went to (for sending funds,\n"
            "                                          negative amounts).\n"
            "    \"bip125-replaceable\": \"yes|no|unknown\"  (string) Whether this transaction could be replaced due to BIP125 (replace-by-fee);\n"
            "                                                     may be unknown for unconfirmed transactions not in the mempool\n"
            "  }\n"
            "]\n"

            "\nExamples:\n"
            "\nList the most recent 10 transactions in the systems\n"
            + HelpExampleCli("listtransactions", "") +
            "\nList transactions 100 to 120\n"
            + HelpExampleCli("listtransactions", "\"*\" 20 100") +
            "\nAs a json rpc call\n"
            + HelpExampleRpc("listtransactions", "\"*\", 20, 100")
        );

    LOCK2(cs_main, pwalletMain->cs_wallet);

    string strAccount = "*";
    if (params.size() > 0)
        strAccount = params[0].get_str();
    int nCount = 10;
    if (params.size() > 1)
        nCount = params[1].get_int();
    int nFrom = 0;
    if (params.size() > 2)
        nFrom = params[2].get_int();
    isminefilter filter = ISMINE_SPENDABLE;
    if(params.size() > 3)
        if(params[3].get_bool())
            filter = filter | ISMINE_WATCH_ONLY;

    if (nCount < 0)
        throw JSONRPCError(RPC_INVALID_PARAMETER, "Negative count");
    if (nFrom < 0)
        throw JSONRPCError(RPC_INVALID_PARAMETER, "Negative from");

    UniValue ret(UniValue::VARR);

    const CWallet::TxItems & txOrdered = pwalletMain->wtxOrdered;

    // iterate backwards until we have nCount items to return:
    for (CWallet::TxItems::const_reverse_iterator it = txOrdered.rbegin(); it != txOrdered.rend(); ++it)
    {
        CWalletTx *const pwtx = (*it).second.first;
        if (pwtx != 0)
            ListTransactions(*pwtx, strAccount, 0, true, ret, filter);
        CAccountingEntry *const pacentry = (*it).second.second;
        if (pacentry != 0)
            AcentryToJSON(*pacentry, strAccount, ret);

        if ((int)ret.size() >= (nCount+nFrom)) break;
    }
    // ret is newest to oldest

    if (nFrom > (int)ret.size())
        nFrom = ret.size();
    if ((nFrom + nCount) > (int)ret.size())
        nCount = ret.size() - nFrom;

    vector<UniValue> arrTmp = ret.getValues();

    vector<UniValue>::iterator first = arrTmp.begin();
    std::advance(first, nFrom);
    vector<UniValue>::iterator last = arrTmp.begin();
    std::advance(last, nFrom+nCount);

    if (last != arrTmp.end()) arrTmp.erase(last, arrTmp.end());
    if (first != arrTmp.begin()) arrTmp.erase(arrTmp.begin(), first);

    std::reverse(arrTmp.begin(), arrTmp.end()); // Return oldest to newest

    ret.clear();
    ret.setArray();
    ret.push_backV(arrTmp);

    return ret;
}

UniValue listaccounts(const UniValue& params, bool fHelp)
{
    if (!EnsureWalletIsAvailable(fHelp))
        return NullUniValue;

    if (fHelp || params.size() > 2)
        throw runtime_error(
            "listaccounts ( minconf includeWatchonly)\n"
            "\nDEPRECATED. Returns Object that has account names as keys, account balances as values.\n"
            "\nArguments:\n"
            "1. minconf          (numeric, optional, default=1) Only include transactions with at least this many confirmations\n"
            "2. includeWatchonly (bool, optional, default=false) Include balances in watchonly addresses (see 'importaddress')\n"
            "\nResult:\n"
            "{                      (json object where keys are account names, and values are numeric balances\n"
            "  \"account\": x.xxx,  (numeric) The property name is the account name, and the value is the total balance for the account.\n"
            "  ...\n"
            "}\n"
            "\nExamples:\n"
            "\nList account balances where there at least 1 confirmation\n"
            + HelpExampleCli("listaccounts", "") +
            "\nList account balances including zero confirmation transactions\n"
            + HelpExampleCli("listaccounts", "0") +
            "\nList account balances for 6 or more confirmations\n"
            + HelpExampleCli("listaccounts", "6") +
            "\nAs json rpc call\n"
            + HelpExampleRpc("listaccounts", "6")
        );

    LOCK2(cs_main, pwalletMain->cs_wallet);

    int nMinDepth = 1;
    if (params.size() > 0)
        nMinDepth = params[0].get_int();
    isminefilter includeWatchonly = ISMINE_SPENDABLE;
    if(params.size() > 1)
        if(params[1].get_bool())
            includeWatchonly = includeWatchonly | ISMINE_WATCH_ONLY;

    map<string, CAmount> mapAccountBalances;
    BOOST_FOREACH(const PAIRTYPE(CTxDestination, CAddressBookData)& entry, pwalletMain->mapAddressBook) {
        if (IsMine(*pwalletMain, entry.first) & includeWatchonly) // This address belongs to me
            mapAccountBalances[entry.second.name] = 0;
    }

    for (map<uint256, CWalletTx>::iterator it = pwalletMain->mapWallet.begin(); it != pwalletMain->mapWallet.end(); ++it)
    {
        const CWalletTx& wtx = (*it).second;
        CAmount nFee;
        string strSentAccount;
        list<COutputEntry> listReceived;
        list<COutputEntry> listSent;
        int nDepth = wtx.GetDepthInMainChain();
        if (wtx.GetBlocksToMaturity() > 0 || nDepth < 0)
            continue;
        wtx.GetAmounts(listReceived, listSent, nFee, strSentAccount, includeWatchonly);
        mapAccountBalances[strSentAccount] -= nFee;
        BOOST_FOREACH(const COutputEntry& s, listSent)
            mapAccountBalances[strSentAccount] -= s.amount;
        if (nDepth >= nMinDepth)
        {
            BOOST_FOREACH(const COutputEntry& r, listReceived)
                if (pwalletMain->mapAddressBook.count(r.destination))
                    mapAccountBalances[pwalletMain->mapAddressBook[r.destination].name] += r.amount;
                else
                    mapAccountBalances[""] += r.amount;
        }
    }

    const list<CAccountingEntry> & acentries = pwalletMain->laccentries;
    BOOST_FOREACH(const CAccountingEntry& entry, acentries)
        mapAccountBalances[entry.strAccount] += entry.nCreditDebit;

    UniValue ret(UniValue::VOBJ);
    BOOST_FOREACH(const PAIRTYPE(string, CAmount)& accountBalance, mapAccountBalances) {
        ret.push_back(Pair(accountBalance.first, ValueFromAmount(accountBalance.second)));
    }
    return ret;
}

UniValue listsinceblock(const UniValue& params, bool fHelp)
{
    if (!EnsureWalletIsAvailable(fHelp))
        return NullUniValue;

    if (fHelp)
        throw runtime_error(
            "listsinceblock ( \"blockhash\" target-confirmations includeWatchonly)\n"
            "\nGet all transactions in blocks since block [blockhash], or all transactions if omitted\n"
            "\nArguments:\n"
            "1. \"blockhash\"   (string, optional) The block hash to list transactions since\n"
            "2. target-confirmations:    (numeric, optional) The confirmations required, must be 1 or more\n"
            "3. includeWatchonly:        (bool, optional, default=false) Include transactions to watchonly addresses (see 'importaddress')"
            "\nResult:\n"
            "{\n"
            "  \"transactions\": [\n"
            "    \"account\":\"accountname\",       (string) DEPRECATED. The account name associated with the transaction. Will be \"\" for the default account.\n"
            "    \"address\":\"zcoinaddress\",    (string) The Zcoin address of the transaction. Not present for move transactions (category = move).\n"
            "    \"category\":\"send|receive\",     (string) The transaction category. 'send' has negative amounts, 'receive' has positive amounts.\n"
            "    \"amount\": x.xxx,          (numeric) The amount in " + CURRENCY_UNIT + ". This is negative for the 'send' category, and for the 'move' category for moves \n"
            "                                          outbound. It is positive for the 'receive' category, and for the 'move' category for inbound funds.\n"
            "    \"vout\" : n,               (numeric) the vout value\n"
            "    \"fee\": x.xxx,             (numeric) The amount of the fee in " + CURRENCY_UNIT + ". This is negative and only available for the 'send' category of transactions.\n"
            "    \"confirmations\": n,       (numeric) The number of confirmations for the transaction. Available for 'send' and 'receive' category of transactions.\n"
            "    \"blockhash\": \"hashvalue\",     (string) The block hash containing the transaction. Available for 'send' and 'receive' category of transactions.\n"
            "    \"blockindex\": n,          (numeric) The index of the transaction in the block that includes it. Available for 'send' and 'receive' category of transactions.\n"
            "    \"blocktime\": xxx,         (numeric) The block time in seconds since epoch (1 Jan 1970 GMT).\n"
            "    \"txid\": \"transactionid\",  (string) The transaction id. Available for 'send' and 'receive' category of transactions.\n"
            "    \"time\": xxx,              (numeric) The transaction time in seconds since epoch (Jan 1 1970 GMT).\n"
            "    \"timereceived\": xxx,      (numeric) The time received in seconds since epoch (Jan 1 1970 GMT). Available for 'send' and 'receive' category of transactions.\n"
            "    \"comment\": \"...\",       (string) If a comment is associated with the transaction.\n"
            "    \"label\" : \"label\"       (string) A comment for the address/transaction, if any\n"
            "    \"to\": \"...\",            (string) If a comment to is associated with the transaction.\n"
             "  ],\n"
            "  \"lastblock\": \"lastblockhash\"     (string) The hash of the last block\n"
            "}\n"
            "\nExamples:\n"
            + HelpExampleCli("listsinceblock", "")
            + HelpExampleCli("listsinceblock", "\"000000000000000bacf66f7497b7dc45ef753ee9a7d38571037cdb1a57f663ad\" 6")
            + HelpExampleRpc("listsinceblock", "\"000000000000000bacf66f7497b7dc45ef753ee9a7d38571037cdb1a57f663ad\", 6")
        );

    LOCK2(cs_main, pwalletMain->cs_wallet);

    CBlockIndex *pindex = NULL;
    int target_confirms = 1;
    isminefilter filter = ISMINE_SPENDABLE;

    if (params.size() > 0)
    {
        uint256 blockId;

        blockId.SetHex(params[0].get_str());
        BlockMap::iterator it = mapBlockIndex.find(blockId);
        if (it != mapBlockIndex.end())
            pindex = it->second;
    }

    if (params.size() > 1)
    {
        target_confirms = params[1].get_int();

        if (target_confirms < 1)
            throw JSONRPCError(RPC_INVALID_PARAMETER, "Invalid parameter");
    }

    if(params.size() > 2)
        if(params[2].get_bool())
            filter = filter | ISMINE_WATCH_ONLY;

    int depth = pindex ? (1 + chainActive.Height() - pindex->nHeight) : -1;

    UniValue transactions(UniValue::VARR);

    for (map<uint256, CWalletTx>::iterator it = pwalletMain->mapWallet.begin(); it != pwalletMain->mapWallet.end(); it++)
    {
        CWalletTx tx = (*it).second;

        if (depth == -1 || tx.GetDepthInMainChain() < depth)
            ListTransactions(tx, "*", 0, true, transactions, filter);
    }

    CBlockIndex *pblockLast = chainActive[chainActive.Height() + 1 - target_confirms];
    uint256 lastblock = pblockLast ? pblockLast->GetBlockHash() : uint256();

    UniValue ret(UniValue::VOBJ);
    ret.push_back(Pair("transactions", transactions));
    ret.push_back(Pair("lastblock", lastblock.GetHex()));

    return ret;
}

UniValue gettransaction(const UniValue& params, bool fHelp)
{
    if (!EnsureWalletIsAvailable(fHelp))
        return NullUniValue;

    if (fHelp || params.size() < 1 || params.size() > 2)
        throw runtime_error(
            "gettransaction \"txid\" ( includeWatchonly )\n"
            "\nGet detailed information about in-wallet transaction <txid>\n"
            "\nArguments:\n"
            "1. \"txid\"    (string, required) The transaction id\n"
            "2. \"includeWatchonly\"    (bool, optional, default=false) Whether to include watchonly addresses in balance calculation and details[]\n"
            "\nResult:\n"
            "{\n"
            "  \"amount\" : x.xxx,        (numeric) The transaction amount in " + CURRENCY_UNIT + "\n"
            "  \"confirmations\" : n,     (numeric) The number of confirmations\n"
            "  \"blockhash\" : \"hash\",  (string) The block hash\n"
            "  \"blockindex\" : xx,       (numeric) The index of the transaction in the block that includes it\n"
            "  \"blocktime\" : ttt,       (numeric) The time in seconds since epoch (1 Jan 1970 GMT)\n"
            "  \"txid\" : \"transactionid\",   (string) The transaction id.\n"
            "  \"time\" : ttt,            (numeric) The transaction time in seconds since epoch (1 Jan 1970 GMT)\n"
            "  \"timereceived\" : ttt,    (numeric) The time received in seconds since epoch (1 Jan 1970 GMT)\n"
            "  \"bip125-replaceable\": \"yes|no|unknown\"  (string) Whether this transaction could be replaced due to BIP125 (replace-by-fee);\n"
            "                                                   may be unknown for unconfirmed transactions not in the mempool\n"
            "  \"details\" : [\n"
            "    {\n"
            "      \"account\" : \"accountname\",  (string) DEPRECATED. The account name involved in the transaction, can be \"\" for the default account.\n"
            "      \"address\" : \"zcoinaddress\",   (string) The Zcoin address involved in the transaction\n"
            "      \"category\" : \"send|receive\",    (string) The category, either 'send' or 'receive'\n"
            "      \"amount\" : x.xxx,                 (numeric) The amount in " + CURRENCY_UNIT + "\n"
            "      \"label\" : \"label\",              (string) A comment for the address/transaction, if any\n"
            "      \"vout\" : n,                       (numeric) the vout value\n"
            "    }\n"
            "    ,...\n"
            "  ],\n"
            "  \"hex\" : \"data\"         (string) Raw data for transaction\n"
            "}\n"

            "\nExamples:\n"
            + HelpExampleCli("gettransaction", "\"1075db55d416d3ca199f55b6084e2115b9345e16c5cf302fc80e9d5fbf5d48d\"")
            + HelpExampleCli("gettransaction", "\"1075db55d416d3ca199f55b6084e2115b9345e16c5cf302fc80e9d5fbf5d48d\" true")
            + HelpExampleRpc("gettransaction", "\"1075db55d416d3ca199f55b6084e2115b9345e16c5cf302fc80e9d5fbf5d48d\"")
        );

    LOCK2(cs_main, pwalletMain->cs_wallet);

    uint256 hash;
    hash.SetHex(params[0].get_str());

    isminefilter filter = ISMINE_SPENDABLE;
    if(params.size() > 1)
        if(params[1].get_bool())
            filter = filter | ISMINE_WATCH_ONLY;

    UniValue entry(UniValue::VOBJ);
    if (!pwalletMain->mapWallet.count(hash))
        throw JSONRPCError(RPC_INVALID_ADDRESS_OR_KEY, "Invalid or non-wallet transaction id");
    const CWalletTx& wtx = pwalletMain->mapWallet[hash];

    CAmount nCredit = wtx.GetCredit(filter);
    CAmount nDebit = wtx.GetDebit(filter);
    CAmount nNet = nCredit - nDebit;
    CAmount nFee = (wtx.IsFromMe(filter) ? wtx.GetValueOut() - nDebit : 0);

    entry.push_back(Pair("amount", ValueFromAmount(nNet - nFee)));
    if (wtx.IsFromMe(filter))
        entry.push_back(Pair("fee", ValueFromAmount(nFee)));

    WalletTxToJSON(wtx, entry);

    UniValue details(UniValue::VARR);
    ListTransactions(wtx, "*", 0, false, details, filter);
    entry.push_back(Pair("details", details));

    string strHex = EncodeHexTx(static_cast<CTransaction>(wtx), RPCSerializationFlags());
    entry.push_back(Pair("hex", strHex));

    return entry;
}

UniValue abandontransaction(const UniValue& params, bool fHelp)
{
    if (!EnsureWalletIsAvailable(fHelp))
        return NullUniValue;

    if (fHelp || params.size() != 1)
        throw runtime_error(
            "abandontransaction \"txid\"\n"
            "\nMark in-wallet transaction <txid> as abandoned\n"
            "This will mark this transaction and all its in-wallet descendants as abandoned which will allow\n"
            "for their inputs to be respent.  It can be used to replace \"stuck\" or evicted transactions.\n"
            "It only works on transactions which are not included in a block and are not currently in the mempool.\n"
            "It has no effect on transactions which are already conflicted or abandoned.\n"
            "\nArguments:\n"
            "1. \"txid\"    (string, required) The transaction id\n"
            "\nResult:\n"
            "\nExamples:\n"
            + HelpExampleCli("abandontransaction", "\"1075db55d416d3ca199f55b6084e2115b9345e16c5cf302fc80e9d5fbf5d48d\"")
            + HelpExampleRpc("abandontransaction", "\"1075db55d416d3ca199f55b6084e2115b9345e16c5cf302fc80e9d5fbf5d48d\"")
        );

    LOCK2(cs_main, pwalletMain->cs_wallet);

    uint256 hash;
    hash.SetHex(params[0].get_str());

    if (!pwalletMain->mapWallet.count(hash))
        throw JSONRPCError(RPC_INVALID_ADDRESS_OR_KEY, "Invalid or non-wallet transaction id");
    if (!pwalletMain->AbandonTransaction(hash))
        throw JSONRPCError(RPC_INVALID_ADDRESS_OR_KEY, "Transaction not eligible for abandonment");

    return NullUniValue;
}


UniValue backupwallet(const UniValue& params, bool fHelp)
{
    if (!EnsureWalletIsAvailable(fHelp))
        return NullUniValue;

    if (fHelp || params.size() != 1)
        throw runtime_error(
            "backupwallet \"destination\"\n"
            "\nSafely copies current wallet file to destination, which can be a directory or a path with filename.\n"
            "\nArguments:\n"
            "1. \"destination\"   (string) The destination directory or file\n"
            "\nExamples:\n"
            + HelpExampleCli("backupwallet", "\"backup.dat\"")
            + HelpExampleRpc("backupwallet", "\"backup.dat\"")
        );

    LOCK2(cs_main, pwalletMain->cs_wallet);

    string strDest = params[0].get_str();
    if (!pwalletMain->BackupWallet(strDest))
        throw JSONRPCError(RPC_WALLET_ERROR, "Error: Wallet backup failed!");

    return NullUniValue;
}


UniValue keypoolrefill(const UniValue& params, bool fHelp)
{
    if (!EnsureWalletIsAvailable(fHelp))
        return NullUniValue;

    if (fHelp || params.size() > 1)
        throw runtime_error(
            "keypoolrefill ( newsize )\n"
            "\nFills the keypool."
            + HelpRequiringPassphrase() + "\n"
            "\nArguments\n"
            "1. newsize     (numeric, optional, default=100) The new keypool size\n"
            "\nExamples:\n"
            + HelpExampleCli("keypoolrefill", "")
            + HelpExampleRpc("keypoolrefill", "")
        );

    LOCK2(cs_main, pwalletMain->cs_wallet);

    // 0 is interpreted by TopUpKeyPool() as the default keypool size given by -keypool
    unsigned int kpSize = 0;
    if (params.size() > 0) {
        if (params[0].get_int() < 0)
            throw JSONRPCError(RPC_INVALID_PARAMETER, "Invalid parameter, expected valid size.");
        kpSize = (unsigned int)params[0].get_int();
    }

    EnsureWalletIsUnlocked();
    pwalletMain->TopUpKeyPool(kpSize);

    if (pwalletMain->GetKeyPoolSize() < kpSize)
        throw JSONRPCError(RPC_WALLET_ERROR, "Error refreshing keypool.");

    return NullUniValue;
}


static void LockWallet(CWallet* pWallet)
{
    LOCK(cs_nWalletUnlockTime);
    nWalletUnlockTime = 0;
    pWallet->Lock();
}

UniValue walletpassphrase(const UniValue& params, bool fHelp)
{
    if (!EnsureWalletIsAvailable(fHelp))
        return NullUniValue;

    if (pwalletMain->IsCrypted() && (fHelp || params.size() != 2))
        throw runtime_error(
            "walletpassphrase \"passphrase\" timeout\n"
            "\nStores the wallet decryption key in memory for 'timeout' seconds.\n"
            "This is needed prior to performing transactions related to private keys such as sending zcoins\n"
            "\nArguments:\n"
            "1. \"passphrase\"     (string, required) The wallet passphrase\n"
            "2. timeout            (numeric, required) The time to keep the decryption key in seconds.\n"
            "\nNote:\n"
            "Issuing the walletpassphrase command while the wallet is already unlocked will set a new unlock\n"
            "time that overrides the old one.\n"
            "\nExamples:\n"
            "\nunlock the wallet for 60 seconds\n"
            + HelpExampleCli("walletpassphrase", "\"my pass phrase\" 60") +
            "\nLock the wallet again (before 60 seconds)\n"
            + HelpExampleCli("walletlock", "") +
            "\nAs json rpc call\n"
            + HelpExampleRpc("walletpassphrase", "\"my pass phrase\", 60")
        );

    LOCK2(cs_main, pwalletMain->cs_wallet);

    if (fHelp)
        return true;
    if (!pwalletMain->IsCrypted())
        throw JSONRPCError(RPC_WALLET_WRONG_ENC_STATE, "Error: running with an unencrypted wallet, but walletpassphrase was called.");

    // Note that the walletpassphrase is stored in params[0] which is not mlock()ed
    SecureString strWalletPass;
    strWalletPass.reserve(100);
    // TODO: get rid of this .c_str() by implementing SecureString::operator=(std::string)
    // Alternately, find a way to make params[0] mlock()'d to begin with.
    strWalletPass = params[0].get_str().c_str();

    if (strWalletPass.length() > 0)
    {
        if (!pwalletMain->Unlock(strWalletPass))
            throw JSONRPCError(RPC_WALLET_PASSPHRASE_INCORRECT, "Error: The wallet passphrase entered was incorrect.");
    }
    else
        throw runtime_error(
            "walletpassphrase <passphrase> <timeout>\n"
            "Stores the wallet decryption key in memory for <timeout> seconds.");

    pwalletMain->TopUpKeyPool();

    int64_t nSleepTime = params[1].get_int64();
    LOCK(cs_nWalletUnlockTime);
    nWalletUnlockTime = GetTime() + nSleepTime;
    RPCRunLater("lockwallet", boost::bind(LockWallet, pwalletMain), nSleepTime);

    return NullUniValue;
}


UniValue walletpassphrasechange(const UniValue& params, bool fHelp)
{
    if (!EnsureWalletIsAvailable(fHelp))
        return NullUniValue;

    if (pwalletMain->IsCrypted() && (fHelp || params.size() != 2))
        throw runtime_error(
            "walletpassphrasechange \"oldpassphrase\" \"newpassphrase\"\n"
            "\nChanges the wallet passphrase from 'oldpassphrase' to 'newpassphrase'.\n"
            "\nArguments:\n"
            "1. \"oldpassphrase\"      (string) The current passphrase\n"
            "2. \"newpassphrase\"      (string) The new passphrase\n"
            "\nExamples:\n"
            + HelpExampleCli("walletpassphrasechange", "\"old one\" \"new one\"")
            + HelpExampleRpc("walletpassphrasechange", "\"old one\", \"new one\"")
        );

    LOCK2(cs_main, pwalletMain->cs_wallet);

    if (fHelp)
        return true;
    if (!pwalletMain->IsCrypted())
        throw JSONRPCError(RPC_WALLET_WRONG_ENC_STATE, "Error: running with an unencrypted wallet, but walletpassphrasechange was called.");

    // TODO: get rid of these .c_str() calls by implementing SecureString::operator=(std::string)
    // Alternately, find a way to make params[0] mlock()'d to begin with.
    SecureString strOldWalletPass;
    strOldWalletPass.reserve(100);
    strOldWalletPass = params[0].get_str().c_str();

    SecureString strNewWalletPass;
    strNewWalletPass.reserve(100);
    strNewWalletPass = params[1].get_str().c_str();

    if (strOldWalletPass.length() < 1 || strNewWalletPass.length() < 1)
        throw runtime_error(
            "walletpassphrasechange <oldpassphrase> <newpassphrase>\n"
            "Changes the wallet passphrase from <oldpassphrase> to <newpassphrase>.");

    if (!pwalletMain->ChangeWalletPassphrase(strOldWalletPass, strNewWalletPass))
        throw JSONRPCError(RPC_WALLET_PASSPHRASE_INCORRECT, "Error: The wallet passphrase entered was incorrect.");

    return NullUniValue;
}


UniValue walletlock(const UniValue& params, bool fHelp)
{
    if (!EnsureWalletIsAvailable(fHelp))
        return NullUniValue;

    if (pwalletMain->IsCrypted() && (fHelp || params.size() != 0))
        throw runtime_error(
            "walletlock\n"
            "\nRemoves the wallet encryption key from memory, locking the wallet.\n"
            "After calling this method, you will need to call walletpassphrase again\n"
            "before being able to call any methods which require the wallet to be unlocked.\n"
            "\nExamples:\n"
            "\nSet the passphrase for 2 minutes to perform a transaction\n"
            + HelpExampleCli("walletpassphrase", "\"my pass phrase\" 120") +
            "\nPerform a send (requires passphrase set)\n"
            + HelpExampleCli("sendtoaddress", "\"1M72Sfpbz1BPpXFHz9m3CdqATR44Jvaydd\" 1.0") +
            "\nClear the passphrase since we are done before 2 minutes is up\n"
            + HelpExampleCli("walletlock", "") +
            "\nAs json rpc call\n"
            + HelpExampleRpc("walletlock", "")
        );

    LOCK2(cs_main, pwalletMain->cs_wallet);

    if (fHelp)
        return true;
    if (!pwalletMain->IsCrypted())
        throw JSONRPCError(RPC_WALLET_WRONG_ENC_STATE, "Error: running with an unencrypted wallet, but walletlock was called.");

    {
        LOCK(cs_nWalletUnlockTime);
        pwalletMain->Lock();
        nWalletUnlockTime = 0;
    }

    return NullUniValue;
}


UniValue encryptwallet(const UniValue& params, bool fHelp)
{
    if (!EnsureWalletIsAvailable(fHelp))
        return NullUniValue;

    if (!pwalletMain->IsCrypted() && (fHelp || params.size() != 1))
        throw runtime_error(
            "encryptwallet \"passphrase\"\n"
            "\nEncrypts the wallet with 'passphrase'. This is for first time encryption.\n"
            "After this, any calls that interact with private keys such as sending or signing \n"
            "will require the passphrase to be set prior the making these calls.\n"
            "Use the walletpassphrase call for this, and then walletlock call.\n"
            "If the wallet is already encrypted, use the walletpassphrasechange call.\n"
            "Note that this will shutdown the server.\n"
            "\nArguments:\n"
            "1. \"passphrase\"    (string) The pass phrase to encrypt the wallet with. It must be at least 1 character, but should be long.\n"
            "\nExamples:\n"
            "\nEncrypt you wallet\n"
            + HelpExampleCli("encryptwallet", "\"my pass phrase\"") +
            "\nNow set the passphrase to use the wallet, such as for signing or sending bitcoin\n"
            + HelpExampleCli("walletpassphrase", "\"my pass phrase\"") +
            "\nNow we can so something like sign\n"
            + HelpExampleCli("signmessage", "\"zcoinaddress\" \"test message\"") +
            "\nNow lock the wallet again by removing the passphrase\n"
            + HelpExampleCli("walletlock", "") +
            "\nAs a json rpc call\n"
            + HelpExampleRpc("encryptwallet", "\"my pass phrase\"")
        );

    LOCK2(cs_main, pwalletMain->cs_wallet);

    if (fHelp)
        return true;
    if (pwalletMain->IsCrypted())
        throw JSONRPCError(RPC_WALLET_WRONG_ENC_STATE, "Error: running with an encrypted wallet, but encryptwallet was called.");

    // TODO: get rid of this .c_str() by implementing SecureString::operator=(std::string)
    // Alternately, find a way to make params[0] mlock()'d to begin with.
    SecureString strWalletPass;
    strWalletPass.reserve(100);
    strWalletPass = params[0].get_str().c_str();

    if (strWalletPass.length() < 1)
        throw runtime_error(
            "encryptwallet <passphrase>\n"
            "Encrypts the wallet with <passphrase>.");

    if (!pwalletMain->EncryptWallet(strWalletPass))
        throw JSONRPCError(RPC_WALLET_ENCRYPTION_FAILED, "Error: Failed to encrypt the wallet.");

    // BDB seems to have a bad habit of writing old data into
    // slack space in .dat files; that is bad if the old data is
    // unencrypted private keys. So:
    StartShutdown();
    return "wallet encrypted; Zcoin server stopping, restart to run with encrypted wallet. The keypool has been flushed and a new HD seed was generated (if you are using HD). You need to make a new backup.";
}

UniValue lockunspent(const UniValue& params, bool fHelp)
{
    if (!EnsureWalletIsAvailable(fHelp))
        return NullUniValue;

    if (fHelp || params.size() < 1 || params.size() > 2)
        throw runtime_error(
            "lockunspent unlock ([{\"txid\":\"txid\",\"vout\":n},...])\n"
            "\nUpdates list of temporarily unspendable outputs.\n"
            "Temporarily lock (unlock=false) or unlock (unlock=true) specified transaction outputs.\n"
            "If no transaction outputs are specified when unlocking then all current locked transaction outputs are unlocked.\n"
            "A locked transaction output will not be chosen by automatic coin selection, when spending bitcoins.\n"
            "Locks are stored in memory only. Nodes start with zero locked outputs, and the locked output list\n"
            "is always cleared (by virtue of process exit) when a node stops or fails.\n"
            "Also see the listunspent call\n"
            "\nArguments:\n"
            "1. unlock            (boolean, required) Whether to unlock (true) or lock (false) the specified transactions\n"
            "2. \"transactions\"  (string, optional) A json array of objects. Each object the txid (string) vout (numeric)\n"
            "     [           (json array of json objects)\n"
            "       {\n"
            "         \"txid\":\"id\",    (string) The transaction id\n"
            "         \"vout\": n         (numeric) The output number\n"
            "       }\n"
            "       ,...\n"
            "     ]\n"

            "\nResult:\n"
            "true|false    (boolean) Whether the command was successful or not\n"

            "\nExamples:\n"
            "\nList the unspent transactions\n"
            + HelpExampleCli("listunspent", "") +
            "\nLock an unspent transaction\n"
            + HelpExampleCli("lockunspent", "false \"[{\\\"txid\\\":\\\"a08e6907dbbd3d809776dbfc5d82e371b764ed838b5655e72f463568df1aadf0\\\",\\\"vout\\\":1}]\"") +
            "\nList the locked transactions\n"
            + HelpExampleCli("listlockunspent", "") +
            "\nUnlock the transaction again\n"
            + HelpExampleCli("lockunspent", "true \"[{\\\"txid\\\":\\\"a08e6907dbbd3d809776dbfc5d82e371b764ed838b5655e72f463568df1aadf0\\\",\\\"vout\\\":1}]\"") +
            "\nAs a json rpc call\n"
            + HelpExampleRpc("lockunspent", "false, \"[{\\\"txid\\\":\\\"a08e6907dbbd3d809776dbfc5d82e371b764ed838b5655e72f463568df1aadf0\\\",\\\"vout\\\":1}]\"")
        );

    LOCK2(cs_main, pwalletMain->cs_wallet);

    if (params.size() == 1)
        RPCTypeCheck(params, boost::assign::list_of(UniValue::VBOOL));
    else
        RPCTypeCheck(params, boost::assign::list_of(UniValue::VBOOL)(UniValue::VARR));

    bool fUnlock = params[0].get_bool();

    if (params.size() == 1) {
        if (fUnlock)
            pwalletMain->UnlockAllCoins();
        return true;
    }

    UniValue outputs = params[1].get_array();
    for (unsigned int idx = 0; idx < outputs.size(); idx++) {
        const UniValue& output = outputs[idx];
        if (!output.isObject())
            throw JSONRPCError(RPC_INVALID_PARAMETER, "Invalid parameter, expected object");
        const UniValue& o = output.get_obj();

        RPCTypeCheckObj(o,
            {
                {"txid", UniValueType(UniValue::VSTR)},
                {"vout", UniValueType(UniValue::VNUM)},
            });

        string txid = find_value(o, "txid").get_str();
        if (!IsHex(txid))
            throw JSONRPCError(RPC_INVALID_PARAMETER, "Invalid parameter, expected hex txid");

        int nOutput = find_value(o, "vout").get_int();
        if (nOutput < 0)
            throw JSONRPCError(RPC_INVALID_PARAMETER, "Invalid parameter, vout must be positive");

        COutPoint outpt(uint256S(txid), nOutput);

        if (fUnlock)
            pwalletMain->UnlockCoin(outpt);
        else
            pwalletMain->LockCoin(outpt);
    }

    return true;
}

UniValue listlockunspent(const UniValue& params, bool fHelp)
{
    if (!EnsureWalletIsAvailable(fHelp))
        return NullUniValue;

    if (fHelp || params.size() > 0)
        throw runtime_error(
            "listlockunspent\n"
            "\nReturns list of temporarily unspendable outputs.\n"
            "See the lockunspent call to lock and unlock transactions for spending.\n"
            "\nResult:\n"
            "[\n"
            "  {\n"
            "    \"txid\" : \"transactionid\",     (string) The transaction id locked\n"
            "    \"vout\" : n                      (numeric) The vout value\n"
            "  }\n"
            "  ,...\n"
            "]\n"
            "\nExamples:\n"
            "\nList the unspent transactions\n"
            + HelpExampleCli("listunspent", "") +
            "\nLock an unspent transaction\n"
            + HelpExampleCli("lockunspent", "false \"[{\\\"txid\\\":\\\"a08e6907dbbd3d809776dbfc5d82e371b764ed838b5655e72f463568df1aadf0\\\",\\\"vout\\\":1}]\"") +
            "\nList the locked transactions\n"
            + HelpExampleCli("listlockunspent", "") +
            "\nUnlock the transaction again\n"
            + HelpExampleCli("lockunspent", "true \"[{\\\"txid\\\":\\\"a08e6907dbbd3d809776dbfc5d82e371b764ed838b5655e72f463568df1aadf0\\\",\\\"vout\\\":1}]\"") +
            "\nAs a json rpc call\n"
            + HelpExampleRpc("listlockunspent", "")
        );

    LOCK2(cs_main, pwalletMain->cs_wallet);

    vector<COutPoint> vOutpts;
    pwalletMain->ListLockedCoins(vOutpts);

    UniValue ret(UniValue::VARR);

    BOOST_FOREACH(COutPoint &outpt, vOutpts) {
        UniValue o(UniValue::VOBJ);

        o.push_back(Pair("txid", outpt.hash.GetHex()));
        o.push_back(Pair("vout", (int)outpt.n));
        ret.push_back(o);
    }

    return ret;
}

UniValue settxfee(const UniValue& params, bool fHelp)
{
    if (!EnsureWalletIsAvailable(fHelp))
        return NullUniValue;

    if (fHelp || params.size() < 1 || params.size() > 1)
        throw runtime_error(
            "settxfee amount\n"
            "\nSet the transaction fee per kB. Overwrites the paytxfee parameter.\n"
            "\nArguments:\n"
            "1. amount         (numeric or string, required) The transaction fee in " + CURRENCY_UNIT + "/kB\n"
            "\nResult\n"
            "true|false        (boolean) Returns true if successful\n"
            "\nExamples:\n"
            + HelpExampleCli("settxfee", "0.00000001 XZC")
            + HelpExampleRpc("settxfee", "0.00000001 XZC")
        );

    LOCK2(cs_main, pwalletMain->cs_wallet);

    // Amount
    CAmount nAmount = AmountFromValue(params[0]);

    payTxFee = CFeeRate(nAmount, 1000);
    return true;
}

UniValue getwalletinfo(const UniValue& params, bool fHelp)
{
    if (!EnsureWalletIsAvailable(fHelp))
        return NullUniValue;

    if (fHelp || params.size() != 0)
        throw runtime_error(
            "getwalletinfo\n"
            "Returns an object containing various wallet state info.\n"
            "\nResult:\n"
            "{\n"
            "  \"walletversion\": xxxxx,       (numeric) the wallet version\n"
            "  \"balance\": xxxxxxx,           (numeric) the total confirmed balance of the wallet in " + CURRENCY_UNIT + "\n"
            "  \"unconfirmed_balance\": xxx,   (numeric) the total unconfirmed balance of the wallet in " + CURRENCY_UNIT + "\n"
            "  \"immature_balance\": xxxxxx,   (numeric) the total immature balance of the wallet in " + CURRENCY_UNIT + "\n"
            "  \"txcount\": xxxxxxx,           (numeric) the total number of transactions in the wallet\n"
            "  \"keypoololdest\": xxxxxx,      (numeric) the timestamp (seconds since Unix epoch) of the oldest pre-generated key in the key pool\n"
            "  \"keypoolsize\": xxxx,          (numeric) how many new keys are pre-generated\n"
            "  \"unlocked_until\": ttt,        (numeric) the timestamp in seconds since epoch (midnight Jan 1 1970 GMT) that the wallet is unlocked for transfers, or 0 if the wallet is locked\n"
            "  \"paytxfee\": x.xxxx,           (numeric) the transaction fee configuration, set in " + CURRENCY_UNIT + "/kB\n"
            "  \"hdmasterkeyid\": \"<hash160>\", (string) the Hash160 of the HD master pubkey\n"
            "}\n"
            "\nExamples:\n"
            + HelpExampleCli("getwalletinfo", "")
            + HelpExampleRpc("getwalletinfo", "")
        );

    LOCK2(cs_main, pwalletMain->cs_wallet);

    UniValue obj(UniValue::VOBJ);
    obj.push_back(Pair("walletversion", pwalletMain->GetVersion()));
    obj.push_back(Pair("balance",       ValueFromAmount(pwalletMain->GetBalance())));
    obj.push_back(Pair("unconfirmed_balance", ValueFromAmount(pwalletMain->GetUnconfirmedBalance())));
    obj.push_back(Pair("immature_balance",    ValueFromAmount(pwalletMain->GetImmatureBalance())));
    obj.push_back(Pair("txcount",       (int)pwalletMain->mapWallet.size()));
    obj.push_back(Pair("keypoololdest", pwalletMain->GetOldestKeyPoolTime()));
    obj.push_back(Pair("keypoolsize",   (int)pwalletMain->GetKeyPoolSize()));
    if (pwalletMain->IsCrypted())
        obj.push_back(Pair("unlocked_until", nWalletUnlockTime));
    obj.push_back(Pair("paytxfee",      ValueFromAmount(payTxFee.GetFeePerK())));
    CKeyID masterKeyID = pwalletMain->GetHDChain().masterKeyID;
    if (!masterKeyID.IsNull())
         obj.push_back(Pair("hdmasterkeyid", masterKeyID.GetHex()));
    return obj;
}

UniValue resendwallettransactions(const UniValue& params, bool fHelp)
{
    if (!EnsureWalletIsAvailable(fHelp))
        return NullUniValue;

    if (fHelp || params.size() != 0)
        throw runtime_error(
            "resendwallettransactions\n"
            "Immediately re-broadcast unconfirmed wallet transactions to all peers.\n"
            "Intended only for testing; the wallet code periodically re-broadcasts\n"
            "automatically.\n"
            "Returns array of transaction ids that were re-broadcast.\n"
            );

    LOCK2(cs_main, pwalletMain->cs_wallet);

    std::vector<uint256> txids = pwalletMain->ResendWalletTransactionsBefore(GetTime());
    UniValue result(UniValue::VARR);
    BOOST_FOREACH(const uint256& txid, txids)
    {
        result.push_back(txid.ToString());
    }
    return result;
}

UniValue listunspent(const UniValue& params, bool fHelp)
{
    if (!EnsureWalletIsAvailable(fHelp))
        return NullUniValue;

    if (fHelp || params.size() > 3)
        throw runtime_error(
            "listunspent ( minconf maxconf  [\"address\",...] )\n"
            "\nReturns array of unspent transaction outputs\n"
            "with between minconf and maxconf (inclusive) confirmations.\n"
            "Optionally filter to only include txouts paid to specified addresses.\n"
            "\nArguments:\n"
            "1. minconf          (numeric, optional, default=1) The minimum confirmations to filter\n"
            "2. maxconf          (numeric, optional, default=9999999) The maximum confirmations to filter\n"
            "3. \"addresses\"    (string) A json array of Zcoin addresses to filter\n"
            "    [\n"
            "      \"address\"   (string) Zcoin address\n"
            "      ,...\n"
            "    ]\n"
            "\nResult\n"
            "[                   (array of json object)\n"
            "  {\n"
            "    \"txid\" : \"txid\",          (string) the transaction id \n"
            "    \"vout\" : n,               (numeric) the vout value\n"
            "    \"address\" : \"address\",    (string) the Zcoin address\n"
            "    \"account\" : \"account\",    (string) DEPRECATED. The associated account, or \"\" for the default account\n"
            "    \"scriptPubKey\" : \"key\",   (string) the script key\n"
            "    \"amount\" : x.xxx,         (numeric) the transaction amount in " + CURRENCY_UNIT + "\n"
            "    \"confirmations\" : n,      (numeric) The number of confirmations\n"
            "    \"redeemScript\" : n        (string) The redeemScript if scriptPubKey is P2SH\n"
            "    \"spendable\" : xxx,        (bool) Whether we have the private keys to spend this output\n"
            "    \"solvable\" : xxx          (bool) Whether we know how to spend this output, ignoring the lack of keys\n"
            "  }\n"
            "  ,...\n"
            "]\n"

            "\nExamples\n"
            + HelpExampleCli("listunspent", "")
            + HelpExampleCli("listunspent", "6 9999999 \"[\\\"1PGFqEzfmQch1gKD3ra4k18PNj3tTUUSqg\\\",\\\"1LtvqCaApEdUGFkpKMM4MstjcaL4dKg8SP\\\"]\"")
            + HelpExampleRpc("listunspent", "6, 9999999 \"[\\\"1PGFqEzfmQch1gKD3ra4k18PNj3tTUUSqg\\\",\\\"1LtvqCaApEdUGFkpKMM4MstjcaL4dKg8SP\\\"]\"")
        );

    RPCTypeCheck(params, boost::assign::list_of(UniValue::VNUM)(UniValue::VNUM)(UniValue::VARR));

    int nMinDepth = 1;
    if (params.size() > 0)
        nMinDepth = params[0].get_int();

    int nMaxDepth = 9999999;
    if (params.size() > 1)
        nMaxDepth = params[1].get_int();

    set<CBitcoinAddress> setAddress;
    if (params.size() > 2) {
        UniValue inputs = params[2].get_array();
        for (unsigned int idx = 0; idx < inputs.size(); idx++) {
            const UniValue& input = inputs[idx];
            CBitcoinAddress address(input.get_str());
            if (!address.IsValid())
                throw JSONRPCError(RPC_INVALID_ADDRESS_OR_KEY, string("Invalid Zcoin address: ")+input.get_str());
            if (setAddress.count(address))
                throw JSONRPCError(RPC_INVALID_PARAMETER, string("Invalid parameter, duplicated address: ")+input.get_str());
           setAddress.insert(address);
        }
    }

    UniValue results(UniValue::VARR);
    vector<COutput> vecOutputs;
    assert(pwalletMain != NULL);
    LOCK2(cs_main, pwalletMain->cs_wallet);
    pwalletMain->AvailableCoins(vecOutputs, false, NULL, true);
    BOOST_FOREACH(const COutput& out, vecOutputs) {
        if (out.nDepth < nMinDepth || out.nDepth > nMaxDepth)
            continue;

        CTxDestination address;
        const CScript& scriptPubKey = out.tx->vout[out.i].scriptPubKey;
        bool fValidAddress = ExtractDestination(scriptPubKey, address);

        if (setAddress.size() && (!fValidAddress || !setAddress.count(address)))
            continue;

        UniValue entry(UniValue::VOBJ);
        entry.push_back(Pair("txid", out.tx->GetHash().GetHex()));
        entry.push_back(Pair("vout", out.i));

        if (fValidAddress) {
            entry.push_back(Pair("address", CBitcoinAddress(address).ToString()));

            if (pwalletMain->mapAddressBook.count(address))
                entry.push_back(Pair("account", pwalletMain->mapAddressBook[address].name));

            if (scriptPubKey.IsPayToScriptHash()) {
                const CScriptID& hash = boost::get<CScriptID>(address);
                CScript redeemScript;
                if (pwalletMain->GetCScript(hash, redeemScript))
                    entry.push_back(Pair("redeemScript", HexStr(redeemScript.begin(), redeemScript.end())));
            }
        }

        entry.push_back(Pair("scriptPubKey", HexStr(scriptPubKey.begin(), scriptPubKey.end())));
        entry.push_back(Pair("amount", ValueFromAmount(out.tx->vout[out.i].nValue)));
        entry.push_back(Pair("confirmations", out.nDepth));
        entry.push_back(Pair("spendable", out.fSpendable));
        entry.push_back(Pair("solvable", out.fSolvable));
        results.push_back(entry);
    }

    return results;
}

UniValue fundrawtransaction(const UniValue& params, bool fHelp)
{
    if (!EnsureWalletIsAvailable(fHelp))
        return NullUniValue;

    if (fHelp || params.size() < 1 || params.size() > 2)
        throw runtime_error(
                            "fundrawtransaction \"hexstring\" ( options )\n"
                            "\nAdd inputs to a transaction until it has enough in value to meet its out value.\n"
                            "This will not modify existing inputs, and will add one change output to the outputs.\n"
                            "Note that inputs which were signed may need to be resigned after completion since in/outputs have been added.\n"
                            "The inputs added will not be signed, use signrawtransaction for that.\n"
                            "Note that all existing inputs must have their previous output transaction be in the wallet.\n"
                            "Note that all inputs selected must be of standard form and P2SH scripts must be\n"
                            "in the wallet using importaddress or addmultisigaddress (to calculate fees).\n"
                            "You can see whether this is the case by checking the \"solvable\" field in the listunspent output.\n"
                            "Only pay-to-pubkey, multisig, and P2SH versions thereof are currently supported for watch-only\n"
                            "\nArguments:\n"
                            "1. \"hexstring\"           (string, required) The hex string of the raw transaction\n"
                            "2. options               (object, optional)\n"
                            "   {\n"
                            "     \"changeAddress\"     (string, optional, default pool address) The Zcoin address to receive the change\n"
                            "     \"changePosition\"    (numeric, optional, default random) The index of the change output\n"
                            "     \"includeWatching\"   (boolean, optional, default false) Also select inputs which are watch only\n"
                            "     \"lockUnspents\"      (boolean, optional, default false) Lock selected unspent outputs\n"
                            "     \"feeRate\"           (numeric, optional, default not set: makes wallet determine the fee) Set a specific feerate (" + CURRENCY_UNIT + " per KB)\n"
                            "   }\n"
                            "                         for backward compatibility: passing in a true instead of an object will result in {\"includeWatching\":true}\n"
                            "\nResult:\n"
                            "{\n"
                            "  \"hex\":       \"value\", (string)  The resulting raw transaction (hex-encoded string)\n"
                            "  \"fee\":       n,         (numeric) Fee in " + CURRENCY_UNIT + " the resulting transaction pays\n"
                            "  \"changepos\": n          (numeric) The position of the added change output, or -1\n"
                            "}\n"
                            "\"hex\"             \n"
                            "\nExamples:\n"
                            "\nCreate a transaction with no inputs\n"
                            + HelpExampleCli("createrawtransaction", "\"[]\" \"{\\\"myaddress\\\":0.01}\"") +
                            "\nAdd sufficient unsigned inputs to meet the output value\n"
                            + HelpExampleCli("fundrawtransaction", "\"rawtransactionhex\"") +
                            "\nSign the transaction\n"
                            + HelpExampleCli("signrawtransaction", "\"fundedtransactionhex\"") +
                            "\nSend the transaction\n"
                            + HelpExampleCli("sendrawtransaction", "\"signedtransactionhex\"")
                            );

    RPCTypeCheck(params, boost::assign::list_of(UniValue::VSTR));

    CTxDestination changeAddress = CNoDestination();
    int changePosition = -1;
    bool includeWatching = false;
    bool lockUnspents = false;
    CFeeRate feeRate = CFeeRate(0);
    bool overrideEstimatedFeerate = false;

    if (params.size() > 1) {
      if (params[1].type() == UniValue::VBOOL) {
        // backward compatibility bool only fallback
        includeWatching = params[1].get_bool();
      }
      else {
        RPCTypeCheck(params, boost::assign::list_of(UniValue::VSTR)(UniValue::VOBJ));

        UniValue options = params[1];

        RPCTypeCheckObj(options,
            {
                {"changeAddress", UniValueType(UniValue::VSTR)},
                {"changePosition", UniValueType(UniValue::VNUM)},
                {"includeWatching", UniValueType(UniValue::VBOOL)},
                {"lockUnspents", UniValueType(UniValue::VBOOL)},
                {"feeRate", UniValueType()}, // will be checked below
            },
            true, true);

        if (options.exists("changeAddress")) {
            CBitcoinAddress address(options["changeAddress"].get_str());

            if (!address.IsValid())
                throw JSONRPCError(RPC_INVALID_PARAMETER, "changeAddress must be a valid Zcoin address");

            changeAddress = address.Get();
        }

        if (options.exists("changePosition"))
            changePosition = options["changePosition"].get_int();

        if (options.exists("includeWatching"))
            includeWatching = options["includeWatching"].get_bool();

        if (options.exists("lockUnspents"))
            lockUnspents = options["lockUnspents"].get_bool();

        if (options.exists("feeRate"))
        {
            feeRate = CFeeRate(AmountFromValue(options["feeRate"]));
            overrideEstimatedFeerate = true;
        }
      }
    }

    // parse hex string from parameter
    CTransaction origTx;
    if (!DecodeHexTx(origTx, params[0].get_str(), true))
        throw JSONRPCError(RPC_DESERIALIZATION_ERROR, "TX decode failed");

    if (origTx.vout.size() == 0)
        throw JSONRPCError(RPC_INVALID_PARAMETER, "TX must have at least one output");

    if (changePosition != -1 && (changePosition < 0 || (unsigned int)changePosition > origTx.vout.size()))
        throw JSONRPCError(RPC_INVALID_PARAMETER, "changePosition out of bounds");

    CMutableTransaction tx(origTx);
    CAmount nFeeOut;
    string strFailReason;

    if(!pwalletMain->FundTransaction(tx, nFeeOut, overrideEstimatedFeerate, feeRate, changePosition, strFailReason, includeWatching, lockUnspents, changeAddress))
        throw JSONRPCError(RPC_INTERNAL_ERROR, strFailReason);

    UniValue result(UniValue::VOBJ);
    result.push_back(Pair("hex", EncodeHexTx(tx)));
    result.push_back(Pair("changepos", changePosition));
    result.push_back(Pair("fee", ValueFromAmount(nFeeOut)));

    return result;
}

UniValue regeneratemintpool(const UniValue &params, bool fHelp) {

    if (pwalletMain->IsLocked())
        throw JSONRPCError(RPC_WALLET_UNLOCK_NEEDED,
                           "Error: Please enter the wallet passphrase with walletpassphrase first.");

    if (!pwalletMain->IsHDSeedAvailable() || !zwalletMain) {
        throw JSONRPCError(RPC_WALLET_UNLOCK_NEEDED,
                           "Error: Can only regenerate mintpool on a HD-enabled wallet.");
    }

    CWalletDB walletdb(pwalletMain->strWalletFile);
    vector<std::pair<uint256, MintPoolEntry>> listMintPool = walletdb.ListMintPool();
    std::vector<std::pair<uint256, GroupElement>> serialPubcoinPairs = walletdb.ListSerialPubcoinPairs();

    // <hashPubcoin, hashSerial>
    std::pair<uint256,uint256> nIndexes;

    uint256 oldHashSerial;
    uint256 oldHashPubcoin;

    bool reindexRequired = false;

    for (auto& mintPoolPair : listMintPool){
        LogPrintf("regeneratemintpool: hashPubcoin: %d hashSeedMaster: %d seedId: %d nCount: %s\n", 
            mintPoolPair.first.GetHex(), get<0>(mintPoolPair.second).GetHex(), get<1>(mintPoolPair.second).GetHex(), get<2>(mintPoolPair.second));

        oldHashPubcoin = mintPoolPair.first;
        bool hasSerial = zwalletMain->GetSerialForPubcoin(serialPubcoinPairs, oldHashPubcoin, oldHashSerial);

        MintPoolEntry entry = mintPoolPair.second;
        nIndexes = zwalletMain->RegenerateMintPoolEntry(get<0>(entry),get<1>(entry),get<2>(entry));

        if(nIndexes.first != oldHashPubcoin){
            walletdb.EraseMintPoolPair(oldHashPubcoin);
            reindexRequired = true;    
        }

        if(!hasSerial || nIndexes.second != oldHashSerial){
            walletdb.ErasePubcoin(oldHashSerial);
            reindexRequired = true;
        }
    }

    if(reindexRequired)
        return "Mintpool issue corrected. Please shutdown zcoin and restart with -reindex flag.";

    return "No issues with mintpool detected.";
}

//[zcoin]: zerocoin section
// zerocoin section

UniValue listunspentmintzerocoins(const UniValue &params, bool fHelp) {
    if (fHelp || params.size() > 2)
        throw runtime_error(
                "listunspentmintzerocoins [minconf=1] [maxconf=9999999] \n"
                        "Returns array of unspent transaction outputs\n"
                        "with between minconf and maxconf (inclusive) confirmations.\n"
                        "Results are an array of Objects, each of which has:\n"
                        "{txid, vout, scriptPubKey, amount, confirmations}");

    if (pwalletMain->IsLocked())
        throw JSONRPCError(RPC_WALLET_UNLOCK_NEEDED,
                           "Error: Please enter the wallet passphrase with walletpassphrase first.");

    RPCTypeCheck(params, boost::assign::list_of(UniValue::VNUM)(UniValue::VNUM)(UniValue::VARR));

    int nMinDepth = 1;
    if (params.size() > 0)
        nMinDepth = params[0].get_int();

    int nMaxDepth = 9999999;
    if (params.size() > 1)
        nMaxDepth = params[1].get_int();

    UniValue results(UniValue::VARR);
    vector <COutput> vecOutputs;
    assert(pwalletMain != NULL);
    pwalletMain->ListAvailableCoinsMintCoins(vecOutputs, false);
    LogPrintf("vecOutputs.size()=%s\n", vecOutputs.size());
    BOOST_FOREACH(const COutput &out, vecOutputs)
    {
        if (out.nDepth < nMinDepth || out.nDepth > nMaxDepth)
            continue;

        int64_t nValue = out.tx->vout[out.i].nValue;
        const CScript &pk = out.tx->vout[out.i].scriptPubKey;
        UniValue entry(UniValue::VOBJ);
        entry.push_back(Pair("txid", out.tx->GetHash().GetHex()));
        entry.push_back(Pair("vout", out.i));
        entry.push_back(Pair("scriptPubKey", HexStr(pk.begin(), pk.end())));
        if (pk.IsPayToScriptHash()) {
            CTxDestination address;
            if (ExtractDestination(pk, address)) {
                const CScriptID &hash = boost::get<CScriptID>(address);
                CScript redeemScript;
                if (pwalletMain->GetCScript(hash, redeemScript))
                    entry.push_back(Pair("redeemScript", HexStr(redeemScript.begin(), redeemScript.end())));
            }
        }
        entry.push_back(Pair("amount", ValueFromAmount(nValue)));
        entry.push_back(Pair("confirmations", out.nDepth));
        results.push_back(entry);
    }

    return results;
}

UniValue listunspentsigmamints(const UniValue &params, bool fHelp) {
    if (fHelp || params.size() > 2)
        throw runtime_error(
                "listunspentsigmamints [minconf=1] [maxconf=9999999] \n"
                        "Returns array of unspent transaction outputs\n"
                        "with between minconf and maxconf (inclusive) confirmations.\n"
                        "Results are an array of Objects, each of which has:\n"
                        "{txid, vout, scriptPubKey, amount, confirmations}");

    if (pwalletMain->IsLocked())
        throw JSONRPCError(RPC_WALLET_UNLOCK_NEEDED,
                           "Error: Please enter the wallet passphrase with walletpassphrase first.");

    EnsureSigmaWalletIsAvailable();

    RPCTypeCheck(params, boost::assign::list_of(UniValue::VNUM)(UniValue::VNUM)(UniValue::VARR));

    int nMinDepth = 1;
    if (params.size() > 0)
        nMinDepth = params[0].get_int();

    int nMaxDepth = 9999999;
    if (params.size() > 1)
        nMaxDepth = params[1].get_int();

    UniValue results(UniValue::VARR);
    vector <COutput> vecOutputs;
    assert(pwalletMain != NULL);
    pwalletMain->ListAvailableSigmaMintCoins(vecOutputs, false);
    LogPrintf("vecOutputs.size()=%s\n", vecOutputs.size());
    BOOST_FOREACH(const COutput &out, vecOutputs)
    {
        if (out.nDepth < nMinDepth || out.nDepth > nMaxDepth)
            continue;

        int64_t nValue = out.tx->vout[out.i].nValue;
        const CScript &pk = out.tx->vout[out.i].scriptPubKey;
        UniValue entry(UniValue::VOBJ);
        entry.push_back(Pair("txid", out.tx->GetHash().GetHex()));
        entry.push_back(Pair("vout", out.i));
        entry.push_back(Pair("scriptPubKey", HexStr(pk.begin(), pk.end())));
        if (pk.IsPayToScriptHash()) {
            CTxDestination address;
            if (ExtractDestination(pk, address)) {
                const CScriptID &hash = boost::get<CScriptID>(address);
                CScript redeemScript;
                if (pwalletMain->GetCScript(hash, redeemScript))
                    entry.push_back(Pair("redeemScript", HexStr(redeemScript.begin(), redeemScript.end())));
            }
        }
        entry.push_back(Pair("amount", ValueFromAmount(nValue)));
        entry.push_back(Pair("confirmations", out.nDepth));
        results.push_back(entry);
    }

    return results;
}

UniValue mint(const UniValue& params, bool fHelp)
{
    if (!EnsureWalletIsAvailable(fHelp)) {
        return NullUniValue;
    }

    if (fHelp || params.size() != 1)
        throw std::runtime_error(
            "mint amount\n"
            "\nAutomatically choose denominations to mint by amount."
            + HelpRequiringPassphrase() + "\n"
            "\nArguments:\n"
            "1. \"amount\"      (numeric or string, required) The amount in " + CURRENCY_UNIT + " to mint, must be a multiple of 0.05\n"
            "\nResult:\n"
            "\"transactionid\"  (string) The transaction id.\n"
            "\nExamples:\n"
            + HelpExampleCli("mint", "0.15")
            + HelpExampleCli("mint", "100.9")
            + HelpExampleRpc("mint", "0.15")
        );

    EnsureWalletIsUnlocked();
    EnsureSigmaWalletIsAvailable();

    // Ensure Sigma mints is already accepted by network so users will not lost their coins
    // due to other nodes will treat it as garbage data.
    if (!sigma::IsSigmaAllowed()) {
        throw JSONRPCError(RPC_WALLET_ERROR, "Sigma is not activated yet");
    }

    CAmount nAmount = AmountFromValue(params[0]);
    LogPrintf("rpcWallet.mint() denomination = %s, nAmount = %d \n", params[0].getValStr(), nAmount);

    std::vector<sigma::CoinDenomination> denominations;
    sigma::GetAllDenoms(denominations);

    CAmount smallestDenom;
    DenominationToInteger(denominations.back(), smallestDenom);

    if (nAmount % smallestDenom != 0) {
        throw JSONRPCError(RPC_INVALID_PARAMETER, "Amount to mint is invalid.\n");
    }

    std::vector<sigma::CoinDenomination> mints;
    if (CWallet::SelectMintCoinsForAmount(nAmount, denominations, mints) != nAmount) {
        throw JSONRPCError(RPC_WALLET_ERROR, "Problem with coin selection.\n");
    }

    std::vector<sigma::PrivateCoin> privCoins;

    const auto& sigmaParams = sigma::Params::get_default();
    std::transform(mints.begin(), mints.end(), std::back_inserter(privCoins),
        [sigmaParams](const sigma::CoinDenomination& denom) -> sigma::PrivateCoin {
            return sigma::PrivateCoin(sigmaParams, denom);
        });
    vector<CHDMint> vDMints;
    auto vecSend = CWallet::CreateSigmaMintRecipients(privCoins, vDMints);

    CWalletTx wtx;
    std::string strError = pwalletMain->MintAndStoreSigma(vecSend, privCoins, vDMints, wtx);

    if (strError != "")
        throw JSONRPCError(RPC_WALLET_ERROR, strError);

    return wtx.GetHash().GetHex();
}

UniValue mintzerocoin(const UniValue& params, bool fHelp)
{
    if (fHelp || params.size() != 1)
        throw runtime_error("mintzerocoin <amount>(1,10,25,50,100)\n" + HelpRequiringPassphrase());

    EnsureZerocoinMintIsAllowed();

    int64_t nAmount = 0;
    libzerocoin::CoinDenomination denomination;
    // Amount
    if (params[0].get_real() == 1.0) {
        denomination = libzerocoin::ZQ_LOVELACE;
        nAmount = AmountFromValue(params[0]);
    } else if (params[0].get_real() == 10.0) {
        denomination = libzerocoin::ZQ_GOLDWASSER;
        nAmount = AmountFromValue(params[0]);
    } else if (params[0].get_real() == 25.0) {
        denomination = libzerocoin::ZQ_RACKOFF;
        nAmount = AmountFromValue(params[0]);
    } else if (params[0].get_real() == 50.0) {
        denomination = libzerocoin::ZQ_PEDERSEN;
        nAmount = AmountFromValue(params[0]);
    } else if (params[0].get_real() == 100.0) {
        denomination = libzerocoin::ZQ_WILLIAMSON;
        nAmount = AmountFromValue(params[0]);
    } else {
        throw runtime_error("mintzerocoin <amount>(1,10,25,50,100)\n");
    }
    LogPrintf("rpcWallet.mintzerocoin() denomination = %s, nAmount = %s \n", denomination, nAmount);


    // Always use modulus v2
    libzerocoin::Params *zcParams = ZCParamsV2;

    // The following constructor does all the work of minting a brand
    // new zerocoin. It stores all the private values inside the
    // PrivateCoin object. This includes the coin secrets, which must be
    // stored in a secure location (wallet) at the client.
    libzerocoin::PrivateCoin newCoin(zcParams, denomination, ZEROCOIN_TX_VERSION_2);
    // Get a copy of the 'public' portion of the coin. You should
    // embed this into a Zerocoin 'MINT' transaction along with a series
    // of currency inputs totaling the assigned value of one zerocoin.
    libzerocoin::PublicCoin pubCoin = newCoin.getPublicCoin();

    // Validate
    if (pubCoin.validate()) {
        CScript scriptSerializedCoin =
                CScript() << OP_ZEROCOINMINT << pubCoin.getValue().getvch().size() << pubCoin.getValue().getvch();

        if (pwalletMain->IsLocked())
            throw JSONRPCError(RPC_WALLET_UNLOCK_NEEDED, "Error: Please enter the wallet passphrase with walletpassphrase first.");

        // Wallet comments
        CWalletTx wtx;
        bool isSigmaMint = false;
        string strError = pwalletMain->MintZerocoin(scriptSerializedCoin, nAmount, isSigmaMint, wtx);

        if (strError != "")
            throw JSONRPCError(RPC_WALLET_ERROR, strError);

        CWalletDB walletdb(pwalletMain->strWalletFile);
        CZerocoinEntry zerocoinTx;
        zerocoinTx.IsUsed = false;
        zerocoinTx.denomination = denomination;
        zerocoinTx.value = pubCoin.getValue();
        libzerocoin::PublicCoin checkPubCoin(zcParams, zerocoinTx.value, denomination);
        if (!checkPubCoin.validate()) {
            return false;
        }
        zerocoinTx.randomness = newCoin.getRandomness();
        zerocoinTx.serialNumber = newCoin.getSerialNumber();
        const unsigned char *ecdsaSecretKey = newCoin.getEcdsaSeckey();
        zerocoinTx.ecdsaSecretKey = std::vector<unsigned char>(ecdsaSecretKey, ecdsaSecretKey+32);
        pwalletMain->NotifyZerocoinChanged(pwalletMain, zerocoinTx.value.GetHex(), "New (" + std::to_string(zerocoinTx.denomination) + " mint)", CT_NEW);
        walletdb.WriteZerocoinEntry(zerocoinTx);

        return wtx.GetHash().GetHex();
    } else {
        return "";
    }

}

UniValue mintmanyzerocoin(const UniValue& params, bool fHelp)
{
    if (fHelp || params.size() == 0 || params.size() % 2 != 0 || params.size() > 10)
        throw runtime_error(
                "mintmanyzerocoin <denomination>(1,10,25,50,100), numberOfMints, <denomination>(1,10,25,50,100), numberOfMints, ... }\n"
                + HelpRequiringPassphrase()
                + "\nMint 1 or more zerocoins in a single transaction. Amounts must be of denominations specified.\n"
                + "Specify each denomination followed by the number of them to mint, for all denominations desired.\n"
                + "Total amount for all must be less than " + to_string(ZC_MINT_LIMIT) + ".  \n"
                "\nArguments:\n"
                "1. \"denomination\"             (integer, required) zerocoin denomination\n"
                "2. \"numberOfMints\"            (integer, required) amount of mints for chosen denomination\n"
                "\nExamples:\nThe first example mints denomination 1, one time, for a total XZC valuation of 1.\nThe next example mints denomination 25, ten times, and denomination 50, five times, for a total XZC valuation of 500.\n"
                    + HelpExampleCli("mintmanyzerocoin", "1 1")
                    + HelpExampleCli("mintmanyzerocoin", "25 10 50 5")
        );

    EnsureZerocoinMintIsAllowed();

    UniValue sendTo(UniValue::VOBJ);

    for(size_t i=0; i<params.size(); i+=2){
        string denomination = params[i].get_str();
        string amount = params[i+1].get_str();
        sendTo.push_back(Pair(denomination, stoi(amount)));
    }

    if(!ValidMultiMint(sendTo)){
        throw JSONRPCError(RPC_WALLET_ERROR, "Insufficient funds/mint inputs out of range");
    }

    int64_t denominationInt = 0;
    libzerocoin::CoinDenomination denomination;
    // Always use modulus v2
    libzerocoin::Params *zcParams = ZCParamsV2;

    vector<CRecipient> vecSend;
    vector<libzerocoin::PrivateCoin> privCoins;
    CWalletTx wtx;

    vector<string> keys = sendTo.getKeys();
    BOOST_FOREACH(const string& denominationStr, keys){

        denominationInt = stoi(denominationStr.c_str());

        switch(denominationInt){
            case 1:
                denomination = libzerocoin::ZQ_LOVELACE;
                break;
            case 10:
                denomination = libzerocoin::ZQ_GOLDWASSER;
                break;
            case 25:
                denomination = libzerocoin::ZQ_RACKOFF;
                break;
            case 50:
                denomination = libzerocoin::ZQ_PEDERSEN;
                break;
            case 100:
                denomination = libzerocoin::ZQ_WILLIAMSON;
                break;
            default:
                throw runtime_error(
                    "denomination must be one of (1,10,25,50,100)\n");
        }


        int64_t amount = sendTo[denominationStr].get_int();

        LogPrintf("rpcWallet.mintmanyzerocoin() denomination = %s, nAmount = %s \n", denominationStr, amount);


        if(amount < 0){
                throw runtime_error(
                    "amounts must be greater than 0.\n");
        }

        for(int64_t i=0; i<amount; i++){
            // The following constructor does all the work of minting a brand
            // new zerocoin. It stores all the private values inside the
            // PrivateCoin object. This includes the coin secrets, which must be
            // stored in a secure location (wallet) at the client.
            libzerocoin::PrivateCoin newCoin(zcParams, denomination, ZEROCOIN_TX_VERSION_2);
            // Get a copy of the 'public' portion of the coin. You should
            // embed this into a Zerocoin 'MINT' transaction along with a series
            // of currency inputs totaling the assigned value of one zerocoin.

            libzerocoin::PublicCoin pubCoin = newCoin.getPublicCoin();

            //Validate
            bool validCoin = pubCoin.validate();

            // loop until we find a valid coin
            while(!validCoin){
                newCoin = libzerocoin::PrivateCoin(zcParams, denomination, ZEROCOIN_TX_VERSION_2);
                pubCoin = newCoin.getPublicCoin();
                validCoin = pubCoin.validate();
            }

            // Create script for coin
            CScript scriptSerializedCoin =
                    CScript() << OP_ZEROCOINMINT << pubCoin.getValue().getvch().size() << pubCoin.getValue().getvch();

            CRecipient recipient = {scriptSerializedCoin, (denominationInt * COIN), false};

            vecSend.push_back(recipient);
            privCoins.push_back(newCoin);
        }
    }

    string strError = pwalletMain->MintAndStoreZerocoin(vecSend, privCoins, wtx);

    if (strError != "")
        throw runtime_error(strError);

    return wtx.GetHash().GetHex();
}

UniValue spendzerocoin(const UniValue& params, bool fHelp) {

    if (fHelp || params.size() < 1 || params.size() > 2)
        throw runtime_error(
                "spendzerocoin <amount>(1,10,25,50,100) (\"zcoinaddress\")\n"
                + HelpRequiringPassphrase() +
				"\nArguments:\n"
				"1. \"amount\"      (numeric or string, required) The amount in " + CURRENCY_UNIT + " to send. currently options are following 1, 10, 25, 50 and 100 only\n"
				"2. \"zcoinaddress\"  (string, optional) The Zcoin address to send to third party.\n"
				"\nExamples:\n"
				            + HelpExampleCli("spendzerocoin", "10 \"a1kCCGddf5pMXSipLVD9hBG2MGGVNaJ15U\"")
        );

    LOCK2(cs_main, pwalletMain->cs_wallet);

    int64_t nAmount = 0;
    libzerocoin::CoinDenomination denomination;
    // Amount
    if (params[0].get_real() == 1.0) {
        denomination = libzerocoin::ZQ_LOVELACE;
        nAmount = AmountFromValue(params[0]);
    } else if (params[0].get_real() == 10.0) {
        denomination = libzerocoin::ZQ_GOLDWASSER;
        nAmount = AmountFromValue(params[0]);
    } else if (params[0].get_real() == 25.0) {
        denomination = libzerocoin::ZQ_RACKOFF;
        nAmount = AmountFromValue(params[0]);
    } else if (params[0].get_real() == 50.0) {
        denomination = libzerocoin::ZQ_PEDERSEN;
        nAmount = AmountFromValue(params[0]);
    } else if (params[0].get_real() == 100.0) {
        denomination = libzerocoin::ZQ_WILLIAMSON;
        nAmount = AmountFromValue(params[0]);
    } else {
        throw runtime_error(
                "spendzerocoin <amount>(1,10,25,50,100) (\"zcoinaddress\")\n");
    }

    CBitcoinAddress address;
    string thirdPartyaddress = "";
    if (params.size() > 1){
    	// Address
    	thirdPartyaddress = params[1].get_str();
    	address = CBitcoinAddress(params[1].get_str());
		 if (!address.IsValid())
			 throw JSONRPCError(RPC_INVALID_ADDRESS_OR_KEY, "Invalid Zcoin address");
    }

    EnsureWalletIsUnlocked();

    // Wallet comments
    CWalletTx wtx;
    CBigNum coinSerial;
    uint256 txHash;
    CBigNum zcSelectedValue;
    bool zcSelectedIsUsed;

    string strError = pwalletMain->SpendZerocoin(thirdPartyaddress, nAmount, denomination, wtx, coinSerial, txHash, zcSelectedValue,
                                                 zcSelectedIsUsed);

    if (strError != "")
        throw JSONRPCError(RPC_WALLET_ERROR, strError);

    return wtx.GetHash().GetHex();

}

UniValue spendallzerocoin(const UniValue& params, bool fHelp) {

    if (fHelp || params.size() >= 1)
        throw runtime_error(
                "spendallzerocoin\n"
                "\nAutomatically spends all zerocoin mints to self\n" );

    LOCK2(cs_main, pwalletMain->cs_wallet);

    bool hasUnspendableMints = false;

    string strError;
    bool result = pwalletMain->SpendOldMints(strError);
    if (strError != "")
        throw JSONRPCError(RPC_WALLET_ERROR, strError);
    else if(strError == "" && !result)
        hasUnspendableMints = true;

    return  hasUnspendableMints;
}

UniValue spendmanyzerocoin(const UniValue& params, bool fHelp) {

        if (fHelp || params.size() != 1)
        throw runtime_error(
                "spendmanyzerocoin \"{\"address\":\"<third party address or blank for internal>\", \"denominations\": [{\"value\":(1,10,25,50,100), \"amount\":<>}, {\"value\":(1,10,25,50,100), \"amount\":<>},...]}\"\n"
                + HelpRequiringPassphrase()
                + "\nSpend multiple zerocoins in a single transaction. Amounts must be of denominations specified.\n"
                "\nArguments:\n"
                "1. \"address: \"             (object, required) A string specifying the address to send to. If left blank, will spend to a wallet address. \n"
                    " denominations: "
                    "    [\n"
                    "    {"
                    "      \"value\": ,   (numeric) The numeric value must be one of (1,10,25,50,100)\n"
                    "      \"amount\" :,  (numeric or string) The amount of spends of this value.\n"
                    "    }"
                    "    ,...\n"
                    "    ]\n"
                "\nExamples:\n"
                    + HelpExampleCli("spendmanyzerocoin", "\"{\\\"address\\\":\\\"TXYb6pEWBDcxQvTxbFQ9sEV1c3rWUPGW3v\\\", \\\"denominations\\\": [{\\\"value\\\":1, \\\"amount\\\":1}, {\\\"value\\\":10, \\\"amount\\\":1}]}\"")
                    + HelpExampleCli("spendmanyzerocoin", "\"{\\\"address\\\":\\\"\\\", \\\"denominations\\\": [{\\\"value\\\":1, \\\"amount\\\":2}]}\"")
        );

    UniValue data = params[0].get_obj();

    LOCK2(cs_main, pwalletMain->cs_wallet);

    int64_t value = 0;
    int64_t amount = 0;
    libzerocoin::CoinDenomination denomination;
    std::vector<std::pair<int64_t, libzerocoin::CoinDenomination>> denominations;
    UniValue addressUni(UniValue::VOBJ);

    UniValue inputs = find_value(data, "denominations");
    if(inputs.isNull()){
        throw JSONRPCError(RPC_INVALID_PARAMETER, "Invalid, missing or duplicate parameter");
    }

    addressUni = find_value(data, "address");
    if(addressUni.isNull()){
        throw JSONRPCError(RPC_INVALID_PARAMETER, "Invalid, missing or duplicate parameter");
    }
    std::string addressStr = addressUni.get_str();

    for(size_t i=0; i<inputs.size();i++) {

        const UniValue& inputObj = inputs[i].get_obj();

        amount = find_value(inputObj, "amount").get_int();

        value = find_value(inputObj, "value").get_int();

        switch(value){
            case 1:
                denomination = libzerocoin::ZQ_LOVELACE;
                break;
            case 10:
                denomination = libzerocoin::ZQ_GOLDWASSER;
                break;
            case 25:
                denomination = libzerocoin::ZQ_RACKOFF;
                break;
            case 50:
                denomination = libzerocoin::ZQ_PEDERSEN;
                break;
            case 100:
                denomination = libzerocoin::ZQ_WILLIAMSON;
                break;
            default:
                throw runtime_error(
                    "spendmanyzerocoin <amount>(1,10,25,50,100) (\"zcoinaddress\")\n");
        }
        for(int64_t j=0; j<amount; j++){
            denominations.push_back(std::make_pair(value * COIN, denomination));
        }
    }

    string thirdPartyAddress = "";
    if (!(addressStr == "")){
        CBitcoinAddress address(addressStr);
        if (!address.IsValid())
            throw JSONRPCError(RPC_INVALID_ADDRESS_OR_KEY, "Invalid Zcoin address");
        thirdPartyAddress = addressStr;
    }

    EnsureWalletIsUnlocked();

    // Wallet comments
    CWalletTx wtx;
    vector<CBigNum> coinSerials;
    uint256 txHash;
    vector<CBigNum> zcSelectedValues;
    string strError = "";

    // begin spend process
    CReserveKey reservekey(pwalletMain);

    if (pwalletMain->IsLocked()) {
        strError = "Error: Wallet locked, unable to create transaction!";
        LogPrintf("SpendZerocoin() : %s", strError.c_str());
        return strError;
    }

    strError = pwalletMain->SpendMultipleZerocoin(thirdPartyAddress, denominations, wtx, coinSerials, txHash, zcSelectedValues, false);
    if (strError != "")
        throw JSONRPCError(RPC_WALLET_ERROR, strError);

    return wtx.GetHash().GetHex();
}

UniValue spendmany(const UniValue& params, bool fHelp) {
    if (fHelp || params.size() < 2 || params.size() > 5)
        throw std::runtime_error(
                "spendmany \"fromaccount\" {\"address\":amount,...} ( minconf \"comment\" [\"address\",...] )\n"
                "\nSpend multiple zerocoins and remint changes in a single transaction by specify addresses and amount for each address."
                + HelpRequiringPassphrase() + "\n"
                "\nArguments:\n"
                "1. \"fromaccount\"         (string, required) DEPRECATED. The account to send the funds from. Should be \"\" for the default account\n"
                "2. \"amounts\"             (string, required) A json object with addresses and amounts\n"
                "    {\n"
                "      \"address\":amount   (numeric or string) The Zcoin address is the key, the numeric amount (can be string) in " + CURRENCY_UNIT + " is the value\n"
                "      ,...\n"
                "    }\n"
                "3. minconf                 (numeric, optional, default=6) NOT IMPLEMENTED. Only use the balance confirmed at least this many times.\n"
                "4. \"comment\"             (string, optional) A comment\n"
                "5. subtractfeefromamount   (string, optional) A json array with addresses.\n"
                "                           The fee will be equally deducted from the amount of each selected address.\n"
                "                           Those recipients will receive less zcoins than you enter in their corresponding amount field.\n"
                "                           If no addresses are specified here, the sender pays the fee.\n"
                "    [\n"
                "      \"address\"            (string) Subtract fee from this address\n"
                "      ,...\n"
                "    ]\n"
                "\nResult:\n"
                "\"transactionid\"          (string) The transaction id for the send. Only 1 transaction is created regardless of \n"
                "                                    the number of addresses.\n"
                "\nExamples:\n"
                "\nSend two amounts to two different addresses:\n"
                + HelpExampleCli("spendmany", "\"\" \"{\\\"1D1ZrZNe3JUo7ZycKEYQQiQAWd9y54F4XZ\\\":0.01,\\\"1353tsE8YMTA4EuV7dgUXGjNFf9KpVvKHz\\\":0.02}\"") +
                "\nSend two amounts to two different addresses and subtract fee from amount:\n"
                + HelpExampleCli("spendmany", "\"\" \"{\\\"1D1ZrZNe3JUo7ZycKEYQQiQAWd9y54F4XZ\\\":0.01,\\\"1353tsE8YMTA4EuV7dgUXGjNFf9KpVvKHz\\\":0.02}\" 6 \"testing\" \"[\\\"1D1ZrZNe3JUo7ZycKEYQQiQAWd9y54F4XZ\\\",\\\"1353tsE8YMTA4EuV7dgUXGjNFf9KpVvKHz\\\"]\"")
        );

    if (!sigma::IsSigmaAllowed()) {
        throw JSONRPCError(RPC_WALLET_ERROR, "Sigma is not activated yet");
    }

    EnsureSigmaWalletIsAvailable();

    LOCK2(cs_main, pwalletMain->cs_wallet);

    // Only account "" have sigma coins.
    std::string strAccount = AccountFromValue(params[0]);
    if (!strAccount.empty())
        throw JSONRPCError(RPC_WALLET_INSUFFICIENT_FUNDS, "Account has insufficient funds");

    UniValue sendTo = params[1].get_obj();

    CWalletTx wtx;
    if (params.size() > 3 && !params[3].isNull() && !params[3].get_str().empty())
        wtx.mapValue["comment"] = params[3].get_str();

    std::unordered_set<std::string> subtractFeeFromAmountSet;
    UniValue subtractFeeFromAmount(UniValue::VARR);
    if (params.size() > 4) {
        subtractFeeFromAmount = params[4].get_array();
        for (int i = subtractFeeFromAmount.size(); i--;) {
            subtractFeeFromAmountSet.insert(subtractFeeFromAmount[i].get_str());
        }
    }

    std::set<CBitcoinAddress> setAddress;
    std::vector<CRecipient> vecSend;

    CAmount totalAmount = 0;
    auto keys = sendTo.getKeys();
    if (keys.size() <= 0) {
        throw JSONRPCError(RPC_INVALID_PARAMETER, "Required at least an address to send");
    }

    for (const auto& strAddr : keys) {
        CBitcoinAddress address(strAddr);
        if (!address.IsValid())
            throw JSONRPCError(RPC_INVALID_ADDRESS_OR_KEY, "Invalid Zcoin address: " + strAddr);

        if (!setAddress.insert(address).second)
            throw JSONRPCError(RPC_INVALID_PARAMETER, "Invalid parameter, duplicated address: " + strAddr);

        CScript scriptPubKey = GetScriptForDestination(address.Get());
        CAmount nAmount = AmountFromValue(sendTo[strAddr]);
        if (nAmount <= 0) {
            throw JSONRPCError(RPC_TYPE_ERROR, "Invalid amount for send");
        }
        totalAmount += nAmount;

        bool fSubtractFeeFromAmount =
            subtractFeeFromAmountSet.find(strAddr) != subtractFeeFromAmountSet.end();

        vecSend.push_back({scriptPubKey, nAmount, fSubtractFeeFromAmount});
    }

    EnsureWalletIsUnlocked();

    CAmount nFeeRequired = 0;

    try {
        pwalletMain->SpendSigma(vecSend, wtx, nFeeRequired);
    }
    catch (const InsufficientFunds& e) {
        throw JSONRPCError(RPC_WALLET_INSUFFICIENT_FUNDS, e.what());
    }
    catch (const std::exception& e) {
        throw JSONRPCError(RPC_WALLET_ERROR, e.what());
    }

    return wtx.GetHash().GetHex();
}

UniValue resetmintzerocoin(const UniValue& params, bool fHelp) {
    if (fHelp || params.size() != 0)
        throw runtime_error(
                "resetmintzerocoin"
                + HelpRequiringPassphrase());

    list <CZerocoinEntry> listPubcoin;
    CWalletDB walletdb(pwalletMain->strWalletFile);
    walletdb.ListPubCoin(listPubcoin);

    BOOST_FOREACH(const CZerocoinEntry &zerocoinItem, listPubcoin){
        if (zerocoinItem.randomness != 0 && zerocoinItem.serialNumber != 0) {
            CZerocoinEntry zerocoinTx;
            zerocoinTx.IsUsed = false;
            zerocoinTx.denomination = zerocoinItem.denomination;
            zerocoinTx.value = zerocoinItem.value;
            zerocoinTx.serialNumber = zerocoinItem.serialNumber;
            zerocoinTx.nHeight = -1;
            zerocoinTx.randomness = zerocoinItem.randomness;
            zerocoinTx.ecdsaSecretKey = zerocoinItem.ecdsaSecretKey;
            walletdb.WriteZerocoinEntry(zerocoinTx);
        }
    }

    return NullUniValue;
}

UniValue resetsigmamint(const UniValue& params, bool fHelp) {

    if (fHelp || params.size() != 0)
        throw runtime_error(
                "resetsigmamint"
                + HelpRequiringPassphrase());

    EnsureSigmaWalletIsAvailable();

    std::vector <CMintMeta> listMints;
    CWalletDB walletdb(pwalletMain->strWalletFile);
    listMints = zwalletMain->GetTracker().ListMints(false, false);

    BOOST_FOREACH(CMintMeta &mint, listMints) {
        CHDMint dMint;
        if (!walletdb.ReadHDMint(mint.GetPubCoinValueHash(), dMint)){
            continue;
        }
        dMint.SetUsed(false);
        dMint.SetHeight(-1);
        zwalletMain->GetTracker().Add(dMint, true);
    }

    return NullUniValue;
}

UniValue listmintzerocoins(const UniValue& params, bool fHelp) {
    if (fHelp || params.size() > 1)
        throw runtime_error(
                "listmintzerocoins <all>(false/true)\n"
                        "\nArguments:\n"
                        "1. <all> (boolean, optional) false (default) to return own mintzerocoins. true to return every mintzerocoins.\n"
                        "\nResults are an array of Objects, each of which has:\n"
                        "{id, IsUsed, denomination, value, serialNumber, nHeight, randomness}");

    bool fAllStatus = false;
    if (params.size() > 0) {
        fAllStatus = params[0].get_bool();
    }

    list <CZerocoinEntry> listPubcoin;
    CWalletDB walletdb(pwalletMain->strWalletFile);
    walletdb.ListPubCoin(listPubcoin);
    UniValue results(UniValue::VARR);

    BOOST_FOREACH(const CZerocoinEntry &zerocoinItem, listPubcoin) {
        if (fAllStatus || zerocoinItem.IsUsed || (zerocoinItem.randomness != 0 && zerocoinItem.serialNumber != 0)) {
            UniValue entry(UniValue::VOBJ);
            entry.push_back(Pair("id", zerocoinItem.id));
            entry.push_back(Pair("IsUsed", zerocoinItem.IsUsed));
            entry.push_back(Pair("denomination", zerocoinItem.denomination));
            entry.push_back(Pair("value", zerocoinItem.value.GetHex()));
            entry.push_back(Pair("serialNumber", zerocoinItem.serialNumber.GetHex()));
            entry.push_back(Pair("nHeight", zerocoinItem.nHeight));
            entry.push_back(Pair("randomness", zerocoinItem.randomness.GetHex()));
            results.push_back(entry);
        }
    }

    return results;
}

UniValue listsigmamints(const UniValue& params, bool fHelp) {

    if (fHelp || params.size() > 1)
        throw runtime_error(
                "listsigmamints <all>(false/true)\n"
                "\nArguments:\n"
                "1. <all> (boolean, optional) false (default) to return own mintzerocoins. true to return every mintzerocoins.\n"
                "\nResults are an array of Objects, each of which has:\n"
                "{id, IsUsed, denomination, value, serialNumber, nHeight, randomness}");

    EnsureSigmaWalletIsAvailable();

    bool fAllStatus = false;
    if (params.size() > 0) {
        fAllStatus = params[0].get_bool();
    }

    // Mint secret data encrypted in wallet
    EnsureWalletIsUnlocked();

    list <CSigmaEntry> listPubcoin;
    CWalletDB walletdb(pwalletMain->strWalletFile);
    listPubcoin = zwalletMain->GetTracker().MintsAsZerocoinEntries(false, false);
    UniValue results(UniValue::VARR);

    BOOST_FOREACH(const CSigmaEntry &zerocoinItem, listPubcoin) {
        if (fAllStatus || zerocoinItem.IsUsed || (zerocoinItem.randomness != uint64_t(0) && zerocoinItem.serialNumber != uint64_t(0))) {
            UniValue entry(UniValue::VOBJ);
            entry.push_back(Pair("id", zerocoinItem.id));
            entry.push_back(Pair("IsUsed", zerocoinItem.IsUsed));
            entry.push_back(Pair("denomination", zerocoinItem.get_denomination_value()));
            entry.push_back(Pair("value", zerocoinItem.value.GetHex()));
            entry.push_back(Pair("serialNumber", zerocoinItem.serialNumber.GetHex()));
            entry.push_back(Pair("nHeight", zerocoinItem.nHeight));
            entry.push_back(Pair("randomness", zerocoinItem.randomness.GetHex()));
            results.push_back(entry);
        }
    }

    return results;
}


UniValue listpubcoins(const UniValue& params, bool fHelp) {
    if (fHelp || params.size() > 1)
        throw runtime_error(
                "listpubcoins <all>(1/10/25/50/100)\n"
                        "\nArguments:\n"
                        "1. <all> (int, optional) 1,10,25,50,100 (default) to return all pubcoin with denomination. empty to return all pubcoin.\n"
                        "\nResults are an array of Objects, each of which has:\n"
                        "{id, IsUsed, denomination, value, serialNumber, nHeight, randomness}");

    int denomination = -1;
    if (params.size() > 0) {
        denomination = params[0].get_int();
    }

    list <CZerocoinEntry> listPubcoin;
    CWalletDB walletdb(pwalletMain->strWalletFile);
    walletdb.ListPubCoin(listPubcoin);
    UniValue results(UniValue::VARR);
    listPubcoin.sort(CompID);

    BOOST_FOREACH(const CZerocoinEntry &zerocoinItem, listPubcoin) {
        if (zerocoinItem.id > 0 && (denomination < 0 || zerocoinItem.denomination == denomination)) {
            UniValue entry(UniValue::VOBJ);
            entry.push_back(Pair("id", zerocoinItem.id));
            entry.push_back(Pair("IsUsed", zerocoinItem.IsUsed));
            entry.push_back(Pair("denomination", zerocoinItem.denomination));
            entry.push_back(Pair("value", zerocoinItem.value.GetHex()));
            entry.push_back(Pair("serialNumber", zerocoinItem.serialNumber.GetHex()));
            entry.push_back(Pair("nHeight", zerocoinItem.nHeight));
            entry.push_back(Pair("randomness", zerocoinItem.randomness.GetHex()));
            results.push_back(entry);
        }
    }

    return results;
}

UniValue listsigmapubcoins(const UniValue& params, bool fHelp) {

    std::string help_message =
        "listsigmapubcoins <all>(0.05/0.1/0.5/1/10/25/100)\n"
            "\nArguments:\n"
            "1. <all> (string, optional) 0.05, 0.1, 0.5, 1, 10, 25, 100 (default) to return all sigma public coins with given denomination. empty to return all pubcoin.\n"
            "\nResults are an array of Objects, each of which has:\n"
            "{id, IsUsed, denomination, value, serialNumber, nHeight, randomness}";
    if (fHelp || params.size() > 1) {
        throw runtime_error(help_message);
    }

    EnsureSigmaWalletIsAvailable();

    sigma::CoinDenomination denomination;
    bool filter_by_denom = false;
    if (params.size() > 0) {
        filter_by_denom = true;
        if (!sigma::StringToDenomination(params[0].get_str(), denomination)) {
            throw runtime_error(help_message);
        }
    }

    // Mint secret data encrypted in wallet
    EnsureWalletIsUnlocked();

    list<CSigmaEntry> listPubcoin;
    CWalletDB walletdb(pwalletMain->strWalletFile);
    listPubcoin = zwalletMain->GetTracker().MintsAsZerocoinEntries(false, false);
    UniValue results(UniValue::VARR);
    listPubcoin.sort(CompSigmaHeight);

    auto state = sigma::CSigmaState::GetState();
    BOOST_FOREACH(const CSigmaEntry &sigmaItem, listPubcoin) {
        sigma::PublicCoin coin(sigmaItem.value, sigmaItem.get_denomination());
        int height, id;
        std::tie(height, id) = state->GetMintedCoinHeightAndId(coin);
        if (id > 0 &&
            (!filter_by_denom || sigmaItem.get_denomination() == denomination)) {
            UniValue entry(UniValue::VOBJ);
            entry.push_back(Pair("id", id));
            entry.push_back(Pair("IsUsed", sigmaItem.IsUsed));
            entry.push_back(Pair("denomination", sigmaItem.get_string_denomination()));
            entry.push_back(Pair("value", sigmaItem.value.GetHex()));
            entry.push_back(Pair("serialNumber", sigmaItem.serialNumber.GetHex()));
            entry.push_back(Pair("nHeight", height));
            entry.push_back(Pair("randomness", sigmaItem.randomness.GetHex()));
            results.push_back(entry);
        }
    }

    return results;
}

UniValue setmintzerocoinstatus(const UniValue& params, bool fHelp) {
    if (fHelp || params.size() != 2)
        throw runtime_error(
                "setmintzerocoinstatus \"coinserial\" <isused>(true/false)\n"
                        "Set mintzerocoin IsUsed status to True or False\n"
                        "Results are an array of one or no Objects, each of which has:\n"
                        "{id, IsUsed, denomination, value, serialNumber, nHeight, randomness}");

    CBigNum coinSerial;
    coinSerial.SetHex(params[0].get_str());

    bool fStatus = true;
    fStatus = params[1].get_bool();

    list <CZerocoinEntry> listPubcoin;
    CWalletDB walletdb(pwalletMain->strWalletFile);
    walletdb.ListPubCoin(listPubcoin);

    UniValue results(UniValue::VARR);

    BOOST_FOREACH(const CZerocoinEntry &zerocoinItem, listPubcoin) {
        if (zerocoinItem.serialNumber != 0) {
            LogPrintf("zerocoinItem.serialNumber = %s\n", zerocoinItem.serialNumber.GetHex());
            if (zerocoinItem.serialNumber == coinSerial) {
                LogPrintf("setmintzerocoinstatus Found!\n");
                CZerocoinEntry zerocoinTx;
                zerocoinTx.id = zerocoinItem.id;
                zerocoinTx.IsUsed = fStatus;
                zerocoinTx.denomination = zerocoinItem.denomination;
                zerocoinTx.value = zerocoinItem.value;
                zerocoinTx.serialNumber = zerocoinItem.serialNumber;
                zerocoinTx.nHeight = zerocoinItem.nHeight;
                zerocoinTx.randomness = zerocoinItem.randomness;
                zerocoinTx.ecdsaSecretKey = zerocoinItem.ecdsaSecretKey;
                const std::string& isUsedDenomStr = zerocoinTx.IsUsed
                        ? "Used (" + std::to_string(zerocoinTx.denomination) + " mint)"
                        : "New (" + std::to_string(zerocoinTx.denomination) + " mint)";
                pwalletMain->NotifyZerocoinChanged(pwalletMain, zerocoinTx.value.GetHex(), isUsedDenomStr, CT_UPDATED);
                walletdb.WriteZerocoinEntry(zerocoinTx);

                if (!fStatus) {
                    // erase zerocoin spend entry
                    CZerocoinSpendEntry spendEntry;
                    spendEntry.coinSerial = coinSerial;
                    walletdb.EraseCoinSpendSerialEntry(spendEntry);
                }

                UniValue entry(UniValue::VOBJ);
                entry.push_back(Pair("id", zerocoinTx.id));
                entry.push_back(Pair("IsUsed", zerocoinTx.IsUsed));
                entry.push_back(Pair("denomination", zerocoinTx.denomination));
                entry.push_back(Pair("value", zerocoinTx.value.GetHex()));
                entry.push_back(Pair("serialNumber", zerocoinTx.serialNumber.GetHex()));
                entry.push_back(Pair("nHeight", zerocoinTx.nHeight));
                entry.push_back(Pair("randomness", zerocoinTx.randomness.GetHex()));
                results.push_back(entry);
                break;
            }
        }
    }

    return results;
}

UniValue setsigmamintstatus(const UniValue& params, bool fHelp) {

    if (fHelp || params.size() != 2)
        throw runtime_error(
                "setsigmamintstatus \"coinserial\" <isused>(true/false)\n"
                "Set mintsigma IsUsed status to True or False\n"
                "Results are an array of one or no Objects, each of which has:\n"
                "{id, IsUsed, denomination, value, serialNumber, nHeight, randomness}");

    EnsureSigmaWalletIsAvailable();

    Scalar coinSerial;
    coinSerial.SetHex(params[0].get_str());

    bool fStatus = true;
    fStatus = params[1].get_bool();

    EnsureWalletIsUnlocked();

    std::vector <CMintMeta> listMints;
    CWalletDB walletdb(pwalletMain->strWalletFile);
    listMints = zwalletMain->GetTracker().ListMints(false, false);

    UniValue results(UniValue::VARR);

    BOOST_FOREACH(CMintMeta &mint, listMints) {
        CSigmaEntry zerocoinItem;
        if(!pwalletMain->GetMint(mint.hashSerial, zerocoinItem))
            continue;

        CHDMint dMint;
        if (!walletdb.ReadHDMint(mint.GetPubCoinValueHash(), dMint)){
            continue;
        }

        if (zerocoinItem.serialNumber != uint64_t(0)) {
            LogPrintf("zerocoinItem.serialNumber = %s\n", zerocoinItem.serialNumber.GetHex());
            if (zerocoinItem.serialNumber == coinSerial) {
                LogPrintf("setmintzerocoinstatus Found!\n");

                const std::string& isUsedDenomStr =
                    fStatus
                    ? "Used (" + std::to_string((double)zerocoinItem.get_denomination_value() / COIN) + " mint)"
                    : "New (" + std::to_string((double)zerocoinItem.get_denomination_value() / COIN) + " mint)";
                pwalletMain->NotifyZerocoinChanged(pwalletMain, zerocoinItem.value.GetHex(), isUsedDenomStr, CT_UPDATED);

                if(!mint.isDeterministic){
                    zerocoinItem.IsUsed = fStatus;
                    zwalletMain->GetTracker().Add(zerocoinItem, true);
                }else{
                    dMint.SetUsed(fStatus);
                    zwalletMain->GetTracker().Add(dMint, true);
                }

                if (!fStatus) {
                    // erase zerocoin spend entry
                    CSigmaSpendEntry spendEntry;
                    spendEntry.coinSerial = coinSerial;
                    walletdb.EraseCoinSpendSerialEntry(spendEntry);
                }

                UniValue entry(UniValue::VOBJ);
                entry.push_back(Pair("id", zerocoinItem.id));
                entry.push_back(Pair("IsUsed", fStatus));
                entry.push_back(Pair("denomination", zerocoinItem.get_denomination_value()));
                entry.push_back(Pair("value", zerocoinItem.value.GetHex()));
                entry.push_back(Pair("serialNumber", zerocoinItem.serialNumber.GetHex()));
                entry.push_back(Pair("nHeight", zerocoinItem.nHeight));
                entry.push_back(Pair("randomness", zerocoinItem.randomness.GetHex()));
                results.push_back(entry);
                break;
            }
        }
    }

    return results;
}

UniValue listsigmaspends(const UniValue &params, bool fHelp) {

    if (fHelp || params.size() < 1 || params.size() > 2)
        throw runtime_error(
                "listsigmaspends\n"
                "Return up to \"count\" saved sigma spend transactions\n"
                "\nArguments:\n"
                "1. count            (numeric) The number of transactions to return, <=0 means no limit\n"
                "2. onlyunconfirmed  (bool, optional, default=false) If true return only unconfirmed transactions\n"
                "\nResult:\n"
                "[\n"
                "  {\n"
                "    \"txid\": \"transactionid\",      (string) The transaction hash\n"
                "    \"confirmations\": n,             (numeric) The number of confirmations for the transaction\n"
                "    \"abandoned\": xxx,               (bool) True if the transaction was already abandoned\n"
                "    \"spends\": \n"
                "    [\n"
                "      {\n"
                "        \"denomination\": d,            (string) Denomination\n"
                "        \"spendid\": id,                (numeric) Spend group id\n"
                "        \"serial\": \"s\",              (string) Serial number of the coin\n"
                "      }\n"
                "    ]\n"
                "    \"re-mints\": \n"
                "    [\n"
                "      {\n"
                "        \"denomination\": \"s\",        (string) Denomination\n"
                "        \"value\": \"s\",               (string) value\n"
                "      }\n"
                "    ]\n"
                "  }\n"
                "]\n");

    EnsureSigmaWalletIsAvailable();

    int  count = params[0].get_int();
    bool fOnlyUnconfirmed = params.size()>=2 && params[1].get_bool();

    LOCK2(cs_main, pwalletMain->cs_wallet);

    UniValue ret(UniValue::VARR);
    const CWallet::TxItems& txOrdered = pwalletMain->wtxOrdered;

    for (CWallet::TxItems::const_reverse_iterator it = txOrdered.rbegin();
         it != txOrdered.rend();
         ++it) {
        CWalletTx *const pwtx = (*it).second.first;

        if (!pwtx || !pwtx->IsSigmaSpend())
            continue;

        UniValue entry(UniValue::VOBJ);

        int confirmations = pwtx->GetDepthInMainChain();
        if (confirmations > 0 && fOnlyUnconfirmed)
            continue;

        entry.push_back(Pair("txid", pwtx->GetHash().GetHex()));
        entry.push_back(Pair("confirmations", confirmations));
        entry.push_back(Pair("abandoned", pwtx->isAbandoned()));

        UniValue spends(UniValue::VARR);
        BOOST_FOREACH(const CTxIn &txin, pwtx->vin) {
            // For sigma public coin group id is prevout.n.
            int pubcoinId = txin.prevout.n;

            // NOTE(martun): +1 on the next line stands for 1 byte in which the opcode of
            // OP_SIGMASPEND is written. In zerocoin you will see +4 instead,
            // because the size of serialized spend is also written, probably in 3 bytes.
            CDataStream serializedCoinSpend((const char *)&*(txin.scriptSig.begin() + 1),
                                            (const char *)&*txin.scriptSig.end(),
                                            SER_NETWORK, PROTOCOL_VERSION);
            sigma::Params* zcParams = sigma::Params::get_default();
            sigma::CoinSpend spend(zcParams, serializedCoinSpend);

            UniValue spendEntry(UniValue::VOBJ);
            spendEntry.push_back(Pair("denomination",
                                 sigma::DenominationToString(spend.getDenomination())));
            spendEntry.push_back(Pair("spendid", pubcoinId));
            spendEntry.push_back(Pair("serial", spend.getCoinSerialNumber().GetHex()));
            spends.push_back(spendEntry);
        }

        entry.push_back(Pair("spends", spends));

        UniValue remints(UniValue::VARR);
        BOOST_FOREACH(const CTxOut &txout, pwtx->vout) {
            if (txout.scriptPubKey.empty() || !txout.scriptPubKey.IsSigmaMint()) {
                continue;
            }
            sigma::CoinDenomination denomination;
            IntegerToDenomination(txout.nValue, denomination);

            UniValue remintEntry(UniValue::VOBJ);
            remintEntry.push_back(Pair(
                "denomination", sigma::DenominationToString(denomination)));
            remintEntry.push_back(Pair(
                "value", sigma::ParseSigmaMintScript(txout.scriptPubKey).tostring()));
            remints.push_back(remintEntry);
        }

        entry.push_back(Pair("remints", remints));
        ret.push_back(entry);

        if (count > 0 && (int)ret.size() >= count)
            break;
    }

    return ret;
}

UniValue listspendzerocoins(const UniValue &params, bool fHelp) {
    if (fHelp || params.size() < 1 || params.size() > 2)
        throw runtime_error(
                "listspendzerocoins\n"
                "Return up to \"count\" saved spend transactions\n"
                "\nArguments:\n"
                "1. count            (numeric) The number of transactions to return, <=0 means no limit\n"
                "2. onlyunconfirmed  (bool, optional, default=false) If true return only unconfirmed transactions\n"
                "\nResult:\n"
                "[\n"
                "  {\n"
                "    \"txid\": \"transactionid\",      (string) The transaction hash\n"
                "    \"denomination\": d,            (numeric) Denomination\n"
                "    \"spendid\": id,                (numeric) Spend group id\n"
                "    \"version\": \"v\",               (string) Spend version (1.0, 1.5 or 2.0)\n"
                "    \"modversion\": mv,             (numeric) Modulus version (1 or 2)\n"
                "    \"serial\": \"s\",                (string) Serial number of the coin\n"
                "    \"abandoned\": xxx,             (bool) True if the transaction was already abandoned\n"
                "    \"confirmations\": n,           (numeric) The number of confirmations for the transaction\n"
                "  }\n"
                "]\n");

    int  count = params[0].get_int();
    bool fOnlyUnconfirmed = params.size()>=2 && params[1].get_bool();

    LOCK2(cs_main, pwalletMain->cs_wallet);

    UniValue ret(UniValue::VARR);
    const CWallet::TxItems & txOrdered = pwalletMain->wtxOrdered;

    for (CWallet::TxItems::const_reverse_iterator it = txOrdered.rbegin(); it != txOrdered.rend(); ++it) {
        CWalletTx *const pwtx = (*it).second.first;

        if (!pwtx || !pwtx->IsZerocoinSpend() || pwtx->vin.size() != 1)
            continue;

        UniValue entry(UniValue::VOBJ);

        int confirmations = pwtx->GetDepthInMainChain();
        if (confirmations > 0 && fOnlyUnconfirmed)
            continue;

        entry.push_back(Pair("txid", pwtx->GetHash().GetHex()));
        entry.push_back(Pair("confirmations", confirmations));
        entry.push_back(Pair("abandoned", pwtx->isAbandoned()));

        const CTxIn &txin = pwtx->vin[0];
        int pubcoinId = txin.nSequence;
        bool fModulusV2 = pubcoinId >= ZC_MODULUS_V2_BASE_ID;
        if (fModulusV2)
            pubcoinId -= ZC_MODULUS_V2_BASE_ID;

        CDataStream serializedCoinSpend((const char *)&*(txin.scriptSig.begin() + 4),
                                        (const char *)&*txin.scriptSig.end(),
                                        SER_NETWORK, PROTOCOL_VERSION);
        libzerocoin::CoinSpend spend(fModulusV2 ? ZCParamsV2 : ZCParams, serializedCoinSpend);
        int spendVersion = spend.getVersion();

        entry.push_back(Pair("denomination", (int)spend.getDenomination()));
        entry.push_back(Pair("spendid", pubcoinId));
        entry.push_back(Pair("modversion", fModulusV2 ? 2 : 1));
        entry.push_back(Pair("version", spendVersion==ZEROCOIN_TX_VERSION_1 ? "1.0" :
                                         (spendVersion==ZEROCOIN_TX_VERSION_1_5 ? "1.5" : "2.0")));
        entry.push_back(Pair("serial", spend.getCoinSerialNumber().GetHex()));

        ret.push_back(entry);

        if (count > 0 && (int)ret.size() >= count)
            break;
    }

    return ret;
}

UniValue remintzerocointosigma(const UniValue &params, bool fHelp) {

    if (fHelp || params.size() != 1)
        throw runtime_error(
            "remintzerocointosigma <denomination>(1,10,25,50,100)\n"
            +HelpRequiringPassphrase() +
            "\nConvert zerocoin mint to sigma mint.\n"
            "\nArguments:\n"
            "1. \"denomination\"          (integer, required) existing zerocoin mint denomination\n"
        );

    EnsureSigmaWalletIsAvailable();

    LOCK2(cs_main, pwalletMain->cs_wallet);
    libzerocoin::CoinDenomination denomination;
    switch (params[0].get_int()) {
        case 1:
        case 10:
        case 25:
        case 50:
        case 100:
            denomination = (libzerocoin::CoinDenomination)params[0].get_int();
            break;

        default:
            throw runtime_error("Incorrect denomination\n");
    }

    EnsureWalletIsUnlocked();
    std::string stringError;
    CWalletTx wtx;

    if (!pwalletMain->CreateZerocoinToSigmaRemintModel(stringError, ZEROCOIN_TX_VERSION_2, denomination, &wtx))
        throw JSONRPCError(RPC_WALLET_ERROR, stringError);

    return wtx.GetHash().GetHex();
}

UniValue removetxmempool(const UniValue &params, bool fHelp) {
    if (fHelp || params.size() != 1)
        throw runtime_error(
                "removetxmempool <txid>\n"
                + HelpRequiringPassphrase());

    uint256 hash;
    hash.SetHex(params[0].get_str());

    if (pwalletMain->IsLocked())
        throw JSONRPCError(RPC_WALLET_UNLOCK_NEEDED,
                           "Error: Please enter the wallet passphrase with walletpassphrase first.");

    LOCK(cs_main);
    {
        LOCK(mempool.cs);
        if (mempool.exists(hash)) {
            LogPrintf("[Ooops], Uncomplete function\n");
//            CTransaction tx;
//            tx = mempool.lookup(hash);
//            mempool.remove(tx);
            return NullUniValue;
        }
    }

    return NullUniValue;
}

UniValue removetxwallet(const UniValue& params, bool fHelp) {
    if (fHelp || params.size() != 1)
        throw runtime_error("removetxwallet <txid>\n" + HelpRequiringPassphrase());

    uint256 hash;
    hash.SetHex(params[0].get_str());

    if (pwalletMain->IsLocked())
        throw JSONRPCError(RPC_WALLET_UNLOCK_NEEDED, "Error: Please enter the wallet passphrase with walletpassphrase first.");

    pwalletMain->EraseFromWallet(hash);
    return NullUniValue;
}

UniValue getnewpcode(const UniValue& params, bool fHelp)
{

    if (!EnsureWalletIsAvailable(fHelp))
        return NullUniValue;

    if (fHelp || params.size() > 1)
        throw runtime_error(
                "getnewpcode ( \"address\" )\n"
                "\nReturns a new Zcoin payment code for receiving payments.\n"
                "If 'address' is specified (DEPRECATED), it is added to the address book \n"
                "so payments received with the payment code will be credited to 'address'.\n"
                "\nArguments:\n"
                "1. \"address\"        (string, optional) DEPRECATED.\n"
                "\nResult:\n"
                "\"paymentcode\"    (string) The new Zcoin paymentcode\n"
                "\nExamples:\n"
                + HelpExampleCli("getnewpcode", "")
                + HelpExampleRpc("getnewpcode", "")
        );

    LOCK2(cs_main, pwalletMain->cs_wallet);

    // Parse the account first so we don't generate a key if there's an error
    string strAccount;
    if (params.size() > 0)
        strAccount = AccountFromValue(params[0]);

    if (!pwalletMain->IsLocked())
        pwalletMain->TopUpKeyPool();

    // Generate a new key that is added to wallet
    CPubKey newKey;
    if (!pwalletMain->GetKeyFromPool(newKey))
        throw JSONRPCError(RPC_WALLET_KEYPOOL_RAN_OUT, "Error: Keypool ran out, please call keypoolrefill first");
    CKeyID keyID = newKey.GetID();

    pwalletMain->SetAddressBook(keyID, strAccount, "receive");

    return CBitcoinAddress(keyID).ToString();
}



UniValue getMyPaymentCode(const UniValue& params, bool fHelp)
{
    if (!EnsureWalletIsAvailable(fHelp))
        return NullUniValue;

    if (fHelp || params.size() >= 1)
        throw runtime_error(
                "getMyPaymentCode\n" 
                "return payment Code"
        );

    LOCK2(cs_main, pwalletMain->cs_wallet);

    EnsureWalletIsUnlocked();

    
    return pbip47WalletMain->getPaymentCode();
}

<<<<<<< HEAD
UniValue getMyNotificationAddress(const UniValue& params, bool fHelp)
{
    if (!EnsureWalletIsAvailable(fHelp))
        return NullUniValue;

    if (fHelp || params.size() >= 1)
        throw runtime_error(
                "getMyNotificationAddress\n" 
                "return notificatioinAddress"
        );

    LOCK2(cs_main, pwalletMain->cs_wallet);

    EnsureWalletIsUnlocked();

    
    return pbip47WalletMain->getNotifiactionAddress();
}

UniValue getNotificationAddressFromPaymentCode(const UniValue& params, bool fHelp)
{
    if (!EnsureWalletIsAvailable(fHelp))
        return NullUniValue;

    if (fHelp || params.size() != 1)
        throw runtime_error(
                "getNotificationAddressFromPaymentCode <Payment Code>\n" 
                "return notificatioinAddress of Payment Code"
        );

    LOCK2(cs_main, pwalletMain->cs_wallet);

    EnsureWalletIsUnlocked();

    Bip47Account bip47Account(params[0].get_str());

    return bip47Account.getNotificationAddress().ToString();
}



=======
>>>>>>> 46fdb045
UniValue sendtopcode(const UniValue& params, bool fHelp)
{
    if (!EnsureWalletIsAvailable(fHelp))
        return NullUniValue;

    if (fHelp || params.size() < 2 || params.size() > 5)
        throw runtime_error(
                "sendtopcode \"paymentcode\" amount ( \"comment\" \"comment-to\" subtractfeefromamount )\n"
                "\nSend an amount to a given address.\n"
                + HelpRequiringPassphrase() +
                "\nArguments:\n"
                "1. \"paymentcode\"  (string, required) The Zcoin paymentcode to send to.\n"
                "2. \"amount\"      (numeric or string, required) The amount in " + CURRENCY_UNIT + " to send. eg 0.1\n"
                + HelpExampleCli("paymentcode", "\"PM8TJgiBF3npDfpxaKqU9W8iDL3T9v8j1RMVqoLqNFQcFdJ6PqjmcosHEQsHMGwe3CcgSdPz46NvJkNpHWym7b3XPF2CMZvcMT5vCvTnh58zpw529bGn\" 0.1")
                + HelpExampleCli("paymentcode", "\"PM8TJgiBF3npDfpxaKqU9W8iDL3T9v8j1RMVqoLqNFQcFdJ6PqjmcosHEQsHMGwe3CcgSdPz46NvJkNpHWym7b3XPF2CMZvcMT5vCvTnh58zpw529bGn\" 0.1 \"donation\" \"seans outpost\"")
                + HelpExampleCli("paymentcode", "\"PM8TJgiBF3npDfpxaKqU9W8iDL3T9v8j1RMVqoLqNFQcFdJ6PqjmcosHEQsHMGwe3CcgSdPz46NvJkNpHWym7b3XPF2CMZvcMT5vCvTnh58zpw529bGn\" 0.1 \"\" \"\" true")
                + HelpExampleRpc("paymentcode", "\"PM8TJgiBF3npDfpxaKqU9W8iDL3T9v8j1RMVqoLqNFQcFdJ6PqjmcosHEQsHMGwe3CcgSdPz46NvJkNpHWym7b3XPF2CMZvcMT5vCvTnh58zpw529bGn\", 0.1, \"donation\", \"seans outpost\"")
        );

    LOCK2(cs_main, pwalletMain->cs_wallet);

    PaymentCode paymentCode(params[0].get_str());
    if (!paymentCode.isValid())
        throw JSONRPCError(RPC_INVALID_ADDRESS_OR_KEY, "Invalid Zcoin paymentcode");

    // Amount
    CAmount nAmount = AmountFromValue(params[1]);
    if (nAmount <= 0)
        throw JSONRPCError(RPC_TYPE_ERROR, "Invalid amount for send");


<<<<<<< HEAD
    EnsureWalletIsUnlocked();
    return pbip47WalletMain->makeNotificationTransaction(paymentCode.toString());
    
=======
    pbip47WalletMain->makeNotificationTransaction(paymentCode.toString());
>>>>>>> 46fdb045
    // Wallet comments
    // CWalletTx wtx;
    // if (params.size() > 2 && !params[2].isNull() && !params[2].get_str().empty())
    //     wtx.mapValue["comment"] = params[2].get_str();
    // if (params.size() > 3 && !params[3].isNull() && !params[3].get_str().empty())
    //     wtx.mapValue["to"]      = params[3].get_str();

    // bool fSubtractFeeFromAmount = false;
    // if (params.size() > 4)
    //     fSubtractFeeFromAmount = params[4].get_bool();
<<<<<<< HEAD

    // EnsureWalletIsUnlocked();

    // SendMoney(address.Get(), nAmount, fSubtractFeeFromAmount, wtx);

    // return wtx.GetHash().GetHex();
}

UniValue listreceivedbypcode(const UniValue& params, bool fHelp)
{
    if (!EnsureWalletIsAvailable(fHelp))
        return NullUniValue;

    if (fHelp || params.size() > 3)
        throw runtime_error(
                "listreceivedbypcode ( minconf includeempty includeWatchonly)\n"
                "\nList balances by receiving paymentcode.\n"
                "\nArguments:\n"
                "1. minconf       (numeric, optional, default=1) The minimum number of confirmations before payments are included.\n"
                "2. includeempty  (bool, optional, default=false) Whether to include addresses that haven't received any payments.\n"
                "3. includeWatchonly (bool, optional, default=false) Whether to include watchonly addresses (see 'importaddress').\n"

=======

    // EnsureWalletIsUnlocked();

    // SendMoney(address.Get(), nAmount, fSubtractFeeFromAmount, wtx);

    // return wtx.GetHash().GetHex();
    return "Success";
}

UniValue listreceivedbypcode(const UniValue& params, bool fHelp)
{
    if (!EnsureWalletIsAvailable(fHelp))
        return NullUniValue;

    if (fHelp || params.size() > 3)
        throw runtime_error(
                "listreceivedbypcode ( minconf includeempty includeWatchonly)\n"
                "\nList balances by receiving paymentcode.\n"
                "\nArguments:\n"
                "1. minconf       (numeric, optional, default=1) The minimum number of confirmations before payments are included.\n"
                "2. includeempty  (bool, optional, default=false) Whether to include addresses that haven't received any payments.\n"
                "3. includeWatchonly (bool, optional, default=false) Whether to include watchonly addresses (see 'importaddress').\n"

>>>>>>> 46fdb045
                "\nResult:\n"
                "[\n"
                "  {\n"
                "    \"involvesWatchonly\" : true,        (bool) Only returned if imported addresses were involved in transaction\n"
                "    \"paymentcode\" : \"receivingpaymentcode\",  (string) The receiving paymentcode\n"
                "    \"account\" : \"accountname\",       (string) DEPRECATED. The account of the receiving address. The default account is \"\".\n"
                "    \"amount\" : x.xxx,                  (numeric) The total amount in " + CURRENCY_UNIT + " received by the address\n"
                                                                                                            "    \"confirmations\" : n,               (numeric) The number of confirmations of the most recent transaction included\n"
                                                                                                            "    \"label\" : \"label\"                (string) A comment for the address/transaction, if any\n"
                                                                                                            "  }\n"
                                                                                                            "  ,...\n"
                                                                                                            "]\n"

                                                                                                            "\nExamples:\n"
                + HelpExampleCli("listreceivedbypcode", "")
                + HelpExampleCli("listreceivedbypcode", "6 true")
                + HelpExampleRpc("listreceivedbypcode", "6, true, true")
        );

    LOCK2(cs_main, pwalletMain->cs_wallet);

    return ListReceived(params, false);
}

UniValue getreceivedbypcode(const UniValue& params, bool fHelp)
{
    if (!EnsureWalletIsAvailable(fHelp))
        return NullUniValue;

    if (fHelp || params.size() < 1 || params.size() > 2)
        throw runtime_error(
                "getreceivedbypcode \"zcoinpaymentcode\" ( minconf )\n"
                "\nReturns the total amount received by the given zcoinpaymentcode in transactions with at least minconf confirmations.\n"
                "\nArguments:\n"
                "1. \"zcoinpaymentcode\"  (string, required) The Zcoin paymentcode for transactions.\n"
                "2. minconf             (numeric, optional, default=1) Only include transactions confirmed at least this many times.\n"
                "\nResult:\n"
                "amount   (numeric) The total amount in " + CURRENCY_UNIT + " received at this paymentcode.\n"
                                                                            "\nExamples:\n"
                                                                            "\nThe amount from transactions with at least 1 confirmation\n"
                + HelpExampleCli("getreceivedbypcode", "\"PM8TJgiBF3npDfpxaKqU9W8iDL3T9v8j1RMVqoLqNFQcFdJ6PqjmcosHEQsHMGwe3CcgSdPz46NvJkNpHWym7b3XPF2CMZvcMT5vCvTnh58zpw529bGn\"") +
                "\nThe amount including unconfirmed transactions, zero confirmations\n"
                + HelpExampleCli("getreceivedbypcode", "\"PM8TJgiBF3npDfpxaKqU9W8iDL3T9v8j1RMVqoLqNFQcFdJ6PqjmcosHEQsHMGwe3CcgSdPz46NvJkNpHWym7b3XPF2CMZvcMT5vCvTnh58zpw529bGn\" 0") +
                "\nThe amount with at least 6 confirmation, very safe\n"
                + HelpExampleCli("getreceivedbypcode", "\"PM8TJgiBF3npDfpxaKqU9W8iDL3T9v8j1RMVqoLqNFQcFdJ6PqjmcosHEQsHMGwe3CcgSdPz46NvJkNpHWym7b3XPF2CMZvcMT5vCvTnh58zpw529bGn\" 6") +
                "\nAs a json rpc call\n"
                + HelpExampleRpc("getreceivedbypcode", "\"PM8TJgiBF3npDfpxaKqU9W8iDL3T9v8j1RMVqoLqNFQcFdJ6PqjmcosHEQsHMGwe3CcgSdPz46NvJkNpHWym7b3XPF2CMZvcMT5vCvTnh58zpw529bGn\", 6")
        );

    LOCK2(cs_main, pwalletMain->cs_wallet);

    // Zcoin address
    CBitcoinAddress address = CBitcoinAddress(params[0].get_str());
    if (!address.IsValid())
        throw JSONRPCError(RPC_INVALID_ADDRESS_OR_KEY, "Invalid Zcoin zcoinpaymentcode");
    CScript scriptPubKey = GetScriptForDestination(address.Get());
    if (!IsMine(*pwalletMain, scriptPubKey))
        return ValueFromAmount(0);

    // Minimum confirmations
    int nMinDepth = 1;
    if (params.size() > 1)
        nMinDepth = params[1].get_int();

    // Tally
    CAmount nAmount = 0;
    for (map<uint256, CWalletTx>::iterator it = pwalletMain->mapWallet.begin(); it != pwalletMain->mapWallet.end(); ++it)
    {
        const CWalletTx& wtx = (*it).second;
        if (wtx.IsCoinBase() || !CheckFinalTx(wtx))
            continue;

        BOOST_FOREACH(const CTxOut& txout, wtx.vout)
        if (txout.scriptPubKey == scriptPubKey)
            if (wtx.GetDepthInMainChain() >= nMinDepth)
                nAmount += txout.nValue;
    }

    return  ValueFromAmount(nAmount);
}

extern UniValue dumpprivkey_zcoin(const UniValue& params, bool fHelp); // in rpcdump.cpp
extern UniValue importprivkey(const UniValue& params, bool fHelp);
extern UniValue importaddress(const UniValue& params, bool fHelp);
extern UniValue importpubkey(const UniValue& params, bool fHelp);
extern UniValue dumpwallet_zcoin(const UniValue& params, bool fHelp);
extern UniValue importwallet(const UniValue& params, bool fHelp);
extern UniValue importprunedfunds(const UniValue& params, bool fHelp);
extern UniValue removeprunedfunds(const UniValue& params, bool fHelp);

static const CRPCCommand commands[] =
{ //  category              name                        actor (function)           okSafeMode
    //  --------------------- ------------------------    -----------------------    ----------
    { "rawtransactions",    "fundrawtransaction",       &fundrawtransaction,       false },
    { "hidden",             "resendwallettransactions", &resendwallettransactions, true  },
    { "wallet",             "abandontransaction",       &abandontransaction,       false },
    { "wallet",             "addmultisigaddress",       &addmultisigaddress,       true  },
    { "wallet",             "addwitnessaddress",        &addwitnessaddress,        true  },
    { "wallet",             "backupwallet",             &backupwallet,             true  },
    { "wallet",             "dumpprivkey",              &dumpprivkey_zcoin,        true  },
    { "wallet",             "dumpwallet",               &dumpwallet_zcoin,         true  },
    { "wallet",             "encryptwallet",            &encryptwallet,            true  },
    { "wallet",             "getaccountaddress",        &getaccountaddress,        true  },
    { "wallet",             "getaccount",               &getaccount,               true  },
    { "wallet",             "getaddressesbyaccount",    &getaddressesbyaccount,    true  },
    { "wallet",             "getbalance",               &getbalance,               false },
    { "wallet",             "getnewaddress",            &getnewaddress,            true  },
    { "wallet",             "getrawchangeaddress",      &getrawchangeaddress,      true  },
    { "wallet",             "getreceivedbyaccount",     &getreceivedbyaccount,     false },
    { "wallet",             "getreceivedbyaddress",     &getreceivedbyaddress,     false },
    { "wallet",             "gettransaction",           &gettransaction,           false },
    { "wallet",             "getunconfirmedbalance",    &getunconfirmedbalance,    false },
    { "wallet",             "getwalletinfo",            &getwalletinfo,            false },
    { "wallet",             "importprivkey",            &importprivkey,            true  },
    { "wallet",             "importwallet",             &importwallet,             true  },
    { "wallet",             "importaddress",            &importaddress,            true  },
    { "wallet",             "importprunedfunds",        &importprunedfunds,        true  },
    { "wallet",             "importpubkey",             &importpubkey,             true  },
    { "wallet",             "keypoolrefill",            &keypoolrefill,            true  },
    { "wallet",             "listaccounts",             &listaccounts,             false },
    { "wallet",             "listaddressgroupings",     &listaddressgroupings,     false },
    { "wallet",             "listlockunspent",          &listlockunspent,          false },
    { "wallet",             "listreceivedbyaccount",    &listreceivedbyaccount,    false },
    { "wallet",             "listreceivedbyaddress",    &listreceivedbyaddress,    false },
    { "wallet",             "listsinceblock",           &listsinceblock,           false },
    { "wallet",             "listtransactions",         &listtransactions,         false },
    { "wallet",             "listunspent",              &listunspent,              false },
    { "wallet",             "lockunspent",              &lockunspent,              true  },
    { "wallet",             "move",                     &movecmd,                  false },
    { "wallet",             "sendfrom",                 &sendfrom,                 false },
    { "wallet",             "sendmany",                 &sendmany,                 false },
    { "wallet",             "sendtoaddress",            &sendtoaddress,            false },
    { "wallet",             "setaccount",               &setaccount,               true  },
    { "wallet",             "settxfee",                 &settxfee,                 true  },
    { "wallet",             "signmessage",              &signmessage,              true  },
    { "wallet",             "walletlock",               &walletlock,               true  },
    { "wallet",             "walletpassphrasechange",   &walletpassphrasechange,   true  },
    { "wallet",             "walletpassphrase",         &walletpassphrase,         true  },
    { "wallet",             "removeprunedfunds",        &removeprunedfunds,        true  },
    { "wallet",             "setmininput",              &setmininput,              false },
    { "wallet",             "regeneratemintpool",       &regeneratemintpool,       false },
    { "wallet",             "listunspentmintzerocoins", &listunspentmintzerocoins, false },
    { "wallet",             "listunspentsigmamints",    &listunspentsigmamints,    false },
    { "wallet",             "mint",                     &mint,                     false },
    { "wallet",             "mintzerocoin",             &mintzerocoin,             false },
    { "wallet",             "mintmanyzerocoin",         &mintmanyzerocoin,         false },
    { "wallet",             "spendzerocoin",            &spendzerocoin,            false },
    { "wallet",             "spendmanyzerocoin",        &spendmanyzerocoin,        false },
    { "wallet",             "spendmany",                &spendmany,                false },
    { "wallet",             "resetmintzerocoin",        &resetmintzerocoin,        false },
    { "wallet",             "resetsigmamint",           &resetsigmamint,           false },
    { "wallet",             "setmintzerocoinstatus",    &setmintzerocoinstatus,    false },
    { "wallet",             "setsigmamintstatus",       &setsigmamintstatus,       false },
    { "wallet",             "listmintzerocoins",        &listmintzerocoins,        false },
    { "wallet",             "listsigmamints",           &listsigmamints,           false },
    { "wallet",             "listpubcoins",             &listpubcoins,             false },
    { "wallet",             "listsigmapubcoins",        &listsigmapubcoins,        false },


    { "wallet",             "removetxmempool",          &removetxmempool,          false },
    { "wallet",             "removetxwallet",           &removetxwallet,           false },
    { "wallet",             "listspendzerocoins",       &listspendzerocoins,       false },
    { "wallet",             "listsigmaspends",          &listsigmaspends,          false },
    { "wallet",             "spendallzerocoin",         &spendallzerocoin,         false },
    { "wallet",             "remintzerocointosigma",    &remintzerocointosigma,    false },

    // new RPC functions for payment code
    { "wallet",             "getnewpcode",            &getnewpcode,            true  },
<<<<<<< HEAD
    { "wallet",             "getMyPaymentCode",       &getMyPaymentCode,       true  },
    { "wallet",             "getMyNotificationAddress",       &getMyNotificationAddress,       true  },
    { "wallet",             "getNotificationAddressFromPaymentCode",       &getNotificationAddressFromPaymentCode,       true  },
=======
    { "wallet",             "getMyPaymentCode",    &getMyPaymentCode,    true  },
>>>>>>> 46fdb045
    { "wallet",             "sendtopcode",            &sendtopcode,            false },
    { "wallet",             "listreceivedbypcode",    &listreceivedbypcode,    false },
    { "wallet",             "getreceivedbypcode",     &getreceivedbypcode,     false },
};

void RegisterWalletRPCCommands(CRPCTable &tableRPC)
{
    for (unsigned int vcidx = 0; vcidx < ARRAYLEN(commands); vcidx++)
        tableRPC.appendCommand(commands[vcidx].name, &commands[vcidx]);
}<|MERGE_RESOLUTION|>--- conflicted
+++ resolved
@@ -4087,7 +4087,6 @@
     return pbip47WalletMain->getPaymentCode();
 }
 
-<<<<<<< HEAD
 UniValue getMyNotificationAddress(const UniValue& params, bool fHelp)
 {
     if (!EnsureWalletIsAvailable(fHelp))
@@ -4129,8 +4128,6 @@
 
 
 
-=======
->>>>>>> 46fdb045
 UniValue sendtopcode(const UniValue& params, bool fHelp)
 {
     if (!EnsureWalletIsAvailable(fHelp))
@@ -4162,13 +4159,9 @@
         throw JSONRPCError(RPC_TYPE_ERROR, "Invalid amount for send");
 
 
-<<<<<<< HEAD
     EnsureWalletIsUnlocked();
     return pbip47WalletMain->makeNotificationTransaction(paymentCode.toString());
     
-=======
-    pbip47WalletMain->makeNotificationTransaction(paymentCode.toString());
->>>>>>> 46fdb045
     // Wallet comments
     // CWalletTx wtx;
     // if (params.size() > 2 && !params[2].isNull() && !params[2].get_str().empty())
@@ -4179,7 +4172,6 @@
     // bool fSubtractFeeFromAmount = false;
     // if (params.size() > 4)
     //     fSubtractFeeFromAmount = params[4].get_bool();
-<<<<<<< HEAD
 
     // EnsureWalletIsUnlocked();
 
@@ -4202,31 +4194,6 @@
                 "2. includeempty  (bool, optional, default=false) Whether to include addresses that haven't received any payments.\n"
                 "3. includeWatchonly (bool, optional, default=false) Whether to include watchonly addresses (see 'importaddress').\n"
 
-=======
-
-    // EnsureWalletIsUnlocked();
-
-    // SendMoney(address.Get(), nAmount, fSubtractFeeFromAmount, wtx);
-
-    // return wtx.GetHash().GetHex();
-    return "Success";
-}
-
-UniValue listreceivedbypcode(const UniValue& params, bool fHelp)
-{
-    if (!EnsureWalletIsAvailable(fHelp))
-        return NullUniValue;
-
-    if (fHelp || params.size() > 3)
-        throw runtime_error(
-                "listreceivedbypcode ( minconf includeempty includeWatchonly)\n"
-                "\nList balances by receiving paymentcode.\n"
-                "\nArguments:\n"
-                "1. minconf       (numeric, optional, default=1) The minimum number of confirmations before payments are included.\n"
-                "2. includeempty  (bool, optional, default=false) Whether to include addresses that haven't received any payments.\n"
-                "3. includeWatchonly (bool, optional, default=false) Whether to include watchonly addresses (see 'importaddress').\n"
-
->>>>>>> 46fdb045
                 "\nResult:\n"
                 "[\n"
                 "  {\n"
@@ -4395,13 +4362,9 @@
 
     // new RPC functions for payment code
     { "wallet",             "getnewpcode",            &getnewpcode,            true  },
-<<<<<<< HEAD
     { "wallet",             "getMyPaymentCode",       &getMyPaymentCode,       true  },
     { "wallet",             "getMyNotificationAddress",       &getMyNotificationAddress,       true  },
     { "wallet",             "getNotificationAddressFromPaymentCode",       &getNotificationAddressFromPaymentCode,       true  },
-=======
-    { "wallet",             "getMyPaymentCode",    &getMyPaymentCode,    true  },
->>>>>>> 46fdb045
     { "wallet",             "sendtopcode",            &sendtopcode,            false },
     { "wallet",             "listreceivedbypcode",    &listreceivedbypcode,    false },
     { "wallet",             "getreceivedbypcode",     &getreceivedbypcode,     false },
