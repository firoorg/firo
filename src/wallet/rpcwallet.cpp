// Copyright (c) 2010 Satoshi Nakamoto// Copyright (c) 2016-2019 The Firo Core developers
// Copyright (c) 2009-2016 The Bitcoin Core developers
// Distributed under the MIT software license, see the accompanying
// file COPYING or http://www.opensource.org/licenses/mit-license.php.

#include "amount.h"
#include "base58.h"
#include "chain.h"
#include "consensus/validation.h"
#include "core_io.h"
#include "init.h"
#include "validation.h"
#include "lelantus.h"
#include "llmq/quorums_instantsend.h"
#include "llmq/quorums_chainlocks.h"
#include "net.h"
#include "policy/policy.h"
#include "policy/rbf.h"
#include "rpc/server.h"
#include "script/sign.h"
#include "timedata.h"
#include "util.h"
#include "utilmoneystr.h"
#include "wallet.h"
#include "walletdb.h"
#include "hdmint/tracker.h"
#include "walletexcept.h"
#include "masternode-payments.h"
#include "lelantusjoinsplitbuilder.h"
#include "bip47/paymentchannel.h"
#include "bip47/account.h"
#include "wallet/coincontrol.h"
#include "rpcdump.h"

#include <stdint.h>

#include <boost/assign/list_of.hpp>

#include <univalue.h>

int64_t nWalletUnlockTime;
static CCriticalSection cs_nWalletUnlockTime;

CWallet *GetWalletForJSONRPCRequest(const JSONRPCRequest& request)
{
    return pwalletMain;
}

std::string HelpRequiringPassphrase(CWallet * const pwallet)
{
    return pwallet && pwallet->IsCrypted()
        ? "\nRequires wallet passphrase to be set with walletpassphrase call."
        : "";
}

bool EnsureWalletIsAvailable(CWallet * const pwallet, bool avoidException)
{
    if (!pwallet) {
        if (!avoidException)
            throw JSONRPCError(RPC_METHOD_NOT_FOUND, "Method not found (disabled)");
        else
            return false;
    }
    return true;
}

void EnsureLelantusWalletIsAvailable()
{
    if (!pwalletMain || !pwalletMain->zwallet) {
        throw JSONRPCError(RPC_WALLET_ERROR, "lelantus mint/joinsplit is not allowed for legacy wallet");
    }
}

void EnsureSparkWalletIsAvailable()
{
    if (!pwalletMain || !pwalletMain->zwallet) {
        throw JSONRPCError(RPC_WALLET_ERROR, "lelantus mint/joinsplit is not allowed for legacy wallet");
    }
}

void EnsureWalletIsUnlocked(CWallet * const pwallet)
{
    if (pwallet->IsLocked()) {
        throw JSONRPCError(RPC_WALLET_UNLOCK_NEEDED, "Error: Please enter the wallet passphrase with walletpassphrase first.");
    }
}

bool ValidMultiMint(CWallet * const pwallet, const UniValue& data){
    std::vector<std::string> keys = data.getKeys();
    CAmount totalValue = 0;
    int totalInputs = 0;
    int denomination;
    int64_t amount;
    BOOST_FOREACH(const std::string& denominationStr, keys){
        denomination = std::stoi(denominationStr.c_str());
        amount = data[denominationStr].get_int();
        totalInputs += amount;
        totalValue += denomination * amount * COIN;
    }

    return ((totalValue <= pwallet->GetBalance()) &&
            (totalInputs <= ZC_MINT_LIMIT));

}

void WalletTxToJSON(const CWalletTx& wtx, UniValue& entry)
{
    int confirms = wtx.GetDepthInMainChain();
    bool fLLMQLocked = llmq::quorumInstantSendManager->IsLocked(wtx.GetHash());
    bool chainlock = false;
    if (confirms > 0) {
        chainlock = llmq::chainLocksHandler->HasChainLock(mapBlockIndex[wtx.hashBlock]->nHeight, wtx.hashBlock);
    }
    entry.push_back(Pair("confirmations", confirms));
    entry.push_back(Pair("instantlock", fLLMQLocked));
    entry.push_back(Pair("chainlock", chainlock));
    if (wtx.IsCoinBase())
        entry.push_back(Pair("generated", true));
    if (confirms > 0)
    {
        entry.push_back(Pair("blockhash", wtx.hashBlock.GetHex()));
        entry.push_back(Pair("blockindex", wtx.nIndex));
        entry.push_back(Pair("blocktime", mapBlockIndex[wtx.hashBlock]->GetBlockTime()));
    } else {
        entry.push_back(Pair("trusted", wtx.IsTrusted()));
    }
    uint256 hash = wtx.GetHash();
    entry.push_back(Pair("txid", hash.GetHex()));
    UniValue conflicts(UniValue::VARR);
    BOOST_FOREACH(const uint256& conflict, wtx.GetConflicts())
        conflicts.push_back(conflict.GetHex());
    entry.push_back(Pair("walletconflicts", conflicts));
    entry.push_back(Pair("time", wtx.GetTxTime()));
    entry.push_back(Pair("timereceived", (int64_t)wtx.nTimeReceived));

    // Add opt-in RBF status
    std::string rbfStatus = "no";
    if (confirms <= 0) {
        LOCK(mempool.cs);
        RBFTransactionState rbfState = IsRBFOptIn(wtx, mempool);
        if (rbfState == RBF_TRANSACTIONSTATE_UNKNOWN)
            rbfStatus = "unknown";
        else if (rbfState == RBF_TRANSACTIONSTATE_REPLACEABLE_BIP125)
            rbfStatus = "yes";
    }
    entry.push_back(Pair("bip125-replaceable", rbfStatus));

    BOOST_FOREACH(const PAIRTYPE(std::string,std::string)& item, wtx.mapValue)
        entry.push_back(Pair(item.first, item.second));
}

std::string AccountFromValue(const UniValue& value)
{
    std::string strAccount = value.get_str();
    if (strAccount == "*")
        throw JSONRPCError(RPC_WALLET_INVALID_ACCOUNT_NAME, "Invalid account name");
    return strAccount;
}

UniValue getnewaddress(const JSONRPCRequest& request)
{
    CWallet * const pwallet = GetWalletForJSONRPCRequest(request);
    if (!EnsureWalletIsAvailable(pwallet, request.fHelp)) {
        return NullUniValue;
    }

    if (request.fHelp || request.params.size() > 1)
        throw std::runtime_error(
            "getnewaddress ( \"account\" )\n"
            "\nReturns a new Firo address for receiving payments.\n"
            "If 'account' is specified (DEPRECATED), it is added to the address book \n"
            "so payments received with the address will be credited to 'account'.\n"
            "\nArguments:\n"
            "1. \"account\"        (string, optional) DEPRECATED. The account name for the address to be linked to. If not provided, the default account \"\" is used. It can also be set to the empty string \"\" to represent the default account. The account does not need to exist, it will be created if there is no account by the given name.\n"
            "\nResult:\n"
            "\"firoaddress\"    (string) The new Firo address\n"
            "\nExamples:\n"
            + HelpExampleCli("getnewaddress", "")
            + HelpExampleRpc("getnewaddress", "")
        );

    LOCK2(cs_main, pwallet->cs_wallet);

    // Parse the account first so we don't generate a key if there's an error
    std::string strAccount;
    if (request.params.size() > 0)
        strAccount = AccountFromValue(request.params[0]);

    if (!pwallet->IsLocked()) {
        pwallet->TopUpKeyPool();
    }

    // Generate a new key that is added to wallet
    CPubKey newKey;
    if (!pwallet->GetKeyFromPool(newKey)) {
        throw JSONRPCError(RPC_WALLET_KEYPOOL_RAN_OUT, "Error: Keypool ran out, please call keypoolrefill first");
    }
    CKeyID keyID = newKey.GetID();

    pwallet->SetAddressBook(keyID, strAccount, "receive");

    return CBitcoinAddress(keyID).ToString();
}

UniValue getnewexchangeaddress(const JSONRPCRequest& request)
{
    CWallet * const pwallet = GetWalletForJSONRPCRequest(request);
    if (!EnsureWalletIsAvailable(pwallet, request.fHelp)) {
        return NullUniValue;
    }

    if (request.fHelp || request.params.size() > 1)
        throw std::runtime_error("");

    LOCK2(cs_main, pwallet->cs_wallet);

    if (!pwallet->IsLocked()) {
        pwallet->TopUpKeyPool();
    }

    // Generate a new key or use existing one and convert it to exchange address format
    CKeyID keyID;
    if (request.params.size() == 0) {
        CPubKey newKey;
        if (!pwallet->GetKeyFromPool(newKey)) {
            throw JSONRPCError(RPC_WALLET_KEYPOOL_RAN_OUT, "Error: Keypool ran out, please call keypoolrefill first");
        }
        keyID = newKey.GetID();
        pwallet->SetAddressBook(keyID, "", "receive");
    }
    else {
        // out of four tx destinations types only CKeyID (P2PKH) is supported here
        class CTxDestinationVisitor : public boost::static_visitor<CKeyID> {
        public:
            CTxDestinationVisitor() {}
            CKeyID operator() (const CNoDestination&) const {return CKeyID();}
            CKeyID operator() (const CKeyID& keyID) const {return keyID;}
            CKeyID operator() (const CExchangeKeyID&) const {return CKeyID();}
            CKeyID operator() (const CScriptID&) const {return CKeyID();}
        };

        CBitcoinAddress existingKey(request.params[0].get_str());
        if (!existingKey.IsValid()) {
            throw JSONRPCError(RPC_INVALID_ADDRESS_OR_KEY, "Invalid Firo address");
        }

        keyID = boost::apply_visitor(CTxDestinationVisitor(), existingKey.Get());
        if (keyID.IsNull()) {
            throw JSONRPCError(RPC_INVALID_ADDRESS_OR_KEY, "Must be P2PKH address");
        }
    }

    CBitcoinAddress newAddress;
    newAddress.SetExchange(keyID);

    pwallet->SetAddressBook(newAddress.Get(), "", "receive");

    return newAddress.ToString();
}

CBitcoinAddress GetAccountAddress(CWallet * const pwallet, std::string strAccount, bool bForceNew=false)
{
    CPubKey pubKey;
    if (!pwallet->GetAccountPubkey(pubKey, strAccount, bForceNew)) {
        throw JSONRPCError(RPC_WALLET_KEYPOOL_RAN_OUT, "Error: Keypool ran out, please call keypoolrefill first");
    }

    return CBitcoinAddress(pubKey.GetID());
}

UniValue getaccountaddress(const JSONRPCRequest& request)
{
    CWallet * const pwallet = GetWalletForJSONRPCRequest(request);
    if (!EnsureWalletIsAvailable(pwallet, request.fHelp)) {
        return NullUniValue;
    }

    if (request.fHelp || request.params.size() != 1)
        throw std::runtime_error(
            "getaccountaddress \"account\"\n"
            "\nDEPRECATED. Returns the current Firo address for receiving payments to this account.\n"
            "\nArguments:\n"
            "1. \"account\"       (string, required) The account name for the address. It can also be set to the empty string \"\" to represent the default account. The account does not need to exist, it will be created and a new address created  if there is no account by the given name.\n"
            "\nResult:\n"
            "\"firoaddress\"   (string) The account Firo address\n"
            "\nExamples:\n"
            + HelpExampleCli("getaccountaddress", "")
            + HelpExampleCli("getaccountaddress", "\"\"")
            + HelpExampleCli("getaccountaddress", "\"myaccount\"")
            + HelpExampleRpc("getaccountaddress", "\"myaccount\"")
        );

    LOCK2(cs_main, pwallet->cs_wallet);

    // Parse the account first so we don't generate a key if there's an error
    std::string strAccount = AccountFromValue(request.params[0]);

    UniValue ret(UniValue::VSTR);

    ret = GetAccountAddress(pwallet, strAccount).ToString();
    return ret;
}


UniValue getrawchangeaddress(const JSONRPCRequest& request)
{
    CWallet * const pwallet = GetWalletForJSONRPCRequest(request);
    if (!EnsureWalletIsAvailable(pwallet, request.fHelp)) {
        return NullUniValue;
    }

    if (request.fHelp || request.params.size() > 1)
        throw std::runtime_error(
            "getrawchangeaddress\n"
            "\nReturns a new Firo address, for receiving change.\n"
            "This is for use with raw transactions, NOT normal use.\n"
            "\nResult:\n"
            "\"address\"    (string) The address\n"
            "\nExamples:\n"
            + HelpExampleCli("getrawchangeaddress", "")
            + HelpExampleRpc("getrawchangeaddress", "")
       );

    LOCK2(cs_main, pwallet->cs_wallet);

    if (!pwallet->IsLocked()) {
        pwallet->TopUpKeyPool();
    }

    CReserveKey reservekey(pwallet);
    CPubKey vchPubKey;
    if (!reservekey.GetReservedKey(vchPubKey))
        throw JSONRPCError(RPC_WALLET_KEYPOOL_RAN_OUT, "Error: Keypool ran out, please call keypoolrefill first");

    reservekey.KeepKey();

    CKeyID keyID = vchPubKey.GetID();

    return CBitcoinAddress(keyID).ToString();
}


UniValue setaccount(const JSONRPCRequest& request)
{
    CWallet * const pwallet = GetWalletForJSONRPCRequest(request);
    if (!EnsureWalletIsAvailable(pwallet, request.fHelp)) {
        return NullUniValue;
    }

    if (request.fHelp || request.params.size() < 1 || request.params.size() > 2)
        throw std::runtime_error(
            "setaccount \"firoaddress\" \"account\"\n"
            "\nDEPRECATED. Sets the account associated with the given address.\n"
            "\nArguments:\n"
            "1. \"firoaddress\"  (string, required) The Firo address to be associated with an account.\n"
            "2. \"account\"         (string, required) The account to assign the address to.\n"
            "\nExamples:\n"
            + HelpExampleCli("setaccount", "\"1D1ZrZNe3JUo7ZycKEYQQiQAWd9y54F4XX\" \"tabby\"")
            + HelpExampleRpc("setaccount", "\"1D1ZrZNe3JUo7ZycKEYQQiQAWd9y54F4XX\", \"tabby\"")
        );

    LOCK2(cs_main, pwallet->cs_wallet);

    CBitcoinAddress address(request.params[0].get_str());
    if (!address.IsValid())
        throw JSONRPCError(RPC_INVALID_ADDRESS_OR_KEY, "Invalid Firo address");

    std::string strAccount;
    if (request.params.size() > 1)
        strAccount = AccountFromValue(request.params[1]);

    // Only add the account if the address is yours.
    if (IsMine(*pwallet, address.Get())) {
        // Detect when changing the account of an address that is the 'unused current key' of another account:
        if (pwallet->mapAddressBook.count(address.Get())) {
            std::string strOldAccount = pwallet->mapAddressBook[address.Get()].name;
            if (address == GetAccountAddress(pwallet, strOldAccount)) {
                GetAccountAddress(pwallet, strOldAccount, true);
            }
        }
        pwallet->SetAddressBook(address.Get(), strAccount, "receive");
    }
    else
        throw JSONRPCError(RPC_MISC_ERROR, "setaccount can only be used with own address");

    return NullUniValue;
}


UniValue getaccount(const JSONRPCRequest& request)
{
    CWallet * const pwallet = GetWalletForJSONRPCRequest(request);
    if (!EnsureWalletIsAvailable(pwallet, request.fHelp)) {
        return NullUniValue;
    }

    if (request.fHelp || request.params.size() != 1)
        throw std::runtime_error(
            "getaccount \"firoaddress\"\n"
            "\nDEPRECATED. Returns the account associated with the given address.\n"
            "\nArguments:\n"
            "1. \"firoaddress\"  (string, required) The Firo address for account lookup.\n"
            "\nResult:\n"
            "\"accountname\"        (string) the account address\n"
            "\nExamples:\n"
            + HelpExampleCli("getaccount", "\"1D1ZrZNe3JUo7ZycKEYQQiQAWd9y54F4XX\"")
            + HelpExampleRpc("getaccount", "\"1D1ZrZNe3JUo7ZycKEYQQiQAWd9y54F4XX\"")
        );

    LOCK2(cs_main, pwallet->cs_wallet);

    CBitcoinAddress address(request.params[0].get_str());
    if (!address.IsValid())
        throw JSONRPCError(RPC_INVALID_ADDRESS_OR_KEY, "Invalid Firo address");

    std::string strAccount;
    std::map<CTxDestination, CAddressBookData>::iterator mi = pwallet->mapAddressBook.find(address.Get());
    if (mi != pwallet->mapAddressBook.end() && !(*mi).second.name.empty()) {
        strAccount = (*mi).second.name;
    }
    return strAccount;
}

UniValue setmininput(const JSONRPCRequest& request)
{
    if (request.fHelp || request.params.size() < 1 || request.params.size() > 1)
        throw std::runtime_error(
                "setmininput <amount>\n"
                        "<amount> is a real and is rounded to the nearest 0.00000001");

    // Amount
    int64_t nAmount = 0;
    if (request.params[0].get_real() != 0.0)
        nAmount = AmountFromValue(request.params[0]);        // rejects 0.0 amounts

    nMinimumInputValue = nAmount;
    return true;
}


UniValue getaddressesbyaccount(const JSONRPCRequest& request)
{
    CWallet * const pwallet = GetWalletForJSONRPCRequest(request);
    if (!EnsureWalletIsAvailable(pwallet, request.fHelp)) {
        return NullUniValue;
    }

    if (request.fHelp || request.params.size() != 1)
        throw std::runtime_error(
            "getaddressesbyaccount \"account\"\n"
            "\nDEPRECATED. Returns the list of addresses for the given account.\n"
            "\nArguments:\n"
            "1. \"account\"        (string, required) The account name.\n"
            "\nResult:\n"
            "[                     (json array of string)\n"
            "  \"firoaddress\"  (string) a Firo address associated with the given account\n"
            "  ,...\n"
            "]\n"
            "\nExamples:\n"
            + HelpExampleCli("getaddressesbyaccount", "\"tabby\"")
            + HelpExampleRpc("getaddressesbyaccount", "\"tabby\"")
        );

    LOCK2(cs_main, pwallet->cs_wallet);

    std::string strAccount = AccountFromValue(request.params[0]);

    // Find all addresses that have the given account
    UniValue ret(UniValue::VARR);
    for (const auto& item : pwallet->mapAddressBook) {
        const CBitcoinAddress& address = item.first;
        const std::string& strName = item.second.name;
        if (strName == strAccount)
            ret.push_back(address.ToString());
    }
    return ret;
}

static void SendMoney(CWallet * const pwallet, const CTxDestination &address, CAmount nValue, bool fSubtractFeeFromAmount, CWalletTx& wtxNew)
{
    CAmount curBalance = pwallet->GetBalance();

    // Check amount
    if (nValue <= 0)
        throw JSONRPCError(RPC_INVALID_PARAMETER, "Invalid amount");

    if (nValue > curBalance)
        throw JSONRPCError(RPC_WALLET_INSUFFICIENT_FUNDS, "Insufficient funds");

    if (pwallet->GetBroadcastTransactions() && !g_connman) {
        throw JSONRPCError(RPC_CLIENT_P2P_DISABLED, "Error: Peer-to-peer functionality missing or disabled");
    }

    // Parse Firo address
    CScript scriptPubKey = GetScriptForDestination(address);

    // Create and send the transaction
    CReserveKey reservekey(pwallet);
    CAmount nFeeRequired;
    std::string strError;
    std::vector<CRecipient> vecSend;
    int nChangePosRet = -1;
    CRecipient recipient = {scriptPubKey, nValue, fSubtractFeeFromAmount};
    vecSend.push_back(recipient);
    if (!pwallet->CreateTransaction(vecSend, wtxNew, reservekey, nFeeRequired, nChangePosRet, strError)) {
        if (!fSubtractFeeFromAmount && nValue + nFeeRequired > curBalance)
            strError = strprintf("Error: This transaction requires a transaction fee of at least %s", FormatMoney(nFeeRequired));
        throw JSONRPCError(RPC_WALLET_ERROR, strError);
    }
    CValidationState state;
    if (!pwallet->CommitTransaction(wtxNew, reservekey, g_connman.get(), state)) {
        strError = strprintf("Error: The transaction was rejected! Reason given: %s", state.GetRejectReason());
        throw JSONRPCError(RPC_WALLET_ERROR, strError);
    }
}

UniValue sendtoaddress(const JSONRPCRequest& request)
{
    CWallet * const pwallet = GetWalletForJSONRPCRequest(request);
    if (!EnsureWalletIsAvailable(pwallet, request.fHelp)) {
        return NullUniValue;
    }

    if (request.fHelp || request.params.size() < 2 || request.params.size() > 5)
        throw std::runtime_error(
            "sendtoaddress \"firoaddress\" amount ( \"comment\" \"comment-to\" subtractfeefromamount )\n"
            "\nSend an amount to a given address.\n"
            + HelpRequiringPassphrase(pwallet) +
            "\nArguments:\n"
            "1. \"firoaddress\"  (string, required) The Firo address to send to.\n"
            "2. \"amount\"      (numeric or string, required) The amount in " + CURRENCY_UNIT + " to send. eg 0.1\n"
            "3. \"comment\"     (string, optional) A comment used to store what the transaction is for. \n"
            "                             This is not part of the transaction, just kept in your wallet.\n"
            "4. \"comment_to\"         (string, optional) A comment to store the name of the person or organization \n"
            "                             to which you're sending the transaction. This is not part of the \n"
            "                             transaction, just kept in your wallet.\n"
            "5. subtractfeefromamount  (boolean, optional, default=false) The fee will be deducted from the amount being sent.\n"
            "                             The recipient will receive less bitcoins than you enter in the amount field.\n"
            "\nResult:\n"
            "\"txid\"                  (string) The transaction id.\n"
            "\nExamples:\n"
            + HelpExampleCli("sendtoaddress", "\"1M72Sfpbz1BPpXFHz9m3CdqATR44Jvaydd\" 0.1")
            + HelpExampleCli("sendtoaddress", "\"1M72Sfpbz1BPpXFHz9m3CdqATR44Jvaydd\" 0.1 \"donation\" \"seans outpost\"")
            + HelpExampleCli("sendtoaddress", "\"1M72Sfpbz1BPpXFHz9m3CdqATR44Jvaydd\" 0.1 \"\" \"\" true")
            + HelpExampleRpc("sendtoaddress", "\"1M72Sfpbz1BPpXFHz9m3CdqATR44Jvaydd\", 0.1, \"donation\", \"seans outpost\"")
        );

    LOCK2(cs_main, pwallet->cs_wallet);

    CBitcoinAddress address(request.params[0].get_str());
    if (!address.IsValid())
        throw JSONRPCError(RPC_INVALID_ADDRESS_OR_KEY, "Invalid Firo address");

    // Amount
    CAmount nAmount = AmountFromValue(request.params[1]);
    if (nAmount <= 0)
        throw JSONRPCError(RPC_TYPE_ERROR, "Invalid amount for send");

    // Wallet comments
    CWalletTx wtx;
    if (request.params.size() > 2 && !request.params[2].isNull() && !request.params[2].get_str().empty())
        wtx.mapValue["comment"] = request.params[2].get_str();
    if (request.params.size() > 3 && !request.params[3].isNull() && !request.params[3].get_str().empty())
        wtx.mapValue["to"]      = request.params[3].get_str();

    bool fSubtractFeeFromAmount = false;
    if (request.params.size() > 4)
        fSubtractFeeFromAmount = request.params[4].get_bool();

    EnsureWalletIsUnlocked(pwallet);

    SendMoney(pwallet, address.Get(), nAmount, fSubtractFeeFromAmount, wtx);

    return wtx.GetHash().GetHex();
}

UniValue listaddressgroupings(const JSONRPCRequest& request)
{
    CWallet * const pwallet = GetWalletForJSONRPCRequest(request);
    if (!EnsureWalletIsAvailable(pwallet, request.fHelp)) {
        return NullUniValue;
    }

    if (request.fHelp)
        throw std::runtime_error(
            "listaddressgroupings\n"
            "\nLists groups of addresses which have had their common ownership\n"
            "made public by common use as inputs or as the resulting change\n"
            "in past transactions\n"
            "\nResult:\n"
            "[\n"
            "  [\n"
            "    [\n"
            "      \"firoaddress\",     (string) The Firo address\n"
            "      amount,                 (numeric) The amount in " + CURRENCY_UNIT + "\n"
            "      \"account\"             (string, optional) DEPRECATED. The account\n"
            "    ]\n"
            "    ,...\n"
            "  ]\n"
            "  ,...\n"
            "]\n"
            "\nExamples:\n"
            + HelpExampleCli("listaddressgroupings", "")
            + HelpExampleRpc("listaddressgroupings", "")
        );

    LOCK2(cs_main, pwallet->cs_wallet);

    UniValue jsonGroupings(UniValue::VARR);
    std::map<CTxDestination, CAmount> balances = pwallet->GetAddressBalances();
    for (std::set<CTxDestination> grouping : pwallet->GetAddressGroupings()) {
        UniValue jsonGrouping(UniValue::VARR);
        BOOST_FOREACH(CTxDestination address, grouping)
        {
            UniValue addressInfo(UniValue::VARR);
            addressInfo.push_back(CBitcoinAddress(address).ToString());
            addressInfo.push_back(ValueFromAmount(balances[address]));
            {
                if (pwallet->mapAddressBook.find(CBitcoinAddress(address).Get()) != pwallet->mapAddressBook.end()) {
                    addressInfo.push_back(pwallet->mapAddressBook.find(CBitcoinAddress(address).Get())->second.name);
                }
            }
            jsonGrouping.push_back(addressInfo);
        }
        jsonGroupings.push_back(jsonGrouping);
    }
    return jsonGroupings;
}

UniValue listaddressbalances(const JSONRPCRequest& request)
{
    CWallet* const pwallet = GetWalletForJSONRPCRequest(request);
    if (!EnsureWalletIsAvailable(pwallet, request.fHelp))
        return NullUniValue;

    if (request.fHelp || request.params.size() > 1)
        throw std::runtime_error(
            "listaddressbalances ( minamount )\n"
            "\nLists addresses of this wallet and their balances\n"
            "\nArguments:\n"
            "1. minamount               (numeric, optional, default=0) Minimum balance in " + CURRENCY_UNIT + " an address should have to be shown in the list\n"
            "\nResult:\n"
            "{\n"
            "  \"address\": amount,       (string) The dash address and the amount in " + CURRENCY_UNIT + "\n"
            "  ,...\n"
            "}\n"
            "\nExamples:\n"
            + HelpExampleCli("listaddressbalances", "")
            + HelpExampleCli("listaddressbalances", "10")
            + HelpExampleRpc("listaddressbalances", "")
            + HelpExampleRpc("listaddressbalances", "10")
        );

    LOCK2(cs_main, pwallet->cs_wallet);

    CAmount nMinAmount = 0;
    if (request.params.size() > 0)
        nMinAmount = AmountFromValue(request.params[0]);

    if (nMinAmount < 0)
        throw JSONRPCError(RPC_TYPE_ERROR, "Invalid amount");

    UniValue jsonBalances(UniValue::VOBJ);
    std::map<CTxDestination, CAmount> balances = pwallet->GetAddressBalances();
    for (auto& balance : balances)
        if (balance.second >= nMinAmount)
            jsonBalances.push_back(Pair(CBitcoinAddress(balance.first).ToString(), ValueFromAmount(balance.second)));

    return jsonBalances;
}

UniValue signmessage(const JSONRPCRequest& request)
{
    CWallet * const pwallet = GetWalletForJSONRPCRequest(request);
    if (!EnsureWalletIsAvailable(pwallet, request.fHelp)) {
        return NullUniValue;
    }

    if (request.fHelp || request.params.size() != 2)
        throw std::runtime_error(
            "signmessage \"firoaddress\" \"message\"\n"
            "\nSign a message with the private key of an address"
            + HelpRequiringPassphrase(pwallet) + "\n"
            "\nArguments:\n"
            "1. \"firoaddress\"  (string, required) The Firo address to use for the private key.\n"
            "2. \"message\"         (string, required) The message to create a signature of.\n"
            "\nResult:\n"
            "\"signature\"          (string) The signature of the message encoded in base 64\n"
            "\nExamples:\n"
            "\nUnlock the wallet for 30 seconds\n"
            + HelpExampleCli("walletpassphrase", "\"mypassphrase\" 30") +
            "\nCreate the signature\n"
            + HelpExampleCli("signmessage", "\"1D1ZrZNe3JUo7ZycKEYQQiQAWd9y54F4XX\" \"my message\"") +
            "\nVerify the signature\n"
            + HelpExampleCli("verifymessage", "\"1D1ZrZNe3JUo7ZycKEYQQiQAWd9y54F4XX\" \"signature\" \"my message\"") +
            "\nAs json rpc\n"
            + HelpExampleRpc("signmessage", "\"1D1ZrZNe3JUo7ZycKEYQQiQAWd9y54F4XX\", \"my message\"")
        );

    LOCK2(cs_main, pwallet->cs_wallet);

    EnsureWalletIsUnlocked(pwallet);

    std::string strAddress = request.params[0].get_str();
    std::string strMessage = request.params[1].get_str();

    CBitcoinAddress addr(strAddress);
    if (!addr.IsValid())
        throw JSONRPCError(RPC_TYPE_ERROR, "Invalid address");

    CKeyID keyID;
    if (!addr.GetKeyID(keyID))
        throw JSONRPCError(RPC_TYPE_ERROR, "Address does not refer to key");

    CKey key;
    if (!pwallet->GetKey(keyID, key)) {
        throw JSONRPCError(RPC_WALLET_ERROR, "Private key not available");
    }

    CHashWriter ss(SER_GETHASH, 0);
    ss << strMessageMagic;
    ss << strMessage;

    std::vector<unsigned char> vchSig;
    if (!key.SignCompact(ss.GetHash(), vchSig))
        throw JSONRPCError(RPC_INVALID_ADDRESS_OR_KEY, "Sign failed");

    return EncodeBase64(&vchSig[0], vchSig.size());
}

UniValue proveprivatetxown(const JSONRPCRequest& request)
{
    CWallet * const pwallet = GetWalletForJSONRPCRequest(request);
    if (!EnsureWalletIsAvailable(pwallet, request.fHelp)) {
        return NullUniValue;
    }

    if (request.fHelp || request.params.size() != 2)
        throw std::runtime_error(
                "proveprivatetxown \"txid\" \"message\"\n"
                "\nCreated a proof by signing the message with private key of each spent coin."
                + HelpRequiringPassphrase(pwallet) + "\n"
                                                     "\nArguments:\n"
                                                     "1. \"strTxId\"  (string, required) Txid, in which we spend lelantus coins.\n"
                                                     "2. \"message\"         (string, required) The message to create a signature of.\n"
                                                     "\nResult:\n"
                                                     "\"proof\"          (string) The signatures of the message encoded in base 64\n"
                                                     "\nExamples:\n"
                                                     "\nUnlock the wallet for 30 seconds\n"
                + HelpExampleCli("walletpassphrase", "\"mypassphrase\" 30") +
                "\nCreate the signature\n"
                + HelpExampleCli("proveprivatetxown", "\"34df0ec7bcc8a2bda2c0df41ac560172d974c56ffc9adc0e2377d0fc54b4e8f9 \" \"my message\"") +
                "\nVerify the signature\n"
                + HelpExampleCli("verifyprivatetxown", "\"34df0ec7bcc8a2bda2c0df41ac560172d974c56ffc9adc0e2377d0fc54b4e8f9 \" \"proof\" \"my message\"") +
                "\nAs json rpc\n"
                + HelpExampleRpc("proveprivatetxown", "\"34df0ec7bcc8a2bda2c0df41ac560172d974c56ffc9adc0e2377d0fc54b4e8f9 \", \"my message\"")
        );

    EnsureLelantusWalletIsAvailable();

    LOCK2(cs_main, pwallet->cs_wallet);
    EnsureWalletIsUnlocked(pwallet);

    std::string strTxId = request.params[0].get_str();
    std::string strMessage = request.params[1].get_str();

    uint256 txid = uint256S(strTxId);
    std::vector<unsigned char> vchSig = pwallet->ProvePrivateTxOwn(txid, strMessage);

    if (vchSig.empty())
        throw JSONRPCError(RPC_INVALID_PARAMETER, "Something went wrong, may be you are not the owner of provided tx");

    return EncodeBase64(&vchSig[0], vchSig.size());
}


UniValue getreceivedbyaddress(const JSONRPCRequest& request)
{
    CWallet * const pwallet = GetWalletForJSONRPCRequest(request);
    if (!EnsureWalletIsAvailable(pwallet, request.fHelp)) {
        return NullUniValue;
    }

    if (request.fHelp || request.params.size() < 1 || request.params.size() > 3)
        throw std::runtime_error(
            "getreceivedbyaddress \"firoaddress\" ( minconf addlocked )\n"
            "\nReturns the total amount received by the given firoaddress in transactions with at least minconf confirmations.\n"
            "\nArguments:\n"
            "1. \"firoaddress\"  (string, required) The Firo address for transactions.\n"
            "2. minconf             (numeric, optional, default=1) Only include transactions confirmed at least this many times.\n"
            "3. addlocked           (bool, optional, default=false) Whether to include transactions locked via InstantSend.\n"
            "\nResult:\n"
            "amount   (numeric) The total amount in " + CURRENCY_UNIT + " received at this address.\n"
            "\nExamples:\n"
            "\nThe amount from transactions with at least 1 confirmation\n"
            + HelpExampleCli("getreceivedbyaddress", "\"1D1ZrZNe3JUo7ZycKEYQQiQAWd9y54F4XX\"") +
            "\nThe amount including unconfirmed transactions, zero confirmations\n"
            + HelpExampleCli("getreceivedbyaddress", "\"1D1ZrZNe3JUo7ZycKEYQQiQAWd9y54F4XX\" 0") +
            "\nThe amount with at least 2 confirmation, very safe\n"
            + HelpExampleCli("getreceivedbyaddress", "\"1D1ZrZNe3JUo7ZycKEYQQiQAWd9y54F4XX\" 2") +
            "\nAs a json rpc call\n"
            + HelpExampleRpc("getreceivedbyaddress", "\"1D1ZrZNe3JUo7ZycKEYQQiQAWd9y54F4XX\", 2")
       );

    LOCK2(cs_main, pwallet->cs_wallet);

    // Firo address
    CBitcoinAddress address = CBitcoinAddress(request.params[0].get_str());
    if (!address.IsValid())
        throw JSONRPCError(RPC_INVALID_ADDRESS_OR_KEY, "Invalid Firo address");
    CScript scriptPubKey = GetScriptForDestination(address.Get());
    if (!IsMine(*pwallet, scriptPubKey)) {
        return ValueFromAmount(0);
    }

    // Minimum confirmations
    int nMinDepth = 1;
    if (request.params.size() > 1)
        nMinDepth = request.params[1].get_int();
    bool fAddLocked = (request.params.size() > 2 && request.params[2].get_bool());

    // Tally
    CAmount nAmount = 0;
    for (const std::pair<const uint256, CWalletTx>& pairWtx : pwallet->mapWallet) {
        const CWalletTx& wtx = pairWtx.second;
        if (wtx.IsCoinBase() || !CheckFinalTx(*wtx.tx))
            continue;

        BOOST_FOREACH(const CTxOut& txout, wtx.tx->vout)
            if (txout.scriptPubKey == scriptPubKey)
                if ((wtx.GetDepthInMainChain() >= nMinDepth) || (fAddLocked && wtx.IsLockedByLLMQInstantSend()))
                    nAmount += txout.nValue;
    }

    return  ValueFromAmount(nAmount);
}


UniValue getreceivedbyaccount(const JSONRPCRequest& request)
{
    CWallet * const pwallet = GetWalletForJSONRPCRequest(request);
    if (!EnsureWalletIsAvailable(pwallet, request.fHelp)) {
        return NullUniValue;
    }

    if (request.fHelp || request.params.size() < 1 || request.params.size() > 3)
        throw std::runtime_error(
            "getreceivedbyaccount \"account\" ( minconf addlocked )\n"
            "\nDEPRECATED. Returns the total amount received by addresses with <account> in transactions with at least [minconf] confirmations.\n"
            "\nArguments:\n"
            "1. \"account\"      (string, required) The selected account, may be the default account using \"\".\n"
            "2. minconf          (numeric, optional, default=1) Only include transactions confirmed at least this many times.\n"
            "3. addlocked      (bool, optional, default=false) Whether to include transactions locked via InstantSend.\n"
            "\nResult:\n"
            "amount              (numeric) The total amount in " + CURRENCY_UNIT + " received for this account.\n"
            "\nExamples:\n"
            "\nAmount received by the default account with at least 1 confirmation\n"
            + HelpExampleCli("getreceivedbyaccount", "\"\"") +
            "\nAmount received at the tabby account including unconfirmed amounts with zero confirmations\n"
            + HelpExampleCli("getreceivedbyaccount", "\"tabby\" 0") +
            "\nThe amount with at least 2 confirmation, very safe\n"
            + HelpExampleCli("getreceivedbyaccount", "\"tabby\" 2") +
            "\nAs a json rpc call\n"
            + HelpExampleRpc("getreceivedbyaccount", "\"tabby\", 2")
        );

    LOCK2(cs_main, pwallet->cs_wallet);

    // Minimum confirmations
    int nMinDepth = 1;
    if (request.params.size() > 1)
        nMinDepth = request.params[1].get_int();
    bool fAddLocked = (request.params.size() > 2 && request.params[2].get_bool());

    // Get the set of pub keys assigned to account
    std::string strAccount = AccountFromValue(request.params[0]);
    std::set<CTxDestination> setAddress = pwallet->GetAccountAddresses(strAccount);

    // Tally
    CAmount nAmount = 0;
    for (const std::pair<const uint256, CWalletTx>& pairWtx : pwallet->mapWallet) {
        const CWalletTx& wtx = pairWtx.second;
        if (wtx.IsCoinBase() || !CheckFinalTx(*wtx.tx))
            continue;

        BOOST_FOREACH(const CTxOut& txout, wtx.tx->vout)
        {
            CTxDestination address;
            if (ExtractDestination(txout.scriptPubKey, address) && IsMine(*pwallet, address) && setAddress.count(address)) {
                if ((wtx.GetDepthInMainChain() >= nMinDepth) || (fAddLocked && wtx.IsLockedByLLMQInstantSend()))
                    nAmount += txout.nValue;
            }
        }
    }

    return ValueFromAmount(nAmount);
}


UniValue getbalance(const JSONRPCRequest& request)
{
    CWallet * const pwallet = GetWalletForJSONRPCRequest(request);
    if (!EnsureWalletIsAvailable(pwallet, request.fHelp)) {
        return NullUniValue;
    }

    if (request.fHelp || request.params.size() > 4)
        throw std::runtime_error(
            "getbalance ( \"account\" minconf include_watchonly )\n"
            "\nIf account is not specified, returns the server's total available balance.\n"
            "If account is specified (DEPRECATED), returns the balance in the account.\n"
            "Note that the account \"\" is not the same as leaving the parameter out.\n"
            "The server total may be different to the balance in the default \"\" account.\n"
            "\nArguments:\n"
            "1. \"account\"         (string, optional) DEPRECATED. The account string may be given as a\n"
            "                     specific account name to find the balance associated with wallet keys in\n"
            "                     a named account, or as the empty string (\"\") to find the balance\n"
            "                     associated with wallet keys not in any named account, or as \"*\" to find\n"
            "                     the balance associated with all wallet keys regardless of account.\n"
            "                     When this option is specified, it calculates the balance in a different\n"
            "                     way than when it is not specified, and which can count spends twice when\n"
            "                     there are conflicting pending transactions (such as those created by\n"
            "                     the bumpfee command), temporarily resulting in low or even negative\n"
            "                     balances. In general, account balance calculation is not considered\n"
            "                     reliable and has resulted in confusing outcomes, so it is recommended to\n"
            "                     avoid passing this argument.\n"
            "2. minconf           (numeric, optional, default=1) Only include transactions confirmed at least this many times.\n"
            "3. include_watchonly (bool, optional, default=false) Also include balance in watch-only addresses (see 'importaddress')\n"
            "4. addlocked      (bool, optional, default=false) Whether to include the value of transactions locked via InstantSend in the wallet's balance.\n"
            "\nResult:\n"
            "amount              (numeric) The total amount in " + CURRENCY_UNIT + " received for this account.\n"
            "\nExamples:\n"
            "\nThe total amount in the wallet\n"
            + HelpExampleCli("getbalance", "") +
            "\nThe total amount in the wallet at least 5 blocks confirmed\n"
            + HelpExampleCli("getbalance", "\"*\" 6") +
            "\nAs a json rpc call\n"
            + HelpExampleRpc("getbalance", "\"*\", 6")
        );

    LOCK2(cs_main, pwallet->cs_wallet);

    if (request.params.size() == 0)
        return  ValueFromAmount(pwallet->GetBalance());

    const std::string* account = request.params[0].get_str() != "*" ? &request.params[0].get_str() : nullptr;

    int nMinDepth = 1;
    if (request.params.size() > 1)
        nMinDepth = request.params[1].get_int();
    isminefilter filter = ISMINE_SPENDABLE;
    if(request.params.size() > 2)
        if(request.params[2].get_bool())
            filter = filter | ISMINE_WATCH_ONLY;

    bool fAddLocked = (request.params.size() > 3 && request.params[3].get_bool());

    return ValueFromAmount(pwallet->GetLegacyBalance(filter, nMinDepth, account, fAddLocked));
}

UniValue getprivatebalance(const JSONRPCRequest& request)
{
    CWallet * const pwallet = GetWalletForJSONRPCRequest(request);
    if (!EnsureWalletIsAvailable(pwallet, request.fHelp)) {
        return NullUniValue;
    }

    if (request.fHelp || request.params.size() != 0)
        throw std::runtime_error(
            "getprivatebalance\n"
            "\nReturns  private balance.\n"
            "Private balance is the sum of all confirmed sigma/lelantus mints which are created by the wallet.\n"
            "\nResult:\n"
            "amount              (numeric) The confirmed private balance in " + CURRENCY_UNIT + ".\n"
            "\nExamples:\n"
            "\nThe total amount in the wallet\n"
            + HelpExampleCli("getprivatebalance", "")
            + HelpExampleRpc("getprivatebalance", "")
        );

    EnsureLelantusWalletIsAvailable();
    LOCK2(cs_main, pwallet->cs_wallet);

    return  ValueFromAmount(pwallet->GetPrivateBalance().first + pwallet->sparkWallet->getAvailableBalance());
}

UniValue gettotalbalance(const JSONRPCRequest& request)
{
    CWallet * const pwallet = GetWalletForJSONRPCRequest(request);
    if (!EnsureWalletIsAvailable(pwallet, request.fHelp)) {
        return NullUniValue;
    }


    if (request.fHelp || request.params.size() != 0)
        throw std::runtime_error(
            "gettotalbalance\n"
            "\nReturns total (transparent + private) balance.\n"
            "Transparent balance is the sum of coin amounts received as utxo.\n"
            "Private balance is the sum of all confirmed sigma/lelantus/spark mints which are created by the wallet.\n"
            "\nResult:\n"
            "amount              (numeric) The total balance in " + CURRENCY_UNIT + " for the wallet.\n"
            "\nExamples:\n"
            "\nThe total amount in the wallet\n"
            + HelpExampleCli("gettotalbalance", "")
            + HelpExampleRpc("gettotalbalance", "")
        );

    EnsureLelantusWalletIsAvailable();
    EnsureSparkWalletIsAvailable();
    LOCK2(cs_main, pwallet->cs_wallet);


    return  ValueFromAmount(pwallet->GetBalance() + pwallet->GetPrivateBalance().first + pwallet->sparkWallet->getAvailableBalance());
}

UniValue getunconfirmedbalance(const JSONRPCRequest &request)
{
    CWallet * const pwallet = GetWalletForJSONRPCRequest(request);
    if (!EnsureWalletIsAvailable(pwallet, request.fHelp)) {
        return NullUniValue;
    }

    if (request.fHelp || request.params.size() > 0)
        throw std::runtime_error(
                "getunconfirmedbalance\n"
                "Returns the server's total unconfirmed balance\n");

    LOCK2(cs_main, pwallet->cs_wallet);

    return ValueFromAmount(pwallet->GetUnconfirmedBalance());
}


UniValue movecmd(const JSONRPCRequest& request)
{
    CWallet * const pwallet = GetWalletForJSONRPCRequest(request);
    if (!EnsureWalletIsAvailable(pwallet, request.fHelp)) {
    	    return NullUniValue;
    }

    if (request.fHelp || request.params.size() < 3 || request.params.size() > 5)
        throw std::runtime_error(
            "move \"fromaccount\" \"toaccount\" amount ( minconf \"comment\" )\n"
            "\nDEPRECATED. Move a specified amount from one account in your wallet to another.\n"
            "\nArguments:\n"
            "1. \"fromaccount\"   (string, required) The name of the account to move funds from. May be the default account using \"\".\n"
            "2. \"toaccount\"     (string, required) The name of the account to move funds to. May be the default account using \"\".\n"
            "3. amount            (numeric) Quantity of " + CURRENCY_UNIT + " to move between accounts.\n"
            "4. (dummy)           (numeric, optional) Ignored. Remains for backward compatibility.\n"
            "5. \"comment\"       (string, optional) An optional comment, stored in the wallet only.\n"
            "\nResult:\n"
            "true|false           (boolean) true if successful.\n"
            "\nExamples:\n"
            "\nMove 0.01 " + CURRENCY_UNIT + " from the default account to the account named tabby\n"
            + HelpExampleCli("move", "\"\" \"tabby\" 0.01") +
            "\nMove 0.01 " + CURRENCY_UNIT + " timotei to akiko with a comment and funds have 2 confirmations\n"
            + HelpExampleCli("move", "\"timotei\" \"akiko\" 0.01 6 \"happy birthday!\"") +
            "\nAs a json rpc call\n"
            + HelpExampleRpc("move", "\"timotei\", \"akiko\", 0.01, 6, \"happy birthday!\"")
        );

    LOCK2(cs_main, pwallet->cs_wallet);

    std::string strFrom = AccountFromValue(request.params[0]);
    std::string strTo = AccountFromValue(request.params[1]);
    CAmount nAmount = AmountFromValue(request.params[2]);
    if (nAmount <= 0)
        throw JSONRPCError(RPC_TYPE_ERROR, "Invalid amount for send");
    if (request.params.size() > 3)
        // unused parameter, used to be nMinDepth, keep type-checking it though
        (void)request.params[3].get_int();
    std::string strComment;
    if (request.params.size() > 4)
        strComment = request.params[4].get_str();

    if (!pwallet->AccountMove(strFrom, strTo, nAmount, strComment)) {
        throw JSONRPCError(RPC_DATABASE_ERROR, "database error");
    }

    return true;
}


UniValue sendfrom(const JSONRPCRequest& request)
{
    CWallet * const pwallet = GetWalletForJSONRPCRequest(request);
    if (!EnsureWalletIsAvailable(pwallet, request.fHelp)) {
        return NullUniValue;
    }

    if (request.fHelp || request.params.size() < 3 || request.params.size() > 6)
        throw std::runtime_error(
            "sendfrom \"fromaccount\" \"toaddress\" amount ( minconf \"comment\" \"comment_to\" )\n"
            "\nDEPRECATED (use sendtoaddress). Sent an amount from an account to a bitcoin address."
            + HelpRequiringPassphrase(pwallet) + "\n"
            "\nArguments:\n"
            "1. \"fromaccount\"       (string, required) The name of the account to send funds from. May be the default account using \"\".\n"
            "                       Specifying an account does not influence coin selection, but it does associate the newly created\n"
            "                       transaction with the account, so the account's balance computation and transaction history can reflect\n"
            "                       the spend.\n"
            "2. \"toaddress\"         (string, required) The Firo address to send funds to.\n"
            "3. amount                (numeric or string, required) The amount in " + CURRENCY_UNIT + " (transaction fee is added on top).\n"
            "4. minconf               (numeric, optional, default=1) Only use funds with at least this many confirmations.\n"
            "5. \"comment\"           (string, optional) A comment used to store what the transaction is for. \n"
            "                                     This is not part of the transaction, just kept in your wallet.\n"
            "6. \"comment_to\"        (string, optional) An optional comment to store the name of the person or organization \n"
            "                                     to which you're sending the transaction. This is not part of the transaction, \n"
            "                                     it is just kept in your wallet.\n"
            "\nResult:\n"
            "\"txid\"                 (string) The transaction id.\n"
            "\nExamples:\n"
            "\nSend 0.01 " + CURRENCY_UNIT + " from the default account to the address, must have at least 1 confirmation\n"
            + HelpExampleCli("sendfrom", "\"\" \"1M72Sfpbz1BPpXFHz9m3CdqATR44Jvaydd\" 0.01") +
            "\nSend 0.01 from the tabby account to the given address, funds must have at least 2 confirmations\n"
            + HelpExampleCli("sendfrom", "\"tabby\" \"1M72Sfpbz1BPpXFHz9m3CdqATR44Jvaydd\" 0.01 2 \"donation\" \"seans outpost\"") +
            "\nAs a json rpc call\n"
            + HelpExampleRpc("sendfrom", "\"tabby\", \"1M72Sfpbz1BPpXFHz9m3CdqATR44Jvaydd\", 0.01, 2, \"donation\", \"seans outpost\"")
        );

    LOCK2(cs_main, pwallet->cs_wallet);

    std::string strAccount = AccountFromValue(request.params[0]);
    CBitcoinAddress address(request.params[1].get_str());
    if (!address.IsValid())
        throw JSONRPCError(RPC_INVALID_ADDRESS_OR_KEY, "Invalid Firo address");
    CAmount nAmount = AmountFromValue(request.params[2]);
    if (nAmount <= 0)
        throw JSONRPCError(RPC_TYPE_ERROR, "Invalid amount for send");
    int nMinDepth = 1;
    if (request.params.size() > 3)
        nMinDepth = request.params[3].get_int();

    CWalletTx wtx;
    wtx.strFromAccount = strAccount;
    if (request.params.size() > 4 && !request.params[4].isNull() && !request.params[4].get_str().empty())
        wtx.mapValue["comment"] = request.params[4].get_str();
    if (request.params.size() > 5 && !request.params[5].isNull() && !request.params[5].get_str().empty())
        wtx.mapValue["to"]      = request.params[5].get_str();

    EnsureWalletIsUnlocked(pwallet);

    // Check funds
    CAmount nBalance = pwallet->GetLegacyBalance(ISMINE_SPENDABLE, nMinDepth, &strAccount);
    if (nAmount > nBalance)
        throw JSONRPCError(RPC_WALLET_INSUFFICIENT_FUNDS, "Account has insufficient funds");

    SendMoney(pwallet, address.Get(), nAmount, false, wtx);

    return wtx.GetHash().GetHex();
}


UniValue sendmany(const JSONRPCRequest& request)
{
    CWallet * const pwallet = GetWalletForJSONRPCRequest(request);
    if (!EnsureWalletIsAvailable(pwallet, request.fHelp)) {
        return NullUniValue;
    }

    if (request.fHelp || request.params.size() < 2 || request.params.size() > 5)
        throw std::runtime_error(
            "sendmany \"fromaccount\" {\"address\":amount,...} ( minconf \"comment\" [\"address\",...] )\n"
            "\nSend multiple times. Amounts are double-precision floating point numbers."
            + HelpRequiringPassphrase(pwallet) + "\n"
            "\nArguments:\n"
            "1. \"fromaccount\"         (string, required) DEPRECATED. The account to send the funds from. Should be \"\" for the default account\n"
            "2. \"amounts\"             (string, required) A json object with addresses and amounts\n"
            "    {\n"
            "      \"address\":amount   (numeric or string) The Firo address is the key, the numeric amount (can be string) in " + CURRENCY_UNIT + " is the value\n"
            "      ,...\n"
            "    }\n"
            "3. minconf                 (numeric, optional, default=1) Only use the balance confirmed at least this many times.\n"
            "4. \"comment\"             (string, optional) A comment\n"
            "5. subtractfeefrom         (array, optional) A json array with addresses.\n"
            "                           The fee will be equally deducted from the amount of each selected address.\n"
            "                           Those recipients will receive less bitcoins than you enter in their corresponding amount field.\n"
            "                           If no addresses are specified here, the sender pays the fee.\n"
            "    [\n"
            "      \"address\"          (string) Subtract fee from this address\n"
            "      ,...\n"
            "    ]\n"
            "\nResult:\n"
            "\"txid\"                   (string) The transaction id for the send. Only 1 transaction is created regardless of \n"
            "                                    the number of addresses.\n"
            "\nExamples:\n"
            "\nSend two amounts to two different addresses:\n"
            + HelpExampleCli("sendmany", "\"\" \"{\\\"1D1ZrZNe3JUo7ZycKEYQQiQAWd9y54F4XX\\\":0.01,\\\"1353tsE8YMTA4EuV7dgUXGjNFf9KpVvKHz\\\":0.02}\"") +
            "\nSend two amounts to two different addresses setting the confirmation and comment:\n"
            + HelpExampleCli("sendmany", "\"\" \"{\\\"1D1ZrZNe3JUo7ZycKEYQQiQAWd9y54F4XX\\\":0.01,\\\"1353tsE8YMTA4EuV7dgUXGjNFf9KpVvKHz\\\":0.02}\" 6 \"testing\"") +
            "\nSend two amounts to two different addresses, subtract fee from amount:\n"
            + HelpExampleCli("sendmany", "\"\" \"{\\\"1D1ZrZNe3JUo7ZycKEYQQiQAWd9y54F4XX\\\":0.01,\\\"1353tsE8YMTA4EuV7dgUXGjNFf9KpVvKHz\\\":0.02}\" 1 \"\" \"[\\\"1D1ZrZNe3JUo7ZycKEYQQiQAWd9y54F4XX\\\",\\\"1353tsE8YMTA4EuV7dgUXGjNFf9KpVvKHz\\\"]\"") +
            "\nAs a json rpc call\n"
            + HelpExampleRpc("sendmany", "\"\", \"{\\\"1D1ZrZNe3JUo7ZycKEYQQiQAWd9y54F4XX\\\":0.01,\\\"1353tsE8YMTA4EuV7dgUXGjNFf9KpVvKHz\\\":0.02}\", 6, \"testing\"")
        );

    LOCK2(cs_main, pwallet->cs_wallet);

    if (pwallet->GetBroadcastTransactions() && !g_connman) {
        throw JSONRPCError(RPC_CLIENT_P2P_DISABLED, "Error: Peer-to-peer functionality missing or disabled");
    }

    std::string strAccount = AccountFromValue(request.params[0]);
    UniValue sendTo = request.params[1].get_obj();
    int nMinDepth = 1;
    if (request.params.size() > 2)
        nMinDepth = request.params[2].get_int();

    CWalletTx wtx;
    wtx.strFromAccount = strAccount;
    if (request.params.size() > 3 && !request.params[3].isNull() && !request.params[3].get_str().empty())
        wtx.mapValue["comment"] = request.params[3].get_str();

    UniValue subtractFeeFromAmount(UniValue::VARR);
    if (request.params.size() > 4)
        subtractFeeFromAmount = request.params[4].get_array();

    std::set<CBitcoinAddress> setAddress;
    std::vector<CRecipient> vecSend;

    CAmount totalAmount = 0;
    std::vector<std::string> keys = sendTo.getKeys();
    BOOST_FOREACH(const std::string& name_, keys)
    {
        CBitcoinAddress address(name_);
        if (!address.IsValid())
            throw JSONRPCError(RPC_INVALID_ADDRESS_OR_KEY, std::string("Invalid Firo address: ")+name_);

        if (setAddress.count(address))
            throw JSONRPCError(RPC_INVALID_PARAMETER, std::string("Invalid parameter, duplicated address: ")+name_);
        setAddress.insert(address);

        CScript scriptPubKey = GetScriptForDestination(address.Get());
        CAmount nAmount = AmountFromValue(sendTo[name_]);
        if (nAmount <= 0)
            throw JSONRPCError(RPC_TYPE_ERROR, "Invalid amount for send");
        totalAmount += nAmount;

        bool fSubtractFeeFromAmount = false;
        for (unsigned int idx = 0; idx < subtractFeeFromAmount.size(); idx++) {
            const UniValue& addr = subtractFeeFromAmount[idx];
            if (addr.get_str() == name_)
                fSubtractFeeFromAmount = true;
        }

        CRecipient recipient = {scriptPubKey, nAmount, fSubtractFeeFromAmount};
        vecSend.push_back(recipient);
    }

    EnsureWalletIsUnlocked(pwallet);

    // Check funds
    CAmount nBalance = pwallet->GetLegacyBalance(ISMINE_SPENDABLE, nMinDepth, strAccount.empty() ? nullptr : &strAccount);
    if (totalAmount > nBalance)
        throw JSONRPCError(RPC_WALLET_INSUFFICIENT_FUNDS, "Account has insufficient funds");

    // Send
    CReserveKey keyChange(pwallet);
    CAmount nFeeRequired = 0;
    int nChangePosRet = -1;
    std::string strFailReason;
    bool fCreated = pwallet->CreateTransaction(vecSend, wtx, keyChange, nFeeRequired, nChangePosRet, strFailReason);
    if (!fCreated)
        throw JSONRPCError(RPC_WALLET_INSUFFICIENT_FUNDS, strFailReason);
    CValidationState state;
    if (!pwallet->CommitTransaction(wtx, keyChange, g_connman.get(), state)) {
        strFailReason = strprintf("Transaction commit failed:: %s", state.GetRejectReason());
        throw JSONRPCError(RPC_WALLET_ERROR, strFailReason);
    }

    return wtx.GetHash().GetHex();
}

// Defined in rpc/misc.cpp
extern CScript _createmultisig_redeemScript(CWallet * const pwallet, const UniValue& params);

UniValue addmultisigaddress(const JSONRPCRequest& request)
{
    CWallet * const pwallet = GetWalletForJSONRPCRequest(request);
    if (!EnsureWalletIsAvailable(pwallet, request.fHelp)) {
        return NullUniValue;
    }

    if (request.fHelp || request.params.size() < 2 || request.params.size() > 3)
    {
        std::string msg = "addmultisigaddress nrequired [\"key\",...] ( \"account\" )\n"
            "\nAdd a nrequired-to-sign multisignature address to the wallet.\n"
            "Each key is a Firo address or hex-encoded public key.\n"
            "If 'account' is specified (DEPRECATED), assign address to that account.\n"

            "\nArguments:\n"
            "1. nrequired        (numeric, required) The number of required signatures out of the n keys or addresses.\n"
            "2. \"keys\"         (string, required) A json array of Firo addresses or hex-encoded public keys\n"
            "     [\n"
            "       \"address\"  (string) Firo address or hex-encoded public key\n"
            "       ...,\n"
            "     ]\n"
            "3. \"account\"      (string, optional) DEPRECATED. An account to assign the addresses to.\n"

            "\nResult:\n"
            "\"address\"         (string) A Firo address associated with the keys.\n"

            "\nExamples:\n"
            "\nAdd a multisig address from 2 addresses\n"
            + HelpExampleCli("addmultisigaddress", "2 \"[\\\"16sSauSf5pF2UkUwvKGq4qjNRzBZYqgEL5\\\",\\\"171sgjn4YtPu27adkKGrdDwzRTxnRkBfKV\\\"]\"") +
            "\nAs json rpc call\n"
            + HelpExampleRpc("addmultisigaddress", "2, \"[\\\"16sSauSf5pF2UkUwvKGq4qjNRzBZYqgEL5\\\",\\\"171sgjn4YtPu27adkKGrdDwzRTxnRkBfKV\\\"]\"")
        ;
        throw std::runtime_error(msg);
    }

    LOCK2(cs_main, pwallet->cs_wallet);

    std::string strAccount;
    if (request.params.size() > 2)
        strAccount = AccountFromValue(request.params[2]);

    // Construct using pay-to-script-hash:
    CScript inner = _createmultisig_redeemScript(pwallet, request.params);
    CScriptID innerID(inner);
    pwallet->AddCScript(inner);

    pwallet->SetAddressBook(innerID, strAccount, "send");
    return CBitcoinAddress(innerID).ToString();
}

class Witnessifier : public boost::static_visitor<bool>
{
public:
    CWallet * const pwallet;
    CScriptID result;

    Witnessifier(CWallet *_pwallet) : pwallet(_pwallet) {}

    bool operator()(const CNoDestination &dest) const { return false; }

    bool operator()(const CKeyID &keyID) {
        CPubKey pubkey;
        if (pwallet) {
            CScript basescript = GetScriptForDestination(keyID);
            isminetype typ;
            typ = IsMine(*pwallet, basescript, SIGVERSION_WITNESS_V0);
            if (typ != ISMINE_SPENDABLE && typ != ISMINE_WATCH_SOLVABLE)
                return false;
            CScript witscript = GetScriptForWitness(basescript);
            pwallet->AddCScript(witscript);
            result = CScriptID(witscript);
            return true;
        }
        return false;
    }

    bool operator()(const CExchangeKeyID &/*keyID*/) {
        // can't witnessify this
        return false;
    }

    bool operator()(const CScriptID &scriptID) {
        CScript subscript;
        if (pwallet && pwallet->GetCScript(scriptID, subscript)) {
            int witnessversion;
            std::vector<unsigned char> witprog;
            if (subscript.IsWitnessProgram(witnessversion, witprog)) {
                result = scriptID;
                return true;
            }
            isminetype typ;
            typ = IsMine(*pwallet, subscript, SIGVERSION_WITNESS_V0);
            if (typ != ISMINE_SPENDABLE && typ != ISMINE_WATCH_SOLVABLE)
                return false;
            CScript witscript = GetScriptForWitness(subscript);
            pwallet->AddCScript(witscript);
            result = CScriptID(witscript);
            return true;
        }
        return false;
    }
};

UniValue addwitnessaddress(const JSONRPCRequest& request)
{
    CWallet * const pwallet = GetWalletForJSONRPCRequest(request);
    if (!EnsureWalletIsAvailable(pwallet, request.fHelp)) {
        return NullUniValue;
    }

    if (request.fHelp || request.params.size() < 1 || request.params.size() > 1)
    {
        std::string msg = "addwitnessaddress \"address\"\n"
            "\nAdd a witness address for a script (with pubkey or redeemscript known).\n"
            "It returns the witness script.\n"

            "\nArguments:\n"
            "1. \"address\"       (string, required) An address known to the wallet\n"

            "\nResult:\n"
            "\"witnessaddress\",  (string) The value of the new address (P2SH of witness script).\n"
            "}\n"
        ;
        throw std::runtime_error(msg);
    }

    {
        LOCK(cs_main);
        if (!IsWitnessEnabled(chainActive.Tip(), Params().GetConsensus()) && !GetBoolArg("-walletprematurewitness", false)) {
            throw JSONRPCError(RPC_WALLET_ERROR, "Segregated witness not enabled on network");
        }
    }

    CBitcoinAddress address(request.params[0].get_str());
    if (!address.IsValid())
        throw JSONRPCError(RPC_INVALID_ADDRESS_OR_KEY, "Invalid Firo address");

    Witnessifier w(pwallet);
    CTxDestination dest = address.Get();
    bool ret = boost::apply_visitor(w, dest);
    if (!ret) {
        throw JSONRPCError(RPC_WALLET_ERROR, "Public key or redeemscript not known to wallet, or the key is uncompressed");
    }

    pwallet->SetAddressBook(w.result, "", "receive");

    return CBitcoinAddress(w.result).ToString();
}

struct tallyitem
{
    CAmount nAmount;
    int nConf;
    std::vector<uint256> txids;
    bool fIsWatchonly;
    tallyitem()
    {
        nAmount = 0;
        nConf = std::numeric_limits<int>::max();
        fIsWatchonly = false;
    }
};

UniValue ListReceived(CWallet * const pwallet, const UniValue& params, bool fByAccounts, bool fAddLocked)
{
    // Minimum confirmations
    int nMinDepth = 1;
    if (params.size() > 0)
        nMinDepth = params[0].get_int();

    // Whether to include empty accounts
    bool fIncludeEmpty = false;
    if (params.size() > 1)
        fIncludeEmpty = params[1].get_bool();

    isminefilter filter = ISMINE_SPENDABLE;
    if(params.size() > 2)
        if(params[2].get_bool())
            filter = filter | ISMINE_WATCH_ONLY;

    // Tally
    std::map<CBitcoinAddress, tallyitem> mapTally;
    for (const std::pair<const uint256, CWalletTx>& pairWtx : pwallet->mapWallet) {
        const CWalletTx& wtx = pairWtx.second;

        if (wtx.IsCoinBase() || !CheckFinalTx(*wtx.tx))
            continue;

        int nDepth = wtx.GetDepthInMainChain();
        if ((nDepth < nMinDepth) && !(fAddLocked && wtx.IsLockedByLLMQInstantSend()))
            continue;

        BOOST_FOREACH(const CTxOut& txout, wtx.tx->vout)
        {
            CTxDestination address;
            if (!ExtractDestination(txout.scriptPubKey, address))
                continue;

            isminefilter mine = IsMine(*pwallet, address);
            if(!(mine & filter))
                continue;

            tallyitem& item = mapTally[address];
            item.nAmount += txout.nValue;
            item.nConf = std::min(item.nConf, nDepth);
            item.txids.push_back(wtx.GetHash());
            if (mine & ISMINE_WATCH_ONLY)
                item.fIsWatchonly = true;
        }
    }

    // Reply
    UniValue ret(UniValue::VARR);
    std::map<std::string, tallyitem> mapAccountTally;
    for (const auto& item : pwallet->mapAddressBook) {
        const CBitcoinAddress& address = item.first;
        const std::string& strAccount = item.second.name;
        std::map<CBitcoinAddress, tallyitem>::iterator it = mapTally.find(address);
        if (it == mapTally.end() && !fIncludeEmpty)
            continue;

        CAmount nAmount = 0;
        int nConf = std::numeric_limits<int>::max();
        bool fIsWatchonly = false;
        if (it != mapTally.end())
        {
            nAmount = (*it).second.nAmount;
            nConf = (*it).second.nConf;
            fIsWatchonly = (*it).second.fIsWatchonly;
        }

        if (fByAccounts)
        {
            tallyitem& _item = mapAccountTally[strAccount];
            _item.nAmount += nAmount;
            _item.nConf = std::min(_item.nConf, nConf);
            _item.fIsWatchonly = fIsWatchonly;
        }
        else
        {
            UniValue obj(UniValue::VOBJ);
            if(fIsWatchonly)
                obj.push_back(Pair("involvesWatchonly", true));
            obj.push_back(Pair("address",       address.ToString()));
            obj.push_back(Pair("account",       strAccount));
            obj.push_back(Pair("amount",        ValueFromAmount(nAmount)));
            obj.push_back(Pair("confirmations", (nConf == std::numeric_limits<int>::max() ? 0 : nConf)));
            if (!fByAccounts)
                obj.push_back(Pair("label", strAccount));
            UniValue transactions(UniValue::VARR);
            if (it != mapTally.end())
            {
                BOOST_FOREACH(const uint256& _item, (*it).second.txids)
                {
                    transactions.push_back(_item.GetHex());
                }
            }
            obj.push_back(Pair("txids", transactions));
            ret.push_back(obj);
        }
    }

    if (fByAccounts)
    {
        for (std::map<std::string, tallyitem>::iterator it = mapAccountTally.begin(); it != mapAccountTally.end(); ++it)
        {
            CAmount nAmount = (*it).second.nAmount;
            int nConf = (*it).second.nConf;
            UniValue obj(UniValue::VOBJ);
            if((*it).second.fIsWatchonly)
                obj.push_back(Pair("involvesWatchonly", true));
            obj.push_back(Pair("account",       (*it).first));
            obj.push_back(Pair("amount",        ValueFromAmount(nAmount)));
            obj.push_back(Pair("confirmations", (nConf == std::numeric_limits<int>::max() ? 0 : nConf)));
            ret.push_back(obj);
        }
    }

    return ret;
}

UniValue listreceivedbyaddress(const JSONRPCRequest& request)
{
    CWallet * const pwallet = GetWalletForJSONRPCRequest(request);
    if (!EnsureWalletIsAvailable(pwallet, request.fHelp)) {
        return NullUniValue;
    }

    if (request.fHelp || request.params.size() > 3)
        throw std::runtime_error(
            "listreceivedbyaddress ( minconf include_empty include_watchonly)\n"
            "\nList balances by receiving address.\n"
            "\nArguments:\n"
            "1. minconf           (numeric, optional, default=1) The minimum number of confirmations before payments are included.\n"
            "2. include_empty     (bool, optional, default=false) Whether to include addresses that haven't received any payments.\n"
            "3. include_watchonly (bool, optional, default=false) Whether to include watch-only addresses (see 'importaddress').\n"
            "4. addlocked         (bool, optional, default=false) Whether to include transactions locked via InstantSend.\n"


            "\nResult:\n"
            "[\n"
            "  {\n"
            "    \"involvesWatchonly\" : true,        (bool) Only returned if imported addresses were involved in transaction\n"
            "    \"address\" : \"receivingaddress\",  (string) The receiving address\n"
            "    \"account\" : \"accountname\",       (string) DEPRECATED. The account of the receiving address. The default account is \"\".\n"
            "    \"amount\" : x.xxx,                  (numeric) The total amount in " + CURRENCY_UNIT + " received by the address\n"
            "    \"confirmations\" : n,               (numeric) The number of confirmations of the most recent transaction included\n"
            "    \"label\" : \"label\",               (string) A comment for the address/transaction, if any\n"
            "    \"txids\": [\n"
            "       n,                                (numeric) The ids of transactions received with the address \n"
            "       ...\n"
            "    ]\n"
            "  }\n"
            "  ,...\n"
            "]\n"

            "\nExamples:\n"
            + HelpExampleCli("listreceivedbyaddress", "")
            + HelpExampleCli("listreceivedbyaddress", "6 true")
            + HelpExampleRpc("listreceivedbyaddress", "6, true, true, true")
        );

    LOCK2(cs_main, pwallet->cs_wallet);

    bool fAddLocked = (request.params.size() > 3 && request.params[3].get_bool());

    return ListReceived(pwallet, request.params, false, fAddLocked);
}

UniValue listreceivedbyaccount(const JSONRPCRequest& request)
{
    CWallet * const pwallet = GetWalletForJSONRPCRequest(request);
    if (!EnsureWalletIsAvailable(pwallet, request.fHelp)) {
        return NullUniValue;
    }

    if (request.fHelp || request.params.size() > 3)
        throw std::runtime_error(
            "listreceivedbyaccount ( minconf include_empty include_watchonly)\n"
            "\nDEPRECATED. List balances by account.\n"
            "\nArguments:\n"
            "1. minconf           (numeric, optional, default=1) The minimum number of confirmations before payments are included.\n"
            "2. include_empty     (bool, optional, default=false) Whether to include accounts that haven't received any payments.\n"
            "3. include_watchonly (bool, optional, default=false) Whether to include watch-only addresses (see 'importaddress').\n"
            "4. addlocked         (bool, optional, default=false) Whether to include transactions locked via InstantSend.\n"

            "\nResult:\n"
            "[\n"
            "  {\n"
            "    \"involvesWatchonly\" : true,   (bool) Only returned if imported addresses were involved in transaction\n"
            "    \"account\" : \"accountname\",  (string) The account name of the receiving account\n"
            "    \"amount\" : x.xxx,             (numeric) The total amount received by addresses with this account\n"
            "    \"confirmations\" : n,          (numeric) The number of confirmations of the most recent transaction included\n"
            "    \"label\" : \"label\"           (string) A comment for the address/transaction, if any\n"
            "  }\n"
            "  ,...\n"
            "]\n"

            "\nExamples:\n"
            + HelpExampleCli("listreceivedbyaccount", "")
            + HelpExampleCli("listreceivedbyaccount", "6 true")
            + HelpExampleRpc("listreceivedbyaccount", "6, true, true, true")
        );

    LOCK2(cs_main, pwallet->cs_wallet);

    bool fAddLocked = (request.params.size() > 3 && request.params[3].get_bool());

    return ListReceived(pwallet, request.params, true, fAddLocked);
}

static void MaybePushAddress(UniValue & entry, const CTxDestination &dest, CBitcoinAddress &addr)
{
    if (addr.Set(dest))
        entry.push_back(Pair("address", addr.ToString()));
}

void ListTransactions(CWallet * const pwallet, const CWalletTx& wtx, const std::string& strAccount, int nMinDepth, bool fLong, UniValue& ret, const isminefilter& filter)
{
    CAmount nFee;
    std::string strSentAccount;
    std::list<COutputEntry> listReceived;
    std::list<COutputEntry> listSent;
    CBitcoinAddress addr;

    wtx.GetAmounts(listReceived, listSent, nFee, strSentAccount, filter);

    bool fAllAccounts = (strAccount == std::string("*"));
    bool involvesWatchonly = wtx.IsFromMe(ISMINE_WATCH_ONLY);

    // Sent
    if ((!listSent.empty() || nFee != 0) && (fAllAccounts || strAccount == strSentAccount))
    {
        BOOST_FOREACH(const COutputEntry& s, listSent)
        {
            UniValue entry(UniValue::VOBJ);
            if (involvesWatchonly || (::IsMine(*pwallet, s.destination) & ISMINE_WATCH_ONLY)) {
                entry.push_back(Pair("involvesWatchonly", true));
            }
            entry.push_back(Pair("account", strSentAccount));
            MaybePushAddress(entry, s.destination, addr);

            CSparkOutputTx output;
            if (wtx.tx->IsSparkTransaction()) {
                const CTxOut& txout = wtx.tx->vout[s.vout];
                if (txout.scriptPubKey.IsSparkMintType()) {
                    if(pwallet->GetSparkOutputTx(txout.scriptPubKey, output)) {
                        entry.push_back(Pair("address", output.address));
                    }
                }
            }

            // TODO Distinguish all spats actions for "category"

            if (wtx.tx->HasNoRegularInputs()) {
                entry.push_back(Pair("category", "spend"));
            }
            else if (wtx.tx->IsZerocoinMint() || wtx.tx->IsSigmaMint() || wtx.tx->IsLelantusMint() || wtx.tx->IsSparkMint()) {
                entry.push_back(Pair("category", "mint"));
            }
            else if (wtx.tx->HasSpatsMintCoin()) {
                entry.push_back(Pair("category", "spatsmint"));
            }
            else {
                entry.push_back(Pair("category", "send"));
            }

            if (!output.address.empty())
                entry.push_back(Pair("amount", ValueFromAmount(-output.amount)));
            else
                entry.push_back(Pair("amount", ValueFromAmount(-s.amount)));

            if (pwallet->mapAddressBook.count(s.destination)) {
                entry.push_back(Pair("label", pwallet->mapAddressBook[s.destination].name));
            }
            entry.push_back(Pair("vout", s.vout));
            entry.push_back(Pair("fee", ValueFromAmount(-nFee)));
            if (fLong)
                WalletTxToJSON(wtx, entry);
            entry.push_back(Pair("abandoned", wtx.isAbandoned()));
            ret.push_back(entry);
        }
    }

    // Received
    if (listReceived.size() > 0 && ((wtx.GetDepthInMainChain() >= nMinDepth) || wtx.IsLockedByLLMQInstantSend()))
    {
        BOOST_FOREACH(const COutputEntry& r, listReceived)
        {
            std::string account;
            if (pwallet->mapAddressBook.count(r.destination)) {
                account = pwallet->mapAddressBook[r.destination].name;
            }
            if (fAllAccounts || (account == strAccount))
            {
                UniValue entry(UniValue::VOBJ);
                if (involvesWatchonly || (::IsMine(*pwallet, r.destination) & ISMINE_WATCH_ONLY)) {
                    entry.push_back(Pair("involvesWatchonly", true));
                }
                entry.push_back(Pair("account", account));
                MaybePushAddress(entry, r.destination, addr);
                if (wtx.IsCoinBase())
                {
                    int txHeight = chainActive.Height() - wtx.GetDepthInMainChain();

                    bool its_znode_payment = false;
                    if (!fSkipMnpayoutCheck) {
                        std::vector<CTxOut> voutMasternodePaymentsRet;
                        mnpayments.GetBlockTxOuts(txHeight, GetTime(), CAmount(), voutMasternodePaymentsRet);
                        //compare address of payee to addr.
                        for(CTxOut const & out : voutMasternodePaymentsRet) {
                            CTxDestination payeeDest;
                            ExtractDestination(out.scriptPubKey, payeeDest);
                            CBitcoinAddress payeeAddr(payeeDest);

                            if(addr.ToString() == payeeAddr.ToString()) {
                                its_znode_payment = true;
                            }
                        }
                    }
                    if(its_znode_payment){
                        entry.push_back(Pair("category", "znode"));
                    }
                    else if (wtx.GetDepthInMainChain() < 1)
                        entry.push_back(Pair("category", "orphan"));
                    else if (wtx.GetBlocksToMaturity() > 0)
                        entry.push_back(Pair("category", "immature"));
                    else
                        entry.push_back(Pair("category", "generate"));
                }
                else {
                    entry.push_back(Pair("category", "receive"));
                }
                entry.push_back(Pair("amount", ValueFromAmount(r.amount)));
                if (pwallet->mapAddressBook.count(r.destination)) {
                    entry.push_back(Pair("label", account));
                }
                entry.push_back(Pair("vout", r.vout));
                if (fLong)
                    WalletTxToJSON(wtx, entry);
                ret.push_back(entry);
            }
        }
    }
}

void AcentryToJSON(const CAccountingEntry& acentry, const std::string& strAccount, UniValue& ret)
{
    bool fAllAccounts = (strAccount == std::string("*"));

    if (fAllAccounts || acentry.strAccount == strAccount)
    {
        UniValue entry(UniValue::VOBJ);
        entry.push_back(Pair("account", acentry.strAccount));
        entry.push_back(Pair("category", "move"));
        entry.push_back(Pair("time", acentry.nTime));
        entry.push_back(Pair("amount", ValueFromAmount(acentry.nCreditDebit)));
        entry.push_back(Pair("otheraccount", acentry.strOtherAccount));
        entry.push_back(Pair("comment", acentry.strComment));
        ret.push_back(entry);
    }
}

UniValue listtransactions(const JSONRPCRequest& request)
{
    CWallet * const pwallet = GetWalletForJSONRPCRequest(request);
    if (!EnsureWalletIsAvailable(pwallet, request.fHelp)) {
        return NullUniValue;
    }

    if (request.fHelp || request.params.size() > 4)
        throw std::runtime_error(
            "listtransactions ( \"account\" count skip include_watchonly)\n"
            "\nReturns up to 'count' most recent transactions skipping the first 'from' transactions for account 'account'.\n"
            "\nArguments:\n"
            "1. \"account\"    (string, optional) DEPRECATED. The account name. Should be \"*\".\n"
            "2. count          (numeric, optional, default=10) The number of transactions to return\n"
            "3. skip           (numeric, optional, default=0) The number of transactions to skip\n"
            "4. include_watchonly (bool, optional, default=false) Include transactions to watch-only addresses (see 'importaddress')\n"
            "\nResult:\n"
            "[\n"
            "  {\n"
            "    \"account\":\"accountname\",       (string) DEPRECATED. The account name associated with the transaction. \n"
            "                                                It will be \"\" for the default account.\n"
            "    \"address\":\"firoaddress\",    (string) The Firo address of the transaction. Not present for \n"
            "                                                move transactions (category = move).\n"
            "    \"category\":\"send|receive|move\", (string) The transaction category. 'move' is a local (off blockchain)\n"
            "                                                transaction between accounts, and not associated with an address,\n"
            "                                                transaction id or block. 'send' and 'receive' transactions are \n"
            "                                                associated with an address, transaction id and block details\n"
            "    \"amount\": x.xxx,          (numeric) The amount in " + CURRENCY_UNIT + ". This is negative for the 'send' category, and for the\n"
            "                                         'move' category for moves outbound. It is positive for the 'receive' category,\n"
            "                                         and for the 'move' category for inbound funds.\n"
            "    \"label\": \"label\",       (string) A comment for the address/transaction, if any\n"
            "    \"vout\": n,                (numeric) the vout value\n"
            "    \"fee\": x.xxx,             (numeric) The amount of the fee in " + CURRENCY_UNIT + ". This is negative and only available for the \n"
            "                                         'send' category of transactions.\n"
            "    \"confirmations\": n,       (numeric) The number of confirmations for the transaction. Available for 'send' and \n"
            "                                         'receive' category of transactions. Negative confirmations indicate the\n"
            "                                         transation conflicts with the block chain\n"
            "    \"instantlock\" : true|false, (bool) Current transaction lock state. Available for 'send' and 'receive' category of transactions.\n"
            "    \"chainlock\" : true|false, (bool) The state of the corresponding block chainlock\n"
            "    \"trusted\": xxx,           (bool) Whether we consider the outputs of this unconfirmed transaction safe to spend.\n"
            "    \"blockhash\": \"hashvalue\", (string) The block hash containing the transaction. Available for 'send' and 'receive'\n"
            "                                          category of transactions.\n"
            "    \"blockindex\": n,          (numeric) The index of the transaction in the block that includes it. Available for 'send' and 'receive'\n"
            "                                          category of transactions.\n"
            "    \"blocktime\": xxx,         (numeric) The block time in seconds since epoch (1 Jan 1970 GMT).\n"
            "    \"txid\": \"transactionid\", (string) The transaction id. Available for 'send' and 'receive' category of transactions.\n"
            "    \"time\": xxx,              (numeric) The transaction time in seconds since epoch (midnight Jan 1 1970 GMT).\n"
            "    \"timereceived\": xxx,      (numeric) The time received in seconds since epoch (midnight Jan 1 1970 GMT). Available \n"
            "                                          for 'send' and 'receive' category of transactions.\n"
            "    \"comment\": \"...\",       (string) If a comment is associated with the transaction.\n"
            "    \"otheraccount\": \"accountname\",  (string) DEPRECATED. For the 'move' category of transactions, the account the funds came \n"
            "                                          from (for receiving funds, positive amounts), or went to (for sending funds,\n"
            "                                          negative amounts).\n"
            "    \"bip125-replaceable\": \"yes|no|unknown\",  (string) Whether this transaction could be replaced due to BIP125 (replace-by-fee);\n"
            "                                                     may be unknown for unconfirmed transactions not in the mempool\n"
            "    \"abandoned\": xxx          (bool) 'true' if the transaction has been abandoned (inputs are respendable). Only available for the \n"
            "                                         'send' category of transactions.\n"
            "  }\n"
            "]\n"

            "\nExamples:\n"
            "\nList the most recent 10 transactions in the systems\n"
            + HelpExampleCli("listtransactions", "") +
            "\nList transactions 100 to 120\n"
            + HelpExampleCli("listtransactions", "\"*\" 20 100") +
            "\nAs a json rpc call\n"
            + HelpExampleRpc("listtransactions", "\"*\", 20, 100")
        );

    LOCK2(cs_main, pwallet->cs_wallet);

    std::string strAccount = "*";
    if (request.params.size() > 0)
        strAccount = request.params[0].get_str();
    int nCount = 10;
    if (request.params.size() > 1)
        nCount = request.params[1].get_int();
    int nFrom = 0;
    if (request.params.size() > 2)
        nFrom = request.params[2].get_int();
    isminefilter filter = ISMINE_SPENDABLE;
    if(request.params.size() > 3)
        if(request.params[3].get_bool())
            filter = filter | ISMINE_WATCH_ONLY;

    if (nCount < 0)
        throw JSONRPCError(RPC_INVALID_PARAMETER, "Negative count");
    if (nFrom < 0)
        throw JSONRPCError(RPC_INVALID_PARAMETER, "Negative from");

    UniValue ret(UniValue::VARR);

    const CWallet::TxItems & txOrdered = pwallet->wtxOrdered;

    // iterate backwards until we have nCount items to return:
    for (CWallet::TxItems::const_reverse_iterator it = txOrdered.rbegin(); it != txOrdered.rend(); ++it)
    {
        CWalletTx *const pwtx = (*it).second.first;
        if (pwtx != 0)
            ListTransactions(pwallet, *pwtx, strAccount, 0, true, ret, filter);
        CAccountingEntry *const pacentry = (*it).second.second;
        if (pacentry != 0)
            AcentryToJSON(*pacentry, strAccount, ret);

        if ((int)ret.size() >= (nCount+nFrom)) break;
    }
    // ret is newest to oldest

    if (nFrom > (int)ret.size())
        nFrom = ret.size();
    if ((nFrom + nCount) > (int)ret.size())
        nCount = ret.size() - nFrom;

    std::vector<UniValue> arrTmp = ret.getValues();

    std::vector<UniValue>::iterator first = arrTmp.begin();
    std::advance(first, nFrom);
    std::vector<UniValue>::iterator last = arrTmp.begin();
    std::advance(last, nFrom+nCount);

    if (last != arrTmp.end()) arrTmp.erase(last, arrTmp.end());
    if (first != arrTmp.begin()) arrTmp.erase(arrTmp.begin(), first);

    std::reverse(arrTmp.begin(), arrTmp.end()); // Return oldest to newest

    ret.clear();
    ret.setArray();
    ret.push_backV(arrTmp);

    return ret;
}

UniValue listaccounts(const JSONRPCRequest& request)
{
    CWallet * const pwallet = GetWalletForJSONRPCRequest(request);
    if (!EnsureWalletIsAvailable(pwallet, request.fHelp)) {
        return NullUniValue;
    }

    if (request.fHelp || request.params.size() > 2)
        throw std::runtime_error(
            "listaccounts ( minconf include_watchonly)\n"
            "\nDEPRECATED. Returns Object that has account names as keys, account balances as values.\n"
            "\nArguments:\n"
            "1. minconf             (numeric, optional, default=1) Only include transactions with at least this many confirmations\n"
            "2. include_watchonly   (bool, optional, default=false) Include balances in watch-only addresses (see 'importaddress')\n"
            "3. addlocked           (bool, optional, default=false) Whether to include transactions locked via InstantSend.\n"
            "\nResult:\n"
            "{                      (json object where keys are account names, and values are numeric balances\n"
            "  \"account\": x.xxx,  (numeric) The property name is the account name, and the value is the total balance for the account.\n"
            "  ...\n"
            "}\n"
            "\nExamples:\n"
            "\nList account balances where there at least 1 confirmation\n"
            + HelpExampleCli("listaccounts", "") +
            "\nList account balances including zero confirmation transactions\n"
            + HelpExampleCli("listaccounts", "0") +
            "\nList account balances for 2 or more confirmations\n"
            + HelpExampleCli("listaccounts", "2") +
            "\nAs json rpc call\n"
            + HelpExampleRpc("listaccounts", "2")
        );

    LOCK2(cs_main, pwallet->cs_wallet);

    int nMinDepth = 1;
    if (request.params.size() > 0)
        nMinDepth = request.params[0].get_int();
    isminefilter includeWatchonly = ISMINE_SPENDABLE;
    if(request.params.size() > 1)
        if(request.params[1].get_bool())
            includeWatchonly = includeWatchonly | ISMINE_WATCH_ONLY;
    bool fAddLocked = (request.params.size() > 2 && request.params[2].get_bool());
    std::map<std::string, CAmount> mapAccountBalances;
    for (const auto& entry : pwallet->mapAddressBook) {
        if (IsMine(*pwallet, entry.first) & includeWatchonly) {  // This address belongs to me
            mapAccountBalances[entry.second.name] = 0;
        }
    }

    for (const std::pair<const uint256, CWalletTx>& pairWtx : pwallet->mapWallet) {
        const CWalletTx& wtx = pairWtx.second;
        CAmount nFee;
        std::string strSentAccount;
        std::list<COutputEntry> listReceived;
        std::list<COutputEntry> listSent;
        int nDepth = wtx.GetDepthInMainChain();
        if (wtx.GetBlocksToMaturity() > 0 || nDepth < 0)
            continue;
        wtx.GetAmounts(listReceived, listSent, nFee, strSentAccount, includeWatchonly);
        mapAccountBalances[strSentAccount] -= nFee;
        BOOST_FOREACH(const COutputEntry& s, listSent)
            mapAccountBalances[strSentAccount] -= s.amount;
        if ((nDepth >= nMinDepth) || (fAddLocked && wtx.IsLockedByLLMQInstantSend()))
        {
            BOOST_FOREACH(const COutputEntry& r, listReceived)
                if (pwallet->mapAddressBook.count(r.destination)) {
                    mapAccountBalances[pwallet->mapAddressBook[r.destination].name] += r.amount;
                }
                else
                    mapAccountBalances[""] += r.amount;
        }
    }

    const std::list<CAccountingEntry> & acentries = pwallet->laccentries;
    BOOST_FOREACH(const CAccountingEntry& entry, acentries)
        mapAccountBalances[entry.strAccount] += entry.nCreditDebit;

    UniValue ret(UniValue::VOBJ);
    BOOST_FOREACH(const PAIRTYPE(std::string, CAmount)& accountBalance, mapAccountBalances) {
        ret.push_back(Pair(accountBalance.first, ValueFromAmount(accountBalance.second)));
    }
    return ret;
}

UniValue listsinceblock(const JSONRPCRequest& request)
{
    CWallet * const pwallet = GetWalletForJSONRPCRequest(request);
    if (!EnsureWalletIsAvailable(pwallet, request.fHelp)) {
        return NullUniValue;
    }

    if (request.fHelp)
        throw std::runtime_error(
            "listsinceblock ( \"blockhash\" target_confirmations include_watchonly)\n"
            "\nGet all transactions in blocks since block [blockhash], or all transactions if omitted\n"
            "\nArguments:\n"
            "1. \"blockhash\"            (string, optional) The block hash to list transactions since\n"
            "2. target_confirmations:    (numeric, optional) The confirmations required, must be 1 or more\n"
            "3. include_watchonly:       (bool, optional, default=false) Include transactions to watch-only addresses (see 'importaddress')"
            "\nResult:\n"
            "{\n"
            "  \"transactions\": [\n"
            "    \"account\":\"accountname\",       (string) DEPRECATED. The account name associated with the transaction. Will be \"\" for the default account.\n"
            "    \"address\":\"firoaddress\",    (string) The Firo address of the transaction. Not present for move transactions (category = move).\n"
            "    \"category\":\"send|receive\",     (string) The transaction category. 'send' has negative amounts, 'receive' has positive amounts.\n"
            "    \"amount\": x.xxx,          (numeric) The amount in " + CURRENCY_UNIT + ". This is negative for the 'send' category, and for the 'move' category for moves \n"
            "                                          outbound. It is positive for the 'receive' category, and for the 'move' category for inbound funds.\n"
            "    \"vout\" : n,               (numeric) the vout value\n"
            "    \"fee\": x.xxx,             (numeric) The amount of the fee in " + CURRENCY_UNIT + ". This is negative and only available for the 'send' category of transactions.\n"
            "    \"confirmations\": n,       (numeric) The number of confirmations for the transaction. Available for 'send' and 'receive' category of transactions.\n"
            "                                          When it's < 0, it means the transaction conflicted that many blocks ago.\n"
            "    \"instantlock\" : true|false, (bool) Current transaction lock state. Available for 'send' and 'receive' category of transactions.\n"
            "    \"chainlock\" : true|false, (bool) The state of the corresponding block chainlock\n"
            "    \"blockhash\": \"hashvalue\",     (string) The block hash containing the transaction. Available for 'send' and 'receive' category of transactions.\n"
            "    \"blockindex\": n,          (numeric) The index of the transaction in the block that includes it. Available for 'send' and 'receive' category of transactions.\n"
            "    \"blocktime\": xxx,         (numeric) The block time in seconds since epoch (1 Jan 1970 GMT).\n"
            "    \"txid\": \"transactionid\",  (string) The transaction id. Available for 'send' and 'receive' category of transactions.\n"
            "    \"time\": xxx,              (numeric) The transaction time in seconds since epoch (Jan 1 1970 GMT).\n"
            "    \"timereceived\": xxx,      (numeric) The time received in seconds since epoch (Jan 1 1970 GMT). Available for 'send' and 'receive' category of transactions.\n"
            "    \"bip125-replaceable\": \"yes|no|unknown\",  (string) Whether this transaction could be replaced due to BIP125 (replace-by-fee);\n"
            "                                                   may be unknown for unconfirmed transactions not in the mempool\n"
            "    \"abandoned\": xxx,         (bool) 'true' if the transaction has been abandoned (inputs are respendable). Only available for the 'send' category of transactions.\n"
            "    \"comment\": \"...\",       (string) If a comment is associated with the transaction.\n"
            "    \"label\" : \"label\"       (string) A comment for the address/transaction, if any\n"
            "    \"to\": \"...\",            (string) If a comment to is associated with the transaction.\n"
             "  ],\n"
            "  \"lastblock\": \"lastblockhash\"     (string) The hash of the last block\n"
            "}\n"
            "\nExamples:\n"
            + HelpExampleCli("listsinceblock", "")
            + HelpExampleCli("listsinceblock", "\"000000000000000bacf66f7497b7dc45ef753ee9a7d38571037cdb1a57f663ad\" 6")
            + HelpExampleRpc("listsinceblock", "\"000000000000000bacf66f7497b7dc45ef753ee9a7d38571037cdb1a57f663ad\", 6")
        );

    LOCK2(cs_main, pwallet->cs_wallet);

    const CBlockIndex *pindex = NULL;
    int target_confirms = 1;
    isminefilter filter = ISMINE_SPENDABLE;

    if (request.params.size() > 0)
    {
        uint256 blockId;

        blockId.SetHex(request.params[0].get_str());
        BlockMap::iterator it = mapBlockIndex.find(blockId);
        if (it != mapBlockIndex.end())
        {
            pindex = it->second;
            if (chainActive[pindex->nHeight] != pindex)
            {
                // the block being asked for is a part of a deactivated chain;
                // we don't want to depend on its perceived height in the block
                // chain, we want to instead use the last common ancestor
                pindex = chainActive.FindFork(pindex);
            }
        }
        else
            throw JSONRPCError(RPC_INVALID_PARAMETER, "Invalid blockhash");
    }

    if (request.params.size() > 1)
    {
        target_confirms = request.params[1].get_int();

        if (target_confirms < 1)
            throw JSONRPCError(RPC_INVALID_PARAMETER, "Invalid parameter");
    }

    if (request.params.size() > 2 && request.params[2].get_bool())
    {
        filter = filter | ISMINE_WATCH_ONLY;
    }

    int depth = pindex ? (1 + chainActive.Height() - pindex->nHeight) : -1;

    UniValue transactions(UniValue::VARR);

    for (const std::pair<const uint256, CWalletTx>& pairWtx : pwallet->mapWallet) {
        CWalletTx tx = pairWtx.second;

        if (depth == -1 || tx.GetDepthInMainChain() < depth)
            ListTransactions(pwallet, tx, "*", 0, true, transactions, filter);
    }

    CBlockIndex *pblockLast = chainActive[chainActive.Height() + 1 - target_confirms];
    uint256 lastblock = pblockLast ? pblockLast->GetBlockHash() : uint256();

    UniValue ret(UniValue::VOBJ);
    ret.push_back(Pair("transactions", transactions));
    ret.push_back(Pair("lastblock", lastblock.GetHex()));

    return ret;
}

UniValue gettransaction(const JSONRPCRequest& request)
{
    CWallet * const pwallet = GetWalletForJSONRPCRequest(request);
    if (!EnsureWalletIsAvailable(pwallet, request.fHelp)) {
        return NullUniValue;
    }

    if (request.fHelp || request.params.size() < 1 || request.params.size() > 2)
        throw std::runtime_error(
            "gettransaction \"txid\" ( include_watchonly )\n"
            "\nGet detailed information about in-wallet transaction <txid>\n"
            "\nArguments:\n"
            "1. \"txid\"                  (string, required) The transaction id\n"
            "2. \"include_watchonly\"     (bool, optional, default=false) Whether to include watch-only addresses in balance calculation and details[]\n"
            "\nResult:\n"
            "{\n"
            "  \"amount\" : x.xxx,        (numeric) The transaction amount in " + CURRENCY_UNIT + "\n"
            "  \"fee\": x.xxx,            (numeric) The amount of the fee in " + CURRENCY_UNIT + ". This is negative and only available for the \n"
            "                              'send' category of transactions.\n"
            "  \"confirmations\" : n,     (numeric) The number of confirmations\n"
            "  \"instantlock\" : true|false, (bool) Current transaction lock state\n"
            "  \"chainlock\" : true|false, (bool) The state of the corresponding block chainlock\n"
            "  \"confirmations\" : n,     (numeric) The number of blockchain confirmations\n"
            "  \"blockhash\" : \"hash\",  (string) The block hash\n"
            "  \"blockindex\" : xx,       (numeric) The index of the transaction in the block that includes it\n"
            "  \"blocktime\" : ttt,       (numeric) The time in seconds since epoch (1 Jan 1970 GMT)\n"
            "  \"txid\" : \"transactionid\",   (string) The transaction id.\n"
            "  \"time\" : ttt,            (numeric) The transaction time in seconds since epoch (1 Jan 1970 GMT)\n"
            "  \"timereceived\" : ttt,    (numeric) The time received in seconds since epoch (1 Jan 1970 GMT)\n"
            "  \"bip125-replaceable\": \"yes|no|unknown\",  (string) Whether this transaction could be replaced due to BIP125 (replace-by-fee);\n"
            "                                                   may be unknown for unconfirmed transactions not in the mempool\n"
            "  \"details\" : [\n"
            "    {\n"
            "      \"account\" : \"accountname\",  (string) DEPRECATED. The account name involved in the transaction, can be \"\" for the default account.\n"
            "      \"address\" : \"firoaddress\",   (string) The Firo address involved in the transaction\n"
            "      \"category\" : \"send|receive\",    (string) The category, either 'send' or 'receive'\n"
            "      \"amount\" : x.xxx,                 (numeric) The amount in " + CURRENCY_UNIT + "\n"
            "      \"label\" : \"label\",              (string) A comment for the address/transaction, if any\n"
            "      \"vout\" : n,                       (numeric) the vout value\n"
            "      \"fee\": x.xxx,                     (numeric) The amount of the fee in " + CURRENCY_UNIT + ". This is negative and only available for the \n"
            "                                           'send' category of transactions.\n"
            "      \"abandoned\": xxx                  (bool) 'true' if the transaction has been abandoned (inputs are respendable). Only available for the \n"
            "                                           'send' category of transactions.\n"
            "    }\n"
            "    ,...\n"
            "  ],\n"
            "  \"hex\" : \"data\"         (string) Raw data for transaction\n"
            "}\n"

            "\nExamples:\n"
            + HelpExampleCli("gettransaction", "\"1075db55d416d3ca199f55b6084e2115b9345e16c5cf302fc80e9d5fbf5d48d\"")
            + HelpExampleCli("gettransaction", "\"1075db55d416d3ca199f55b6084e2115b9345e16c5cf302fc80e9d5fbf5d48d\" true")
            + HelpExampleRpc("gettransaction", "\"1075db55d416d3ca199f55b6084e2115b9345e16c5cf302fc80e9d5fbf5d48d\"")
        );

    LOCK2(cs_main, pwallet->cs_wallet);

    uint256 hash;
    hash.SetHex(request.params[0].get_str());

    isminefilter filter = ISMINE_SPENDABLE;
    if(request.params.size() > 1)
        if(request.params[1].get_bool())
            filter = filter | ISMINE_WATCH_ONLY;

    UniValue entry(UniValue::VOBJ);
    if (!pwallet->mapWallet.count(hash)) {
        throw JSONRPCError(RPC_INVALID_ADDRESS_OR_KEY, "Invalid or non-wallet transaction id");
    }
    const CWalletTx& wtx = pwallet->mapWallet[hash];

    CAmount nCredit = wtx.GetCredit(filter);
    CAmount nDebit = wtx.GetDebit(filter);
    CAmount nNet = nCredit - nDebit;
    CAmount nFee = (wtx.IsFromMe(filter) ? wtx.tx->GetValueOut() - nDebit : 0);
    if (wtx.tx->vin[0].IsLelantusJoinSplit()) {
        try {
            nFee = (0 - lelantus::ParseLelantusJoinSplit(*wtx.tx)->getFee());
        }
        catch (const std::exception &) {
            // do nothing
        }
    } else if (wtx.tx->IsSparkSpend()) {
        try {
            nFee = (0 - spark::GetSparkFee(*wtx.tx));
        }
        catch (const std::exception &) {
            // do nothing
        }
    }

    entry.push_back(Pair("amount", ValueFromAmount(nNet - nFee)));

    if (wtx.IsFromMe(filter))
        entry.push_back(Pair("fee", ValueFromAmount(nFee)));

    WalletTxToJSON(wtx, entry);

    UniValue details(UniValue::VARR);
    ListTransactions(pwallet, wtx, "*", 0, false, details, filter);
    entry.push_back(Pair("details", details));

    std::string strHex = EncodeHexTx(static_cast<CTransaction>(wtx), RPCSerializationFlags());
    entry.push_back(Pair("hex", strHex));

    return entry;
}

UniValue abandontransaction(const JSONRPCRequest& request)
{
    CWallet * const pwallet = GetWalletForJSONRPCRequest(request);
    if (!EnsureWalletIsAvailable(pwallet, request.fHelp)) {
        return NullUniValue;
    }

    if (request.fHelp || request.params.size() != 1)
        throw std::runtime_error(
            "abandontransaction \"txid\"\n"
            "\nMark in-wallet transaction <txid> as abandoned\n"
            "This will mark this transaction and all its in-wallet descendants as abandoned which will allow\n"
            "for their inputs to be respent.  It can be used to replace \"stuck\" or evicted transactions.\n"
            "It only works on transactions which are not included in a block and are not currently in the mempool.\n"
            "It has no effect on transactions which are already conflicted or abandoned.\n"
            "\nArguments:\n"
            "1. \"txid\"    (string, required) The transaction id\n"
            "\nResult:\n"
            "\nExamples:\n"
            + HelpExampleCli("abandontransaction", "\"1075db55d416d3ca199f55b6084e2115b9345e16c5cf302fc80e9d5fbf5d48d\"")
            + HelpExampleRpc("abandontransaction", "\"1075db55d416d3ca199f55b6084e2115b9345e16c5cf302fc80e9d5fbf5d48d\"")
        );

    LOCK2(cs_main, pwallet->cs_wallet);

    uint256 hash;
    hash.SetHex(request.params[0].get_str());

    if (!pwallet->mapWallet.count(hash)) {
        throw JSONRPCError(RPC_INVALID_ADDRESS_OR_KEY, "Invalid or non-wallet transaction id");
    }
    if (!pwallet->AbandonTransaction(hash)) {
        throw JSONRPCError(RPC_INVALID_ADDRESS_OR_KEY, "Transaction not eligible for abandonment");
    }

    return NullUniValue;
}


UniValue backupwallet(const JSONRPCRequest& request)
{
    CWallet * const pwallet = GetWalletForJSONRPCRequest(request);
    if (!EnsureWalletIsAvailable(pwallet, request.fHelp)) {
        return NullUniValue;
    }

    if (request.fHelp || request.params.size() != 1)
        throw std::runtime_error(
            "backupwallet \"destination\"\n"
            "\nSafely copies current wallet file to destination, which can be a directory or a path with filename.\n"
            "\nArguments:\n"
            "1. \"destination\"   (string) The destination directory or file\n"
            "\nExamples:\n"
            + HelpExampleCli("backupwallet", "\"backup.dat\"")
            + HelpExampleRpc("backupwallet", "\"backup.dat\"")
        );

    // WARNING: don't lock any mutexes here before calling into pwallet->BackupWallet() due to it can cause dead
    // lock. Here is the example scenario that will cause dead lock if we lock cs_wallet before calling into
    // pwallet->BackupWallet():
    //
    // 1. Other threads construct CWalletDB without locking cs_wallet. This is safe because CWalletDB is a thread safe.
    // 2. This RPC get invoked. Then it lock cs_wallet before calling into pwallet->BackupWallet().
    // 3. pwallet->BackupWallet() will loop until the CWalletDB in the step 1 closed.
    // 4. Thread in step 1 try to lock cs_wallet while CWalletDB still open but it will wait forever due to it already
    //    locked by this RPC.
    //
    // We don't need to worry about pwallet->BackupWallet() due to it already thread safe.

    std::string strDest = request.params[0].get_str();
    if (!pwallet->BackupWallet(strDest)) {
        throw JSONRPCError(RPC_WALLET_ERROR, "Error: Wallet backup failed!");
    }

    return NullUniValue;
}


UniValue keypoolrefill(const JSONRPCRequest& request)
{
    CWallet * const pwallet = GetWalletForJSONRPCRequest(request);
    if (!EnsureWalletIsAvailable(pwallet, request.fHelp)) {
        return NullUniValue;
    }

    if (request.fHelp || request.params.size() > 1)
        throw std::runtime_error(
            "keypoolrefill ( newsize )\n"
            "\nFills the keypool."
            + HelpRequiringPassphrase(pwallet) + "\n"
            "\nArguments\n"
            "1. newsize     (numeric, optional, default=100) The new keypool size\n"
            "\nExamples:\n"
            + HelpExampleCli("keypoolrefill", "")
            + HelpExampleRpc("keypoolrefill", "")
        );

    LOCK2(cs_main, pwallet->cs_wallet);

    // 0 is interpreted by TopUpKeyPool() as the default keypool size given by -keypool
    unsigned int kpSize = 0;
    if (request.params.size() > 0) {
        if (request.params[0].get_int() < 0)
            throw JSONRPCError(RPC_INVALID_PARAMETER, "Invalid parameter, expected valid size.");
        kpSize = (unsigned int)request.params[0].get_int();
    }

    EnsureWalletIsUnlocked(pwallet);
    pwallet->TopUpKeyPool(kpSize);

    if (pwallet->GetKeyPoolSize() < kpSize) {
        throw JSONRPCError(RPC_WALLET_ERROR, "Error refreshing keypool.");
    }

    return NullUniValue;
}


static void LockWallet(CWallet* pWallet)
{
    LOCK(pWallet->cs_wallet);
    pWallet->nRelockTime = 0;
    pWallet->Lock();
}

UniValue walletpassphrase(const JSONRPCRequest& request)
{
    CWallet * const pwallet = GetWalletForJSONRPCRequest(request);
    if (!EnsureWalletIsAvailable(pwallet, request.fHelp)) {
        return NullUniValue;
    }

    if (pwallet->IsCrypted() && (request.fHelp || request.params.size() != 2)) {
        throw std::runtime_error(
            "walletpassphrase \"passphrase\" timeout\n"
            "\nStores the wallet decryption key in memory for 'timeout' seconds.\n"
            "This is needed prior to performing transactions related to private keys such as sending firos\n"
            "\nArguments:\n"
            "1. \"passphrase\"     (string, required) The wallet passphrase\n"
            "2. timeout            (numeric, required) The time to keep the decryption key in seconds.\n"
            "\nNote:\n"
            "Issuing the walletpassphrase command while the wallet is already unlocked will set a new unlock\n"
            "time that overrides the old one.\n"
            "\nExamples:\n"
            "\nunlock the wallet for 60 seconds\n"
            + HelpExampleCli("walletpassphrase", "\"my pass phrase\" 60") +
            "\nLock the wallet again (before 60 seconds)\n"
            + HelpExampleCli("walletlock", "") +
            "\nAs json rpc call\n"
            + HelpExampleRpc("walletpassphrase", "\"my pass phrase\", 60")
        );
    }

    LOCK2(cs_main, pwallet->cs_wallet);

    if (request.fHelp)
        return true;
    if (!pwallet->IsCrypted()) {
        throw JSONRPCError(RPC_WALLET_WRONG_ENC_STATE, "Error: running with an unencrypted wallet, but walletpassphrase was called.");
    }

    // Note that the walletpassphrase is stored in request.params[0] which is not mlock()ed
    SecureString strWalletPass;
    strWalletPass.reserve(100);
    // TODO: get rid of this .c_str() by implementing SecureString::operator=(std::string)
    // Alternately, find a way to make request.params[0] mlock()'d to begin with.
    strWalletPass = request.params[0].get_str().c_str();

    if (strWalletPass.length() > 0)
    {
        if (!pwallet->Unlock(strWalletPass)) {
            throw JSONRPCError(RPC_WALLET_PASSPHRASE_INCORRECT, "Error: The wallet passphrase entered was incorrect.");
        }
    }
    else
        throw std::runtime_error(
            "walletpassphrase <passphrase> <timeout>\n"
            "Stores the wallet decryption key in memory for <timeout> seconds.");

    pwallet->TopUpKeyPool();

    int64_t nSleepTime = request.params[1].get_int64();
    pwallet->nRelockTime = GetTime() + nSleepTime;
    RPCRunLater(strprintf("lockwallet(%s)", pwallet->strWalletFile), boost::bind(LockWallet, pwallet), nSleepTime);

    return NullUniValue;
}


UniValue walletpassphrasechange(const JSONRPCRequest& request)
{
    CWallet * const pwallet = GetWalletForJSONRPCRequest(request);
    if (!EnsureWalletIsAvailable(pwallet, request.fHelp)) {
        return NullUniValue;
    }

    if (pwallet->IsCrypted() && (request.fHelp || request.params.size() != 2)) {
        throw std::runtime_error(
            "walletpassphrasechange \"oldpassphrase\" \"newpassphrase\"\n"
            "\nChanges the wallet passphrase from 'oldpassphrase' to 'newpassphrase'.\n"
            "\nArguments:\n"
            "1. \"oldpassphrase\"      (string) The current passphrase\n"
            "2. \"newpassphrase\"      (string) The new passphrase\n"
            "\nExamples:\n"
            + HelpExampleCli("walletpassphrasechange", "\"old one\" \"new one\"")
            + HelpExampleRpc("walletpassphrasechange", "\"old one\", \"new one\"")
        );
    }

    LOCK2(cs_main, pwallet->cs_wallet);

    if (request.fHelp)
        return true;
    if (!pwallet->IsCrypted()) {
        throw JSONRPCError(RPC_WALLET_WRONG_ENC_STATE, "Error: running with an unencrypted wallet, but walletpassphrasechange was called.");
    }

    // TODO: get rid of these .c_str() calls by implementing SecureString::operator=(std::string)
    // Alternately, find a way to make request.params[0] mlock()'d to begin with.
    SecureString strOldWalletPass;
    strOldWalletPass.reserve(100);
    strOldWalletPass = request.params[0].get_str().c_str();

    SecureString strNewWalletPass;
    strNewWalletPass.reserve(100);
    strNewWalletPass = request.params[1].get_str().c_str();

    if (strOldWalletPass.length() < 1 || strNewWalletPass.length() < 1)
        throw std::runtime_error(
            "walletpassphrasechange <oldpassphrase> <newpassphrase>\n"
            "Changes the wallet passphrase from <oldpassphrase> to <newpassphrase>.");

    if (!pwallet->ChangeWalletPassphrase(strOldWalletPass, strNewWalletPass)) {
        throw JSONRPCError(RPC_WALLET_PASSPHRASE_INCORRECT, "Error: The wallet passphrase entered was incorrect.");
    }

    return NullUniValue;
}


UniValue walletlock(const JSONRPCRequest& request)
{
    CWallet * const pwallet = GetWalletForJSONRPCRequest(request);
    if (!EnsureWalletIsAvailable(pwallet, request.fHelp)) {
        return NullUniValue;
    }

    if (pwallet->IsCrypted() && (request.fHelp || request.params.size() != 0)) {
        throw std::runtime_error(
            "walletlock\n"
            "\nRemoves the wallet encryption key from memory, locking the wallet.\n"
            "After calling this method, you will need to call walletpassphrase again\n"
            "before being able to call any methods which require the wallet to be unlocked.\n"
            "\nExamples:\n"
            "\nSet the passphrase for 2 minutes to perform a transaction\n"
            + HelpExampleCli("walletpassphrase", "\"my pass phrase\" 120") +
            "\nPerform a send (requires passphrase set)\n"
            + HelpExampleCli("sendtoaddress", "\"1M72Sfpbz1BPpXFHz9m3CdqATR44Jvaydd\" 1.0") +
            "\nClear the passphrase since we are done before 2 minutes is up\n"
            + HelpExampleCli("walletlock", "") +
            "\nAs json rpc call\n"
            + HelpExampleRpc("walletlock", "")
        );
    }

    LOCK2(cs_main, pwallet->cs_wallet);

    if (request.fHelp)
        return true;
    if (!pwallet->IsCrypted()) {
        throw JSONRPCError(RPC_WALLET_WRONG_ENC_STATE, "Error: running with an unencrypted wallet, but walletlock was called.");
    }

    pwallet->Lock();
    pwallet->nRelockTime = 0;

    return NullUniValue;
}


UniValue encryptwallet(const JSONRPCRequest& request)
{
    CWallet * const pwallet = GetWalletForJSONRPCRequest(request);
    if (!EnsureWalletIsAvailable(pwallet, request.fHelp)) {
        return NullUniValue;
    }

    if (!pwallet->IsCrypted() && (request.fHelp || request.params.size() != 1)) {
        throw std::runtime_error(
            "encryptwallet \"passphrase\"\n"
            "\nEncrypts the wallet with 'passphrase'. This is for first time encryption.\n"
            "After this, any calls that interact with private keys such as sending or signing \n"
            "will require the passphrase to be set prior the making these calls.\n"
            "Use the walletpassphrase call for this, and then walletlock call.\n"
            "If the wallet is already encrypted, use the walletpassphrasechange call.\n"
            "Note that this will shutdown the server.\n"
            "\nArguments:\n"
            "1. \"passphrase\"    (string) The pass phrase to encrypt the wallet with. It must be at least 1 character, but should be long.\n"
            "\nExamples:\n"
            "\nEncrypt you wallet\n"
            + HelpExampleCli("encryptwallet", "\"my pass phrase\"") +
            "\nNow set the passphrase to use the wallet, such as for signing or sending bitcoin\n"
            + HelpExampleCli("walletpassphrase", "\"my pass phrase\"") +
            "\nNow we can so something like sign\n"
            + HelpExampleCli("signmessage", "\"firoaddress\" \"test message\"") +
            "\nNow lock the wallet again by removing the passphrase\n"
            + HelpExampleCli("walletlock", "") +
            "\nAs a json rpc call\n"
            + HelpExampleRpc("encryptwallet", "\"my pass phrase\"")
        );
    }

    LOCK2(cs_main, pwallet->cs_wallet);

    if (request.fHelp)
        return true;
    if (pwallet->IsCrypted()) {
        throw JSONRPCError(RPC_WALLET_WRONG_ENC_STATE, "Error: running with an encrypted wallet, but encryptwallet was called.");
    }

    // TODO: get rid of this .c_str() by implementing SecureString::operator=(std::string)
    // Alternately, find a way to make request.params[0] mlock()'d to begin with.
    SecureString strWalletPass;
    strWalletPass.reserve(100);
    strWalletPass = request.params[0].get_str().c_str();

    if (strWalletPass.length() < 1)
        throw std::runtime_error(
            "encryptwallet <passphrase>\n"
            "Encrypts the wallet with <passphrase>.");

    if (!pwallet->EncryptWallet(strWalletPass)) {
        throw JSONRPCError(RPC_WALLET_ENCRYPTION_FAILED, "Error: Failed to encrypt the wallet.");
    }

    // BDB seems to have a bad habit of writing old data into
    // slack space in .dat files; that is bad if the old data is
    // unencrypted private keys. So:
    StartShutdown();

    return "wallet encrypted; Firo server stopping, restart to run with encrypted wallet.";
}

UniValue lockunspent(const JSONRPCRequest& request)
{
    CWallet * const pwallet = GetWalletForJSONRPCRequest(request);
    if (!EnsureWalletIsAvailable(pwallet, request.fHelp)) {
        return NullUniValue;
    }

    if (request.fHelp || request.params.size() < 1 || request.params.size() > 2)
        throw std::runtime_error(
            "lockunspent unlock ([{\"txid\":\"txid\",\"vout\":n},...])\n"
            "\nUpdates list of temporarily unspendable outputs.\n"
            "Temporarily lock (unlock=false) or unlock (unlock=true) specified transaction outputs.\n"
            "If no transaction outputs are specified when unlocking then all current locked transaction outputs are unlocked.\n"
            "A locked transaction output will not be chosen by automatic coin selection, when spending bitcoins.\n"
            "Locks are stored in memory only. Nodes start with zero locked outputs, and the locked output list\n"
            "is always cleared (by virtue of process exit) when a node stops or fails.\n"
            "Also see the listunspent call\n"
            "\nArguments:\n"
            "1. unlock            (boolean, required) Whether to unlock (true) or lock (false) the specified transactions\n"
            "2. \"transactions\"  (string, optional) A json array of objects. Each object the txid (string) vout (numeric)\n"
            "     [           (json array of json objects)\n"
            "       {\n"
            "         \"txid\":\"id\",    (string) The transaction id\n"
            "         \"vout\": n         (numeric) The output number\n"
            "       }\n"
            "       ,...\n"
            "     ]\n"

            "\nResult:\n"
            "true|false    (boolean) Whether the command was successful or not\n"

            "\nExamples:\n"
            "\nList the unspent transactions\n"
            + HelpExampleCli("listunspent", "") +
            "\nLock an unspent transaction\n"
            + HelpExampleCli("lockunspent", "false \"[{\\\"txid\\\":\\\"a08e6907dbbd3d809776dbfc5d82e371b764ed838b5655e72f463568df1aadf0\\\",\\\"vout\\\":1}]\"") +
            "\nList the locked transactions\n"
            + HelpExampleCli("listlockunspent", "") +
            "\nUnlock the transaction again\n"
            + HelpExampleCli("lockunspent", "true \"[{\\\"txid\\\":\\\"a08e6907dbbd3d809776dbfc5d82e371b764ed838b5655e72f463568df1aadf0\\\",\\\"vout\\\":1}]\"") +
            "\nAs a json rpc call\n"
            + HelpExampleRpc("lockunspent", "false, \"[{\\\"txid\\\":\\\"a08e6907dbbd3d809776dbfc5d82e371b764ed838b5655e72f463568df1aadf0\\\",\\\"vout\\\":1}]\"")
        );

    LOCK2(cs_main, pwallet->cs_wallet);

    if (request.params.size() == 1)
        RPCTypeCheck(request.params, boost::assign::list_of(UniValue::VBOOL));
    else
        RPCTypeCheck(request.params, boost::assign::list_of(UniValue::VBOOL)(UniValue::VARR));

    bool fUnlock = request.params[0].get_bool();

    if (request.params.size() == 1) {
        if (fUnlock)
            pwallet->UnlockAllCoins();
        return true;
    }

    UniValue outputs = request.params[1].get_array();
    for (unsigned int idx = 0; idx < outputs.size(); idx++) {
        const UniValue& output = outputs[idx];
        if (!output.isObject())
            throw JSONRPCError(RPC_INVALID_PARAMETER, "Invalid parameter, expected object");
        const UniValue& o = output.get_obj();

        RPCTypeCheckObj(o,
            {
                {"txid", UniValueType(UniValue::VSTR)},
                {"vout", UniValueType(UniValue::VNUM)},
            });

        std::string txid = find_value(o, "txid").get_str();
        if (!IsHex(txid))
            throw JSONRPCError(RPC_INVALID_PARAMETER, "Invalid parameter, expected hex txid");

        int nOutput = find_value(o, "vout").get_int();
        if (nOutput < 0)
            throw JSONRPCError(RPC_INVALID_PARAMETER, "Invalid parameter, vout must be positive");

        COutPoint outpt(uint256S(txid), nOutput);

        if (fUnlock)
            pwallet->UnlockCoin(outpt);
        else
            pwallet->LockCoin(outpt);
    }

    return true;
}

UniValue listlockunspent(const JSONRPCRequest& request)
{
    CWallet * const pwallet = GetWalletForJSONRPCRequest(request);
    if (!EnsureWalletIsAvailable(pwallet, request.fHelp)) {
        return NullUniValue;
    }

    if (request.fHelp || request.params.size() > 0)
        throw std::runtime_error(
            "listlockunspent\n"
            "\nReturns list of temporarily unspendable outputs.\n"
            "See the lockunspent call to lock and unlock transactions for spending.\n"
            "\nResult:\n"
            "[\n"
            "  {\n"
            "    \"txid\" : \"transactionid\",     (string) The transaction id locked\n"
            "    \"vout\" : n                      (numeric) The vout value\n"
            "  }\n"
            "  ,...\n"
            "]\n"
            "\nExamples:\n"
            "\nList the unspent transactions\n"
            + HelpExampleCli("listunspent", "") +
            "\nLock an unspent transaction\n"
            + HelpExampleCli("lockunspent", "false \"[{\\\"txid\\\":\\\"a08e6907dbbd3d809776dbfc5d82e371b764ed838b5655e72f463568df1aadf0\\\",\\\"vout\\\":1}]\"") +
            "\nList the locked transactions\n"
            + HelpExampleCli("listlockunspent", "") +
            "\nUnlock the transaction again\n"
            + HelpExampleCli("lockunspent", "true \"[{\\\"txid\\\":\\\"a08e6907dbbd3d809776dbfc5d82e371b764ed838b5655e72f463568df1aadf0\\\",\\\"vout\\\":1}]\"") +
            "\nAs a json rpc call\n"
            + HelpExampleRpc("listlockunspent", "")
        );

    LOCK2(cs_main, pwallet->cs_wallet);

    std::vector<COutPoint> vOutpts;
    pwallet->ListLockedCoins(vOutpts);

    UniValue ret(UniValue::VARR);

    BOOST_FOREACH(COutPoint &outpt, vOutpts) {
        UniValue o(UniValue::VOBJ);

        o.push_back(Pair("txid", outpt.hash.GetHex()));
        o.push_back(Pair("vout", (int)outpt.n));
        ret.push_back(o);
    }

    return ret;
}

UniValue settxfee(const JSONRPCRequest& request)
{
    CWallet * const pwallet = GetWalletForJSONRPCRequest(request);
    if (!EnsureWalletIsAvailable(pwallet, request.fHelp)) {
	return NullUniValue;
    }

    if (request.fHelp || request.params.size() < 1 || request.params.size() > 1)
        throw std::runtime_error(
            "settxfee amount\n"
            "\nSet the transaction fee per kB. Overwrites the paytxfee parameter.\n"
            "\nArguments:\n"
            "1. amount         (numeric or string, required) The transaction fee in " + CURRENCY_UNIT + "/kB\n"
            "\nResult\n"
            "true|false        (boolean) Returns true if successful\n"
            "\nExamples:\n"
            + HelpExampleCli("settxfee", "0.00000001 FIRO")
            + HelpExampleRpc("settxfee", "0.00000001 FIRO")
        );

    LOCK2(cs_main, pwallet->cs_wallet);

    // Amount
    CAmount nAmount = AmountFromValue(request.params[0]);

    payTxFee = CFeeRate(nAmount, 1000);
    return true;
}

UniValue getwalletinfo(const JSONRPCRequest& request)
{
    CWallet * const pwallet = GetWalletForJSONRPCRequest(request);
    if (!EnsureWalletIsAvailable(pwallet, request.fHelp)) {
        return NullUniValue;
    }

    if (request.fHelp || request.params.size() != 0)
        throw std::runtime_error(
            "getwalletinfo\n"
            "Returns an object containing various wallet state info.\n"
            "\nResult:\n"
            "{\n"
            "  \"walletversion\": xxxxx,       (numeric) the wallet version\n"
            "  \"balance\": xxxxxxx,           (numeric) the total confirmed balance of the wallet in " + CURRENCY_UNIT + "\n"
            "  \"unconfirmed_balance\": xxx,   (numeric) the total unconfirmed balance of the wallet in " + CURRENCY_UNIT + "\n"
            "  \"immature_balance\": xxxxxx,   (numeric) the total immature balance of the wallet in " + CURRENCY_UNIT + "\n"
            "  \"txcount\": xxxxxxx,           (numeric) the total number of transactions in the wallet\n"
            "  \"keypoololdest\": xxxxxx,      (numeric) the timestamp (seconds since Unix epoch) of the oldest pre-generated key in the key pool\n"
            "  \"keypoolsize\": xxxx,          (numeric) how many new keys are pre-generated\n"
            "  \"unlocked_until\": ttt,        (numeric) the timestamp in seconds since epoch (midnight Jan 1 1970 GMT) that the wallet is unlocked for transfers, or 0 if the wallet is locked\n"
            "  \"paytxfee\": x.xxxx,           (numeric) the transaction fee configuration, set in " + CURRENCY_UNIT + "/kB\n"
            "  \"hdmasterkeyid\": \"<hash160>\" (string) the Hash160 of the HD master pubkey\n"
            "}\n"
            "\nExamples:\n"
            + HelpExampleCli("getwalletinfo", "")
            + HelpExampleRpc("getwalletinfo", "")
        );

    LOCK2(cs_main, pwallet->cs_wallet);

    UniValue obj(UniValue::VOBJ);
    obj.push_back(Pair("walletversion", pwallet->GetVersion()));
    obj.push_back(Pair("balance",       ValueFromAmount(pwallet->GetBalance())));
    obj.push_back(Pair("unconfirmed_balance", ValueFromAmount(pwallet->GetUnconfirmedBalance())));
    obj.push_back(Pair("immature_balance",    ValueFromAmount(pwallet->GetImmatureBalance())));
    obj.push_back(Pair("txcount",       (int)pwallet->mapWallet.size()));
    obj.push_back(Pair("keypoololdest", pwallet->GetOldestKeyPoolTime()));
    obj.push_back(Pair("keypoolsize",   (int)pwallet->GetKeyPoolSize()));
    if (pwallet->IsCrypted()) {
        obj.push_back(Pair("unlocked_until", pwallet->nRelockTime));
    }
    obj.push_back(Pair("paytxfee",      ValueFromAmount(payTxFee.GetFeePerK())));
    CKeyID masterKeyID = pwallet->GetHDChain().masterKeyID;
    if (!masterKeyID.IsNull())
         obj.push_back(Pair("hdmasterkeyid", masterKeyID.GetHex()));
    return obj;
}

UniValue resendwallettransactions(const JSONRPCRequest& request)
{
    CWallet * const pwallet = GetWalletForJSONRPCRequest(request);
    if (!EnsureWalletIsAvailable(pwallet, request.fHelp)) {
        return NullUniValue;
    }

    if (request.fHelp || request.params.size() != 0)
        throw std::runtime_error(
            "resendwallettransactions\n"
            "Immediately re-broadcast unconfirmed wallet transactions to all peers.\n"
            "Intended only for testing; the wallet code periodically re-broadcasts\n"
            "automatically.\n"
            "Returns array of transaction ids that were re-broadcast.\n"
            );

    if (!g_connman)
        throw JSONRPCError(RPC_CLIENT_P2P_DISABLED, "Error: Peer-to-peer functionality missing or disabled");

    LOCK2(cs_main, pwallet->cs_wallet);

    std::vector<uint256> txids = pwallet->ResendWalletTransactionsBefore(GetTime(), g_connman.get());
    UniValue result(UniValue::VARR);
    BOOST_FOREACH(const uint256& txid, txids)
    {
        result.push_back(txid.ToString());
    }
    return result;
}

UniValue listunspent(const JSONRPCRequest& request)
{
    CWallet * const pwallet = GetWalletForJSONRPCRequest(request);
    if (!EnsureWalletIsAvailable(pwallet, request.fHelp)) {
        return NullUniValue;
    }

    if (request.fHelp || request.params.size() > 4)
        throw std::runtime_error(
            "listunspent ( minconf maxconf  [\"addresses\",...] [include_unsafe] )\n"
            "\nReturns array of unspent transaction outputs\n"
            "with between minconf and maxconf (inclusive) confirmations.\n"
            "Optionally filter to only include txouts paid to specified addresses.\n"
            "\nArguments:\n"
            "1. minconf          (numeric, optional, default=1) The minimum confirmations to filter\n"
            "2. maxconf          (numeric, optional, default=9999999) The maximum confirmations to filter\n"
            "3. \"addresses\"    (string) A json array of Firo addresses to filter\n"
            "    [\n"
            "      \"address\"   (string) Firo address\n"
            "      ,...\n"
            "    ]\n"
            "4. include_unsafe (bool, optional, default=true) Include outputs that are not safe to spend\n"
            "                  because they come from unconfirmed untrusted transactions or unconfirmed\n"
            "                  replacement transactions (cases where we are less sure that a conflicting\n"
            "                  transaction won't be mined).\n"
            "\nResult\n"
            "[                   (array of json object)\n"
            "  {\n"
            "    \"txid\" : \"txid\",          (string) the transaction id \n"
            "    \"vout\" : n,               (numeric) the vout value\n"
            "    \"address\" : \"address\",    (string) the Firo address\n"
            "    \"account\" : \"account\",    (string) DEPRECATED. The associated account, or \"\" for the default account\n"
            "    \"scriptPubKey\" : \"key\",   (string) the script key\n"
            "    \"amount\" : x.xxx,         (numeric) the transaction output amount in " + CURRENCY_UNIT + "\n"
            "    \"confirmations\" : n,      (numeric) The number of confirmations\n"
            "    \"redeemScript\" : n        (string) The redeemScript if scriptPubKey is P2SH\n"
            "    \"spendable\" : xxx,        (bool) Whether we have the private keys to spend this output\n"
            "    \"solvable\" : xxx          (bool) Whether we know how to spend this output, ignoring the lack of keys\n"
            "  }\n"
            "  ,...\n"
            "]\n"

            "\nExamples\n"
            + HelpExampleCli("listunspent", "")
            + HelpExampleCli("listunspent", "6 9999999 \"[\\\"1PGFqEzfmQch1gKD3ra4k18PNj3tTUUSqg\\\",\\\"1LtvqCaApEdUGFkpKMM4MstjcaL4dKg8SP\\\"]\"")
            + HelpExampleRpc("listunspent", "6, 9999999 \"[\\\"1PGFqEzfmQch1gKD3ra4k18PNj3tTUUSqg\\\",\\\"1LtvqCaApEdUGFkpKMM4MstjcaL4dKg8SP\\\"]\"")
        );

    int nMinDepth = 1;
    if (request.params.size() > 0 && !request.params[0].isNull()) {
        RPCTypeCheckArgument(request.params[0], UniValue::VNUM);
        nMinDepth = request.params[0].get_int();
    }

    int nMaxDepth = 9999999;
    if (request.params.size() > 1 && !request.params[1].isNull()) {
        RPCTypeCheckArgument(request.params[1], UniValue::VNUM);
        nMaxDepth = request.params[1].get_int();
    }

    std::set<CBitcoinAddress> setAddress;
    if (request.params.size() > 2 && !request.params[2].isNull()) {
        RPCTypeCheckArgument(request.params[2], UniValue::VARR);
        UniValue inputs = request.params[2].get_array();
        for (unsigned int idx = 0; idx < inputs.size(); idx++) {
            const UniValue& input = inputs[idx];
            CBitcoinAddress address(input.get_str());
            if (!address.IsValid())
                throw JSONRPCError(RPC_INVALID_ADDRESS_OR_KEY, std::string("Invalid Firo address: ")+input.get_str());
            if (setAddress.count(address))
                throw JSONRPCError(RPC_INVALID_PARAMETER, std::string("Invalid parameter, duplicated address: ")+input.get_str());
           setAddress.insert(address);
        }
    }

    bool include_unsafe = true;
    if (request.params.size() > 3 && !request.params[3].isNull()) {
        RPCTypeCheckArgument(request.params[3], UniValue::VBOOL);
        include_unsafe = request.params[3].get_bool();
    }

    UniValue results(UniValue::VARR);
    std::vector<COutput> vecOutputs;
    assert(pwallet != NULL);
    LOCK2(cs_main, pwallet->cs_wallet);
    pwallet->AvailableCoins(vecOutputs, !include_unsafe, NULL, true);
    BOOST_FOREACH(const COutput& out, vecOutputs) {
        if (out.nDepth < nMinDepth || out.nDepth > nMaxDepth)
            continue;

        CTxDestination address;
        const CScript& scriptPubKey = out.tx->tx->vout[out.i].scriptPubKey;
        bool fValidAddress = ExtractDestination(scriptPubKey, address);

        if (setAddress.size() && (!fValidAddress || !setAddress.count(address)))
            continue;

        UniValue entry(UniValue::VOBJ);
        entry.push_back(Pair("txid", out.tx->GetHash().GetHex()));
        entry.push_back(Pair("vout", out.i));

        if (fValidAddress) {
            entry.push_back(Pair("address", CBitcoinAddress(address).ToString()));

            if (pwallet->mapAddressBook.count(address)) {
                entry.push_back(Pair("account", pwallet->mapAddressBook[address].name));
            }

            if (scriptPubKey.IsPayToScriptHash()) {
                const CScriptID& hash = boost::get<CScriptID>(address);
                CScript redeemScript;
                if (pwallet->GetCScript(hash, redeemScript)) {
                    entry.push_back(Pair("redeemScript", HexStr(redeemScript.begin(), redeemScript.end())));
                }
            }
        }

        entry.push_back(Pair("scriptPubKey", HexStr(scriptPubKey.begin(), scriptPubKey.end())));
        entry.push_back(Pair("amount", ValueFromAmount(out.tx->tx->vout[out.i].nValue)));
        entry.push_back(Pair("confirmations", out.nDepth));
        entry.push_back(Pair("spendable", out.fSpendable));
        entry.push_back(Pair("solvable", out.fSolvable));
        results.push_back(entry);
    }

    return results;
}

UniValue fundrawtransaction(const JSONRPCRequest& request)
{
    CWallet * const pwallet = GetWalletForJSONRPCRequest(request);
    if (!EnsureWalletIsAvailable(pwallet, request.fHelp)) {
        return NullUniValue;
    }

    if (request.fHelp || request.params.size() < 1 || request.params.size() > 2)
        throw std::runtime_error(
                            "fundrawtransaction \"hexstring\" ( options )\n"
                            "\nAdd inputs to a transaction until it has enough in value to meet its out value.\n"
                            "This will not modify existing inputs, and will add at most one change output to the outputs.\n"
                            "No existing outputs will be modified unless \"subtractFeeFromOutputs\" is specified.\n"
                            "Note that inputs which were signed may need to be resigned after completion since in/outputs have been added.\n"
                            "The inputs added will not be signed, use signrawtransaction for that.\n"
                            "Note that all existing inputs must have their previous output transaction be in the wallet.\n"
                            "Note that all inputs selected must be of standard form and P2SH scripts must be\n"
                            "in the wallet using importaddress or addmultisigaddress (to calculate fees).\n"
                            "You can see whether this is the case by checking the \"solvable\" field in the listunspent output.\n"
                            "Only pay-to-pubkey, multisig, and P2SH versions thereof are currently supported for watch-only\n"
                            "\nArguments:\n"
                            "1. \"hexstring\"           (string, required) The hex string of the raw transaction\n"
                            "2. options                 (object, optional)\n"
                            "   {\n"
                            "     \"changeAddress\"          (string, optional, default pool address) The Firo address to receive the change\n"
                            "     \"changePosition\"         (numeric, optional, default random) The index of the change output\n"
                            "     \"includeWatching\"        (boolean, optional, default false) Also select inputs which are watch only\n"
                            "     \"lockUnspents\"           (boolean, optional, default false) Lock selected unspent outputs\n"
                            "     \"reserveChangeKey\"       (boolean, optional, default true) Reserves the change output key from the keypool\n"
                            "     \"feeRate\"                (numeric, optional, default not set: makes wallet determine the fee) Set a specific feerate (" + CURRENCY_UNIT + " per KB)\n"
                            "     \"subtractFeeFromOutputs\" (array, optional) A json array of integers.\n"
                            "                              The fee will be equally deducted from the amount of each specified output.\n"
                            "                              The outputs are specified by their zero-based index, before any change output is added.\n"
                            "                              Those recipients will receive less bitcoins than you enter in their corresponding amount field.\n"
                            "                              If no outputs are specified here, the sender pays the fee.\n"
                            "                                  [vout_index,...]\n"
                            "   }\n"
                            "                         for backward compatibility: passing in a true instead of an object will result in {\"includeWatching\":true}\n"
                            "\nResult:\n"
                            "{\n"
                            "  \"hex\":       \"value\", (string)  The resulting raw transaction (hex-encoded string)\n"
                            "  \"fee\":       n,         (numeric) Fee in " + CURRENCY_UNIT + " the resulting transaction pays\n"
                            "  \"changepos\": n          (numeric) The position of the added change output, or -1\n"
                            "}\n"
                            "\nExamples:\n"
                            "\nCreate a transaction with no inputs\n"
                            + HelpExampleCli("createrawtransaction", "\"[]\" \"{\\\"myaddress\\\":0.01}\"") +
                            "\nAdd sufficient unsigned inputs to meet the output value\n"
                            + HelpExampleCli("fundrawtransaction", "\"rawtransactionhex\"") +
                            "\nSign the transaction\n"
                            + HelpExampleCli("signrawtransaction", "\"fundedtransactionhex\"") +
                            "\nSend the transaction\n"
                            + HelpExampleCli("sendrawtransaction", "\"signedtransactionhex\"")
                            );

    RPCTypeCheck(request.params, boost::assign::list_of(UniValue::VSTR));

    CTxDestination changeAddress = CNoDestination();
    int changePosition = -1;
    bool includeWatching = false;
    bool lockUnspents = false;
    bool reserveChangeKey = true;
    CFeeRate feeRate = CFeeRate(0);
    bool overrideEstimatedFeerate = false;
    UniValue subtractFeeFromOutputs;
    std::set<int> setSubtractFeeFromOutputs;

    if (request.params.size() > 1) {
      if (request.params[1].type() == UniValue::VBOOL) {
        // backward compatibility bool only fallback
        includeWatching = request.params[1].get_bool();
      }
      else {
        RPCTypeCheck(request.params, boost::assign::list_of(UniValue::VSTR)(UniValue::VOBJ));

        UniValue options = request.params[1];

        RPCTypeCheckObj(options,
            {
                {"changeAddress", UniValueType(UniValue::VSTR)},
                {"changePosition", UniValueType(UniValue::VNUM)},
                {"includeWatching", UniValueType(UniValue::VBOOL)},
                {"lockUnspents", UniValueType(UniValue::VBOOL)},
                {"reserveChangeKey", UniValueType(UniValue::VBOOL)},
                {"feeRate", UniValueType()}, // will be checked below
                {"subtractFeeFromOutputs", UniValueType(UniValue::VARR)},
            },
            true, true);

        if (options.exists("changeAddress")) {
            CBitcoinAddress address(options["changeAddress"].get_str());

            if (!address.IsValid())
                throw JSONRPCError(RPC_INVALID_ADDRESS_OR_KEY, "changeAddress must be a valid Firo address");

            changeAddress = address.Get();
        }

        if (options.exists("changePosition"))
            changePosition = options["changePosition"].get_int();

        if (options.exists("includeWatching"))
            includeWatching = options["includeWatching"].get_bool();

        if (options.exists("lockUnspents"))
            lockUnspents = options["lockUnspents"].get_bool();

        if (options.exists("reserveChangeKey"))
            reserveChangeKey = options["reserveChangeKey"].get_bool();

        if (options.exists("feeRate"))
        {
            feeRate = CFeeRate(AmountFromValue(options["feeRate"]));
            overrideEstimatedFeerate = true;
        }

        if (options.exists("subtractFeeFromOutputs"))
            subtractFeeFromOutputs = options["subtractFeeFromOutputs"].get_array();
      }
    }

    // parse hex string from parameter
    CMutableTransaction tx;
    if (!DecodeHexTx(tx, request.params[0].get_str(), true))
        throw JSONRPCError(RPC_DESERIALIZATION_ERROR, "TX decode failed");

    if (tx.vout.size() == 0)
        throw JSONRPCError(RPC_INVALID_PARAMETER, "TX must have at least one output");

    if (changePosition != -1 && (changePosition < 0 || (unsigned int)changePosition > tx.vout.size()))
        throw JSONRPCError(RPC_INVALID_PARAMETER, "changePosition out of bounds");

    for (unsigned int idx = 0; idx < subtractFeeFromOutputs.size(); idx++) {
        int pos = subtractFeeFromOutputs[idx].get_int();
        if (setSubtractFeeFromOutputs.count(pos))
            throw JSONRPCError(RPC_INVALID_PARAMETER, strprintf("Invalid parameter, duplicated position: %d", pos));
        if (pos < 0)
            throw JSONRPCError(RPC_INVALID_PARAMETER, strprintf("Invalid parameter, negative position: %d", pos));
        if (pos >= int(tx.vout.size()))
            throw JSONRPCError(RPC_INVALID_PARAMETER, strprintf("Invalid parameter, position too large: %d", pos));
        setSubtractFeeFromOutputs.insert(pos);
    }

    CAmount nFeeOut;
    std::string strFailReason;

    if (!pwallet->FundTransaction(tx, nFeeOut, overrideEstimatedFeerate, feeRate, changePosition, strFailReason, includeWatching, lockUnspents, setSubtractFeeFromOutputs, reserveChangeKey, changeAddress)) {
        throw JSONRPCError(RPC_INTERNAL_ERROR, strFailReason);
    }

    UniValue result(UniValue::VOBJ);
    result.push_back(Pair("hex", EncodeHexTx(tx)));
    result.push_back(Pair("changepos", changePosition));
    result.push_back(Pair("fee", ValueFromAmount(nFeeOut)));

    return result;
}

UniValue regeneratemintpool(const JSONRPCRequest& request) {
    CWallet * const pwallet = GetWalletForJSONRPCRequest(request);
    if (!EnsureWalletIsAvailable(pwallet, request.fHelp)) {
        return NullUniValue;
    }

    if (request.fHelp || request.params.size() > 0)
        throw std::runtime_error(
                "regeneratemintpool\n"
                "\nIf issues exist with the keys that map to mintpool entries in the DB, this function corrects them.\n"
                "\nExamples:\n"
                + HelpExampleCli("regeneratemintpool", "")
                + HelpExampleRpc("regeneratemintpool", "")
            );

    if (pwallet->IsLocked())
        throw JSONRPCError(RPC_WALLET_UNLOCK_NEEDED,
                           "Error: Please enter the wallet passphrase with walletpassphrase first.");

    if (!pwallet->IsHDSeedAvailable() || !pwallet->zwallet) {
        throw JSONRPCError(RPC_WALLET_UNLOCK_NEEDED,
                           "Error: Can only regenerate mintpool on a HD-enabled wallet.");
    }

    CWalletDB walletdb(pwallet->strWalletFile);
    std::vector<std::pair<uint256, MintPoolEntry>> listMintPool = walletdb.ListMintPool();
    std::vector<std::pair<uint256, GroupElement>> serialPubcoinPairs = walletdb.ListSerialPubcoinPairs();

    // <hashPubcoin, hashSerial>
    std::pair<uint256,uint256> nIndexes;

    uint256 oldHashSerial;
    uint256 oldHashPubcoin;

    bool reindexRequired = false;

    for (auto& mintPoolPair : listMintPool){
        oldHashPubcoin = mintPoolPair.first;
        bool hasSerial = pwallet->zwallet->GetSerialForPubcoin(serialPubcoinPairs, oldHashPubcoin, oldHashSerial);

        MintPoolEntry entry = mintPoolPair.second;
        nIndexes = pwallet->zwallet->RegenerateMintPoolEntry(walletdb, std::get<0>(entry),std::get<1>(entry),std::get<2>(entry));

        if(nIndexes.first != oldHashPubcoin){
            walletdb.EraseMintPoolPair(oldHashPubcoin);
            reindexRequired = true;
        }

        if(!hasSerial || nIndexes.second != oldHashSerial){
            walletdb.ErasePubcoin(oldHashSerial);
            reindexRequired = true;
        }
    }

    if(reindexRequired)
        throw JSONRPCError(RPC_INTERNAL_ERROR, "Mintpool issue corrected. Please shutdown firo and restart with -reindex flag.");

    return true;
}

UniValue listunspentlelantusmints(const JSONRPCRequest& request) {
    CWallet * const pwallet = GetWalletForJSONRPCRequest(request);
    if (!EnsureWalletIsAvailable(pwallet, request.fHelp)) {
        return NullUniValue;
    }

    if (request.fHelp || request.params.size() > 2) {
        throw std::runtime_error(
            "listunspentsigmamints [minconf=1] [maxconf=9999999] \n"
            "Returns array of unspent transaction outputs\n"
            "with between minconf and maxconf (inclusive) confirmations.\n"
            "Results are an array of Objects, each of which has:\n"
            "{txid, vout, scriptPubKey, amount, confirmations}");
    }

    if (pwallet->IsLocked()) {
        throw JSONRPCError(RPC_WALLET_UNLOCK_NEEDED,
            "Error: Please enter the wallet passphrase with walletpassphrase first.");
    }

    EnsureLelantusWalletIsAvailable();

    RPCTypeCheck(request.params, boost::assign::list_of(UniValue::VNUM)(UniValue::VNUM)(UniValue::VARR));

    int nMinDepth = 1;
    if (request.params.size() > 0)
        nMinDepth = request.params[0].get_int();

    int nMaxDepth = 9999999;
    if (request.params.size() > 1)
        nMaxDepth = request.params[1].get_int();

    UniValue results(UniValue::VARR);
    std::vector <COutput> vecOutputs;
    assert(pwallet != NULL);
    pwallet->ListAvailableLelantusMintCoins(vecOutputs, false);
    LogPrintf("vecOutputs.size()=%s\n", vecOutputs.size());
    BOOST_FOREACH(const COutput &out, vecOutputs)
    {
        if (out.nDepth < nMinDepth || out.nDepth > nMaxDepth)
            continue;

        int64_t nValue = out.tx->tx->vout[out.i].nValue;
        const CScript &pk = out.tx->tx->vout[out.i].scriptPubKey;
        UniValue entry(UniValue::VOBJ);
        entry.push_back(Pair("txid", out.tx->GetHash().GetHex()));
        entry.push_back(Pair("vout", out.i));
        entry.push_back(Pair("scriptPubKey", HexStr(pk.begin(), pk.end())));
        if (pk.IsPayToScriptHash()) {
            CTxDestination address;
            if (ExtractDestination(pk, address)) {
                const CScriptID &hash = boost::get<CScriptID>(address);
                CScript redeemScript;
                if (pwallet->GetCScript(hash, redeemScript))
                    entry.push_back(Pair("redeemScript", HexStr(redeemScript.begin(), redeemScript.end())));
            }
        }
        entry.push_back(Pair("amount", ValueFromAmount(nValue)));
        entry.push_back(Pair("confirmations", out.nDepth));
        results.push_back(entry);
    }

    return results;
}

UniValue listunspentsparkmints(const std::pair<Scalar, Scalar>& identifier, const CWallet* pwallet)
{
    UniValue results(UniValue::VARR);
    std::list<CSparkMintMeta> coins = pwallet->sparkWallet->GetAvailableSparkCoins(identifier);

    LogPrintf("coins.size()=%d\n", coins.size());
    BOOST_FOREACH(const auto& coin, coins)
    {
        UniValue entry(UniValue::VOBJ);
        entry.push_back(Pair("txid", coin.txid.GetHex()));
        entry.push_back(Pair("nHeight", coin.nHeight));
        entry.push_back(Pair("memo", coin.memo));

        CDataStream serialized(SER_NETWORK, PROTOCOL_VERSION);
        serialized << coin.coin;
        CScript script;
        // opcode is inserted as 1 byte according to file script/script.h
        script << (coin.a == Scalar(uint64_t(0)) ? OP_SPARKMINT : OP_SPATSMINTCOIN);
        script.insert(script.end(), serialized.begin(), serialized.end());
        entry.push_back(Pair("scriptPubKey", HexStr(script.begin(), script.end())));
        entry.push_back(Pair("amount", ValueFromAmount(coin.v)));
        entry.push_back(Pair("coin", coin.coin.getHash().GetHex()));
        results.push_back(entry);
    }

    return results;
}

UniValue listunspentsparkmints(const JSONRPCRequest& request) {
    CWallet * const pwallet = GetWalletForJSONRPCRequest(request);
    if (!EnsureWalletIsAvailable(pwallet, request.fHelp)) {
        return NullUniValue;
    }

    if (request.fHelp || request.params.size() != 0) {
        throw std::runtime_error(
                "listunspentsparkmints \n"
                "Returns array of unspent mint coins, only spark base assets\n"
                "Results are an array of Objects, each of which has:\n"
                "{txid, nHeight, memo, scriptPubKey, amount, coin}");
    }

    if (pwallet->IsLocked()) {
        throw JSONRPCError(RPC_WALLET_UNLOCK_NEEDED,
                           "Error: Please enter the wallet passphrase with walletpassphrase first.");
    }

    EnsureSparkWalletIsAvailable();
    assert(pwallet != NULL);

    std::pair<Scalar, Scalar> identifier = std::make_pair(Scalar(uint64_t(0)), Scalar(uint64_t(0)));
    return listunspentsparkmints(identifier, pwallet);
}

UniValue listunspentspatsmints(const JSONRPCRequest& request) {
    CWallet * const pwallet = GetWalletForJSONRPCRequest(request);
    if (!EnsureWalletIsAvailable(pwallet, request.fHelp)) {
        return NullUniValue;
    }

    if (request.fHelp || request.params.size() != 2) {
        throw std::runtime_error(
                "listunspentspatsmints \n"
                "\nArguments:\n"
                "1. a       (numeric) .\n"
                "2. iota    (numeric) .\n"
                "Returns array of unspent mint coins, of the asset indicated by the given asset type and identifier\n"
                "Results are an array of Objects, each of which has:\n"
                "{txid, nHeight, memo, scriptPubKey, amount, coin}");
    }

    if (pwallet->IsLocked()) {
        throw JSONRPCError(RPC_WALLET_UNLOCK_NEEDED,
                           "Error: Please enter the wallet passphrase with walletpassphrase first.");
    }

    EnsureSparkWalletIsAvailable();

    UniValue results(UniValue::VARR);
    assert(pwallet);

    Scalar a(request.params[0].get_uint64());
    Scalar iota(request.params[1].get_uint64());

    std::pair<Scalar, Scalar> identifier = std::make_pair(a, iota);
    return listunspentsparkmints(identifier, pwallet);
}

UniValue listsparkmints(const JSONRPCRequest& request) {
    CWallet * const pwallet = GetWalletForJSONRPCRequest(request);
    if (!EnsureWalletIsAvailable(pwallet, request.fHelp)) {
        return NullUniValue;
    }

    if (request.fHelp || request.params.size() > 0) {
        throw std::runtime_error(
                "listsparkmints \n"
                "Returns array of mint coins\n"
                "Results are an array of Objects, each of which has:\n"
                "{txid, nHeight, nId, isUsed, lTagHash, memo, scriptPubKey, amount}");
    }

    if (pwallet->IsLocked()) {
        throw JSONRPCError(RPC_WALLET_UNLOCK_NEEDED,
                           "Error: Please enter the wallet passphrase with walletpassphrase first.");
    }

    EnsureSparkWalletIsAvailable();


    UniValue results(UniValue::VARR);;
    assert(pwallet != NULL);

    std::unordered_map<uint256, CSparkMintMeta> coins_ = pwallet->sparkWallet->getMintMap();

    // sort the result so you can easily compare when testing
    std::vector<std::pair<uint256, CSparkMintMeta> > coins(coins_.begin(), coins_.end());
    sort(coins.begin(), coins.end(),
         [](decltype(coins)::const_reference m1, decltype(coins)::const_reference m2)->bool {
             CDataStream ds1(SER_DISK, CLIENT_VERSION), ds2(SER_DISK, CLIENT_VERSION);
             ds1 << m1;
             ds2 << m2;
             return ds1.str() < ds2.str();
         });

    BOOST_FOREACH(const auto& coin, coins)
    {
        UniValue entry(UniValue::VOBJ);
        entry.push_back(Pair("txid", coin.second.txid.GetHex()));
        entry.push_back(Pair("nHeight", coin.second.nHeight));
        entry.push_back(Pair("nId", coin.second.nId));
        entry.push_back(Pair("isUsed", coin.second.isUsed));
        entry.push_back(Pair("lTagHash", coin.first.GetHex()));
        entry.push_back(Pair("memo", SanitizeString(coin.second.memo)));
        entry.push_back(Pair("a", coin.second.a.GetHex()));
        entry.push_back(Pair("iota", coin.second.iota.GetHex()));

        CDataStream serialized(SER_NETWORK, PROTOCOL_VERSION);
        serialized << pwallet->sparkWallet->getCoinFromMeta(coin.second);
        CScript script;
        // opcode is inserted as 1 byte according to file script/script.h
        script << (coin.second.a == Scalar(uint64_t(0)) ? OP_SPARKMINT : OP_SPATSMINTCOIN);
        script.insert(script.end(), serialized.begin(), serialized.end());
        entry.push_back(Pair("scriptPubKey", HexStr(script.begin(), script.end())));
        entry.push_back(Pair("amount", ValueFromAmount(coin.second.v)));
        results.push_back(entry);
    }

    return results;
}

UniValue getsparkdefaultaddress(const JSONRPCRequest& request) {
    CWallet * const pwallet = GetWalletForJSONRPCRequest(request);
    if (!EnsureWalletIsAvailable(pwallet, request.fHelp)) {
        return NullUniValue;
    }

    if (request.fHelp || request.params.size() > 0) {
        throw std::runtime_error(
                "getsparkdefaultaddress \n"
                "Returns first spark address in encoded form\n"
                "Result is a string object.");
    }

    EnsureSparkWalletIsAvailable();

    assert(pwallet != NULL);

    spark::Address address = pwallet->sparkWallet->getDefaultAddress();
    unsigned char network = spark::GetNetworkType();
    UniValue result(UniValue::VARR);
    result.push_back(address.encode(network));
    return result;
}

UniValue getnewsparkaddress(const JSONRPCRequest& request) {
    CWallet * const pwallet = GetWalletForJSONRPCRequest(request);
    if (!EnsureWalletIsAvailable(pwallet, request.fHelp)) {
        return NullUniValue;
    }

    if (request.fHelp || request.params.size() > 0) {
        throw std::runtime_error(
                "getnewsparkaddress \n"
                "Returns new spark address in encoded form\n"
                "Result is a string object.");
    }

    EnsureSparkWalletIsAvailable();

    assert(pwallet != NULL);

    spark::Address address = pwallet->sparkWallet->generateNewAddress();
    unsigned char network = spark::GetNetworkType();

    pwallet->SetSparkAddressBook(address.encode(network), "", "receive");

    UniValue result(UniValue::VARR);
    result.push_back(address.encode(network));
    return result;
}

UniValue getallsparkaddresses(const JSONRPCRequest& request) {
    CWallet *const pwallet = GetWalletForJSONRPCRequest(request);
    if (!EnsureWalletIsAvailable(pwallet, request.fHelp)) {
        return NullUniValue;
    }

    if (request.fHelp || request.params.size() > 0) {
        throw std::runtime_error(
                "getallsparkaddresses \n"
                "Returns array  spark address in encoded form\n"
                "Results are an array of Objects, each of which has:\n"
                "{diversifier and address}");
    }

    EnsureSparkWalletIsAvailable();

    assert(pwallet != NULL);

    std::unordered_map<int32_t, spark::Address> addresses = pwallet->sparkWallet->getAllAddresses();
    unsigned char network = spark::GetNetworkType();
    UniValue results(UniValue::VOBJ);
    for (auto &itr : addresses) {

        results.push_back(Pair(std::to_string(itr.first), itr.second.encode(network)));
    }
    return results;
}


UniValue listsparkspends(const JSONRPCRequest& request) {
    CWallet *const pwallet = GetWalletForJSONRPCRequest(request);
    if (!EnsureWalletIsAvailable(pwallet, request.fHelp)) {
        return NullUniValue;
    }

    if (request.fHelp || request.params.size() > 0) {
        throw std::runtime_error(
                "listsparkspends \n"
                "Returns array  spark spends\n"
                "Results are an array of Objects, each of which has:\n"
                "{txid, lTagHash, lTag and amount}");
    }

    EnsureSparkWalletIsAvailable();
    assert(pwallet != NULL);

    std::list<CSparkSpendEntry> spends = pwallet->sparkWallet->ListSparkSpends();

    UniValue results(UniValue::VARR);
    for (auto &itr : spends) {
        UniValue entry(UniValue::VOBJ);
        entry.push_back(Pair("txid", itr.hashTx.GetHex()));
        entry.push_back(Pair("lTagHash", itr.lTagHash.GetHex()));
        entry.push_back(Pair("lTag", itr.lTag.GetHex()));
        entry.push_back(Pair("amount", itr.amount));
        results.push_back(entry);
    }
    return results;
}

UniValue getsparkbalance(const JSONRPCRequest& request) {
    CWallet *const pwallet = GetWalletForJSONRPCRequest(request);
    if (!EnsureWalletIsAvailable(pwallet, request.fHelp)) {
        return NullUniValue;
    }

    if (request.fHelp || request.params.size() > 0) {
        throw std::runtime_error(
                "getsparkbalance \n"
                "Returns spark balance\n"
                "Results are an array three Objects:\n"
                "{availableBalance, unconfirmedBalance, and fullBalance}");
    }

    EnsureSparkWalletIsAvailable();
    assert(pwallet != NULL);

    UniValue results(UniValue::VOBJ);
    results.push_back(Pair("availableBalance",pwallet->sparkWallet->getAvailableBalance()));
    results.push_back(Pair("unconfirmedBalance",pwallet->sparkWallet->getUnconfirmedBalance()));
    results.push_back(Pair("fullBalance",pwallet->sparkWallet->getFullBalance()));

    return results;
}

UniValue getsparkaddressbalance(const JSONRPCRequest& request) {
    CWallet *const pwallet = GetWalletForJSONRPCRequest(request);
    if (!EnsureWalletIsAvailable(pwallet, request.fHelp)) {
        return NullUniValue;
    }

    if (request.fHelp || request.params.size() != 1) {
        throw std::runtime_error(
                "getsparkaddressbalance \n"
                "Returns spark address balance\n"
                "Results are an array three Objects:\n"
                "{availableBalance, unconfirmedBalance, and fullBalance}");
    }

    EnsureSparkWalletIsAvailable();
    assert(pwallet != NULL);

    std::string strAddress = request.params[0].get_str();
    const spark::Params* params = spark::Params::get_default();
    unsigned char network = spark::GetNetworkType();
    spark::Address address(params);
    unsigned char coinNetwork;
    try {
        coinNetwork = address.decode(strAddress);
    } catch (const std::exception &) {
        throw JSONRPCError(RPC_INVALID_ADDRESS_OR_KEY, std::string("Invalid Spark address: ")+strAddress);
    }

    if (coinNetwork != network)
        throw JSONRPCError(RPC_INVALID_PARAMETER, std::string("Invalid address, wrong network type: ")+strAddress);


    UniValue results(UniValue::VOBJ);
    results.push_back(Pair("availableBalance: ",pwallet->sparkWallet->getAddressAvailableBalance(address)));
    results.push_back(Pair("unconfirmedBalance: ",pwallet->sparkWallet->getAddressUnconfirmedBalance(address)));
    results.push_back(Pair("fullBalance: ",pwallet->sparkWallet->getAddressFullBalance(address)));

    return results;
}

UniValue resetsparkmints(const JSONRPCRequest& request) {
    CWallet * const pwallet = GetWalletForJSONRPCRequest(request);
    if (!EnsureWalletIsAvailable(pwallet, request.fHelp)) {
        return NullUniValue;
    }

    if (request.fHelp || request.params.size() != 0)
        throw std::runtime_error(
                "resetsparkmints"
                + HelpRequiringPassphrase(pwallet) + "\nResets all your Spark mints' status to unsued and unconfirmed. To make it valid again, you have to rescan or reindex.\n"
                                                     "WARNING: Run this only for testing and if you fully understand what it does.\n");

    EnsureSparkWalletIsAvailable();

    std::vector<CSparkMintMeta> listMints;
    CWalletDB walletdb(pwallet->strWalletFile);
    listMints = pwallet->sparkWallet->ListSparkMints();

    BOOST_FOREACH(CSparkMintMeta& mint, listMints) {
        mint.isUsed = false;
        mint.nHeight = -1;
        pwallet->sparkWallet->updateMint(mint, walletdb);
    }

    return NullUniValue;
}

UniValue setsparkmintstatus(const JSONRPCRequest& request) {
    CWallet * const pwallet = GetWalletForJSONRPCRequest(request);
    if (!EnsureWalletIsAvailable(pwallet, request.fHelp)) {
        return NullUniValue;
    }

    if (request.fHelp || request.params.size() != 2)
        throw std::runtime_error(
                "setsparkmintstatus \"lTagHash\" <isused>(true/false)\n"
                "Set mintIsUsed status to True or False");

    EnsureSparkWalletIsAvailable();

    uint256 lTagHash;
    lTagHash.SetHex(request.params[0].get_str());

    bool fStatus = true;
    fStatus = request.params[1].get_bool();

    EnsureWalletIsUnlocked(pwallet);
    CWalletDB walletdb(pwallet->strWalletFile);
    CSparkMintMeta coinMeta = pwallet->sparkWallet->getMintMeta(lTagHash);

    if (coinMeta != CSparkMintMeta()) {
        coinMeta.isUsed = fStatus;
        pwallet->sparkWallet->updateMint(coinMeta, walletdb);
    }

    return NullUniValue;
}

UniValue mintspark(const JSONRPCRequest& request)
{
    CWallet * const pwallet = GetWalletForJSONRPCRequest(request);
    if (!EnsureWalletIsAvailable(pwallet, request.fHelp)) {
        return NullUniValue;
    }

    if (request.fHelp || request.params.size() == 0 || request.params.size() > 3)
        throw std::runtime_error(
            "mintspark {\"address\":{amount,memo...}}\n"
            + HelpRequiringPassphrase(pwallet) + "\n"
                                                 "\nArguments:\n"
                                                 "    {\n"
                                                 "      \"address\":amount   (numeric or string) The Spark address is the key, the numeric amount (can be string) in " + CURRENCY_UNIT +
                                                 " is the value\n"
                                                 "      ,...\n"
                                                 "    }\n"
                                                 "\nResult:\n"
                                                 "\"txid\" (string) The transaction id for the send. Only 1 transaction is created regardless of \n"
                                                "                                    the number of addresses.\n"
                                                "\nExamples:\n"
                                                "\nSend two amounts to two different spark addresses:\n"
            + HelpExampleCli("mintspark", "\"{\\\"sr1xtw3yd6v4ghgz873exv2r5nzfwryufxjzzz4xr48gl4jmh7fxml4568xr0nsdd7s4l5as2h50gakzjqrqpm7yrecne8ut8ylxzygj8klttsgm37tna4jk06acl2azph0dq4yxdqqgwa60\\\":{\\\"amount\\\":0.01, \\\"memo\\\":\\\"test_memo\\\"},\\\"sr1x7gcqdy670l2v4p9h2m4n5zgzde9y6ht86egffa0qrq40c6z329yfgvu8vyf99tgvnq4hwshvfxxhfzuyvz8dr3lt32j70x8l34japg73ca4w6z9x7c7ryd2gnafg9eg3gpr90gtunraw\\\":{\\\"amount\\\":0.01, \\\"memo\\\":\\\"\\\"}}\"") +
            "\nSend two amounts to two different spark addresses, setting subtractFeeFromAmount flag and giving fromAddress array:\n"
            + HelpExampleCli("mintspark", "\"{\\\"sr1xtw3yd6v4ghgz873exv2r5nzfwryufxjzzz4xr48gl4jmh7fxml4568xr0nsdd7s4l5as2h50gakzjqrqpm7yrecne8ut8ylxzygj8klttsgm37tna4jk06acl2azph0dq4yxdqqgwa60\\\":{\\\"amount\\\":0.01, \\\"memo\\\":\\\"test_memo\\\"},\\\"sr1x7gcqdy670l2v4p9h2m4n5zgzde9y6ht86egffa0qrq40c6z329yfgvu8vyf99tgvnq4hwshvfxxhfzuyvz8dr3lt32j70x8l34japg73ca4w6z9x7c7ryd2gnafg9eg3gpr90gtunraw\\\":{\\\"amount\\\":0.01, \\\"memo\\\":\\\"\\\"}}\" true [\\\"THhFWpJTDNyo6vL75kpob7UWVfwwp8t6kD\\\"]") +
            "\nSend two amounts to two different spark addresses setting memo:\n"
            + HelpExampleRpc("mintspark", "\"{\"sr1xtw3yd6v4ghgz873exv2r5nzfwryufxjzzz4xr48gl4jmh7fxml4568xr0nsdd7s4l5as2h50gakzjqrqpm7yrecne8ut8ylxzygj8klttsgm37tna4jk06acl2azph0dq4yxdqqgwa60\":{\"amount\":1},\\\"sr1x7gcqdy670l2v4p9h2m4n5zgzde9y6ht86egffa0qrq40c6z329yfgvu8vyf99tgvnq4hwshvfxxhfzuyvz8dr3lt32j70x8l34japg73ca4w6z9x7c7ryd2gnafg9eg3gpr90gtunraw\":{\"amount\":0.01, \"memo\":\"test_memo2\"}}\"")
        );
    EnsureWalletIsUnlocked(pwallet);
    EnsureSparkWalletIsAvailable();

    // Ensure spark mints is already accepted by network so users will not lost their coins
    // due to other nodes will treat it as garbage data.
    if (!spark::IsSparkAllowed()) {
        throw JSONRPCError(RPC_WALLET_ERROR, "Spark is not activated yet");
    }

    UniValue sendTo = request.params[0].get_obj();

    std::vector<std::string> keys = sendTo.getKeys();
    const spark::Params* params = spark::Params::get_default();
    unsigned char network = spark::GetNetworkType();

    std::vector<spark::MintedCoinData> outputs;
    BOOST_FOREACH(const std::string& name_, keys)
    {
        spark::Address address(params);
        unsigned char coinNetwork;
        try {
            coinNetwork = address.decode(name_);
        } catch (const std::exception &) {
            throw JSONRPCError(RPC_INVALID_ADDRESS_OR_KEY, std::string("Invalid Spark address: ")+name_);
        }

        if (coinNetwork != network)
            throw JSONRPCError(RPC_INVALID_PARAMETER, std::string("Invalid address, wrong network type: ")+name_);
        UniValue amountAndMemo = sendTo[name_].get_obj();

        CAmount nAmount(0);
        if (amountAndMemo.exists("amount"))
            nAmount = AmountFromValue(amountAndMemo["amount"]);
        else
            throw JSONRPCError(RPC_INVALID_PARAMETER, std::string("Invalid parameters, no amount: ")+name_);

        std::string memo = "";
        if (amountAndMemo.exists("memo"))
            memo = amountAndMemo["memo"].get_str();

        if (nAmount <= 0)
            throw JSONRPCError(RPC_TYPE_ERROR, "Invalid amount for send");
        LogPrintf("rpcWallet.mintSpark() nAmount = %d \n", nAmount);

        spark::MintedCoinData data;
        data.address = address;
        data.memo = memo;
        data.v = nAmount;
        outputs.push_back(data);
    }
    bool subtractFeeFromAmount = false;
    if (request.params.size() > 1)
        subtractFeeFromAmount = request.params[1].get_bool();

    CCoinControl coinControl;
    if (request.params.size() > 2) {
        UniValue sendFrom = request.params[2].get_array();
        std::vector<COutput> vAvailableCoins;
        pwalletMain->AvailableCoins(vAvailableCoins, true);
        for (unsigned int idx = 0; idx < sendFrom.size(); idx++)
        {
            std::string name_ =sendFrom[idx].get_str();
            CBitcoinAddress address(name_);
            if (!address.IsValid())
                throw JSONRPCError(RPC_INVALID_ADDRESS_OR_KEY, std::string("Invalid Firo address: ") + name_);
            CScript scriptPubKey = GetScriptForDestination(address.Get());
            for (const auto& itr : vAvailableCoins) {
                if (itr.tx->tx->vout[itr.i].scriptPubKey != scriptPubKey) {
                    continue;
                }
                coinControl.Select(COutPoint(itr.tx->GetHash(), itr.i));
            }
        }

    }

    std::vector<std::pair<CWalletTx, CAmount>> wtxAndFee;
    std::string strError = pwallet->MintAndStoreSpark(outputs, wtxAndFee, subtractFeeFromAmount, false, false, false, &coinControl);
    if (strError != "")
        throw JSONRPCError(RPC_WALLET_ERROR, strError);

    UniValue result(UniValue::VARR);
    for(const auto& wtx : wtxAndFee) {
        result.push_back(wtx.first.GetHash().GetHex());
    }

    return result;
}

UniValue mintspats(const JSONRPCRequest& request)
{
    CWallet * const pwallet = GetWalletForJSONRPCRequest(request);
    if (!EnsureWalletIsAvailable(pwallet, request.fHelp)) {
        return NullUniValue;
    }

    if (request.fHelp || request.params.size() != 2)
        throw std::runtime_error(
            "mintspats \"address\":{amount,memo...}\n"
            + HelpRequiringPassphrase(pwallet) + "\n"
                                                 "\nArguments:\n"
                                                 " \"address\"   (string) The Spark address\n"
                                                 " \"memo\"   (string) memo\n"
                                                 " \"amount\"   (numeric) amount to mint\n"
                                                 " \"a\"   (numeric)\n"
                                                 " \"iota\"   (numeric)\n"
                                                 "\nResult:\n"
                                                 "\"txid\" (string) The transaction id for the send. Only 1 transaction is created regardless of \n"
                                                "                                    the number of addresses.\n"
                                                "\nExamples:\n"
                                                "\nSend two amounts to two different spark addresses:\n"
            + HelpExampleCli("mintspats", "\"\\\"sr1xtw3yd6v4ghgz873exv2r5nzfwryufxjzzz4xr48gl4jmh7fxml4568xr0nsdd7s4l5as2h50gakzjqrqpm7yrecne8ut8ylxzygj8klttsgm37tna4jk06acl2azph0dq4yxdqqgwa60\\\":{\\\"amount\\\":0.01, \\\"a\\\":1,\\\"iota\\\":1,\\\"memo\\\":\\\"test_memo\\\"}\"")
            + HelpExampleRpc("mintspats", "\"\"sr1xtw3yd6v4ghgz873exv2r5nzfwryufxjzzz4xr48gl4jmh7fxml4568xr0nsdd7s4l5as2h50gakzjqrqpm7yrecne8ut8ylxzygj8klttsgm37tna4jk06acl2azph0dq4yxdqqgwa60\":{\"amount\":1, \\\"a\\\":1,\\\"iota\\\":1,}\"")
        );
    EnsureWalletIsUnlocked(pwallet);
    EnsureSparkWalletIsAvailable();

    // Ensure spats mints is already accepted by network so users will not lose their coins
    // due to other nodes will treat it as garbage data.
    if (!spark::IsSpatsStarted()) {
        throw JSONRPCError(RPC_WALLET_ERROR, "Spats is not activated yet");
    }

    std::string str_addr = request.params[0].get_str();
    const spark::Params* params = spark::Params::get_default();
    unsigned char network = spark::GetNetworkType();
    spark::Address address(params);
    unsigned char coinNetwork;
    try {
        coinNetwork = address.decode(str_addr);
    } catch (const std::exception &) {
        throw JSONRPCError(RPC_INVALID_ADDRESS_OR_KEY, std::string("Invalid Spark address: ")+str_addr);
    }

    UniValue data = request.params[1].get_obj();
    spark::MintedCoinData output;
    CAmount nAmount(0);
    if (data.exists("amount"))
        nAmount = AmountFromValue(data["amount"]);
    else
        throw JSONRPCError(RPC_INVALID_PARAMETER, std::string("Invalid parameters, no amount"));

    std::string memo = "";
    if (data.exists("memo"))
        memo = data["memo"].get_str();

    if (nAmount <= 0)
        throw JSONRPCError(RPC_TYPE_ERROR, "Invalid amount for send");
    LogPrintf("rpcWallet.mintspats() nAmount = %d \n", nAmount);

    output.address = address;
    output.memo = memo;
    output.v = nAmount;

    if (data.exists("a"))
        output.a = Scalar(data["a"].get_uint64());
    else
        throw JSONRPCError(RPC_INVALID_PARAMETER, std::string("a is not specified"));

    if (data.exists("iota"))
        output.iota = Scalar(data["iota"].get_uint64());
    else
        throw JSONRPCError(RPC_INVALID_PARAMETER, std::string("iota is not specified"));


    CWalletTx wtx;
    try {
        wtx = pwallet->MintAndStoreSpats({output, address});
    } catch (const std::exception &) {
        throw JSONRPCError(RPC_WALLET_ERROR, "Spats creation failed.");
    }

    return wtx.GetHash().GetHex();
}

UniValue automintspark(const JSONRPCRequest& request) {
    CWallet * const pwallet = GetWalletForJSONRPCRequest(request);
    if (!EnsureWalletIsAvailable(pwallet, request.fHelp)) {
        return NullUniValue;
    }

    if (request.fHelp || request.params.size() != 0)
        throw std::runtime_error(
                "automintspark\n"
                "This function automatically mints all unspent transparent funds to Spark.\n"
        );

    EnsureWalletIsUnlocked(pwallet);
    EnsureSparkWalletIsAvailable();

    // Ensure spark mints is already accepted by network so users will not lost their coins
    // due to other nodes will treat it as garbage data.
    if (!spark::IsSparkAllowed()) {
        throw JSONRPCError(RPC_WALLET_ERROR, "Spark is not activated yet");
    }

    std::vector<std::pair<CWalletTx, CAmount>> wtxAndFee;
    std::vector<spark::MintedCoinData> outputs;
    std::string strError = pwallet->MintAndStoreSpark(outputs, wtxAndFee, true, true, true);

    if (strError != "")
        throw JSONRPCError(RPC_WALLET_ERROR, strError);

    UniValue result(UniValue::VARR);
    for(const auto& wtx : wtxAndFee) {
        result.push_back(wtx.first.GetHash().GetHex());
    }

    return result;
}

UniValue spendspark(const JSONRPCRequest& request)
{
    CWallet * const pwallet = GetWalletForJSONRPCRequest(request);
    if (!EnsureWalletIsAvailable(pwallet, request.fHelp)) {
        return NullUniValue;
    }

    if (request.fHelp || request.params.size() != 1)
        throw std::runtime_error(
                "spendspark {\"address\":{amount,subtractfee...}, \"address\":{amount,memo,subtractfee...}}\n"
                + HelpRequiringPassphrase(pwallet) + "\n"
                                                     "\nArguments:\n"
                                                     "{\n"
                                                     "  \"address\":amount (numeric or string), memo (string,only for private, not required), subtractfee (bool), a (numeric), iota (numeric) The Spark address is the key, the numeric amount (can be string) in " + CURRENCY_UNIT + " is the value\n"
                                                     "  ,...\n"
                                                     " }\n"
                                                     "\nResult:\n"
                                                     "\"txid\"                   (string) The transaction id for the send. Only 1 transaction is created regardless of \n"
                                                     "                                    the number of addresses.\n"
                                                     "\nExamples:\n"
                                                     "\nSend an amount to transparent address:\n"
                 + HelpExampleCli("spendspark", "\"{\\\"TR1FW48J6ozpRu25U8giSDdTrdXXUYau7U\\\":{\\\"amount\\\":0.01, \\\"subtractFee\\\": false}}\"") +
                 "\nSend an amount to a transparent address and two different private addresses:\n"
                 + HelpExampleCli("spendspark", "\"{\\\"TR1FW48J6ozpRu25U8giSDdTrdXXUYau7U\\\":{\\\"amount\\\":0.01, \\\"subtractFee\\\": false}, \\\"sr1hk87wuh660mss6vnxjf0syt4p6r6ptew97de3dvz698tl7p5p3w7h4m4hcw74mxnqhtz70r7gyydcx6pmkfmnew9q4z0c0muga3sd83h786znjx74ccsjwm284aswppqf2jd0sssendlj\\\":{\\\"amount\\\":0.01, \\\"memo\\\":\\\"test_memo\\\", \\\"subtractFee\\\": false},\\\"sr1x7gcqdy670l2v4p9h2m4n5zgzde9y6ht86egffa0qrq40c6z329yfgvu8vyf99tgvnq4hwshvfxxhfzuyvz8dr3lt32j70x8l34japg73ca4w6z9x7c7ryd2gnafg9eg3gpr90gtunraw\\\":{\\\"amount\\\":0.01, \\\"subtractFee\\\": false}}\"") +
                 "\nSend two amounts to two different transparent addresses and two different private addresses:\n"
                 + HelpExampleRpc("spendspark", "\"{\"TR1FW48J6ozpRu25U8giSDdTrdXXUYau7U\":{\"amount\":0.01, \"subtractFee\": false},\"TuzUyNtTznSNnT2rPXG6Mk7hHG8Svuuoci\":{\"amount\":0.01, \"subtractFee\": true}, \"sr1hk87wuh660mss6vnxjf0syt4p6r6ptew97de3dvz698tl7p5p3w7h4m4hcw74mxnqhtz70r7gyydcx6pmkfmnew9q4z0c0muga3sd83h786znjx74ccsjwm284aswppqf2jd0sssendlj\":{\"amount\":0.01, \"memo\":\"\", \"subtractFee\": false},\"sr1x7gcqdy670l2v4p9h2m4n5zgzde9y6ht86egffa0qrq40c6z329yfgvu8vyf99tgvnq4hwshvfxxhfzuyvz8dr3lt32j70x8l34japg73ca4w6z9x7c7ryd2gnafg9eg3gpr90gtunraw\":{\"amount\":0.01, \"memo\":\"test_memo\", \"subtractFee\": false}}\"")
        );

    EnsureWalletIsUnlocked(pwallet);
    EnsureSparkWalletIsAvailable();

    // Ensure spark mints is already accepted by network so users will not lost their coins
    // due to other nodes will treat it as garbage data.
    if (!spark::IsSparkAllowed()) {
        throw JSONRPCError(RPC_WALLET_ERROR, "Spark is not activated yet");
    }

    std::vector<CRecipient> recipients;
    std::vector<std::pair<spark::OutputCoinData, bool>> privateRecipients;
    std::vector<spark::OutputCoinData> spatsRecipients;

    UniValue sendTo = request.params[0].get_obj();
    std::vector<std::string> keys = sendTo.getKeys();
    const spark::Params* params = spark::Params::get_default();
    std::set<CBitcoinAddress> setAddress;
    unsigned char network = spark::GetNetworkType();
    std::pair<CAmount, std::pair<Scalar, Scalar>> burn;

    BOOST_FOREACH(const std::string& name_, keys)
    {
        spark::Address sAddress(params);
        FIRO_UNUSED unsigned char coinNetwork;
        bool isSparkAddress;
        std::string sparkAddressStr;

        if (!name_.empty() && name_[0] == '@') {
            LOCK(cs_main);

            CSparkNameManager *sparkNameManager = CSparkNameManager::GetInstance();
            if (!sparkNameManager->GetSparkAddress(name_.substr(1), sparkAddressStr))
                throw JSONRPCError(RPC_INVALID_PARAMETER, std::string("Spark name not found: ")+name_);
        } else if (!name_.empty() && name_ == "burn") {
            UniValue burn_(UniValue::VARR);
			burn_ = sendTo[name_].get_array();
            if (burn_.size() != 3) {
                throw JSONRPCError(RPC_INVALID_PARAMETER, "For burn you have to provide amount and asset identifier!"s);
            }
            burn.first = burn_[0].get_int64();
            burn.second.first = Scalar(burn_[1].get_uint64());
            burn.second.second = Scalar(burn_[2].get_uint64());
        } else {
            sparkAddressStr = name_;
        }

        try {
            unsigned char coinNetwork = sAddress.decode(sparkAddressStr);
            isSparkAddress = true;
            if (coinNetwork != network)
                throw JSONRPCError(RPC_INVALID_PARAMETER, std::string("Invalid address, wrong network type: ")+name_);
        } catch (const std::exception &) {
            isSparkAddress = false;
        }

        if (isSparkAddress) {
            UniValue amountAndMemo = sendTo[name_].get_obj();
            CAmount nAmount(0);
            if (amountAndMemo.exists("amount"))
                nAmount = AmountFromValue(amountAndMemo["amount"]);
            else
            throw JSONRPCError(RPC_INVALID_PARAMETER, std::string("Invalid parameters, no amount: ")+name_);

            if (nAmount <= 0)
                throw JSONRPCError(RPC_TYPE_ERROR, "Invalid amount for send");

            std::string memo = "";
            if (amountAndMemo.exists("memo"))
                memo = amountAndMemo["memo"].get_str();

            bool subtractFee = false;
            if (amountAndMemo.exists("subtractFee"))
                subtractFee = amountAndMemo["subtractFee"].get_bool();
            else
                throw JSONRPCError(RPC_INVALID_PARAMETER, std::string("Invalid parameters, no subtractFee: ")+name_);   // TODO is this required in case of spats too?

            if (nAmount <= 0)
                throw JSONRPCError(RPC_TYPE_ERROR, "Invalid amount for send");
            LogPrintf("rpcWallet.sendSpark() nAmount = %d \n", nAmount);

            spark::OutputCoinData data;
            data.address = sAddress;
            data.memo = memo;
            data.v = nAmount;

            if (amountAndMemo.exists("a"))
                 data.a = Scalar(amountAndMemo["a"].get_uint64());

            if (amountAndMemo.exists("iota"))
                data.iota = Scalar(amountAndMemo["iota"].get_uint64());
            if (data.a != Scalar(uint64_t(0)) || data.iota != Scalar(uint64_t(0)))
                spatsRecipients.push_back(data);
            else
                privateRecipients.push_back(std::make_pair(data, subtractFee));
            continue;
        }

        CBitcoinAddress address(name_);
        if (address.IsValid()) {
            if (setAddress.count(address))
                throw JSONRPCError(RPC_INVALID_PARAMETER,
                                   std::string("Invalid parameter, duplicated address: ") + name_);
            setAddress.insert(address);

            CScript scriptPubKey = GetScriptForDestination(address.Get());

            UniValue amountObj = sendTo[name_].get_obj();
            CAmount nAmount(0);
            if (amountObj.exists("amount"))
                nAmount = AmountFromValue(amountObj["amount"]);
            else
                throw JSONRPCError(RPC_INVALID_PARAMETER, std::string("Invalid parameters, no amount: ") + name_);
            if (nAmount <= 0)
                throw JSONRPCError(RPC_TYPE_ERROR, "Invalid amount for send");

            bool fSubtractFeeFromAmount = false;
            if (amountObj.exists("subtractFee"))
                fSubtractFeeFromAmount = amountObj["subtractFee"].get_bool();
            else
                throw JSONRPCError(RPC_INVALID_PARAMETER, std::string("Invalid parameters, no subtractFee: ") + name_);

            CRecipient recipient = {scriptPubKey, nAmount, fSubtractFeeFromAmount, {}, {}};
            recipients.push_back(recipient);

            continue;
        }

        throw JSONRPCError(RPC_INVALID_ADDRESS_OR_KEY, std::string("Invalid Firo address: ") + name_);
    }

    CAmount fee;
    CWalletTx wtx;
    try {
        wtx = pwallet->SpendAndStoreSpark(recipients, privateRecipients, spatsRecipients, fee, burn);
    } catch (const std::exception &) {
        throw JSONRPCError(RPC_WALLET_ERROR, "Spark spend creation failed.");
    }

    return wtx.GetHash().GetHex();
}
<<<<<<< HEAD

UniValue getsparknames(const JSONRPCRequest &request)
{
    if (request.fHelp || request.params.size() > 1) {
        throw std::runtime_error(
            "getsparknames [fOnlyOwn] \n"
            "\nReturns a list of all Spark names and additional info.\n"
            "\nArguments:\n"
            "1. onlyown       (boolean, optional, default=false) Display only the spark names that belong to this wallet\n"
            "\nResult:\n"
            "[\n"
            "  \"Name (string)\n"
            "  \"Address (string)\"\n"
            "  ...\n"
            "]\n"
            "\nExamples:\n"
            + HelpExampleCli("getsparknames", "")
            + HelpExampleRpc("getsparknames", "")
        );
    }

    LOCK(cs_main);
    CWallet *wallet = GetWalletForJSONRPCRequest(request);
    LOCK(wallet->cs_wallet);

    if (!spark::IsSparkAllowed()) {
        throw JSONRPCError(RPC_WALLET_ERROR, "Spark is not activated yet");
    }

    bool fOnlyOwn = request.params.size() > 0 ? request.params[0].get_bool() : false;

    CSparkNameManager *sparkNameManager = CSparkNameManager::GetInstance();
    std::set<std::string> sparkNames = sparkNameManager->GetSparkNames();
    UniValue result(UniValue::VARR);
    for (const auto &name : sparkNames) {
        UniValue entry(UniValue::VOBJ);

        std::string sparkAddress;
        if (sparkNameManager->GetSparkAddress(name, sparkAddress)) {
            if (fOnlyOwn && !wallet->IsSparkAddressMine(sparkAddress))
                continue;
            entry.push_back(Pair("name", name));
            entry.push_back(Pair("address", sparkAddress));
            entry.push_back(Pair("validUntil", sparkNameManager->GetSparkNameBlockHeight(name)));
            std::string addData = sparkNameManager->GetSparkNameAdditionalData(name);
            if (addData != "")
                entry.push_back(Pair("additionalInfo", addData));
            result.push_back(entry);
        }
    }
    return result;
}
=======
>>>>>>> f8a27373

UniValue registersparkname(const JSONRPCRequest& request) {
    CWallet * const pwallet = GetWalletForJSONRPCRequest(request);
    if (!EnsureWalletIsAvailable(pwallet, request.fHelp)) {
        return NullUniValue;
    }

    if (request.fHelp || request.params.size() < 3 || request.params.size() > 6) {
        throw std::runtime_error(
                "registersparkname \"name\" \"sparkaddress\" years [\"additionalData\"]\n"
                "  Or if you want to transfer a spark name:\n"
                "registersparkname \"name\" \"sparkaddress\" years \"oldsparkaddress\" \"transferproof\" [\"additionalData\"]\n"
                "  \"transferproof\" can be acquired via \"transfersparkname\" call\n");
    }

    EnsureWalletIsUnlocked(pwallet);
    EnsureSparkWalletIsAvailable();

    int chainHeight;
    {
        LOCK(cs_main);
        chainHeight = chainActive.Height();
    }

    const auto &consensusParams = Params().GetConsensus();

    // Ensure spark mints is already accepted by network so users will not lost their coins
    // due to other nodes will treat it as garbage data.
    if (!spark::IsSparkAllowed() || chainHeight < consensusParams.nSparkNamesStartBlock) {
        throw JSONRPCError(RPC_WALLET_ERROR, "Spark names are not activated yet");
    }

    bool fTransfer = request.params.size() > 4;
    if (fTransfer && chainHeight < consensusParams.nSparkNamesV2StartBlock) {
        throw JSONRPCError(RPC_WALLET_ERROR, "Spark name transfers are not activated yet");
    }

    if (!fTransfer && request.params.size() > 4)
        throw JSONRPCError(RPC_INVALID_PARAMETER, "Invalid parameters");

    std::string sparkName = request.params[0].get_str();
    std::string sparkAddress = request.params[1].get_str();
    std::string additionalData;

    int numberOfYears = request.params[2].get_int();
    if (numberOfYears < 1 || numberOfYears > 10)
        throw JSONRPCError(RPC_INVALID_PARAMETER, "Invalid number of years");

    int additionalDataIndex = fTransfer ? 5 : 3;
    if (request.params.size() > additionalDataIndex)
        additionalData = request.params[additionalDataIndex].get_str();

    if (sparkName.empty() || sparkName.size() > 20)
        throw JSONRPCError(RPC_INVALID_PARAMETER, "Invalid spark name");

    CSparkNameTxData    sparkNameData;
    sparkNameData.nVersion = chainHeight >= consensusParams.nSparkNamesV2StartBlock ? CSparkNameTxData::CURRENT_VERSION : 1;
    sparkNameData.operationType = fTransfer ? CSparkNameTxData::opTransfer : CSparkNameTxData::opRegister;
    sparkNameData.name = sparkName;
    sparkNameData.sparkAddress = sparkAddress;
    sparkNameData.additionalInfo = additionalData;
    sparkNameData.sparkNameValidityBlocks = numberOfYears * 365*24*24;

    if (fTransfer) {
        sparkNameData.oldSparkAddress = request.params[3].get_str();
        std::string transferProofHex = request.params[4].get_str();
        // sanity check
        if (transferProofHex.size() > 2048)
            throw JSONRPCError(RPC_INVALID_PARAMETER, "Invalid transfer proof");
        sparkNameData.transferOwnershipProof = ParseHex(request.params[4].get_str());
    }

    CSparkNameManager *sparkNameManager = CSparkNameManager::GetInstance();
    std::string errorDescription;
    if (!sparkNameManager->ValidateSparkNameData(sparkNameData, errorDescription))
        throw JSONRPCError(RPC_INVALID_PARAMETER, "Error creating spark name: "+ errorDescription);

    CAmount sparkNameFee = consensusParams.nSparkNamesFee[sparkName.size()]*COIN*numberOfYears;
    CAmount fee;
    CWalletTx wtx;
    try {
        wtx = pwallet->CreateSparkNameTransaction(sparkNameData, sparkNameFee, fee);
    } catch (const std::exception &x) {
        throw JSONRPCError(RPC_WALLET_ERROR, std::string("Spark name registration failed: ") + x.what());
    }

    // commit
    try {
        CValidationState state;
        CReserveKey reserveKey(pwallet);
        if (!pwallet->CommitTransaction(wtx, reserveKey, g_connman.get(), state))
            throw JSONRPCError(RPC_WALLET_ERROR, "CommitTransaction failed: " + FormatStateMessage(state));
    }
    catch (const std::exception &) {
        auto error = _(
                "Error: The transaction was rejected! This might happen if some of "
                "the coins in your wallet were already spent, such as if you used "
                "a copy of wallet.dat and coins were spent in the copy but not "
                "marked as spent here."
        );

        std::throw_with_nested(std::runtime_error(error));
    }

    return wtx.GetHash().GetHex();
}

UniValue requestsparknametransfer(const JSONRPCRequest &request) {
    if (request.fHelp || request.params.size() < 4 || request.params.size() > 5) {
        throw std::runtime_error(
            "requestsparknametransfer \"name\" \"sparkaddress\" \"oldsparkaddress\" years [\"additionalData\"]\n"
        );
    }

    if (request.params.size() < 4 || request.params.size() > 5)
        throw JSONRPCError(RPC_INVALID_PARAMETER, "Invalid parameters");

    int chainHeight;
    {
        LOCK(cs_main);
        chainHeight = chainActive.Height();
    }
    const auto &consensusParams = Params().GetConsensus();
    if (chainHeight < consensusParams.nSparkNamesV2StartBlock) {
        throw JSONRPCError(RPC_WALLET_ERROR, "Spark name transfers are not activated yet");
    }

    std::string sparkName = request.params[0].get_str();
    std::string sparkAddress = request.params[1].get_str();
    std::string oldSparkAddress = request.params[2].get_str();
    std::string additionalData;

    int numberOfYears = request.params[3].get_int();
    if (numberOfYears < 1 || numberOfYears > 10)
        throw JSONRPCError(RPC_INVALID_PARAMETER, "Invalid number of years");

    if (request.params.size() >= 5)
        additionalData = request.params[4].get_str();

    if (sparkName.empty() || sparkName.size() > 20)
        throw JSONRPCError(RPC_INVALID_PARAMETER, "Invalid spark name");

    CSparkNameTxData    sparkNameData;
    sparkNameData.nVersion = CSparkNameTxData::CURRENT_VERSION;
    sparkNameData.name = sparkName;
    sparkNameData.sparkAddress = sparkAddress;
    sparkNameData.oldSparkAddress = oldSparkAddress;
    sparkNameData.additionalInfo = additionalData;
    sparkNameData.sparkNameValidityBlocks = numberOfYears * 365*24*24;
    sparkNameData.operationType = CSparkNameTxData::opTransfer;

    CHashWriter ss(SER_GETHASH, PROTOCOL_VERSION);
    ss << sparkNameData;

    CHashWriter hashStream(SER_GETHASH, PROTOCOL_VERSION);
    hashStream << "SparkNameTransferProof";
    hashStream << sparkNameData.oldSparkAddress << sparkNameData.sparkAddress;
    hashStream << ss.GetHash();

    return hashStream.GetHash().ToString();
}

UniValue transfersparkname(const JSONRPCRequest &request) {
    CWallet * const pwallet = GetWalletForJSONRPCRequest(request);
    if (!EnsureWalletIsAvailable(pwallet, request.fHelp)) {
        return NullUniValue;
    }

    if (request.fHelp || request.params.size() != 2) {
        throw std::runtime_error(
            "transfersparkname \"oldSparkAddress\" \"requestHash\"\n"
        );
    }

    EnsureWalletIsUnlocked(pwallet);
    EnsureSparkWalletIsAvailable();

    const spark::Params* params = spark::Params::get_default();
    spark::SpendKey spendKey(params);
    try {
        spendKey = std::move(pwallet->sparkWallet->generateSpendKey(params));
    } catch (std::exception& e) {
        throw std::runtime_error(_("Unable to generate spend key."));
    }

    if (spendKey == spark::SpendKey(params))
        throw std::runtime_error(_("Unable to generate spend key, looks the wallet is locked."));

    std::string oldSparkAddress = request.params[0].get_str();
    std::string requestHash = request.params[1].get_str();

    spark::Address  address(spark::Params::get_default());
    try {
        address.decode(oldSparkAddress);
    } catch (std::exception& e) {
        throw std::runtime_error(_("Invalid spark address"));
    }

    if (!pwallet->sparkWallet->isAddressMine(address))
        throw std::runtime_error(_("Spark address doesn't belong to the wallet"));
    
    spark::Scalar m;
    try {
        m.SetHex(requestHash);
    }
    catch (const std::exception &) {
        throw std::runtime_error("Failed to set hex for scalar, try again");
    }

    spark::OwnershipProof ownProof;
    address.prove_own(m, spendKey, spark::FullViewKey(spendKey), ownProof);

    CDataStream ownStream(SER_NETWORK, PROTOCOL_VERSION);
    ownStream << ownProof;
    
    return HexStr(ownStream.begin(), ownStream.end());
}

UniValue lelantustospark(const JSONRPCRequest& request) {
    CWallet * const pwallet = GetWalletForJSONRPCRequest(request);
    if (!EnsureWalletIsAvailable(pwallet, request.fHelp)) {
        return NullUniValue;
    }

    if (request.fHelp || request.params.size() > 0) {
        throw std::runtime_error(
                "lelantustospark \n"
                "Takes all your lelantus mints, spends all to transparent layer, takes all that UTX's and mints to Spark");
    }

    if (!lelantus::IsLelantusGraceFulPeriod()) {
        throw JSONRPCError(RPC_WALLET_ERROR, "Lelantus spends are not allowed anymore");
    }


    EnsureWalletIsUnlocked(pwallet);
    EnsureSparkWalletIsAvailable();

    assert(pwallet != NULL);
    std::string strFailReason = "";
    bool passed = false;
    try {
        passed = pwallet->LelantusToSpark(strFailReason);
    } catch (const std::exception &) {
        throw JSONRPCError(RPC_WALLET_ERROR, "Lelantus to Spark failed!");
    }
    if (!passed || strFailReason != "")
        throw JSONRPCError(RPC_WALLET_ERROR, "Lelantus to Spark failed. " + strFailReason);

    return NullUniValue;
}

UniValue identifysparkcoins(const JSONRPCRequest& request)
{
    CWallet * const pwallet = GetWalletForJSONRPCRequest(request);
    if (!EnsureWalletIsAvailable(pwallet, request.fHelp)) {
        return NullUniValue;
    }

    if (request.fHelp || request.params.size() != 1)
        throw std::runtime_error(
                "identifysparkcoins \"txHash\"\n"
                "Identifies coins in transaction, and adds into wallet if yours");

    EnsureSparkWalletIsAvailable();

    uint256 txHash;
    txHash.SetHex(request.params[0].get_str());

    CTransactionRef tx;
    uint256 hashBlock;
    if (!GetTransaction(txHash, tx,  Params().GetConsensus(), hashBlock))
        throw std::runtime_error(
                "Transaction is not found by the given txHash.");
    CWalletDB walletdb(pwallet->strWalletFile);

    UniValue results(UniValue::VOBJ);
    results.push_back(Pair("Old availableBalance",pwallet->sparkWallet->getAvailableBalance()));
    results.push_back(Pair("Old unconfirmedBalance",pwallet->sparkWallet->getUnconfirmedBalance()));
    results.push_back(Pair("Old fullBalance",pwallet->sparkWallet->getFullBalance()));

    if (tx->IsSparkTransaction()) {
        auto coins =  spark::GetSparkMintCoins(*tx);
        uint256 txHash = tx->GetHash();
        pwallet->sparkWallet->UpdateMintState(coins, txHash, walletdb);
    }

    results.push_back(Pair("availableBalance",pwallet->sparkWallet->getAvailableBalance()));
    results.push_back(Pair("unconfirmedBalance",pwallet->sparkWallet->getUnconfirmedBalance()));
    results.push_back(Pair("fullBalance",pwallet->sparkWallet->getFullBalance()));

    return results;
}

UniValue getsparkcoinaddr(const JSONRPCRequest& request)
{
    CWallet * const pwallet = GetWalletForJSONRPCRequest(request);
    if (!EnsureWalletIsAvailable(pwallet, request.fHelp)) {
        return NullUniValue;
    }

    if (request.fHelp || request.params.size() != 1)
        throw std::runtime_error(
                "getsparkcoinaddr \"txHash\"\n"
                "Returns all spark outputs to you, address memo and amount for each");

    EnsureSparkWalletIsAvailable();

    uint256 txHash;
    txHash.SetHex(request.params[0].get_str());

    CTransactionRef tx;
    uint256 hashBlock;
    GetTransaction(txHash, tx,  Params().GetConsensus(), hashBlock);

    UniValue results(UniValue::VARR);;
    assert(pwallet != NULL);

    std::unordered_map<uint256, CSparkMintMeta> coins = pwallet->sparkWallet->getMintMap();
    unsigned char network = spark::GetNetworkType();

    for (const auto& coin : coins)
    {
        if (txHash == coin.second.txid) {
            spark::Address address = pwallet->sparkWallet->getAddress(coin.second.i);
            UniValue entry(UniValue::VOBJ);
            entry.push_back(Pair("address", address.encode(network)));
            entry.push_back(Pair("memo", SanitizeString(coin.second.memo)));
            entry.push_back(Pair("amount", ValueFromAmount(coin.second.v)));
            results.push_back(entry);
        }
    }

    return results;
}

UniValue mintlelantus(const JSONRPCRequest& request)
{
    CWallet * const pwallet = GetWalletForJSONRPCRequest(request);
    if (!EnsureWalletIsAvailable(pwallet, request.fHelp)) {
        return NullUniValue;
    }

    if (request.fHelp || request.params.size() != 1)
        throw std::runtime_error(
                "mintlelantus amount\n"
                + HelpRequiringPassphrase(pwallet) + "\n"
                "\nArguments:\n"
                "1. \"amount\"      (numeric or string, required) The amount in " + CURRENCY_UNIT + " to mint, must be not less than 0.05\n"
                "\nResult:\n"
                "\"transactionid\"  (string) The transaction id.\n"
                "\nExamples:\n"
                + HelpExampleCli("mintlelantus", "0.15")
                + HelpExampleCli("mintlelantus", "100.9")
                + HelpExampleRpc("mintlelantus", "0.15")
        );

    EnsureWalletIsUnlocked(pwallet);
    EnsureLelantusWalletIsAvailable();

    // Ensure Lelantus mints is already accepted by network so users will not lost their coins
    // due to other nodes will treat it as garbage data.
    if (!lelantus::IsLelantusAllowed()) {
        throw JSONRPCError(RPC_WALLET_ERROR, "Lelantus is not active");
    }

    CAmount nAmount = AmountFromValue(request.params[0]);
    LogPrintf("rpcWallet.mintlelantus() nAmount = %d \n", nAmount);

    std::vector<std::pair<CWalletTx, CAmount>> wtxAndFee;
    std::vector<CHDMint> mints;
    std::string strError = pwallet->MintAndStoreLelantus(nAmount, wtxAndFee, mints);

    if (strError != "")
        throw JSONRPCError(RPC_WALLET_ERROR, strError);

    UniValue result(UniValue::VARR);
    for(const auto& wtx : wtxAndFee) {
        result.push_back(wtx.first.GetHash().GetHex());
    }

    return result;
}

UniValue autoMintlelantus(const JSONRPCRequest& request) {
    CWallet * const pwallet = GetWalletForJSONRPCRequest(request);
    if (!EnsureWalletIsAvailable(pwallet, request.fHelp)) {
        return NullUniValue;
    }

    if (request.fHelp || request.params.size() != 0)
        throw std::runtime_error(
                "autoMintlelantus\n"
                "This function automatically mints all unspent transparent funds to Lelantus.\n"
        );

    EnsureWalletIsUnlocked(pwallet);
    EnsureLelantusWalletIsAvailable();

    // Ensure Lelantus mints is already accepted by network so users will not lost their coins
    // due to other nodes will treat it as garbage data.
    if (!lelantus::IsLelantusAllowed()) {
        throw JSONRPCError(RPC_WALLET_ERROR, "Lelantus is not active");
    }

    std::vector<std::pair<CWalletTx, CAmount>> wtxAndFee;
    std::vector<CHDMint> mints;
    std::string strError = pwallet->MintAndStoreLelantus(0, wtxAndFee, mints, true);

    if (strError != "")
        throw JSONRPCError(RPC_WALLET_ERROR, strError);

    UniValue result(UniValue::VARR);
    for(const auto& wtx : wtxAndFee) {
        result.push_back(wtx.first.GetHash().GetHex());
    }

    return result;
}

UniValue joinsplit(const JSONRPCRequest& request) {

    CWallet * const pwallet = GetWalletForJSONRPCRequest(request);
    if (!EnsureWalletIsAvailable(pwallet, request.fHelp)) {
        return NullUniValue;
    }

    if (request.fHelp || request.params.size() < 1 || request.params.size() > 3)
        throw std::runtime_error(
                "joinsplit {\"address\":amount,...} ([\"address\",...] )\n"
                "\nSpend lelantus and mint in one transaction, you need at least provide one of 1-st or 3-rd arguments."
                + HelpRequiringPassphrase(pwallet) + "\n"
                "\nArguments:\n"
                "1. \"amounts\"             (string, optional) A json object with addresses and amounts\n"
                "    {\n"
                "      \"address\":amount   (numeric or string) The Firo address is the key, the numeric amount (can be string) in " + CURRENCY_UNIT + " is the value\n"
                "      ,...\n"
                "    }\n"
                "2. subtractfeefromamount   (string, optional) A json array with addresses.\n"
                "                           The fee will be equally deducted from the amount of each selected address.\n"
                "                           Those recipients will receive less firos than you enter in their corresponding amount field.\n"
                "                           If no addresses are specified here, the sender pays the fee.\n"
                "    [\n"
                "      \"address\"            (string) Subtract fee from this address\n"
                "      ,...\n"
                "    ]\n"
                "3. output mints            (numeric, optional) A json object with amounts to mint\n"
                "    {\n"
                "      \"mint\"\n"
                "      ,...\n"
                "    }\n"
                "\nResult:\n"
                "\"transactionid\"          (string) The transaction id for the send. Only 1 transaction is created regardless of \n"
                "                                    the number of addresses.\n"
                "\nExamples:\n"
                "\nSend two amounts to two different addresses:\n"
                + HelpExampleCli("joinsplit", "\"{\\\"1D1ZrZNe3JUo7ZycKEYQQiQAWd9y54F4XZ\\\":0.01,\\\"1353tsE8YMTA4EuV7dgUXGjNFf9KpVvKHz\\\":0.02}\"") +
                "\nSend two amounts to two different addresses and subtract fee from amount:\n"
                + HelpExampleCli("joinsplit", "\"{\\\"1D1ZrZNe3JUo7ZycKEYQQiQAWd9y54F4XZ\\\":0.01,\\\"1353tsE8YMTA4EuV7dgUXGjNFf9KpVvKHz\\\":0.02}\"\"[\\\"1D1ZrZNe3JUo7ZycKEYQQiQAWd9y54F4XZ\\\",\\\"1353tsE8YMTA4EuV7dgUXGjNFf9KpVvKHz\\\"]\"")
        );

    if (!lelantus::IsLelantusGraceFulPeriod()) {
        throw JSONRPCError(RPC_WALLET_ERROR, "Lelantus spends are not allowed anymore");
    }

    EnsureLelantusWalletIsAvailable();

    LOCK2(cs_main, pwallet->cs_wallet);


    UniValue sendTo = request.params[0].get_obj();

    std::unordered_set<std::string> subtractFeeFromAmountSet;
    UniValue subtractFeeFromAmount(UniValue::VARR);
    if (request.params.size() > 1) {
        try {
            subtractFeeFromAmount = request.params[1].get_array();
        }  catch (std::runtime_error const &) {
            //may be empty
        }
        for (int i = subtractFeeFromAmount.size(); i--;) {
            subtractFeeFromAmountSet.insert(subtractFeeFromAmount[i].get_str());
        }
    }

    UniValue mintAmounts;
    if(request.params.size() > 2) {
        try {
                mintAmounts = request.params[2].get_obj();
        } catch (std::runtime_error const &) {
            //may be empty
        }
    }

    std::set<CBitcoinAddress> setAddress;
    std::vector<CRecipient> vecSend;
    std::vector<CAmount> vMints;

    FIRO_UNUSED CAmount totalAmount = 0;

    auto keys = sendTo.getKeys();
    std::vector<UniValue> mints = mintAmounts.empty() ? std::vector<UniValue>() : mintAmounts.getValues();

    if(keys.empty() && mints.empty())
        throw JSONRPCError(RPC_TYPE_ERROR, "You have to provide at least public addressed or amount to mint");

    for (const auto& strAddr : keys) {
        CBitcoinAddress address(strAddr);
        if (!address.IsValid())
            throw JSONRPCError(RPC_INVALID_ADDRESS_OR_KEY, "Invalid Firo address: " + strAddr);

        if (!setAddress.insert(address).second)
            throw JSONRPCError(RPC_INVALID_PARAMETER, "Invalid parameter, duplicated address: " + strAddr);

        CScript scriptPubKey = GetScriptForDestination(address.Get());
        CAmount nAmount = AmountFromValue(sendTo[strAddr]);
        if (nAmount <= 0) {
            throw JSONRPCError(RPC_TYPE_ERROR, "Invalid amount for send");
        }
        totalAmount += nAmount;

        bool fSubtractFeeFromAmount =
                subtractFeeFromAmountSet.find(strAddr) != subtractFeeFromAmountSet.end();

        vecSend.push_back({scriptPubKey, nAmount, fSubtractFeeFromAmount, {}, {}});
    }

    for(const auto& mint : mints) {
        auto val = mint.get_int64();
        if (!lelantus::IsAvailableToMint(val) || val <= 0) {
            throw JSONRPCError(RPC_INVALID_PARAMETER, "Amount to mint is invalid.\n");
        }

        vMints.push_back(val);
    }

    EnsureWalletIsUnlocked(pwallet);

    CWalletTx wtx;

    try {
        pwallet->JoinSplitLelantus(vecSend, vMints, wtx);
    }
    catch (const InsufficientFunds& e) {
        throw JSONRPCError(RPC_WALLET_INSUFFICIENT_FUNDS, e.what());
    }
    catch (const std::exception& e) {
        throw JSONRPCError(RPC_WALLET_ERROR, e.what());
    }

    return wtx.GetHash().GetHex();
}

UniValue resetlelantusmint(const JSONRPCRequest& request) {
    CWallet * const pwallet = GetWalletForJSONRPCRequest(request);
    if (!EnsureWalletIsAvailable(pwallet, request.fHelp)) {
        return NullUniValue;
    }

    if (request.fHelp || request.params.size() != 0)
        throw std::runtime_error(
                "resetlelantusmint"
                + HelpRequiringPassphrase(pwallet));

    EnsureLelantusWalletIsAvailable();

    std::vector <CLelantusMintMeta> listMints;
    CWalletDB walletdb(pwallet->strWalletFile);
    listMints = pwallet->zwallet->GetTracker().ListLelantusMints(false, false);

    BOOST_FOREACH(const CLelantusMintMeta& mint, listMints) {
        CHDMint dMint;
        if (!walletdb.ReadHDMint(mint.GetPubCoinValueHash(), true, dMint)) {
            continue;
        }
        dMint.SetUsed(false);
        dMint.SetHeight(-1);
        pwallet->zwallet->GetTracker().AddLelantus(walletdb, dMint, true);
    }

    return NullUniValue;
}

UniValue listlelantusmints(const JSONRPCRequest& request) {
    CWallet * const pwallet = GetWalletForJSONRPCRequest(request);
    if (!EnsureWalletIsAvailable(pwallet, request.fHelp)) {
        return NullUniValue;
    }

    if (request.fHelp || request.params.size() > 1)
        throw std::runtime_error(
                "listlelantusmints <all>(false/true)\n"
                "\nArguments:\n"
                "1. <all> (boolean, optional) false (default) to return real listlelantusmints. true to return every listlelantusmints.\n"
                "\nResults are an array of Objects, each of which has:\n"
                "{id, IsUsed, amount, value, serialNumber, nHeight, randomness}");

    EnsureLelantusWalletIsAvailable();

    bool fAllStatus = false;
    if (request.params.size() > 0) {
        fAllStatus = request.params[0].get_bool();
    }

    // Mint secret data encrypted in wallet
    EnsureWalletIsUnlocked(pwallet);

    std::list <CLelantusEntry> listCoin;
    CWalletDB walletdb(pwallet->strWalletFile);
    listCoin = pwallet->zwallet->GetTracker().MintsAsLelantusEntries(false, false);
    UniValue results(UniValue::VARR);

    BOOST_FOREACH(const CLelantusEntry &lelantusItem, listCoin) {
        if ((fAllStatus || lelantusItem.amount != uint64_t(0)) && (lelantusItem.IsUsed || (lelantusItem.randomness != uint64_t(0) && lelantusItem.serialNumber != uint64_t(0)))) {
            UniValue entry(UniValue::VOBJ);
            entry.push_back(Pair("id", lelantusItem.id));
            entry.push_back(Pair("isUsed", lelantusItem.IsUsed));
            entry.push_back(Pair("amount", lelantusItem.amount));
            entry.push_back(Pair("value", lelantusItem.value.GetHex()));
            entry.push_back(Pair("serialNumber", lelantusItem.serialNumber.GetHex()));
            entry.push_back(Pair("nHeight", lelantusItem.nHeight));
            entry.push_back(Pair("randomness", lelantusItem.randomness.GetHex()));
            results.push_back(entry);
        }
    }

    return results;
}

UniValue setlelantusmintstatus(const JSONRPCRequest& request) {
    CWallet * const pwallet = GetWalletForJSONRPCRequest(request);
    if (!EnsureWalletIsAvailable(pwallet, request.fHelp)) {
        return NullUniValue;
    }

    if (request.fHelp || request.params.size() != 2)
        throw std::runtime_error(
                "setlelantusmintstatus \"coinserial\" <isused>(true/false)\n"
                "Set lelantus mint IsUsed status to True or False\n"
                "Results are an array of one or no Objects, each of which has:\n"
                "{id, IsUsed, amount, value, serialNumber, nHeight, randomness}");

    EnsureLelantusWalletIsAvailable();

    Scalar coinSerial;
    coinSerial.SetHex(request.params[0].get_str());

    bool fStatus = true;
    fStatus = request.params[1].get_bool();

    EnsureWalletIsUnlocked(pwallet);

    std::vector <CLelantusMintMeta> listMints;
    listMints = pwallet->zwallet->GetTracker().ListLelantusMints(false, false, false);
    CWalletDB walletdb(pwallet->strWalletFile);

    UniValue results(UniValue::VARR);

    BOOST_FOREACH(const CLelantusMintMeta& mint, listMints) {
        CLelantusEntry lelantusItem;
        if(!pwallet->GetMint(mint.hashSerial, lelantusItem))
            continue;

        CHDMint dMint;
        if (!walletdb.ReadHDMint(mint.GetPubCoinValueHash(), true, dMint)){
            continue;
        }

        if (!lelantusItem.serialNumber.isZero()) {
            LogPrintf("lelantusItem.serialNumber = %s\n", lelantusItem.serialNumber.GetHex());
            if (lelantusItem.serialNumber == coinSerial) {
                LogPrintf("setmintlelantusstatus Found!\n");

                const std::string& isUsedAmountStr =
                        fStatus
                        ? "Used (" + std::to_string((double)lelantusItem.amount / COIN) + " mint)"
                        : "New (" + std::to_string((double)lelantusItem.amount / COIN) + " mint)";
                pwallet->NotifyZerocoinChanged(pwallet, lelantusItem.value.GetHex(), isUsedAmountStr, CT_UPDATED);

                dMint.SetUsed(fStatus);
                pwallet->zwallet->GetTracker().AddLelantus(walletdb, dMint, true);

                if (!fStatus) {
                    // erase lelantus spend entry
                    CLelantusSpendEntry spendEntry;
                    spendEntry.coinSerial = coinSerial;
                    walletdb.EraseLelantusSpendSerialEntry(spendEntry);
                }

                UniValue entry(UniValue::VOBJ);
                entry.push_back(Pair("id", lelantusItem.id));
                entry.push_back(Pair("isUsed", fStatus));
                entry.push_back(Pair("amount", lelantusItem.amount));
                entry.push_back(Pair("value", lelantusItem.value.GetHex()));
                entry.push_back(Pair("serialNumber", lelantusItem.serialNumber.GetHex()));
                entry.push_back(Pair("nHeight", lelantusItem.nHeight));
                entry.push_back(Pair("randomness", lelantusItem.randomness.GetHex()));
                results.push_back(entry);
                break;
            }
        }
    }

    return results;
}

UniValue listlelantusjoinsplits(const JSONRPCRequest& request) {
    CWallet * const pwallet = GetWalletForJSONRPCRequest(request);
    if (!EnsureWalletIsAvailable(pwallet, request.fHelp)) {
        return NullUniValue;
    }

    if (request.fHelp || request.params.size() < 1 || request.params.size() > 2)
        throw std::runtime_error(
                "listlelantusjoinsplits\n"
                "Return up to \"count\" saved lelantus joinsplit transactions\n"
                "\nArguments:\n"
                "1. count            (numeric) The number of transactions to return, <=0 means no limit\n"
                "2. onlyunconfirmed  (bool, optional, default=false) If true return only unconfirmed transactions\n"
                "\nResult:\n"
                "[\n"
                "  {\n"
                "    \"txid\": \"transactionid\",      (string) The transaction hash\n"
                "    \"confirmations\": n,             (numeric) The number of confirmations for the transaction\n"
                "    \"abandoned\": xxx,               (bool) True if the transaction was already abandoned\n"
                "    \"joinsplits\": \n"
                "    [\n"
                "      {\n"
                "        \"spendid\": id,                (numeric) Spend group id\n"
                "        \"serial\": \"s\",              (string) Serial number of the coin\n"
                "      }\n"
                "    ]\n"
                "  }\n"
                "]\n");

    EnsureLelantusWalletIsAvailable();

    int  count = request.params[0].get_int();
    bool fOnlyUnconfirmed = request.params.size()>=2 && request.params[1].get_bool();

    LOCK2(cs_main, pwallet->cs_wallet);

    UniValue ret(UniValue::VARR);
    const CWallet::TxItems& txOrdered = pwallet->wtxOrdered;

    for (CWallet::TxItems::const_reverse_iterator it = txOrdered.rbegin();
         it != txOrdered.rend();
         ++it) {
        CWalletTx *const pwtx = (*it).second.first;

        if (!pwtx || !pwtx->tx->IsLelantusJoinSplit())
            continue;

        UniValue entry(UniValue::VOBJ);

        int confirmations = pwtx->GetDepthInMainChain();
        if (confirmations > 0 && fOnlyUnconfirmed)
            continue;

        entry.push_back(Pair("txid", pwtx->GetHash().GetHex()));
        entry.push_back(Pair("confirmations", confirmations));
        entry.push_back(Pair("abandoned", pwtx->isAbandoned()));

        UniValue spends(UniValue::VARR);
        std::unique_ptr<lelantus::JoinSplit> joinsplit;
        try {
            joinsplit = lelantus::ParseLelantusJoinSplit(*pwtx->tx);
        } catch (const std::exception &) {
            continue;
        }

        std::vector<Scalar> spentSerials = joinsplit->getCoinSerialNumbers();
        std::vector<uint32_t> ids = joinsplit->getCoinGroupIds();

        if(spentSerials.size() != ids.size()) {
            continue;
        }

        for(size_t i = 0; i < spentSerials.size(); i++) {
            UniValue spendEntry(UniValue::VOBJ);
            spendEntry.push_back(Pair("spendid", int64_t(ids[i])));
            spendEntry.push_back(Pair("serial", spentSerials[i].GetHex()));
            spends.push_back(spendEntry);
        }

        entry.push_back(Pair("spent_coins", spends));
        ret.push_back(entry);

        if (count > 0 && (int)ret.size() >= count)
            break;
    }

    return ret;
}

UniValue removetxmempool(const JSONRPCRequest& request) {
    CWallet * const pwallet = GetWalletForJSONRPCRequest(request);
    if (!EnsureWalletIsAvailable(pwallet, request.fHelp)) {
        return NullUniValue;
    }

    if (request.fHelp || request.params.size() != 1)
        throw std::runtime_error(
                "removetxmempool <txid>\n"
                + HelpRequiringPassphrase(pwallet));

    uint256 hash;
    hash.SetHex(request.params[0].get_str());

    if (pwallet->IsLocked())
        throw JSONRPCError(RPC_WALLET_UNLOCK_NEEDED,
                           "Error: Please enter the wallet passphrase with walletpassphrase first.");

    LOCK(cs_main);
    {
        LOCK(mempool.cs);
        if (mempool.exists(hash)) {
            LogPrintf("[Ooops], Uncomplete function\n");
            CTransactionRef tx;
            tx = txpools.get(hash);
            txpools.removeRecursive(*tx);
            return NullUniValue;
        }
    }

    return NullUniValue;
}

UniValue removetxwallet(const JSONRPCRequest& request) {
    CWallet * const pwallet = GetWalletForJSONRPCRequest(request);
    if (!EnsureWalletIsAvailable(pwallet, request.fHelp)) {
        return NullUniValue;
    }

    if (request.fHelp || request.params.size() != 1)
        throw std::runtime_error("removetxwallet <txid>\n" + HelpRequiringPassphrase(pwallet));

    uint256 hash;
    hash.SetHex(request.params[0].get_str());

    if (pwallet->IsLocked())
        throw JSONRPCError(RPC_WALLET_UNLOCK_NEEDED, "Error: Please enter the wallet passphrase with walletpassphrase first.");

    pwallet->EraseFromWallet(hash);
    return NullUniValue;
}


// Calculate the size of the transaction assuming all signatures are max size
// Use DummySignatureCreator, which inserts 72 byte signatures everywhere.
// TODO: re-use this in CWallet::CreateTransaction (right now
// CreateTransaction uses the constructed dummy-signed tx to do a priority
// calculation, but we should be able to refactor after priority is removed).
// NOTE: this requires that all inputs must be in mapWallet (eg the tx should
// be IsAllFromMe).
int64_t CalculateMaximumSignedTxSize(CWallet * const pwallet, const CTransaction &tx)
{
    CMutableTransaction txNew(tx);
    std::vector<std::pair<CWalletTx *, unsigned int>> vCoins;
    // Look up the inputs.  We should have already checked that this transaction
    // IsAllFromMe(ISMINE_SPENDABLE), so every input should already be in our
    // wallet, with a valid index into the vout array.
    for (auto& input : tx.vin) {
        const auto mi = pwallet->mapWallet.find(input.prevout.hash);
        assert(mi != pwallet->mapWallet.end() && input.prevout.n < mi->second.tx->vout.size());
        vCoins.emplace_back(std::make_pair(&(mi->second), input.prevout.n));
    }
    if (!pwallet->DummySignTx(txNew, vCoins)) {
        // This should never happen, because IsAllFromMe(ISMINE_SPENDABLE)
        // implies that we can sign for every input.
        throw JSONRPCError(RPC_INVALID_ADDRESS_OR_KEY, "Transaction contains inputs that cannot be signed");
    }
    return GetVirtualTransactionSize(txNew);
}

UniValue bumpfee(const JSONRPCRequest& request)
{
    CWallet * const pwallet = GetWalletForJSONRPCRequest(request);
    if (!EnsureWalletIsAvailable(pwallet, request.fHelp)) {
        return NullUniValue;
    }

    if (request.fHelp || request.params.size() < 1 || request.params.size() > 2) {
        throw std::runtime_error(
            "bumpfee \"txid\" ( options ) \n"
            "\nBumps the fee of an opt-in-RBF transaction T, replacing it with a new transaction B.\n"
            "An opt-in RBF transaction with the given txid must be in the wallet.\n"
            "The command will pay the additional fee by decreasing (or perhaps removing) its change output.\n"
            "If the change output is not big enough to cover the increased fee, the command will currently fail\n"
            "instead of adding new inputs to compensate. (A future implementation could improve this.)\n"
            "The command will fail if the wallet or mempool contains a transaction that spends one of T's outputs.\n"
            "By default, the new fee will be calculated automatically using estimatefee.\n"
            "The user can specify a confirmation target for estimatefee.\n"
            "Alternatively, the user can specify totalFee, or use RPC setpaytxfee to set a higher fee rate.\n"
            "At a minimum, the new fee rate must be high enough to pay an additional new relay fee (incrementalfee\n"
            "returned by getnetworkinfo) to enter the node's mempool.\n"
            "\nArguments:\n"
            "1. txid                  (string, required) The txid to be bumped\n"
            "2. options               (object, optional)\n"
            "   {\n"
            "     \"confTarget\"        (numeric, optional) Confirmation target (in blocks)\n"
            "     \"totalFee\"          (numeric, optional) Total fee (NOT feerate) to pay, in satoshis.\n"
            "                         In rare cases, the actual fee paid might be slightly higher than the specified\n"
            "                         totalFee if the tx change output has to be removed because it is too close to\n"
            "                         the dust threshold.\n"
            "     \"replaceable\"       (boolean, optional, default true) Whether the new transaction should still be\n"
            "                         marked bip-125 replaceable. If true, the sequence numbers in the transaction will\n"
            "                         be left unchanged from the original. If false, any input sequence numbers in the\n"
            "                         original transaction that were less than 0xfffffffe will be increased to 0xfffffffe\n"
            "                         so the new transaction will not be explicitly bip-125 replaceable (though it may\n"
            "                         still be replacable in practice, for example if it has unconfirmed ancestors which\n"
            "                         are replaceable).\n"
            "   }\n"
            "\nResult:\n"
            "{\n"
            "  \"txid\":    \"value\",   (string)  The id of the new transaction\n"
            "  \"origfee\":  n,         (numeric) Fee of the replaced transaction\n"
            "  \"fee\":      n,         (numeric) Fee of the new transaction\n"
            "  \"errors\":  [ str... ] (json array of strings) Errors encountered during processing (may be empty)\n"
            "}\n"
            "\nExamples:\n"
            "\nBump the fee, get the new transaction\'s txid\n" +
            HelpExampleCli("bumpfee", "<txid>"));
    }

    RPCTypeCheck(request.params, boost::assign::list_of(UniValue::VSTR)(UniValue::VOBJ));
    uint256 hash;
    hash.SetHex(request.params[0].get_str());

    // retrieve the original tx from the wallet
    LOCK2(cs_main, pwallet->cs_wallet);
    EnsureWalletIsUnlocked(pwallet);
    if (!pwallet->mapWallet.count(hash)) {
        throw JSONRPCError(RPC_INVALID_ADDRESS_OR_KEY, "Invalid or non-wallet transaction id");
    }
    CWalletTx& wtx = pwallet->mapWallet[hash];

    if (pwallet->HasWalletSpend(hash)) {
        throw JSONRPCError(RPC_INVALID_PARAMETER, "Transaction has descendants in the wallet");
    }

    {
        LOCK(mempool.cs);
        auto it = mempool.mapTx.find(hash);
        if (it != mempool.mapTx.end() && it->GetCountWithDescendants() > 1) {
            throw JSONRPCError(RPC_INVALID_PARAMETER, "Transaction has descendants in the mempool");
        }
    }

    if (wtx.GetDepthInMainChain() != 0) {
        throw JSONRPCError(RPC_WALLET_ERROR, "Transaction has been mined, or is conflicted with a mined transaction");
    }

    if (!SignalsOptInRBF(wtx)) {
        throw JSONRPCError(RPC_WALLET_ERROR, "Transaction is not BIP 125 replaceable");
    }

    if (wtx.mapValue.count("replaced_by_txid")) {
        throw JSONRPCError(RPC_WALLET_ERROR, strprintf("Cannot bump transaction %s which was already bumped by transaction %s", hash.ToString(), wtx.mapValue.at("replaced_by_txid")));
    }

    // check that original tx consists entirely of our inputs
    // if not, we can't bump the fee, because the wallet has no way of knowing the value of the other inputs (thus the fee)
    if (!pwallet->IsAllFromMe(wtx, ISMINE_SPENDABLE)) {
        throw JSONRPCError(RPC_WALLET_ERROR, "Transaction contains inputs that don't belong to this wallet");
    }

    // figure out which output was change
    // if there was no change output or multiple change outputs, fail
    int nOutput = -1;
    for (size_t i = 0; i < wtx.tx->vout.size(); ++i) {
        if (pwallet->IsChange(wtx.tx->GetHash(), wtx.tx->vout[i])) {
            if (nOutput != -1) {
                throw JSONRPCError(RPC_WALLET_ERROR, "Transaction has multiple change outputs");
            }
            nOutput = i;
        }
    }
    if (nOutput == -1) {
        throw JSONRPCError(RPC_WALLET_ERROR, "Transaction does not have a change output");
    }

    // Calculate the expected size of the new transaction.
    int64_t txSize = GetVirtualTransactionSize(*(wtx.tx));
    const int64_t maxNewTxSize = CalculateMaximumSignedTxSize(pwallet, *wtx.tx);

    // optional parameters
    bool specifiedConfirmTarget = false;
    int newConfirmTarget = nTxConfirmTarget;
    CAmount totalFee = 0;
    bool replaceable = true;
    if (request.params.size() > 1) {
        UniValue options = request.params[1];
        RPCTypeCheckObj(options,
            {
                {"confTarget", UniValueType(UniValue::VNUM)},
                {"totalFee", UniValueType(UniValue::VNUM)},
                {"replaceable", UniValueType(UniValue::VBOOL)},
            },
            true, true);

        if (options.exists("confTarget") && options.exists("totalFee")) {
            throw JSONRPCError(RPC_INVALID_PARAMETER, "confTarget and totalFee options should not both be set. Please provide either a confirmation target for fee estimation or an explicit total fee for the transaction.");
        } else if (options.exists("confTarget")) {
            specifiedConfirmTarget = true;
            newConfirmTarget = options["confTarget"].get_int();
            if (newConfirmTarget <= 0) { // upper-bound will be checked by estimatefee/smartfee
                throw JSONRPCError(RPC_INVALID_PARAMETER, "Invalid confTarget (cannot be <= 0)");
            }
        } else if (options.exists("totalFee")) {
            totalFee = options["totalFee"].get_int64();
            CAmount requiredFee = CWallet::GetRequiredFee(maxNewTxSize);
            if (totalFee < requiredFee ) {
                throw JSONRPCError(RPC_INVALID_PARAMETER,
                                   strprintf("Insufficient totalFee (cannot be less than required fee %s)",
                                             FormatMoney(requiredFee)));
            }
        }

        if (options.exists("replaceable")) {
            replaceable = options["replaceable"].get_bool();
        }
    }

    // calculate the old fee and fee-rate
    CAmount nOldFee = wtx.GetDebit(ISMINE_SPENDABLE) - wtx.tx->GetValueOut();
    CFeeRate nOldFeeRate(nOldFee, txSize);
    CAmount nNewFee;
    CFeeRate nNewFeeRate;
    // The wallet uses a conservative WALLET_INCREMENTAL_RELAY_FEE value to
    // future proof against changes to network wide policy for incremental relay
    // fee that our node may not be aware of.
    CFeeRate walletIncrementalRelayFee = CFeeRate(WALLET_INCREMENTAL_RELAY_FEE);
    if (::incrementalRelayFee > walletIncrementalRelayFee) {
        walletIncrementalRelayFee = ::incrementalRelayFee;
    }

    if (totalFee > 0) {
        CAmount minTotalFee = nOldFeeRate.GetFee(maxNewTxSize) + ::incrementalRelayFee.GetFee(maxNewTxSize);
        if (totalFee < minTotalFee) {
            throw JSONRPCError(RPC_INVALID_PARAMETER, strprintf("Insufficient totalFee, must be at least %s (oldFee %s + incrementalFee %s)",
                                                                FormatMoney(minTotalFee), FormatMoney(nOldFeeRate.GetFee(maxNewTxSize)), FormatMoney(::incrementalRelayFee.GetFee(maxNewTxSize))));
        }
        nNewFee = totalFee;
        nNewFeeRate = CFeeRate(totalFee, maxNewTxSize);
    } else {
        // if user specified a confirm target then don't consider any global payTxFee
        if (specifiedConfirmTarget) {
            nNewFee = CWallet::GetMinimumFee(maxNewTxSize, newConfirmTarget, mempool, CAmount(0));
        }
        // otherwise use the regular wallet logic to select payTxFee or default confirm target
        else {
            nNewFee = CWallet::GetMinimumFee(maxNewTxSize, newConfirmTarget, mempool);
        }

        nNewFeeRate = CFeeRate(nNewFee, maxNewTxSize);

        // New fee rate must be at least old rate + minimum incremental relay rate
        // walletIncrementalRelayFee.GetFeePerK() should be exact, because it's initialized
        // in that unit (fee per kb).
        // However, nOldFeeRate is a calculated value from the tx fee/size, so
        // add 1 satoshi to the result, because it may have been rounded down.
        if (nNewFeeRate.GetFeePerK() < nOldFeeRate.GetFeePerK() + 1 + walletIncrementalRelayFee.GetFeePerK()) {
            nNewFeeRate = CFeeRate(nOldFeeRate.GetFeePerK() + 1 + walletIncrementalRelayFee.GetFeePerK());
            nNewFee = nNewFeeRate.GetFee(maxNewTxSize);
        }
    }

    // Check that in all cases the new fee doesn't violate maxTxFee
     if (nNewFee > maxTxFee) {
         throw JSONRPCError(RPC_WALLET_ERROR,
                            strprintf("Specified or calculated fee %s is too high (cannot be higher than maxTxFee %s)",
                                      FormatMoney(nNewFee), FormatMoney(maxTxFee)));
     }

    // check that fee rate is higher than mempool's minimum fee
    // (no point in bumping fee if we know that the new tx won't be accepted to the mempool)
    // This may occur if the user set TotalFee or paytxfee too low, if fallbackfee is too low, or, perhaps,
    // in a rare situation where the mempool minimum fee increased significantly since the fee estimation just a
    // moment earlier. In this case, we report an error to the user, who may use totalFee to make an adjustment.
    CFeeRate minMempoolFeeRate = mempool.GetMinFee(GetArg("-maxmempool", DEFAULT_MAX_MEMPOOL_SIZE) * 1000000);
    if (nNewFeeRate.GetFeePerK() < minMempoolFeeRate.GetFeePerK()) {
        throw JSONRPCError(RPC_WALLET_ERROR, strprintf("New fee rate (%s) is less than the minimum fee rate (%s) to get into the mempool. totalFee value should to be at least %s or settxfee value should be at least %s to add transaction.", FormatMoney(nNewFeeRate.GetFeePerK()), FormatMoney(minMempoolFeeRate.GetFeePerK()), FormatMoney(minMempoolFeeRate.GetFee(maxNewTxSize)), FormatMoney(minMempoolFeeRate.GetFeePerK())));
    }

    // Now modify the output to increase the fee.
    // If the output is not large enough to pay the fee, fail.
    CAmount nDelta = nNewFee - nOldFee;
    assert(nDelta > 0);
    CMutableTransaction tx(*(wtx.tx));
    CTxOut* poutput = &(tx.vout[nOutput]);
    if (poutput->nValue < nDelta) {
        throw JSONRPCError(RPC_WALLET_ERROR, "Change output is too small to bump the fee");
    }

    // If the output would become dust, discard it (converting the dust to fee)
    poutput->nValue -= nDelta;
    if (poutput->nValue <= poutput->GetDustThreshold(::dustRelayFee)) {
        LogPrint("rpc", "Bumping fee and discarding dust output\n");
        nNewFee += poutput->nValue;
        tx.vout.erase(tx.vout.begin() + nOutput);
    }

    // Mark new tx not replaceable, if requested.
    if (!replaceable) {
        for (auto& input : tx.vin) {
            if (input.nSequence < 0xfffffffe) input.nSequence = 0xfffffffe;
        }
    }

    // sign the new tx
    CTransaction txNewConst(tx);
    int nIn = 0;
    for (auto& input : tx.vin) {
        std::map<uint256, CWalletTx>::const_iterator mi = pwallet->mapWallet.find(input.prevout.hash);
        assert(mi != pwallet->mapWallet.end() && input.prevout.n < mi->second.tx->vout.size());
        const CScript& scriptPubKey = mi->second.tx->vout[input.prevout.n].scriptPubKey;
        const CAmount& amount = mi->second.tx->vout[input.prevout.n].nValue;
        SignatureData sigdata;
        if (!ProduceSignature(TransactionSignatureCreator(pwallet, &txNewConst, nIn, amount, SIGHASH_ALL), scriptPubKey, sigdata)) {
            throw JSONRPCError(RPC_WALLET_ERROR, "Can't sign transaction.");
        }
        UpdateTransaction(tx, nIn, sigdata);
        nIn++;
    }

    // commit/broadcast the tx
    CReserveKey reservekey(pwallet);
    CWalletTx wtxBumped(pwallet, MakeTransactionRef(std::move(tx)));
    wtxBumped.mapValue = wtx.mapValue;
    wtxBumped.mapValue["replaces_txid"] = hash.ToString();
    wtxBumped.vOrderForm = wtx.vOrderForm;
    wtxBumped.strFromAccount = wtx.strFromAccount;
    wtxBumped.fTimeReceivedIsTxTime = true;
    wtxBumped.fFromMe = true;
    CValidationState state;
    if (!pwallet->CommitTransaction(wtxBumped, reservekey, g_connman.get(), state)) {
        // NOTE: CommitTransaction never returns false, so this should never happen.
        throw JSONRPCError(RPC_WALLET_ERROR, strprintf("Error: The transaction was rejected! Reason given: %s", state.GetRejectReason()));
    }

    UniValue vErrors(UniValue::VARR);
    if (state.IsInvalid()) {
        // This can happen if the mempool rejected the transaction.  Report
        // what happened in the "errors" response.
        vErrors.push_back(strprintf("Error: The transaction was rejected: %s", FormatStateMessage(state)));
    }

    // mark the original tx as bumped
    if (!pwallet->MarkReplaced(wtx.GetHash(), wtxBumped.GetHash())) {
        // TODO: see if JSON-RPC has a standard way of returning a response
        // along with an exception. It would be good to return information about
        // wtxBumped to the caller even if marking the original transaction
        // replaced does not succeed for some reason.
        vErrors.push_back("Error: Created new bumpfee transaction but could not mark the original transaction as replaced.");
    }

    UniValue result(UniValue::VOBJ);
    result.push_back(Pair("txid", wtxBumped.GetHash().GetHex()));
    result.push_back(Pair("origfee", ValueFromAmount(nOldFee)));
    result.push_back(Pair("fee", ValueFromAmount(nNewFee)));
    result.push_back(Pair("errors", vErrors));

    return result;
}

/******************************************************************************/
/*                                                                            */
/*                              BIP47                                         */
/*                                                                            */
/******************************************************************************/

UniValue listrapaddresses(const JSONRPCRequest& request)
{
    CWallet * const pwallet = GetWalletForJSONRPCRequest(request);
    if (!EnsureWalletIsAvailable(pwallet, request.fHelp)) {
        return NullUniValue;
    }

    auto help = []() {
        throw std::runtime_error(
            "listrapaddresses verbose \n"
            "Lists all existing receiving RAP addresses with labels. \n"
            "verbose: (bool, optional) - displays all used and next(unused) addresses for each RAP address,\n"
            "\t\tas well as all sending RAP addresses with addresses.\n"
            "Example:\n" +
            HelpExampleCli("listrapaddresses true", ""));
    };

    if (request.fHelp || request.params.size() > 1) {
        help();
    }
    bool verbose = false;
    if (request.params.size() == 1)
        try {
            verbose = request.params[0].getBool();
        } catch (...) {
            help();
        }

    UniValue result(UniValue::VARR);

    if (!verbose) {
        std::vector<bip47::CPaymentCodeDescription> descriptions;
        {
            LOCK(pwallet->cs_wallet);
            descriptions = pwallet->ListPcodes();
        }
        for(bip47::CPaymentCodeDescription const & info : descriptions) {
            UniValue r(UniValue::VOBJ);
            r.push_back(Pair("RAPaddr", std::get<1>(info).toString()));
            r.push_back(Pair("Label",std::get<2>(info)));
            r.push_back(Pair("NotificationAddr",std::get<3>(info).ToString()));
            result.push_back(r);
        }
        return result;
    }

    {
        UniValue r(UniValue::VOBJ);
        LOCK(pwallet->cs_wallet);
        pwallet->GetBip47Wallet()->enumerateReceivers(
            [&result](bip47::CAccountReceiver const & receiver)->bool {
                UniValue r(UniValue::VOBJ);
                r.push_back(Pair("MyRAPaddr", receiver.getMyPcode().toString()));
                r.push_back(Pair("Label", receiver.getLabel()));
                r.push_back(Pair("NotificationAddr",receiver.getMyNotificationAddress().ToString()));
                size_t n = 0;
                for(bip47::CPaymentChannel const & pchannel : receiver.getPchannels()) {
                    r.push_back(Pair(std::string("TheirRapAddr"), pchannel.getTheirPcode().toString()));
                    n = 0;
                    for(bip47::MyAddrContT::value_type const & addr: pchannel.generateMyUsedAddresses()) {
                        r.push_back(Pair(std::string("MyUsed") + std::to_string(n++), addr.first.ToString()));
                    }
                    n = 0;
                    for(bip47::MyAddrContT::value_type const & addr: pchannel.generateMyNextAddresses()) {
                        r.push_back(Pair(std::string("MyNext") + std::to_string(n++), addr.first.ToString()));
                    }
                }
                result.push_back(r);
                return true;
            }
        );
    }
    {
        UniValue r(UniValue::VOBJ);
        LOCK(pwallet->cs_wallet);
        pwallet->GetBip47Wallet()->enumerateSenders(
            [&result](bip47::CAccountSender  const & sender)->bool {
                UniValue r(UniValue::VOBJ);
                r.push_back(Pair("TheirRapAddr", sender.getTheirPcode().toString()));
                r.push_back(Pair("NotificationTxid", sender.getNotificationTxId().ToString()));
                size_t n = 0;
                for(bip47::TheirAddrContT::value_type const & addr : sender.getTheirUsedAddresses())
                    r.push_back(Pair(std::string("TheirUsed") + std::to_string(n++), addr.ToString()));
                r.push_back(Pair(std::string("TheirNext") + std::to_string(n), sender.getTheirNextSecretAddress().ToString()));
                result.push_back(r);
                return true;
            }
        );
    }
    return result;
}

UniValue createrapaddress(const JSONRPCRequest& request)
{
    CWallet * const pwallet = GetWalletForJSONRPCRequest(request);
    if (!EnsureWalletIsAvailable(pwallet, request.fHelp)) {
        return NullUniValue;
    }

    std::function<void()> help = []()
    {
        throw std::runtime_error(
            "createrapaddress  \"label\"\n"
            "Creates a new labeled RAP address. \n"
            "The label should be unique and non-empty. \n"
            "Example:\n" +
            HelpExampleCli("createrapaddress", "<label>"));
    };

    if (request.fHelp || request.params.size() < 1 or request.params.size() > 2) {
        help();
    }

    UniValue result;
    std::string const label = request.params[0].get_str();
    if (label.empty()) {
        help();
    }

    std::vector<bip47::CPaymentCodeDescription> pcodes;
    {
        LOCK(pwallet->cs_wallet);
        pcodes = pwallet->ListPcodes();
    }
    if (std::find_if(pcodes.begin(), pcodes.end(), [&label](bip47::CPaymentCodeDescription const & pcode){ return  std::get<2>(pcode) == label; }) != pcodes.end()) {
        help();
    }

    LOCK(pwallet->cs_wallet);
    EnsureWalletIsUnlocked(pwallet);
    result.setStr(pwallet->GeneratePcode(label).toString());
    return result;
}

UniValue setupchannel(const JSONRPCRequest& request)
{
    CWallet * const pwallet = GetWalletForJSONRPCRequest(request);
    if (!EnsureWalletIsAvailable(pwallet, request.fHelp)) {
        return NullUniValue;
    }

    if (request.fHelp || request.params.size() != 1)
        throw std::runtime_error(
            "setupchannel \"RapAddress\"\n"
            "\nSets up a payment channel for the RAP address. Sends a notification transaction to the RAP address notification address.\n"
            "It __will__ use Lelantus facilities to send the notification tx. The tx cost is " + std::to_string(1.0 * bip47::NotificationTxValue / COIN ) + " for the JoinSplit tx + fees\n"
            + HelpRequiringPassphrase(pwallet) +
            "\nArguments:\n"
            "1. \"RapAddress\"  (string, required) The RAP address to send to.\n"
            "\nResult:\n"
            "\"txid\"                  (string) The notification transaction id.\n"
            "\nExamples:\n"
            + HelpExampleCli("setupchannel", "\"PM8TJTLJbPRGxSbc8EJi42Wrr6QbNSaSSVJ5Y3E4pbCYiTHUskHg13935Ubb7q8tx9GVbh2UuRnBc3WSyJHhUrw8KhprKnn9eDznYGieTzFcwQRya4GA\"")
        );

    bip47::CPaymentCode theirPcode(request.params[0].get_str());

    if (!lelantus::IsLelantusAllowed()) {
        throw JSONRPCError(RPC_WALLET_ERROR, "Lelantus is not active");
    }

    EnsureLelantusWalletIsAvailable();

    LOCK2(cs_main, pwallet->cs_wallet);

    EnsureWalletIsUnlocked(pwallet);

    try {
        CWalletTx wtx = pwallet->PrepareAndSendNotificationTx(theirPcode);
        return wtx.GetHash().GetHex();

    }
    catch (InsufficientFunds const & e)
    {
        throw JSONRPCError(RPC_WALLET_INSUFFICIENT_FUNDS, std::string(e.what())+" Please check your Lelantus balance is greater than " + std::to_string(1.0 * bip47::NotificationTxValue / COIN));
    }
    catch (std::runtime_error const & e)
    {
        throw JSONRPCError(RPC_WALLET_ERROR, e.what());
    }
}

UniValue sendtorapaddress(const JSONRPCRequest& request)
{
    CWallet * const pwallet = GetWalletForJSONRPCRequest(request);
    if (!EnsureWalletIsAvailable(pwallet, request.fHelp)) {
        return NullUniValue;
    }

    if (request.fHelp || request.params.size() < 2 || request.params.size() > 5)
        throw std::runtime_error(
            "sendtorapaddress \"RapAddress\" amount ( \"comment\" \"comment-to\" subtractfeefromamount )\n"
            "\nSend an amount to a given RAP address.\n"
            + HelpRequiringPassphrase(pwallet) +
            "\nArguments:\n"
            "1. \"RapAddress\"  (string, required) The RAP address to send to.\n"
            "2. \"amount\"      (numeric or string, required) The amount in " + CURRENCY_UNIT + " to send. eg 0.1\n"
            "3. \"comment\"     (string, optional) A comment used to store what the transaction is for. \n"
            "                             This is not part of the transaction, just kept in your wallet.\n"
            "4. \"comment_to\"         (string, optional) A comment to store the name of the person or organization \n"
            "                             to which you're sending the transaction. This is not part of the \n"
            "                             transaction, just kept in your wallet.\n"
            "5. subtractfeefromamount  (boolean, optional, default=false) The fee will be deducted from the amount being sent.\n"
            "                             The recipient will receive less bitcoins than you enter in the amount field.\n"
            "\nResult:\n"
            "\"txid\"                  (string) The transaction id.\n"
            "\nExamples:\n"
            + HelpExampleCli("sendtorapaddress", "\"PM8TJTLJbPRGxSbc8EJi42Wrr6QbNSaSSVJ5Y3E4pbCYiTHUskHg13935Ubb7q8tx9GVbh2UuRnBc3WSyJHhUrw8KhprKnn9eDznYGieTzFcwQRya4GA\" 0.1")
            + HelpExampleCli("sendtorapaddress", "\"PM8TJTLJbPRGxSbc8EJi42Wrr6QbNSaSSVJ5Y3E4pbCYiTHUskHg13935Ubb7q8tx9GVbh2UuRnBc3WSyJHhUrw8KhprKnn9eDznYGieTzFcwQRya4GA\" 0.1 \"donation\" \"seans outpost\"")
            + HelpExampleCli("sendtorapaddress", "\"PM8TJTLJbPRGxSbc8EJi42Wrr6QbNSaSSVJ5Y3E4pbCYiTHUskHg13935Ubb7q8tx9GVbh2UuRnBc3WSyJHhUrw8KhprKnn9eDznYGieTzFcwQRya4GA\" 0.1 \"\" \"\" true")
            + HelpExampleRpc("sendtorapaddress", "\"PM8TJTLJbPRGxSbc8EJi42Wrr6QbNSaSSVJ5Y3E4pbCYiTHUskHg13935Ubb7q8tx9GVbh2UuRnBc3WSyJHhUrw8KhprKnn9eDznYGieTzFcwQRya4GA\", 0.1, \"donation\", \"seans outpost\"")
        );

    bip47::CPaymentCode theirPcode(request.params[0].get_str());

    // Amount
    CAmount nAmount = AmountFromValue(request.params[1]);
    if (nAmount <= 0)
        throw JSONRPCError(RPC_TYPE_ERROR, "Invalid amount for send");

    LOCK2(cs_main, pwallet->cs_wallet);

    EnsureWalletIsUnlocked(pwallet);

    CBitcoinAddress address = pwallet->GetTheirNextAddress(theirPcode);

    // Wallet comments
    CWalletTx wtx;
    if (request.params.size() > 2 && !request.params[2].isNull() && !request.params[2].get_str().empty())
        wtx.mapValue["comment"] = request.params[2].get_str();
    if (request.params.size() > 3 && !request.params[3].isNull() && !request.params[3].get_str().empty())
        wtx.mapValue["to"]      = request.params[3].get_str();

    bool fSubtractFeeFromAmount = false;
    if (request.params.size() > 4)
        fSubtractFeeFromAmount = request.params[4].get_bool();

    SendMoney(pwallet, address.Get(), nAmount, fSubtractFeeFromAmount, wtx);

    pwallet->GenerateTheirNextAddress(theirPcode);

    return wtx.GetHash().GetHex();
}

UniValue setusednumber(const JSONRPCRequest& request)
{
    CWallet * const pwallet = GetWalletForJSONRPCRequest(request);
    if (!EnsureWalletIsAvailable(pwallet, request.fHelp)) {
        return NullUniValue;
    }

    if (request.fHelp || request.params.size() < 2 || request.params.size() > 5)
        throw std::runtime_error(
            "setusednumber \"RapAddress\" number\n"
            "\nIncrease the number of used addresses for a RAP address.\n"
            + HelpRequiringPassphrase(pwallet) +
            "\nArguments:\n"
            "1. \"paymentcode\"  (string, required) The RAP address.\n"
            "2. \"number\"       (int32_t, required) The number of used addresses which a RAP address will have after this call.\n"
            "                                        If the current number of used addresses is greater than the provides, the call has no effect."
            "\nResult:\n"
            "\"numberOfUsed\"    (int32_t) The number of used addresses after the call.\n"
            "\nExamples:\n"
            + HelpExampleCli("setusednumber", "\"PM8TJTLJbPRGxSbc8EJi42Wrr6QbNSaSSVJ5Y3E4pbCYiTHUskHg13935Ubb7q8tx9GVbh2UuRnBc3WSyJHhUrw8KhprKnn9eDznYGieTzFcwQRya4GA\" 20")
        );

    bip47::CPaymentCode pcode(request.params[0].get_str());
    size_t const number = ParseInt32V(request.params[1], "number");

    boost::optional<bip47::CPaymentCodeDescription> pcodeDesc;
    {
        LOCK(pwallet->cs_wallet);
        pcodeDesc = pwallet->FindPcode(pcode);
    }

    if(!pcodeDesc)
        throw std::runtime_error("RAP address not found: " + pcode.toString());

    if(std::get<4>(*pcodeDesc) == bip47::CPaymentCodeSide::Receiver)
            EnsureWalletIsUnlocked(pwallet);

    LOCK2(cs_main, pwallet->cs_wallet);

    size_t numberOfUsed = pwallet->SetUsedAddressNumber(pcode, number);

    return UniValue(int(numberOfUsed));
}

/******************************************************************************/

static const CRPCCommand commands[] =
{ //  category              name                        actor (function)           okSafeMode
    //  --------------------- ------------------------    -----------------------    ----------
    { "rawtransactions",    "fundrawtransaction",       &fundrawtransaction,       false,  {"hexstring","options"} },
    { "hidden",             "resendwallettransactions", &resendwallettransactions, true,   {} },
    { "wallet",             "abandontransaction",       &abandontransaction,       false,  {"txid"} },
    { "wallet",             "addmultisigaddress",       &addmultisigaddress,       true,   {"nrequired","keys","account"} },
    { "wallet",             "addwitnessaddress",        &addwitnessaddress,        true,   {"address"} },
    { "wallet",             "backupwallet",             &backupwallet,             true,   {"destination"} },
    { "wallet",             "bumpfee",                  &bumpfee,                  true,   {"txid", "options"} },
    { "wallet",             "dumpprivkey",              &dumpprivkey_firo,        true,   {"address"}  },
    { "wallet",             "dumpsparkviewkey",         &dumpsparkviewkey,        true,   {}  },
    { "wallet",             "dumpwallet",               &dumpwallet_firo,         true,   {"filename"} },
    { "wallet",             "encryptwallet",            &encryptwallet,            true,   {"passphrase"} },
    { "wallet",             "getaccountaddress",        &getaccountaddress,        true,   {"account"} },
    { "wallet",             "getaccount",               &getaccount,               true,   {"address"} },
    { "wallet",             "getaddressesbyaccount",    &getaddressesbyaccount,    true,   {"account"} },
    { "wallet",             "getbalance",               &getbalance,               false,  {"account","minconf","include_watchonly","addlocked"} },
    { "wallet",             "getprivatebalance",        &getprivatebalance,        false,  {} },
    { "wallet",             "gettotalbalance",          &gettotalbalance,          false,  {} },
    { "wallet",             "getnewaddress",            &getnewaddress,            true,   {"account"} },
    { "hidden",             "getnewexchangeaddress",    &getnewexchangeaddress,    true, {} },
    { "wallet",             "getrawchangeaddress",      &getrawchangeaddress,      true,   {} },
    { "wallet",             "getreceivedbyaccount",     &getreceivedbyaccount,     false,  {"account","minconf","addlocked"} },
    { "wallet",             "getreceivedbyaddress",     &getreceivedbyaddress,     false,  {"address","minconf","addlocked"} },
    { "wallet",             "gettransaction",           &gettransaction,           false,  {"txid","include_watchonly"} },
    { "wallet",             "getunconfirmedbalance",    &getunconfirmedbalance,    false,  {} },
    { "wallet",             "getwalletinfo",            &getwalletinfo,            false,  {} },
    { "wallet",             "importmulti",              &importmulti,              true,   {"requests","options"} },
    { "wallet",             "importprivkey",            &importprivkey,            true,   {"privkey","label","rescan"} },
    { "wallet",             "importwallet",             &importwallet,             true,   {"filename"} },
    { "wallet",             "importaddress",            &importaddress,            true,   {"address","label","rescan","p2sh"} },
    { "wallet",             "importprunedfunds",        &importprunedfunds,        true,   {"rawtransaction","txoutproof"} },
    { "wallet",             "importpubkey",             &importpubkey,             true,   {"pubkey","label","rescan"} },
    { "wallet",             "keypoolrefill",            &keypoolrefill,            true,   {"newsize"} },
    { "wallet",             "listaccounts",             &listaccounts,             false,  {"minconf","include_watchonly","addlocked"} },
    { "wallet",             "listaddressgroupings",     &listaddressgroupings,     false,  {} },
    { "wallet",             "listaddressbalances",      &listaddressbalances,      false,  {"minamount"} },
    { "wallet",             "listlockunspent",          &listlockunspent,          false,  {} },
    { "wallet",             "listreceivedbyaccount",    &listreceivedbyaccount,    false,  {"minconf","include_empty","include_watchonly","addlocked"} },
    { "wallet",             "listreceivedbyaddress",    &listreceivedbyaddress,    false,  {"minconf","include_empty","include_watchonly","addlocked"} },
    { "wallet",             "listsinceblock",           &listsinceblock,           false,  {"blockhash","target_confirmations","include_watchonly"} },
    { "wallet",             "listtransactions",         &listtransactions,         false,  {"account","count","skip","include_watchonly"} },
    { "wallet",             "listunspent",              &listunspent,              false,  {"minconf","maxconf","addresses","include_unsafe"} },
    { "wallet",             "lockunspent",              &lockunspent,              true,   {"unlock","transactions"} },
    { "wallet",             "move",                     &movecmd,                  false,  {"fromaccount","toaccount","amount","minconf","comment"} },
    { "wallet",             "sendfrom",                 &sendfrom,                 false,  {"fromaccount","toaddress","amount","minconf","comment","comment_to"} },
    { "wallet",             "sendmany",                 &sendmany,                 false,  {"fromaccount","amounts","minconf","comment","subtractfeefrom"} },
    { "wallet",             "sendtoaddress",            &sendtoaddress,            false,  {"address","amount","comment","comment_to","subtractfeefromamount"} },
    { "wallet",             "setaccount",               &setaccount,               true,   {"address","account"} },
    { "wallet",             "settxfee",                 &settxfee,                 true,   {"amount"} },
    { "wallet",             "signmessage",              &signmessage,              true,   {"address","message"} },
    { "wallet",             "proveprivatetxown",        &proveprivatetxown,        true,   {"txid","message"} },
    { "wallet",             "walletlock",               &walletlock,               true,   {} },
    { "wallet",             "walletpassphrasechange",   &walletpassphrasechange,   true,   {"oldpassphrase","newpassphrase"} },
    { "wallet",             "walletpassphrase",         &walletpassphrase,         true,   {"passphrase","timeout"} },
    { "wallet",             "removeprunedfunds",        &removeprunedfunds,        true,   {"txid"} },

    { "wallet",             "listunspentlelantusmints", &listunspentlelantusmints, false, {} },
    { "wallet",             "mintlelantus",             &mintlelantus,             false, {} },
    { "wallet",             "autoMintlelantus",         &autoMintlelantus,         false, {} },
    { "wallet",             "joinsplit",                &joinsplit,                false, {} },
    { "wallet",             "resetlelantusmint",        &resetlelantusmint,        false, {} },
    { "wallet",             "setlelantusmintstatus",    &setlelantusmintstatus,    false, {} },
    { "wallet",             "listlelantusmints",        &listlelantusmints,        false, {} },

    { "wallet",             "setmininput",              &setmininput,              false, {} },
    { "wallet",             "regeneratemintpool",       &regeneratemintpool,       false, {} },
    { "wallet",             "removetxmempool",          &removetxmempool,          false, {} },
    { "wallet",             "removetxwallet",           &removetxwallet,           false, {} },
    { "wallet",             "listlelantusjoinsplits",   &listlelantusjoinsplits,   false, {} },

    //spark
<<<<<<< HEAD
    { "wallet",             "listunspentsparkmints",  &listunspentsparkmints,  false },
    { "wallet",             "listunspentspatsmints",  &listunspentspatsmints,  false },
    { "wallet",             "listsparkmints",         &listsparkmints,         false },
    { "wallet",             "listsparkspends",        &listsparkspends,        false },
    { "wallet",             "getsparkdefaultaddress", &getsparkdefaultaddress, false },
    { "wallet",             "getallsparkaddresses",   &getallsparkaddresses,   false },
    { "wallet",             "getnewsparkaddress",     &getnewsparkaddress,     false },
    { "wallet",             "getsparkbalance",        &getsparkbalance,        false },
    { "wallet",             "getsparkaddressbalance", &getsparkaddressbalance, false },
    { "wallet",             "resetsparkmints",        &resetsparkmints,        false },
    { "wallet",             "setsparkmintstatus",     &setsparkmintstatus,     false },
    { "wallet",             "mintspark",              &mintspark,              true },
    { "wallet",             "mintspats",              &mintspats,              false },
    { "wallet",             "automintspark",          &automintspark,          false },
    { "wallet",             "spendspark",             &spendspark,             false },
    { "wallet",             "lelantustospark",        &lelantustospark,        false },
    { "wallet",             "identifysparkcoins",     &identifysparkcoins,     false },
    { "wallet",             "getsparkcoinaddr",       &getsparkcoinaddr,       false },
    { "wallet",             "registersparkname",      &registersparkname,      false },
    { "wallet",             "getsparknames",          &getsparknames,          true, {} },
=======
    { "wallet",             "listunspentsparkmints",  &listunspentsparkmints,  false, {} },
    { "wallet",             "listsparkmints",         &listsparkmints,         false, {} },
    { "wallet",             "listsparkspends",        &listsparkspends,        false, {} },
    { "wallet",             "getsparkdefaultaddress", &getsparkdefaultaddress, false, {} },
    { "wallet",             "getallsparkaddresses",   &getallsparkaddresses,   false, {} },
    { "wallet",             "getnewsparkaddress",     &getnewsparkaddress,     false, {} },
    { "wallet",             "getsparkbalance",        &getsparkbalance,        false, {} },
    { "wallet",             "getsparkaddressbalance", &getsparkaddressbalance, false, {} },
    { "wallet",             "resetsparkmints",        &resetsparkmints,        false, {} },
    { "wallet",             "setsparkmintstatus",     &setsparkmintstatus,     false, {} },
    { "wallet",             "mintspark",              &mintspark,              true,  {} },
    { "wallet",             "automintspark",          &automintspark,          false, {} },
    { "wallet",             "spendspark",             &spendspark,             false, {} },
    { "wallet",             "lelantustospark",        &lelantustospark,        false, {} },
    { "wallet",             "identifysparkcoins",     &identifysparkcoins,     false, {} },
    { "wallet",             "getsparkcoinaddr",       &getsparkcoinaddr,       false, {} },
    { "wallet",             "registersparkname",      &registersparkname,      false, {} },
    { "wallet",             "requestsparknametransfer", &requestsparknametransfer, false,  {} },
    { "wallet",             "transfersparkname",        &transfersparkname,        false,  {} },
>>>>>>> f8a27373

    //bip47
    { "bip47",              "createrapaddress",         &createrapaddress,         true,   {} },
    { "bip47",              "setupchannel",             &setupchannel,             true,   {} },
    { "bip47",              "sendtorapaddress",         &sendtorapaddress,         true,   {} },
    { "bip47",              "listrapaddresses",         &listrapaddresses,         true,   {} },
    { "bip47",              "setusednumber",            &setusednumber,            true,   {} }
};

void RegisterWalletRPCCommands(CRPCTable &t)
{
    if (GetBoolArg("-disablewallet", false))
        return;

    for (unsigned int vcidx = 0; vcidx < ARRAYLEN(commands); vcidx++)
        t.appendCommand(commands[vcidx].name, &commands[vcidx]);
}<|MERGE_RESOLUTION|>--- conflicted
+++ resolved
@@ -4027,7 +4027,6 @@
 
     return wtx.GetHash().GetHex();
 }
-<<<<<<< HEAD
 
 UniValue getsparknames(const JSONRPCRequest &request)
 {
@@ -4080,8 +4079,6 @@
     }
     return result;
 }
-=======
->>>>>>> f8a27373
 
 UniValue registersparkname(const JSONRPCRequest& request) {
     CWallet * const pwallet = GetWalletForJSONRPCRequest(request);
@@ -5617,29 +5614,8 @@
     { "wallet",             "listlelantusjoinsplits",   &listlelantusjoinsplits,   false, {} },
 
     //spark
-<<<<<<< HEAD
-    { "wallet",             "listunspentsparkmints",  &listunspentsparkmints,  false },
+    { "wallet",             "listunspentsparkmints",  &listunspentsparkmints,  false, {} },
     { "wallet",             "listunspentspatsmints",  &listunspentspatsmints,  false },
-    { "wallet",             "listsparkmints",         &listsparkmints,         false },
-    { "wallet",             "listsparkspends",        &listsparkspends,        false },
-    { "wallet",             "getsparkdefaultaddress", &getsparkdefaultaddress, false },
-    { "wallet",             "getallsparkaddresses",   &getallsparkaddresses,   false },
-    { "wallet",             "getnewsparkaddress",     &getnewsparkaddress,     false },
-    { "wallet",             "getsparkbalance",        &getsparkbalance,        false },
-    { "wallet",             "getsparkaddressbalance", &getsparkaddressbalance, false },
-    { "wallet",             "resetsparkmints",        &resetsparkmints,        false },
-    { "wallet",             "setsparkmintstatus",     &setsparkmintstatus,     false },
-    { "wallet",             "mintspark",              &mintspark,              true },
-    { "wallet",             "mintspats",              &mintspats,              false },
-    { "wallet",             "automintspark",          &automintspark,          false },
-    { "wallet",             "spendspark",             &spendspark,             false },
-    { "wallet",             "lelantustospark",        &lelantustospark,        false },
-    { "wallet",             "identifysparkcoins",     &identifysparkcoins,     false },
-    { "wallet",             "getsparkcoinaddr",       &getsparkcoinaddr,       false },
-    { "wallet",             "registersparkname",      &registersparkname,      false },
-    { "wallet",             "getsparknames",          &getsparknames,          true, {} },
-=======
-    { "wallet",             "listunspentsparkmints",  &listunspentsparkmints,  false, {} },
     { "wallet",             "listsparkmints",         &listsparkmints,         false, {} },
     { "wallet",             "listsparkspends",        &listsparkspends,        false, {} },
     { "wallet",             "getsparkdefaultaddress", &getsparkdefaultaddress, false, {} },
@@ -5650,6 +5626,7 @@
     { "wallet",             "resetsparkmints",        &resetsparkmints,        false, {} },
     { "wallet",             "setsparkmintstatus",     &setsparkmintstatus,     false, {} },
     { "wallet",             "mintspark",              &mintspark,              true,  {} },
+    { "wallet",             "mintspats",              &mintspats,              false },
     { "wallet",             "automintspark",          &automintspark,          false, {} },
     { "wallet",             "spendspark",             &spendspark,             false, {} },
     { "wallet",             "lelantustospark",        &lelantustospark,        false, {} },
@@ -5658,7 +5635,7 @@
     { "wallet",             "registersparkname",      &registersparkname,      false, {} },
     { "wallet",             "requestsparknametransfer", &requestsparknametransfer, false,  {} },
     { "wallet",             "transfersparkname",        &transfersparkname,        false,  {} },
->>>>>>> f8a27373
+    { "wallet",             "getsparknames",          &getsparknames,          true, {} },
 
     //bip47
     { "bip47",              "createrapaddress",         &createrapaddress,         true,   {} },
