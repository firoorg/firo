// Copyright (c) 2010 Satoshi Nakamoto// Copyright (c) 2016-2019 The Firo Core developers
// Copyright (c) 2009-2016 The Bitcoin Core developers
// Distributed under the MIT software license, see the accompanying
// file COPYING or http://www.opensource.org/licenses/mit-license.php.

#include "amount.h"
#include "base58.h"
#include "chain.h"
#include "consensus/validation.h"
#include "core_io.h"
#include "init.h"
#include "validation.h"
#include "sigma.h"
#include "lelantus.h"
#include "llmq/quorums_instantsend.h"
#include "llmq/quorums_chainlocks.h"
#include "../sigma/coinspend.h"
#include "net.h"
#include "policy/policy.h"
#include "policy/rbf.h"
#include "rpc/server.h"
#include "script/sign.h"
#include "timedata.h"
#include "util.h"
#include "utilmoneystr.h"
#include "wallet.h"
#include "walletdb.h"
#include "hdmint/tracker.h"
#include "walletexcept.h"
#include "masternode-payments.h"
#include "lelantusjoinsplitbuilder.h"
#include "bip47/paymentchannel.h"
#include "bip47/account.h"

#include <stdint.h>

#include <boost/assign/list_of.hpp>

#include <univalue.h>

int64_t nWalletUnlockTime;

CWallet *GetWalletForJSONRPCRequest(const JSONRPCRequest& request)
{
    return pwalletMain;
}

std::string HelpRequiringPassphrase(CWallet * const pwallet)
{
    return pwallet && pwallet->IsCrypted()
        ? "\nRequires wallet passphrase to be set with walletpassphrase call."
        : "";
}

bool EnsureWalletIsAvailable(CWallet * const pwallet, bool avoidException)
{
    if (!pwallet) {
        if (!avoidException)
            throw JSONRPCError(RPC_METHOD_NOT_FOUND, "Method not found (disabled)");
        else
            return false;
    }
    return true;
}

void EnsureSigmaWalletIsAvailable()
{
    if (!pwalletMain || !pwalletMain->zwallet) {
        throw JSONRPCError(RPC_WALLET_ERROR, "sigma mint/spend is not allowed for legacy wallet");
    }
}

void EnsureLelantusWalletIsAvailable()
{
    if (!pwalletMain || !pwalletMain->zwallet) {
        throw JSONRPCError(RPC_WALLET_ERROR, "lelantus mint/joinsplit is not allowed for legacy wallet");
    }
}

void EnsureSparkWalletIsAvailable()
{
    if (!pwalletMain || !pwalletMain->zwallet) {
        throw JSONRPCError(RPC_WALLET_ERROR, "lelantus mint/joinsplit is not allowed for legacy wallet");
    }
}

void EnsureWalletIsUnlocked(CWallet * const pwallet)
{
    if (pwallet->IsLocked()) {
        throw JSONRPCError(RPC_WALLET_UNLOCK_NEEDED, "Error: Please enter the wallet passphrase with walletpassphrase first.");
    }
}

bool ValidMultiMint(CWallet * const pwallet, const UniValue& data){
    std::vector<std::string> keys = data.getKeys();
    CAmount totalValue = 0;
    int totalInputs = 0;
    int denomination;
    int64_t amount;
    BOOST_FOREACH(const std::string& denominationStr, keys){
        denomination = std::stoi(denominationStr.c_str());
        amount = data[denominationStr].get_int();
        totalInputs += amount;
        totalValue += denomination * amount * COIN;
    }

    return ((totalValue <= pwallet->GetBalance()) &&
            (totalInputs <= ZC_MINT_LIMIT));

}

void WalletTxToJSON(const CWalletTx& wtx, UniValue& entry)
{
    int confirms = wtx.GetDepthInMainChain();
    bool fLLMQLocked = llmq::quorumInstantSendManager->IsLocked(wtx.GetHash());
    bool chainlock = false;
    if (confirms > 0) {
        chainlock = llmq::chainLocksHandler->HasChainLock(mapBlockIndex[wtx.hashBlock]->nHeight, wtx.hashBlock);
    }
    entry.push_back(Pair("confirmations", confirms));
    entry.push_back(Pair("instantlock", fLLMQLocked));
    entry.push_back(Pair("chainlock", chainlock));
    if (wtx.IsCoinBase())
        entry.push_back(Pair("generated", true));
    if (confirms > 0)
    {
        entry.push_back(Pair("blockhash", wtx.hashBlock.GetHex()));
        entry.push_back(Pair("blockindex", wtx.nIndex));
        entry.push_back(Pair("blocktime", mapBlockIndex[wtx.hashBlock]->GetBlockTime()));
    } else {
        entry.push_back(Pair("trusted", wtx.IsTrusted()));
    }
    uint256 hash = wtx.GetHash();
    entry.push_back(Pair("txid", hash.GetHex()));
    UniValue conflicts(UniValue::VARR);
    BOOST_FOREACH(const uint256& conflict, wtx.GetConflicts())
        conflicts.push_back(conflict.GetHex());
    entry.push_back(Pair("walletconflicts", conflicts));
    entry.push_back(Pair("time", wtx.GetTxTime()));
    entry.push_back(Pair("timereceived", (int64_t)wtx.nTimeReceived));

    // Add opt-in RBF status
    std::string rbfStatus = "no";
    if (confirms <= 0) {
        LOCK(mempool.cs);
        RBFTransactionState rbfState = IsRBFOptIn(wtx, mempool);
        if (rbfState == RBF_TRANSACTIONSTATE_UNKNOWN)
            rbfStatus = "unknown";
        else if (rbfState == RBF_TRANSACTIONSTATE_REPLACEABLE_BIP125)
            rbfStatus = "yes";
    }
    entry.push_back(Pair("bip125-replaceable", rbfStatus));

    BOOST_FOREACH(const PAIRTYPE(std::string,std::string)& item, wtx.mapValue)
        entry.push_back(Pair(item.first, item.second));
}

std::string AccountFromValue(const UniValue& value)
{
    std::string strAccount = value.get_str();
    if (strAccount == "*")
        throw JSONRPCError(RPC_WALLET_INVALID_ACCOUNT_NAME, "Invalid account name");
    return strAccount;
}

UniValue getnewaddress(const JSONRPCRequest& request)
{
    CWallet * const pwallet = GetWalletForJSONRPCRequest(request);
    if (!EnsureWalletIsAvailable(pwallet, request.fHelp)) {
        return NullUniValue;
    }

    if (request.fHelp || request.params.size() > 1)
        throw std::runtime_error(
            "getnewaddress ( \"account\" )\n"
            "\nReturns a new Firo address for receiving payments.\n"
            "If 'account' is specified (DEPRECATED), it is added to the address book \n"
            "so payments received with the address will be credited to 'account'.\n"
            "\nArguments:\n"
            "1. \"account\"        (string, optional) DEPRECATED. The account name for the address to be linked to. If not provided, the default account \"\" is used. It can also be set to the empty string \"\" to represent the default account. The account does not need to exist, it will be created if there is no account by the given name.\n"
            "\nResult:\n"
            "\"firoaddress\"    (string) The new Firo address\n"
            "\nExamples:\n"
            + HelpExampleCli("getnewaddress", "")
            + HelpExampleRpc("getnewaddress", "")
        );

    LOCK2(cs_main, pwallet->cs_wallet);

    // Parse the account first so we don't generate a key if there's an error
    std::string strAccount;
    if (request.params.size() > 0)
        strAccount = AccountFromValue(request.params[0]);

    if (!pwallet->IsLocked()) {
        pwallet->TopUpKeyPool();
    }

    // Generate a new key that is added to wallet
    CPubKey newKey;
    if (!pwallet->GetKeyFromPool(newKey)) {
        throw JSONRPCError(RPC_WALLET_KEYPOOL_RAN_OUT, "Error: Keypool ran out, please call keypoolrefill first");
    }
    CKeyID keyID = newKey.GetID();

    pwallet->SetAddressBook(keyID, strAccount, "receive");

    return CBitcoinAddress(keyID).ToString();
}


CBitcoinAddress GetAccountAddress(CWallet * const pwallet, std::string strAccount, bool bForceNew)
{
    CPubKey pubKey;
    if (!pwallet->GetAccountPubkey(pubKey, strAccount, bForceNew)) {
        throw JSONRPCError(RPC_WALLET_KEYPOOL_RAN_OUT, "Error: Keypool ran out, please call keypoolrefill first");
    }

    return CBitcoinAddress(pubKey.GetID());
}

std::vector<std::string> GetMyAccountNames()
{
    LOCK2(cs_main, pwalletMain->cs_wallet);

    isminefilter includeWatchonly = ISMINE_SPENDABLE;

    std::vector<std::string> accounts;
    BOOST_FOREACH(const PAIRTYPE(CTxDestination, CAddressBookData)& entry, pwalletMain->mapAddressBook) {
        if (IsMine(*pwalletMain, entry.first) & includeWatchonly) // This address belongs to me
            accounts.push_back(entry.second.name);
    }
    return accounts;
}

UniValue getaccountaddress(const JSONRPCRequest& request)
{
    CWallet * const pwallet = GetWalletForJSONRPCRequest(request);
    if (!EnsureWalletIsAvailable(pwallet, request.fHelp)) {
        return NullUniValue;
    }

    if (request.fHelp || request.params.size() != 1)
        throw std::runtime_error(
            "getaccountaddress \"account\"\n"
            "\nDEPRECATED. Returns the current Firo address for receiving payments to this account.\n"
            "\nArguments:\n"
            "1. \"account\"       (string, required) The account name for the address. It can also be set to the empty string \"\" to represent the default account. The account does not need to exist, it will be created and a new address created  if there is no account by the given name.\n"
            "\nResult:\n"
            "\"firoaddress\"   (string) The account Firo address\n"
            "\nExamples:\n"
            + HelpExampleCli("getaccountaddress", "")
            + HelpExampleCli("getaccountaddress", "\"\"")
            + HelpExampleCli("getaccountaddress", "\"myaccount\"")
            + HelpExampleRpc("getaccountaddress", "\"myaccount\"")
        );

    LOCK2(cs_main, pwallet->cs_wallet);

    // Parse the account first so we don't generate a key if there's an error
    std::string strAccount = AccountFromValue(request.params[0]);

    UniValue ret(UniValue::VSTR);

    ret = GetAccountAddress(pwallet, strAccount).ToString();
    return ret;
}


UniValue getrawchangeaddress(const JSONRPCRequest& request)
{
    CWallet * const pwallet = GetWalletForJSONRPCRequest(request);
    if (!EnsureWalletIsAvailable(pwallet, request.fHelp)) {
        return NullUniValue;
    }

    if (request.fHelp || request.params.size() > 1)
        throw std::runtime_error(
            "getrawchangeaddress\n"
            "\nReturns a new Firo address, for receiving change.\n"
            "This is for use with raw transactions, NOT normal use.\n"
            "\nResult:\n"
            "\"address\"    (string) The address\n"
            "\nExamples:\n"
            + HelpExampleCli("getrawchangeaddress", "")
            + HelpExampleRpc("getrawchangeaddress", "")
       );

    LOCK2(cs_main, pwallet->cs_wallet);

    if (!pwallet->IsLocked()) {
        pwallet->TopUpKeyPool();
    }

    CReserveKey reservekey(pwallet);
    CPubKey vchPubKey;
    if (!reservekey.GetReservedKey(vchPubKey))
        throw JSONRPCError(RPC_WALLET_KEYPOOL_RAN_OUT, "Error: Keypool ran out, please call keypoolrefill first");

    reservekey.KeepKey();

    CKeyID keyID = vchPubKey.GetID();

    return CBitcoinAddress(keyID).ToString();
}


UniValue setaccount(const JSONRPCRequest& request)
{
    CWallet * const pwallet = GetWalletForJSONRPCRequest(request);
    if (!EnsureWalletIsAvailable(pwallet, request.fHelp)) {
        return NullUniValue;
    }

    if (request.fHelp || request.params.size() < 1 || request.params.size() > 2)
        throw std::runtime_error(
            "setaccount \"firoaddress\" \"account\"\n"
            "\nDEPRECATED. Sets the account associated with the given address.\n"
            "\nArguments:\n"
            "1. \"firoaddress\"  (string, required) The Firo address to be associated with an account.\n"
            "2. \"account\"         (string, required) The account to assign the address to.\n"
            "\nExamples:\n"
            + HelpExampleCli("setaccount", "\"1D1ZrZNe3JUo7ZycKEYQQiQAWd9y54F4XX\" \"tabby\"")
            + HelpExampleRpc("setaccount", "\"1D1ZrZNe3JUo7ZycKEYQQiQAWd9y54F4XX\", \"tabby\"")
        );

    LOCK2(cs_main, pwallet->cs_wallet);

    CBitcoinAddress address(request.params[0].get_str());
    if (!address.IsValid())
        throw JSONRPCError(RPC_INVALID_ADDRESS_OR_KEY, "Invalid Firo address");

    std::string strAccount;
    if (request.params.size() > 1)
        strAccount = AccountFromValue(request.params[1]);

    // Only add the account if the address is yours.
    if (IsMine(*pwallet, address.Get())) {
        // Detect when changing the account of an address that is the 'unused current key' of another account:
        if (pwallet->mapAddressBook.count(address.Get())) {
            std::string strOldAccount = pwallet->mapAddressBook[address.Get()].name;
            if (address == GetAccountAddress(pwallet, strOldAccount)) {
                GetAccountAddress(pwallet, strOldAccount, true);
            }
        }
        pwallet->SetAddressBook(address.Get(), strAccount, "receive");
    }
    else
        throw JSONRPCError(RPC_MISC_ERROR, "setaccount can only be used with own address");

    return NullUniValue;
}


UniValue getaccount(const JSONRPCRequest& request)
{
    CWallet * const pwallet = GetWalletForJSONRPCRequest(request);
    if (!EnsureWalletIsAvailable(pwallet, request.fHelp)) {
        return NullUniValue;
    }

    if (request.fHelp || request.params.size() != 1)
        throw std::runtime_error(
            "getaccount \"firoaddress\"\n"
            "\nDEPRECATED. Returns the account associated with the given address.\n"
            "\nArguments:\n"
            "1. \"firoaddress\"  (string, required) The Firo address for account lookup.\n"
            "\nResult:\n"
            "\"accountname\"        (string) the account address\n"
            "\nExamples:\n"
            + HelpExampleCli("getaccount", "\"1D1ZrZNe3JUo7ZycKEYQQiQAWd9y54F4XX\"")
            + HelpExampleRpc("getaccount", "\"1D1ZrZNe3JUo7ZycKEYQQiQAWd9y54F4XX\"")
        );

    LOCK2(cs_main, pwallet->cs_wallet);

    CBitcoinAddress address(request.params[0].get_str());
    if (!address.IsValid())
        throw JSONRPCError(RPC_INVALID_ADDRESS_OR_KEY, "Invalid Firo address");

    std::string strAccount;
    std::map<CTxDestination, CAddressBookData>::iterator mi = pwallet->mapAddressBook.find(address.Get());
    if (mi != pwallet->mapAddressBook.end() && !(*mi).second.name.empty()) {
        strAccount = (*mi).second.name;
    }
    return strAccount;
}

UniValue setmininput(const JSONRPCRequest& request)
{
    if (request.fHelp || request.params.size() < 1 || request.params.size() > 1)
        throw std::runtime_error(
                "setmininput <amount>\n"
                        "<amount> is a real and is rounded to the nearest 0.00000001");

    // Amount
    int64_t nAmount = 0;
    if (request.params[0].get_real() != 0.0)
        nAmount = AmountFromValue(request.params[0]);        // rejects 0.0 amounts

    nMinimumInputValue = nAmount;
    return true;
}


UniValue getaddressesbyaccount(const JSONRPCRequest& request)
{
    CWallet * const pwallet = GetWalletForJSONRPCRequest(request);
    if (!EnsureWalletIsAvailable(pwallet, request.fHelp)) {
        return NullUniValue;
    }

    if (request.fHelp || request.params.size() != 1)
        throw std::runtime_error(
            "getaddressesbyaccount \"account\"\n"
            "\nDEPRECATED. Returns the list of addresses for the given account.\n"
            "\nArguments:\n"
            "1. \"account\"        (string, required) The account name.\n"
            "\nResult:\n"
            "[                     (json array of string)\n"
            "  \"firoaddress\"  (string) a Firo address associated with the given account\n"
            "  ,...\n"
            "]\n"
            "\nExamples:\n"
            + HelpExampleCli("getaddressesbyaccount", "\"tabby\"")
            + HelpExampleRpc("getaddressesbyaccount", "\"tabby\"")
        );

    LOCK2(cs_main, pwallet->cs_wallet);

    std::string strAccount = AccountFromValue(request.params[0]);

    // Find all addresses that have the given account
    UniValue ret(UniValue::VARR);
    for (const std::pair<CBitcoinAddress, CAddressBookData>& item : pwallet->mapAddressBook) {
        const CBitcoinAddress& address = item.first;
        const std::string& strName = item.second.name;
        if (strName == strAccount)
            ret.push_back(address.ToString());
    }
    return ret;
}

static void SendMoney(CWallet * const pwallet, const CTxDestination &address, CAmount nValue, bool fSubtractFeeFromAmount, CWalletTx& wtxNew)
{
    CAmount curBalance = pwallet->GetBalance();

    // Check amount
    if (nValue <= 0)
        throw JSONRPCError(RPC_INVALID_PARAMETER, "Invalid amount");

    if (nValue > curBalance)
        throw JSONRPCError(RPC_WALLET_INSUFFICIENT_FUNDS, "Insufficient funds");

    if (pwallet->GetBroadcastTransactions() && !g_connman) {
        throw JSONRPCError(RPC_CLIENT_P2P_DISABLED, "Error: Peer-to-peer functionality missing or disabled");
    }

    // Parse Firo address
    CScript scriptPubKey = GetScriptForDestination(address);

    // Create and send the transaction
    CReserveKey reservekey(pwallet);
    CAmount nFeeRequired;
    std::string strError;
    std::vector<CRecipient> vecSend;
    int nChangePosRet = -1;
    CRecipient recipient = {scriptPubKey, nValue, fSubtractFeeFromAmount};
    vecSend.push_back(recipient);
    if (!pwallet->CreateTransaction(vecSend, wtxNew, reservekey, nFeeRequired, nChangePosRet, strError)) {
        if (!fSubtractFeeFromAmount && nValue + nFeeRequired > curBalance)
            strError = strprintf("Error: This transaction requires a transaction fee of at least %s", FormatMoney(nFeeRequired));
        throw JSONRPCError(RPC_WALLET_ERROR, strError);
    }
    CValidationState state;
    if (!pwallet->CommitTransaction(wtxNew, reservekey, g_connman.get(), state)) {
        strError = strprintf("Error: The transaction was rejected! Reason given: %s", state.GetRejectReason());
        throw JSONRPCError(RPC_WALLET_ERROR, strError);
    }
}

UniValue sendtoaddress(const JSONRPCRequest& request)
{
    CWallet * const pwallet = GetWalletForJSONRPCRequest(request);
    if (!EnsureWalletIsAvailable(pwallet, request.fHelp)) {
        return NullUniValue;
    }

    if (request.fHelp || request.params.size() < 2 || request.params.size() > 5)
        throw std::runtime_error(
            "sendtoaddress \"firoaddress\" amount ( \"comment\" \"comment-to\" subtractfeefromamount )\n"
            "\nSend an amount to a given address.\n"
            + HelpRequiringPassphrase(pwallet) +
            "\nArguments:\n"
            "1. \"firoaddress\"  (string, required) The Firo address to send to.\n"
            "2. \"amount\"      (numeric or string, required) The amount in " + CURRENCY_UNIT + " to send. eg 0.1\n"
            "3. \"comment\"     (string, optional) A comment used to store what the transaction is for. \n"
            "                             This is not part of the transaction, just kept in your wallet.\n"
            "4. \"comment_to\"         (string, optional) A comment to store the name of the person or organization \n"
            "                             to which you're sending the transaction. This is not part of the \n"
            "                             transaction, just kept in your wallet.\n"
            "5. subtractfeefromamount  (boolean, optional, default=false) The fee will be deducted from the amount being sent.\n"
            "                             The recipient will receive less bitcoins than you enter in the amount field.\n"
            "\nResult:\n"
            "\"txid\"                  (string) The transaction id.\n"
            "\nExamples:\n"
            + HelpExampleCli("sendtoaddress", "\"1M72Sfpbz1BPpXFHz9m3CdqATR44Jvaydd\" 0.1")
            + HelpExampleCli("sendtoaddress", "\"1M72Sfpbz1BPpXFHz9m3CdqATR44Jvaydd\" 0.1 \"donation\" \"seans outpost\"")
            + HelpExampleCli("sendtoaddress", "\"1M72Sfpbz1BPpXFHz9m3CdqATR44Jvaydd\" 0.1 \"\" \"\" true")
            + HelpExampleRpc("sendtoaddress", "\"1M72Sfpbz1BPpXFHz9m3CdqATR44Jvaydd\", 0.1, \"donation\", \"seans outpost\"")
        );

    LOCK2(cs_main, pwallet->cs_wallet);

    CBitcoinAddress address(request.params[0].get_str());
    if (!address.IsValid())
        throw JSONRPCError(RPC_INVALID_ADDRESS_OR_KEY, "Invalid Firo address");

    // Amount
    CAmount nAmount = AmountFromValue(request.params[1]);
    if (nAmount <= 0)
        throw JSONRPCError(RPC_TYPE_ERROR, "Invalid amount for send");

    // Wallet comments
    CWalletTx wtx;
    if (request.params.size() > 2 && !request.params[2].isNull() && !request.params[2].get_str().empty())
        wtx.mapValue["comment"] = request.params[2].get_str();
    if (request.params.size() > 3 && !request.params[3].isNull() && !request.params[3].get_str().empty())
        wtx.mapValue["to"]      = request.params[3].get_str();

    bool fSubtractFeeFromAmount = false;
    if (request.params.size() > 4)
        fSubtractFeeFromAmount = request.params[4].get_bool();

    EnsureWalletIsUnlocked(pwallet);

    SendMoney(pwallet, address.Get(), nAmount, fSubtractFeeFromAmount, wtx);

    return wtx.GetHash().GetHex();
}

UniValue listaddressgroupings(const JSONRPCRequest& request)
{
    CWallet * const pwallet = GetWalletForJSONRPCRequest(request);
    if (!EnsureWalletIsAvailable(pwallet, request.fHelp)) {
        return NullUniValue;
    }

    if (request.fHelp)
        throw std::runtime_error(
            "listaddressgroupings\n"
            "\nLists groups of addresses which have had their common ownership\n"
            "made public by common use as inputs or as the resulting change\n"
            "in past transactions\n"
            "\nResult:\n"
            "[\n"
            "  [\n"
            "    [\n"
            "      \"firoaddress\",     (string) The Firo address\n"
            "      amount,                 (numeric) The amount in " + CURRENCY_UNIT + "\n"
            "      \"account\"             (string, optional) DEPRECATED. The account\n"
            "    ]\n"
            "    ,...\n"
            "  ]\n"
            "  ,...\n"
            "]\n"
            "\nExamples:\n"
            + HelpExampleCli("listaddressgroupings", "")
            + HelpExampleRpc("listaddressgroupings", "")
        );

    LOCK2(cs_main, pwallet->cs_wallet);

    UniValue jsonGroupings(UniValue::VARR);
    std::map<CTxDestination, CAmount> balances = pwallet->GetAddressBalances();
    for (std::set<CTxDestination> grouping : pwallet->GetAddressGroupings()) {
        UniValue jsonGrouping(UniValue::VARR);
        BOOST_FOREACH(CTxDestination address, grouping)
        {
            UniValue addressInfo(UniValue::VARR);
            addressInfo.push_back(CBitcoinAddress(address).ToString());
            addressInfo.push_back(ValueFromAmount(balances[address]));
            {
                if (pwallet->mapAddressBook.find(CBitcoinAddress(address).Get()) != pwallet->mapAddressBook.end()) {
                    addressInfo.push_back(pwallet->mapAddressBook.find(CBitcoinAddress(address).Get())->second.name);
                }
            }
            jsonGrouping.push_back(addressInfo);
        }
        jsonGroupings.push_back(jsonGrouping);
    }
    return jsonGroupings;
}

UniValue listaddressbalances(const JSONRPCRequest& request)
{
    CWallet* const pwallet = GetWalletForJSONRPCRequest(request);
    if (!EnsureWalletIsAvailable(pwallet, request.fHelp))
        return NullUniValue;

    if (request.fHelp || request.params.size() > 1)
        throw std::runtime_error(
            "listaddressbalances ( minamount )\n"
            "\nLists addresses of this wallet and their balances\n"
            "\nArguments:\n"
            "1. minamount               (numeric, optional, default=0) Minimum balance in " + CURRENCY_UNIT + " an address should have to be shown in the list\n"
            "\nResult:\n"
            "{\n"
            "  \"address\": amount,       (string) The dash address and the amount in " + CURRENCY_UNIT + "\n"
            "  ,...\n"
            "}\n"
            "\nExamples:\n"
            + HelpExampleCli("listaddressbalances", "")
            + HelpExampleCli("listaddressbalances", "10")
            + HelpExampleRpc("listaddressbalances", "")
            + HelpExampleRpc("listaddressbalances", "10")
        );

    LOCK2(cs_main, pwallet->cs_wallet);

    CAmount nMinAmount = 0;
    if (request.params.size() > 0)
        nMinAmount = AmountFromValue(request.params[0]);

    if (nMinAmount < 0)
        throw JSONRPCError(RPC_TYPE_ERROR, "Invalid amount");

    UniValue jsonBalances(UniValue::VOBJ);
    std::map<CTxDestination, CAmount> balances = pwallet->GetAddressBalances();
    for (auto& balance : balances)
        if (balance.second >= nMinAmount)
            jsonBalances.push_back(Pair(CBitcoinAddress(balance.first).ToString(), ValueFromAmount(balance.second)));

    return jsonBalances;
}

UniValue signmessage(const JSONRPCRequest& request)
{
    CWallet * const pwallet = GetWalletForJSONRPCRequest(request);
    if (!EnsureWalletIsAvailable(pwallet, request.fHelp)) {
        return NullUniValue;
    }

    if (request.fHelp || request.params.size() != 2)
        throw std::runtime_error(
            "signmessage \"firoaddress\" \"message\"\n"
            "\nSign a message with the private key of an address"
            + HelpRequiringPassphrase(pwallet) + "\n"
            "\nArguments:\n"
            "1. \"firoaddress\"  (string, required) The Firo address to use for the private key.\n"
            "2. \"message\"         (string, required) The message to create a signature of.\n"
            "\nResult:\n"
            "\"signature\"          (string) The signature of the message encoded in base 64\n"
            "\nExamples:\n"
            "\nUnlock the wallet for 30 seconds\n"
            + HelpExampleCli("walletpassphrase", "\"mypassphrase\" 30") +
            "\nCreate the signature\n"
            + HelpExampleCli("signmessage", "\"1D1ZrZNe3JUo7ZycKEYQQiQAWd9y54F4XX\" \"my message\"") +
            "\nVerify the signature\n"
            + HelpExampleCli("verifymessage", "\"1D1ZrZNe3JUo7ZycKEYQQiQAWd9y54F4XX\" \"signature\" \"my message\"") +
            "\nAs json rpc\n"
            + HelpExampleRpc("signmessage", "\"1D1ZrZNe3JUo7ZycKEYQQiQAWd9y54F4XX\", \"my message\"")
        );

    LOCK2(cs_main, pwallet->cs_wallet);

    EnsureWalletIsUnlocked(pwallet);

    std::string strAddress = request.params[0].get_str();
    std::string strMessage = request.params[1].get_str();

    CBitcoinAddress addr(strAddress);
    if (!addr.IsValid())
        throw JSONRPCError(RPC_TYPE_ERROR, "Invalid address");

    CKeyID keyID;
    if (!addr.GetKeyID(keyID))
        throw JSONRPCError(RPC_TYPE_ERROR, "Address does not refer to key");

    CKey key;
    if (!pwallet->GetKey(keyID, key)) {
        throw JSONRPCError(RPC_WALLET_ERROR, "Private key not available");
    }

    CHashWriter ss(SER_GETHASH, 0);
    ss << strMessageMagic;
    ss << strMessage;

    std::vector<unsigned char> vchSig;
    if (!key.SignCompact(ss.GetHash(), vchSig))
        throw JSONRPCError(RPC_INVALID_ADDRESS_OR_KEY, "Sign failed");

    return EncodeBase64(&vchSig[0], vchSig.size());
}

UniValue getreceivedbyaddress(const JSONRPCRequest& request)
{
    CWallet * const pwallet = GetWalletForJSONRPCRequest(request);
    if (!EnsureWalletIsAvailable(pwallet, request.fHelp)) {
        return NullUniValue;
    }

    if (request.fHelp || request.params.size() < 1 || request.params.size() > 3)
        throw std::runtime_error(
            "getreceivedbyaddress \"firoaddress\" ( minconf addlocked )\n"
            "\nReturns the total amount received by the given firoaddress in transactions with at least minconf confirmations.\n"
            "\nArguments:\n"
            "1. \"firoaddress\"  (string, required) The Firo address for transactions.\n"
            "2. minconf             (numeric, optional, default=1) Only include transactions confirmed at least this many times.\n"
            "3. addlocked           (bool, optional, default=false) Whether to include transactions locked via InstantSend.\n"
            "\nResult:\n"
            "amount   (numeric) The total amount in " + CURRENCY_UNIT + " received at this address.\n"
            "\nExamples:\n"
            "\nThe amount from transactions with at least 1 confirmation\n"
            + HelpExampleCli("getreceivedbyaddress", "\"1D1ZrZNe3JUo7ZycKEYQQiQAWd9y54F4XX\"") +
            "\nThe amount including unconfirmed transactions, zero confirmations\n"
            + HelpExampleCli("getreceivedbyaddress", "\"1D1ZrZNe3JUo7ZycKEYQQiQAWd9y54F4XX\" 0") +
            "\nThe amount with at least 2 confirmation, very safe\n"
            + HelpExampleCli("getreceivedbyaddress", "\"1D1ZrZNe3JUo7ZycKEYQQiQAWd9y54F4XX\" 2") +
            "\nAs a json rpc call\n"
            + HelpExampleRpc("getreceivedbyaddress", "\"1D1ZrZNe3JUo7ZycKEYQQiQAWd9y54F4XX\", 2")
       );

    LOCK2(cs_main, pwallet->cs_wallet);

    // Firo address
    CBitcoinAddress address = CBitcoinAddress(request.params[0].get_str());
    if (!address.IsValid())
        throw JSONRPCError(RPC_INVALID_ADDRESS_OR_KEY, "Invalid Firo address");
    CScript scriptPubKey = GetScriptForDestination(address.Get());
    if (!IsMine(*pwallet, scriptPubKey)) {
        return ValueFromAmount(0);
    }

    // Minimum confirmations
    int nMinDepth = 1;
    if (request.params.size() > 1)
        nMinDepth = request.params[1].get_int();
    bool fAddLocked = (request.params.size() > 2 && request.params[2].get_bool());

    // Tally
    CAmount nAmount = 0;
    for (const std::pair<uint256, CWalletTx>& pairWtx : pwallet->mapWallet) {
        const CWalletTx& wtx = pairWtx.second;
        if (wtx.IsCoinBase() || !CheckFinalTx(*wtx.tx))
            continue;

        BOOST_FOREACH(const CTxOut& txout, wtx.tx->vout)
            if (txout.scriptPubKey == scriptPubKey)
                if ((wtx.GetDepthInMainChain() >= nMinDepth) || (fAddLocked && wtx.IsLockedByLLMQInstantSend()))
                    nAmount += txout.nValue;
    }

    return  ValueFromAmount(nAmount);
}


UniValue getreceivedbyaccount(const JSONRPCRequest& request)
{
    CWallet * const pwallet = GetWalletForJSONRPCRequest(request);
    if (!EnsureWalletIsAvailable(pwallet, request.fHelp)) {
        return NullUniValue;
    }

    if (request.fHelp || request.params.size() < 1 || request.params.size() > 3)
        throw std::runtime_error(
            "getreceivedbyaccount \"account\" ( minconf addlocked )\n"
            "\nDEPRECATED. Returns the total amount received by addresses with <account> in transactions with at least [minconf] confirmations.\n"
            "\nArguments:\n"
            "1. \"account\"      (string, required) The selected account, may be the default account using \"\".\n"
            "2. minconf          (numeric, optional, default=1) Only include transactions confirmed at least this many times.\n"
            "3. addlocked      (bool, optional, default=false) Whether to include transactions locked via InstantSend.\n"
            "\nResult:\n"
            "amount              (numeric) The total amount in " + CURRENCY_UNIT + " received for this account.\n"
            "\nExamples:\n"
            "\nAmount received by the default account with at least 1 confirmation\n"
            + HelpExampleCli("getreceivedbyaccount", "\"\"") +
            "\nAmount received at the tabby account including unconfirmed amounts with zero confirmations\n"
            + HelpExampleCli("getreceivedbyaccount", "\"tabby\" 0") +
            "\nThe amount with at least 2 confirmation, very safe\n"
            + HelpExampleCli("getreceivedbyaccount", "\"tabby\" 2") +
            "\nAs a json rpc call\n"
            + HelpExampleRpc("getreceivedbyaccount", "\"tabby\", 2")
        );

    LOCK2(cs_main, pwallet->cs_wallet);

    // Minimum confirmations
    int nMinDepth = 1;
    if (request.params.size() > 1)
        nMinDepth = request.params[1].get_int();
    bool fAddLocked = (request.params.size() > 2 && request.params[2].get_bool());

    // Get the set of pub keys assigned to account
    std::string strAccount = AccountFromValue(request.params[0]);
    std::set<CTxDestination> setAddress = pwallet->GetAccountAddresses(strAccount);

    // Tally
    CAmount nAmount = 0;
    for (const std::pair<uint256, CWalletTx>& pairWtx : pwallet->mapWallet) {
        const CWalletTx& wtx = pairWtx.second;
        if (wtx.IsCoinBase() || !CheckFinalTx(*wtx.tx))
            continue;

        BOOST_FOREACH(const CTxOut& txout, wtx.tx->vout)
        {
            CTxDestination address;
            if (ExtractDestination(txout.scriptPubKey, address) && IsMine(*pwallet, address) && setAddress.count(address)) {
                if ((wtx.GetDepthInMainChain() >= nMinDepth) || (fAddLocked && wtx.IsLockedByLLMQInstantSend()))
                    nAmount += txout.nValue;
            }
        }
    }

    return ValueFromAmount(nAmount);
}


UniValue getbalance(const JSONRPCRequest& request)
{
    CWallet * const pwallet = GetWalletForJSONRPCRequest(request);
    if (!EnsureWalletIsAvailable(pwallet, request.fHelp)) {
        return NullUniValue;
    }

    if (request.fHelp || request.params.size() > 4)
        throw std::runtime_error(
            "getbalance ( \"account\" minconf include_watchonly )\n"
            "\nIf account is not specified, returns the server's total available balance.\n"
            "If account is specified (DEPRECATED), returns the balance in the account.\n"
            "Note that the account \"\" is not the same as leaving the parameter out.\n"
            "The server total may be different to the balance in the default \"\" account.\n"
            "\nArguments:\n"
            "1. \"account\"         (string, optional) DEPRECATED. The account string may be given as a\n"
            "                     specific account name to find the balance associated with wallet keys in\n"
            "                     a named account, or as the empty string (\"\") to find the balance\n"
            "                     associated with wallet keys not in any named account, or as \"*\" to find\n"
            "                     the balance associated with all wallet keys regardless of account.\n"
            "                     When this option is specified, it calculates the balance in a different\n"
            "                     way than when it is not specified, and which can count spends twice when\n"
            "                     there are conflicting pending transactions (such as those created by\n"
            "                     the bumpfee command), temporarily resulting in low or even negative\n"
            "                     balances. In general, account balance calculation is not considered\n"
            "                     reliable and has resulted in confusing outcomes, so it is recommended to\n"
            "                     avoid passing this argument.\n"
            "2. minconf           (numeric, optional, default=1) Only include transactions confirmed at least this many times.\n"
            "3. include_watchonly (bool, optional, default=false) Also include balance in watch-only addresses (see 'importaddress')\n"
            "4. addlocked      (bool, optional, default=false) Whether to include the value of transactions locked via InstantSend in the wallet's balance.\n"
            "\nResult:\n"
            "amount              (numeric) The total amount in " + CURRENCY_UNIT + " received for this account.\n"
            "\nExamples:\n"
            "\nThe total amount in the wallet\n"
            + HelpExampleCli("getbalance", "") +
            "\nThe total amount in the wallet at least 5 blocks confirmed\n"
            + HelpExampleCli("getbalance", "\"*\" 6") +
            "\nAs a json rpc call\n"
            + HelpExampleRpc("getbalance", "\"*\", 6")
        );

    LOCK2(cs_main, pwallet->cs_wallet);

    if (request.params.size() == 0)
        return  ValueFromAmount(pwallet->GetBalance());

    const std::string* account = request.params[0].get_str() != "*" ? &request.params[0].get_str() : nullptr;

    int nMinDepth = 1;
    if (request.params.size() > 1)
        nMinDepth = request.params[1].get_int();
    isminefilter filter = ISMINE_SPENDABLE;
    if(request.params.size() > 2)
        if(request.params[2].get_bool())
            filter = filter | ISMINE_WATCH_ONLY;

    bool fAddLocked = (request.params.size() > 3 && request.params[3].get_bool());

    return ValueFromAmount(pwallet->GetLegacyBalance(filter, nMinDepth, account, fAddLocked));
}

UniValue getprivatebalance(const JSONRPCRequest& request)
{
    CWallet * const pwallet = GetWalletForJSONRPCRequest(request);
    if (!EnsureWalletIsAvailable(pwallet, request.fHelp)) {
        return NullUniValue;
    }

    if (request.fHelp || request.params.size() != 0)
        throw std::runtime_error(
            "getprivatebalance\n"
            "\nReturns  private balance.\n"
            "Private balance is the sum of all confirmed sigma/lelantus mints which are created by the wallet.\n"
            "\nResult:\n"
            "amount              (numeric) The confirmed private balance in " + CURRENCY_UNIT + ".\n"
            "\nExamples:\n"
            "\nThe total amount in the wallet\n"
            + HelpExampleCli("getprivatebalance", "")
            + HelpExampleRpc("getprivatebalance", "")
        );

    EnsureLelantusWalletIsAvailable();
    LOCK2(cs_main, pwallet->cs_wallet);

    return  ValueFromAmount(pwallet->GetPrivateBalance().first);
}

UniValue gettotalbalance(const JSONRPCRequest& request)
{
    CWallet * const pwallet = GetWalletForJSONRPCRequest(request);
    if (!EnsureWalletIsAvailable(pwallet, request.fHelp)) {
        return NullUniValue;
    }


    if (request.fHelp || request.params.size() != 0)
        throw std::runtime_error(
            "gettotalbalance\n"
            "\nReturns total (transparent + private) balance.\n"
            "Transparent balance is the sum of coin amounts received as utxo.\n"
            "Private balance is the sum of all confirmed sigma/lelantus mints which are created by the wallet.\n"
            "\nResult:\n"
            "amount              (numeric) The total balance in " + CURRENCY_UNIT + " for the wallet.\n"
            "\nExamples:\n"
            "\nThe total amount in the wallet\n"
            + HelpExampleCli("gettotalbalance", "")
            + HelpExampleRpc("gettotalbalance", "")
        );

    EnsureLelantusWalletIsAvailable();
    LOCK2(cs_main, pwallet->cs_wallet);

    return  ValueFromAmount(pwallet->GetBalance() + pwallet->GetPrivateBalance().first);
}

UniValue getunconfirmedbalance(const JSONRPCRequest &request)
{
    CWallet * const pwallet = GetWalletForJSONRPCRequest(request);
    if (!EnsureWalletIsAvailable(pwallet, request.fHelp)) {
        return NullUniValue;
    }

    if (request.fHelp || request.params.size() > 0)
        throw std::runtime_error(
                "getunconfirmedbalance\n"
                "Returns the server's total unconfirmed balance\n");

    LOCK2(cs_main, pwallet->cs_wallet);

    return ValueFromAmount(pwallet->GetUnconfirmedBalance());
}


UniValue movecmd(const JSONRPCRequest& request)
{
    CWallet * const pwallet = GetWalletForJSONRPCRequest(request);
    if (!EnsureWalletIsAvailable(pwallet, request.fHelp)) {
    	    return NullUniValue;
    }

    if (request.fHelp || request.params.size() < 3 || request.params.size() > 5)
        throw std::runtime_error(
            "move \"fromaccount\" \"toaccount\" amount ( minconf \"comment\" )\n"
            "\nDEPRECATED. Move a specified amount from one account in your wallet to another.\n"
            "\nArguments:\n"
            "1. \"fromaccount\"   (string, required) The name of the account to move funds from. May be the default account using \"\".\n"
            "2. \"toaccount\"     (string, required) The name of the account to move funds to. May be the default account using \"\".\n"
            "3. amount            (numeric) Quantity of " + CURRENCY_UNIT + " to move between accounts.\n"
            "4. (dummy)           (numeric, optional) Ignored. Remains for backward compatibility.\n"
            "5. \"comment\"       (string, optional) An optional comment, stored in the wallet only.\n"
            "\nResult:\n"
            "true|false           (boolean) true if successful.\n"
            "\nExamples:\n"
            "\nMove 0.01 " + CURRENCY_UNIT + " from the default account to the account named tabby\n"
            + HelpExampleCli("move", "\"\" \"tabby\" 0.01") +
            "\nMove 0.01 " + CURRENCY_UNIT + " timotei to akiko with a comment and funds have 2 confirmations\n"
            + HelpExampleCli("move", "\"timotei\" \"akiko\" 0.01 6 \"happy birthday!\"") +
            "\nAs a json rpc call\n"
            + HelpExampleRpc("move", "\"timotei\", \"akiko\", 0.01, 6, \"happy birthday!\"")
        );

    LOCK2(cs_main, pwallet->cs_wallet);

    std::string strFrom = AccountFromValue(request.params[0]);
    std::string strTo = AccountFromValue(request.params[1]);
    CAmount nAmount = AmountFromValue(request.params[2]);
    if (nAmount <= 0)
        throw JSONRPCError(RPC_TYPE_ERROR, "Invalid amount for send");
    if (request.params.size() > 3)
        // unused parameter, used to be nMinDepth, keep type-checking it though
        (void)request.params[3].get_int();
    std::string strComment;
    if (request.params.size() > 4)
        strComment = request.params[4].get_str();

    if (!pwallet->AccountMove(strFrom, strTo, nAmount, strComment)) {
        throw JSONRPCError(RPC_DATABASE_ERROR, "database error");
    }

    return true;
}


UniValue sendfrom(const JSONRPCRequest& request)
{
    CWallet * const pwallet = GetWalletForJSONRPCRequest(request);
    if (!EnsureWalletIsAvailable(pwallet, request.fHelp)) {
        return NullUniValue;
    }

    if (request.fHelp || request.params.size() < 3 || request.params.size() > 6)
        throw std::runtime_error(
            "sendfrom \"fromaccount\" \"toaddress\" amount ( minconf \"comment\" \"comment_to\" )\n"
            "\nDEPRECATED (use sendtoaddress). Sent an amount from an account to a bitcoin address."
            + HelpRequiringPassphrase(pwallet) + "\n"
            "\nArguments:\n"
            "1. \"fromaccount\"       (string, required) The name of the account to send funds from. May be the default account using \"\".\n"
            "                       Specifying an account does not influence coin selection, but it does associate the newly created\n"
            "                       transaction with the account, so the account's balance computation and transaction history can reflect\n"
            "                       the spend.\n"
            "2. \"toaddress\"         (string, required) The Firo address to send funds to.\n"
            "3. amount                (numeric or string, required) The amount in " + CURRENCY_UNIT + " (transaction fee is added on top).\n"
            "4. minconf               (numeric, optional, default=1) Only use funds with at least this many confirmations.\n"
            "5. \"comment\"           (string, optional) A comment used to store what the transaction is for. \n"
            "                                     This is not part of the transaction, just kept in your wallet.\n"
            "6. \"comment_to\"        (string, optional) An optional comment to store the name of the person or organization \n"
            "                                     to which you're sending the transaction. This is not part of the transaction, \n"
            "                                     it is just kept in your wallet.\n"
            "\nResult:\n"
            "\"txid\"                 (string) The transaction id.\n"
            "\nExamples:\n"
            "\nSend 0.01 " + CURRENCY_UNIT + " from the default account to the address, must have at least 1 confirmation\n"
            + HelpExampleCli("sendfrom", "\"\" \"1M72Sfpbz1BPpXFHz9m3CdqATR44Jvaydd\" 0.01") +
            "\nSend 0.01 from the tabby account to the given address, funds must have at least 2 confirmations\n"
            + HelpExampleCli("sendfrom", "\"tabby\" \"1M72Sfpbz1BPpXFHz9m3CdqATR44Jvaydd\" 0.01 2 \"donation\" \"seans outpost\"") +
            "\nAs a json rpc call\n"
            + HelpExampleRpc("sendfrom", "\"tabby\", \"1M72Sfpbz1BPpXFHz9m3CdqATR44Jvaydd\", 0.01, 2, \"donation\", \"seans outpost\"")
        );

    LOCK2(cs_main, pwallet->cs_wallet);

    std::string strAccount = AccountFromValue(request.params[0]);
    CBitcoinAddress address(request.params[1].get_str());
    if (!address.IsValid())
        throw JSONRPCError(RPC_INVALID_ADDRESS_OR_KEY, "Invalid Firo address");
    CAmount nAmount = AmountFromValue(request.params[2]);
    if (nAmount <= 0)
        throw JSONRPCError(RPC_TYPE_ERROR, "Invalid amount for send");
    int nMinDepth = 1;
    if (request.params.size() > 3)
        nMinDepth = request.params[3].get_int();

    CWalletTx wtx;
    wtx.strFromAccount = strAccount;
    if (request.params.size() > 4 && !request.params[4].isNull() && !request.params[4].get_str().empty())
        wtx.mapValue["comment"] = request.params[4].get_str();
    if (request.params.size() > 5 && !request.params[5].isNull() && !request.params[5].get_str().empty())
        wtx.mapValue["to"]      = request.params[5].get_str();

    EnsureWalletIsUnlocked(pwallet);

    // Check funds
    CAmount nBalance = pwallet->GetLegacyBalance(ISMINE_SPENDABLE, nMinDepth, &strAccount);
    if (nAmount > nBalance)
        throw JSONRPCError(RPC_WALLET_INSUFFICIENT_FUNDS, "Account has insufficient funds");

    SendMoney(pwallet, address.Get(), nAmount, false, wtx);

    return wtx.GetHash().GetHex();
}


UniValue sendmany(const JSONRPCRequest& request)
{
    CWallet * const pwallet = GetWalletForJSONRPCRequest(request);
    if (!EnsureWalletIsAvailable(pwallet, request.fHelp)) {
        return NullUniValue;
    }

    if (request.fHelp || request.params.size() < 2 || request.params.size() > 5)
        throw std::runtime_error(
            "sendmany \"fromaccount\" {\"address\":amount,...} ( minconf \"comment\" [\"address\",...] )\n"
            "\nSend multiple times. Amounts are double-precision floating point numbers."
            + HelpRequiringPassphrase(pwallet) + "\n"
            "\nArguments:\n"
            "1. \"fromaccount\"         (string, required) DEPRECATED. The account to send the funds from. Should be \"\" for the default account\n"
            "2. \"amounts\"             (string, required) A json object with addresses and amounts\n"
            "    {\n"
            "      \"address\":amount   (numeric or string) The Firo address is the key, the numeric amount (can be string) in " + CURRENCY_UNIT + " is the value\n"
            "      ,...\n"
            "    }\n"
            "3. minconf                 (numeric, optional, default=1) Only use the balance confirmed at least this many times.\n"
            "4. \"comment\"             (string, optional) A comment\n"
            "5. subtractfeefrom         (array, optional) A json array with addresses.\n"
            "                           The fee will be equally deducted from the amount of each selected address.\n"
            "                           Those recipients will receive less bitcoins than you enter in their corresponding amount field.\n"
            "                           If no addresses are specified here, the sender pays the fee.\n"
            "    [\n"
            "      \"address\"          (string) Subtract fee from this address\n"
            "      ,...\n"
            "    ]\n"
            "\nResult:\n"
            "\"txid\"                   (string) The transaction id for the send. Only 1 transaction is created regardless of \n"
            "                                    the number of addresses.\n"
            "\nExamples:\n"
            "\nSend two amounts to two different addresses:\n"
            + HelpExampleCli("sendmany", "\"\" \"{\\\"1D1ZrZNe3JUo7ZycKEYQQiQAWd9y54F4XX\\\":0.01,\\\"1353tsE8YMTA4EuV7dgUXGjNFf9KpVvKHz\\\":0.02}\"") +
            "\nSend two amounts to two different addresses setting the confirmation and comment:\n"
            + HelpExampleCli("sendmany", "\"\" \"{\\\"1D1ZrZNe3JUo7ZycKEYQQiQAWd9y54F4XX\\\":0.01,\\\"1353tsE8YMTA4EuV7dgUXGjNFf9KpVvKHz\\\":0.02}\" 6 \"testing\"") +
            "\nSend two amounts to two different addresses, subtract fee from amount:\n"
            + HelpExampleCli("sendmany", "\"\" \"{\\\"1D1ZrZNe3JUo7ZycKEYQQiQAWd9y54F4XX\\\":0.01,\\\"1353tsE8YMTA4EuV7dgUXGjNFf9KpVvKHz\\\":0.02}\" 1 \"\" \"[\\\"1D1ZrZNe3JUo7ZycKEYQQiQAWd9y54F4XX\\\",\\\"1353tsE8YMTA4EuV7dgUXGjNFf9KpVvKHz\\\"]\"") +
            "\nAs a json rpc call\n"
            + HelpExampleRpc("sendmany", "\"\", \"{\\\"1D1ZrZNe3JUo7ZycKEYQQiQAWd9y54F4XX\\\":0.01,\\\"1353tsE8YMTA4EuV7dgUXGjNFf9KpVvKHz\\\":0.02}\", 6, \"testing\"")
        );

    LOCK2(cs_main, pwallet->cs_wallet);

    if (pwallet->GetBroadcastTransactions() && !g_connman) {
        throw JSONRPCError(RPC_CLIENT_P2P_DISABLED, "Error: Peer-to-peer functionality missing or disabled");
    }

    std::string strAccount = AccountFromValue(request.params[0]);
    UniValue sendTo = request.params[1].get_obj();
    int nMinDepth = 1;
    if (request.params.size() > 2)
        nMinDepth = request.params[2].get_int();

    CWalletTx wtx;
    wtx.strFromAccount = strAccount;
    if (request.params.size() > 3 && !request.params[3].isNull() && !request.params[3].get_str().empty())
        wtx.mapValue["comment"] = request.params[3].get_str();

    UniValue subtractFeeFromAmount(UniValue::VARR);
    if (request.params.size() > 4)
        subtractFeeFromAmount = request.params[4].get_array();

    std::set<CBitcoinAddress> setAddress;
    std::vector<CRecipient> vecSend;

    CAmount totalAmount = 0;
    std::vector<std::string> keys = sendTo.getKeys();
    BOOST_FOREACH(const std::string& name_, keys)
    {
        CBitcoinAddress address(name_);
        if (!address.IsValid())
            throw JSONRPCError(RPC_INVALID_ADDRESS_OR_KEY, std::string("Invalid Firo address: ")+name_);

        if (setAddress.count(address))
            throw JSONRPCError(RPC_INVALID_PARAMETER, std::string("Invalid parameter, duplicated address: ")+name_);
        setAddress.insert(address);

        CScript scriptPubKey = GetScriptForDestination(address.Get());
        CAmount nAmount = AmountFromValue(sendTo[name_]);
        if (nAmount <= 0)
            throw JSONRPCError(RPC_TYPE_ERROR, "Invalid amount for send");
        totalAmount += nAmount;

        bool fSubtractFeeFromAmount = false;
        for (unsigned int idx = 0; idx < subtractFeeFromAmount.size(); idx++) {
            const UniValue& addr = subtractFeeFromAmount[idx];
            if (addr.get_str() == name_)
                fSubtractFeeFromAmount = true;
        }

        CRecipient recipient = {scriptPubKey, nAmount, fSubtractFeeFromAmount};
        vecSend.push_back(recipient);
    }

    EnsureWalletIsUnlocked(pwallet);

    // Check funds
    CAmount nBalance = pwallet->GetLegacyBalance(ISMINE_SPENDABLE, nMinDepth, strAccount.empty() ? nullptr : &strAccount);
    if (totalAmount > nBalance)
        throw JSONRPCError(RPC_WALLET_INSUFFICIENT_FUNDS, "Account has insufficient funds");

    // Send
    CReserveKey keyChange(pwallet);
    CAmount nFeeRequired = 0;
    int nChangePosRet = -1;
    std::string strFailReason;
    bool fCreated = pwallet->CreateTransaction(vecSend, wtx, keyChange, nFeeRequired, nChangePosRet, strFailReason);
    if (!fCreated)
        throw JSONRPCError(RPC_WALLET_INSUFFICIENT_FUNDS, strFailReason);
    CValidationState state;
    if (!pwallet->CommitTransaction(wtx, keyChange, g_connman.get(), state)) {
        strFailReason = strprintf("Transaction commit failed:: %s", state.GetRejectReason());
        throw JSONRPCError(RPC_WALLET_ERROR, strFailReason);
    }

    return wtx.GetHash().GetHex();
}

// Defined in rpc/misc.cpp
extern CScript _createmultisig_redeemScript(CWallet * const pwallet, const UniValue& params);

UniValue addmultisigaddress(const JSONRPCRequest& request)
{
    CWallet * const pwallet = GetWalletForJSONRPCRequest(request);
    if (!EnsureWalletIsAvailable(pwallet, request.fHelp)) {
        return NullUniValue;
    }

    if (request.fHelp || request.params.size() < 2 || request.params.size() > 3)
    {
        std::string msg = "addmultisigaddress nrequired [\"key\",...] ( \"account\" )\n"
            "\nAdd a nrequired-to-sign multisignature address to the wallet.\n"
            "Each key is a Firo address or hex-encoded public key.\n"
            "If 'account' is specified (DEPRECATED), assign address to that account.\n"

            "\nArguments:\n"
            "1. nrequired        (numeric, required) The number of required signatures out of the n keys or addresses.\n"
            "2. \"keys\"         (string, required) A json array of Firo addresses or hex-encoded public keys\n"
            "     [\n"
            "       \"address\"  (string) Firo address or hex-encoded public key\n"
            "       ...,\n"
            "     ]\n"
            "3. \"account\"      (string, optional) DEPRECATED. An account to assign the addresses to.\n"

            "\nResult:\n"
            "\"address\"         (string) A Firo address associated with the keys.\n"

            "\nExamples:\n"
            "\nAdd a multisig address from 2 addresses\n"
            + HelpExampleCli("addmultisigaddress", "2 \"[\\\"16sSauSf5pF2UkUwvKGq4qjNRzBZYqgEL5\\\",\\\"171sgjn4YtPu27adkKGrdDwzRTxnRkBfKV\\\"]\"") +
            "\nAs json rpc call\n"
            + HelpExampleRpc("addmultisigaddress", "2, \"[\\\"16sSauSf5pF2UkUwvKGq4qjNRzBZYqgEL5\\\",\\\"171sgjn4YtPu27adkKGrdDwzRTxnRkBfKV\\\"]\"")
        ;
        throw std::runtime_error(msg);
    }

    LOCK2(cs_main, pwallet->cs_wallet);

    std::string strAccount;
    if (request.params.size() > 2)
        strAccount = AccountFromValue(request.params[2]);

    // Construct using pay-to-script-hash:
    CScript inner = _createmultisig_redeemScript(pwallet, request.params);
    CScriptID innerID(inner);
    pwallet->AddCScript(inner);

    pwallet->SetAddressBook(innerID, strAccount, "send");
    return CBitcoinAddress(innerID).ToString();
}

class Witnessifier : public boost::static_visitor<bool>
{
public:
    CWallet * const pwallet;
    CScriptID result;

    Witnessifier(CWallet *_pwallet) : pwallet(_pwallet) {}

    bool operator()(const CNoDestination &dest) const { return false; }

    bool operator()(const CKeyID &keyID) {
        CPubKey pubkey;
        if (pwallet) {
            CScript basescript = GetScriptForDestination(keyID);
            isminetype typ;
            typ = IsMine(*pwallet, basescript, SIGVERSION_WITNESS_V0);
            if (typ != ISMINE_SPENDABLE && typ != ISMINE_WATCH_SOLVABLE)
                return false;
            CScript witscript = GetScriptForWitness(basescript);
            pwallet->AddCScript(witscript);
            result = CScriptID(witscript);
            return true;
        }
        return false;
    }

    bool operator()(const CScriptID &scriptID) {
        CScript subscript;
        if (pwallet && pwallet->GetCScript(scriptID, subscript)) {
            int witnessversion;
            std::vector<unsigned char> witprog;
            if (subscript.IsWitnessProgram(witnessversion, witprog)) {
                result = scriptID;
                return true;
            }
            isminetype typ;
            typ = IsMine(*pwallet, subscript, SIGVERSION_WITNESS_V0);
            if (typ != ISMINE_SPENDABLE && typ != ISMINE_WATCH_SOLVABLE)
                return false;
            CScript witscript = GetScriptForWitness(subscript);
            pwallet->AddCScript(witscript);
            result = CScriptID(witscript);
            return true;
        }
        return false;
    }
};

UniValue addwitnessaddress(const JSONRPCRequest& request)
{
    CWallet * const pwallet = GetWalletForJSONRPCRequest(request);
    if (!EnsureWalletIsAvailable(pwallet, request.fHelp)) {
        return NullUniValue;
    }

    if (request.fHelp || request.params.size() < 1 || request.params.size() > 1)
    {
        std::string msg = "addwitnessaddress \"address\"\n"
            "\nAdd a witness address for a script (with pubkey or redeemscript known).\n"
            "It returns the witness script.\n"

            "\nArguments:\n"
            "1. \"address\"       (string, required) An address known to the wallet\n"

            "\nResult:\n"
            "\"witnessaddress\",  (string) The value of the new address (P2SH of witness script).\n"
            "}\n"
        ;
        throw std::runtime_error(msg);
    }

    {
        LOCK(cs_main);
        if (!IsWitnessEnabled(chainActive.Tip(), Params().GetConsensus()) && !GetBoolArg("-walletprematurewitness", false)) {
            throw JSONRPCError(RPC_WALLET_ERROR, "Segregated witness not enabled on network");
        }
    }

    CBitcoinAddress address(request.params[0].get_str());
    if (!address.IsValid())
        throw JSONRPCError(RPC_INVALID_ADDRESS_OR_KEY, "Invalid Firo address");

    Witnessifier w(pwallet);
    CTxDestination dest = address.Get();
    bool ret = boost::apply_visitor(w, dest);
    if (!ret) {
        throw JSONRPCError(RPC_WALLET_ERROR, "Public key or redeemscript not known to wallet, or the key is uncompressed");
    }

    pwallet->SetAddressBook(w.result, "", "receive");

    return CBitcoinAddress(w.result).ToString();
}

struct tallyitem
{
    CAmount nAmount;
    int nConf;
    std::vector<uint256> txids;
    bool fIsWatchonly;
    tallyitem()
    {
        nAmount = 0;
        nConf = std::numeric_limits<int>::max();
        fIsWatchonly = false;
    }
};

UniValue ListReceived(CWallet * const pwallet, const UniValue& params, bool fByAccounts, bool fAddLocked)
{
    // Minimum confirmations
    int nMinDepth = 1;
    if (params.size() > 0)
        nMinDepth = params[0].get_int();

    // Whether to include empty accounts
    bool fIncludeEmpty = false;
    if (params.size() > 1)
        fIncludeEmpty = params[1].get_bool();

    isminefilter filter = ISMINE_SPENDABLE;
    if(params.size() > 2)
        if(params[2].get_bool())
            filter = filter | ISMINE_WATCH_ONLY;

    // Tally
    std::map<CBitcoinAddress, tallyitem> mapTally;
    for (const std::pair<uint256, CWalletTx>& pairWtx : pwallet->mapWallet) {
        const CWalletTx& wtx = pairWtx.second;

        if (wtx.IsCoinBase() || !CheckFinalTx(*wtx.tx))
            continue;

        int nDepth = wtx.GetDepthInMainChain();
        if ((nDepth < nMinDepth) && !(fAddLocked && wtx.IsLockedByLLMQInstantSend()))
            continue;

        BOOST_FOREACH(const CTxOut& txout, wtx.tx->vout)
        {
            CTxDestination address;
            if (!ExtractDestination(txout.scriptPubKey, address))
                continue;

            isminefilter mine = IsMine(*pwallet, address);
            if(!(mine & filter))
                continue;

            tallyitem& item = mapTally[address];
            item.nAmount += txout.nValue;
            item.nConf = std::min(item.nConf, nDepth);
            item.txids.push_back(wtx.GetHash());
            if (mine & ISMINE_WATCH_ONLY)
                item.fIsWatchonly = true;
        }
    }

    // Reply
    UniValue ret(UniValue::VARR);
    std::map<std::string, tallyitem> mapAccountTally;
    for (const std::pair<CBitcoinAddress, CAddressBookData>& item : pwallet->mapAddressBook) {
        const CBitcoinAddress& address = item.first;
        const std::string& strAccount = item.second.name;
        std::map<CBitcoinAddress, tallyitem>::iterator it = mapTally.find(address);
        if (it == mapTally.end() && !fIncludeEmpty)
            continue;

        CAmount nAmount = 0;
        int nConf = std::numeric_limits<int>::max();
        bool fIsWatchonly = false;
        if (it != mapTally.end())
        {
            nAmount = (*it).second.nAmount;
            nConf = (*it).second.nConf;
            fIsWatchonly = (*it).second.fIsWatchonly;
        }

        if (fByAccounts)
        {
            tallyitem& _item = mapAccountTally[strAccount];
            _item.nAmount += nAmount;
            _item.nConf = std::min(_item.nConf, nConf);
            _item.fIsWatchonly = fIsWatchonly;
        }
        else
        {
            UniValue obj(UniValue::VOBJ);
            if(fIsWatchonly)
                obj.push_back(Pair("involvesWatchonly", true));
            obj.push_back(Pair("address",       address.ToString()));
            obj.push_back(Pair("account",       strAccount));
            obj.push_back(Pair("amount",        ValueFromAmount(nAmount)));
            obj.push_back(Pair("confirmations", (nConf == std::numeric_limits<int>::max() ? 0 : nConf)));
            if (!fByAccounts)
                obj.push_back(Pair("label", strAccount));
            UniValue transactions(UniValue::VARR);
            if (it != mapTally.end())
            {
                BOOST_FOREACH(const uint256& _item, (*it).second.txids)
                {
                    transactions.push_back(_item.GetHex());
                }
            }
            obj.push_back(Pair("txids", transactions));
            ret.push_back(obj);
        }
    }

    if (fByAccounts)
    {
        for (std::map<std::string, tallyitem>::iterator it = mapAccountTally.begin(); it != mapAccountTally.end(); ++it)
        {
            CAmount nAmount = (*it).second.nAmount;
            int nConf = (*it).second.nConf;
            UniValue obj(UniValue::VOBJ);
            if((*it).second.fIsWatchonly)
                obj.push_back(Pair("involvesWatchonly", true));
            obj.push_back(Pair("account",       (*it).first));
            obj.push_back(Pair("amount",        ValueFromAmount(nAmount)));
            obj.push_back(Pair("confirmations", (nConf == std::numeric_limits<int>::max() ? 0 : nConf)));
            ret.push_back(obj);
        }
    }

    return ret;
}

UniValue listreceivedbyaddress(const JSONRPCRequest& request)
{
    CWallet * const pwallet = GetWalletForJSONRPCRequest(request);
    if (!EnsureWalletIsAvailable(pwallet, request.fHelp)) {
        return NullUniValue;
    }

    if (request.fHelp || request.params.size() > 3)
        throw std::runtime_error(
            "listreceivedbyaddress ( minconf include_empty include_watchonly)\n"
            "\nList balances by receiving address.\n"
            "\nArguments:\n"
            "1. minconf           (numeric, optional, default=1) The minimum number of confirmations before payments are included.\n"
            "2. include_empty     (bool, optional, default=false) Whether to include addresses that haven't received any payments.\n"
            "3. include_watchonly (bool, optional, default=false) Whether to include watch-only addresses (see 'importaddress').\n"
            "4. addlocked         (bool, optional, default=false) Whether to include transactions locked via InstantSend.\n"


            "\nResult:\n"
            "[\n"
            "  {\n"
            "    \"involvesWatchonly\" : true,        (bool) Only returned if imported addresses were involved in transaction\n"
            "    \"address\" : \"receivingaddress\",  (string) The receiving address\n"
            "    \"account\" : \"accountname\",       (string) DEPRECATED. The account of the receiving address. The default account is \"\".\n"
            "    \"amount\" : x.xxx,                  (numeric) The total amount in " + CURRENCY_UNIT + " received by the address\n"
            "    \"confirmations\" : n,               (numeric) The number of confirmations of the most recent transaction included\n"
            "    \"label\" : \"label\",               (string) A comment for the address/transaction, if any\n"
            "    \"txids\": [\n"
            "       n,                                (numeric) The ids of transactions received with the address \n"
            "       ...\n"
            "    ]\n"
            "  }\n"
            "  ,...\n"
            "]\n"

            "\nExamples:\n"
            + HelpExampleCli("listreceivedbyaddress", "")
            + HelpExampleCli("listreceivedbyaddress", "6 true")
            + HelpExampleRpc("listreceivedbyaddress", "6, true, true, true")
        );

    LOCK2(cs_main, pwallet->cs_wallet);

    bool fAddLocked = (request.params.size() > 3 && request.params[3].get_bool());

    return ListReceived(pwallet, request.params, false, fAddLocked);
}

UniValue listreceivedbyaccount(const JSONRPCRequest& request)
{
    CWallet * const pwallet = GetWalletForJSONRPCRequest(request);
    if (!EnsureWalletIsAvailable(pwallet, request.fHelp)) {
        return NullUniValue;
    }

    if (request.fHelp || request.params.size() > 3)
        throw std::runtime_error(
            "listreceivedbyaccount ( minconf include_empty include_watchonly)\n"
            "\nDEPRECATED. List balances by account.\n"
            "\nArguments:\n"
            "1. minconf           (numeric, optional, default=1) The minimum number of confirmations before payments are included.\n"
            "2. include_empty     (bool, optional, default=false) Whether to include accounts that haven't received any payments.\n"
            "3. include_watchonly (bool, optional, default=false) Whether to include watch-only addresses (see 'importaddress').\n"
            "4. addlocked         (bool, optional, default=false) Whether to include transactions locked via InstantSend.\n"

            "\nResult:\n"
            "[\n"
            "  {\n"
            "    \"involvesWatchonly\" : true,   (bool) Only returned if imported addresses were involved in transaction\n"
            "    \"account\" : \"accountname\",  (string) The account name of the receiving account\n"
            "    \"amount\" : x.xxx,             (numeric) The total amount received by addresses with this account\n"
            "    \"confirmations\" : n,          (numeric) The number of confirmations of the most recent transaction included\n"
            "    \"label\" : \"label\"           (string) A comment for the address/transaction, if any\n"
            "  }\n"
            "  ,...\n"
            "]\n"

            "\nExamples:\n"
            + HelpExampleCli("listreceivedbyaccount", "")
            + HelpExampleCli("listreceivedbyaccount", "6 true")
            + HelpExampleRpc("listreceivedbyaccount", "6, true, true, true")
        );

    LOCK2(cs_main, pwallet->cs_wallet);

    bool fAddLocked = (request.params.size() > 3 && request.params[3].get_bool());

    return ListReceived(pwallet, request.params, true, fAddLocked);
}

static void MaybePushAddress(UniValue & entry, const CTxDestination &dest, CBitcoinAddress &addr)
{
    if (addr.Set(dest))
        entry.push_back(Pair("address", addr.ToString()));
}

void ListTransactions(CWallet * const pwallet, const CWalletTx& wtx, const std::string& strAccount, int nMinDepth, bool fLong, UniValue& ret, const isminefilter& filter)
{
    CAmount nFee;
    std::string strSentAccount;
    std::list<COutputEntry> listReceived;
    std::list<COutputEntry> listSent;
    CBitcoinAddress addr;

    wtx.GetAmounts(listReceived, listSent, nFee, strSentAccount, filter);

    bool fAllAccounts = (strAccount == std::string("*"));
    bool involvesWatchonly = wtx.IsFromMe(ISMINE_WATCH_ONLY);

    // Sent
    if ((!listSent.empty() || nFee != 0) && (fAllAccounts || strAccount == strSentAccount))
    {
        BOOST_FOREACH(const COutputEntry& s, listSent)
        {
            UniValue entry(UniValue::VOBJ);
            if (involvesWatchonly || (::IsMine(*pwallet, s.destination) & ISMINE_WATCH_ONLY)) {
                entry.push_back(Pair("involvesWatchonly", true));
            }
            entry.push_back(Pair("account", strSentAccount));
            MaybePushAddress(entry, s.destination, addr);
            if (wtx.tx->IsZerocoinSpend() || wtx.tx->IsSigmaSpend() || wtx.tx->IsZerocoinRemint() || wtx.tx->IsLelantusJoinSplit() || wtx.tx->IsSparkSpend()) {
                entry.push_back(Pair("category", "spend"));
            }
            else if (wtx.tx->IsZerocoinMint() || wtx.tx->IsSigmaMint() || wtx.tx->IsLelantusMint() || wtx.tx->IsSparkMint()) {
                entry.push_back(Pair("category", "mint"));
            }
            else {
                entry.push_back(Pair("category", "send"));
            }
            entry.push_back(Pair("amount", ValueFromAmount(-s.amount)));
            if (pwallet->mapAddressBook.count(s.destination)) {
                entry.push_back(Pair("label", pwallet->mapAddressBook[s.destination].name));
            }
            entry.push_back(Pair("vout", s.vout));
            entry.push_back(Pair("fee", ValueFromAmount(-nFee)));
            if (fLong)
                WalletTxToJSON(wtx, entry);
            entry.push_back(Pair("abandoned", wtx.isAbandoned()));
            ret.push_back(entry);
        }
    }

    // Received
    if (listReceived.size() > 0 && ((wtx.GetDepthInMainChain() >= nMinDepth) || wtx.IsLockedByLLMQInstantSend()))
    {
        BOOST_FOREACH(const COutputEntry& r, listReceived)
        {
            std::string account;
            if (pwallet->mapAddressBook.count(r.destination)) {
                account = pwallet->mapAddressBook[r.destination].name;
            }
            if (fAllAccounts || (account == strAccount))
            {
                UniValue entry(UniValue::VOBJ);
                if (involvesWatchonly || (::IsMine(*pwallet, r.destination) & ISMINE_WATCH_ONLY)) {
                    entry.push_back(Pair("involvesWatchonly", true));
                }
                entry.push_back(Pair("account", account));
                MaybePushAddress(entry, r.destination, addr);
                if (wtx.IsCoinBase())
                {
                    int txHeight = chainActive.Height() - wtx.GetDepthInMainChain();

                    bool its_znode_payment = false;
                    if (!fSkipMnpayoutCheck) {
                        std::vector<CTxOut> voutMasternodePaymentsRet;
                        mnpayments.GetBlockTxOuts(txHeight, GetTime(), CAmount(), voutMasternodePaymentsRet);
                        //compare address of payee to addr.
                        for(CTxOut const & out : voutMasternodePaymentsRet) {
                            CTxDestination payeeDest;
                            ExtractDestination(out.scriptPubKey, payeeDest);
                            CBitcoinAddress payeeAddr(payeeDest);

                            if(addr.ToString() == payeeAddr.ToString()) {
                                its_znode_payment = true;
                            }
                        }
                    }
                    if(its_znode_payment){
                        entry.push_back(Pair("category", "znode"));
                    }
                    else if (wtx.GetDepthInMainChain() < 1)
                        entry.push_back(Pair("category", "orphan"));
                    else if (wtx.GetBlocksToMaturity() > 0)
                        entry.push_back(Pair("category", "immature"));
                    else
                        entry.push_back(Pair("category", "generate"));
                }
                else {
                    entry.push_back(Pair("category", "receive"));
                }
                entry.push_back(Pair("amount", ValueFromAmount(r.amount)));
                if (pwallet->mapAddressBook.count(r.destination)) {
                    entry.push_back(Pair("label", account));
                }
                entry.push_back(Pair("vout", r.vout));
                if (fLong)
                    WalletTxToJSON(wtx, entry);
                ret.push_back(entry);
            }
        }
    }
}

void AcentryToJSON(const CAccountingEntry& acentry, const std::string& strAccount, UniValue& ret)
{
    bool fAllAccounts = (strAccount == std::string("*"));

    if (fAllAccounts || acentry.strAccount == strAccount)
    {
        UniValue entry(UniValue::VOBJ);
        entry.push_back(Pair("account", acentry.strAccount));
        entry.push_back(Pair("category", "move"));
        entry.push_back(Pair("time", acentry.nTime));
        entry.push_back(Pair("amount", ValueFromAmount(acentry.nCreditDebit)));
        entry.push_back(Pair("otheraccount", acentry.strOtherAccount));
        entry.push_back(Pair("comment", acentry.strComment));
        ret.push_back(entry);
    }
}

UniValue listtransactions(const JSONRPCRequest& request)
{
    CWallet * const pwallet = GetWalletForJSONRPCRequest(request);
    if (!EnsureWalletIsAvailable(pwallet, request.fHelp)) {
        return NullUniValue;
    }

    if (request.fHelp || request.params.size() > 4)
        throw std::runtime_error(
            "listtransactions ( \"account\" count skip include_watchonly)\n"
            "\nReturns up to 'count' most recent transactions skipping the first 'from' transactions for account 'account'.\n"
            "\nArguments:\n"
            "1. \"account\"    (string, optional) DEPRECATED. The account name. Should be \"*\".\n"
            "2. count          (numeric, optional, default=10) The number of transactions to return\n"
            "3. skip           (numeric, optional, default=0) The number of transactions to skip\n"
            "4. include_watchonly (bool, optional, default=false) Include transactions to watch-only addresses (see 'importaddress')\n"
            "\nResult:\n"
            "[\n"
            "  {\n"
            "    \"account\":\"accountname\",       (string) DEPRECATED. The account name associated with the transaction. \n"
            "                                                It will be \"\" for the default account.\n"
            "    \"address\":\"firoaddress\",    (string) The Firo address of the transaction. Not present for \n"
            "                                                move transactions (category = move).\n"
            "    \"category\":\"send|receive|move\", (string) The transaction category. 'move' is a local (off blockchain)\n"
            "                                                transaction between accounts, and not associated with an address,\n"
            "                                                transaction id or block. 'send' and 'receive' transactions are \n"
            "                                                associated with an address, transaction id and block details\n"
            "    \"amount\": x.xxx,          (numeric) The amount in " + CURRENCY_UNIT + ". This is negative for the 'send' category, and for the\n"
            "                                         'move' category for moves outbound. It is positive for the 'receive' category,\n"
            "                                         and for the 'move' category for inbound funds.\n"
            "    \"label\": \"label\",       (string) A comment for the address/transaction, if any\n"
            "    \"vout\": n,                (numeric) the vout value\n"
            "    \"fee\": x.xxx,             (numeric) The amount of the fee in " + CURRENCY_UNIT + ". This is negative and only available for the \n"
            "                                         'send' category of transactions.\n"
            "    \"confirmations\": n,       (numeric) The number of confirmations for the transaction. Available for 'send' and \n"
            "                                         'receive' category of transactions. Negative confirmations indicate the\n"
            "                                         transation conflicts with the block chain\n"
            "    \"instantlock\" : true|false, (bool) Current transaction lock state. Available for 'send' and 'receive' category of transactions.\n"
            "    \"chainlock\" : true|false, (bool) The state of the corresponding block chainlock\n"
            "    \"trusted\": xxx,           (bool) Whether we consider the outputs of this unconfirmed transaction safe to spend.\n"
            "    \"blockhash\": \"hashvalue\", (string) The block hash containing the transaction. Available for 'send' and 'receive'\n"
            "                                          category of transactions.\n"
            "    \"blockindex\": n,          (numeric) The index of the transaction in the block that includes it. Available for 'send' and 'receive'\n"
            "                                          category of transactions.\n"
            "    \"blocktime\": xxx,         (numeric) The block time in seconds since epoch (1 Jan 1970 GMT).\n"
            "    \"txid\": \"transactionid\", (string) The transaction id. Available for 'send' and 'receive' category of transactions.\n"
            "    \"time\": xxx,              (numeric) The transaction time in seconds since epoch (midnight Jan 1 1970 GMT).\n"
            "    \"timereceived\": xxx,      (numeric) The time received in seconds since epoch (midnight Jan 1 1970 GMT). Available \n"
            "                                          for 'send' and 'receive' category of transactions.\n"
            "    \"comment\": \"...\",       (string) If a comment is associated with the transaction.\n"
            "    \"otheraccount\": \"accountname\",  (string) DEPRECATED. For the 'move' category of transactions, the account the funds came \n"
            "                                          from (for receiving funds, positive amounts), or went to (for sending funds,\n"
            "                                          negative amounts).\n"
            "    \"bip125-replaceable\": \"yes|no|unknown\",  (string) Whether this transaction could be replaced due to BIP125 (replace-by-fee);\n"
            "                                                     may be unknown for unconfirmed transactions not in the mempool\n"
            "    \"abandoned\": xxx          (bool) 'true' if the transaction has been abandoned (inputs are respendable). Only available for the \n"
            "                                         'send' category of transactions.\n"
            "  }\n"
            "]\n"

            "\nExamples:\n"
            "\nList the most recent 10 transactions in the systems\n"
            + HelpExampleCli("listtransactions", "") +
            "\nList transactions 100 to 120\n"
            + HelpExampleCli("listtransactions", "\"*\" 20 100") +
            "\nAs a json rpc call\n"
            + HelpExampleRpc("listtransactions", "\"*\", 20, 100")
        );

    LOCK2(cs_main, pwallet->cs_wallet);

    std::string strAccount = "*";
    if (request.params.size() > 0)
        strAccount = request.params[0].get_str();
    int nCount = 10;
    if (request.params.size() > 1)
        nCount = request.params[1].get_int();
    int nFrom = 0;
    if (request.params.size() > 2)
        nFrom = request.params[2].get_int();
    isminefilter filter = ISMINE_SPENDABLE;
    if(request.params.size() > 3)
        if(request.params[3].get_bool())
            filter = filter | ISMINE_WATCH_ONLY;

    if (nCount < 0)
        throw JSONRPCError(RPC_INVALID_PARAMETER, "Negative count");
    if (nFrom < 0)
        throw JSONRPCError(RPC_INVALID_PARAMETER, "Negative from");

    UniValue ret(UniValue::VARR);

    const CWallet::TxItems & txOrdered = pwallet->wtxOrdered;

    // iterate backwards until we have nCount items to return:
    for (CWallet::TxItems::const_reverse_iterator it = txOrdered.rbegin(); it != txOrdered.rend(); ++it)
    {
        CWalletTx *const pwtx = (*it).second.first;
        if (pwtx != 0)
            ListTransactions(pwallet, *pwtx, strAccount, 0, true, ret, filter);
        CAccountingEntry *const pacentry = (*it).second.second;
        if (pacentry != 0)
            AcentryToJSON(*pacentry, strAccount, ret);

        if ((int)ret.size() >= (nCount+nFrom)) break;
    }
    // ret is newest to oldest

    if (nFrom > (int)ret.size())
        nFrom = ret.size();
    if ((nFrom + nCount) > (int)ret.size())
        nCount = ret.size() - nFrom;

    std::vector<UniValue> arrTmp = ret.getValues();

    std::vector<UniValue>::iterator first = arrTmp.begin();
    std::advance(first, nFrom);
    std::vector<UniValue>::iterator last = arrTmp.begin();
    std::advance(last, nFrom+nCount);

    if (last != arrTmp.end()) arrTmp.erase(last, arrTmp.end());
    if (first != arrTmp.begin()) arrTmp.erase(arrTmp.begin(), first);

    std::reverse(arrTmp.begin(), arrTmp.end()); // Return oldest to newest

    ret.clear();
    ret.setArray();
    ret.push_backV(arrTmp);

    return ret;
}

UniValue listaccounts(const JSONRPCRequest& request)
{
    CWallet * const pwallet = GetWalletForJSONRPCRequest(request);
    if (!EnsureWalletIsAvailable(pwallet, request.fHelp)) {
        return NullUniValue;
    }

    if (request.fHelp || request.params.size() > 2)
        throw std::runtime_error(
            "listaccounts ( minconf include_watchonly)\n"
            "\nDEPRECATED. Returns Object that has account names as keys, account balances as values.\n"
            "\nArguments:\n"
            "1. minconf             (numeric, optional, default=1) Only include transactions with at least this many confirmations\n"
            "2. include_watchonly   (bool, optional, default=false) Include balances in watch-only addresses (see 'importaddress')\n"
            "3. addlocked           (bool, optional, default=false) Whether to include transactions locked via InstantSend.\n"
            "\nResult:\n"
            "{                      (json object where keys are account names, and values are numeric balances\n"
            "  \"account\": x.xxx,  (numeric) The property name is the account name, and the value is the total balance for the account.\n"
            "  ...\n"
            "}\n"
            "\nExamples:\n"
            "\nList account balances where there at least 1 confirmation\n"
            + HelpExampleCli("listaccounts", "") +
            "\nList account balances including zero confirmation transactions\n"
            + HelpExampleCli("listaccounts", "0") +
            "\nList account balances for 2 or more confirmations\n"
            + HelpExampleCli("listaccounts", "2") +
            "\nAs json rpc call\n"
            + HelpExampleRpc("listaccounts", "2")
        );

    LOCK2(cs_main, pwallet->cs_wallet);

    int nMinDepth = 1;
    if (request.params.size() > 0)
        nMinDepth = request.params[0].get_int();
    isminefilter includeWatchonly = ISMINE_SPENDABLE;
    if(request.params.size() > 1)
        if(request.params[1].get_bool())
            includeWatchonly = includeWatchonly | ISMINE_WATCH_ONLY;
    bool fAddLocked = (request.params.size() > 2 && request.params[2].get_bool());
    std::map<std::string, CAmount> mapAccountBalances;
    for (const std::pair<CTxDestination, CAddressBookData>& entry : pwallet->mapAddressBook) {
        if (IsMine(*pwallet, entry.first) & includeWatchonly) {  // This address belongs to me
            mapAccountBalances[entry.second.name] = 0;
        }
    }

    for (const std::pair<uint256, CWalletTx>& pairWtx : pwallet->mapWallet) {
        const CWalletTx& wtx = pairWtx.second;
        CAmount nFee;
        std::string strSentAccount;
        std::list<COutputEntry> listReceived;
        std::list<COutputEntry> listSent;
        int nDepth = wtx.GetDepthInMainChain();
        if (wtx.GetBlocksToMaturity() > 0 || nDepth < 0)
            continue;
        wtx.GetAmounts(listReceived, listSent, nFee, strSentAccount, includeWatchonly);
        mapAccountBalances[strSentAccount] -= nFee;
        BOOST_FOREACH(const COutputEntry& s, listSent)
            mapAccountBalances[strSentAccount] -= s.amount;
        if ((nDepth >= nMinDepth) || (fAddLocked && wtx.IsLockedByLLMQInstantSend()))
        {
            BOOST_FOREACH(const COutputEntry& r, listReceived)
                if (pwallet->mapAddressBook.count(r.destination)) {
                    mapAccountBalances[pwallet->mapAddressBook[r.destination].name] += r.amount;
                }
                else
                    mapAccountBalances[""] += r.amount;
        }
    }

    const std::list<CAccountingEntry> & acentries = pwallet->laccentries;
    BOOST_FOREACH(const CAccountingEntry& entry, acentries)
        mapAccountBalances[entry.strAccount] += entry.nCreditDebit;

    UniValue ret(UniValue::VOBJ);
    BOOST_FOREACH(const PAIRTYPE(std::string, CAmount)& accountBalance, mapAccountBalances) {
        ret.push_back(Pair(accountBalance.first, ValueFromAmount(accountBalance.second)));
    }
    return ret;
}

UniValue listsinceblock(const JSONRPCRequest& request)
{
    CWallet * const pwallet = GetWalletForJSONRPCRequest(request);
    if (!EnsureWalletIsAvailable(pwallet, request.fHelp)) {
        return NullUniValue;
    }

    if (request.fHelp)
        throw std::runtime_error(
            "listsinceblock ( \"blockhash\" target_confirmations include_watchonly)\n"
            "\nGet all transactions in blocks since block [blockhash], or all transactions if omitted\n"
            "\nArguments:\n"
            "1. \"blockhash\"            (string, optional) The block hash to list transactions since\n"
            "2. target_confirmations:    (numeric, optional) The confirmations required, must be 1 or more\n"
            "3. include_watchonly:       (bool, optional, default=false) Include transactions to watch-only addresses (see 'importaddress')"
            "\nResult:\n"
            "{\n"
            "  \"transactions\": [\n"
            "    \"account\":\"accountname\",       (string) DEPRECATED. The account name associated with the transaction. Will be \"\" for the default account.\n"
            "    \"address\":\"firoaddress\",    (string) The Firo address of the transaction. Not present for move transactions (category = move).\n"
            "    \"category\":\"send|receive\",     (string) The transaction category. 'send' has negative amounts, 'receive' has positive amounts.\n"
            "    \"amount\": x.xxx,          (numeric) The amount in " + CURRENCY_UNIT + ". This is negative for the 'send' category, and for the 'move' category for moves \n"
            "                                          outbound. It is positive for the 'receive' category, and for the 'move' category for inbound funds.\n"
            "    \"vout\" : n,               (numeric) the vout value\n"
            "    \"fee\": x.xxx,             (numeric) The amount of the fee in " + CURRENCY_UNIT + ". This is negative and only available for the 'send' category of transactions.\n"
            "    \"confirmations\": n,       (numeric) The number of confirmations for the transaction. Available for 'send' and 'receive' category of transactions.\n"
            "                                          When it's < 0, it means the transaction conflicted that many blocks ago.\n"
            "    \"instantlock\" : true|false, (bool) Current transaction lock state. Available for 'send' and 'receive' category of transactions.\n"
            "    \"chainlock\" : true|false, (bool) The state of the corresponding block chainlock\n"
            "    \"blockhash\": \"hashvalue\",     (string) The block hash containing the transaction. Available for 'send' and 'receive' category of transactions.\n"
            "    \"blockindex\": n,          (numeric) The index of the transaction in the block that includes it. Available for 'send' and 'receive' category of transactions.\n"
            "    \"blocktime\": xxx,         (numeric) The block time in seconds since epoch (1 Jan 1970 GMT).\n"
            "    \"txid\": \"transactionid\",  (string) The transaction id. Available for 'send' and 'receive' category of transactions.\n"
            "    \"time\": xxx,              (numeric) The transaction time in seconds since epoch (Jan 1 1970 GMT).\n"
            "    \"timereceived\": xxx,      (numeric) The time received in seconds since epoch (Jan 1 1970 GMT). Available for 'send' and 'receive' category of transactions.\n"
            "    \"bip125-replaceable\": \"yes|no|unknown\",  (string) Whether this transaction could be replaced due to BIP125 (replace-by-fee);\n"
            "                                                   may be unknown for unconfirmed transactions not in the mempool\n"
            "    \"abandoned\": xxx,         (bool) 'true' if the transaction has been abandoned (inputs are respendable). Only available for the 'send' category of transactions.\n"
            "    \"comment\": \"...\",       (string) If a comment is associated with the transaction.\n"
            "    \"label\" : \"label\"       (string) A comment for the address/transaction, if any\n"
            "    \"to\": \"...\",            (string) If a comment to is associated with the transaction.\n"
             "  ],\n"
            "  \"lastblock\": \"lastblockhash\"     (string) The hash of the last block\n"
            "}\n"
            "\nExamples:\n"
            + HelpExampleCli("listsinceblock", "")
            + HelpExampleCli("listsinceblock", "\"000000000000000bacf66f7497b7dc45ef753ee9a7d38571037cdb1a57f663ad\" 6")
            + HelpExampleRpc("listsinceblock", "\"000000000000000bacf66f7497b7dc45ef753ee9a7d38571037cdb1a57f663ad\", 6")
        );

    LOCK2(cs_main, pwallet->cs_wallet);

    const CBlockIndex *pindex = NULL;
    int target_confirms = 1;
    isminefilter filter = ISMINE_SPENDABLE;

    if (request.params.size() > 0)
    {
        uint256 blockId;

        blockId.SetHex(request.params[0].get_str());
        BlockMap::iterator it = mapBlockIndex.find(blockId);
        if (it != mapBlockIndex.end())
        {
            pindex = it->second;
            if (chainActive[pindex->nHeight] != pindex)
            {
                // the block being asked for is a part of a deactivated chain;
                // we don't want to depend on its perceived height in the block
                // chain, we want to instead use the last common ancestor
                pindex = chainActive.FindFork(pindex);
            }
        }
        else
            throw JSONRPCError(RPC_INVALID_PARAMETER, "Invalid blockhash");
    }

    if (request.params.size() > 1)
    {
        target_confirms = request.params[1].get_int();

        if (target_confirms < 1)
            throw JSONRPCError(RPC_INVALID_PARAMETER, "Invalid parameter");
    }

    if (request.params.size() > 2 && request.params[2].get_bool())
    {
        filter = filter | ISMINE_WATCH_ONLY;
    }

    int depth = pindex ? (1 + chainActive.Height() - pindex->nHeight) : -1;

    UniValue transactions(UniValue::VARR);

    for (const std::pair<uint256, CWalletTx>& pairWtx : pwallet->mapWallet) {
        CWalletTx tx = pairWtx.second;

        if (depth == -1 || tx.GetDepthInMainChain() < depth)
            ListTransactions(pwallet, tx, "*", 0, true, transactions, filter);
    }

    CBlockIndex *pblockLast = chainActive[chainActive.Height() + 1 - target_confirms];
    uint256 lastblock = pblockLast ? pblockLast->GetBlockHash() : uint256();

    UniValue ret(UniValue::VOBJ);
    ret.push_back(Pair("transactions", transactions));
    ret.push_back(Pair("lastblock", lastblock.GetHex()));

    return ret;
}

UniValue gettransaction(const JSONRPCRequest& request)
{
    CWallet * const pwallet = GetWalletForJSONRPCRequest(request);
    if (!EnsureWalletIsAvailable(pwallet, request.fHelp)) {
        return NullUniValue;
    }

    if (request.fHelp || request.params.size() < 1 || request.params.size() > 2)
        throw std::runtime_error(
            "gettransaction \"txid\" ( include_watchonly )\n"
            "\nGet detailed information about in-wallet transaction <txid>\n"
            "\nArguments:\n"
            "1. \"txid\"                  (string, required) The transaction id\n"
            "2. \"include_watchonly\"     (bool, optional, default=false) Whether to include watch-only addresses in balance calculation and details[]\n"
            "\nResult:\n"
            "{\n"
            "  \"amount\" : x.xxx,        (numeric) The transaction amount in " + CURRENCY_UNIT + "\n"
            "  \"fee\": x.xxx,            (numeric) The amount of the fee in " + CURRENCY_UNIT + ". This is negative and only available for the \n"
            "                              'send' category of transactions.\n"
            "  \"confirmations\" : n,     (numeric) The number of confirmations\n"
            "  \"instantlock\" : true|false, (bool) Current transaction lock state\n"
            "  \"chainlock\" : true|false, (bool) The state of the corresponding block chainlock\n"
            "  \"confirmations\" : n,     (numeric) The number of blockchain confirmations\n"
            "  \"blockhash\" : \"hash\",  (string) The block hash\n"
            "  \"blockindex\" : xx,       (numeric) The index of the transaction in the block that includes it\n"
            "  \"blocktime\" : ttt,       (numeric) The time in seconds since epoch (1 Jan 1970 GMT)\n"
            "  \"txid\" : \"transactionid\",   (string) The transaction id.\n"
            "  \"time\" : ttt,            (numeric) The transaction time in seconds since epoch (1 Jan 1970 GMT)\n"
            "  \"timereceived\" : ttt,    (numeric) The time received in seconds since epoch (1 Jan 1970 GMT)\n"
            "  \"bip125-replaceable\": \"yes|no|unknown\",  (string) Whether this transaction could be replaced due to BIP125 (replace-by-fee);\n"
            "                                                   may be unknown for unconfirmed transactions not in the mempool\n"
            "  \"details\" : [\n"
            "    {\n"
            "      \"account\" : \"accountname\",  (string) DEPRECATED. The account name involved in the transaction, can be \"\" for the default account.\n"
            "      \"address\" : \"firoaddress\",   (string) The Firo address involved in the transaction\n"
            "      \"category\" : \"send|receive\",    (string) The category, either 'send' or 'receive'\n"
            "      \"amount\" : x.xxx,                 (numeric) The amount in " + CURRENCY_UNIT + "\n"
            "      \"label\" : \"label\",              (string) A comment for the address/transaction, if any\n"
            "      \"vout\" : n,                       (numeric) the vout value\n"
            "      \"fee\": x.xxx,                     (numeric) The amount of the fee in " + CURRENCY_UNIT + ". This is negative and only available for the \n"
            "                                           'send' category of transactions.\n"
            "      \"abandoned\": xxx                  (bool) 'true' if the transaction has been abandoned (inputs are respendable). Only available for the \n"
            "                                           'send' category of transactions.\n"
            "    }\n"
            "    ,...\n"
            "  ],\n"
            "  \"hex\" : \"data\"         (string) Raw data for transaction\n"
            "}\n"

            "\nExamples:\n"
            + HelpExampleCli("gettransaction", "\"1075db55d416d3ca199f55b6084e2115b9345e16c5cf302fc80e9d5fbf5d48d\"")
            + HelpExampleCli("gettransaction", "\"1075db55d416d3ca199f55b6084e2115b9345e16c5cf302fc80e9d5fbf5d48d\" true")
            + HelpExampleRpc("gettransaction", "\"1075db55d416d3ca199f55b6084e2115b9345e16c5cf302fc80e9d5fbf5d48d\"")
        );

    LOCK2(cs_main, pwallet->cs_wallet);

    uint256 hash;
    hash.SetHex(request.params[0].get_str());

    isminefilter filter = ISMINE_SPENDABLE;
    if(request.params.size() > 1)
        if(request.params[1].get_bool())
            filter = filter | ISMINE_WATCH_ONLY;

    UniValue entry(UniValue::VOBJ);
    if (!pwallet->mapWallet.count(hash)) {
        throw JSONRPCError(RPC_INVALID_ADDRESS_OR_KEY, "Invalid or non-wallet transaction id");
    }
    const CWalletTx& wtx = pwallet->mapWallet[hash];

    CAmount nCredit = wtx.GetCredit(filter);
    CAmount nDebit = wtx.GetDebit(filter);
    CAmount nNet = nCredit - nDebit;
    CAmount nFee = (wtx.IsFromMe(filter) ? wtx.tx->GetValueOut() - nDebit : 0);
    if (wtx.tx->vin[0].IsLelantusJoinSplit()) {
        try {
            nFee = (0 - lelantus::ParseLelantusJoinSplit(*wtx.tx)->getFee());
        }
        catch (...) {
            // do nothing
        }
    } else if (wtx.tx->IsSparkSpend()) {
        try {
            nFee = (0 - spark::ParseSparkSpend(*wtx.tx).getFee());
        }
        catch (...) {
            // do nothing
        }
    }

    entry.push_back(Pair("amount", ValueFromAmount(nNet - nFee)));

    if (wtx.IsFromMe(filter))
        entry.push_back(Pair("fee", ValueFromAmount(nFee)));

    WalletTxToJSON(wtx, entry);

    UniValue details(UniValue::VARR);
    ListTransactions(pwallet, wtx, "*", 0, false, details, filter);
    entry.push_back(Pair("details", details));

    std::string strHex = EncodeHexTx(static_cast<CTransaction>(wtx), RPCSerializationFlags());
    entry.push_back(Pair("hex", strHex));

    return entry;
}

UniValue abandontransaction(const JSONRPCRequest& request)
{
    CWallet * const pwallet = GetWalletForJSONRPCRequest(request);
    if (!EnsureWalletIsAvailable(pwallet, request.fHelp)) {
        return NullUniValue;
    }

    if (request.fHelp || request.params.size() != 1)
        throw std::runtime_error(
            "abandontransaction \"txid\"\n"
            "\nMark in-wallet transaction <txid> as abandoned\n"
            "This will mark this transaction and all its in-wallet descendants as abandoned which will allow\n"
            "for their inputs to be respent.  It can be used to replace \"stuck\" or evicted transactions.\n"
            "It only works on transactions which are not included in a block and are not currently in the mempool.\n"
            "It has no effect on transactions which are already conflicted or abandoned.\n"
            "\nArguments:\n"
            "1. \"txid\"    (string, required) The transaction id\n"
            "\nResult:\n"
            "\nExamples:\n"
            + HelpExampleCli("abandontransaction", "\"1075db55d416d3ca199f55b6084e2115b9345e16c5cf302fc80e9d5fbf5d48d\"")
            + HelpExampleRpc("abandontransaction", "\"1075db55d416d3ca199f55b6084e2115b9345e16c5cf302fc80e9d5fbf5d48d\"")
        );

    LOCK2(cs_main, pwallet->cs_wallet);

    uint256 hash;
    hash.SetHex(request.params[0].get_str());

    if (!pwallet->mapWallet.count(hash)) {
        throw JSONRPCError(RPC_INVALID_ADDRESS_OR_KEY, "Invalid or non-wallet transaction id");
    }
    if (!pwallet->AbandonTransaction(hash)) {
        throw JSONRPCError(RPC_INVALID_ADDRESS_OR_KEY, "Transaction not eligible for abandonment");
    }

    return NullUniValue;
}


UniValue backupwallet(const JSONRPCRequest& request)
{
    CWallet * const pwallet = GetWalletForJSONRPCRequest(request);
    if (!EnsureWalletIsAvailable(pwallet, request.fHelp)) {
        return NullUniValue;
    }

    if (request.fHelp || request.params.size() != 1)
        throw std::runtime_error(
            "backupwallet \"destination\"\n"
            "\nSafely copies current wallet file to destination, which can be a directory or a path with filename.\n"
            "\nArguments:\n"
            "1. \"destination\"   (string) The destination directory or file\n"
            "\nExamples:\n"
            + HelpExampleCli("backupwallet", "\"backup.dat\"")
            + HelpExampleRpc("backupwallet", "\"backup.dat\"")
        );

    // WARNING: don't lock any mutexes here before calling into pwallet->BackupWallet() due to it can cause dead
    // lock. Here is the example scenario that will cause dead lock if we lock cs_wallet before calling into
    // pwallet->BackupWallet():
    //
    // 1. Other threads construct CWalletDB without locking cs_wallet. This is safe because CWalletDB is a thread safe.
    // 2. This RPC get invoked. Then it lock cs_wallet before calling into pwallet->BackupWallet().
    // 3. pwallet->BackupWallet() will loop until the CWalletDB in the step 1 closed.
    // 4. Thread in step 1 try to lock cs_wallet while CWalletDB still open but it will wait forever due to it already
    //    locked by this RPC.
    //
    // We don't need to worry about pwallet->BackupWallet() due to it already thread safe.

    std::string strDest = request.params[0].get_str();
    if (!pwallet->BackupWallet(strDest)) {
        throw JSONRPCError(RPC_WALLET_ERROR, "Error: Wallet backup failed!");
    }

    return NullUniValue;
}


UniValue keypoolrefill(const JSONRPCRequest& request)
{
    CWallet * const pwallet = GetWalletForJSONRPCRequest(request);
    if (!EnsureWalletIsAvailable(pwallet, request.fHelp)) {
        return NullUniValue;
    }

    if (request.fHelp || request.params.size() > 1)
        throw std::runtime_error(
            "keypoolrefill ( newsize )\n"
            "\nFills the keypool."
            + HelpRequiringPassphrase(pwallet) + "\n"
            "\nArguments\n"
            "1. newsize     (numeric, optional, default=100) The new keypool size\n"
            "\nExamples:\n"
            + HelpExampleCli("keypoolrefill", "")
            + HelpExampleRpc("keypoolrefill", "")
        );

    LOCK2(cs_main, pwallet->cs_wallet);

    // 0 is interpreted by TopUpKeyPool() as the default keypool size given by -keypool
    unsigned int kpSize = 0;
    if (request.params.size() > 0) {
        if (request.params[0].get_int() < 0)
            throw JSONRPCError(RPC_INVALID_PARAMETER, "Invalid parameter, expected valid size.");
        kpSize = (unsigned int)request.params[0].get_int();
    }

    EnsureWalletIsUnlocked(pwallet);
    pwallet->TopUpKeyPool(kpSize);

    if (pwallet->GetKeyPoolSize() < kpSize) {
        throw JSONRPCError(RPC_WALLET_ERROR, "Error refreshing keypool.");
    }

    return NullUniValue;
}


static void LockWallet(CWallet* pWallet)
{
    LOCK(pWallet->cs_wallet);
    pWallet->nRelockTime = 0;
    pWallet->Lock();
}

UniValue walletpassphrase(const JSONRPCRequest& request)
{
    CWallet * const pwallet = GetWalletForJSONRPCRequest(request);
    if (!EnsureWalletIsAvailable(pwallet, request.fHelp)) {
        return NullUniValue;
    }

    if (pwallet->IsCrypted() && (request.fHelp || request.params.size() != 2)) {
        throw std::runtime_error(
            "walletpassphrase \"passphrase\" timeout\n"
            "\nStores the wallet decryption key in memory for 'timeout' seconds.\n"
            "This is needed prior to performing transactions related to private keys such as sending firos\n"
            "\nArguments:\n"
            "1. \"passphrase\"     (string, required) The wallet passphrase\n"
            "2. timeout            (numeric, required) The time to keep the decryption key in seconds.\n"
            "\nNote:\n"
            "Issuing the walletpassphrase command while the wallet is already unlocked will set a new unlock\n"
            "time that overrides the old one.\n"
            "\nExamples:\n"
            "\nunlock the wallet for 60 seconds\n"
            + HelpExampleCli("walletpassphrase", "\"my pass phrase\" 60") +
            "\nLock the wallet again (before 60 seconds)\n"
            + HelpExampleCli("walletlock", "") +
            "\nAs json rpc call\n"
            + HelpExampleRpc("walletpassphrase", "\"my pass phrase\", 60")
        );
    }

    LOCK2(cs_main, pwallet->cs_wallet);

    if (request.fHelp)
        return true;
    if (!pwallet->IsCrypted()) {
        throw JSONRPCError(RPC_WALLET_WRONG_ENC_STATE, "Error: running with an unencrypted wallet, but walletpassphrase was called.");
    }

    // Note that the walletpassphrase is stored in request.params[0] which is not mlock()ed
    SecureString strWalletPass;
    strWalletPass.reserve(100);
    // TODO: get rid of this .c_str() by implementing SecureString::operator=(std::string)
    // Alternately, find a way to make request.params[0] mlock()'d to begin with.
    strWalletPass = request.params[0].get_str().c_str();

    if (strWalletPass.length() > 0)
    {
        if (!pwallet->Unlock(strWalletPass)) {
            throw JSONRPCError(RPC_WALLET_PASSPHRASE_INCORRECT, "Error: The wallet passphrase entered was incorrect.");
        }
    }
    else
        throw std::runtime_error(
            "walletpassphrase <passphrase> <timeout>\n"
            "Stores the wallet decryption key in memory for <timeout> seconds.");

    pwallet->TopUpKeyPool();

    int64_t nSleepTime = request.params[1].get_int64();
    pwallet->nRelockTime = GetTime() + nSleepTime;
    RPCRunLater(strprintf("lockwallet(%s)", pwallet->strWalletFile), boost::bind(LockWallet, pwallet), nSleepTime);

    return NullUniValue;
}


UniValue walletpassphrasechange(const JSONRPCRequest& request)
{
    CWallet * const pwallet = GetWalletForJSONRPCRequest(request);
    if (!EnsureWalletIsAvailable(pwallet, request.fHelp)) {
        return NullUniValue;
    }

    if (pwallet->IsCrypted() && (request.fHelp || request.params.size() != 2)) {
        throw std::runtime_error(
            "walletpassphrasechange \"oldpassphrase\" \"newpassphrase\"\n"
            "\nChanges the wallet passphrase from 'oldpassphrase' to 'newpassphrase'.\n"
            "\nArguments:\n"
            "1. \"oldpassphrase\"      (string) The current passphrase\n"
            "2. \"newpassphrase\"      (string) The new passphrase\n"
            "\nExamples:\n"
            + HelpExampleCli("walletpassphrasechange", "\"old one\" \"new one\"")
            + HelpExampleRpc("walletpassphrasechange", "\"old one\", \"new one\"")
        );
    }

    LOCK2(cs_main, pwallet->cs_wallet);

    if (request.fHelp)
        return true;
    if (!pwallet->IsCrypted()) {
        throw JSONRPCError(RPC_WALLET_WRONG_ENC_STATE, "Error: running with an unencrypted wallet, but walletpassphrasechange was called.");
    }

    // TODO: get rid of these .c_str() calls by implementing SecureString::operator=(std::string)
    // Alternately, find a way to make request.params[0] mlock()'d to begin with.
    SecureString strOldWalletPass;
    strOldWalletPass.reserve(100);
    strOldWalletPass = request.params[0].get_str().c_str();

    SecureString strNewWalletPass;
    strNewWalletPass.reserve(100);
    strNewWalletPass = request.params[1].get_str().c_str();

    if (strOldWalletPass.length() < 1 || strNewWalletPass.length() < 1)
        throw std::runtime_error(
            "walletpassphrasechange <oldpassphrase> <newpassphrase>\n"
            "Changes the wallet passphrase from <oldpassphrase> to <newpassphrase>.");

    if (!pwallet->ChangeWalletPassphrase(strOldWalletPass, strNewWalletPass)) {
        throw JSONRPCError(RPC_WALLET_PASSPHRASE_INCORRECT, "Error: The wallet passphrase entered was incorrect.");
    }

    return NullUniValue;
}


UniValue walletlock(const JSONRPCRequest& request)
{
    CWallet * const pwallet = GetWalletForJSONRPCRequest(request);
    if (!EnsureWalletIsAvailable(pwallet, request.fHelp)) {
        return NullUniValue;
    }

    if (pwallet->IsCrypted() && (request.fHelp || request.params.size() != 0)) {
        throw std::runtime_error(
            "walletlock\n"
            "\nRemoves the wallet encryption key from memory, locking the wallet.\n"
            "After calling this method, you will need to call walletpassphrase again\n"
            "before being able to call any methods which require the wallet to be unlocked.\n"
            "\nExamples:\n"
            "\nSet the passphrase for 2 minutes to perform a transaction\n"
            + HelpExampleCli("walletpassphrase", "\"my pass phrase\" 120") +
            "\nPerform a send (requires passphrase set)\n"
            + HelpExampleCli("sendtoaddress", "\"1M72Sfpbz1BPpXFHz9m3CdqATR44Jvaydd\" 1.0") +
            "\nClear the passphrase since we are done before 2 minutes is up\n"
            + HelpExampleCli("walletlock", "") +
            "\nAs json rpc call\n"
            + HelpExampleRpc("walletlock", "")
        );
    }

    LOCK2(cs_main, pwallet->cs_wallet);

    if (request.fHelp)
        return true;
    if (!pwallet->IsCrypted()) {
        throw JSONRPCError(RPC_WALLET_WRONG_ENC_STATE, "Error: running with an unencrypted wallet, but walletlock was called.");
    }

    pwallet->Lock();
    pwallet->nRelockTime = 0;

    return NullUniValue;
}


UniValue encryptwallet(const JSONRPCRequest& request)
{
    CWallet * const pwallet = GetWalletForJSONRPCRequest(request);
    if (!EnsureWalletIsAvailable(pwallet, request.fHelp)) {
        return NullUniValue;
    }

    if (!pwallet->IsCrypted() && (request.fHelp || request.params.size() != 1)) {
        throw std::runtime_error(
            "encryptwallet \"passphrase\"\n"
            "\nEncrypts the wallet with 'passphrase'. This is for first time encryption.\n"
            "After this, any calls that interact with private keys such as sending or signing \n"
            "will require the passphrase to be set prior the making these calls.\n"
            "Use the walletpassphrase call for this, and then walletlock call.\n"
            "If the wallet is already encrypted, use the walletpassphrasechange call.\n"
            "Note that this will shutdown the server.\n"
            "\nArguments:\n"
            "1. \"passphrase\"    (string) The pass phrase to encrypt the wallet with. It must be at least 1 character, but should be long.\n"
            "\nExamples:\n"
            "\nEncrypt you wallet\n"
            + HelpExampleCli("encryptwallet", "\"my pass phrase\"") +
            "\nNow set the passphrase to use the wallet, such as for signing or sending bitcoin\n"
            + HelpExampleCli("walletpassphrase", "\"my pass phrase\"") +
            "\nNow we can so something like sign\n"
            + HelpExampleCli("signmessage", "\"firoaddress\" \"test message\"") +
            "\nNow lock the wallet again by removing the passphrase\n"
            + HelpExampleCli("walletlock", "") +
            "\nAs a json rpc call\n"
            + HelpExampleRpc("encryptwallet", "\"my pass phrase\"")
        );
    }

    LOCK2(cs_main, pwallet->cs_wallet);

    if (request.fHelp)
        return true;
    if (pwallet->IsCrypted()) {
        throw JSONRPCError(RPC_WALLET_WRONG_ENC_STATE, "Error: running with an encrypted wallet, but encryptwallet was called.");
    }

    // TODO: get rid of this .c_str() by implementing SecureString::operator=(std::string)
    // Alternately, find a way to make request.params[0] mlock()'d to begin with.
    SecureString strWalletPass;
    strWalletPass.reserve(100);
    strWalletPass = request.params[0].get_str().c_str();

    if (strWalletPass.length() < 1)
        throw std::runtime_error(
            "encryptwallet <passphrase>\n"
            "Encrypts the wallet with <passphrase>.");

    if (!pwallet->EncryptWallet(strWalletPass)) {
        throw JSONRPCError(RPC_WALLET_ENCRYPTION_FAILED, "Error: Failed to encrypt the wallet.");
    }

    // BDB seems to have a bad habit of writing old data into
    // slack space in .dat files; that is bad if the old data is
    // unencrypted private keys. So:
    StartShutdown();

    return "wallet encrypted; Firo server stopping, restart to run with encrypted wallet.";
}

UniValue lockunspent(const JSONRPCRequest& request)
{
    CWallet * const pwallet = GetWalletForJSONRPCRequest(request);
    if (!EnsureWalletIsAvailable(pwallet, request.fHelp)) {
        return NullUniValue;
    }

    if (request.fHelp || request.params.size() < 1 || request.params.size() > 2)
        throw std::runtime_error(
            "lockunspent unlock ([{\"txid\":\"txid\",\"vout\":n},...])\n"
            "\nUpdates list of temporarily unspendable outputs.\n"
            "Temporarily lock (unlock=false) or unlock (unlock=true) specified transaction outputs.\n"
            "If no transaction outputs are specified when unlocking then all current locked transaction outputs are unlocked.\n"
            "A locked transaction output will not be chosen by automatic coin selection, when spending bitcoins.\n"
            "Locks are stored in memory only. Nodes start with zero locked outputs, and the locked output list\n"
            "is always cleared (by virtue of process exit) when a node stops or fails.\n"
            "Also see the listunspent call\n"
            "\nArguments:\n"
            "1. unlock            (boolean, required) Whether to unlock (true) or lock (false) the specified transactions\n"
            "2. \"transactions\"  (string, optional) A json array of objects. Each object the txid (string) vout (numeric)\n"
            "     [           (json array of json objects)\n"
            "       {\n"
            "         \"txid\":\"id\",    (string) The transaction id\n"
            "         \"vout\": n         (numeric) The output number\n"
            "       }\n"
            "       ,...\n"
            "     ]\n"

            "\nResult:\n"
            "true|false    (boolean) Whether the command was successful or not\n"

            "\nExamples:\n"
            "\nList the unspent transactions\n"
            + HelpExampleCli("listunspent", "") +
            "\nLock an unspent transaction\n"
            + HelpExampleCli("lockunspent", "false \"[{\\\"txid\\\":\\\"a08e6907dbbd3d809776dbfc5d82e371b764ed838b5655e72f463568df1aadf0\\\",\\\"vout\\\":1}]\"") +
            "\nList the locked transactions\n"
            + HelpExampleCli("listlockunspent", "") +
            "\nUnlock the transaction again\n"
            + HelpExampleCli("lockunspent", "true \"[{\\\"txid\\\":\\\"a08e6907dbbd3d809776dbfc5d82e371b764ed838b5655e72f463568df1aadf0\\\",\\\"vout\\\":1}]\"") +
            "\nAs a json rpc call\n"
            + HelpExampleRpc("lockunspent", "false, \"[{\\\"txid\\\":\\\"a08e6907dbbd3d809776dbfc5d82e371b764ed838b5655e72f463568df1aadf0\\\",\\\"vout\\\":1}]\"")
        );

    LOCK2(cs_main, pwallet->cs_wallet);

    if (request.params.size() == 1)
        RPCTypeCheck(request.params, boost::assign::list_of(UniValue::VBOOL));
    else
        RPCTypeCheck(request.params, boost::assign::list_of(UniValue::VBOOL)(UniValue::VARR));

    bool fUnlock = request.params[0].get_bool();

    if (request.params.size() == 1) {
        if (fUnlock)
            pwallet->UnlockAllCoins();
        return true;
    }

    UniValue outputs = request.params[1].get_array();
    for (unsigned int idx = 0; idx < outputs.size(); idx++) {
        const UniValue& output = outputs[idx];
        if (!output.isObject())
            throw JSONRPCError(RPC_INVALID_PARAMETER, "Invalid parameter, expected object");
        const UniValue& o = output.get_obj();

        RPCTypeCheckObj(o,
            {
                {"txid", UniValueType(UniValue::VSTR)},
                {"vout", UniValueType(UniValue::VNUM)},
            });

        std::string txid = find_value(o, "txid").get_str();
        if (!IsHex(txid))
            throw JSONRPCError(RPC_INVALID_PARAMETER, "Invalid parameter, expected hex txid");

        int nOutput = find_value(o, "vout").get_int();
        if (nOutput < 0)
            throw JSONRPCError(RPC_INVALID_PARAMETER, "Invalid parameter, vout must be positive");

        COutPoint outpt(uint256S(txid), nOutput);

        if (fUnlock)
            pwallet->UnlockCoin(outpt);
        else
            pwallet->LockCoin(outpt);
    }

    return true;
}

UniValue listlockunspent(const JSONRPCRequest& request)
{
    CWallet * const pwallet = GetWalletForJSONRPCRequest(request);
    if (!EnsureWalletIsAvailable(pwallet, request.fHelp)) {
        return NullUniValue;
    }

    if (request.fHelp || request.params.size() > 0)
        throw std::runtime_error(
            "listlockunspent\n"
            "\nReturns list of temporarily unspendable outputs.\n"
            "See the lockunspent call to lock and unlock transactions for spending.\n"
            "\nResult:\n"
            "[\n"
            "  {\n"
            "    \"txid\" : \"transactionid\",     (string) The transaction id locked\n"
            "    \"vout\" : n                      (numeric) The vout value\n"
            "  }\n"
            "  ,...\n"
            "]\n"
            "\nExamples:\n"
            "\nList the unspent transactions\n"
            + HelpExampleCli("listunspent", "") +
            "\nLock an unspent transaction\n"
            + HelpExampleCli("lockunspent", "false \"[{\\\"txid\\\":\\\"a08e6907dbbd3d809776dbfc5d82e371b764ed838b5655e72f463568df1aadf0\\\",\\\"vout\\\":1}]\"") +
            "\nList the locked transactions\n"
            + HelpExampleCli("listlockunspent", "") +
            "\nUnlock the transaction again\n"
            + HelpExampleCli("lockunspent", "true \"[{\\\"txid\\\":\\\"a08e6907dbbd3d809776dbfc5d82e371b764ed838b5655e72f463568df1aadf0\\\",\\\"vout\\\":1}]\"") +
            "\nAs a json rpc call\n"
            + HelpExampleRpc("listlockunspent", "")
        );

    LOCK2(cs_main, pwallet->cs_wallet);

    std::vector<COutPoint> vOutpts;
    pwallet->ListLockedCoins(vOutpts);

    UniValue ret(UniValue::VARR);

    BOOST_FOREACH(COutPoint &outpt, vOutpts) {
        UniValue o(UniValue::VOBJ);

        o.push_back(Pair("txid", outpt.hash.GetHex()));
        o.push_back(Pair("vout", (int)outpt.n));
        ret.push_back(o);
    }

    return ret;
}

UniValue settxfee(const JSONRPCRequest& request)
{
    CWallet * const pwallet = GetWalletForJSONRPCRequest(request);
    if (!EnsureWalletIsAvailable(pwallet, request.fHelp)) {
	return NullUniValue;
    }

    if (request.fHelp || request.params.size() < 1 || request.params.size() > 1)
        throw std::runtime_error(
            "settxfee amount\n"
            "\nSet the transaction fee per kB. Overwrites the paytxfee parameter.\n"
            "\nArguments:\n"
            "1. amount         (numeric or string, required) The transaction fee in " + CURRENCY_UNIT + "/kB\n"
            "\nResult\n"
            "true|false        (boolean) Returns true if successful\n"
            "\nExamples:\n"
            + HelpExampleCli("settxfee", "0.00000001 FIRO")
            + HelpExampleRpc("settxfee", "0.00000001 FIRO")
        );

    LOCK2(cs_main, pwallet->cs_wallet);

    // Amount
    CAmount nAmount = AmountFromValue(request.params[0]);

    payTxFee = CFeeRate(nAmount, 1000);
    return true;
}

UniValue getwalletinfo(const JSONRPCRequest& request)
{
    CWallet * const pwallet = GetWalletForJSONRPCRequest(request);
    if (!EnsureWalletIsAvailable(pwallet, request.fHelp)) {
        return NullUniValue;
    }

    if (request.fHelp || request.params.size() != 0)
        throw std::runtime_error(
            "getwalletinfo\n"
            "Returns an object containing various wallet state info.\n"
            "\nResult:\n"
            "{\n"
            "  \"walletversion\": xxxxx,       (numeric) the wallet version\n"
            "  \"balance\": xxxxxxx,           (numeric) the total confirmed balance of the wallet in " + CURRENCY_UNIT + "\n"
            "  \"unconfirmed_balance\": xxx,   (numeric) the total unconfirmed balance of the wallet in " + CURRENCY_UNIT + "\n"
            "  \"immature_balance\": xxxxxx,   (numeric) the total immature balance of the wallet in " + CURRENCY_UNIT + "\n"
            "  \"txcount\": xxxxxxx,           (numeric) the total number of transactions in the wallet\n"
            "  \"keypoololdest\": xxxxxx,      (numeric) the timestamp (seconds since Unix epoch) of the oldest pre-generated key in the key pool\n"
            "  \"keypoolsize\": xxxx,          (numeric) how many new keys are pre-generated\n"
            "  \"unlocked_until\": ttt,        (numeric) the timestamp in seconds since epoch (midnight Jan 1 1970 GMT) that the wallet is unlocked for transfers, or 0 if the wallet is locked\n"
            "  \"paytxfee\": x.xxxx,           (numeric) the transaction fee configuration, set in " + CURRENCY_UNIT + "/kB\n"
            "  \"hdmasterkeyid\": \"<hash160>\" (string) the Hash160 of the HD master pubkey\n"
            "}\n"
            "\nExamples:\n"
            + HelpExampleCli("getwalletinfo", "")
            + HelpExampleRpc("getwalletinfo", "")
        );

    LOCK2(cs_main, pwallet->cs_wallet);

    UniValue obj(UniValue::VOBJ);
    obj.push_back(Pair("walletversion", pwallet->GetVersion()));
    obj.push_back(Pair("balance",       ValueFromAmount(pwallet->GetBalance())));
    obj.push_back(Pair("unconfirmed_balance", ValueFromAmount(pwallet->GetUnconfirmedBalance())));
    obj.push_back(Pair("immature_balance",    ValueFromAmount(pwallet->GetImmatureBalance())));
    obj.push_back(Pair("txcount",       (int)pwallet->mapWallet.size()));
    obj.push_back(Pair("keypoololdest", pwallet->GetOldestKeyPoolTime()));
    obj.push_back(Pair("keypoolsize",   (int)pwallet->GetKeyPoolSize()));
    if (pwallet->IsCrypted()) {
        obj.push_back(Pair("unlocked_until", pwallet->nRelockTime));
    }
    obj.push_back(Pair("paytxfee",      ValueFromAmount(payTxFee.GetFeePerK())));
    CKeyID masterKeyID = pwallet->GetHDChain().masterKeyID;
    if (!masterKeyID.IsNull())
         obj.push_back(Pair("hdmasterkeyid", masterKeyID.GetHex()));
    return obj;
}

UniValue resendwallettransactions(const JSONRPCRequest& request)
{
    CWallet * const pwallet = GetWalletForJSONRPCRequest(request);
    if (!EnsureWalletIsAvailable(pwallet, request.fHelp)) {
        return NullUniValue;
    }

    if (request.fHelp || request.params.size() != 0)
        throw std::runtime_error(
            "resendwallettransactions\n"
            "Immediately re-broadcast unconfirmed wallet transactions to all peers.\n"
            "Intended only for testing; the wallet code periodically re-broadcasts\n"
            "automatically.\n"
            "Returns array of transaction ids that were re-broadcast.\n"
            );

    if (!g_connman)
        throw JSONRPCError(RPC_CLIENT_P2P_DISABLED, "Error: Peer-to-peer functionality missing or disabled");

    LOCK2(cs_main, pwallet->cs_wallet);

    std::vector<uint256> txids = pwallet->ResendWalletTransactionsBefore(GetTime(), g_connman.get());
    UniValue result(UniValue::VARR);
    BOOST_FOREACH(const uint256& txid, txids)
    {
        result.push_back(txid.ToString());
    }
    return result;
}

UniValue listunspent(const JSONRPCRequest& request)
{
    CWallet * const pwallet = GetWalletForJSONRPCRequest(request);
    if (!EnsureWalletIsAvailable(pwallet, request.fHelp)) {
        return NullUniValue;
    }

    if (request.fHelp || request.params.size() > 4)
        throw std::runtime_error(
            "listunspent ( minconf maxconf  [\"addresses\",...] [include_unsafe] )\n"
            "\nReturns array of unspent transaction outputs\n"
            "with between minconf and maxconf (inclusive) confirmations.\n"
            "Optionally filter to only include txouts paid to specified addresses.\n"
            "\nArguments:\n"
            "1. minconf          (numeric, optional, default=1) The minimum confirmations to filter\n"
            "2. maxconf          (numeric, optional, default=9999999) The maximum confirmations to filter\n"
            "3. \"addresses\"    (string) A json array of Firo addresses to filter\n"
            "    [\n"
            "      \"address\"   (string) Firo address\n"
            "      ,...\n"
            "    ]\n"
            "4. include_unsafe (bool, optional, default=true) Include outputs that are not safe to spend\n"
            "                  because they come from unconfirmed untrusted transactions or unconfirmed\n"
            "                  replacement transactions (cases where we are less sure that a conflicting\n"
            "                  transaction won't be mined).\n"
            "\nResult\n"
            "[                   (array of json object)\n"
            "  {\n"
            "    \"txid\" : \"txid\",          (string) the transaction id \n"
            "    \"vout\" : n,               (numeric) the vout value\n"
            "    \"address\" : \"address\",    (string) the Firo address\n"
            "    \"account\" : \"account\",    (string) DEPRECATED. The associated account, or \"\" for the default account\n"
            "    \"scriptPubKey\" : \"key\",   (string) the script key\n"
            "    \"amount\" : x.xxx,         (numeric) the transaction output amount in " + CURRENCY_UNIT + "\n"
            "    \"confirmations\" : n,      (numeric) The number of confirmations\n"
            "    \"redeemScript\" : n        (string) The redeemScript if scriptPubKey is P2SH\n"
            "    \"spendable\" : xxx,        (bool) Whether we have the private keys to spend this output\n"
            "    \"solvable\" : xxx          (bool) Whether we know how to spend this output, ignoring the lack of keys\n"
            "  }\n"
            "  ,...\n"
            "]\n"

            "\nExamples\n"
            + HelpExampleCli("listunspent", "")
            + HelpExampleCli("listunspent", "6 9999999 \"[\\\"1PGFqEzfmQch1gKD3ra4k18PNj3tTUUSqg\\\",\\\"1LtvqCaApEdUGFkpKMM4MstjcaL4dKg8SP\\\"]\"")
            + HelpExampleRpc("listunspent", "6, 9999999 \"[\\\"1PGFqEzfmQch1gKD3ra4k18PNj3tTUUSqg\\\",\\\"1LtvqCaApEdUGFkpKMM4MstjcaL4dKg8SP\\\"]\"")
        );

    int nMinDepth = 1;
    if (request.params.size() > 0 && !request.params[0].isNull()) {
        RPCTypeCheckArgument(request.params[0], UniValue::VNUM);
        nMinDepth = request.params[0].get_int();
    }

    int nMaxDepth = 9999999;
    if (request.params.size() > 1 && !request.params[1].isNull()) {
        RPCTypeCheckArgument(request.params[1], UniValue::VNUM);
        nMaxDepth = request.params[1].get_int();
    }

    std::set<CBitcoinAddress> setAddress;
    if (request.params.size() > 2 && !request.params[2].isNull()) {
        RPCTypeCheckArgument(request.params[2], UniValue::VARR);
        UniValue inputs = request.params[2].get_array();
        for (unsigned int idx = 0; idx < inputs.size(); idx++) {
            const UniValue& input = inputs[idx];
            CBitcoinAddress address(input.get_str());
            if (!address.IsValid())
                throw JSONRPCError(RPC_INVALID_ADDRESS_OR_KEY, std::string("Invalid Firo address: ")+input.get_str());
            if (setAddress.count(address))
                throw JSONRPCError(RPC_INVALID_PARAMETER, std::string("Invalid parameter, duplicated address: ")+input.get_str());
           setAddress.insert(address);
        }
    }

    bool include_unsafe = true;
    if (request.params.size() > 3 && !request.params[3].isNull()) {
        RPCTypeCheckArgument(request.params[3], UniValue::VBOOL);
        include_unsafe = request.params[3].get_bool();
    }

    UniValue results(UniValue::VARR);
    std::vector<COutput> vecOutputs;
    assert(pwallet != NULL);
    LOCK2(cs_main, pwallet->cs_wallet);
    pwallet->AvailableCoins(vecOutputs, !include_unsafe, NULL, true);
    BOOST_FOREACH(const COutput& out, vecOutputs) {
        if (out.nDepth < nMinDepth || out.nDepth > nMaxDepth)
            continue;

        CTxDestination address;
        const CScript& scriptPubKey = out.tx->tx->vout[out.i].scriptPubKey;
        bool fValidAddress = ExtractDestination(scriptPubKey, address);

        if (setAddress.size() && (!fValidAddress || !setAddress.count(address)))
            continue;

        UniValue entry(UniValue::VOBJ);
        entry.push_back(Pair("txid", out.tx->GetHash().GetHex()));
        entry.push_back(Pair("vout", out.i));

        if (fValidAddress) {
            entry.push_back(Pair("address", CBitcoinAddress(address).ToString()));

            if (pwallet->mapAddressBook.count(address)) {
                entry.push_back(Pair("account", pwallet->mapAddressBook[address].name));
            }

            if (scriptPubKey.IsPayToScriptHash()) {
                const CScriptID& hash = boost::get<CScriptID>(address);
                CScript redeemScript;
                if (pwallet->GetCScript(hash, redeemScript)) {
                    entry.push_back(Pair("redeemScript", HexStr(redeemScript.begin(), redeemScript.end())));
                }
            }
        }

        entry.push_back(Pair("scriptPubKey", HexStr(scriptPubKey.begin(), scriptPubKey.end())));
        entry.push_back(Pair("amount", ValueFromAmount(out.tx->tx->vout[out.i].nValue)));
        entry.push_back(Pair("confirmations", out.nDepth));
        entry.push_back(Pair("spendable", out.fSpendable));
        entry.push_back(Pair("solvable", out.fSolvable));
        results.push_back(entry);
    }

    return results;
}

UniValue fundrawtransaction(const JSONRPCRequest& request)
{
    CWallet * const pwallet = GetWalletForJSONRPCRequest(request);
    if (!EnsureWalletIsAvailable(pwallet, request.fHelp)) {
        return NullUniValue;
    }

    if (request.fHelp || request.params.size() < 1 || request.params.size() > 2)
        throw std::runtime_error(
                            "fundrawtransaction \"hexstring\" ( options )\n"
                            "\nAdd inputs to a transaction until it has enough in value to meet its out value.\n"
                            "This will not modify existing inputs, and will add at most one change output to the outputs.\n"
                            "No existing outputs will be modified unless \"subtractFeeFromOutputs\" is specified.\n"
                            "Note that inputs which were signed may need to be resigned after completion since in/outputs have been added.\n"
                            "The inputs added will not be signed, use signrawtransaction for that.\n"
                            "Note that all existing inputs must have their previous output transaction be in the wallet.\n"
                            "Note that all inputs selected must be of standard form and P2SH scripts must be\n"
                            "in the wallet using importaddress or addmultisigaddress (to calculate fees).\n"
                            "You can see whether this is the case by checking the \"solvable\" field in the listunspent output.\n"
                            "Only pay-to-pubkey, multisig, and P2SH versions thereof are currently supported for watch-only\n"
                            "\nArguments:\n"
                            "1. \"hexstring\"           (string, required) The hex string of the raw transaction\n"
                            "2. options                 (object, optional)\n"
                            "   {\n"
                            "     \"changeAddress\"          (string, optional, default pool address) The Firo address to receive the change\n"
                            "     \"changePosition\"         (numeric, optional, default random) The index of the change output\n"
                            "     \"includeWatching\"        (boolean, optional, default false) Also select inputs which are watch only\n"
                            "     \"lockUnspents\"           (boolean, optional, default false) Lock selected unspent outputs\n"
                            "     \"reserveChangeKey\"       (boolean, optional, default true) Reserves the change output key from the keypool\n"
                            "     \"feeRate\"                (numeric, optional, default not set: makes wallet determine the fee) Set a specific feerate (" + CURRENCY_UNIT + " per KB)\n"
                            "     \"subtractFeeFromOutputs\" (array, optional) A json array of integers.\n"
                            "                              The fee will be equally deducted from the amount of each specified output.\n"
                            "                              The outputs are specified by their zero-based index, before any change output is added.\n"
                            "                              Those recipients will receive less bitcoins than you enter in their corresponding amount field.\n"
                            "                              If no outputs are specified here, the sender pays the fee.\n"
                            "                                  [vout_index,...]\n"
                            "   }\n"
                            "                         for backward compatibility: passing in a true instead of an object will result in {\"includeWatching\":true}\n"
                            "\nResult:\n"
                            "{\n"
                            "  \"hex\":       \"value\", (string)  The resulting raw transaction (hex-encoded string)\n"
                            "  \"fee\":       n,         (numeric) Fee in " + CURRENCY_UNIT + " the resulting transaction pays\n"
                            "  \"changepos\": n          (numeric) The position of the added change output, or -1\n"
                            "}\n"
                            "\nExamples:\n"
                            "\nCreate a transaction with no inputs\n"
                            + HelpExampleCli("createrawtransaction", "\"[]\" \"{\\\"myaddress\\\":0.01}\"") +
                            "\nAdd sufficient unsigned inputs to meet the output value\n"
                            + HelpExampleCli("fundrawtransaction", "\"rawtransactionhex\"") +
                            "\nSign the transaction\n"
                            + HelpExampleCli("signrawtransaction", "\"fundedtransactionhex\"") +
                            "\nSend the transaction\n"
                            + HelpExampleCli("sendrawtransaction", "\"signedtransactionhex\"")
                            );

    RPCTypeCheck(request.params, boost::assign::list_of(UniValue::VSTR));

    CTxDestination changeAddress = CNoDestination();
    int changePosition = -1;
    bool includeWatching = false;
    bool lockUnspents = false;
    bool reserveChangeKey = true;
    CFeeRate feeRate = CFeeRate(0);
    bool overrideEstimatedFeerate = false;
    UniValue subtractFeeFromOutputs;
    std::set<int> setSubtractFeeFromOutputs;

    if (request.params.size() > 1) {
      if (request.params[1].type() == UniValue::VBOOL) {
        // backward compatibility bool only fallback
        includeWatching = request.params[1].get_bool();
      }
      else {
        RPCTypeCheck(request.params, boost::assign::list_of(UniValue::VSTR)(UniValue::VOBJ));

        UniValue options = request.params[1];

        RPCTypeCheckObj(options,
            {
                {"changeAddress", UniValueType(UniValue::VSTR)},
                {"changePosition", UniValueType(UniValue::VNUM)},
                {"includeWatching", UniValueType(UniValue::VBOOL)},
                {"lockUnspents", UniValueType(UniValue::VBOOL)},
                {"reserveChangeKey", UniValueType(UniValue::VBOOL)},
                {"feeRate", UniValueType()}, // will be checked below
                {"subtractFeeFromOutputs", UniValueType(UniValue::VARR)},
            },
            true, true);

        if (options.exists("changeAddress")) {
            CBitcoinAddress address(options["changeAddress"].get_str());

            if (!address.IsValid())
                throw JSONRPCError(RPC_INVALID_ADDRESS_OR_KEY, "changeAddress must be a valid Firo address");

            changeAddress = address.Get();
        }

        if (options.exists("changePosition"))
            changePosition = options["changePosition"].get_int();

        if (options.exists("includeWatching"))
            includeWatching = options["includeWatching"].get_bool();

        if (options.exists("lockUnspents"))
            lockUnspents = options["lockUnspents"].get_bool();

        if (options.exists("reserveChangeKey"))
            reserveChangeKey = options["reserveChangeKey"].get_bool();

        if (options.exists("feeRate"))
        {
            feeRate = CFeeRate(AmountFromValue(options["feeRate"]));
            overrideEstimatedFeerate = true;
        }

        if (options.exists("subtractFeeFromOutputs"))
            subtractFeeFromOutputs = options["subtractFeeFromOutputs"].get_array();
      }
    }

    // parse hex string from parameter
    CMutableTransaction tx;
    if (!DecodeHexTx(tx, request.params[0].get_str(), true))
        throw JSONRPCError(RPC_DESERIALIZATION_ERROR, "TX decode failed");

    if (tx.vout.size() == 0)
        throw JSONRPCError(RPC_INVALID_PARAMETER, "TX must have at least one output");

    if (changePosition != -1 && (changePosition < 0 || (unsigned int)changePosition > tx.vout.size()))
        throw JSONRPCError(RPC_INVALID_PARAMETER, "changePosition out of bounds");

    for (unsigned int idx = 0; idx < subtractFeeFromOutputs.size(); idx++) {
        int pos = subtractFeeFromOutputs[idx].get_int();
        if (setSubtractFeeFromOutputs.count(pos))
            throw JSONRPCError(RPC_INVALID_PARAMETER, strprintf("Invalid parameter, duplicated position: %d", pos));
        if (pos < 0)
            throw JSONRPCError(RPC_INVALID_PARAMETER, strprintf("Invalid parameter, negative position: %d", pos));
        if (pos >= int(tx.vout.size()))
            throw JSONRPCError(RPC_INVALID_PARAMETER, strprintf("Invalid parameter, position too large: %d", pos));
        setSubtractFeeFromOutputs.insert(pos);
    }

    CAmount nFeeOut;
    std::string strFailReason;

    if (!pwallet->FundTransaction(tx, nFeeOut, overrideEstimatedFeerate, feeRate, changePosition, strFailReason, includeWatching, lockUnspents, setSubtractFeeFromOutputs, reserveChangeKey, changeAddress)) {
        throw JSONRPCError(RPC_INTERNAL_ERROR, strFailReason);
    }

    UniValue result(UniValue::VOBJ);
    result.push_back(Pair("hex", EncodeHexTx(tx)));
    result.push_back(Pair("changepos", changePosition));
    result.push_back(Pair("fee", ValueFromAmount(nFeeOut)));

    return result;
}

UniValue regeneratemintpool(const JSONRPCRequest& request) {
    CWallet * const pwallet = GetWalletForJSONRPCRequest(request);
    if (!EnsureWalletIsAvailable(pwallet, request.fHelp)) {
        return NullUniValue;
    }

    if (request.fHelp || request.params.size() > 0)
        throw std::runtime_error(
                "regeneratemintpool\n"
                "\nIf issues exist with the keys that map to mintpool entries in the DB, this function corrects them.\n"
                "\nExamples:\n"
                + HelpExampleCli("regeneratemintpool", "")
                + HelpExampleRpc("regeneratemintpool", "")
            );

    if (pwallet->IsLocked())
        throw JSONRPCError(RPC_WALLET_UNLOCK_NEEDED,
                           "Error: Please enter the wallet passphrase with walletpassphrase first.");

    if (!pwallet->IsHDSeedAvailable() || !pwallet->zwallet) {
        throw JSONRPCError(RPC_WALLET_UNLOCK_NEEDED,
                           "Error: Can only regenerate mintpool on a HD-enabled wallet.");
    }

    CWalletDB walletdb(pwallet->strWalletFile);
    std::vector<std::pair<uint256, MintPoolEntry>> listMintPool = walletdb.ListMintPool();
    std::vector<std::pair<uint256, GroupElement>> serialPubcoinPairs = walletdb.ListSerialPubcoinPairs();

    // <hashPubcoin, hashSerial>
    std::pair<uint256,uint256> nIndexes;

    uint256 oldHashSerial;
    uint256 oldHashPubcoin;

    bool reindexRequired = false;

    for (auto& mintPoolPair : listMintPool){
        oldHashPubcoin = mintPoolPair.first;
        bool hasSerial = pwallet->zwallet->GetSerialForPubcoin(serialPubcoinPairs, oldHashPubcoin, oldHashSerial);

        MintPoolEntry entry = mintPoolPair.second;
        nIndexes = pwallet->zwallet->RegenerateMintPoolEntry(walletdb, std::get<0>(entry),std::get<1>(entry),std::get<2>(entry));

        if(nIndexes.first != oldHashPubcoin){
            walletdb.EraseMintPoolPair(oldHashPubcoin);
            reindexRequired = true;
        }

        if(!hasSerial || nIndexes.second != oldHashSerial){
            walletdb.ErasePubcoin(oldHashSerial);
            reindexRequired = true;
        }
    }

    if(reindexRequired)
        throw JSONRPCError(RPC_INTERNAL_ERROR, "Mintpool issue corrected. Please shutdown firo and restart with -reindex flag.");

    return true;
}

//[firo]: sigma/lelantus section

UniValue listunspentsigmamints(const JSONRPCRequest& request) {
    CWallet * const pwallet = GetWalletForJSONRPCRequest(request);
    if (!EnsureWalletIsAvailable(pwallet, request.fHelp)) {
        return NullUniValue;
    }

    if (request.fHelp || request.params.size() > 2)
        throw std::runtime_error(
                "listunspentsigmamints [minconf=1] [maxconf=9999999] \n"
                        "Returns array of unspent transaction outputs\n"
                        "with between minconf and maxconf (inclusive) confirmations.\n"
                        "Results are an array of Objects, each of which has:\n"
                        "{txid, vout, scriptPubKey, amount, confirmations}");

    if (pwallet->IsLocked())
        throw JSONRPCError(RPC_WALLET_UNLOCK_NEEDED,
                           "Error: Please enter the wallet passphrase with walletpassphrase first.");

    EnsureSigmaWalletIsAvailable();

    RPCTypeCheck(request.params, boost::assign::list_of(UniValue::VNUM)(UniValue::VNUM)(UniValue::VARR));

    int nMinDepth = 1;
    if (request.params.size() > 0)
        nMinDepth = request.params[0].get_int();

    int nMaxDepth = 9999999;
    if (request.params.size() > 1)
        nMaxDepth = request.params[1].get_int();

    UniValue results(UniValue::VARR);
    std::vector <COutput> vecOutputs;
    assert(pwallet != NULL);
    pwallet->ListAvailableSigmaMintCoins(vecOutputs, false);
    LogPrintf("vecOutputs.size()=%s\n", vecOutputs.size());
    BOOST_FOREACH(const COutput &out, vecOutputs)
    {
        if (out.nDepth < nMinDepth || out.nDepth > nMaxDepth)
            continue;

        int64_t nValue = out.tx->tx->vout[out.i].nValue;
        const CScript &pk = out.tx->tx->vout[out.i].scriptPubKey;
        UniValue entry(UniValue::VOBJ);
        entry.push_back(Pair("txid", out.tx->GetHash().GetHex()));
        entry.push_back(Pair("vout", out.i));
        entry.push_back(Pair("scriptPubKey", HexStr(pk.begin(), pk.end())));
        if (pk.IsPayToScriptHash()) {
            CTxDestination address;
            if (ExtractDestination(pk, address)) {
                const CScriptID &hash = boost::get<CScriptID>(address);
                CScript redeemScript;
                if (pwallet->GetCScript(hash, redeemScript))
                    entry.push_back(Pair("redeemScript", HexStr(redeemScript.begin(), redeemScript.end())));
            }
        }
        entry.push_back(Pair("amount", ValueFromAmount(nValue)));
        entry.push_back(Pair("confirmations", out.nDepth));
        results.push_back(entry);
    }

    return results;
}

UniValue listunspentlelantusmints(const JSONRPCRequest& request) {
    CWallet * const pwallet = GetWalletForJSONRPCRequest(request);
    if (!EnsureWalletIsAvailable(pwallet, request.fHelp)) {
        return NullUniValue;
    }

    if (request.fHelp || request.params.size() > 2) {
        throw std::runtime_error(
            "listunspentsigmamints [minconf=1] [maxconf=9999999] \n"
            "Returns array of unspent transaction outputs\n"
            "with between minconf and maxconf (inclusive) confirmations.\n"
            "Results are an array of Objects, each of which has:\n"
            "{txid, vout, scriptPubKey, amount, confirmations}");
    }

    if (pwallet->IsLocked()) {
        throw JSONRPCError(RPC_WALLET_UNLOCK_NEEDED,
            "Error: Please enter the wallet passphrase with walletpassphrase first.");
    }

    EnsureLelantusWalletIsAvailable();

    RPCTypeCheck(request.params, boost::assign::list_of(UniValue::VNUM)(UniValue::VNUM)(UniValue::VARR));

    int nMinDepth = 1;
    if (request.params.size() > 0)
        nMinDepth = request.params[0].get_int();

    int nMaxDepth = 9999999;
    if (request.params.size() > 1)
        nMaxDepth = request.params[1].get_int();

    UniValue results(UniValue::VARR);
    std::vector <COutput> vecOutputs;
    assert(pwallet != NULL);
    pwallet->ListAvailableLelantusMintCoins(vecOutputs, false);
    LogPrintf("vecOutputs.size()=%s\n", vecOutputs.size());
    BOOST_FOREACH(const COutput &out, vecOutputs)
    {
        if (out.nDepth < nMinDepth || out.nDepth > nMaxDepth)
            continue;

        int64_t nValue = out.tx->tx->vout[out.i].nValue;
        const CScript &pk = out.tx->tx->vout[out.i].scriptPubKey;
        UniValue entry(UniValue::VOBJ);
        entry.push_back(Pair("txid", out.tx->GetHash().GetHex()));
        entry.push_back(Pair("vout", out.i));
        entry.push_back(Pair("scriptPubKey", HexStr(pk.begin(), pk.end())));
        if (pk.IsPayToScriptHash()) {
            CTxDestination address;
            if (ExtractDestination(pk, address)) {
                const CScriptID &hash = boost::get<CScriptID>(address);
                CScript redeemScript;
                if (pwallet->GetCScript(hash, redeemScript))
                    entry.push_back(Pair("redeemScript", HexStr(redeemScript.begin(), redeemScript.end())));
            }
        }
        entry.push_back(Pair("amount", ValueFromAmount(nValue)));
        entry.push_back(Pair("confirmations", out.nDepth));
        results.push_back(entry);
    }

    return results;
}

UniValue listunspentsparkmints(const JSONRPCRequest& request) {
    CWallet * const pwallet = GetWalletForJSONRPCRequest(request);
    if (!EnsureWalletIsAvailable(pwallet, request.fHelp)) {
        return NullUniValue;
    }

    if (request.fHelp || request.params.size() > 0) {
        throw std::runtime_error(
                "listunspentsparkmints \n"
                "Returns array of unspent mints coins\n"
                "Results are an array of Objects, each of which has:\n"
                "{txid, nHeight, memo, scriptPubKey, amount}");
    }

    if (pwallet->IsLocked()) {
        throw JSONRPCError(RPC_WALLET_UNLOCK_NEEDED,
                           "Error: Please enter the wallet passphrase with walletpassphrase first.");
    }

    EnsureSparkWalletIsAvailable();

    UniValue results(UniValue::VARR);;
    assert(pwallet != NULL);

    std::list<std::pair<spark::Coin, CSparkMintMeta>> coins = pwallet->sparkWallet->GetAvailableSparkCoins();
    LogPrintf("coins.size()=%s\n", coins.size());
    BOOST_FOREACH(const auto& coin, coins)
    {
        UniValue entry(UniValue::VOBJ);
        entry.push_back(Pair("txid", coin.second.txid.GetHex()));
        entry.push_back(Pair("nHeight", coin.second.nHeight));
        entry.push_back(Pair("memo", coin.second.memo));

        CDataStream serialized(SER_NETWORK, PROTOCOL_VERSION);
        serialized << coin.first;
        CScript script;
        // opcode is inserted as 1 byte according to file script/script.h
        script << OP_SPARKMINT;
        script.insert(script.end(), serialized.begin(), serialized.end());
        entry.push_back(Pair("scriptPubKey", HexStr(script.begin(), script.end())));
        entry.push_back(Pair("amount", ValueFromAmount(coin.second.v)));
        results.push_back(entry);
    }

    return results;
}

UniValue listsparkmints(const JSONRPCRequest& request) {
    CWallet * const pwallet = GetWalletForJSONRPCRequest(request);
    if (!EnsureWalletIsAvailable(pwallet, request.fHelp)) {
        return NullUniValue;
    }

    if (request.fHelp || request.params.size() > 0) {
        throw std::runtime_error(
                "listsparkmints \n"
                "Returns array of mint coins\n"
                "Results are an array of Objects, each of which has:\n"
                "{txid, nHeight, nId, isUsed, lTagHash, memo, scriptPubKey, amount}");
    }

    if (pwallet->IsLocked()) {
        throw JSONRPCError(RPC_WALLET_UNLOCK_NEEDED,
                           "Error: Please enter the wallet passphrase with walletpassphrase first.");
    }

    EnsureSparkWalletIsAvailable();

    UniValue results(UniValue::VARR);;
    assert(pwallet != NULL);

    std::unordered_map<uint256, CSparkMintMeta> coins = pwallet->sparkWallet->getMintMap();
    LogPrintf("coins.size()=%s\n", coins.size());
    BOOST_FOREACH(const auto& coin, coins)
    {
        UniValue entry(UniValue::VOBJ);
        entry.push_back(Pair("txid", coin.second.txid.GetHex()));
        entry.push_back(Pair("nHeight", coin.second.nHeight));
        entry.push_back(Pair("nId", coin.second.nId));
        entry.push_back(Pair("isUsed", coin.second.isUsed));
        entry.push_back(Pair("lTagHash", coin.first.GetHex()));
        entry.push_back(Pair("memo", coin.second.memo));

        CDataStream serialized(SER_NETWORK, PROTOCOL_VERSION);
        serialized << pwallet->sparkWallet->getCoinFromMeta(coin.second);
        CScript script;
        // opcode is inserted as 1 byte according to file script/script.h
        script << OP_SPARKMINT;
        script.insert(script.end(), serialized.begin(), serialized.end());
        entry.push_back(Pair("scriptPubKey", HexStr(script.begin(), script.end())));
        entry.push_back(Pair("amount", ValueFromAmount(coin.second.v)));
        results.push_back(entry);
    }

    return results;
}

UniValue getsparkdefaultaddress(const JSONRPCRequest& request) {
    CWallet * const pwallet = GetWalletForJSONRPCRequest(request);
    if (!EnsureWalletIsAvailable(pwallet, request.fHelp)) {
        return NullUniValue;
    }

    if (request.fHelp || request.params.size() > 0) {
        throw std::runtime_error(
                "getsparkdefaultaddress \n"
                "Returns first spark address in encoded form\n"
                "Result is a string object.");
    }

    EnsureSparkWalletIsAvailable();

    assert(pwallet != NULL);

    spark::Address address = pwallet->sparkWallet->getDefaultAddress();
    unsigned char network = spark::GetNetworkType();
    UniValue result(UniValue::VARR);
    result.push_back(address.encode(network));
    return result;
}

UniValue getnewsparkaddress(const JSONRPCRequest& request) {
    CWallet * const pwallet = GetWalletForJSONRPCRequest(request);
    if (!EnsureWalletIsAvailable(pwallet, request.fHelp)) {
        return NullUniValue;
    }

    if (request.fHelp || request.params.size() > 0) {
        throw std::runtime_error(
                "getnewsparkaddress \n"
                "Returns new spark address in encoded form\n"
                "Result is a string object.");
    }

    EnsureSparkWalletIsAvailable();

    assert(pwallet != NULL);

    spark::Address address = pwallet->sparkWallet->generateNewAddress();
    unsigned char network = spark::GetNetworkType();
    UniValue result(UniValue::VARR);
    result.push_back(address.encode(network));
    return result;
}

UniValue getallsparkaddresses(const JSONRPCRequest& request) {
    CWallet *const pwallet = GetWalletForJSONRPCRequest(request);
    if (!EnsureWalletIsAvailable(pwallet, request.fHelp)) {
        return NullUniValue;
    }

    if (request.fHelp || request.params.size() > 0) {
        throw std::runtime_error(
                "getallsparkaddresses \n"
                "Returns array  spark address in encoded form\n"
                "Results are an array of Objects, each of which has:\n"
                "{diversifier and address}");
    }

    EnsureSparkWalletIsAvailable();

    assert(pwallet != NULL);

    std::unordered_map<int32_t, spark::Address> addresses = pwallet->sparkWallet->getAllAddresses();
    unsigned char network = spark::GetNetworkType();
    UniValue results(UniValue::VOBJ);
    for (auto &itr : addresses) {

        results.push_back(Pair(std::to_string(itr.first), itr.second.encode(network)));
    }
    return results;
}


UniValue listsparkspends(const JSONRPCRequest& request) {
    CWallet *const pwallet = GetWalletForJSONRPCRequest(request);
    if (!EnsureWalletIsAvailable(pwallet, request.fHelp)) {
        return NullUniValue;
    }

    if (request.fHelp || request.params.size() > 0) {
        throw std::runtime_error(
                "listsparkspends \n"
                "Returns array  spark spends\n"
                "Results are an array of Objects, each of which has:\n"
                "{txid, lTagHash, lTag and amount}");
    }

    EnsureSparkWalletIsAvailable();
    assert(pwallet != NULL);

    std::list<CSparkSpendEntry> spends = pwallet->sparkWallet->ListSparkSpends();

    UniValue results(UniValue::VARR);
    for (auto &itr : spends) {
        UniValue entry(UniValue::VOBJ);
        entry.push_back(Pair("txid", itr.hashTx.GetHex()));
        entry.push_back(Pair("lTagHash", itr.lTagHash.GetHex()));
        entry.push_back(Pair("lTag", itr.lTag.GetHex()));
        entry.push_back(Pair("amount", itr.amount));
        results.push_back(entry);
    }
    return results;
}

UniValue getsparkbalance(const JSONRPCRequest& request) {
    CWallet *const pwallet = GetWalletForJSONRPCRequest(request);
    if (!EnsureWalletIsAvailable(pwallet, request.fHelp)) {
        return NullUniValue;
    }

    if (request.fHelp || request.params.size() > 0) {
        throw std::runtime_error(
                "getsparkbalance \n"
                "Returns spark balance\n"
                "Results are an array three Objects:\n"
                "{availableBalance, unconfirmedBalance, and fullBalance}");
    }

    EnsureSparkWalletIsAvailable();
    assert(pwallet != NULL);
    UniValue results(UniValue::VOBJ);
    results.push_back(Pair("availableBalance",pwallet->sparkWallet->getAvailableBalance()));
    results.push_back(Pair("unconfirmedBalance",pwallet->sparkWallet->getUnconfirmedBalance()));
    results.push_back(Pair("fullBalance",pwallet->sparkWallet->getFullBalance()));

    return results;
}

UniValue getsparkaddressbalance(const JSONRPCRequest& request) {
    CWallet *const pwallet = GetWalletForJSONRPCRequest(request);
    if (!EnsureWalletIsAvailable(pwallet, request.fHelp)) {
        return NullUniValue;
    }

    if (request.fHelp || request.params.size() != 1) {
        throw std::runtime_error(
                "getsparkaddressbalance \n"
                "Returns spark address balance\n"
                "Results are an array three Objects:\n"
                "{availableBalance, unconfirmedBalance, and fullBalance}");
    }

    EnsureSparkWalletIsAvailable();
    assert(pwallet != NULL);
    std::string strAddress = request.params[0].get_str();
    const spark::Params* params = spark::Params::get_default();
    unsigned char network = spark::GetNetworkType();
    spark::Address address(params);
    unsigned char coinNetwork;
    try {
        coinNetwork = address.decode(strAddress);
    } catch (...) {
        throw JSONRPCError(RPC_INVALID_ADDRESS_OR_KEY, std::string("Invalid Spark address: ")+strAddress);
    }

    if (coinNetwork != network)
        throw JSONRPCError(RPC_INVALID_PARAMETER, std::string("Invalid address, wrong network type: ")+strAddress);


    UniValue results(UniValue::VOBJ);
    results.push_back(Pair("availableBalance: ",pwallet->sparkWallet->getAddressAvailableBalance(address)));
    results.push_back(Pair("unconfirmedBalance: ",pwallet->sparkWallet->getAddressUnconfirmedBalance(address)));
    results.push_back(Pair("fullBalance: ",pwallet->sparkWallet->getAddressFullBalance(address)));

    return results;
}

UniValue resetsparkmints(const JSONRPCRequest& request) {
    CWallet * const pwallet = GetWalletForJSONRPCRequest(request);
    if (!EnsureWalletIsAvailable(pwallet, request.fHelp)) {
        return NullUniValue;
    }

    if (request.fHelp || request.params.size() != 0)
        throw std::runtime_error(
                "resetsparkmints"
                + HelpRequiringPassphrase(pwallet) + "\nResets all your Spark mints' status to unsued and unconfirmed. To make it valid again, you have to rescan or reindex.\n"
<<<<<<< HEAD
                                                     "WARNING: Run this only for testing and if you fully understand what it does.\n"
                );
=======
                                                     "WARNING: Run this only for testing and if you fully understand what it does.\n");
>>>>>>> 4ad2c18b

    EnsureSparkWalletIsAvailable();

    std::vector<CSparkMintMeta> listMints;
    CWalletDB walletdb(pwallet->strWalletFile);
    listMints = pwallet->sparkWallet->ListSparkMints();

    BOOST_FOREACH(CSparkMintMeta& mint, listMints) {
        mint.isUsed = false;
        mint.nHeight = -1;
        pwallet->sparkWallet->updateMint(mint, walletdb);
    }

    return NullUniValue;
}

UniValue setsparkmintstatus(const JSONRPCRequest& request) {
    CWallet * const pwallet = GetWalletForJSONRPCRequest(request);
    if (!EnsureWalletIsAvailable(pwallet, request.fHelp)) {
        return NullUniValue;
    }

    if (request.fHelp || request.params.size() != 2)
        throw std::runtime_error(
                "setsparkmintstatus \"lTagHash\" <isused>(true/false)\n"
                "Set mintIsUsed status to True or False");

    EnsureSparkWalletIsAvailable();

    uint256 lTagHash;
    lTagHash.SetHex(request.params[0].get_str());

    bool fStatus = true;
    fStatus = request.params[1].get_bool();

    EnsureWalletIsUnlocked(pwallet);
    CWalletDB walletdb(pwallet->strWalletFile);
    CSparkMintMeta coinMeta = pwallet->sparkWallet->getMintMeta(lTagHash);

    if (coinMeta != CSparkMintMeta()) {
        coinMeta.isUsed = fStatus;
        pwallet->sparkWallet->updateMint(coinMeta, walletdb);
    }

    return NullUniValue;
}

UniValue mintspark(const JSONRPCRequest& request)
{
    CWallet * const pwallet = GetWalletForJSONRPCRequest(request);
    if (!EnsureWalletIsAvailable(pwallet, request.fHelp)) {
        return NullUniValue;
    }

    if (request.fHelp || request.params.size() == 0 || request.params.size() > 2)
        throw std::runtime_error(
            "mintspark {\"address\":amount,memo...}\n"
            + HelpRequiringPassphrase(pwallet) + "\n"
                                                 "\nArguments:\n"
                                                 "    {\n"
                                                 "      \"address\":amount   (numeric or string) The Spark address is the key, the numeric amount (can be string) in " + CURRENCY_UNIT +
                                                 " is the value\n"
                                                 "      ,...\n"
                                                 "    }\n"
                                                 "\nResult:\n"
                                                 "\"txid\" (string) The transaction id for the send. Only 1 transaction is created regardless of \n"
                                                "                                    the number of addresses.\n"
                                                "\nExamples:\n"
                                                "\nSend two amounts to two different spark addresses:\n"
<<<<<<< HEAD
            + HelpExampleCli("mintspark", "\"{\\\"pr18qqntc8e60x0ygnv0ey7skekve73tmvhhlkaehka6qfv56zc4w2j75jldrf8wjf8dy0hu33vsww7fj34fd3k7rnwgv7jdvtmgv2g37xqmm59krmgycgkdes37jqupc62s7khafqynlxsy\\\":{\\\"amount\\\":0.01, \\\"memo\\\":\\\"test_memo\\\"},\\\"pr1t0l6vu9h9a8nr203tfcesps46agtm0aa9uzsty0tp4wqqrg42rg35yf4r839t3fenlfmsgkpwwklxg5r68tvenn5uy29wwykany3t0qrkjy2res6thzwx90nha6wpkegwrm0n8g2cjawq\\\":{\\\"amount\\\":0.01, \\\"memo\\\":\\\"\\\"}}\"") +
            "\nSend two amounts to two different spark addresses setting memo:\n"
            + HelpExampleRpc("mintspark", "\"{\\\"pr18qqntc8e60x0ygnv0ey7skekve73tmvhhlkaehka6qfv56zc4w2j75jldrf8wjf8dy0hu33vsww7fj34fd3k7rnwgv7jdvtmgv2g37xqmm59krmgycgkdes37jqupc62s7khafqynlxsy\\\":{\\\"amount\\\":1},\\\"pr1t0l6vu9h9a8nr203tfcesps46agtm0aa9uzsty0tp4wqqrg42rg35yf4r839t3fenlfmsgkpwwklxg5r68tvenn5uy29wwykany3t0qrkjy2res6thzwx90nha6wpkegwrm0n8g2cjawq\\\":{\\\"amount\\\":0.01, \\\"memo\\\":\\\"test_memo2\\\"}}\"")
=======
            + HelpExampleCli("mintspark", "\"{\\\"sr1xtw3yd6v4ghgz873exv2r5nzfwryufxjzzz4xr48gl4jmh7fxml4568xr0nsdd7s4l5as2h50gakzjqrqpm7yrecne8ut8ylxzygj8klttsgm37tna4jk06acl2azph0dq4yxdqqgwa60\\\":{\\\"amount\\\":0.01, \\\"memo\\\":\\\"test_memo\\\"},\\\"sr1x7gcqdy670l2v4p9h2m4n5zgzde9y6ht86egffa0qrq40c6z329yfgvu8vyf99tgvnq4hwshvfxxhfzuyvz8dr3lt32j70x8l34japg73ca4w6z9x7c7ryd2gnafg9eg3gpr90gtunraw\\\":{\\\"amount\\\":0.01, \\\"memo\\\":\\\"\\\"}}\"") +
            "\nSend two amounts to two different spark addresses setting memo:\n"
            + HelpExampleRpc("mintspark", "\"{\\\"sr1xtw3yd6v4ghgz873exv2r5nzfwryufxjzzz4xr48gl4jmh7fxml4568xr0nsdd7s4l5as2h50gakzjqrqpm7yrecne8ut8ylxzygj8klttsgm37tna4jk06acl2azph0dq4yxdqqgwa60\\\":{\\\"amount\\\":1},\\\"sr1x7gcqdy670l2v4p9h2m4n5zgzde9y6ht86egffa0qrq40c6z329yfgvu8vyf99tgvnq4hwshvfxxhfzuyvz8dr3lt32j70x8l34japg73ca4w6z9x7c7ryd2gnafg9eg3gpr90gtunraw\\\":{\\\"amount\\\":0.01, \\\"memo\\\":\\\"test_memo2\\\"}}\"")
>>>>>>> 4ad2c18b
        );
    EnsureWalletIsUnlocked(pwallet);
    EnsureSparkWalletIsAvailable();

    // Ensure spark mints is already accepted by network so users will not lost their coins
    // due to other nodes will treat it as garbage data.
    if (!spark::IsSparkAllowed()) {
        throw JSONRPCError(RPC_WALLET_ERROR, "Spark is not activated yet");
    }

    UniValue sendTo = request.params[0].get_obj();

    std::vector<std::string> keys = sendTo.getKeys();
    const spark::Params* params = spark::Params::get_default();
    unsigned char network = spark::GetNetworkType();

    std::vector<spark::MintedCoinData> outputs;
    BOOST_FOREACH(const std::string& name_, keys)
    {
        spark::Address address(params);
        unsigned char coinNetwork;
        try {
            coinNetwork = address.decode(name_);
        } catch (...) {
            throw JSONRPCError(RPC_INVALID_ADDRESS_OR_KEY, std::string("Invalid Spark address: ")+name_);
        }

        if (coinNetwork != network)
            throw JSONRPCError(RPC_INVALID_PARAMETER, std::string("Invalid address, wrong network type: ")+name_);
        UniValue amountAndMemo = sendTo[name_].get_obj();

        CAmount nAmount(0);
        if (amountAndMemo.exists("amount"))
            nAmount = AmountFromValue(amountAndMemo["amount"]);
        else
            throw JSONRPCError(RPC_INVALID_PARAMETER, std::string("Invalid parameters, no amount: ")+name_);

        std::string memo = "";
        if (amountAndMemo.exists("memo"))
            memo = amountAndMemo["memo"].get_str();

        if (nAmount <= 0)
            throw JSONRPCError(RPC_TYPE_ERROR, "Invalid amount for send");
        LogPrintf("rpcWallet.mintSpark() nAmount = %d \n", nAmount);

        spark::MintedCoinData data;
        data.address = address;
        data.memo = memo;
        data.v = nAmount;
        outputs.push_back(data);
    }
    bool subtractFeeFromAmount = false;
    if (request.params.size() > 1)
        subtractFeeFromAmount = request.params[1].get_bool();
    std::vector<std::pair<CWalletTx, CAmount>> wtxAndFee;
    std::string strError = pwallet->MintAndStoreSpark(outputs, wtxAndFee, subtractFeeFromAmount);
    if (strError != "")
        throw JSONRPCError(RPC_WALLET_ERROR, strError);

    UniValue result(UniValue::VARR);
    for(const auto& wtx : wtxAndFee) {
        result.push_back(wtx.first.GetHash().GetHex());
    }

    return result;
}

<<<<<<< HEAD
=======
UniValue automintspark(const JSONRPCRequest& request) {
    CWallet * const pwallet = GetWalletForJSONRPCRequest(request);
    if (!EnsureWalletIsAvailable(pwallet, request.fHelp)) {
        return NullUniValue;
    }

    if (request.fHelp || request.params.size() != 0)
        throw std::runtime_error(
                "This function automatically mints all unspent transparent funds\n"
        );

    EnsureWalletIsUnlocked(pwallet);
    EnsureSparkWalletIsAvailable();

    // Ensure spark mints is already accepted by network so users will not lost their coins
    // due to other nodes will treat it as garbage data.
    if (!spark::IsSparkAllowed()) {
        throw JSONRPCError(RPC_WALLET_ERROR, "Spark is not activated yet");
    }

    std::vector<std::pair<CWalletTx, CAmount>> wtxAndFee;
    std::vector<spark::MintedCoinData> outputs;
    std::string strError = pwallet->MintAndStoreSpark(outputs, wtxAndFee, true, true);

    if (strError != "")
        throw JSONRPCError(RPC_WALLET_ERROR, strError);

    UniValue result(UniValue::VARR);
    for(const auto& wtx : wtxAndFee) {
        result.push_back(wtx.first.GetHash().GetHex());
    }

    return result;
}

>>>>>>> 4ad2c18b
UniValue spendspark(const JSONRPCRequest& request)
{
    CWallet * const pwallet = GetWalletForJSONRPCRequest(request);
    if (!EnsureWalletIsAvailable(pwallet, request.fHelp)) {
        return NullUniValue;
    }

    if (request.fHelp || request.params.size() != 2)
        throw std::runtime_error(
                "spendspark {\"address\":amount,subtractfee...} {\"address\":amount,memo,subtractfee...}\n"
                + HelpRequiringPassphrase(pwallet) + "\n"
                                                     "\nArguments:\n"
                                                     "1. \"transparent\"\n"
                                                     "    {\n"
                                                     "      \"address\":amount (numeric or string), subtractfee (bool) The Firo address is the key, the numeric amount (can be string) in " + CURRENCY_UNIT + " is the value\n"
                                                     "      ,...\n"
                                                     "    }\n"
                                                     "2. \"private\"\n"
                                                     "    {\n"
                                                     "      \"address\":amount (numeric or string), memo (string, not required), subtractfee (bool) The Spark address is the key, the numeric amount (can be string) in " + CURRENCY_UNIT + " is the value\n"
                                                     "      ,...\n"
                                                     "    }\n"
                                                     "\nResult:\n"
                                                     "\"txid\"                   (string) The transaction id for the send. Only 1 transaction is created regardless of \n"
                                                     "                                    the number of addresses.\n"
                                                     "\nExamples:\n"
                                                     "\nSend an amount to transparent address:\n"
                 + HelpExampleCli("spendspark", "\"{\\\"TR1FW48J6ozpRu25U8giSDdTrdXXUYau7U\\\":{\\\"amount\\\":0.01, \\\"subtractFee\\\": false}}\" \"{}\"") +
                 "\nSend an amount to a transparent address and two different private addresses:\n"
<<<<<<< HEAD
                 + HelpExampleCli("spendspark", "\"{\\\"TR1FW48J6ozpRu25U8giSDdTrdXXUYau7U\\\":{\\\"amount\\\":0.01, \\\"subtractFee\\\": false}}\" \"{\\\"pr18qqntc8e60x0ygnv0ey7skekve73tmvhhlkaehka6qfv56zc4w2j75jldrf8wjf8dy0hu33vsww7fj34fd3k7rnwgv7jdvtmgv2g37xqmm59krmgycgkdes37jqupc62s7khafqynlxsy\\\":{\\\"amount\\\":0.01, \\\"memo\\\":\\\"test_memo\\\", \\\"subtractFee\\\": false},\\\"pr1t0l6vu9h9a8nr203tfcesps46agtm0aa9uzsty0tp4wqqrg42rg35yf4r839t3fenlfmsgkpwwklxg5r68tvenn5uy29wwykany3t0qrkjy2res6thzwx90nha6wpkegwrm0n8g2cjawq\\\":{\\\"amount\\\":0.01, \\\"subtractFee\\\": false}}\"") +
                 "\nSend two amounts to two different transparent addresses and two different private addresses:\n"
                 + HelpExampleRpc("spendspark", "\"{\\\"TR1FW48J6ozpRu25U8giSDdTrdXXUYau7U\\\":{\\\"amount\\\":0.01, \\\"subtractFee\\\": false},\\\"TuzUyNtTznSNnT2rPXG6Mk7hHG8Svuuoci\\\":{\\\"amount\\\":0.01, \\\"subtractFee\\\": true}}\" \"{\\\"pr18qqntc8e60x0ygnv0ey7skekve73tmvhhlkaehka6qfv56zc4w2j75jldrf8wjf8dy0hu33vsww7fj34fd3k7rnwgv7jdvtmgv2g37xqmm59krmgycgkdes37jqupc62s7khafqynlxsy\\\":{\\\"amount\\\":0.01, \\\"memo\\\":\\\"\\\", \\\"subtractFee\\\": false},\\\"pr1t0l6vu9h9a8nr203tfcesps46agtm0aa9uzsty0tp4wqqrg42rg35yf4r839t3fenlfmsgkpwwklxg5r68tvenn5uy29wwykany3t0qrkjy2res6thzwx90nha6wpkegwrm0n8g2cjawq\\\":{\\\"amount\\\":0.01, \\\"memo\\\":\\\"test_memo\\\", \\\"subtractFee\\\": false}}\"")
=======
                 + HelpExampleCli("spendspark", "\"{\\\"TR1FW48J6ozpRu25U8giSDdTrdXXUYau7U\\\":{\\\"amount\\\":0.01, \\\"subtractFee\\\": false}}\" \"{\\\"sr1hk87wuh660mss6vnxjf0syt4p6r6ptew97de3dvz698tl7p5p3w7h4m4hcw74mxnqhtz70r7gyydcx6pmkfmnew9q4z0c0muga3sd83h786znjx74ccsjwm284aswppqf2jd0sssendlj\\\":{\\\"amount\\\":0.01, \\\"memo\\\":\\\"test_memo\\\", \\\"subtractFee\\\": false},\\\"sr1x7gcqdy670l2v4p9h2m4n5zgzde9y6ht86egffa0qrq40c6z329yfgvu8vyf99tgvnq4hwshvfxxhfzuyvz8dr3lt32j70x8l34japg73ca4w6z9x7c7ryd2gnafg9eg3gpr90gtunraw\\\":{\\\"amount\\\":0.01, \\\"subtractFee\\\": false}}\"") +
                 "\nSend two amounts to two different transparent addresses and two different private addresses:\n"
                 + HelpExampleRpc("spendspark", "\"{\\\"TR1FW48J6ozpRu25U8giSDdTrdXXUYau7U\\\":{\\\"amount\\\":0.01, \\\"subtractFee\\\": false},\\\"TuzUyNtTznSNnT2rPXG6Mk7hHG8Svuuoci\\\":{\\\"amount\\\":0.01, \\\"subtractFee\\\": true}}\" \"{\\\"sr1hk87wuh660mss6vnxjf0syt4p6r6ptew97de3dvz698tl7p5p3w7h4m4hcw74mxnqhtz70r7gyydcx6pmkfmnew9q4z0c0muga3sd83h786znjx74ccsjwm284aswppqf2jd0sssendlj\\\":{\\\"amount\\\":0.01, \\\"memo\\\":\\\"\\\", \\\"subtractFee\\\": false},\\\"sr1x7gcqdy670l2v4p9h2m4n5zgzde9y6ht86egffa0qrq40c6z329yfgvu8vyf99tgvnq4hwshvfxxhfzuyvz8dr3lt32j70x8l34japg73ca4w6z9x7c7ryd2gnafg9eg3gpr90gtunraw\\\":{\\\"amount\\\":0.01, \\\"memo\\\":\\\"test_memo\\\", \\\"subtractFee\\\": false}}\"")
>>>>>>> 4ad2c18b
        );

    EnsureWalletIsUnlocked(pwallet);
    EnsureSparkWalletIsAvailable();

    // Ensure spark mints is already accepted by network so users will not lost their coins
    // due to other nodes will treat it as garbage data.
    if (!spark::IsSparkAllowed()) {
        throw JSONRPCError(RPC_WALLET_ERROR, "Spark is not activated yet");
    }

    std::vector<CRecipient> recipients;
    UniValue sendTo = request.params[0].get_obj();
    std::vector<std::string> keys = sendTo.getKeys();
    std::set<CBitcoinAddress> setAddress;
    BOOST_FOREACH(const std::string& name_, keys)
    {
        CBitcoinAddress address(name_);
        if (!address.IsValid())
            throw JSONRPCError(RPC_INVALID_ADDRESS_OR_KEY, std::string("Invalid Firo address: ")+name_);

        if (setAddress.count(address))
            throw JSONRPCError(RPC_INVALID_PARAMETER, std::string("Invalid parameter, duplicated address: ")+name_);
        setAddress.insert(address);

        CScript scriptPubKey = GetScriptForDestination(address.Get());

        UniValue amountObj = sendTo[name_].get_obj();
        CAmount nAmount(0);
        if (amountObj.exists("amount"))
            nAmount = AmountFromValue(amountObj["amount"]);
        else
            throw JSONRPCError(RPC_INVALID_PARAMETER, std::string("Invalid parameters, no amount: ")+name_);
        if (nAmount <= 0)
            throw JSONRPCError(RPC_TYPE_ERROR, "Invalid amount for send");

        bool fSubtractFeeFromAmount = false;
        if (amountObj.exists("subtractFee"))
            fSubtractFeeFromAmount = amountObj["subtractFee"].get_bool();
        else
            throw JSONRPCError(RPC_INVALID_PARAMETER, std::string("Invalid parameters, no subtractFee: ")+name_);

        CRecipient recipient = {scriptPubKey, nAmount, fSubtractFeeFromAmount};
        recipients.push_back(recipient);
    }

    UniValue privSendTo = request.params[1].get_obj();
    keys = privSendTo.getKeys();
    const spark::Params* params = spark::Params::get_default();
    unsigned char network = spark::GetNetworkType();

    std::vector<std::pair<spark::OutputCoinData, bool>> privateRecipients;
    BOOST_FOREACH(const std::string& name_, keys)
    {
        spark::Address address(params);
        unsigned char coinNetwork;
        try {
            coinNetwork = address.decode(name_);
        } catch (...) {
            throw JSONRPCError(RPC_INVALID_ADDRESS_OR_KEY, std::string("Invalid Spark address: ")+name_);
        }

        if (coinNetwork != network)
            throw JSONRPCError(RPC_INVALID_PARAMETER, std::string("Invalid address, wrong network type: ")+name_);
        UniValue amountAndMemo = privSendTo[name_].get_obj();
        CAmount nAmount(0);
        if (amountAndMemo.exists("amount"))
            nAmount = AmountFromValue(amountAndMemo["amount"]);
        else
            throw JSONRPCError(RPC_INVALID_PARAMETER, std::string("Invalid parameters, no amount: ")+name_);
        if (nAmount <= 0)
            throw JSONRPCError(RPC_TYPE_ERROR, "Invalid amount for send");

        std::string memo = "";
        if (amountAndMemo.exists("memo"))
            memo = amountAndMemo["memo"].get_str();

        bool subtractFee = false;
        if (amountAndMemo.exists("subtractFee"))
            subtractFee = amountAndMemo["subtractFee"].get_bool();
        else
            throw JSONRPCError(RPC_INVALID_PARAMETER, std::string("Invalid parameters, no subtractFee: ")+name_);

        if (nAmount <= 0)
            throw JSONRPCError(RPC_TYPE_ERROR, "Invalid amount for send");
        LogPrintf("rpcWallet.mintSpark() nAmount = %d \n", nAmount);

        spark::OutputCoinData data;
        data.address = address;
        data.memo = memo;
        data.v = nAmount;
        privateRecipients.push_back(std::make_pair(data, subtractFee));
    }

    CAmount fee;
    CWalletTx wtx;
    try {
        wtx = pwallet->SpendAndStoreSpark(recipients, privateRecipients, fee);
    } catch (...) {
        throw JSONRPCError(RPC_WALLET_ERROR, "Spark spend creation failed.");
    }

    return wtx.GetHash().GetHex();
}

UniValue lelantustospark(const JSONRPCRequest& request) {
    CWallet * const pwallet = GetWalletForJSONRPCRequest(request);
    if (!EnsureWalletIsAvailable(pwallet, request.fHelp)) {
        return NullUniValue;
    }

    if (request.fHelp || request.params.size() > 0) {
        throw std::runtime_error(
                "lelantustospark \n"
                "Takes all your lelantus mints, spends all to transparent layer, takes all that UTX's and mints to Spark");
    }

    EnsureWalletIsUnlocked(pwallet);
    EnsureSparkWalletIsAvailable();

    assert(pwallet != NULL);
    std::string strFailReason = "";
    bool passed = false;
    try {
        passed = pwallet->LelantusToSpark(strFailReason);
    } catch (...) {
        throw JSONRPCError(RPC_WALLET_ERROR, "Lelantus to Spark failed!");
    }
    if (!passed || strFailReason != "")
        throw JSONRPCError(RPC_WALLET_ERROR, "Lelantus to Spark failed. " + strFailReason);

    return NullUniValue;
}

UniValue mint(const JSONRPCRequest& request)
{
    CWallet * const pwallet = GetWalletForJSONRPCRequest(request);

    if (!EnsureWalletIsAvailable(pwallet, request.fHelp))
        return NullUniValue;

    if (request.fHelp || request.params.size() != 1)
        throw std::runtime_error(
            "mint amount\n"
            "\nAutomatically choose denominations to mint by amount."
            + HelpRequiringPassphrase(pwallet) + "\n"
            "\nArguments:\n"
            "1. \"amount\"      (numeric or string, required) The amount in " + CURRENCY_UNIT + " to mint, must be a multiple of 0.05\n"
            "\nResult:\n"
            "\"transactionid\"  (string) The transaction id.\n"
            "\nExamples:\n"
            + HelpExampleCli("mint", "0.15")
            + HelpExampleCli("mint", "100.9")
            + HelpExampleRpc("mint", "0.15")
        );

    EnsureWalletIsUnlocked(pwallet);
    EnsureSigmaWalletIsAvailable();

    // Ensure Sigma mints is already accepted by network so users will not lost their coins
    // due to other nodes will treat it as garbage data.
    if (!sigma::IsSigmaAllowed()) {
        throw JSONRPCError(RPC_WALLET_ERROR, "Sigma is not active");
    }

    CAmount nAmount = AmountFromValue(request.params[0]);
    LogPrintf("rpcWallet.mint() denomination = %s, nAmount = %d \n", request.params[0].getValStr(), nAmount);

    std::vector<sigma::CoinDenomination> denominations;
    sigma::GetAllDenoms(denominations);

    CAmount smallestDenom;
    DenominationToInteger(denominations.back(), smallestDenom);

    if (nAmount % smallestDenom != 0) {
        throw JSONRPCError(RPC_INVALID_PARAMETER, "Amount to mint is invalid.\n");
    }

    std::vector<sigma::CoinDenomination> mints;
    if (CWallet::SelectMintCoinsForAmount(nAmount, denominations, mints) != nAmount) {
        throw JSONRPCError(RPC_WALLET_ERROR, "Problem with coin selection.\n");
    }

    std::vector<sigma::PrivateCoin> privCoins;

    const auto& sigmaParams = sigma::Params::get_default();
    std::transform(mints.begin(), mints.end(), std::back_inserter(privCoins),
        [sigmaParams](const sigma::CoinDenomination& denom) -> sigma::PrivateCoin {
            return sigma::PrivateCoin(sigmaParams, denom);
        });
    std::vector<CHDMint> vDMints;
    auto vecSend = CWallet::CreateSigmaMintRecipients(privCoins, vDMints);

    CWalletTx wtx;
    std::string strError = pwallet->MintAndStoreSigma(vecSend, privCoins, vDMints, wtx);

    if (strError != "")
        throw JSONRPCError(RPC_WALLET_ERROR, strError);

    return wtx.GetHash().GetHex();
}

UniValue mintlelantus(const JSONRPCRequest& request)
{
    CWallet * const pwallet = GetWalletForJSONRPCRequest(request);
    if (!EnsureWalletIsAvailable(pwallet, request.fHelp)) {
        return NullUniValue;
    }

    if (request.fHelp || request.params.size() != 1)
        throw std::runtime_error(
                "mintlelantus amount\n"
                + HelpRequiringPassphrase(pwallet) + "\n"
                "\nArguments:\n"
                "1. \"amount\"      (numeric or string, required) The amount in " + CURRENCY_UNIT + " to mint, must be not less than 0.05\n"
                "\nResult:\n"
                "\"transactionid\"  (string) The transaction id.\n"
                "\nExamples:\n"
                + HelpExampleCli("mintlelantus", "0.15")
                + HelpExampleCli("mintlelantus", "100.9")
                + HelpExampleRpc("mintlelantus", "0.15")
        );

    EnsureWalletIsUnlocked(pwallet);
    EnsureLelantusWalletIsAvailable();

    // Ensure Lelantus mints is already accepted by network so users will not lost their coins
    // due to other nodes will treat it as garbage data.
    if (!lelantus::IsLelantusAllowed()) {
        throw JSONRPCError(RPC_WALLET_ERROR, "Lelantus is not activated yet");
    }

    CAmount nAmount = AmountFromValue(request.params[0]);
    LogPrintf("rpcWallet.mintlelantus() nAmount = %d \n", nAmount);

    std::vector<std::pair<CWalletTx, CAmount>> wtxAndFee;
    std::vector<CHDMint> mints;
    std::string strError = pwallet->MintAndStoreLelantus(nAmount, wtxAndFee, mints);

    if (strError != "")
        throw JSONRPCError(RPC_WALLET_ERROR, strError);

    UniValue result(UniValue::VARR);
    for(const auto& wtx : wtxAndFee) {
        result.push_back(wtx.first.GetHash().GetHex());
    }

    return result;
}

UniValue autoMintlelantus(const JSONRPCRequest& request) {
    CWallet * const pwallet = GetWalletForJSONRPCRequest(request);
    if (!EnsureWalletIsAvailable(pwallet, request.fHelp)) {
        return NullUniValue;
    }

    if (request.fHelp || request.params.size() != 0)
        throw std::runtime_error(
                "This function automatically mints all unspent transparent funds\n"
        );

    EnsureWalletIsUnlocked(pwallet);
    EnsureLelantusWalletIsAvailable();

    // Ensure Lelantus mints is already accepted by network so users will not lost their coins
    // due to other nodes will treat it as garbage data.
    if (!lelantus::IsLelantusAllowed()) {
        throw JSONRPCError(RPC_WALLET_ERROR, "Lelantus is not activated yet");
    }

    std::vector<std::pair<CWalletTx, CAmount>> wtxAndFee;
    std::vector<CHDMint> mints;
    std::string strError = pwallet->MintAndStoreLelantus(0, wtxAndFee, mints, true);

    if (strError != "")
        throw JSONRPCError(RPC_WALLET_ERROR, strError);

    UniValue result(UniValue::VARR);
    for(const auto& wtx : wtxAndFee) {
        result.push_back(wtx.first.GetHash().GetHex());
    }

    return result;
}

UniValue spendmany(const JSONRPCRequest& request) {
    CWallet * const pwallet = GetWalletForJSONRPCRequest(request);
    if (!EnsureWalletIsAvailable(pwallet, request.fHelp)) {
        return NullUniValue;
    }

    if (request.fHelp || request.params.size() < 2 || request.params.size() > 5)
        throw std::runtime_error(
                "spendmany \"fromaccount\" {\"address\":amount,...} ( minconf \"comment\" [\"address\",...] )\n"
                "\nSpend multiple coins and remint changes in a single transaction by specify addresses and amount for each address."
                + HelpRequiringPassphrase(pwallet) + "\n"
                "\nArguments:\n"
                "1. \"fromaccount\"         (string, required) DEPRECATED. The account to send the funds from. Should be \"\" for the default account\n"
                "2. \"amounts\"             (string, required) A json object with addresses and amounts\n"
                "    {\n"
                "      \"address\":amount   (numeric or string) The Firo address is the key, the numeric amount (can be string) in " + CURRENCY_UNIT + " is the value\n"
                "      ,...\n"
                "    }\n"
                "3. minconf                 (numeric, optional, default=6) NOT IMPLEMENTED. Only use the balance confirmed at least this many times.\n"
                "4. \"comment\"             (string, optional) A comment\n"
                "5. subtractfeefromamount   (string, optional) A json array with addresses.\n"
                "                           The fee will be equally deducted from the amount of each selected address.\n"
                "                           Those recipients will receive less firos than you enter in their corresponding amount field.\n"
                "                           If no addresses are specified here, the sender pays the fee.\n"
                "    [\n"
                "      \"address\"            (string) Subtract fee from this address\n"
                "      ,...\n"
                "    ]\n"
                "\nResult:\n"
                "\"transactionid\"          (string) The transaction id for the send. Only 1 transaction is created regardless of \n"
                "                                    the number of addresses.\n"
                "\nExamples:\n"
                "\nSend two amounts to two different addresses:\n"
                + HelpExampleCli("spendmany", "\"\" \"{\\\"1D1ZrZNe3JUo7ZycKEYQQiQAWd9y54F4XZ\\\":0.01,\\\"1353tsE8YMTA4EuV7dgUXGjNFf9KpVvKHz\\\":0.02}\"") +
                "\nSend two amounts to two different addresses and subtract fee from amount:\n"
                + HelpExampleCli("spendmany", "\"\" \"{\\\"1D1ZrZNe3JUo7ZycKEYQQiQAWd9y54F4XZ\\\":0.01,\\\"1353tsE8YMTA4EuV7dgUXGjNFf9KpVvKHz\\\":0.02}\" 6 \"testing\" \"[\\\"1D1ZrZNe3JUo7ZycKEYQQiQAWd9y54F4XZ\\\",\\\"1353tsE8YMTA4EuV7dgUXGjNFf9KpVvKHz\\\"]\"")
        );

    if (!sigma::IsSigmaAllowed()) {
        throw JSONRPCError(RPC_WALLET_ERROR, "Sigma is not active");
    }

    EnsureSigmaWalletIsAvailable();

    LOCK2(cs_main, pwallet->cs_wallet);

    // Only account "" have sigma coins.
    std::string strAccount = AccountFromValue(request.params[0]);
    if (!strAccount.empty())
        throw JSONRPCError(RPC_WALLET_INSUFFICIENT_FUNDS, "Account has insufficient funds");

    UniValue sendTo = request.params[1].get_obj();

    CWalletTx wtx;
    if (request.params.size() > 3 && !request.params[3].isNull() && !request.params[3].get_str().empty())
        wtx.mapValue["comment"] = request.params[3].get_str();

    std::unordered_set<std::string> subtractFeeFromAmountSet;
    UniValue subtractFeeFromAmount(UniValue::VARR);
    if (request.params.size() > 4) {
        subtractFeeFromAmount = request.params[4].get_array();
        for (int i = subtractFeeFromAmount.size(); i--;) {
            subtractFeeFromAmountSet.insert(subtractFeeFromAmount[i].get_str());
        }
    }

    std::set<CBitcoinAddress> setAddress;
    std::vector<CRecipient> vecSend;

    CAmount totalAmount = 0;
    auto keys = sendTo.getKeys();
    if (keys.size() <= 0) {
        throw JSONRPCError(RPC_INVALID_PARAMETER, "Required at least an address to send");
    }

    for (const auto& strAddr : keys) {
        CBitcoinAddress address(strAddr);
        if (!address.IsValid())
            throw JSONRPCError(RPC_INVALID_ADDRESS_OR_KEY, "Invalid Firo address: " + strAddr);

        if (!setAddress.insert(address).second)
            throw JSONRPCError(RPC_INVALID_PARAMETER, "Invalid parameter, duplicated address: " + strAddr);

        CScript scriptPubKey = GetScriptForDestination(address.Get());
        CAmount nAmount = AmountFromValue(sendTo[strAddr]);
        if (nAmount <= 0) {
            throw JSONRPCError(RPC_TYPE_ERROR, "Invalid amount for send");
        }
        totalAmount += nAmount;

        bool fSubtractFeeFromAmount =
            subtractFeeFromAmountSet.find(strAddr) != subtractFeeFromAmountSet.end();

        vecSend.push_back({scriptPubKey, nAmount, fSubtractFeeFromAmount});
    }

    EnsureWalletIsUnlocked(pwallet);

    CAmount nFeeRequired = 0;

    try {
        pwallet->SpendSigma(vecSend, wtx, nFeeRequired);
    }
    catch (const InsufficientFunds& e) {
        throw JSONRPCError(RPC_WALLET_INSUFFICIENT_FUNDS, e.what());
    }
    catch (const std::exception& e) {
        throw JSONRPCError(RPC_WALLET_ERROR, e.what());
    }

    return wtx.GetHash().GetHex();
}

UniValue joinsplit(const JSONRPCRequest& request) {

    CWallet * const pwallet = GetWalletForJSONRPCRequest(request);
    if (!EnsureWalletIsAvailable(pwallet, request.fHelp)) {
        return NullUniValue;
    }

    if (request.fHelp || request.params.size() < 1 || request.params.size() > 3)
        throw std::runtime_error(
                "joinsplit {\"address\":amount,...} ([\"address\",...] )\n"
                "\nSpend lelantus and mint in one transaction, you need at least provide one of 1-st or 3-rd arguments."
                + HelpRequiringPassphrase(pwallet) + "\n"
                "\nArguments:\n"
                "1. \"amounts\"             (string, optional) A json object with addresses and amounts\n"
                "    {\n"
                "      \"address\":amount   (numeric or string) The Firo address is the key, the numeric amount (can be string) in " + CURRENCY_UNIT + " is the value\n"
                "      ,...\n"
                "    }\n"
                "2. subtractfeefromamount   (string, optional) A json array with addresses.\n"
                "                           The fee will be equally deducted from the amount of each selected address.\n"
                "                           Those recipients will receive less firos than you enter in their corresponding amount field.\n"
                "                           If no addresses are specified here, the sender pays the fee.\n"
                "    [\n"
                "      \"address\"            (string) Subtract fee from this address\n"
                "      ,...\n"
                "    ]\n"
                "3. output mints            (numeric, optional) A json object with amounts to mint\n"
                "    {\n"
                "      \"mint\"\n"
                "      ,...\n"
                "    }\n"
                "\nResult:\n"
                "\"transactionid\"          (string) The transaction id for the send. Only 1 transaction is created regardless of \n"
                "                                    the number of addresses.\n"
                "\nExamples:\n"
                "\nSend two amounts to two different addresses:\n"
                + HelpExampleCli("joinsplit", "\"{\\\"1D1ZrZNe3JUo7ZycKEYQQiQAWd9y54F4XZ\\\":0.01,\\\"1353tsE8YMTA4EuV7dgUXGjNFf9KpVvKHz\\\":0.02}\"") +
                "\nSend two amounts to two different addresses and subtract fee from amount:\n"
                + HelpExampleCli("joinsplit", "\"{\\\"1D1ZrZNe3JUo7ZycKEYQQiQAWd9y54F4XZ\\\":0.01,\\\"1353tsE8YMTA4EuV7dgUXGjNFf9KpVvKHz\\\":0.02}\"\"[\\\"1D1ZrZNe3JUo7ZycKEYQQiQAWd9y54F4XZ\\\",\\\"1353tsE8YMTA4EuV7dgUXGjNFf9KpVvKHz\\\"]\"")
        );

    if (!lelantus::IsLelantusAllowed()) {
        throw JSONRPCError(RPC_WALLET_ERROR, "Lelantus is not activated yet");
    }

    EnsureLelantusWalletIsAvailable();

    LOCK2(cs_main, pwallet->cs_wallet);


    UniValue sendTo = request.params[0].get_obj();

    std::unordered_set<std::string> subtractFeeFromAmountSet;
    UniValue subtractFeeFromAmount(UniValue::VARR);
    if (request.params.size() > 1) {
        try {
            subtractFeeFromAmount = request.params[1].get_array();
        }  catch (std::runtime_error const &) {
            //may be empty
        }
        for (int i = subtractFeeFromAmount.size(); i--;) {
            subtractFeeFromAmountSet.insert(subtractFeeFromAmount[i].get_str());
        }
    }

    UniValue mintAmounts;
    if(request.params.size() > 2) {
        try {
                mintAmounts = request.params[2].get_obj();
        } catch (std::runtime_error const &) {
            //may be empty
        }
    }

    std::set<CBitcoinAddress> setAddress;
    std::vector<CRecipient> vecSend;
    std::vector<CAmount> vMints;

    CAmount totalAmount = 0;

    auto keys = sendTo.getKeys();
    std::vector<UniValue> mints = mintAmounts.empty() ? std::vector<UniValue>() : mintAmounts.getValues();

    if(keys.empty() && mints.empty())
        throw JSONRPCError(RPC_TYPE_ERROR, "You have to provide at least public addressed or amount to mint");

    for (const auto& strAddr : keys) {
        CBitcoinAddress address(strAddr);
        if (!address.IsValid())
            throw JSONRPCError(RPC_INVALID_ADDRESS_OR_KEY, "Invalid Firo address: " + strAddr);

        if (!setAddress.insert(address).second)
            throw JSONRPCError(RPC_INVALID_PARAMETER, "Invalid parameter, duplicated address: " + strAddr);

        CScript scriptPubKey = GetScriptForDestination(address.Get());
        CAmount nAmount = AmountFromValue(sendTo[strAddr]);
        if (nAmount <= 0) {
            throw JSONRPCError(RPC_TYPE_ERROR, "Invalid amount for send");
        }
        totalAmount += nAmount;

        bool fSubtractFeeFromAmount =
                subtractFeeFromAmountSet.find(strAddr) != subtractFeeFromAmountSet.end();

        vecSend.push_back({scriptPubKey, nAmount, fSubtractFeeFromAmount});
    }

    for(const auto& mint : mints) {
        auto val = mint.get_int64();
        if (!lelantus::IsAvailableToMint(val) || val <= 0) {
            throw JSONRPCError(RPC_INVALID_PARAMETER, "Amount to mint is invalid.\n");
        }

        vMints.push_back(val);
    }

    EnsureWalletIsUnlocked(pwallet);

    CWalletTx wtx;

    try {
        pwallet->JoinSplitLelantus(vecSend, vMints, wtx);
    }
    catch (const InsufficientFunds& e) {
        throw JSONRPCError(RPC_WALLET_INSUFFICIENT_FUNDS, e.what());
    }
    catch (const std::exception& e) {
        throw JSONRPCError(RPC_WALLET_ERROR, e.what());
    }

    return wtx.GetHash().GetHex();
}

UniValue resetsigmamint(const JSONRPCRequest& request) {
    CWallet * const pwallet = GetWalletForJSONRPCRequest(request);
    if (!EnsureWalletIsAvailable(pwallet, request.fHelp)) {
        return NullUniValue;
    }

    if (request.fHelp || request.params.size() != 0)
        throw std::runtime_error(
                "resetsigmamint"
                + HelpRequiringPassphrase(pwallet));

    EnsureSigmaWalletIsAvailable();

    std::vector <CMintMeta> listMints;
    CWalletDB walletdb(pwallet->strWalletFile);
    listMints = pwallet->zwallet->GetTracker().ListMints(false, false);

    BOOST_FOREACH(CMintMeta &mint, listMints) {
        CHDMint dMint;
        if (!walletdb.ReadHDMint(mint.GetPubCoinValueHash(), false, dMint)){
            continue;
        }
        dMint.SetUsed(false);
        dMint.SetHeight(-1);
        pwallet->zwallet->GetTracker().Add(walletdb, dMint, true);
    }

    return NullUniValue;
}

UniValue resetlelantusmint(const JSONRPCRequest& request) {
    CWallet * const pwallet = GetWalletForJSONRPCRequest(request);
    if (!EnsureWalletIsAvailable(pwallet, request.fHelp)) {
        return NullUniValue;
    }

    if (request.fHelp || request.params.size() != 0)
        throw std::runtime_error(
                "resetlelantusmint"
                + HelpRequiringPassphrase(pwallet));

    EnsureLelantusWalletIsAvailable();

    std::vector <CLelantusMintMeta> listMints;
    CWalletDB walletdb(pwallet->strWalletFile);
    listMints = pwallet->zwallet->GetTracker().ListLelantusMints(false, false);

    BOOST_FOREACH(const CLelantusMintMeta& mint, listMints) {
        CHDMint dMint;
        if (!walletdb.ReadHDMint(mint.GetPubCoinValueHash(), true, dMint)) {
            continue;
        }
        dMint.SetUsed(false);
        dMint.SetHeight(-1);
        pwallet->zwallet->GetTracker().AddLelantus(walletdb, dMint, true);
    }

    return NullUniValue;
}

UniValue listsigmamints(const JSONRPCRequest& request) {
    CWallet * const pwallet = GetWalletForJSONRPCRequest(request);
    if (!EnsureWalletIsAvailable(pwallet, request.fHelp)) {
        return NullUniValue;
    }

    if (request.fHelp || request.params.size() > 1)
        throw std::runtime_error(
                "listsigmamints <all>(false/true)\n"
                "\nArguments:\n"
                "1. <all> (boolean, optional) false (default) to return own mints. true to return every mints.\n"
                "\nResults are an array of Objects, each of which has:\n"
                "{id, IsUsed, denomination, value, serialNumber, nHeight, randomness}");

    EnsureSigmaWalletIsAvailable();

    bool fAllStatus = false;
    if (request.params.size() > 0) {
        fAllStatus = request.params[0].get_bool();
    }

    // Mint secret data encrypted in wallet
    EnsureWalletIsUnlocked(pwallet);

    std::list <CSigmaEntry> listPubcoin;
    CWalletDB walletdb(pwallet->strWalletFile);
    listPubcoin = pwallet->zwallet->GetTracker().MintsAsSigmaEntries(false, false);
    UniValue results(UniValue::VARR);

    BOOST_FOREACH(const CSigmaEntry &sigmaItem, listPubcoin) {
        if (fAllStatus || sigmaItem.IsUsed || (sigmaItem.randomness != uint64_t(0) && sigmaItem.serialNumber != uint64_t(0))) {
            UniValue entry(UniValue::VOBJ);
            entry.push_back(Pair("id", sigmaItem.id));
            entry.push_back(Pair("IsUsed", sigmaItem.IsUsed));
            entry.push_back(Pair("denomination", sigmaItem.get_denomination_value()));
            entry.push_back(Pair("value", sigmaItem.value.GetHex()));
            entry.push_back(Pair("serialNumber", sigmaItem.serialNumber.GetHex()));
            entry.push_back(Pair("nHeight", sigmaItem.nHeight));
            entry.push_back(Pair("randomness", sigmaItem.randomness.GetHex()));
            results.push_back(entry);
        }
    }

    return results;
}

UniValue listlelantusmints(const JSONRPCRequest& request) {
    CWallet * const pwallet = GetWalletForJSONRPCRequest(request);
    if (!EnsureWalletIsAvailable(pwallet, request.fHelp)) {
        return NullUniValue;
    }

    if (request.fHelp || request.params.size() > 1)
        throw std::runtime_error(
                "listlelantusmints <all>(false/true)\n"
                "\nArguments:\n"
                "1. <all> (boolean, optional) false (default) to return real listlelantusmints. true to return every listlelantusmints.\n"
                "\nResults are an array of Objects, each of which has:\n"
                "{id, IsUsed, amount, value, serialNumber, nHeight, randomness}");

    EnsureLelantusWalletIsAvailable();

    bool fAllStatus = false;
    if (request.params.size() > 0) {
        fAllStatus = request.params[0].get_bool();
    }

    // Mint secret data encrypted in wallet
    EnsureWalletIsUnlocked(pwallet);

    std::list <CLelantusEntry> listCoin;
    CWalletDB walletdb(pwallet->strWalletFile);
    listCoin = pwallet->zwallet->GetTracker().MintsAsLelantusEntries(false, false);
    UniValue results(UniValue::VARR);

    BOOST_FOREACH(const CLelantusEntry &lelantusItem, listCoin) {
        if ((fAllStatus || lelantusItem.amount != uint64_t(0)) && (lelantusItem.IsUsed || (lelantusItem.randomness != uint64_t(0) && lelantusItem.serialNumber != uint64_t(0)))) {
            UniValue entry(UniValue::VOBJ);
            entry.push_back(Pair("id", lelantusItem.id));
            entry.push_back(Pair("isUsed", lelantusItem.IsUsed));
            entry.push_back(Pair("amount", lelantusItem.amount));
            entry.push_back(Pair("value", lelantusItem.value.GetHex()));
            entry.push_back(Pair("serialNumber", lelantusItem.serialNumber.GetHex()));
            entry.push_back(Pair("nHeight", lelantusItem.nHeight));
            entry.push_back(Pair("randomness", lelantusItem.randomness.GetHex()));
            results.push_back(entry);
        }
    }

    return results;
}

UniValue listsigmapubcoins(const JSONRPCRequest& request) {
    CWallet * const pwallet = GetWalletForJSONRPCRequest(request);
    if (!EnsureWalletIsAvailable(pwallet, request.fHelp)) {
        return NullUniValue;
    }

    std::string help_message =
        "listsigmapubcoins <all>(0.05/0.1/0.5/1/10/25/100)\n"
            "\nArguments:\n"
            "1. <all> (string, optional) 0.05, 0.1, 0.5, 1, 10, 25, 100 (default) to return all sigma public coins with given denomination. empty to return all pubcoin.\n"
            "\nResults are an array of Objects, each of which has:\n"
            "{id, IsUsed, denomination, value, serialNumber, nHeight, randomness}";
    if (request.fHelp || request.params.size() > 1) {
        throw std::runtime_error(help_message);
    }

    EnsureSigmaWalletIsAvailable();

    sigma::CoinDenomination denomination;
    bool filter_by_denom = false;
    if (request.params.size() > 0) {
        filter_by_denom = true;
        if (!sigma::StringToDenomination(request.params[0].get_str(), denomination)) {
            throw std::runtime_error(help_message);
        }
    }

    // Mint secret data encrypted in wallet
    EnsureWalletIsUnlocked(pwallet);

    std::list<CSigmaEntry> listPubcoin;
    CWalletDB walletdb(pwallet->strWalletFile);
    listPubcoin = pwallet->zwallet->GetTracker().MintsAsSigmaEntries(false, false);
    UniValue results(UniValue::VARR);
    listPubcoin.sort(CompSigmaHeight);

    auto state = sigma::CSigmaState::GetState();
    BOOST_FOREACH(const CSigmaEntry &sigmaItem, listPubcoin) {
        sigma::PublicCoin coin(sigmaItem.value, sigmaItem.get_denomination());
        int height, id;
        std::tie(height, id) = state->GetMintedCoinHeightAndId(coin);
        if (id > 0 &&
            (!filter_by_denom || sigmaItem.get_denomination() == denomination)) {
            UniValue entry(UniValue::VOBJ);
            entry.push_back(Pair("id", id));
            entry.push_back(Pair("IsUsed", sigmaItem.IsUsed));
            entry.push_back(Pair("denomination", sigmaItem.get_string_denomination()));
            entry.push_back(Pair("value", sigmaItem.value.GetHex()));
            entry.push_back(Pair("serialNumber", sigmaItem.serialNumber.GetHex()));
            entry.push_back(Pair("nHeight", height));
            entry.push_back(Pair("randomness", sigmaItem.randomness.GetHex()));
            results.push_back(entry);
        }
    }

    return results;
}

UniValue setsigmamintstatus(const JSONRPCRequest& request) {
    CWallet * const pwallet = GetWalletForJSONRPCRequest(request);
    if (!EnsureWalletIsAvailable(pwallet, request.fHelp)) {
        return NullUniValue;
    }

    if (request.fHelp || request.params.size() != 2)
        throw std::runtime_error(
                "setsigmamintstatus \"coinserial\" <isused>(true/false)\n"
                "Set mintsigma IsUsed status to True or False\n"
                "Results are an array of one or no Objects, each of which has:\n"
                "{id, IsUsed, denomination, value, serialNumber, nHeight, randomness}");

    EnsureSigmaWalletIsAvailable();

    Scalar coinSerial;
    coinSerial.SetHex(request.params[0].get_str());

    bool fStatus = true;
    fStatus = request.params[1].get_bool();

    EnsureWalletIsUnlocked(pwallet);

    std::vector <CMintMeta> listMints;
    CWalletDB walletdb(pwallet->strWalletFile);
    listMints = pwallet->zwallet->GetTracker().ListMints(false, false);

    UniValue results(UniValue::VARR);

    BOOST_FOREACH(CMintMeta &mint, listMints) {
        CSigmaEntry sigmaItem;
        if(!pwallet->GetMint(mint.hashSerial, sigmaItem))
            continue;

        CHDMint dMint;
        if (!walletdb.ReadHDMint(mint.GetPubCoinValueHash(), false, dMint)){
            continue;
        }

        if (sigmaItem.serialNumber != uint64_t(0)) {
            LogPrintf("sigmaItem.serialNumber = %s\n", sigmaItem.serialNumber.GetHex());
            if (sigmaItem.serialNumber == coinSerial) {
                LogPrintf("setmintsigmastatus Found!\n");

                const std::string& isUsedDenomStr =
                    fStatus
                    ? "Used (" + std::to_string((double)sigmaItem.get_denomination_value() / COIN) + " mint)"
                    : "New (" + std::to_string((double)sigmaItem.get_denomination_value() / COIN) + " mint)";
                pwallet->NotifyZerocoinChanged(pwallet, sigmaItem.value.GetHex(), isUsedDenomStr, CT_UPDATED);

                if(!mint.isDeterministic){
                    sigmaItem.IsUsed = fStatus;
                    pwallet->zwallet->GetTracker().Add(walletdb, sigmaItem, true);
                }else{
                    dMint.SetUsed(fStatus);
                    pwallet->zwallet->GetTracker().Add(walletdb, dMint, true);
                }

                if (!fStatus) {
                    // erase sigma spend entry
                    CSigmaSpendEntry spendEntry;
                    spendEntry.coinSerial = coinSerial;
                    walletdb.EraseCoinSpendSerialEntry(spendEntry);
                }

                UniValue entry(UniValue::VOBJ);
                entry.push_back(Pair("id", sigmaItem.id));
                entry.push_back(Pair("IsUsed", fStatus));
                entry.push_back(Pair("denomination", sigmaItem.get_denomination_value()));
                entry.push_back(Pair("value", sigmaItem.value.GetHex()));
                entry.push_back(Pair("serialNumber", sigmaItem.serialNumber.GetHex()));
                entry.push_back(Pair("nHeight", sigmaItem.nHeight));
                entry.push_back(Pair("randomness", sigmaItem.randomness.GetHex()));
                results.push_back(entry);
                break;
            }
        }
    }

    return results;
}

UniValue setlelantusmintstatus(const JSONRPCRequest& request) {
    CWallet * const pwallet = GetWalletForJSONRPCRequest(request);
    if (!EnsureWalletIsAvailable(pwallet, request.fHelp)) {
        return NullUniValue;
    }

    if (request.fHelp || request.params.size() != 2)
        throw std::runtime_error(
                "setlelantusmintstatus \"coinserial\" <isused>(true/false)\n"
                "Set lelantus mint IsUsed status to True or False\n"
                "Results are an array of one or no Objects, each of which has:\n"
                "{id, IsUsed, amount, value, serialNumber, nHeight, randomness}");

    EnsureLelantusWalletIsAvailable();

    Scalar coinSerial;
    coinSerial.SetHex(request.params[0].get_str());

    bool fStatus = true;
    fStatus = request.params[1].get_bool();

    EnsureWalletIsUnlocked(pwallet);

    std::vector <CLelantusMintMeta> listMints;
    listMints = pwallet->zwallet->GetTracker().ListLelantusMints(false, false, false);
    CWalletDB walletdb(pwallet->strWalletFile);

    UniValue results(UniValue::VARR);

    BOOST_FOREACH(const CLelantusMintMeta& mint, listMints) {
        CLelantusEntry lelantusItem;
        if(!pwallet->GetMint(mint.hashSerial, lelantusItem))
            continue;

        CHDMint dMint;
        if (!walletdb.ReadHDMint(mint.GetPubCoinValueHash(), true, dMint)){
            continue;
        }

        if (!lelantusItem.serialNumber.isZero()) {
            LogPrintf("lelantusItem.serialNumber = %s\n", lelantusItem.serialNumber.GetHex());
            if (lelantusItem.serialNumber == coinSerial) {
                LogPrintf("setmintlelantusstatus Found!\n");

                const std::string& isUsedAmountStr =
                        fStatus
                        ? "Used (" + std::to_string((double)lelantusItem.amount / COIN) + " mint)"
                        : "New (" + std::to_string((double)lelantusItem.amount / COIN) + " mint)";
                pwallet->NotifyZerocoinChanged(pwallet, lelantusItem.value.GetHex(), isUsedAmountStr, CT_UPDATED);

                dMint.SetUsed(fStatus);
                pwallet->zwallet->GetTracker().AddLelantus(walletdb, dMint, true);

                if (!fStatus) {
                    // erase lelantus spend entry
                    CLelantusSpendEntry spendEntry;
                    spendEntry.coinSerial = coinSerial;
                    walletdb.EraseLelantusSpendSerialEntry(spendEntry);
                }

                UniValue entry(UniValue::VOBJ);
                entry.push_back(Pair("id", lelantusItem.id));
                entry.push_back(Pair("isUsed", fStatus));
                entry.push_back(Pair("amount", lelantusItem.amount));
                entry.push_back(Pair("value", lelantusItem.value.GetHex()));
                entry.push_back(Pair("serialNumber", lelantusItem.serialNumber.GetHex()));
                entry.push_back(Pair("nHeight", lelantusItem.nHeight));
                entry.push_back(Pair("randomness", lelantusItem.randomness.GetHex()));
                results.push_back(entry);
                break;
            }
        }
    }

    return results;
}

UniValue listsigmaspends(const JSONRPCRequest& request) {
    CWallet * const pwallet = GetWalletForJSONRPCRequest(request);
    if (!EnsureWalletIsAvailable(pwallet, request.fHelp)) {
        return NullUniValue;
    }

    if (request.fHelp || request.params.size() < 1 || request.params.size() > 2)
        throw std::runtime_error(
                "listsigmaspends\n"
                "Return up to \"count\" saved sigma spend transactions\n"
                "\nArguments:\n"
                "1. count            (numeric) The number of transactions to return, <=0 means no limit\n"
                "2. onlyunconfirmed  (bool, optional, default=false) If true return only unconfirmed transactions\n"
                "\nResult:\n"
                "[\n"
                "  {\n"
                "    \"txid\": \"transactionid\",      (string) The transaction hash\n"
                "    \"confirmations\": n,             (numeric) The number of confirmations for the transaction\n"
                "    \"abandoned\": xxx,               (bool) True if the transaction was already abandoned\n"
                "    \"spends\": \n"
                "    [\n"
                "      {\n"
                "        \"denomination\": d,            (string) Denomination\n"
                "        \"spendid\": id,                (numeric) Spend group id\n"
                "        \"serial\": \"s\",              (string) Serial number of the coin\n"
                "      }\n"
                "    ]\n"
                "    \"re-mints\": \n"
                "    [\n"
                "      {\n"
                "        \"denomination\": \"s\",        (string) Denomination\n"
                "        \"value\": \"s\",               (string) value\n"
                "      }\n"
                "    ]\n"
                "  }\n"
                "]\n");

    EnsureSigmaWalletIsAvailable();

    int  count = request.params[0].get_int();
    bool fOnlyUnconfirmed = request.params.size()>=2 && request.params[1].get_bool();

    LOCK2(cs_main, pwallet->cs_wallet);

    UniValue ret(UniValue::VARR);
    const CWallet::TxItems& txOrdered = pwallet->wtxOrdered;

    for (CWallet::TxItems::const_reverse_iterator it = txOrdered.rbegin();
         it != txOrdered.rend();
         ++it) {
        CWalletTx *const pwtx = (*it).second.first;

        if (!pwtx || !pwtx->tx->IsSigmaSpend())
            continue;

        UniValue entry(UniValue::VOBJ);

        int confirmations = pwtx->GetDepthInMainChain();
        if (confirmations > 0 && fOnlyUnconfirmed)
            continue;

        entry.push_back(Pair("txid", pwtx->GetHash().GetHex()));
        entry.push_back(Pair("confirmations", confirmations));
        entry.push_back(Pair("abandoned", pwtx->isAbandoned()));

        UniValue spends(UniValue::VARR);
        BOOST_FOREACH(const CTxIn &txin, pwtx->tx->vin) {
            // For sigma public coin group id is prevout.n.
            int pubcoinId = txin.prevout.n;

            // NOTE(martun): +1 on the next line stands for 1 byte in which the opcode of
            // OP_SIGMASPEND is written.
            // because the size of serialized spend is also written, probably in 3 bytes.
            CDataStream serializedCoinSpend((const char *)&*(txin.scriptSig.begin() + 1),
                                            (const char *)&*txin.scriptSig.end(),
                                            SER_NETWORK, PROTOCOL_VERSION);
            sigma::Params* zcParams = sigma::Params::get_default();
            sigma::CoinSpend spend(zcParams, serializedCoinSpend);

            UniValue spendEntry(UniValue::VOBJ);
            spendEntry.push_back(Pair("denomination",
                                 sigma::DenominationToString(spend.getDenomination())));
            spendEntry.push_back(Pair("spendid", pubcoinId));
            spendEntry.push_back(Pair("serial", spend.getCoinSerialNumber().GetHex()));
            spends.push_back(spendEntry);
        }

        entry.push_back(Pair("spends", spends));

        UniValue remints(UniValue::VARR);
        BOOST_FOREACH(const CTxOut &txout, pwtx->tx->vout) {
            if (txout.scriptPubKey.empty() || !txout.scriptPubKey.IsSigmaMint()) {
                continue;
            }
            sigma::CoinDenomination denomination;
            IntegerToDenomination(txout.nValue, denomination);

            UniValue remintEntry(UniValue::VOBJ);
            remintEntry.push_back(Pair(
                "denomination", sigma::DenominationToString(denomination)));
            remintEntry.push_back(Pair(
                "value", sigma::ParseSigmaMintScript(txout.scriptPubKey).tostring()));
            remints.push_back(remintEntry);
        }

        entry.push_back(Pair("remints", remints));
        ret.push_back(entry);

        if (count > 0 && (int)ret.size() >= count)
            break;
    }

    return ret;
}

UniValue listlelantusjoinsplits(const JSONRPCRequest& request) {
    CWallet * const pwallet = GetWalletForJSONRPCRequest(request);
    if (!EnsureWalletIsAvailable(pwallet, request.fHelp)) {
        return NullUniValue;
    }

    if (request.fHelp || request.params.size() < 1 || request.params.size() > 2)
        throw std::runtime_error(
                "listlelantusjoinsplits\n"
                "Return up to \"count\" saved lelantus joinsplit transactions\n"
                "\nArguments:\n"
                "1. count            (numeric) The number of transactions to return, <=0 means no limit\n"
                "2. onlyunconfirmed  (bool, optional, default=false) If true return only unconfirmed transactions\n"
                "\nResult:\n"
                "[\n"
                "  {\n"
                "    \"txid\": \"transactionid\",      (string) The transaction hash\n"
                "    \"confirmations\": n,             (numeric) The number of confirmations for the transaction\n"
                "    \"abandoned\": xxx,               (bool) True if the transaction was already abandoned\n"
                "    \"joinsplits\": \n"
                "    [\n"
                "      {\n"
                "        \"spendid\": id,                (numeric) Spend group id\n"
                "        \"serial\": \"s\",              (string) Serial number of the coin\n"
                "      }\n"
                "    ]\n"
                "  }\n"
                "]\n");

    EnsureLelantusWalletIsAvailable();

    int  count = request.params[0].get_int();
    bool fOnlyUnconfirmed = request.params.size()>=2 && request.params[1].get_bool();

    LOCK2(cs_main, pwallet->cs_wallet);

    UniValue ret(UniValue::VARR);
    const CWallet::TxItems& txOrdered = pwallet->wtxOrdered;

    for (CWallet::TxItems::const_reverse_iterator it = txOrdered.rbegin();
         it != txOrdered.rend();
         ++it) {
        CWalletTx *const pwtx = (*it).second.first;

        if (!pwtx || !pwtx->tx->IsLelantusJoinSplit())
            continue;

        UniValue entry(UniValue::VOBJ);

        int confirmations = pwtx->GetDepthInMainChain();
        if (confirmations > 0 && fOnlyUnconfirmed)
            continue;

        entry.push_back(Pair("txid", pwtx->GetHash().GetHex()));
        entry.push_back(Pair("confirmations", confirmations));
        entry.push_back(Pair("abandoned", pwtx->isAbandoned()));

        UniValue spends(UniValue::VARR);
        std::unique_ptr<lelantus::JoinSplit> joinsplit;
        try {
            joinsplit = lelantus::ParseLelantusJoinSplit(*pwtx->tx);
        } catch (...) {
            continue;
        }

        std::vector<Scalar> spentSerials = joinsplit->getCoinSerialNumbers();
        std::vector<uint32_t> ids = joinsplit->getCoinGroupIds();

        if(spentSerials.size() != ids.size()) {
            continue;
        }

        for(size_t i = 0; i < spentSerials.size(); i++) {
            UniValue spendEntry(UniValue::VOBJ);
            spendEntry.push_back(Pair("spendid", int64_t(ids[i])));
            spendEntry.push_back(Pair("serial", spentSerials[i].GetHex()));
            spends.push_back(spendEntry);
        }

        entry.push_back(Pair("spent_coins", spends));
        ret.push_back(entry);

        if (count > 0 && (int)ret.size() >= count)
            break;
    }

    return ret;
}

UniValue removetxmempool(const JSONRPCRequest& request) {
    CWallet * const pwallet = GetWalletForJSONRPCRequest(request);
    if (!EnsureWalletIsAvailable(pwallet, request.fHelp)) {
        return NullUniValue;
    }

    if (request.fHelp || request.params.size() != 1)
        throw std::runtime_error(
                "removetxmempool <txid>\n"
                + HelpRequiringPassphrase(pwallet));

    uint256 hash;
    hash.SetHex(request.params[0].get_str());

    if (pwallet->IsLocked())
        throw JSONRPCError(RPC_WALLET_UNLOCK_NEEDED,
                           "Error: Please enter the wallet passphrase with walletpassphrase first.");

    LOCK(cs_main);
    {
        LOCK(mempool.cs);
        if (mempool.exists(hash)) {
            LogPrintf("[Ooops], Uncomplete function\n");
//            CTransaction tx;
//            tx = mempool.lookup(hash);
//            mempool.remove(tx);
            return NullUniValue;
        }
    }

    return NullUniValue;
}

UniValue removetxwallet(const JSONRPCRequest& request) {
    CWallet * const pwallet = GetWalletForJSONRPCRequest(request);
    if (!EnsureWalletIsAvailable(pwallet, request.fHelp)) {
        return NullUniValue;
    }

    if (request.fHelp || request.params.size() != 1)
        throw std::runtime_error("removetxwallet <txid>\n" + HelpRequiringPassphrase(pwallet));

    uint256 hash;
    hash.SetHex(request.params[0].get_str());

    if (pwallet->IsLocked())
        throw JSONRPCError(RPC_WALLET_UNLOCK_NEEDED, "Error: Please enter the wallet passphrase with walletpassphrase first.");

    pwallet->EraseFromWallet(hash);
    return NullUniValue;
}



extern UniValue dumpprivkey_firo(const JSONRPCRequest& request); // in rpcdump.cpp
extern UniValue importprivkey(const JSONRPCRequest& request);
extern UniValue importaddress(const JSONRPCRequest& request);
extern UniValue importpubkey(const JSONRPCRequest& request);
extern UniValue dumpwallet_firo(const JSONRPCRequest& request);
extern UniValue importwallet(const JSONRPCRequest& request);
extern UniValue importprunedfunds(const JSONRPCRequest& request);
extern UniValue removeprunedfunds(const JSONRPCRequest& request);

// Calculate the size of the transaction assuming all signatures are max size
// Use DummySignatureCreator, which inserts 72 byte signatures everywhere.
// TODO: re-use this in CWallet::CreateTransaction (right now
// CreateTransaction uses the constructed dummy-signed tx to do a priority
// calculation, but we should be able to refactor after priority is removed).
// NOTE: this requires that all inputs must be in mapWallet (eg the tx should
// be IsAllFromMe).
int64_t CalculateMaximumSignedTxSize(CWallet * const pwallet, const CTransaction &tx)
{
    CMutableTransaction txNew(tx);
    std::vector<std::pair<CWalletTx *, unsigned int>> vCoins;
    // Look up the inputs.  We should have already checked that this transaction
    // IsAllFromMe(ISMINE_SPENDABLE), so every input should already be in our
    // wallet, with a valid index into the vout array.
    for (auto& input : tx.vin) {
        const auto mi = pwallet->mapWallet.find(input.prevout.hash);
        assert(mi != pwallet->mapWallet.end() && input.prevout.n < mi->second.tx->vout.size());
        vCoins.emplace_back(std::make_pair(&(mi->second), input.prevout.n));
    }
    if (!pwallet->DummySignTx(txNew, vCoins)) {
        // This should never happen, because IsAllFromMe(ISMINE_SPENDABLE)
        // implies that we can sign for every input.
        throw JSONRPCError(RPC_INVALID_ADDRESS_OR_KEY, "Transaction contains inputs that cannot be signed");
    }
    return GetVirtualTransactionSize(txNew);
}

UniValue bumpfee(const JSONRPCRequest& request)
{
    CWallet * const pwallet = GetWalletForJSONRPCRequest(request);
    if (!EnsureWalletIsAvailable(pwallet, request.fHelp)) {
        return NullUniValue;
    }

    if (request.fHelp || request.params.size() < 1 || request.params.size() > 2) {
        throw std::runtime_error(
            "bumpfee \"txid\" ( options ) \n"
            "\nBumps the fee of an opt-in-RBF transaction T, replacing it with a new transaction B.\n"
            "An opt-in RBF transaction with the given txid must be in the wallet.\n"
            "The command will pay the additional fee by decreasing (or perhaps removing) its change output.\n"
            "If the change output is not big enough to cover the increased fee, the command will currently fail\n"
            "instead of adding new inputs to compensate. (A future implementation could improve this.)\n"
            "The command will fail if the wallet or mempool contains a transaction that spends one of T's outputs.\n"
            "By default, the new fee will be calculated automatically using estimatefee.\n"
            "The user can specify a confirmation target for estimatefee.\n"
            "Alternatively, the user can specify totalFee, or use RPC setpaytxfee to set a higher fee rate.\n"
            "At a minimum, the new fee rate must be high enough to pay an additional new relay fee (incrementalfee\n"
            "returned by getnetworkinfo) to enter the node's mempool.\n"
            "\nArguments:\n"
            "1. txid                  (string, required) The txid to be bumped\n"
            "2. options               (object, optional)\n"
            "   {\n"
            "     \"confTarget\"        (numeric, optional) Confirmation target (in blocks)\n"
            "     \"totalFee\"          (numeric, optional) Total fee (NOT feerate) to pay, in satoshis.\n"
            "                         In rare cases, the actual fee paid might be slightly higher than the specified\n"
            "                         totalFee if the tx change output has to be removed because it is too close to\n"
            "                         the dust threshold.\n"
            "     \"replaceable\"       (boolean, optional, default true) Whether the new transaction should still be\n"
            "                         marked bip-125 replaceable. If true, the sequence numbers in the transaction will\n"
            "                         be left unchanged from the original. If false, any input sequence numbers in the\n"
            "                         original transaction that were less than 0xfffffffe will be increased to 0xfffffffe\n"
            "                         so the new transaction will not be explicitly bip-125 replaceable (though it may\n"
            "                         still be replacable in practice, for example if it has unconfirmed ancestors which\n"
            "                         are replaceable).\n"
            "   }\n"
            "\nResult:\n"
            "{\n"
            "  \"txid\":    \"value\",   (string)  The id of the new transaction\n"
            "  \"origfee\":  n,         (numeric) Fee of the replaced transaction\n"
            "  \"fee\":      n,         (numeric) Fee of the new transaction\n"
            "  \"errors\":  [ str... ] (json array of strings) Errors encountered during processing (may be empty)\n"
            "}\n"
            "\nExamples:\n"
            "\nBump the fee, get the new transaction\'s txid\n" +
            HelpExampleCli("bumpfee", "<txid>"));
    }

    RPCTypeCheck(request.params, boost::assign::list_of(UniValue::VSTR)(UniValue::VOBJ));
    uint256 hash;
    hash.SetHex(request.params[0].get_str());

    // retrieve the original tx from the wallet
    LOCK2(cs_main, pwallet->cs_wallet);
    EnsureWalletIsUnlocked(pwallet);
    if (!pwallet->mapWallet.count(hash)) {
        throw JSONRPCError(RPC_INVALID_ADDRESS_OR_KEY, "Invalid or non-wallet transaction id");
    }
    CWalletTx& wtx = pwallet->mapWallet[hash];

    if (pwallet->HasWalletSpend(hash)) {
        throw JSONRPCError(RPC_INVALID_PARAMETER, "Transaction has descendants in the wallet");
    }

    {
        LOCK(mempool.cs);
        auto it = mempool.mapTx.find(hash);
        if (it != mempool.mapTx.end() && it->GetCountWithDescendants() > 1) {
            throw JSONRPCError(RPC_INVALID_PARAMETER, "Transaction has descendants in the mempool");
        }
    }

    if (wtx.GetDepthInMainChain() != 0) {
        throw JSONRPCError(RPC_WALLET_ERROR, "Transaction has been mined, or is conflicted with a mined transaction");
    }

    if (!SignalsOptInRBF(wtx)) {
        throw JSONRPCError(RPC_WALLET_ERROR, "Transaction is not BIP 125 replaceable");
    }

    if (wtx.mapValue.count("replaced_by_txid")) {
        throw JSONRPCError(RPC_WALLET_ERROR, strprintf("Cannot bump transaction %s which was already bumped by transaction %s", hash.ToString(), wtx.mapValue.at("replaced_by_txid")));
    }

    // check that original tx consists entirely of our inputs
    // if not, we can't bump the fee, because the wallet has no way of knowing the value of the other inputs (thus the fee)
    if (!pwallet->IsAllFromMe(wtx, ISMINE_SPENDABLE)) {
        throw JSONRPCError(RPC_WALLET_ERROR, "Transaction contains inputs that don't belong to this wallet");
    }

    // figure out which output was change
    // if there was no change output or multiple change outputs, fail
    int nOutput = -1;
    for (size_t i = 0; i < wtx.tx->vout.size(); ++i) {
        if (pwallet->IsChange(wtx.tx->GetHash(), wtx.tx->vout[i])) {
            if (nOutput != -1) {
                throw JSONRPCError(RPC_WALLET_ERROR, "Transaction has multiple change outputs");
            }
            nOutput = i;
        }
    }
    if (nOutput == -1) {
        throw JSONRPCError(RPC_WALLET_ERROR, "Transaction does not have a change output");
    }

    // Calculate the expected size of the new transaction.
    int64_t txSize = GetVirtualTransactionSize(*(wtx.tx));
    const int64_t maxNewTxSize = CalculateMaximumSignedTxSize(pwallet, *wtx.tx);

    // optional parameters
    bool specifiedConfirmTarget = false;
    int newConfirmTarget = nTxConfirmTarget;
    CAmount totalFee = 0;
    bool replaceable = true;
    if (request.params.size() > 1) {
        UniValue options = request.params[1];
        RPCTypeCheckObj(options,
            {
                {"confTarget", UniValueType(UniValue::VNUM)},
                {"totalFee", UniValueType(UniValue::VNUM)},
                {"replaceable", UniValueType(UniValue::VBOOL)},
            },
            true, true);

        if (options.exists("confTarget") && options.exists("totalFee")) {
            throw JSONRPCError(RPC_INVALID_PARAMETER, "confTarget and totalFee options should not both be set. Please provide either a confirmation target for fee estimation or an explicit total fee for the transaction.");
        } else if (options.exists("confTarget")) {
            specifiedConfirmTarget = true;
            newConfirmTarget = options["confTarget"].get_int();
            if (newConfirmTarget <= 0) { // upper-bound will be checked by estimatefee/smartfee
                throw JSONRPCError(RPC_INVALID_PARAMETER, "Invalid confTarget (cannot be <= 0)");
            }
        } else if (options.exists("totalFee")) {
            totalFee = options["totalFee"].get_int64();
            CAmount requiredFee = CWallet::GetRequiredFee(maxNewTxSize);
            if (totalFee < requiredFee ) {
                throw JSONRPCError(RPC_INVALID_PARAMETER,
                                   strprintf("Insufficient totalFee (cannot be less than required fee %s)",
                                             FormatMoney(requiredFee)));
            }
        }

        if (options.exists("replaceable")) {
            replaceable = options["replaceable"].get_bool();
        }
    }

    // calculate the old fee and fee-rate
    CAmount nOldFee = wtx.GetDebit(ISMINE_SPENDABLE) - wtx.tx->GetValueOut();
    CFeeRate nOldFeeRate(nOldFee, txSize);
    CAmount nNewFee;
    CFeeRate nNewFeeRate;
    // The wallet uses a conservative WALLET_INCREMENTAL_RELAY_FEE value to
    // future proof against changes to network wide policy for incremental relay
    // fee that our node may not be aware of.
    CFeeRate walletIncrementalRelayFee = CFeeRate(WALLET_INCREMENTAL_RELAY_FEE);
    if (::incrementalRelayFee > walletIncrementalRelayFee) {
        walletIncrementalRelayFee = ::incrementalRelayFee;
    }

    if (totalFee > 0) {
        CAmount minTotalFee = nOldFeeRate.GetFee(maxNewTxSize) + ::incrementalRelayFee.GetFee(maxNewTxSize);
        if (totalFee < minTotalFee) {
            throw JSONRPCError(RPC_INVALID_PARAMETER, strprintf("Insufficient totalFee, must be at least %s (oldFee %s + incrementalFee %s)",
                                                                FormatMoney(minTotalFee), FormatMoney(nOldFeeRate.GetFee(maxNewTxSize)), FormatMoney(::incrementalRelayFee.GetFee(maxNewTxSize))));
        }
        nNewFee = totalFee;
        nNewFeeRate = CFeeRate(totalFee, maxNewTxSize);
    } else {
        // if user specified a confirm target then don't consider any global payTxFee
        if (specifiedConfirmTarget) {
            nNewFee = CWallet::GetMinimumFee(maxNewTxSize, newConfirmTarget, mempool, CAmount(0));
        }
        // otherwise use the regular wallet logic to select payTxFee or default confirm target
        else {
            nNewFee = CWallet::GetMinimumFee(maxNewTxSize, newConfirmTarget, mempool);
        }

        nNewFeeRate = CFeeRate(nNewFee, maxNewTxSize);

        // New fee rate must be at least old rate + minimum incremental relay rate
        // walletIncrementalRelayFee.GetFeePerK() should be exact, because it's initialized
        // in that unit (fee per kb).
        // However, nOldFeeRate is a calculated value from the tx fee/size, so
        // add 1 satoshi to the result, because it may have been rounded down.
        if (nNewFeeRate.GetFeePerK() < nOldFeeRate.GetFeePerK() + 1 + walletIncrementalRelayFee.GetFeePerK()) {
            nNewFeeRate = CFeeRate(nOldFeeRate.GetFeePerK() + 1 + walletIncrementalRelayFee.GetFeePerK());
            nNewFee = nNewFeeRate.GetFee(maxNewTxSize);
        }
    }

    // Check that in all cases the new fee doesn't violate maxTxFee
     if (nNewFee > maxTxFee) {
         throw JSONRPCError(RPC_WALLET_ERROR,
                            strprintf("Specified or calculated fee %s is too high (cannot be higher than maxTxFee %s)",
                                      FormatMoney(nNewFee), FormatMoney(maxTxFee)));
     }

    // check that fee rate is higher than mempool's minimum fee
    // (no point in bumping fee if we know that the new tx won't be accepted to the mempool)
    // This may occur if the user set TotalFee or paytxfee too low, if fallbackfee is too low, or, perhaps,
    // in a rare situation where the mempool minimum fee increased significantly since the fee estimation just a
    // moment earlier. In this case, we report an error to the user, who may use totalFee to make an adjustment.
    CFeeRate minMempoolFeeRate = mempool.GetMinFee(GetArg("-maxmempool", DEFAULT_MAX_MEMPOOL_SIZE) * 1000000);
    if (nNewFeeRate.GetFeePerK() < minMempoolFeeRate.GetFeePerK()) {
        throw JSONRPCError(RPC_WALLET_ERROR, strprintf("New fee rate (%s) is less than the minimum fee rate (%s) to get into the mempool. totalFee value should to be at least %s or settxfee value should be at least %s to add transaction.", FormatMoney(nNewFeeRate.GetFeePerK()), FormatMoney(minMempoolFeeRate.GetFeePerK()), FormatMoney(minMempoolFeeRate.GetFee(maxNewTxSize)), FormatMoney(minMempoolFeeRate.GetFeePerK())));
    }

    // Now modify the output to increase the fee.
    // If the output is not large enough to pay the fee, fail.
    CAmount nDelta = nNewFee - nOldFee;
    assert(nDelta > 0);
    CMutableTransaction tx(*(wtx.tx));
    CTxOut* poutput = &(tx.vout[nOutput]);
    if (poutput->nValue < nDelta) {
        throw JSONRPCError(RPC_WALLET_ERROR, "Change output is too small to bump the fee");
    }

    // If the output would become dust, discard it (converting the dust to fee)
    poutput->nValue -= nDelta;
    if (poutput->nValue <= poutput->GetDustThreshold(::dustRelayFee)) {
        LogPrint("rpc", "Bumping fee and discarding dust output\n");
        nNewFee += poutput->nValue;
        tx.vout.erase(tx.vout.begin() + nOutput);
    }

    // Mark new tx not replaceable, if requested.
    if (!replaceable) {
        for (auto& input : tx.vin) {
            if (input.nSequence < 0xfffffffe) input.nSequence = 0xfffffffe;
        }
    }

    // sign the new tx
    CTransaction txNewConst(tx);
    int nIn = 0;
    for (auto& input : tx.vin) {
        std::map<uint256, CWalletTx>::const_iterator mi = pwallet->mapWallet.find(input.prevout.hash);
        assert(mi != pwallet->mapWallet.end() && input.prevout.n < mi->second.tx->vout.size());
        const CScript& scriptPubKey = mi->second.tx->vout[input.prevout.n].scriptPubKey;
        const CAmount& amount = mi->second.tx->vout[input.prevout.n].nValue;
        SignatureData sigdata;
        if (!ProduceSignature(TransactionSignatureCreator(pwallet, &txNewConst, nIn, amount, SIGHASH_ALL), scriptPubKey, sigdata)) {
            throw JSONRPCError(RPC_WALLET_ERROR, "Can't sign transaction.");
        }
        UpdateTransaction(tx, nIn, sigdata);
        nIn++;
    }

    // commit/broadcast the tx
    CReserveKey reservekey(pwallet);
    CWalletTx wtxBumped(pwallet, MakeTransactionRef(std::move(tx)));
    wtxBumped.mapValue = wtx.mapValue;
    wtxBumped.mapValue["replaces_txid"] = hash.ToString();
    wtxBumped.vOrderForm = wtx.vOrderForm;
    wtxBumped.strFromAccount = wtx.strFromAccount;
    wtxBumped.fTimeReceivedIsTxTime = true;
    wtxBumped.fFromMe = true;
    CValidationState state;
    if (!pwallet->CommitTransaction(wtxBumped, reservekey, g_connman.get(), state)) {
        // NOTE: CommitTransaction never returns false, so this should never happen.
        throw JSONRPCError(RPC_WALLET_ERROR, strprintf("Error: The transaction was rejected! Reason given: %s", state.GetRejectReason()));
    }

    UniValue vErrors(UniValue::VARR);
    if (state.IsInvalid()) {
        // This can happen if the mempool rejected the transaction.  Report
        // what happened in the "errors" response.
        vErrors.push_back(strprintf("Error: The transaction was rejected: %s", FormatStateMessage(state)));
    }

    // mark the original tx as bumped
    if (!pwallet->MarkReplaced(wtx.GetHash(), wtxBumped.GetHash())) {
        // TODO: see if JSON-RPC has a standard way of returning a response
        // along with an exception. It would be good to return information about
        // wtxBumped to the caller even if marking the original transaction
        // replaced does not succeed for some reason.
        vErrors.push_back("Error: Created new bumpfee transaction but could not mark the original transaction as replaced.");
    }

    UniValue result(UniValue::VOBJ);
    result.push_back(Pair("txid", wtxBumped.GetHash().GetHex()));
    result.push_back(Pair("origfee", ValueFromAmount(nOldFee)));
    result.push_back(Pair("fee", ValueFromAmount(nNewFee)));
    result.push_back(Pair("errors", vErrors));

    return result;
}

/******************************************************************************/
/*                                                                            */
/*                              BIP47                                         */
/*                                                                            */
/******************************************************************************/

UniValue listrapaddresses(const JSONRPCRequest& request)
{
    CWallet * const pwallet = GetWalletForJSONRPCRequest(request);
    if (!EnsureWalletIsAvailable(pwallet, request.fHelp)) {
        return NullUniValue;
    }

    auto help = []() {
        throw std::runtime_error(
            "listrapaddresses verbose \n"
            "Lists all existing receiving RAP addresses with labels. \n"
            "verbose: (bool, optional) - displays all used and next(unused) addresses for each RAP address,\n"
            "\t\tas well as all sending RAP addresses with addresses.\n"
            "Example:\n" +
            HelpExampleCli("listrapaddresses true", ""));
    };

    if (request.fHelp || request.params.size() > 1) {
        help();
    }
    bool verbose = false;
    if (request.params.size() == 1)
        try {
            verbose = request.params[0].getBool();
        } catch (...) {
            help();
        }

    UniValue result(UniValue::VARR);

    if (!verbose) {
        std::vector<bip47::CPaymentCodeDescription> descriptions;
        {
            LOCK(pwallet->cs_wallet);
            descriptions = pwallet->ListPcodes();
        }
        for(bip47::CPaymentCodeDescription const & info : descriptions) {
            UniValue r(UniValue::VOBJ);
            r.push_back(Pair("RAPaddr", std::get<1>(info).toString()));
            r.push_back(Pair("Label",std::get<2>(info)));
            r.push_back(Pair("NotificationAddr",std::get<3>(info).ToString()));
            result.push_back(r);
        }
        return result;
    }

    {
        UniValue r(UniValue::VOBJ);
        LOCK(pwallet->cs_wallet);
        pwallet->GetBip47Wallet()->enumerateReceivers(
            [&result](bip47::CAccountReceiver const & receiver)->bool {
                UniValue r(UniValue::VOBJ);
                r.push_back(Pair("MyRAPaddr", receiver.getMyPcode().toString()));
                r.push_back(Pair("Label", receiver.getLabel()));
                r.push_back(Pair("NotificationAddr",receiver.getMyNotificationAddress().ToString()));
                size_t n = 0;
                for(bip47::CPaymentChannel const & pchannel : receiver.getPchannels()) {
                    r.push_back(Pair(std::string("TheirRapAddr"), pchannel.getTheirPcode().toString()));
                    n = 0;
                    for(bip47::MyAddrContT::value_type const & addr: pchannel.generateMyUsedAddresses()) {
                        r.push_back(Pair(std::string("MyUsed") + std::to_string(n++), addr.first.ToString()));
                    }
                    n = 0;
                    for(bip47::MyAddrContT::value_type const & addr: pchannel.generateMyNextAddresses()) {
                        r.push_back(Pair(std::string("MyNext") + std::to_string(n++), addr.first.ToString()));
                    }
                }
                result.push_back(r);
                return true;
            }
        );
    }
    {
        UniValue r(UniValue::VOBJ);
        LOCK(pwallet->cs_wallet);
        pwallet->GetBip47Wallet()->enumerateSenders(
            [&result](bip47::CAccountSender  const & sender)->bool {
                UniValue r(UniValue::VOBJ);
                r.push_back(Pair("TheirRapAddr", sender.getTheirPcode().toString()));
                r.push_back(Pair("NotificationTxid", sender.getNotificationTxId().ToString()));
                size_t n = 0;
                for(bip47::TheirAddrContT::value_type const & addr : sender.getTheirUsedAddresses())
                    r.push_back(Pair(std::string("TheirUsed") + std::to_string(n++), addr.ToString()));
                r.push_back(Pair(std::string("TheirNext") + std::to_string(n), sender.getTheirNextSecretAddress().ToString()));
                result.push_back(r);
                return true;
            }
        );
    }
    return result;
}

UniValue createrapaddress(const JSONRPCRequest& request)
{
    CWallet * const pwallet = GetWalletForJSONRPCRequest(request);
    if (!EnsureWalletIsAvailable(pwallet, request.fHelp)) {
        return NullUniValue;
    }

    std::function<void()> help = []()
    {
        throw std::runtime_error(
            "createrapaddress  \"label\"\n"
            "Creates a new labeled RAP address. \n"
            "The label should be unique and non-empty. \n"
            "Example:\n" +
            HelpExampleCli("createrapaddress", "<label>"));
    };

    if (request.fHelp || request.params.size() < 1 or request.params.size() > 2) {
        help();
    }

    UniValue result;
    std::string const label = request.params[0].get_str();
    if (label.empty()) {
        help();
    }

    std::vector<bip47::CPaymentCodeDescription> pcodes;
    {
        LOCK(pwallet->cs_wallet);
        pcodes = pwallet->ListPcodes();
    }
    if (std::find_if(pcodes.begin(), pcodes.end(), [&label](bip47::CPaymentCodeDescription const & pcode){ return  std::get<2>(pcode) == label; }) != pcodes.end()) {
        help();
    }

    LOCK(pwallet->cs_wallet);
    EnsureWalletIsUnlocked(pwallet);
    result.setStr(pwallet->GeneratePcode(label).toString());
    return result;
}

UniValue setupchannel(const JSONRPCRequest& request)
{
    CWallet * const pwallet = GetWalletForJSONRPCRequest(request);
    if (!EnsureWalletIsAvailable(pwallet, request.fHelp)) {
        return NullUniValue;
    }

    if (request.fHelp || request.params.size() != 1)
        throw std::runtime_error(
            "setupchannel \"RapAddress\"\n"
            "\nSets up a payment channel for the RAP address. Sends a notification transaction to the RAP address notification address.\n"
            "It __will__ use Lelantus facilities to send the notification tx. The tx cost is " + std::to_string(1.0 * bip47::NotificationTxValue / COIN ) + " for the JoinSplit tx + fees\n"
            + HelpRequiringPassphrase(pwallet) +
            "\nArguments:\n"
            "1. \"RapAddress\"  (string, required) The RAP address to send to.\n"
            "\nResult:\n"
            "\"txid\"                  (string) The notification transaction id.\n"
            "\nExamples:\n"
            + HelpExampleCli("setupchannel", "\"PM8TJTLJbPRGxSbc8EJi42Wrr6QbNSaSSVJ5Y3E4pbCYiTHUskHg13935Ubb7q8tx9GVbh2UuRnBc3WSyJHhUrw8KhprKnn9eDznYGieTzFcwQRya4GA\"")
        );

    bip47::CPaymentCode theirPcode(request.params[0].get_str());

    if (!lelantus::IsLelantusAllowed()) {
        throw JSONRPCError(RPC_WALLET_ERROR, "Lelantus is not active yet");
    }

    EnsureLelantusWalletIsAvailable();

    LOCK2(cs_main, pwallet->cs_wallet);

    EnsureWalletIsUnlocked(pwallet);

    try {
        CWalletTx wtx = pwallet->PrepareAndSendNotificationTx(theirPcode);
        return wtx.GetHash().GetHex();

    }
    catch (InsufficientFunds const & e)
    {
        throw JSONRPCError(RPC_WALLET_INSUFFICIENT_FUNDS, std::string(e.what())+" Please check your Lelantus balance is greater than " + std::to_string(1.0 * bip47::NotificationTxValue / COIN));
    }
    catch (std::runtime_error const & e)
    {
        throw JSONRPCError(RPC_WALLET_ERROR, e.what());
    }
}

UniValue sendtorapaddress(const JSONRPCRequest& request)
{
    CWallet * const pwallet = GetWalletForJSONRPCRequest(request);
    if (!EnsureWalletIsAvailable(pwallet, request.fHelp)) {
        return NullUniValue;
    }

    if (request.fHelp || request.params.size() < 2 || request.params.size() > 5)
        throw std::runtime_error(
            "sendtorapaddress \"RapAddress\" amount ( \"comment\" \"comment-to\" subtractfeefromamount )\n"
            "\nSend an amount to a given RAP address.\n"
            + HelpRequiringPassphrase(pwallet) +
            "\nArguments:\n"
            "1. \"RapAddress\"  (string, required) The RAP address to send to.\n"
            "2. \"amount\"      (numeric or string, required) The amount in " + CURRENCY_UNIT + " to send. eg 0.1\n"
            "3. \"comment\"     (string, optional) A comment used to store what the transaction is for. \n"
            "                             This is not part of the transaction, just kept in your wallet.\n"
            "4. \"comment_to\"         (string, optional) A comment to store the name of the person or organization \n"
            "                             to which you're sending the transaction. This is not part of the \n"
            "                             transaction, just kept in your wallet.\n"
            "5. subtractfeefromamount  (boolean, optional, default=false) The fee will be deducted from the amount being sent.\n"
            "                             The recipient will receive less bitcoins than you enter in the amount field.\n"
            "\nResult:\n"
            "\"txid\"                  (string) The transaction id.\n"
            "\nExamples:\n"
            + HelpExampleCli("sendtorapaddress", "\"PM8TJTLJbPRGxSbc8EJi42Wrr6QbNSaSSVJ5Y3E4pbCYiTHUskHg13935Ubb7q8tx9GVbh2UuRnBc3WSyJHhUrw8KhprKnn9eDznYGieTzFcwQRya4GA\" 0.1")
            + HelpExampleCli("sendtorapaddress", "\"PM8TJTLJbPRGxSbc8EJi42Wrr6QbNSaSSVJ5Y3E4pbCYiTHUskHg13935Ubb7q8tx9GVbh2UuRnBc3WSyJHhUrw8KhprKnn9eDznYGieTzFcwQRya4GA\" 0.1 \"donation\" \"seans outpost\"")
            + HelpExampleCli("sendtorapaddress", "\"PM8TJTLJbPRGxSbc8EJi42Wrr6QbNSaSSVJ5Y3E4pbCYiTHUskHg13935Ubb7q8tx9GVbh2UuRnBc3WSyJHhUrw8KhprKnn9eDznYGieTzFcwQRya4GA\" 0.1 \"\" \"\" true")
            + HelpExampleRpc("sendtorapaddress", "\"PM8TJTLJbPRGxSbc8EJi42Wrr6QbNSaSSVJ5Y3E4pbCYiTHUskHg13935Ubb7q8tx9GVbh2UuRnBc3WSyJHhUrw8KhprKnn9eDznYGieTzFcwQRya4GA\", 0.1, \"donation\", \"seans outpost\"")
        );

    bip47::CPaymentCode theirPcode(request.params[0].get_str());

    // Amount
    CAmount nAmount = AmountFromValue(request.params[1]);
    if (nAmount <= 0)
        throw JSONRPCError(RPC_TYPE_ERROR, "Invalid amount for send");

    LOCK2(cs_main, pwallet->cs_wallet);

    EnsureWalletIsUnlocked(pwallet);

    CBitcoinAddress address = pwallet->GetTheirNextAddress(theirPcode);

    // Wallet comments
    CWalletTx wtx;
    if (request.params.size() > 2 && !request.params[2].isNull() && !request.params[2].get_str().empty())
        wtx.mapValue["comment"] = request.params[2].get_str();
    if (request.params.size() > 3 && !request.params[3].isNull() && !request.params[3].get_str().empty())
        wtx.mapValue["to"]      = request.params[3].get_str();

    bool fSubtractFeeFromAmount = false;
    if (request.params.size() > 4)
        fSubtractFeeFromAmount = request.params[4].get_bool();

    SendMoney(pwallet, address.Get(), nAmount, fSubtractFeeFromAmount, wtx);

    pwallet->GenerateTheirNextAddress(theirPcode);

    return wtx.GetHash().GetHex();
}

UniValue setusednumber(const JSONRPCRequest& request)
{
    CWallet * const pwallet = GetWalletForJSONRPCRequest(request);
    if (!EnsureWalletIsAvailable(pwallet, request.fHelp)) {
        return NullUniValue;
    }

    if (request.fHelp || request.params.size() < 2 || request.params.size() > 5)
        throw std::runtime_error(
            "setusednumber \"RapAddress\" number\n"
            "\nIncrease the number of used addresses for a RAP address.\n"
            + HelpRequiringPassphrase(pwallet) +
            "\nArguments:\n"
            "1. \"paymentcode\"  (string, required) The RAP address.\n"
            "2. \"number\"       (int32_t, required) The number of used addresses which a RAP address will have after this call.\n"
            "                                        If the current number of used addresses is greater than the provides, the call has no effect."
            "\nResult:\n"
            "\"numberOfUsed\"    (int32_t) The number of used addresses after the call.\n"
            "\nExamples:\n"
            + HelpExampleCli("setusednumber", "\"PM8TJTLJbPRGxSbc8EJi42Wrr6QbNSaSSVJ5Y3E4pbCYiTHUskHg13935Ubb7q8tx9GVbh2UuRnBc3WSyJHhUrw8KhprKnn9eDznYGieTzFcwQRya4GA\" 20")
        );

    bip47::CPaymentCode pcode(request.params[0].get_str());
    size_t const number = ParseInt32V(request.params[1], "number");

    boost::optional<bip47::CPaymentCodeDescription> pcodeDesc;
    {
        LOCK(pwallet->cs_wallet);
        pcodeDesc = pwallet->FindPcode(pcode);
    }

    if(!pcodeDesc)
        throw std::runtime_error("RAP address not found: " + pcode.toString());

    if(std::get<4>(*pcodeDesc) == bip47::CPaymentCodeSide::Receiver)
            EnsureWalletIsUnlocked(pwallet);

    LOCK2(cs_main, pwallet->cs_wallet);

    size_t numberOfUsed = pwallet->SetUsedAddressNumber(pcode, number);

    return UniValue(int(numberOfUsed));
}

/******************************************************************************/

extern UniValue dumpprivkey(const JSONRPCRequest& request); // in rpcdump.cpp
extern UniValue importprivkey(const JSONRPCRequest& request);
extern UniValue importaddress(const JSONRPCRequest& request);
extern UniValue importpubkey(const JSONRPCRequest& request);
extern UniValue dumpwallet(const JSONRPCRequest& request);
extern UniValue importwallet(const JSONRPCRequest& request);
extern UniValue importprunedfunds(const JSONRPCRequest& request);
extern UniValue removeprunedfunds(const JSONRPCRequest& request);
extern UniValue importmulti(const JSONRPCRequest& request);

static const CRPCCommand rpcCommands[] =
{ //  category              name                        actor (function)           okSafeMode
    //  --------------------- ------------------------    -----------------------    ----------
    { "rawtransactions",    "fundrawtransaction",       &fundrawtransaction,       false,  {"hexstring","options"} },
    { "hidden",             "resendwallettransactions", &resendwallettransactions, true,   {} },
    { "wallet",             "abandontransaction",       &abandontransaction,       false,  {"txid"} },
    { "wallet",             "addmultisigaddress",       &addmultisigaddress,       true,   {"nrequired","keys","account"} },
    { "wallet",             "addwitnessaddress",        &addwitnessaddress,        true,   {"address"} },
    { "wallet",             "backupwallet",             &backupwallet,             true,   {"destination"} },
    { "wallet",             "bumpfee",                  &bumpfee,                  true,   {"txid", "options"} },
    { "wallet",             "dumpprivkey",              &dumpprivkey_firo,        true,   {"address"}  },
    { "wallet",             "dumpwallet",               &dumpwallet_firo,         true,   {"filename"} },
    { "wallet",             "encryptwallet",            &encryptwallet,            true,   {"passphrase"} },
    { "wallet",             "getaccountaddress",        &getaccountaddress,        true,   {"account"} },
    { "wallet",             "getaccount",               &getaccount,               true,   {"address"} },
    { "wallet",             "getaddressesbyaccount",    &getaddressesbyaccount,    true,   {"account"} },
    { "wallet",             "getbalance",               &getbalance,               false,  {"account","minconf","include_watchonly","addlocked"} },
    { "wallet",             "getprivatebalance",        &getprivatebalance,        false,  {} },
    { "wallet",             "gettotalbalance",          &gettotalbalance,          false,  {} },
    { "wallet",             "getnewaddress",            &getnewaddress,            true,   {"account"} },
    { "wallet",             "getrawchangeaddress",      &getrawchangeaddress,      true,   {} },
    { "wallet",             "getreceivedbyaccount",     &getreceivedbyaccount,     false,  {"account","minconf","addlocked"} },
    { "wallet",             "getreceivedbyaddress",     &getreceivedbyaddress,     false,  {"address","minconf","addlocked"} },
    { "wallet",             "gettransaction",           &gettransaction,           false,  {"txid","include_watchonly"} },
    { "wallet",             "getunconfirmedbalance",    &getunconfirmedbalance,    false,  {} },
    { "wallet",             "getwalletinfo",            &getwalletinfo,            false,  {} },
    { "wallet",             "importmulti",              &importmulti,              true,   {"requests","options"} },
    { "wallet",             "importprivkey",            &importprivkey,            true,   {"privkey","label","rescan"} },
    { "wallet",             "importwallet",             &importwallet,             true,   {"filename"} },
    { "wallet",             "importaddress",            &importaddress,            true,   {"address","label","rescan","p2sh"} },
    { "wallet",             "importprunedfunds",        &importprunedfunds,        true,   {"rawtransaction","txoutproof"} },
    { "wallet",             "importpubkey",             &importpubkey,             true,   {"pubkey","label","rescan"} },
    { "wallet",             "keypoolrefill",            &keypoolrefill,            true,   {"newsize"} },
    { "wallet",             "listaccounts",             &listaccounts,             false,  {"minconf","include_watchonly","addlocked"} },
    { "wallet",             "listaddressgroupings",     &listaddressgroupings,     false,  {} },
    { "wallet",             "listaddressbalances",      &listaddressbalances,      false,  {"minamount"} },
    { "wallet",             "listlockunspent",          &listlockunspent,          false,  {} },
    { "wallet",             "listreceivedbyaccount",    &listreceivedbyaccount,    false,  {"minconf","include_empty","include_watchonly","addlocked"} },
    { "wallet",             "listreceivedbyaddress",    &listreceivedbyaddress,    false,  {"minconf","include_empty","include_watchonly","addlocked"} },
    { "wallet",             "listsinceblock",           &listsinceblock,           false,  {"blockhash","target_confirmations","include_watchonly"} },
    { "wallet",             "listtransactions",         &listtransactions,         false,  {"account","count","skip","include_watchonly"} },
    { "wallet",             "listunspent",              &listunspent,              false,  {"minconf","maxconf","addresses","include_unsafe"} },
    { "wallet",             "lockunspent",              &lockunspent,              true,   {"unlock","transactions"} },
    { "wallet",             "move",                     &movecmd,                  false,  {"fromaccount","toaccount","amount","minconf","comment"} },
    { "wallet",             "sendfrom",                 &sendfrom,                 false,  {"fromaccount","toaddress","amount","minconf","comment","comment_to"} },
    { "wallet",             "sendmany",                 &sendmany,                 false,  {"fromaccount","amounts","minconf","comment","subtractfeefrom"} },
    { "wallet",             "sendtoaddress",            &sendtoaddress,            false,  {"address","amount","comment","comment_to","subtractfeefromamount"} },
    { "wallet",             "setaccount",               &setaccount,               true,   {"address","account"} },
    { "wallet",             "settxfee",                 &settxfee,                 true,   {"amount"} },
    { "wallet",             "signmessage",              &signmessage,              true,   {"address","message"} },
    { "wallet",             "walletlock",               &walletlock,               true,   {} },
    { "wallet",             "walletpassphrasechange",   &walletpassphrasechange,   true,   {"oldpassphrase","newpassphrase"} },
    { "wallet",             "walletpassphrase",         &walletpassphrase,         true,   {"passphrase","timeout"} },
    { "wallet",             "removeprunedfunds",        &removeprunedfunds,        true,   {"txid"} },

    { "wallet",             "listunspentsigmamints",    &listunspentsigmamints,    false },
    { "wallet",             "listunspentlelantusmints", &listunspentlelantusmints, false },
    { "wallet",             "mint",                     &mint,                     false },
    { "wallet",             "mintlelantus",             &mintlelantus,             false },
    { "wallet",             "autoMintlelantus",         &autoMintlelantus,         false },
    { "wallet",             "spendmany",                &spendmany,                false },
    { "wallet",             "joinsplit",                &joinsplit,                false },
    { "wallet",             "resetsigmamint",           &resetsigmamint,           false },
    { "wallet",             "resetlelantusmint",        &resetlelantusmint,        false },
    { "wallet",             "setsigmamintstatus",       &setsigmamintstatus,       false },
    { "wallet",             "setlelantusmintstatus",    &setlelantusmintstatus,    false },
    { "wallet",             "listsigmamints",           &listsigmamints,           false },
    { "wallet",             "listsigmapubcoins",        &listsigmapubcoins,        false },
    { "wallet",             "listlelantusmints",        &listlelantusmints,        false },

    { "wallet",             "setmininput",              &setmininput,              false },
    { "wallet",             "regeneratemintpool",       &regeneratemintpool,       false },
    { "wallet",             "removetxmempool",          &removetxmempool,          false },
    { "wallet",             "removetxwallet",           &removetxwallet,           false },
    { "wallet",             "listsigmaspends",          &listsigmaspends,          false },
    { "wallet",             "listlelantusjoinsplits",   &listlelantusjoinsplits,   false },

    //spark
    { "wallet",             "listunspentsparkmints",  &listunspentsparkmints,  false },
    { "wallet",             "listsparkmints",         &listsparkmints,         false },
    { "wallet",             "listsparkspends",        &listsparkspends,        false },
    { "wallet",             "getsparkdefaultaddress", &getsparkdefaultaddress, false },
    { "wallet",             "getallsparkaddresses",   &getallsparkaddresses,   false },
    { "wallet",             "getnewsparkaddress",     &getnewsparkaddress,     false },
    { "wallet",             "getsparkbalance",        &getsparkbalance,        false },
    { "wallet",             "getsparkaddressbalance", &getsparkaddressbalance, false },
    { "wallet",             "resetsparkmints",        &resetsparkmints,        false },
    { "wallet",             "setsparkmintstatus",     &setsparkmintstatus,     false },
    { "wallet",             "mintspark",              &mintspark,              false },
<<<<<<< HEAD
=======
    { "wallet",             "automintspark",          &automintspark,          false },
>>>>>>> 4ad2c18b
    { "wallet",             "spendspark",             &spendspark,             false },
    { "wallet",             "lelantustospark",        &lelantustospark,        false },

    //bip47
    { "bip47",              "createrapaddress",         &createrapaddress,         true },
    { "bip47",              "setupchannel",             &setupchannel,             true },
    { "bip47",              "sendtorapaddress",         &sendtorapaddress,         true },
    { "bip47",              "listrapaddresses",         &listrapaddresses,         true },
    { "bip47",              "setusednumber",            &setusednumber,            true }
};

void RegisterWalletRPCCommands(CRPCTable &t)
{
    if (GetBoolArg("-disablewallet", false))
        return;

    for (unsigned int vcidx = 0; vcidx < ARRAYLEN(rpcCommands); vcidx++)
        t.appendCommand(rpcCommands[vcidx].name, &rpcCommands[vcidx]);
}<|MERGE_RESOLUTION|>--- conflicted
+++ resolved
@@ -3469,12 +3469,7 @@
         throw std::runtime_error(
                 "resetsparkmints"
                 + HelpRequiringPassphrase(pwallet) + "\nResets all your Spark mints' status to unsued and unconfirmed. To make it valid again, you have to rescan or reindex.\n"
-<<<<<<< HEAD
-                                                     "WARNING: Run this only for testing and if you fully understand what it does.\n"
-                );
-=======
                                                      "WARNING: Run this only for testing and if you fully understand what it does.\n");
->>>>>>> 4ad2c18b
 
     EnsureSparkWalletIsAvailable();
 
@@ -3544,15 +3539,9 @@
                                                 "                                    the number of addresses.\n"
                                                 "\nExamples:\n"
                                                 "\nSend two amounts to two different spark addresses:\n"
-<<<<<<< HEAD
-            + HelpExampleCli("mintspark", "\"{\\\"pr18qqntc8e60x0ygnv0ey7skekve73tmvhhlkaehka6qfv56zc4w2j75jldrf8wjf8dy0hu33vsww7fj34fd3k7rnwgv7jdvtmgv2g37xqmm59krmgycgkdes37jqupc62s7khafqynlxsy\\\":{\\\"amount\\\":0.01, \\\"memo\\\":\\\"test_memo\\\"},\\\"pr1t0l6vu9h9a8nr203tfcesps46agtm0aa9uzsty0tp4wqqrg42rg35yf4r839t3fenlfmsgkpwwklxg5r68tvenn5uy29wwykany3t0qrkjy2res6thzwx90nha6wpkegwrm0n8g2cjawq\\\":{\\\"amount\\\":0.01, \\\"memo\\\":\\\"\\\"}}\"") +
-            "\nSend two amounts to two different spark addresses setting memo:\n"
-            + HelpExampleRpc("mintspark", "\"{\\\"pr18qqntc8e60x0ygnv0ey7skekve73tmvhhlkaehka6qfv56zc4w2j75jldrf8wjf8dy0hu33vsww7fj34fd3k7rnwgv7jdvtmgv2g37xqmm59krmgycgkdes37jqupc62s7khafqynlxsy\\\":{\\\"amount\\\":1},\\\"pr1t0l6vu9h9a8nr203tfcesps46agtm0aa9uzsty0tp4wqqrg42rg35yf4r839t3fenlfmsgkpwwklxg5r68tvenn5uy29wwykany3t0qrkjy2res6thzwx90nha6wpkegwrm0n8g2cjawq\\\":{\\\"amount\\\":0.01, \\\"memo\\\":\\\"test_memo2\\\"}}\"")
-=======
             + HelpExampleCli("mintspark", "\"{\\\"sr1xtw3yd6v4ghgz873exv2r5nzfwryufxjzzz4xr48gl4jmh7fxml4568xr0nsdd7s4l5as2h50gakzjqrqpm7yrecne8ut8ylxzygj8klttsgm37tna4jk06acl2azph0dq4yxdqqgwa60\\\":{\\\"amount\\\":0.01, \\\"memo\\\":\\\"test_memo\\\"},\\\"sr1x7gcqdy670l2v4p9h2m4n5zgzde9y6ht86egffa0qrq40c6z329yfgvu8vyf99tgvnq4hwshvfxxhfzuyvz8dr3lt32j70x8l34japg73ca4w6z9x7c7ryd2gnafg9eg3gpr90gtunraw\\\":{\\\"amount\\\":0.01, \\\"memo\\\":\\\"\\\"}}\"") +
             "\nSend two amounts to two different spark addresses setting memo:\n"
             + HelpExampleRpc("mintspark", "\"{\\\"sr1xtw3yd6v4ghgz873exv2r5nzfwryufxjzzz4xr48gl4jmh7fxml4568xr0nsdd7s4l5as2h50gakzjqrqpm7yrecne8ut8ylxzygj8klttsgm37tna4jk06acl2azph0dq4yxdqqgwa60\\\":{\\\"amount\\\":1},\\\"sr1x7gcqdy670l2v4p9h2m4n5zgzde9y6ht86egffa0qrq40c6z329yfgvu8vyf99tgvnq4hwshvfxxhfzuyvz8dr3lt32j70x8l34japg73ca4w6z9x7c7ryd2gnafg9eg3gpr90gtunraw\\\":{\\\"amount\\\":0.01, \\\"memo\\\":\\\"test_memo2\\\"}}\"")
->>>>>>> 4ad2c18b
         );
     EnsureWalletIsUnlocked(pwallet);
     EnsureSparkWalletIsAvailable();
@@ -3620,8 +3609,6 @@
     return result;
 }
 
-<<<<<<< HEAD
-=======
 UniValue automintspark(const JSONRPCRequest& request) {
     CWallet * const pwallet = GetWalletForJSONRPCRequest(request);
     if (!EnsureWalletIsAvailable(pwallet, request.fHelp)) {
@@ -3657,7 +3644,6 @@
     return result;
 }
 
->>>>>>> 4ad2c18b
 UniValue spendspark(const JSONRPCRequest& request)
 {
     CWallet * const pwallet = GetWalletForJSONRPCRequest(request);
@@ -3687,15 +3673,9 @@
                                                      "\nSend an amount to transparent address:\n"
                  + HelpExampleCli("spendspark", "\"{\\\"TR1FW48J6ozpRu25U8giSDdTrdXXUYau7U\\\":{\\\"amount\\\":0.01, \\\"subtractFee\\\": false}}\" \"{}\"") +
                  "\nSend an amount to a transparent address and two different private addresses:\n"
-<<<<<<< HEAD
-                 + HelpExampleCli("spendspark", "\"{\\\"TR1FW48J6ozpRu25U8giSDdTrdXXUYau7U\\\":{\\\"amount\\\":0.01, \\\"subtractFee\\\": false}}\" \"{\\\"pr18qqntc8e60x0ygnv0ey7skekve73tmvhhlkaehka6qfv56zc4w2j75jldrf8wjf8dy0hu33vsww7fj34fd3k7rnwgv7jdvtmgv2g37xqmm59krmgycgkdes37jqupc62s7khafqynlxsy\\\":{\\\"amount\\\":0.01, \\\"memo\\\":\\\"test_memo\\\", \\\"subtractFee\\\": false},\\\"pr1t0l6vu9h9a8nr203tfcesps46agtm0aa9uzsty0tp4wqqrg42rg35yf4r839t3fenlfmsgkpwwklxg5r68tvenn5uy29wwykany3t0qrkjy2res6thzwx90nha6wpkegwrm0n8g2cjawq\\\":{\\\"amount\\\":0.01, \\\"subtractFee\\\": false}}\"") +
-                 "\nSend two amounts to two different transparent addresses and two different private addresses:\n"
-                 + HelpExampleRpc("spendspark", "\"{\\\"TR1FW48J6ozpRu25U8giSDdTrdXXUYau7U\\\":{\\\"amount\\\":0.01, \\\"subtractFee\\\": false},\\\"TuzUyNtTznSNnT2rPXG6Mk7hHG8Svuuoci\\\":{\\\"amount\\\":0.01, \\\"subtractFee\\\": true}}\" \"{\\\"pr18qqntc8e60x0ygnv0ey7skekve73tmvhhlkaehka6qfv56zc4w2j75jldrf8wjf8dy0hu33vsww7fj34fd3k7rnwgv7jdvtmgv2g37xqmm59krmgycgkdes37jqupc62s7khafqynlxsy\\\":{\\\"amount\\\":0.01, \\\"memo\\\":\\\"\\\", \\\"subtractFee\\\": false},\\\"pr1t0l6vu9h9a8nr203tfcesps46agtm0aa9uzsty0tp4wqqrg42rg35yf4r839t3fenlfmsgkpwwklxg5r68tvenn5uy29wwykany3t0qrkjy2res6thzwx90nha6wpkegwrm0n8g2cjawq\\\":{\\\"amount\\\":0.01, \\\"memo\\\":\\\"test_memo\\\", \\\"subtractFee\\\": false}}\"")
-=======
                  + HelpExampleCli("spendspark", "\"{\\\"TR1FW48J6ozpRu25U8giSDdTrdXXUYau7U\\\":{\\\"amount\\\":0.01, \\\"subtractFee\\\": false}}\" \"{\\\"sr1hk87wuh660mss6vnxjf0syt4p6r6ptew97de3dvz698tl7p5p3w7h4m4hcw74mxnqhtz70r7gyydcx6pmkfmnew9q4z0c0muga3sd83h786znjx74ccsjwm284aswppqf2jd0sssendlj\\\":{\\\"amount\\\":0.01, \\\"memo\\\":\\\"test_memo\\\", \\\"subtractFee\\\": false},\\\"sr1x7gcqdy670l2v4p9h2m4n5zgzde9y6ht86egffa0qrq40c6z329yfgvu8vyf99tgvnq4hwshvfxxhfzuyvz8dr3lt32j70x8l34japg73ca4w6z9x7c7ryd2gnafg9eg3gpr90gtunraw\\\":{\\\"amount\\\":0.01, \\\"subtractFee\\\": false}}\"") +
                  "\nSend two amounts to two different transparent addresses and two different private addresses:\n"
                  + HelpExampleRpc("spendspark", "\"{\\\"TR1FW48J6ozpRu25U8giSDdTrdXXUYau7U\\\":{\\\"amount\\\":0.01, \\\"subtractFee\\\": false},\\\"TuzUyNtTznSNnT2rPXG6Mk7hHG8Svuuoci\\\":{\\\"amount\\\":0.01, \\\"subtractFee\\\": true}}\" \"{\\\"sr1hk87wuh660mss6vnxjf0syt4p6r6ptew97de3dvz698tl7p5p3w7h4m4hcw74mxnqhtz70r7gyydcx6pmkfmnew9q4z0c0muga3sd83h786znjx74ccsjwm284aswppqf2jd0sssendlj\\\":{\\\"amount\\\":0.01, \\\"memo\\\":\\\"\\\", \\\"subtractFee\\\": false},\\\"sr1x7gcqdy670l2v4p9h2m4n5zgzde9y6ht86egffa0qrq40c6z329yfgvu8vyf99tgvnq4hwshvfxxhfzuyvz8dr3lt32j70x8l34japg73ca4w6z9x7c7ryd2gnafg9eg3gpr90gtunraw\\\":{\\\"amount\\\":0.01, \\\"memo\\\":\\\"test_memo\\\", \\\"subtractFee\\\": false}}\"")
->>>>>>> 4ad2c18b
         );
 
     EnsureWalletIsUnlocked(pwallet);
@@ -5576,10 +5556,7 @@
     { "wallet",             "resetsparkmints",        &resetsparkmints,        false },
     { "wallet",             "setsparkmintstatus",     &setsparkmintstatus,     false },
     { "wallet",             "mintspark",              &mintspark,              false },
-<<<<<<< HEAD
-=======
     { "wallet",             "automintspark",          &automintspark,          false },
->>>>>>> 4ad2c18b
     { "wallet",             "spendspark",             &spendspark,             false },
     { "wallet",             "lelantustospark",        &lelantustospark,        false },
 
