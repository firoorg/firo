--- conflicted
+++ resolved
@@ -3949,9 +3949,6 @@
 
     return wtx.GetHash().GetHex();
 }
-
-<<<<<<< HEAD
-=======
 UniValue getsparknames(const JSONRPCRequest &request)
 {
     if (request.fHelp || request.params.size() > 1) {
@@ -4097,7 +4094,6 @@
     return result;
 }
 
->>>>>>> dd2a537d
 UniValue registersparkname(const JSONRPCRequest& request) {
     CWallet * const pwallet = GetWalletForJSONRPCRequest(request);
     if (!EnsureWalletIsAvailable(pwallet, request.fHelp)) {
@@ -4112,12 +4108,6 @@
     EnsureWalletIsUnlocked(pwallet);
     EnsureSparkWalletIsAvailable();
 
-<<<<<<< HEAD
-    // Ensure spark mints is already accepted by network so users will not lost their coins
-    // due to other nodes will treat it as garbage data.
-    if (!spark::IsSparkAllowed()) {
-        throw JSONRPCError(RPC_WALLET_ERROR, "Spark is not activated yet");
-=======
     int chainHeight;
     {
         LOCK(cs_main);
@@ -4128,7 +4118,6 @@
     // due to other nodes will treat it as garbage data.
     if (!spark::IsSparkAllowed() || chainHeight < Params().GetConsensus().nSparkNamesStartBlock) {
         throw JSONRPCError(RPC_WALLET_ERROR, "Spark names are not activated yet");
->>>>>>> dd2a537d
     }
 
     const auto &consensusParams = Params().GetConsensus();
@@ -6062,13 +6051,9 @@
     { "wallet",             "identifysparkcoins",     &identifysparkcoins,     false },
     { "wallet",             "getsparkcoinaddr",       &getsparkcoinaddr,       false },
     { "wallet",             "registersparkname",      &registersparkname,      false },
-<<<<<<< HEAD
-
-=======
     { "wallet",             "getsparknames",          &getsparknames,          true,  {} },
     { "wallet",             "getsparknamedata",       &getsparknamedata,       true,  {} },
     { "wallet",             "getsparknametxdetails",  &getsparknametxdetails,  true,  {} },
->>>>>>> dd2a537d
 
     //bip47
     { "bip47",              "createrapaddress",         &createrapaddress,         true },
