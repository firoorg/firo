// Copyright (c) 2010 Satoshi Nakamoto
// Copyright (c) 2016-2019 The Firo Core developers
// Copyright (c) 2009-2016 The Bitcoin Core developers
// Distributed under the MIT software license, see the accompanying
// file COPYING or http://www.opensource.org/licenses/mit-license.php.

#include "amount.h"
#include "base58.h"
#include "chain.h"
#include "consensus/validation.h"
#include "core_io.h"
#include "init.h"
#include "validation.h"
#include "zerocoin.h"
#include "sigma.h"
#include "lelantus.h"
#include "../sigma/coinspend.h"
#include "net.h"
#include "policy/policy.h"
#include "policy/rbf.h"
#include "rpc/server.h"
#include "script/sign.h"
#include "timedata.h"
#include "util.h"
#include "utilmoneystr.h"
#include "wallet.h"
#include "walletdb.h"
#include "hdmint/tracker.h"
#include "zerocoin.h"
#include "walletexcept.h"
#include "masternode-payments.h"

#include <stdint.h>

#include <boost/assign/list_of.hpp>

#include <univalue.h>

using namespace std;

int64_t nWalletUnlockTime;
static CCriticalSection cs_nWalletUnlockTime;

static void EnsureZerocoinMintIsAllowed()
{
    // We want to make sure the new mint still accept by network when we broadcast.
    // So we will not allow users to use this RPC anymore 10 blocks before it completely
    // disabled at consensus level. We don't need this for spend because it does not make sense
    // since users still lost their mints when it completely disable.
    auto& consensus = Params().GetConsensus();
    constexpr int threshold = 10; // 10 blocks should be enough for mints to get mined.
    int disableHeight = consensus.nSigmaStartBlock + consensus.nZerocoinV2MintMempoolGracefulPeriod - threshold;

    LOCK(cs_main);

    if (chainActive.Height() > disableHeight) {
        throw JSONRPCError(RPC_WALLET_ERROR, "Zerocoin mint is not allowed on network anymore");
    }
}

CWallet *GetWalletForJSONRPCRequest(const JSONRPCRequest& request)
{
    return pwalletMain;
}

std::string HelpRequiringPassphrase(CWallet * const pwallet)
{
    return pwallet && pwallet->IsCrypted()
        ? "\nRequires wallet passphrase to be set with walletpassphrase call."
        : "";
}

bool EnsureWalletIsAvailable(CWallet * const pwallet, bool avoidException)
{
    if (!pwallet) {
        if (!avoidException)
            throw JSONRPCError(RPC_METHOD_NOT_FOUND, "Method not found (disabled)");
        else
            return false;
    }
    return true;
}

void EnsureSigmaWalletIsAvailable()
{
    if (!pwalletMain || !pwalletMain->zwallet) {
        throw JSONRPCError(RPC_WALLET_ERROR, "sigma mint/spend is not allowed for legacy wallet");
    }
}

void EnsureLelantusWalletIsAvailable()
{
    if (!pwalletMain || !pwalletMain->zwallet) {
        throw JSONRPCError(RPC_WALLET_ERROR, "lelantus mint/joinsplit is not allowed for legacy wallet");
    }
}

void EnsureWalletIsUnlocked(CWallet * const pwallet)
{
    if (pwallet->IsLocked()) {
        throw JSONRPCError(RPC_WALLET_UNLOCK_NEEDED, "Error: Please enter the wallet passphrase with walletpassphrase first.");
    }
}

bool ValidMultiMint(CWallet * const pwallet, const UniValue& data){
    vector<string> keys = data.getKeys();
    CAmount totalValue = 0;
    int totalInputs = 0;
    int denomination;
    int64_t amount;
    BOOST_FOREACH(const string& denominationStr, keys){
        denomination = stoi(denominationStr.c_str());
        amount = data[denominationStr].get_int();
        totalInputs += amount;
        totalValue += denomination * amount * COIN;
    }

    return ((totalValue <= pwallet->GetBalance()) &&
            (totalInputs <= ZC_MINT_LIMIT));

}

void WalletTxToJSON(const CWalletTx& wtx, UniValue& entry)
{
    int confirms = wtx.GetDepthInMainChain();
    entry.push_back(Pair("confirmations", confirms));
    if (wtx.IsCoinBase())
        entry.push_back(Pair("generated", true));
    if (confirms > 0)
    {
        entry.push_back(Pair("blockhash", wtx.hashBlock.GetHex()));
        entry.push_back(Pair("blockindex", wtx.nIndex));
        entry.push_back(Pair("blocktime", mapBlockIndex[wtx.hashBlock]->GetBlockTime()));
    } else {
        entry.push_back(Pair("trusted", wtx.IsTrusted()));
    }
    uint256 hash = wtx.GetHash();
    entry.push_back(Pair("txid", hash.GetHex()));
    UniValue conflicts(UniValue::VARR);
    BOOST_FOREACH(const uint256& conflict, wtx.GetConflicts())
        conflicts.push_back(conflict.GetHex());
    entry.push_back(Pair("walletconflicts", conflicts));
    entry.push_back(Pair("time", wtx.GetTxTime()));
    entry.push_back(Pair("timereceived", (int64_t)wtx.nTimeReceived));

    // Add opt-in RBF status
    std::string rbfStatus = "no";
    if (confirms <= 0) {
        LOCK(mempool.cs);
        RBFTransactionState rbfState = IsRBFOptIn(wtx, mempool);
        if (rbfState == RBF_TRANSACTIONSTATE_UNKNOWN)
            rbfStatus = "unknown";
        else if (rbfState == RBF_TRANSACTIONSTATE_REPLACEABLE_BIP125)
            rbfStatus = "yes";
    }
    entry.push_back(Pair("bip125-replaceable", rbfStatus));

    BOOST_FOREACH(const PAIRTYPE(string,string)& item, wtx.mapValue)
        entry.push_back(Pair(item.first, item.second));
}

string AccountFromValue(const UniValue& value)
{
    string strAccount = value.get_str();
    if (strAccount == "*")
        throw JSONRPCError(RPC_WALLET_INVALID_ACCOUNT_NAME, "Invalid account name");
    return strAccount;
}

UniValue getnewaddress(const JSONRPCRequest& request)
{
    CWallet * const pwallet = GetWalletForJSONRPCRequest(request);
    if (!EnsureWalletIsAvailable(pwallet, request.fHelp)) {
        return NullUniValue;
    }

    if (request.fHelp || request.params.size() > 1)
        throw runtime_error(
            "getnewaddress ( \"account\" )\n"
            "\nReturns a new Firo address for receiving payments.\n"
            "If 'account' is specified (DEPRECATED), it is added to the address book \n"
            "so payments received with the address will be credited to 'account'.\n"
            "\nArguments:\n"
            "1. \"account\"        (string, optional) DEPRECATED. The account name for the address to be linked to. If not provided, the default account \"\" is used. It can also be set to the empty string \"\" to represent the default account. The account does not need to exist, it will be created if there is no account by the given name.\n"
            "\nResult:\n"
            "\"firoaddress\"    (string) The new Firo address\n"
            "\nExamples:\n"
            + HelpExampleCli("getnewaddress", "")
            + HelpExampleRpc("getnewaddress", "")
        );

    LOCK2(cs_main, pwallet->cs_wallet);

    // Parse the account first so we don't generate a key if there's an error
    string strAccount;
    if (request.params.size() > 0)
        strAccount = AccountFromValue(request.params[0]);

    if (!pwallet->IsLocked()) {
        pwallet->TopUpKeyPool();
    }

    // Generate a new key that is added to wallet
    CPubKey newKey;
    if (!pwallet->GetKeyFromPool(newKey)) {
        throw JSONRPCError(RPC_WALLET_KEYPOOL_RAN_OUT, "Error: Keypool ran out, please call keypoolrefill first");
    }
    CKeyID keyID = newKey.GetID();

    pwallet->SetAddressBook(keyID, strAccount, "receive");

    return CBitcoinAddress(keyID).ToString();
}


CBitcoinAddress GetAccountAddress(CWallet * const pwallet, string strAccount, bool bForceNew=false)
{
    CPubKey pubKey;
    if (!pwallet->GetAccountPubkey(pubKey, strAccount, bForceNew)) {
        throw JSONRPCError(RPC_WALLET_KEYPOOL_RAN_OUT, "Error: Keypool ran out, please call keypoolrefill first");
    }

    return CBitcoinAddress(pubKey.GetID());
}

UniValue getaccountaddress(const JSONRPCRequest& request)
{
    CWallet * const pwallet = GetWalletForJSONRPCRequest(request);
    if (!EnsureWalletIsAvailable(pwallet, request.fHelp)) {
        return NullUniValue;
    }

    if (request.fHelp || request.params.size() != 1)
        throw runtime_error(
            "getaccountaddress \"account\"\n"
            "\nDEPRECATED. Returns the current Firo address for receiving payments to this account.\n"
            "\nArguments:\n"
            "1. \"account\"       (string, required) The account name for the address. It can also be set to the empty string \"\" to represent the default account. The account does not need to exist, it will be created and a new address created  if there is no account by the given name.\n"
            "\nResult:\n"
            "\"firoaddress\"   (string) The account Firo address\n"
            "\nExamples:\n"
            + HelpExampleCli("getaccountaddress", "")
            + HelpExampleCli("getaccountaddress", "\"\"")
            + HelpExampleCli("getaccountaddress", "\"myaccount\"")
            + HelpExampleRpc("getaccountaddress", "\"myaccount\"")
        );

    LOCK2(cs_main, pwallet->cs_wallet);

    // Parse the account first so we don't generate a key if there's an error
    string strAccount = AccountFromValue(request.params[0]);

    UniValue ret(UniValue::VSTR);

    ret = GetAccountAddress(pwallet, strAccount).ToString();
    return ret;
}


UniValue getrawchangeaddress(const JSONRPCRequest& request)
{
    CWallet * const pwallet = GetWalletForJSONRPCRequest(request);
    if (!EnsureWalletIsAvailable(pwallet, request.fHelp)) {
        return NullUniValue;
    }

    if (request.fHelp || request.params.size() > 1)
        throw runtime_error(
            "getrawchangeaddress\n"
            "\nReturns a new Firo address, for receiving change.\n"
            "This is for use with raw transactions, NOT normal use.\n"
            "\nResult:\n"
            "\"address\"    (string) The address\n"
            "\nExamples:\n"
            + HelpExampleCli("getrawchangeaddress", "")
            + HelpExampleRpc("getrawchangeaddress", "")
       );

    LOCK2(cs_main, pwallet->cs_wallet);

    if (!pwallet->IsLocked()) {
        pwallet->TopUpKeyPool();
    }

    CReserveKey reservekey(pwallet);
    CPubKey vchPubKey;
    if (!reservekey.GetReservedKey(vchPubKey))
        throw JSONRPCError(RPC_WALLET_KEYPOOL_RAN_OUT, "Error: Keypool ran out, please call keypoolrefill first");

    reservekey.KeepKey();

    CKeyID keyID = vchPubKey.GetID();

    return CBitcoinAddress(keyID).ToString();
}


UniValue setaccount(const JSONRPCRequest& request)
{
    CWallet * const pwallet = GetWalletForJSONRPCRequest(request);
    if (!EnsureWalletIsAvailable(pwallet, request.fHelp)) {
        return NullUniValue;
    }

    if (request.fHelp || request.params.size() < 1 || request.params.size() > 2)
        throw runtime_error(
            "setaccount \"firoaddress\" \"account\"\n"
            "\nDEPRECATED. Sets the account associated with the given address.\n"
            "\nArguments:\n"
            "1. \"firoaddress\"  (string, required) The Firo address to be associated with an account.\n"
            "2. \"account\"         (string, required) The account to assign the address to.\n"
            "\nExamples:\n"
            + HelpExampleCli("setaccount", "\"1D1ZrZNe3JUo7ZycKEYQQiQAWd9y54F4XX\" \"tabby\"")
            + HelpExampleRpc("setaccount", "\"1D1ZrZNe3JUo7ZycKEYQQiQAWd9y54F4XX\", \"tabby\"")
        );

    LOCK2(cs_main, pwallet->cs_wallet);

    CBitcoinAddress address(request.params[0].get_str());
    if (!address.IsValid())
        throw JSONRPCError(RPC_INVALID_ADDRESS_OR_KEY, "Invalid Firo address");

    string strAccount;
    if (request.params.size() > 1)
        strAccount = AccountFromValue(request.params[1]);

    // Only add the account if the address is yours.
    if (IsMine(*pwallet, address.Get())) {
        // Detect when changing the account of an address that is the 'unused current key' of another account:
        if (pwallet->mapAddressBook.count(address.Get())) {
            string strOldAccount = pwallet->mapAddressBook[address.Get()].name;
            if (address == GetAccountAddress(pwallet, strOldAccount)) {
                GetAccountAddress(pwallet, strOldAccount, true);
            }
        }
        pwallet->SetAddressBook(address.Get(), strAccount, "receive");
    }
    else
        throw JSONRPCError(RPC_MISC_ERROR, "setaccount can only be used with own address");

    return NullUniValue;
}


UniValue getaccount(const JSONRPCRequest& request)
{
    CWallet * const pwallet = GetWalletForJSONRPCRequest(request);
    if (!EnsureWalletIsAvailable(pwallet, request.fHelp)) {
        return NullUniValue;
    }

    if (request.fHelp || request.params.size() != 1)
        throw runtime_error(
            "getaccount \"firoaddress\"\n"
            "\nDEPRECATED. Returns the account associated with the given address.\n"
            "\nArguments:\n"
            "1. \"firoaddress\"  (string, required) The Firo address for account lookup.\n"
            "\nResult:\n"
            "\"accountname\"        (string) the account address\n"
            "\nExamples:\n"
            + HelpExampleCli("getaccount", "\"1D1ZrZNe3JUo7ZycKEYQQiQAWd9y54F4XX\"")
            + HelpExampleRpc("getaccount", "\"1D1ZrZNe3JUo7ZycKEYQQiQAWd9y54F4XX\"")
        );

    LOCK2(cs_main, pwallet->cs_wallet);

    CBitcoinAddress address(request.params[0].get_str());
    if (!address.IsValid())
        throw JSONRPCError(RPC_INVALID_ADDRESS_OR_KEY, "Invalid Firo address");

    string strAccount;
    map<CTxDestination, CAddressBookData>::iterator mi = pwallet->mapAddressBook.find(address.Get());
    if (mi != pwallet->mapAddressBook.end() && !(*mi).second.name.empty()) {
        strAccount = (*mi).second.name;
    }
    return strAccount;
}

UniValue setmininput(const JSONRPCRequest& request)
{
    if (request.fHelp || request.params.size() < 1 || request.params.size() > 1)
        throw runtime_error(
                "setmininput <amount>\n"
                        "<amount> is a real and is rounded to the nearest 0.00000001");

    // Amount
    int64_t nAmount = 0;
    if (request.params[0].get_real() != 0.0)
        nAmount = AmountFromValue(request.params[0]);        // rejects 0.0 amounts

    nMinimumInputValue = nAmount;
    return true;
}


UniValue getaddressesbyaccount(const JSONRPCRequest& request)
{
    CWallet * const pwallet = GetWalletForJSONRPCRequest(request);
    if (!EnsureWalletIsAvailable(pwallet, request.fHelp)) {
        return NullUniValue;
    }

    if (request.fHelp || request.params.size() != 1)
        throw runtime_error(
            "getaddressesbyaccount \"account\"\n"
            "\nDEPRECATED. Returns the list of addresses for the given account.\n"
            "\nArguments:\n"
            "1. \"account\"        (string, required) The account name.\n"
            "\nResult:\n"
            "[                     (json array of string)\n"
            "  \"firoaddress\"  (string) a Firo address associated with the given account\n"
            "  ,...\n"
            "]\n"
            "\nExamples:\n"
            + HelpExampleCli("getaddressesbyaccount", "\"tabby\"")
            + HelpExampleRpc("getaddressesbyaccount", "\"tabby\"")
        );

    LOCK2(cs_main, pwallet->cs_wallet);

    string strAccount = AccountFromValue(request.params[0]);

    // Find all addresses that have the given account
    UniValue ret(UniValue::VARR);
    for (const std::pair<CBitcoinAddress, CAddressBookData>& item : pwallet->mapAddressBook) {
        const CBitcoinAddress& address = item.first;
        const string& strName = item.second.name;
        if (strName == strAccount)
            ret.push_back(address.ToString());
    }
    return ret;
}

static void SendMoney(CWallet * const pwallet, const CTxDestination &address, CAmount nValue, bool fSubtractFeeFromAmount, CWalletTx& wtxNew)
{
    CAmount curBalance = pwallet->GetBalance();

    // Check amount
    if (nValue <= 0)
        throw JSONRPCError(RPC_INVALID_PARAMETER, "Invalid amount");

    if (nValue > curBalance)
        throw JSONRPCError(RPC_WALLET_INSUFFICIENT_FUNDS, "Insufficient funds");

    if (pwallet->GetBroadcastTransactions() && !g_connman) {
        throw JSONRPCError(RPC_CLIENT_P2P_DISABLED, "Error: Peer-to-peer functionality missing or disabled");
    }

    // Parse Firo address
    CScript scriptPubKey = GetScriptForDestination(address);

    // Create and send the transaction
    CReserveKey reservekey(pwallet);
    CAmount nFeeRequired;
    std::string strError;
    vector<CRecipient> vecSend;
    int nChangePosRet = -1;
    CRecipient recipient = {scriptPubKey, nValue, fSubtractFeeFromAmount};
    vecSend.push_back(recipient);
    if (!pwallet->CreateTransaction(vecSend, wtxNew, reservekey, nFeeRequired, nChangePosRet, strError)) {
        if (!fSubtractFeeFromAmount && nValue + nFeeRequired > curBalance)
            strError = strprintf("Error: This transaction requires a transaction fee of at least %s", FormatMoney(nFeeRequired));
        throw JSONRPCError(RPC_WALLET_ERROR, strError);
    }
    CValidationState state;
    if (!pwallet->CommitTransaction(wtxNew, reservekey, g_connman.get(), state)) {
        strError = strprintf("Error: The transaction was rejected! Reason given: %s", state.GetRejectReason());
        throw JSONRPCError(RPC_WALLET_ERROR, strError);
    }
}

UniValue sendtoaddress(const JSONRPCRequest& request)
{
    CWallet * const pwallet = GetWalletForJSONRPCRequest(request);
    if (!EnsureWalletIsAvailable(pwallet, request.fHelp)) {
        return NullUniValue;
    }

    if (request.fHelp || request.params.size() < 2 || request.params.size() > 5)
        throw runtime_error(
            "sendtoaddress \"firoaddress\" amount ( \"comment\" \"comment-to\" subtractfeefromamount )\n"
            "\nSend an amount to a given address.\n"
            + HelpRequiringPassphrase(pwallet) +
            "\nArguments:\n"
            "1. \"firoaddress\"  (string, required) The Firo address to send to.\n"
            "2. \"amount\"      (numeric or string, required) The amount in " + CURRENCY_UNIT + " to send. eg 0.1\n"
            "3. \"comment\"     (string, optional) A comment used to store what the transaction is for. \n"
            "                             This is not part of the transaction, just kept in your wallet.\n"
            "4. \"comment_to\"         (string, optional) A comment to store the name of the person or organization \n"
            "                             to which you're sending the transaction. This is not part of the \n"
            "                             transaction, just kept in your wallet.\n"
            "5. subtractfeefromamount  (boolean, optional, default=false) The fee will be deducted from the amount being sent.\n"
            "                             The recipient will receive less bitcoins than you enter in the amount field.\n"
            "\nResult:\n"
            "\"txid\"                  (string) The transaction id.\n"
            "\nExamples:\n"
            + HelpExampleCli("sendtoaddress", "\"1M72Sfpbz1BPpXFHz9m3CdqATR44Jvaydd\" 0.1")
            + HelpExampleCli("sendtoaddress", "\"1M72Sfpbz1BPpXFHz9m3CdqATR44Jvaydd\" 0.1 \"donation\" \"seans outpost\"")
            + HelpExampleCli("sendtoaddress", "\"1M72Sfpbz1BPpXFHz9m3CdqATR44Jvaydd\" 0.1 \"\" \"\" true")
            + HelpExampleRpc("sendtoaddress", "\"1M72Sfpbz1BPpXFHz9m3CdqATR44Jvaydd\", 0.1, \"donation\", \"seans outpost\"")
        );

    LOCK2(cs_main, pwallet->cs_wallet);

    CBitcoinAddress address(request.params[0].get_str());
    if (!address.IsValid())
        throw JSONRPCError(RPC_INVALID_ADDRESS_OR_KEY, "Invalid Firo address");

    // Amount
    CAmount nAmount = AmountFromValue(request.params[1]);
    if (nAmount <= 0)
        throw JSONRPCError(RPC_TYPE_ERROR, "Invalid amount for send");

    // Wallet comments
    CWalletTx wtx;
    if (request.params.size() > 2 && !request.params[2].isNull() && !request.params[2].get_str().empty())
        wtx.mapValue["comment"] = request.params[2].get_str();
    if (request.params.size() > 3 && !request.params[3].isNull() && !request.params[3].get_str().empty())
        wtx.mapValue["to"]      = request.params[3].get_str();

    bool fSubtractFeeFromAmount = false;
    if (request.params.size() > 4)
        fSubtractFeeFromAmount = request.params[4].get_bool();

    EnsureWalletIsUnlocked(pwallet);

    SendMoney(pwallet, address.Get(), nAmount, fSubtractFeeFromAmount, wtx);

    return wtx.GetHash().GetHex();
}

UniValue listaddressgroupings(const JSONRPCRequest& request)
{
    CWallet * const pwallet = GetWalletForJSONRPCRequest(request);
    if (!EnsureWalletIsAvailable(pwallet, request.fHelp)) {
        return NullUniValue;
    }

    if (request.fHelp)
        throw runtime_error(
            "listaddressgroupings\n"
            "\nLists groups of addresses which have had their common ownership\n"
            "made public by common use as inputs or as the resulting change\n"
            "in past transactions\n"
            "\nResult:\n"
            "[\n"
            "  [\n"
            "    [\n"
            "      \"firoaddress\",     (string) The Firo address\n"
            "      amount,                 (numeric) The amount in " + CURRENCY_UNIT + "\n"
            "      \"account\"             (string, optional) DEPRECATED. The account\n"
            "    ]\n"
            "    ,...\n"
            "  ]\n"
            "  ,...\n"
            "]\n"
            "\nExamples:\n"
            + HelpExampleCli("listaddressgroupings", "")
            + HelpExampleRpc("listaddressgroupings", "")
        );

    LOCK2(cs_main, pwallet->cs_wallet);

    UniValue jsonGroupings(UniValue::VARR);
    map<CTxDestination, CAmount> balances = pwallet->GetAddressBalances();
    for (set<CTxDestination> grouping : pwallet->GetAddressGroupings()) {
        UniValue jsonGrouping(UniValue::VARR);
        BOOST_FOREACH(CTxDestination address, grouping)
        {
            UniValue addressInfo(UniValue::VARR);
            addressInfo.push_back(CBitcoinAddress(address).ToString());
            addressInfo.push_back(ValueFromAmount(balances[address]));
            {
                if (pwallet->mapAddressBook.find(CBitcoinAddress(address).Get()) != pwallet->mapAddressBook.end()) {
                    addressInfo.push_back(pwallet->mapAddressBook.find(CBitcoinAddress(address).Get())->second.name);
                }
            }
            jsonGrouping.push_back(addressInfo);
        }
        jsonGroupings.push_back(jsonGrouping);
    }
    return jsonGroupings;
}

UniValue listaddressbalances(const JSONRPCRequest& request)
{
    CWallet* const pwallet = GetWalletForJSONRPCRequest(request);
    if (!EnsureWalletIsAvailable(pwallet, request.fHelp))
        return NullUniValue;

    if (request.fHelp || request.params.size() > 1)
        throw std::runtime_error(
            "listaddressbalances ( minamount )\n"
            "\nLists addresses of this wallet and their balances\n"
            "\nArguments:\n"
            "1. minamount               (numeric, optional, default=0) Minimum balance in " + CURRENCY_UNIT + " an address should have to be shown in the list\n"
            "\nResult:\n"
            "{\n"
            "  \"address\": amount,       (string) The dash address and the amount in " + CURRENCY_UNIT + "\n"
            "  ,...\n"
            "}\n"
            "\nExamples:\n"
            + HelpExampleCli("listaddressbalances", "")
            + HelpExampleCli("listaddressbalances", "10")
            + HelpExampleRpc("listaddressbalances", "")
            + HelpExampleRpc("listaddressbalances", "10")
        );

    LOCK2(cs_main, pwallet->cs_wallet);

    CAmount nMinAmount = 0;
    if (request.params.size() > 0)
        nMinAmount = AmountFromValue(request.params[0]);

    if (nMinAmount < 0)
        throw JSONRPCError(RPC_TYPE_ERROR, "Invalid amount");

    UniValue jsonBalances(UniValue::VOBJ);
    std::map<CTxDestination, CAmount> balances = pwallet->GetAddressBalances();
    for (auto& balance : balances)
        if (balance.second >= nMinAmount)
            jsonBalances.push_back(Pair(CBitcoinAddress(balance.first).ToString(), ValueFromAmount(balance.second)));

    return jsonBalances;
}

UniValue signmessage(const JSONRPCRequest& request)
{
    CWallet * const pwallet = GetWalletForJSONRPCRequest(request);
    if (!EnsureWalletIsAvailable(pwallet, request.fHelp)) {
        return NullUniValue;
    }

    if (request.fHelp || request.params.size() != 2)
        throw runtime_error(
            "signmessage \"firoaddress\" \"message\"\n"
            "\nSign a message with the private key of an address"
            + HelpRequiringPassphrase(pwallet) + "\n"
            "\nArguments:\n"
            "1. \"firoaddress\"  (string, required) The Firo address to use for the private key.\n"
            "2. \"message\"         (string, required) The message to create a signature of.\n"
            "\nResult:\n"
            "\"signature\"          (string) The signature of the message encoded in base 64\n"
            "\nExamples:\n"
            "\nUnlock the wallet for 30 seconds\n"
            + HelpExampleCli("walletpassphrase", "\"mypassphrase\" 30") +
            "\nCreate the signature\n"
            + HelpExampleCli("signmessage", "\"1D1ZrZNe3JUo7ZycKEYQQiQAWd9y54F4XX\" \"my message\"") +
            "\nVerify the signature\n"
            + HelpExampleCli("verifymessage", "\"1D1ZrZNe3JUo7ZycKEYQQiQAWd9y54F4XX\" \"signature\" \"my message\"") +
            "\nAs json rpc\n"
            + HelpExampleRpc("signmessage", "\"1D1ZrZNe3JUo7ZycKEYQQiQAWd9y54F4XX\", \"my message\"")
        );

    LOCK2(cs_main, pwallet->cs_wallet);

    EnsureWalletIsUnlocked(pwallet);

    string strAddress = request.params[0].get_str();
    string strMessage = request.params[1].get_str();

    CBitcoinAddress addr(strAddress);
    if (!addr.IsValid())
        throw JSONRPCError(RPC_TYPE_ERROR, "Invalid address");

    CKeyID keyID;
    if (!addr.GetKeyID(keyID))
        throw JSONRPCError(RPC_TYPE_ERROR, "Address does not refer to key");

    CKey key;
    if (!pwallet->GetKey(keyID, key)) {
        throw JSONRPCError(RPC_WALLET_ERROR, "Private key not available");
    }

    CHashWriter ss(SER_GETHASH, 0);
    ss << strMessageMagic;
    ss << strMessage;

    vector<unsigned char> vchSig;
    if (!key.SignCompact(ss.GetHash(), vchSig))
        throw JSONRPCError(RPC_INVALID_ADDRESS_OR_KEY, "Sign failed");

    return EncodeBase64(&vchSig[0], vchSig.size());
}

UniValue getreceivedbyaddress(const JSONRPCRequest& request)
{
    CWallet * const pwallet = GetWalletForJSONRPCRequest(request);
    if (!EnsureWalletIsAvailable(pwallet, request.fHelp)) {
        return NullUniValue;
    }

    if (request.fHelp || request.params.size() < 1 || request.params.size() > 2)
        throw runtime_error(
            "getreceivedbyaddress \"firoaddress\" ( minconf )\n"
            "\nReturns the total amount received by the given firoaddress in transactions with at least minconf confirmations.\n"
            "\nArguments:\n"
            "1. \"firoaddress\"  (string, required) The Firo address for transactions.\n"
            "2. minconf             (numeric, optional, default=1) Only include transactions confirmed at least this many times.\n"
            "\nResult:\n"
            "amount   (numeric) The total amount in " + CURRENCY_UNIT + " received at this address.\n"
            "\nExamples:\n"
            "\nThe amount from transactions with at least 1 confirmation\n"
            + HelpExampleCli("getreceivedbyaddress", "\"1D1ZrZNe3JUo7ZycKEYQQiQAWd9y54F4XX\"") +
            "\nThe amount including unconfirmed transactions, zero confirmations\n"
            + HelpExampleCli("getreceivedbyaddress", "\"1D1ZrZNe3JUo7ZycKEYQQiQAWd9y54F4XX\" 0") +
            "\nThe amount with at least 6 confirmation, very safe\n"
            + HelpExampleCli("getreceivedbyaddress", "\"1D1ZrZNe3JUo7ZycKEYQQiQAWd9y54F4XX\" 6") +
            "\nAs a json rpc call\n"
            + HelpExampleRpc("getreceivedbyaddress", "\"1D1ZrZNe3JUo7ZycKEYQQiQAWd9y54F4XX\", 6")
       );

    LOCK2(cs_main, pwallet->cs_wallet);

    // Firo address
    CBitcoinAddress address = CBitcoinAddress(request.params[0].get_str());
    if (!address.IsValid())
        throw JSONRPCError(RPC_INVALID_ADDRESS_OR_KEY, "Invalid Firo address");
    CScript scriptPubKey = GetScriptForDestination(address.Get());
    if (!IsMine(*pwallet, scriptPubKey)) {
        return ValueFromAmount(0);
    }

    // Minimum confirmations
    int nMinDepth = 1;
    if (request.params.size() > 1)
        nMinDepth = request.params[1].get_int();

    // Tally
    CAmount nAmount = 0;
    for (const std::pair<uint256, CWalletTx>& pairWtx : pwallet->mapWallet) {
        const CWalletTx& wtx = pairWtx.second;
        if (wtx.IsCoinBase() || !CheckFinalTx(*wtx.tx))
            continue;

        BOOST_FOREACH(const CTxOut& txout, wtx.tx->vout)
            if (txout.scriptPubKey == scriptPubKey)
                if (wtx.GetDepthInMainChain() >= nMinDepth)
                    nAmount += txout.nValue;
    }

    return  ValueFromAmount(nAmount);
}


UniValue getreceivedbyaccount(const JSONRPCRequest& request)
{
    CWallet * const pwallet = GetWalletForJSONRPCRequest(request);
    if (!EnsureWalletIsAvailable(pwallet, request.fHelp)) {
        return NullUniValue;
    }

    if (request.fHelp || request.params.size() < 1 || request.params.size() > 2)
        throw runtime_error(
            "getreceivedbyaccount \"account\" ( minconf )\n"
            "\nDEPRECATED. Returns the total amount received by addresses with <account> in transactions with at least [minconf] confirmations.\n"
            "\nArguments:\n"
            "1. \"account\"      (string, required) The selected account, may be the default account using \"\".\n"
            "2. minconf          (numeric, optional, default=1) Only include transactions confirmed at least this many times.\n"
            "\nResult:\n"
            "amount              (numeric) The total amount in " + CURRENCY_UNIT + " received for this account.\n"
            "\nExamples:\n"
            "\nAmount received by the default account with at least 1 confirmation\n"
            + HelpExampleCli("getreceivedbyaccount", "\"\"") +
            "\nAmount received at the tabby account including unconfirmed amounts with zero confirmations\n"
            + HelpExampleCli("getreceivedbyaccount", "\"tabby\" 0") +
            "\nThe amount with at least 6 confirmation, very safe\n"
            + HelpExampleCli("getreceivedbyaccount", "\"tabby\" 6") +
            "\nAs a json rpc call\n"
            + HelpExampleRpc("getreceivedbyaccount", "\"tabby\", 6")
        );

    LOCK2(cs_main, pwallet->cs_wallet);

    // Minimum confirmations
    int nMinDepth = 1;
    if (request.params.size() > 1)
        nMinDepth = request.params[1].get_int();

    // Get the set of pub keys assigned to account
    string strAccount = AccountFromValue(request.params[0]);
    set<CTxDestination> setAddress = pwallet->GetAccountAddresses(strAccount);

    // Tally
    CAmount nAmount = 0;
    for (const std::pair<uint256, CWalletTx>& pairWtx : pwallet->mapWallet) {
        const CWalletTx& wtx = pairWtx.second;
        if (wtx.IsCoinBase() || !CheckFinalTx(*wtx.tx))
            continue;

        BOOST_FOREACH(const CTxOut& txout, wtx.tx->vout)
        {
            CTxDestination address;
            if (ExtractDestination(txout.scriptPubKey, address) && IsMine(*pwallet, address) && setAddress.count(address)) {
                if (wtx.GetDepthInMainChain() >= nMinDepth)
                    nAmount += txout.nValue;
            }
        }
    }

    return ValueFromAmount(nAmount);
}


UniValue getbalance(const JSONRPCRequest& request)
{
    CWallet * const pwallet = GetWalletForJSONRPCRequest(request);
    if (!EnsureWalletIsAvailable(pwallet, request.fHelp)) {
        return NullUniValue;
    }

    if (request.fHelp || request.params.size() > 3)
        throw runtime_error(
            "getbalance ( \"account\" minconf include_watchonly )\n"
            "\nIf account is not specified, returns the server's total available balance.\n"
            "If account is specified (DEPRECATED), returns the balance in the account.\n"
            "Note that the account \"\" is not the same as leaving the parameter out.\n"
            "The server total may be different to the balance in the default \"\" account.\n"
            "\nArguments:\n"
            "1. \"account\"         (string, optional) DEPRECATED. The account string may be given as a\n"
            "                     specific account name to find the balance associated with wallet keys in\n"
            "                     a named account, or as the empty string (\"\") to find the balance\n"
            "                     associated with wallet keys not in any named account, or as \"*\" to find\n"
            "                     the balance associated with all wallet keys regardless of account.\n"
            "                     When this option is specified, it calculates the balance in a different\n"
            "                     way than when it is not specified, and which can count spends twice when\n"
            "                     there are conflicting pending transactions (such as those created by\n"
            "                     the bumpfee command), temporarily resulting in low or even negative\n"
            "                     balances. In general, account balance calculation is not considered\n"
            "                     reliable and has resulted in confusing outcomes, so it is recommended to\n"
            "                     avoid passing this argument.\n"
            "2. minconf           (numeric, optional, default=1) Only include transactions confirmed at least this many times.\n"
            "3. include_watchonly (bool, optional, default=false) Also include balance in watch-only addresses (see 'importaddress')\n"
            "\nResult:\n"
            "amount              (numeric) The total amount in " + CURRENCY_UNIT + " received for this account.\n"
            "\nExamples:\n"
            "\nThe total amount in the wallet\n"
            + HelpExampleCli("getbalance", "") +
            "\nThe total amount in the wallet at least 5 blocks confirmed\n"
            + HelpExampleCli("getbalance", "\"*\" 6") +
            "\nAs a json rpc call\n"
            + HelpExampleRpc("getbalance", "\"*\", 6")
        );

    LOCK2(cs_main, pwallet->cs_wallet);

    if (request.params.size() == 0)
        return  ValueFromAmount(pwallet->GetBalance());

    int nMinDepth = 1;
    if (request.params.size() > 1)
        nMinDepth = request.params[1].get_int();
    isminefilter filter = ISMINE_SPENDABLE;
    if(request.params.size() > 2)
        if(request.params[2].get_bool())
            filter = filter | ISMINE_WATCH_ONLY;

    if (request.params[0].get_str() == "*") {
        // Calculate total balance in a very different way from GetBalance().
        // The biggest difference is that GetBalance() sums up all unspent
        // TxOuts paying to the wallet, while this sums up both spent and
        // unspent TxOuts paying to the wallet, and then subtracts the values of
        // TxIns spending from the wallet. This also has fewer restrictions on
        // which unconfirmed transactions are considered trusted.
        CAmount nBalance = 0;
        for (const std::pair<uint256, CWalletTx>& pairWtx : pwallet->mapWallet) {
            const CWalletTx& wtx = pairWtx.second;
            if (!CheckFinalTx(wtx) || wtx.GetBlocksToMaturity() > 0 || wtx.GetDepthInMainChain() < 0)
                continue;

            CAmount allFee;
            string strSentAccount;
            list<COutputEntry> listReceived;
            list<COutputEntry> listSent;
            wtx.GetAmounts(listReceived, listSent, allFee, strSentAccount, filter);
            if (wtx.GetDepthInMainChain() >= nMinDepth)
            {
                BOOST_FOREACH(const COutputEntry& r, listReceived)
                    nBalance += r.amount;
            }
            BOOST_FOREACH(const COutputEntry& s, listSent)
                nBalance -= s.amount;
            nBalance -= allFee;
        }
        return  ValueFromAmount(nBalance);
    }

    string strAccount = AccountFromValue(request.params[0]);

    CAmount nBalance = pwallet->GetAccountBalance(strAccount, nMinDepth, filter);

    return ValueFromAmount(nBalance);
}

UniValue getunconfirmedbalance(const JSONRPCRequest &request)
{
    CWallet * const pwallet = GetWalletForJSONRPCRequest(request);
    if (!EnsureWalletIsAvailable(pwallet, request.fHelp)) {
        return NullUniValue;
    }

    if (request.fHelp || request.params.size() > 0)
        throw runtime_error(
                "getunconfirmedbalance\n"
                "Returns the server's total unconfirmed balance\n");

    LOCK2(cs_main, pwallet->cs_wallet);

    return ValueFromAmount(pwallet->GetUnconfirmedBalance());
}


UniValue movecmd(const JSONRPCRequest& request)
{
    CWallet * const pwallet = GetWalletForJSONRPCRequest(request);
    if (!EnsureWalletIsAvailable(pwallet, request.fHelp)) {
    	    return NullUniValue;
    }

    if (request.fHelp || request.params.size() < 3 || request.params.size() > 5)
        throw runtime_error(
            "move \"fromaccount\" \"toaccount\" amount ( minconf \"comment\" )\n"
            "\nDEPRECATED. Move a specified amount from one account in your wallet to another.\n"
            "\nArguments:\n"
            "1. \"fromaccount\"   (string, required) The name of the account to move funds from. May be the default account using \"\".\n"
            "2. \"toaccount\"     (string, required) The name of the account to move funds to. May be the default account using \"\".\n"
            "3. amount            (numeric) Quantity of " + CURRENCY_UNIT + " to move between accounts.\n"
            "4. (dummy)           (numeric, optional) Ignored. Remains for backward compatibility.\n"
            "5. \"comment\"       (string, optional) An optional comment, stored in the wallet only.\n"
            "\nResult:\n"
            "true|false           (boolean) true if successful.\n"
            "\nExamples:\n"
            "\nMove 0.01 " + CURRENCY_UNIT + " from the default account to the account named tabby\n"
            + HelpExampleCli("move", "\"\" \"tabby\" 0.01") +
            "\nMove 0.01 " + CURRENCY_UNIT + " timotei to akiko with a comment and funds have 6 confirmations\n"
            + HelpExampleCli("move", "\"timotei\" \"akiko\" 0.01 6 \"happy birthday!\"") +
            "\nAs a json rpc call\n"
            + HelpExampleRpc("move", "\"timotei\", \"akiko\", 0.01, 6, \"happy birthday!\"")
        );

    LOCK2(cs_main, pwallet->cs_wallet);

    string strFrom = AccountFromValue(request.params[0]);
    string strTo = AccountFromValue(request.params[1]);
    CAmount nAmount = AmountFromValue(request.params[2]);
    if (nAmount <= 0)
        throw JSONRPCError(RPC_TYPE_ERROR, "Invalid amount for send");
    if (request.params.size() > 3)
        // unused parameter, used to be nMinDepth, keep type-checking it though
        (void)request.params[3].get_int();
    string strComment;
    if (request.params.size() > 4)
        strComment = request.params[4].get_str();

    if (!pwallet->AccountMove(strFrom, strTo, nAmount, strComment)) {
        throw JSONRPCError(RPC_DATABASE_ERROR, "database error");
    }

    return true;
}


UniValue sendfrom(const JSONRPCRequest& request)
{
    CWallet * const pwallet = GetWalletForJSONRPCRequest(request);
    if (!EnsureWalletIsAvailable(pwallet, request.fHelp)) {
        return NullUniValue;
    }

    if (request.fHelp || request.params.size() < 3 || request.params.size() > 6)
        throw runtime_error(
            "sendfrom \"fromaccount\" \"toaddress\" amount ( minconf \"comment\" \"comment_to\" )\n"
            "\nDEPRECATED (use sendtoaddress). Sent an amount from an account to a bitcoin address."
            + HelpRequiringPassphrase(pwallet) + "\n"
            "\nArguments:\n"
            "1. \"fromaccount\"       (string, required) The name of the account to send funds from. May be the default account using \"\".\n"
            "                       Specifying an account does not influence coin selection, but it does associate the newly created\n"
            "                       transaction with the account, so the account's balance computation and transaction history can reflect\n"
            "                       the spend.\n"
            "2. \"toaddress\"         (string, required) The Firo address to send funds to.\n"
            "3. amount                (numeric or string, required) The amount in " + CURRENCY_UNIT + " (transaction fee is added on top).\n"
            "4. minconf               (numeric, optional, default=1) Only use funds with at least this many confirmations.\n"
            "5. \"comment\"           (string, optional) A comment used to store what the transaction is for. \n"
            "                                     This is not part of the transaction, just kept in your wallet.\n"
            "6. \"comment_to\"        (string, optional) An optional comment to store the name of the person or organization \n"
            "                                     to which you're sending the transaction. This is not part of the transaction, \n"
            "                                     it is just kept in your wallet.\n"
            "\nResult:\n"
            "\"txid\"                 (string) The transaction id.\n"
            "\nExamples:\n"
            "\nSend 0.01 " + CURRENCY_UNIT + " from the default account to the address, must have at least 1 confirmation\n"
            + HelpExampleCli("sendfrom", "\"\" \"1M72Sfpbz1BPpXFHz9m3CdqATR44Jvaydd\" 0.01") +
            "\nSend 0.01 from the tabby account to the given address, funds must have at least 6 confirmations\n"
            + HelpExampleCli("sendfrom", "\"tabby\" \"1M72Sfpbz1BPpXFHz9m3CdqATR44Jvaydd\" 0.01 6 \"donation\" \"seans outpost\"") +
            "\nAs a json rpc call\n"
            + HelpExampleRpc("sendfrom", "\"tabby\", \"1M72Sfpbz1BPpXFHz9m3CdqATR44Jvaydd\", 0.01, 6, \"donation\", \"seans outpost\"")
        );

    LOCK2(cs_main, pwallet->cs_wallet);

    string strAccount = AccountFromValue(request.params[0]);
    CBitcoinAddress address(request.params[1].get_str());
    if (!address.IsValid())
        throw JSONRPCError(RPC_INVALID_ADDRESS_OR_KEY, "Invalid Firo address");
    CAmount nAmount = AmountFromValue(request.params[2]);
    if (nAmount <= 0)
        throw JSONRPCError(RPC_TYPE_ERROR, "Invalid amount for send");
    int nMinDepth = 1;
    if (request.params.size() > 3)
        nMinDepth = request.params[3].get_int();

    CWalletTx wtx;
    wtx.strFromAccount = strAccount;
    if (request.params.size() > 4 && !request.params[4].isNull() && !request.params[4].get_str().empty())
        wtx.mapValue["comment"] = request.params[4].get_str();
    if (request.params.size() > 5 && !request.params[5].isNull() && !request.params[5].get_str().empty())
        wtx.mapValue["to"]      = request.params[5].get_str();

    EnsureWalletIsUnlocked(pwallet);

    // Check funds
    CAmount nBalance = pwallet->GetAccountBalance(strAccount, nMinDepth, ISMINE_SPENDABLE);
    if (nAmount > nBalance)
        throw JSONRPCError(RPC_WALLET_INSUFFICIENT_FUNDS, "Account has insufficient funds");

    SendMoney(pwallet, address.Get(), nAmount, false, wtx);

    return wtx.GetHash().GetHex();
}


UniValue sendmany(const JSONRPCRequest& request)
{
    CWallet * const pwallet = GetWalletForJSONRPCRequest(request);
    if (!EnsureWalletIsAvailable(pwallet, request.fHelp)) {
        return NullUniValue;
    }

    if (request.fHelp || request.params.size() < 2 || request.params.size() > 5)
        throw runtime_error(
            "sendmany \"fromaccount\" {\"address\":amount,...} ( minconf \"comment\" [\"address\",...] )\n"
            "\nSend multiple times. Amounts are double-precision floating point numbers."
            + HelpRequiringPassphrase(pwallet) + "\n"
            "\nArguments:\n"
            "1. \"fromaccount\"         (string, required) DEPRECATED. The account to send the funds from. Should be \"\" for the default account\n"
            "2. \"amounts\"             (string, required) A json object with addresses and amounts\n"
            "    {\n"
            "      \"address\":amount   (numeric or string) The Firo address is the key, the numeric amount (can be string) in " + CURRENCY_UNIT + " is the value\n"
            "      ,...\n"
            "    }\n"
            "3. minconf                 (numeric, optional, default=1) Only use the balance confirmed at least this many times.\n"
            "4. \"comment\"             (string, optional) A comment\n"
            "5. subtractfeefrom         (array, optional) A json array with addresses.\n"
            "                           The fee will be equally deducted from the amount of each selected address.\n"
            "                           Those recipients will receive less bitcoins than you enter in their corresponding amount field.\n"
            "                           If no addresses are specified here, the sender pays the fee.\n"
            "    [\n"
            "      \"address\"          (string) Subtract fee from this address\n"
            "      ,...\n"
            "    ]\n"
            "\nResult:\n"
            "\"txid\"                   (string) The transaction id for the send. Only 1 transaction is created regardless of \n"
            "                                    the number of addresses.\n"
            "\nExamples:\n"
            "\nSend two amounts to two different addresses:\n"
            + HelpExampleCli("sendmany", "\"\" \"{\\\"1D1ZrZNe3JUo7ZycKEYQQiQAWd9y54F4XX\\\":0.01,\\\"1353tsE8YMTA4EuV7dgUXGjNFf9KpVvKHz\\\":0.02}\"") +
            "\nSend two amounts to two different addresses setting the confirmation and comment:\n"
            + HelpExampleCli("sendmany", "\"\" \"{\\\"1D1ZrZNe3JUo7ZycKEYQQiQAWd9y54F4XX\\\":0.01,\\\"1353tsE8YMTA4EuV7dgUXGjNFf9KpVvKHz\\\":0.02}\" 6 \"testing\"") +
            "\nSend two amounts to two different addresses, subtract fee from amount:\n"
            + HelpExampleCli("sendmany", "\"\" \"{\\\"1D1ZrZNe3JUo7ZycKEYQQiQAWd9y54F4XX\\\":0.01,\\\"1353tsE8YMTA4EuV7dgUXGjNFf9KpVvKHz\\\":0.02}\" 1 \"\" \"[\\\"1D1ZrZNe3JUo7ZycKEYQQiQAWd9y54F4XX\\\",\\\"1353tsE8YMTA4EuV7dgUXGjNFf9KpVvKHz\\\"]\"") +
            "\nAs a json rpc call\n"
            + HelpExampleRpc("sendmany", "\"\", \"{\\\"1D1ZrZNe3JUo7ZycKEYQQiQAWd9y54F4XX\\\":0.01,\\\"1353tsE8YMTA4EuV7dgUXGjNFf9KpVvKHz\\\":0.02}\", 6, \"testing\"")
        );

    LOCK2(cs_main, pwallet->cs_wallet);

    if (pwallet->GetBroadcastTransactions() && !g_connman) {
        throw JSONRPCError(RPC_CLIENT_P2P_DISABLED, "Error: Peer-to-peer functionality missing or disabled");
    }

    string strAccount = AccountFromValue(request.params[0]);
    UniValue sendTo = request.params[1].get_obj();
    int nMinDepth = 1;
    if (request.params.size() > 2)
        nMinDepth = request.params[2].get_int();

    CWalletTx wtx;
    wtx.strFromAccount = strAccount;
    if (request.params.size() > 3 && !request.params[3].isNull() && !request.params[3].get_str().empty())
        wtx.mapValue["comment"] = request.params[3].get_str();

    UniValue subtractFeeFromAmount(UniValue::VARR);
    if (request.params.size() > 4)
        subtractFeeFromAmount = request.params[4].get_array();

    set<CBitcoinAddress> setAddress;
    vector<CRecipient> vecSend;

    CAmount totalAmount = 0;
    vector<string> keys = sendTo.getKeys();
    BOOST_FOREACH(const string& name_, keys)
    {
        CBitcoinAddress address(name_);
        if (!address.IsValid())
            throw JSONRPCError(RPC_INVALID_ADDRESS_OR_KEY, string("Invalid Firo address: ")+name_);

        if (setAddress.count(address))
            throw JSONRPCError(RPC_INVALID_PARAMETER, string("Invalid parameter, duplicated address: ")+name_);
        setAddress.insert(address);

        CScript scriptPubKey = GetScriptForDestination(address.Get());
        CAmount nAmount = AmountFromValue(sendTo[name_]);
        if (nAmount <= 0)
            throw JSONRPCError(RPC_TYPE_ERROR, "Invalid amount for send");
        totalAmount += nAmount;

        bool fSubtractFeeFromAmount = false;
        for (unsigned int idx = 0; idx < subtractFeeFromAmount.size(); idx++) {
            const UniValue& addr = subtractFeeFromAmount[idx];
            if (addr.get_str() == name_)
                fSubtractFeeFromAmount = true;
        }

        CRecipient recipient = {scriptPubKey, nAmount, fSubtractFeeFromAmount};
        vecSend.push_back(recipient);
    }

    EnsureWalletIsUnlocked(pwallet);

    // Check funds
    CAmount nBalance = pwallet->GetAccountBalance(strAccount, nMinDepth, ISMINE_SPENDABLE);
    if (totalAmount > nBalance)
        throw JSONRPCError(RPC_WALLET_INSUFFICIENT_FUNDS, "Account has insufficient funds");

    // Send
    CReserveKey keyChange(pwallet);
    CAmount nFeeRequired = 0;
    int nChangePosRet = -1;
    string strFailReason;
    bool fCreated = pwallet->CreateTransaction(vecSend, wtx, keyChange, nFeeRequired, nChangePosRet, strFailReason);
    if (!fCreated)
        throw JSONRPCError(RPC_WALLET_INSUFFICIENT_FUNDS, strFailReason);
    CValidationState state;
    if (!pwallet->CommitTransaction(wtx, keyChange, g_connman.get(), state)) {
        strFailReason = strprintf("Transaction commit failed:: %s", state.GetRejectReason());
        throw JSONRPCError(RPC_WALLET_ERROR, strFailReason);
    }

    return wtx.GetHash().GetHex();
}

// Defined in rpc/misc.cpp
extern CScript _createmultisig_redeemScript(CWallet * const pwallet, const UniValue& params);

UniValue addmultisigaddress(const JSONRPCRequest& request)
{
    CWallet * const pwallet = GetWalletForJSONRPCRequest(request);
    if (!EnsureWalletIsAvailable(pwallet, request.fHelp)) {
        return NullUniValue;
    }

    if (request.fHelp || request.params.size() < 2 || request.params.size() > 3)
    {
        string msg = "addmultisigaddress nrequired [\"key\",...] ( \"account\" )\n"
            "\nAdd a nrequired-to-sign multisignature address to the wallet.\n"
            "Each key is a Firo address or hex-encoded public key.\n"
            "If 'account' is specified (DEPRECATED), assign address to that account.\n"

            "\nArguments:\n"
            "1. nrequired        (numeric, required) The number of required signatures out of the n keys or addresses.\n"
            "2. \"keys\"         (string, required) A json array of Firo addresses or hex-encoded public keys\n"
            "     [\n"
            "       \"address\"  (string) Firo address or hex-encoded public key\n"
            "       ...,\n"
            "     ]\n"
            "3. \"account\"      (string, optional) DEPRECATED. An account to assign the addresses to.\n"

            "\nResult:\n"
            "\"address\"         (string) A Firo address associated with the keys.\n"

            "\nExamples:\n"
            "\nAdd a multisig address from 2 addresses\n"
            + HelpExampleCli("addmultisigaddress", "2 \"[\\\"16sSauSf5pF2UkUwvKGq4qjNRzBZYqgEL5\\\",\\\"171sgjn4YtPu27adkKGrdDwzRTxnRkBfKV\\\"]\"") +
            "\nAs json rpc call\n"
            + HelpExampleRpc("addmultisigaddress", "2, \"[\\\"16sSauSf5pF2UkUwvKGq4qjNRzBZYqgEL5\\\",\\\"171sgjn4YtPu27adkKGrdDwzRTxnRkBfKV\\\"]\"")
        ;
        throw runtime_error(msg);
    }

    LOCK2(cs_main, pwallet->cs_wallet);

    string strAccount;
    if (request.params.size() > 2)
        strAccount = AccountFromValue(request.params[2]);

    // Construct using pay-to-script-hash:
    CScript inner = _createmultisig_redeemScript(pwallet, request.params);
    CScriptID innerID(inner);
    pwallet->AddCScript(inner);

    pwallet->SetAddressBook(innerID, strAccount, "send");
    return CBitcoinAddress(innerID).ToString();
}

class Witnessifier : public boost::static_visitor<bool>
{
public:
    CWallet * const pwallet;
    CScriptID result;

    Witnessifier(CWallet *_pwallet) : pwallet(_pwallet) {}

    bool operator()(const CNoDestination &dest) const { return false; }

    bool operator()(const CKeyID &keyID) {
        CPubKey pubkey;
        if (pwallet) {
            CScript basescript = GetScriptForDestination(keyID);
            isminetype typ;
            typ = IsMine(*pwallet, basescript, SIGVERSION_WITNESS_V0);
            if (typ != ISMINE_SPENDABLE && typ != ISMINE_WATCH_SOLVABLE)
                return false;
            CScript witscript = GetScriptForWitness(basescript);
            pwallet->AddCScript(witscript);
            result = CScriptID(witscript);
            return true;
        }
        return false;
    }

    bool operator()(const CScriptID &scriptID) {
        CScript subscript;
        if (pwallet && pwallet->GetCScript(scriptID, subscript)) {
            int witnessversion;
            std::vector<unsigned char> witprog;
            if (subscript.IsWitnessProgram(witnessversion, witprog)) {
                result = scriptID;
                return true;
            }
            isminetype typ;
            typ = IsMine(*pwallet, subscript, SIGVERSION_WITNESS_V0);
            if (typ != ISMINE_SPENDABLE && typ != ISMINE_WATCH_SOLVABLE)
                return false;
            CScript witscript = GetScriptForWitness(subscript);
            pwallet->AddCScript(witscript);
            result = CScriptID(witscript);
            return true;
        }
        return false;
    }
};

UniValue addwitnessaddress(const JSONRPCRequest& request)
{
    CWallet * const pwallet = GetWalletForJSONRPCRequest(request);
    if (!EnsureWalletIsAvailable(pwallet, request.fHelp)) {
        return NullUniValue;
    }

    if (request.fHelp || request.params.size() < 1 || request.params.size() > 1)
    {
        string msg = "addwitnessaddress \"address\"\n"
            "\nAdd a witness address for a script (with pubkey or redeemscript known).\n"
            "It returns the witness script.\n"

            "\nArguments:\n"
            "1. \"address\"       (string, required) An address known to the wallet\n"

            "\nResult:\n"
            "\"witnessaddress\",  (string) The value of the new address (P2SH of witness script).\n"
            "}\n"
        ;
        throw runtime_error(msg);
    }

    {
        LOCK(cs_main);
        if (!IsWitnessEnabled(chainActive.Tip(), Params().GetConsensus()) && !GetBoolArg("-walletprematurewitness", false)) {
            throw JSONRPCError(RPC_WALLET_ERROR, "Segregated witness not enabled on network");
        }
    }

    CBitcoinAddress address(request.params[0].get_str());
    if (!address.IsValid())
        throw JSONRPCError(RPC_INVALID_ADDRESS_OR_KEY, "Invalid Firo address");

    Witnessifier w(pwallet);
    CTxDestination dest = address.Get();
    bool ret = boost::apply_visitor(w, dest);
    if (!ret) {
        throw JSONRPCError(RPC_WALLET_ERROR, "Public key or redeemscript not known to wallet, or the key is uncompressed");
    }

    pwallet->SetAddressBook(w.result, "", "receive");

    return CBitcoinAddress(w.result).ToString();
}

struct tallyitem
{
    CAmount nAmount;
    int nConf;
    vector<uint256> txids;
    bool fIsWatchonly;
    tallyitem()
    {
        nAmount = 0;
        nConf = std::numeric_limits<int>::max();
        fIsWatchonly = false;
    }
};

UniValue ListReceived(CWallet * const pwallet, const UniValue& params, bool fByAccounts)
{
    // Minimum confirmations
    int nMinDepth = 1;
    if (params.size() > 0)
        nMinDepth = params[0].get_int();

    // Whether to include empty accounts
    bool fIncludeEmpty = false;
    if (params.size() > 1)
        fIncludeEmpty = params[1].get_bool();

    isminefilter filter = ISMINE_SPENDABLE;
    if(params.size() > 2)
        if(params[2].get_bool())
            filter = filter | ISMINE_WATCH_ONLY;

    // Tally
    map<CBitcoinAddress, tallyitem> mapTally;
    for (const std::pair<uint256, CWalletTx>& pairWtx : pwallet->mapWallet) {
        const CWalletTx& wtx = pairWtx.second;

        if (wtx.IsCoinBase() || !CheckFinalTx(*wtx.tx))
            continue;

        int nDepth = wtx.GetDepthInMainChain();
        if (nDepth < nMinDepth)
            continue;

        BOOST_FOREACH(const CTxOut& txout, wtx.tx->vout)
        {
            CTxDestination address;
            if (!ExtractDestination(txout.scriptPubKey, address))
                continue;

            isminefilter mine = IsMine(*pwallet, address);
            if(!(mine & filter))
                continue;

            tallyitem& item = mapTally[address];
            item.nAmount += txout.nValue;
            item.nConf = min(item.nConf, nDepth);
            item.txids.push_back(wtx.GetHash());
            if (mine & ISMINE_WATCH_ONLY)
                item.fIsWatchonly = true;
        }
    }

    // Reply
    UniValue ret(UniValue::VARR);
    map<string, tallyitem> mapAccountTally;
    for (const std::pair<CBitcoinAddress, CAddressBookData>& item : pwallet->mapAddressBook) {
        const CBitcoinAddress& address = item.first;
        const string& strAccount = item.second.name;
        map<CBitcoinAddress, tallyitem>::iterator it = mapTally.find(address);
        if (it == mapTally.end() && !fIncludeEmpty)
            continue;

        CAmount nAmount = 0;
        int nConf = std::numeric_limits<int>::max();
        bool fIsWatchonly = false;
        if (it != mapTally.end())
        {
            nAmount = (*it).second.nAmount;
            nConf = (*it).second.nConf;
            fIsWatchonly = (*it).second.fIsWatchonly;
        }

        if (fByAccounts)
        {
            tallyitem& _item = mapAccountTally[strAccount];
            _item.nAmount += nAmount;
            _item.nConf = min(_item.nConf, nConf);
            _item.fIsWatchonly = fIsWatchonly;
        }
        else
        {
            UniValue obj(UniValue::VOBJ);
            if(fIsWatchonly)
                obj.push_back(Pair("involvesWatchonly", true));
            obj.push_back(Pair("address",       address.ToString()));
            obj.push_back(Pair("account",       strAccount));
            obj.push_back(Pair("amount",        ValueFromAmount(nAmount)));
            obj.push_back(Pair("confirmations", (nConf == std::numeric_limits<int>::max() ? 0 : nConf)));
            if (!fByAccounts)
                obj.push_back(Pair("label", strAccount));
            UniValue transactions(UniValue::VARR);
            if (it != mapTally.end())
            {
                BOOST_FOREACH(const uint256& _item, (*it).second.txids)
                {
                    transactions.push_back(_item.GetHex());
                }
            }
            obj.push_back(Pair("txids", transactions));
            ret.push_back(obj);
        }
    }

    if (fByAccounts)
    {
        for (map<string, tallyitem>::iterator it = mapAccountTally.begin(); it != mapAccountTally.end(); ++it)
        {
            CAmount nAmount = (*it).second.nAmount;
            int nConf = (*it).second.nConf;
            UniValue obj(UniValue::VOBJ);
            if((*it).second.fIsWatchonly)
                obj.push_back(Pair("involvesWatchonly", true));
            obj.push_back(Pair("account",       (*it).first));
            obj.push_back(Pair("amount",        ValueFromAmount(nAmount)));
            obj.push_back(Pair("confirmations", (nConf == std::numeric_limits<int>::max() ? 0 : nConf)));
            ret.push_back(obj);
        }
    }

    return ret;
}

UniValue listreceivedbyaddress(const JSONRPCRequest& request)
{
    CWallet * const pwallet = GetWalletForJSONRPCRequest(request);
    if (!EnsureWalletIsAvailable(pwallet, request.fHelp)) {
        return NullUniValue;
    }

    if (request.fHelp || request.params.size() > 3)
        throw runtime_error(
            "listreceivedbyaddress ( minconf include_empty include_watchonly)\n"
            "\nList balances by receiving address.\n"
            "\nArguments:\n"
            "1. minconf           (numeric, optional, default=1) The minimum number of confirmations before payments are included.\n"
            "2. include_empty     (bool, optional, default=false) Whether to include addresses that haven't received any payments.\n"
            "3. include_watchonly (bool, optional, default=false) Whether to include watch-only addresses (see 'importaddress').\n"

            "\nResult:\n"
            "[\n"
            "  {\n"
            "    \"involvesWatchonly\" : true,        (bool) Only returned if imported addresses were involved in transaction\n"
            "    \"address\" : \"receivingaddress\",  (string) The receiving address\n"
            "    \"account\" : \"accountname\",       (string) DEPRECATED. The account of the receiving address. The default account is \"\".\n"
            "    \"amount\" : x.xxx,                  (numeric) The total amount in " + CURRENCY_UNIT + " received by the address\n"
            "    \"confirmations\" : n,               (numeric) The number of confirmations of the most recent transaction included\n"
            "    \"label\" : \"label\",               (string) A comment for the address/transaction, if any\n"
            "    \"txids\": [\n"
            "       n,                                (numeric) The ids of transactions received with the address \n"
            "       ...\n"
            "    ]\n"
            "  }\n"
            "  ,...\n"
            "]\n"

            "\nExamples:\n"
            + HelpExampleCli("listreceivedbyaddress", "")
            + HelpExampleCli("listreceivedbyaddress", "6 true")
            + HelpExampleRpc("listreceivedbyaddress", "6, true, true")
        );

    LOCK2(cs_main, pwallet->cs_wallet);

    return ListReceived(pwallet, request.params, false);
}

UniValue listreceivedbyaccount(const JSONRPCRequest& request)
{
    CWallet * const pwallet = GetWalletForJSONRPCRequest(request);
    if (!EnsureWalletIsAvailable(pwallet, request.fHelp)) {
        return NullUniValue;
    }

    if (request.fHelp || request.params.size() > 3)
        throw runtime_error(
            "listreceivedbyaccount ( minconf include_empty include_watchonly)\n"
            "\nDEPRECATED. List balances by account.\n"
            "\nArguments:\n"
            "1. minconf           (numeric, optional, default=1) The minimum number of confirmations before payments are included.\n"
            "2. include_empty     (bool, optional, default=false) Whether to include accounts that haven't received any payments.\n"
            "3. include_watchonly (bool, optional, default=false) Whether to include watch-only addresses (see 'importaddress').\n"

            "\nResult:\n"
            "[\n"
            "  {\n"
            "    \"involvesWatchonly\" : true,   (bool) Only returned if imported addresses were involved in transaction\n"
            "    \"account\" : \"accountname\",  (string) The account name of the receiving account\n"
            "    \"amount\" : x.xxx,             (numeric) The total amount received by addresses with this account\n"
            "    \"confirmations\" : n,          (numeric) The number of confirmations of the most recent transaction included\n"
            "    \"label\" : \"label\"           (string) A comment for the address/transaction, if any\n"
            "  }\n"
            "  ,...\n"
            "]\n"

            "\nExamples:\n"
            + HelpExampleCli("listreceivedbyaccount", "")
            + HelpExampleCli("listreceivedbyaccount", "6 true")
            + HelpExampleRpc("listreceivedbyaccount", "6, true, true")
        );

    LOCK2(cs_main, pwallet->cs_wallet);

    return ListReceived(pwallet, request.params, true);
}

static void MaybePushAddress(UniValue & entry, const CTxDestination &dest, CBitcoinAddress &addr)
{
    if (addr.Set(dest))
        entry.push_back(Pair("address", addr.ToString()));
}

void ListTransactions(CWallet * const pwallet, const CWalletTx& wtx, const string& strAccount, int nMinDepth, bool fLong, UniValue& ret, const isminefilter& filter)
{
    CAmount nFee;
    string strSentAccount;
    list<COutputEntry> listReceived;
    list<COutputEntry> listSent;
    CBitcoinAddress addr;

    wtx.GetAmounts(listReceived, listSent, nFee, strSentAccount, filter);

    bool fAllAccounts = (strAccount == string("*"));
    bool involvesWatchonly = wtx.IsFromMe(ISMINE_WATCH_ONLY);

    // Sent
    if ((!listSent.empty() || nFee != 0) && (fAllAccounts || strAccount == strSentAccount))
    {
        BOOST_FOREACH(const COutputEntry& s, listSent)
        {
            UniValue entry(UniValue::VOBJ);
            if (involvesWatchonly || (::IsMine(*pwallet, s.destination) & ISMINE_WATCH_ONLY)) {
                entry.push_back(Pair("involvesWatchonly", true));
            }
            entry.push_back(Pair("account", strSentAccount));
            MaybePushAddress(entry, s.destination, addr);
            if (wtx.tx->IsZerocoinSpend() || wtx.tx->IsSigmaSpend() || wtx.tx->IsZerocoinRemint() || wtx.tx->IsLelantusJoinSplit()) {
                entry.push_back(Pair("category", "spend"));
            }
            else if (wtx.tx->IsZerocoinMint() || wtx.tx->IsSigmaMint() || wtx.tx->IsLelantusMint()) {
                entry.push_back(Pair("category", "mint"));
            }
            else {
                entry.push_back(Pair("category", "send"));
            }
            entry.push_back(Pair("amount", ValueFromAmount(-s.amount)));
            if (pwallet->mapAddressBook.count(s.destination)) {
                entry.push_back(Pair("label", pwallet->mapAddressBook[s.destination].name));
            }
            entry.push_back(Pair("vout", s.vout));
            entry.push_back(Pair("fee", ValueFromAmount(-nFee)));
            if (fLong)
                WalletTxToJSON(wtx, entry);
            entry.push_back(Pair("abandoned", wtx.isAbandoned()));
            ret.push_back(entry);
        }
    }

    // Received
    if (listReceived.size() > 0 && wtx.GetDepthInMainChain() >= nMinDepth)
    {
        BOOST_FOREACH(const COutputEntry& r, listReceived)
        {
            string account;
            if (pwallet->mapAddressBook.count(r.destination)) {
                account = pwallet->mapAddressBook[r.destination].name;
            }
            if (fAllAccounts || (account == strAccount))
            {
                UniValue entry(UniValue::VOBJ);
                if (involvesWatchonly || (::IsMine(*pwallet, r.destination) & ISMINE_WATCH_ONLY)) {
                    entry.push_back(Pair("involvesWatchonly", true));
                }
                entry.push_back(Pair("account", account));
                MaybePushAddress(entry, r.destination, addr);
                if (wtx.IsCoinBase())
                {
                    int txHeight = chainActive.Height() - wtx.GetDepthInMainChain();

                    std::vector<CTxOut> voutMasternodePaymentsRet;
                    mnpayments.GetBlockTxOuts(txHeight, CAmount(), voutMasternodePaymentsRet);
                    //compare address of payee to addr.

                    bool its_znode_payment = false;
                    for(CTxOut const & out : voutMasternodePaymentsRet) {
                        CTxDestination payeeDest;
                        ExtractDestination(out.scriptPubKey, payeeDest);
                        CBitcoinAddress payeeAddr(payeeDest);

                        if(addr.ToString() == payeeAddr.ToString()) {
                            its_znode_payment = true;
                        }
                    }
                    if(its_znode_payment){
                        entry.push_back(Pair("category", "znode"));
                    }
                    else if (wtx.GetDepthInMainChain() < 1)
                        entry.push_back(Pair("category", "orphan"));
                    else if (wtx.GetBlocksToMaturity() > 0)
                        entry.push_back(Pair("category", "immature"));
                    else
                        entry.push_back(Pair("category", "generate"));
                }
                else {
                    entry.push_back(Pair("category", "receive"));
                }
                entry.push_back(Pair("amount", ValueFromAmount(r.amount)));
                if (pwallet->mapAddressBook.count(r.destination)) {
                    entry.push_back(Pair("label", account));
                }
                entry.push_back(Pair("vout", r.vout));
                if (fLong)
                    WalletTxToJSON(wtx, entry);
                ret.push_back(entry);
            }
        }
    }
}

void AcentryToJSON(const CAccountingEntry& acentry, const string& strAccount, UniValue& ret)
{
    bool fAllAccounts = (strAccount == string("*"));

    if (fAllAccounts || acentry.strAccount == strAccount)
    {
        UniValue entry(UniValue::VOBJ);
        entry.push_back(Pair("account", acentry.strAccount));
        entry.push_back(Pair("category", "move"));
        entry.push_back(Pair("time", acentry.nTime));
        entry.push_back(Pair("amount", ValueFromAmount(acentry.nCreditDebit)));
        entry.push_back(Pair("otheraccount", acentry.strOtherAccount));
        entry.push_back(Pair("comment", acentry.strComment));
        ret.push_back(entry);
    }
}

UniValue listtransactions(const JSONRPCRequest& request)
{
    CWallet * const pwallet = GetWalletForJSONRPCRequest(request);
    if (!EnsureWalletIsAvailable(pwallet, request.fHelp)) {
        return NullUniValue;
    }

    if (request.fHelp || request.params.size() > 4)
        throw runtime_error(
            "listtransactions ( \"account\" count skip include_watchonly)\n"
            "\nReturns up to 'count' most recent transactions skipping the first 'from' transactions for account 'account'.\n"
            "\nArguments:\n"
            "1. \"account\"    (string, optional) DEPRECATED. The account name. Should be \"*\".\n"
            "2. count          (numeric, optional, default=10) The number of transactions to return\n"
            "3. skip           (numeric, optional, default=0) The number of transactions to skip\n"
            "4. include_watchonly (bool, optional, default=false) Include transactions to watch-only addresses (see 'importaddress')\n"
            "\nResult:\n"
            "[\n"
            "  {\n"
            "    \"account\":\"accountname\",       (string) DEPRECATED. The account name associated with the transaction. \n"
            "                                                It will be \"\" for the default account.\n"
            "    \"address\":\"firoaddress\",    (string) The Firo address of the transaction. Not present for \n"
            "                                                move transactions (category = move).\n"
            "    \"category\":\"send|receive|move\", (string) The transaction category. 'move' is a local (off blockchain)\n"
            "                                                transaction between accounts, and not associated with an address,\n"
            "                                                transaction id or block. 'send' and 'receive' transactions are \n"
            "                                                associated with an address, transaction id and block details\n"
            "    \"amount\": x.xxx,          (numeric) The amount in " + CURRENCY_UNIT + ". This is negative for the 'send' category, and for the\n"
            "                                         'move' category for moves outbound. It is positive for the 'receive' category,\n"
            "                                         and for the 'move' category for inbound funds.\n"
            "    \"label\": \"label\",       (string) A comment for the address/transaction, if any\n"
            "    \"vout\": n,                (numeric) the vout value\n"
            "    \"fee\": x.xxx,             (numeric) The amount of the fee in " + CURRENCY_UNIT + ". This is negative and only available for the \n"
            "                                         'send' category of transactions.\n"
            "    \"confirmations\": n,       (numeric) The number of confirmations for the transaction. Available for 'send' and \n"
            "                                         'receive' category of transactions. Negative confirmations indicate the\n"
            "                                         transaction conflicts with the block chain\n"
            "    \"trusted\": xxx,           (bool) Whether we consider the outputs of this unconfirmed transaction safe to spend.\n"
            "    \"blockhash\": \"hashvalue\", (string) The block hash containing the transaction. Available for 'send' and 'receive'\n"
            "                                          category of transactions.\n"
            "    \"blockindex\": n,          (numeric) The index of the transaction in the block that includes it. Available for 'send' and 'receive'\n"
            "                                          category of transactions.\n"
            "    \"blocktime\": xxx,         (numeric) The block time in seconds since epoch (1 Jan 1970 GMT).\n"
            "    \"txid\": \"transactionid\", (string) The transaction id. Available for 'send' and 'receive' category of transactions.\n"
            "    \"time\": xxx,              (numeric) The transaction time in seconds since epoch (midnight Jan 1 1970 GMT).\n"
            "    \"timereceived\": xxx,      (numeric) The time received in seconds since epoch (midnight Jan 1 1970 GMT). Available \n"
            "                                          for 'send' and 'receive' category of transactions.\n"
            "    \"comment\": \"...\",       (string) If a comment is associated with the transaction.\n"
            "    \"otheraccount\": \"accountname\",  (string) DEPRECATED. For the 'move' category of transactions, the account the funds came \n"
            "                                          from (for receiving funds, positive amounts), or went to (for sending funds,\n"
            "                                          negative amounts).\n"
            "    \"bip125-replaceable\": \"yes|no|unknown\",  (string) Whether this transaction could be replaced due to BIP125 (replace-by-fee);\n"
            "                                                     may be unknown for unconfirmed transactions not in the mempool\n"
            "    \"abandoned\": xxx          (bool) 'true' if the transaction has been abandoned (inputs are respendable). Only available for the \n"
            "                                         'send' category of transactions.\n"
            "  }\n"
            "]\n"

            "\nExamples:\n"
            "\nList the most recent 10 transactions in the systems\n"
            + HelpExampleCli("listtransactions", "") +
            "\nList transactions 100 to 120\n"
            + HelpExampleCli("listtransactions", "\"*\" 20 100") +
            "\nAs a json rpc call\n"
            + HelpExampleRpc("listtransactions", "\"*\", 20, 100")
        );

    LOCK2(cs_main, pwallet->cs_wallet);

    string strAccount = "*";
    if (request.params.size() > 0)
        strAccount = request.params[0].get_str();
    int nCount = 10;
    if (request.params.size() > 1)
        nCount = request.params[1].get_int();
    int nFrom = 0;
    if (request.params.size() > 2)
        nFrom = request.params[2].get_int();
    isminefilter filter = ISMINE_SPENDABLE;
    if(request.params.size() > 3)
        if(request.params[3].get_bool())
            filter = filter | ISMINE_WATCH_ONLY;

    if (nCount < 0)
        throw JSONRPCError(RPC_INVALID_PARAMETER, "Negative count");
    if (nFrom < 0)
        throw JSONRPCError(RPC_INVALID_PARAMETER, "Negative from");

    UniValue ret(UniValue::VARR);

    const CWallet::TxItems & txOrdered = pwallet->wtxOrdered;

    // iterate backwards until we have nCount items to return:
    for (CWallet::TxItems::const_reverse_iterator it = txOrdered.rbegin(); it != txOrdered.rend(); ++it)
    {
        CWalletTx *const pwtx = (*it).second.first;
        if (pwtx != 0)
            ListTransactions(pwallet, *pwtx, strAccount, 0, true, ret, filter);
        CAccountingEntry *const pacentry = (*it).second.second;
        if (pacentry != 0)
            AcentryToJSON(*pacentry, strAccount, ret);

        if ((int)ret.size() >= (nCount+nFrom)) break;
    }
    // ret is newest to oldest

    if (nFrom > (int)ret.size())
        nFrom = ret.size();
    if ((nFrom + nCount) > (int)ret.size())
        nCount = ret.size() - nFrom;

    vector<UniValue> arrTmp = ret.getValues();

    vector<UniValue>::iterator first = arrTmp.begin();
    std::advance(first, nFrom);
    vector<UniValue>::iterator last = arrTmp.begin();
    std::advance(last, nFrom+nCount);

    if (last != arrTmp.end()) arrTmp.erase(last, arrTmp.end());
    if (first != arrTmp.begin()) arrTmp.erase(arrTmp.begin(), first);

    std::reverse(arrTmp.begin(), arrTmp.end()); // Return oldest to newest

    ret.clear();
    ret.setArray();
    ret.push_backV(arrTmp);

    return ret;
}

UniValue listaccounts(const JSONRPCRequest& request)
{
    CWallet * const pwallet = GetWalletForJSONRPCRequest(request);
    if (!EnsureWalletIsAvailable(pwallet, request.fHelp)) {
        return NullUniValue;
    }

    if (request.fHelp || request.params.size() > 2)
        throw runtime_error(
            "listaccounts ( minconf include_watchonly)\n"
            "\nDEPRECATED. Returns Object that has account names as keys, account balances as values.\n"
            "\nArguments:\n"
            "1. minconf             (numeric, optional, default=1) Only include transactions with at least this many confirmations\n"
            "2. include_watchonly   (bool, optional, default=false) Include balances in watch-only addresses (see 'importaddress')\n"
            "\nResult:\n"
            "{                      (json object where keys are account names, and values are numeric balances\n"
            "  \"account\": x.xxx,  (numeric) The property name is the account name, and the value is the total balance for the account.\n"
            "  ...\n"
            "}\n"
            "\nExamples:\n"
            "\nList account balances where there at least 1 confirmation\n"
            + HelpExampleCli("listaccounts", "") +
            "\nList account balances including zero confirmation transactions\n"
            + HelpExampleCli("listaccounts", "0") +
            "\nList account balances for 6 or more confirmations\n"
            + HelpExampleCli("listaccounts", "6") +
            "\nAs json rpc call\n"
            + HelpExampleRpc("listaccounts", "6")
        );

    LOCK2(cs_main, pwallet->cs_wallet);

    int nMinDepth = 1;
    if (request.params.size() > 0)
        nMinDepth = request.params[0].get_int();
    isminefilter includeWatchonly = ISMINE_SPENDABLE;
    if(request.params.size() > 1)
        if(request.params[1].get_bool())
            includeWatchonly = includeWatchonly | ISMINE_WATCH_ONLY;

    map<string, CAmount> mapAccountBalances;
    for (const std::pair<CTxDestination, CAddressBookData>& entry : pwallet->mapAddressBook) {
        if (IsMine(*pwallet, entry.first) & includeWatchonly) {  // This address belongs to me
            mapAccountBalances[entry.second.name] = 0;
        }
    }

    for (const std::pair<uint256, CWalletTx>& pairWtx : pwallet->mapWallet) {
        const CWalletTx& wtx = pairWtx.second;
        CAmount nFee;
        string strSentAccount;
        list<COutputEntry> listReceived;
        list<COutputEntry> listSent;
        int nDepth = wtx.GetDepthInMainChain();
        if (wtx.GetBlocksToMaturity() > 0 || nDepth < 0)
            continue;
        wtx.GetAmounts(listReceived, listSent, nFee, strSentAccount, includeWatchonly);
        mapAccountBalances[strSentAccount] -= nFee;
        BOOST_FOREACH(const COutputEntry& s, listSent)
            mapAccountBalances[strSentAccount] -= s.amount;
        if (nDepth >= nMinDepth)
        {
            BOOST_FOREACH(const COutputEntry& r, listReceived)
                if (pwallet->mapAddressBook.count(r.destination)) {
                    mapAccountBalances[pwallet->mapAddressBook[r.destination].name] += r.amount;
                }
                else
                    mapAccountBalances[""] += r.amount;
        }
    }

    const list<CAccountingEntry> & acentries = pwallet->laccentries;
    BOOST_FOREACH(const CAccountingEntry& entry, acentries)
        mapAccountBalances[entry.strAccount] += entry.nCreditDebit;

    UniValue ret(UniValue::VOBJ);
    BOOST_FOREACH(const PAIRTYPE(string, CAmount)& accountBalance, mapAccountBalances) {
        ret.push_back(Pair(accountBalance.first, ValueFromAmount(accountBalance.second)));
    }
    return ret;
}

UniValue listsinceblock(const JSONRPCRequest& request)
{
    CWallet * const pwallet = GetWalletForJSONRPCRequest(request);
    if (!EnsureWalletIsAvailable(pwallet, request.fHelp)) {
        return NullUniValue;
    }

    if (request.fHelp)
        throw runtime_error(
            "listsinceblock ( \"blockhash\" target_confirmations include_watchonly)\n"
            "\nGet all transactions in blocks since block [blockhash], or all transactions if omitted\n"
            "\nArguments:\n"
            "1. \"blockhash\"            (string, optional) The block hash to list transactions since\n"
            "2. target_confirmations:    (numeric, optional) The confirmations required, must be 1 or more\n"
            "3. include_watchonly:       (bool, optional, default=false) Include transactions to watch-only addresses (see 'importaddress')"
            "\nResult:\n"
            "{\n"
            "  \"transactions\": [\n"
            "    \"account\":\"accountname\",       (string) DEPRECATED. The account name associated with the transaction. Will be \"\" for the default account.\n"
            "    \"address\":\"firoaddress\",    (string) The Firo address of the transaction. Not present for move transactions (category = move).\n"
            "    \"category\":\"send|receive\",     (string) The transaction category. 'send' has negative amounts, 'receive' has positive amounts.\n"
            "    \"amount\": x.xxx,          (numeric) The amount in " + CURRENCY_UNIT + ". This is negative for the 'send' category, and for the 'move' category for moves \n"
            "                                          outbound. It is positive for the 'receive' category, and for the 'move' category for inbound funds.\n"
            "    \"vout\" : n,               (numeric) the vout value\n"
            "    \"fee\": x.xxx,             (numeric) The amount of the fee in " + CURRENCY_UNIT + ". This is negative and only available for the 'send' category of transactions.\n"
            "    \"confirmations\": n,       (numeric) The number of confirmations for the transaction. Available for 'send' and 'receive' category of transactions.\n"
            "                                          When it's < 0, it means the transaction conflicted that many blocks ago.\n"
            "    \"blockhash\": \"hashvalue\",     (string) The block hash containing the transaction. Available for 'send' and 'receive' category of transactions.\n"
            "    \"blockindex\": n,          (numeric) The index of the transaction in the block that includes it. Available for 'send' and 'receive' category of transactions.\n"
            "    \"blocktime\": xxx,         (numeric) The block time in seconds since epoch (1 Jan 1970 GMT).\n"
            "    \"txid\": \"transactionid\",  (string) The transaction id. Available for 'send' and 'receive' category of transactions.\n"
            "    \"time\": xxx,              (numeric) The transaction time in seconds since epoch (Jan 1 1970 GMT).\n"
            "    \"timereceived\": xxx,      (numeric) The time received in seconds since epoch (Jan 1 1970 GMT). Available for 'send' and 'receive' category of transactions.\n"
            "    \"bip125-replaceable\": \"yes|no|unknown\",  (string) Whether this transaction could be replaced due to BIP125 (replace-by-fee);\n"
            "                                                   may be unknown for unconfirmed transactions not in the mempool\n"
            "    \"abandoned\": xxx,         (bool) 'true' if the transaction has been abandoned (inputs are respendable). Only available for the 'send' category of transactions.\n"
            "    \"comment\": \"...\",       (string) If a comment is associated with the transaction.\n"
            "    \"label\" : \"label\"       (string) A comment for the address/transaction, if any\n"
            "    \"to\": \"...\",            (string) If a comment to is associated with the transaction.\n"
             "  ],\n"
            "  \"lastblock\": \"lastblockhash\"     (string) The hash of the last block\n"
            "}\n"
            "\nExamples:\n"
            + HelpExampleCli("listsinceblock", "")
            + HelpExampleCli("listsinceblock", "\"000000000000000bacf66f7497b7dc45ef753ee9a7d38571037cdb1a57f663ad\" 6")
            + HelpExampleRpc("listsinceblock", "\"000000000000000bacf66f7497b7dc45ef753ee9a7d38571037cdb1a57f663ad\", 6")
        );

    LOCK2(cs_main, pwallet->cs_wallet);

    const CBlockIndex *pindex = NULL;
    int target_confirms = 1;
    isminefilter filter = ISMINE_SPENDABLE;

    if (request.params.size() > 0)
    {
        uint256 blockId;

        blockId.SetHex(request.params[0].get_str());
        BlockMap::iterator it = mapBlockIndex.find(blockId);
        if (it != mapBlockIndex.end())
        {
            pindex = it->second;
            if (chainActive[pindex->nHeight] != pindex)
            {
                // the block being asked for is a part of a deactivated chain;
                // we don't want to depend on its perceived height in the block
                // chain, we want to instead use the last common ancestor
                pindex = chainActive.FindFork(pindex);
            }
        }
    }

    if (request.params.size() > 1)
    {
        target_confirms = request.params[1].get_int();

        if (target_confirms < 1)
            throw JSONRPCError(RPC_INVALID_PARAMETER, "Invalid parameter");
    }

    if (request.params.size() > 2 && request.params[2].get_bool())
    {
        filter = filter | ISMINE_WATCH_ONLY;
    }

    int depth = pindex ? (1 + chainActive.Height() - pindex->nHeight) : -1;

    UniValue transactions(UniValue::VARR);

    for (const std::pair<uint256, CWalletTx>& pairWtx : pwallet->mapWallet) {
        CWalletTx tx = pairWtx.second;

        if (depth == -1 || tx.GetDepthInMainChain() < depth)
            ListTransactions(pwallet, tx, "*", 0, true, transactions, filter);
    }

    CBlockIndex *pblockLast = chainActive[chainActive.Height() + 1 - target_confirms];
    uint256 lastblock = pblockLast ? pblockLast->GetBlockHash() : uint256();

    UniValue ret(UniValue::VOBJ);
    ret.push_back(Pair("transactions", transactions));
    ret.push_back(Pair("lastblock", lastblock.GetHex()));

    return ret;
}

UniValue gettransaction(const JSONRPCRequest& request)
{
    CWallet * const pwallet = GetWalletForJSONRPCRequest(request);
    if (!EnsureWalletIsAvailable(pwallet, request.fHelp)) {
        return NullUniValue;
    }

    if (request.fHelp || request.params.size() < 1 || request.params.size() > 2)
        throw runtime_error(
            "gettransaction \"txid\" ( include_watchonly )\n"
            "\nGet detailed information about in-wallet transaction <txid>\n"
            "\nArguments:\n"
            "1. \"txid\"                  (string, required) The transaction id\n"
            "2. \"include_watchonly\"     (bool, optional, default=false) Whether to include watch-only addresses in balance calculation and details[]\n"
            "\nResult:\n"
            "{\n"
            "  \"amount\" : x.xxx,        (numeric) The transaction amount in " + CURRENCY_UNIT + "\n"
            "  \"fee\": x.xxx,            (numeric) The amount of the fee in " + CURRENCY_UNIT + ". This is negative and only available for the \n"
            "                              'send' category of transactions.\n"
            "  \"confirmations\" : n,     (numeric) The number of confirmations\n"
            "  \"blockhash\" : \"hash\",  (string) The block hash\n"
            "  \"blockindex\" : xx,       (numeric) The index of the transaction in the block that includes it\n"
            "  \"blocktime\" : ttt,       (numeric) The time in seconds since epoch (1 Jan 1970 GMT)\n"
            "  \"txid\" : \"transactionid\",   (string) The transaction id.\n"
            "  \"time\" : ttt,            (numeric) The transaction time in seconds since epoch (1 Jan 1970 GMT)\n"
            "  \"timereceived\" : ttt,    (numeric) The time received in seconds since epoch (1 Jan 1970 GMT)\n"
            "  \"bip125-replaceable\": \"yes|no|unknown\",  (string) Whether this transaction could be replaced due to BIP125 (replace-by-fee);\n"
            "                                                   may be unknown for unconfirmed transactions not in the mempool\n"
            "  \"details\" : [\n"
            "    {\n"
            "      \"account\" : \"accountname\",  (string) DEPRECATED. The account name involved in the transaction, can be \"\" for the default account.\n"
            "      \"address\" : \"firoaddress\",   (string) The Firo address involved in the transaction\n"
            "      \"category\" : \"send|receive\",    (string) The category, either 'send' or 'receive'\n"
            "      \"amount\" : x.xxx,                 (numeric) The amount in " + CURRENCY_UNIT + "\n"
            "      \"label\" : \"label\",              (string) A comment for the address/transaction, if any\n"
            "      \"vout\" : n,                       (numeric) the vout value\n"
            "      \"fee\": x.xxx,                     (numeric) The amount of the fee in " + CURRENCY_UNIT + ". This is negative and only available for the \n"
            "                                           'send' category of transactions.\n"
            "      \"abandoned\": xxx                  (bool) 'true' if the transaction has been abandoned (inputs are respendable). Only available for the \n"
            "                                           'send' category of transactions.\n"
            "    }\n"
            "    ,...\n"
            "  ],\n"
            "  \"hex\" : \"data\"         (string) Raw data for transaction\n"
            "}\n"

            "\nExamples:\n"
            + HelpExampleCli("gettransaction", "\"1075db55d416d3ca199f55b6084e2115b9345e16c5cf302fc80e9d5fbf5d48d\"")
            + HelpExampleCli("gettransaction", "\"1075db55d416d3ca199f55b6084e2115b9345e16c5cf302fc80e9d5fbf5d48d\" true")
            + HelpExampleRpc("gettransaction", "\"1075db55d416d3ca199f55b6084e2115b9345e16c5cf302fc80e9d5fbf5d48d\"")
        );

    LOCK2(cs_main, pwallet->cs_wallet);

    uint256 hash;
    hash.SetHex(request.params[0].get_str());

    isminefilter filter = ISMINE_SPENDABLE;
    if(request.params.size() > 1)
        if(request.params[1].get_bool())
            filter = filter | ISMINE_WATCH_ONLY;

    UniValue entry(UniValue::VOBJ);
    if (!pwallet->mapWallet.count(hash)) {
        throw JSONRPCError(RPC_INVALID_ADDRESS_OR_KEY, "Invalid or non-wallet transaction id");
    }
    const CWalletTx& wtx = pwallet->mapWallet[hash];

    CAmount nCredit = wtx.GetCredit(filter);
    CAmount nDebit = wtx.GetDebit(filter);
    CAmount nNet = nCredit - nDebit;
    CAmount nFee = (wtx.IsFromMe(filter) ? wtx.tx->GetValueOut() - nDebit : 0);
    if (wtx.tx->vin[0].IsLelantusJoinSplit())
        nFee = (0 - lelantus::ParseLelantusJoinSplit(wtx.tx->vin[0])->getFee());

    entry.push_back(Pair("amount", ValueFromAmount(nNet - nFee)));

    if (wtx.IsFromMe(filter))
        entry.push_back(Pair("fee", ValueFromAmount(nFee)));

    WalletTxToJSON(wtx, entry);

    UniValue details(UniValue::VARR);
    ListTransactions(pwallet, wtx, "*", 0, false, details, filter);
    entry.push_back(Pair("details", details));

    string strHex = EncodeHexTx(static_cast<CTransaction>(wtx), RPCSerializationFlags());
    entry.push_back(Pair("hex", strHex));

    return entry;
}

UniValue abandontransaction(const JSONRPCRequest& request)
{
    CWallet * const pwallet = GetWalletForJSONRPCRequest(request);
    if (!EnsureWalletIsAvailable(pwallet, request.fHelp)) {
        return NullUniValue;
    }

    if (request.fHelp || request.params.size() != 1)
        throw runtime_error(
            "abandontransaction \"txid\"\n"
            "\nMark in-wallet transaction <txid> as abandoned\n"
            "This will mark this transaction and all its in-wallet descendants as abandoned which will allow\n"
            "for their inputs to be respent.  It can be used to replace \"stuck\" or evicted transactions.\n"
            "It only works on transactions which are not included in a block and are not currently in the mempool.\n"
            "It has no effect on transactions which are already conflicted or abandoned.\n"
            "\nArguments:\n"
            "1. \"txid\"    (string, required) The transaction id\n"
            "\nResult:\n"
            "\nExamples:\n"
            + HelpExampleCli("abandontransaction", "\"1075db55d416d3ca199f55b6084e2115b9345e16c5cf302fc80e9d5fbf5d48d\"")
            + HelpExampleRpc("abandontransaction", "\"1075db55d416d3ca199f55b6084e2115b9345e16c5cf302fc80e9d5fbf5d48d\"")
        );

    LOCK2(cs_main, pwallet->cs_wallet);

    uint256 hash;
    hash.SetHex(request.params[0].get_str());

    if (!pwallet->mapWallet.count(hash)) {
        throw JSONRPCError(RPC_INVALID_ADDRESS_OR_KEY, "Invalid or non-wallet transaction id");
    }
    if (!pwallet->AbandonTransaction(hash)) {
        throw JSONRPCError(RPC_INVALID_ADDRESS_OR_KEY, "Transaction not eligible for abandonment");
    }

    return NullUniValue;
}


UniValue backupwallet(const JSONRPCRequest& request)
{
    CWallet * const pwallet = GetWalletForJSONRPCRequest(request);
    if (!EnsureWalletIsAvailable(pwallet, request.fHelp)) {
        return NullUniValue;
    }

    if (request.fHelp || request.params.size() != 1)
        throw runtime_error(
            "backupwallet \"destination\"\n"
            "\nSafely copies current wallet file to destination, which can be a directory or a path with filename.\n"
            "\nArguments:\n"
            "1. \"destination\"   (string) The destination directory or file\n"
            "\nExamples:\n"
            + HelpExampleCli("backupwallet", "\"backup.dat\"")
            + HelpExampleRpc("backupwallet", "\"backup.dat\"")
        );

    // WARNING: don't lock any mutexes here before calling into pwallet->BackupWallet() due to it can cause dead
    // lock. Here is the example scenario that will cause dead lock if we lock cs_wallet before calling into
    // pwallet->BackupWallet():
    //
    // 1. Other threads construct CWalletDB without locking cs_wallet. This is safe because CWalletDB is a thread safe.
    // 2. This RPC get invoked. Then it lock cs_wallet before calling into pwallet->BackupWallet().
    // 3. pwallet->BackupWallet() will loop until the CWalletDB in the step 1 closed.
    // 4. Thread in step 1 try to lock cs_wallet while CWalletDB still open but it will wait forever due to it already
    //    locked by this RPC.
    //
    // We don't need to worry about pwallet->BackupWallet() due to it already thread safe.

    string strDest = request.params[0].get_str();
    if (!pwallet->BackupWallet(strDest)) {
        throw JSONRPCError(RPC_WALLET_ERROR, "Error: Wallet backup failed!");
    }

    return NullUniValue;
}


UniValue keypoolrefill(const JSONRPCRequest& request)
{
    CWallet * const pwallet = GetWalletForJSONRPCRequest(request);
    if (!EnsureWalletIsAvailable(pwallet, request.fHelp)) {
        return NullUniValue;
    }

    if (request.fHelp || request.params.size() > 1)
        throw runtime_error(
            "keypoolrefill ( newsize )\n"
            "\nFills the keypool."
            + HelpRequiringPassphrase(pwallet) + "\n"
            "\nArguments\n"
            "1. newsize     (numeric, optional, default=100) The new keypool size\n"
            "\nExamples:\n"
            + HelpExampleCli("keypoolrefill", "")
            + HelpExampleRpc("keypoolrefill", "")
        );

    LOCK2(cs_main, pwallet->cs_wallet);

    // 0 is interpreted by TopUpKeyPool() as the default keypool size given by -keypool
    unsigned int kpSize = 0;
    if (request.params.size() > 0) {
        if (request.params[0].get_int() < 0)
            throw JSONRPCError(RPC_INVALID_PARAMETER, "Invalid parameter, expected valid size.");
        kpSize = (unsigned int)request.params[0].get_int();
    }

    EnsureWalletIsUnlocked(pwallet);
    pwallet->TopUpKeyPool(kpSize);

    if (pwallet->GetKeyPoolSize() < kpSize) {
        throw JSONRPCError(RPC_WALLET_ERROR, "Error refreshing keypool.");
    }

    return NullUniValue;
}


static void LockWallet(CWallet* pWallet)
{
    LOCK(pWallet->cs_wallet);
    pWallet->nRelockTime = 0;
    pWallet->Lock();
}

UniValue walletpassphrase(const JSONRPCRequest& request)
{
    CWallet * const pwallet = GetWalletForJSONRPCRequest(request);
    if (!EnsureWalletIsAvailable(pwallet, request.fHelp)) {
        return NullUniValue;
    }

    if (pwallet->IsCrypted() && (request.fHelp || request.params.size() != 2)) {
        throw runtime_error(
            "walletpassphrase \"passphrase\" timeout\n"
            "\nStores the wallet decryption key in memory for 'timeout' seconds.\n"
            "This is needed prior to performing transactions related to private keys such as sending firos\n"
            "\nArguments:\n"
            "1. \"passphrase\"     (string, required) The wallet passphrase\n"
            "2. timeout            (numeric, required) The time to keep the decryption key in seconds.\n"
            "\nNote:\n"
            "Issuing the walletpassphrase command while the wallet is already unlocked will set a new unlock\n"
            "time that overrides the old one.\n"
            "\nExamples:\n"
            "\nunlock the wallet for 60 seconds\n"
            + HelpExampleCli("walletpassphrase", "\"my pass phrase\" 60") +
            "\nLock the wallet again (before 60 seconds)\n"
            + HelpExampleCli("walletlock", "") +
            "\nAs json rpc call\n"
            + HelpExampleRpc("walletpassphrase", "\"my pass phrase\", 60")
        );
    }

    LOCK2(cs_main, pwallet->cs_wallet);

    if (request.fHelp)
        return true;
    if (!pwallet->IsCrypted()) {
        throw JSONRPCError(RPC_WALLET_WRONG_ENC_STATE, "Error: running with an unencrypted wallet, but walletpassphrase was called.");
    }

    // Note that the walletpassphrase is stored in request.params[0] which is not mlock()ed
    SecureString strWalletPass;
    strWalletPass.reserve(100);
    // TODO: get rid of this .c_str() by implementing SecureString::operator=(std::string)
    // Alternately, find a way to make request.params[0] mlock()'d to begin with.
    strWalletPass = request.params[0].get_str().c_str();

    if (strWalletPass.length() > 0)
    {
        if (!pwallet->Unlock(strWalletPass)) {
            throw JSONRPCError(RPC_WALLET_PASSPHRASE_INCORRECT, "Error: The wallet passphrase entered was incorrect.");
        }
    }
    else
        throw runtime_error(
            "walletpassphrase <passphrase> <timeout>\n"
            "Stores the wallet decryption key in memory for <timeout> seconds.");

    pwallet->TopUpKeyPool();

    int64_t nSleepTime = request.params[1].get_int64();
    pwallet->nRelockTime = GetTime() + nSleepTime;
    RPCRunLater(strprintf("lockwallet(%s)", pwallet->strWalletFile), boost::bind(LockWallet, pwallet), nSleepTime);

    return NullUniValue;
}


UniValue walletpassphrasechange(const JSONRPCRequest& request)
{
    CWallet * const pwallet = GetWalletForJSONRPCRequest(request);
    if (!EnsureWalletIsAvailable(pwallet, request.fHelp)) {
        return NullUniValue;
    }

    if (pwallet->IsCrypted() && (request.fHelp || request.params.size() != 2)) {
        throw runtime_error(
            "walletpassphrasechange \"oldpassphrase\" \"newpassphrase\"\n"
            "\nChanges the wallet passphrase from 'oldpassphrase' to 'newpassphrase'.\n"
            "\nArguments:\n"
            "1. \"oldpassphrase\"      (string) The current passphrase\n"
            "2. \"newpassphrase\"      (string) The new passphrase\n"
            "\nExamples:\n"
            + HelpExampleCli("walletpassphrasechange", "\"old one\" \"new one\"")
            + HelpExampleRpc("walletpassphrasechange", "\"old one\", \"new one\"")
        );
    }

    LOCK2(cs_main, pwallet->cs_wallet);

    if (request.fHelp)
        return true;
    if (!pwallet->IsCrypted()) {
        throw JSONRPCError(RPC_WALLET_WRONG_ENC_STATE, "Error: running with an unencrypted wallet, but walletpassphrasechange was called.");
    }

    // TODO: get rid of these .c_str() calls by implementing SecureString::operator=(std::string)
    // Alternately, find a way to make request.params[0] mlock()'d to begin with.
    SecureString strOldWalletPass;
    strOldWalletPass.reserve(100);
    strOldWalletPass = request.params[0].get_str().c_str();

    SecureString strNewWalletPass;
    strNewWalletPass.reserve(100);
    strNewWalletPass = request.params[1].get_str().c_str();

    if (strOldWalletPass.length() < 1 || strNewWalletPass.length() < 1)
        throw runtime_error(
            "walletpassphrasechange <oldpassphrase> <newpassphrase>\n"
            "Changes the wallet passphrase from <oldpassphrase> to <newpassphrase>.");

    if (!pwallet->ChangeWalletPassphrase(strOldWalletPass, strNewWalletPass)) {
        throw JSONRPCError(RPC_WALLET_PASSPHRASE_INCORRECT, "Error: The wallet passphrase entered was incorrect.");
    }

    return NullUniValue;
}


UniValue walletlock(const JSONRPCRequest& request)
{
    CWallet * const pwallet = GetWalletForJSONRPCRequest(request);
    if (!EnsureWalletIsAvailable(pwallet, request.fHelp)) {
        return NullUniValue;
    }

    if (pwallet->IsCrypted() && (request.fHelp || request.params.size() != 0)) {
        throw runtime_error(
            "walletlock\n"
            "\nRemoves the wallet encryption key from memory, locking the wallet.\n"
            "After calling this method, you will need to call walletpassphrase again\n"
            "before being able to call any methods which require the wallet to be unlocked.\n"
            "\nExamples:\n"
            "\nSet the passphrase for 2 minutes to perform a transaction\n"
            + HelpExampleCli("walletpassphrase", "\"my pass phrase\" 120") +
            "\nPerform a send (requires passphrase set)\n"
            + HelpExampleCli("sendtoaddress", "\"1M72Sfpbz1BPpXFHz9m3CdqATR44Jvaydd\" 1.0") +
            "\nClear the passphrase since we are done before 2 minutes is up\n"
            + HelpExampleCli("walletlock", "") +
            "\nAs json rpc call\n"
            + HelpExampleRpc("walletlock", "")
        );
    }

    LOCK2(cs_main, pwallet->cs_wallet);

    if (request.fHelp)
        return true;
    if (!pwallet->IsCrypted()) {
        throw JSONRPCError(RPC_WALLET_WRONG_ENC_STATE, "Error: running with an unencrypted wallet, but walletlock was called.");
    }

    pwallet->Lock();
    pwallet->nRelockTime = 0;

    return NullUniValue;
}


UniValue encryptwallet(const JSONRPCRequest& request)
{
    CWallet * const pwallet = GetWalletForJSONRPCRequest(request);
    if (!EnsureWalletIsAvailable(pwallet, request.fHelp)) {
        return NullUniValue;
    }

    if (!pwallet->IsCrypted() && (request.fHelp || request.params.size() != 1)) {
        throw runtime_error(
            "encryptwallet \"passphrase\"\n"
            "\nEncrypts the wallet with 'passphrase'. This is for first time encryption.\n"
            "After this, any calls that interact with private keys such as sending or signing \n"
            "will require the passphrase to be set prior the making these calls.\n"
            "Use the walletpassphrase call for this, and then walletlock call.\n"
            "If the wallet is already encrypted, use the walletpassphrasechange call.\n"
            "Note that this will shutdown the server.\n"
            "\nArguments:\n"
            "1. \"passphrase\"    (string) The pass phrase to encrypt the wallet with. It must be at least 1 character, but should be long.\n"
            "\nExamples:\n"
            "\nEncrypt you wallet\n"
            + HelpExampleCli("encryptwallet", "\"my pass phrase\"") +
            "\nNow set the passphrase to use the wallet, such as for signing or sending bitcoin\n"
            + HelpExampleCli("walletpassphrase", "\"my pass phrase\"") +
            "\nNow we can so something like sign\n"
            + HelpExampleCli("signmessage", "\"firoaddress\" \"test message\"") +
            "\nNow lock the wallet again by removing the passphrase\n"
            + HelpExampleCli("walletlock", "") +
            "\nAs a json rpc call\n"
            + HelpExampleRpc("encryptwallet", "\"my pass phrase\"")
        );
    }

    LOCK2(cs_main, pwallet->cs_wallet);

    if (request.fHelp)
        return true;
    if (pwallet->IsCrypted()) {
        throw JSONRPCError(RPC_WALLET_WRONG_ENC_STATE, "Error: running with an encrypted wallet, but encryptwallet was called.");
    }

    // TODO: get rid of this .c_str() by implementing SecureString::operator=(std::string)
    // Alternately, find a way to make request.params[0] mlock()'d to begin with.
    SecureString strWalletPass;
    strWalletPass.reserve(100);
    strWalletPass = request.params[0].get_str().c_str();

    if (strWalletPass.length() < 1)
        throw runtime_error(
            "encryptwallet <passphrase>\n"
            "Encrypts the wallet with <passphrase>.");

    if (!pwallet->EncryptWallet(strWalletPass)) {
        throw JSONRPCError(RPC_WALLET_ENCRYPTION_FAILED, "Error: Failed to encrypt the wallet.");
    }

    // BDB seems to have a bad habit of writing old data into
    // slack space in .dat files; that is bad if the old data is
    // unencrypted private keys. So:
    StartShutdown();

    return "wallet encrypted; Firo server stopping, restart to run with encrypted wallet.";
}

UniValue lockunspent(const JSONRPCRequest& request)
{
    CWallet * const pwallet = GetWalletForJSONRPCRequest(request);
    if (!EnsureWalletIsAvailable(pwallet, request.fHelp)) {
        return NullUniValue;
    }

    if (request.fHelp || request.params.size() < 1 || request.params.size() > 2)
        throw runtime_error(
            "lockunspent unlock ([{\"txid\":\"txid\",\"vout\":n},...])\n"
            "\nUpdates list of temporarily unspendable outputs.\n"
            "Temporarily lock (unlock=false) or unlock (unlock=true) specified transaction outputs.\n"
            "If no transaction outputs are specified when unlocking then all current locked transaction outputs are unlocked.\n"
            "A locked transaction output will not be chosen by automatic coin selection, when spending bitcoins.\n"
            "Locks are stored in memory only. Nodes start with zero locked outputs, and the locked output list\n"
            "is always cleared (by virtue of process exit) when a node stops or fails.\n"
            "Also see the listunspent call\n"
            "\nArguments:\n"
            "1. unlock            (boolean, required) Whether to unlock (true) or lock (false) the specified transactions\n"
            "2. \"transactions\"  (string, optional) A json array of objects. Each object the txid (string) vout (numeric)\n"
            "     [           (json array of json objects)\n"
            "       {\n"
            "         \"txid\":\"id\",    (string) The transaction id\n"
            "         \"vout\": n         (numeric) The output number\n"
            "       }\n"
            "       ,...\n"
            "     ]\n"

            "\nResult:\n"
            "true|false    (boolean) Whether the command was successful or not\n"

            "\nExamples:\n"
            "\nList the unspent transactions\n"
            + HelpExampleCli("listunspent", "") +
            "\nLock an unspent transaction\n"
            + HelpExampleCli("lockunspent", "false \"[{\\\"txid\\\":\\\"a08e6907dbbd3d809776dbfc5d82e371b764ed838b5655e72f463568df1aadf0\\\",\\\"vout\\\":1}]\"") +
            "\nList the locked transactions\n"
            + HelpExampleCli("listlockunspent", "") +
            "\nUnlock the transaction again\n"
            + HelpExampleCli("lockunspent", "true \"[{\\\"txid\\\":\\\"a08e6907dbbd3d809776dbfc5d82e371b764ed838b5655e72f463568df1aadf0\\\",\\\"vout\\\":1}]\"") +
            "\nAs a json rpc call\n"
            + HelpExampleRpc("lockunspent", "false, \"[{\\\"txid\\\":\\\"a08e6907dbbd3d809776dbfc5d82e371b764ed838b5655e72f463568df1aadf0\\\",\\\"vout\\\":1}]\"")
        );

    LOCK2(cs_main, pwallet->cs_wallet);

    if (request.params.size() == 1)
        RPCTypeCheck(request.params, boost::assign::list_of(UniValue::VBOOL));
    else
        RPCTypeCheck(request.params, boost::assign::list_of(UniValue::VBOOL)(UniValue::VARR));

    bool fUnlock = request.params[0].get_bool();

    if (request.params.size() == 1) {
        if (fUnlock)
            pwallet->UnlockAllCoins();
        return true;
    }

    UniValue outputs = request.params[1].get_array();
    for (unsigned int idx = 0; idx < outputs.size(); idx++) {
        const UniValue& output = outputs[idx];
        if (!output.isObject())
            throw JSONRPCError(RPC_INVALID_PARAMETER, "Invalid parameter, expected object");
        const UniValue& o = output.get_obj();

        RPCTypeCheckObj(o,
            {
                {"txid", UniValueType(UniValue::VSTR)},
                {"vout", UniValueType(UniValue::VNUM)},
            });

        string txid = find_value(o, "txid").get_str();
        if (!IsHex(txid))
            throw JSONRPCError(RPC_INVALID_PARAMETER, "Invalid parameter, expected hex txid");

        int nOutput = find_value(o, "vout").get_int();
        if (nOutput < 0)
            throw JSONRPCError(RPC_INVALID_PARAMETER, "Invalid parameter, vout must be positive");

        COutPoint outpt(uint256S(txid), nOutput);

        if (fUnlock)
            pwallet->UnlockCoin(outpt);
        else
            pwallet->LockCoin(outpt);
    }

    return true;
}

UniValue listlockunspent(const JSONRPCRequest& request)
{
    CWallet * const pwallet = GetWalletForJSONRPCRequest(request);
    if (!EnsureWalletIsAvailable(pwallet, request.fHelp)) {
        return NullUniValue;
    }

    if (request.fHelp || request.params.size() > 0)
        throw runtime_error(
            "listlockunspent\n"
            "\nReturns list of temporarily unspendable outputs.\n"
            "See the lockunspent call to lock and unlock transactions for spending.\n"
            "\nResult:\n"
            "[\n"
            "  {\n"
            "    \"txid\" : \"transactionid\",     (string) The transaction id locked\n"
            "    \"vout\" : n                      (numeric) The vout value\n"
            "  }\n"
            "  ,...\n"
            "]\n"
            "\nExamples:\n"
            "\nList the unspent transactions\n"
            + HelpExampleCli("listunspent", "") +
            "\nLock an unspent transaction\n"
            + HelpExampleCli("lockunspent", "false \"[{\\\"txid\\\":\\\"a08e6907dbbd3d809776dbfc5d82e371b764ed838b5655e72f463568df1aadf0\\\",\\\"vout\\\":1}]\"") +
            "\nList the locked transactions\n"
            + HelpExampleCli("listlockunspent", "") +
            "\nUnlock the transaction again\n"
            + HelpExampleCli("lockunspent", "true \"[{\\\"txid\\\":\\\"a08e6907dbbd3d809776dbfc5d82e371b764ed838b5655e72f463568df1aadf0\\\",\\\"vout\\\":1}]\"") +
            "\nAs a json rpc call\n"
            + HelpExampleRpc("listlockunspent", "")
        );

    LOCK2(cs_main, pwallet->cs_wallet);

    vector<COutPoint> vOutpts;
    pwallet->ListLockedCoins(vOutpts);

    UniValue ret(UniValue::VARR);

    BOOST_FOREACH(COutPoint &outpt, vOutpts) {
        UniValue o(UniValue::VOBJ);

        o.push_back(Pair("txid", outpt.hash.GetHex()));
        o.push_back(Pair("vout", (int)outpt.n));
        ret.push_back(o);
    }

    return ret;
}

UniValue settxfee(const JSONRPCRequest& request)
{
    CWallet * const pwallet = GetWalletForJSONRPCRequest(request);
    if (!EnsureWalletIsAvailable(pwallet, request.fHelp)) {
	return NullUniValue;
    }

    if (request.fHelp || request.params.size() < 1 || request.params.size() > 1)
        throw runtime_error(
            "settxfee amount\n"
            "\nSet the transaction fee per kB. Overwrites the paytxfee parameter.\n"
            "\nArguments:\n"
            "1. amount         (numeric or string, required) The transaction fee in " + CURRENCY_UNIT + "/kB\n"
            "\nResult\n"
            "true|false        (boolean) Returns true if successful\n"
            "\nExamples:\n"
            + HelpExampleCli("settxfee", "0.00000001 FIRO")
            + HelpExampleRpc("settxfee", "0.00000001 FIRO")
        );

    LOCK2(cs_main, pwallet->cs_wallet);

    // Amount
    CAmount nAmount = AmountFromValue(request.params[0]);

    payTxFee = CFeeRate(nAmount, 1000);
    return true;
}

UniValue getwalletinfo(const JSONRPCRequest& request)
{
    CWallet * const pwallet = GetWalletForJSONRPCRequest(request);
    if (!EnsureWalletIsAvailable(pwallet, request.fHelp)) {
        return NullUniValue;
    }

    if (request.fHelp || request.params.size() != 0)
        throw runtime_error(
            "getwalletinfo\n"
            "Returns an object containing various wallet state info.\n"
            "\nResult:\n"
            "{\n"
            "  \"walletversion\": xxxxx,       (numeric) the wallet version\n"
            "  \"balance\": xxxxxxx,           (numeric) the total confirmed balance of the wallet in " + CURRENCY_UNIT + "\n"
            "  \"unconfirmed_balance\": xxx,   (numeric) the total unconfirmed balance of the wallet in " + CURRENCY_UNIT + "\n"
            "  \"immature_balance\": xxxxxx,   (numeric) the total immature balance of the wallet in " + CURRENCY_UNIT + "\n"
            "  \"txcount\": xxxxxxx,           (numeric) the total number of transactions in the wallet\n"
            "  \"keypoololdest\": xxxxxx,      (numeric) the timestamp (seconds since Unix epoch) of the oldest pre-generated key in the key pool\n"
            "  \"keypoolsize\": xxxx,          (numeric) how many new keys are pre-generated\n"
            "  \"unlocked_until\": ttt,        (numeric) the timestamp in seconds since epoch (midnight Jan 1 1970 GMT) that the wallet is unlocked for transfers, or 0 if the wallet is locked\n"
            "  \"paytxfee\": x.xxxx,           (numeric) the transaction fee configuration, set in " + CURRENCY_UNIT + "/kB\n"
            "  \"hdmasterkeyid\": \"<hash160>\" (string) the Hash160 of the HD master pubkey\n"
            "}\n"
            "\nExamples:\n"
            + HelpExampleCli("getwalletinfo", "")
            + HelpExampleRpc("getwalletinfo", "")
        );

    LOCK2(cs_main, pwallet->cs_wallet);

    UniValue obj(UniValue::VOBJ);
    obj.push_back(Pair("walletversion", pwallet->GetVersion()));
    obj.push_back(Pair("balance",       ValueFromAmount(pwallet->GetBalance())));
    obj.push_back(Pair("unconfirmed_balance", ValueFromAmount(pwallet->GetUnconfirmedBalance())));
    obj.push_back(Pair("immature_balance",    ValueFromAmount(pwallet->GetImmatureBalance())));
    obj.push_back(Pair("txcount",       (int)pwallet->mapWallet.size()));
    obj.push_back(Pair("keypoololdest", pwallet->GetOldestKeyPoolTime()));
    obj.push_back(Pair("keypoolsize",   (int)pwallet->GetKeyPoolSize()));
    if (pwallet->IsCrypted()) {
        obj.push_back(Pair("unlocked_until", pwallet->nRelockTime));
    }
    obj.push_back(Pair("paytxfee",      ValueFromAmount(payTxFee.GetFeePerK())));
    CKeyID masterKeyID = pwallet->GetHDChain().masterKeyID;
    if (!masterKeyID.IsNull())
         obj.push_back(Pair("hdmasterkeyid", masterKeyID.GetHex()));
    return obj;
}

UniValue resendwallettransactions(const JSONRPCRequest& request)
{
    CWallet * const pwallet = GetWalletForJSONRPCRequest(request);
    if (!EnsureWalletIsAvailable(pwallet, request.fHelp)) {
        return NullUniValue;
    }

    if (request.fHelp || request.params.size() != 0)
        throw runtime_error(
            "resendwallettransactions\n"
            "Immediately re-broadcast unconfirmed wallet transactions to all peers.\n"
            "Intended only for testing; the wallet code periodically re-broadcasts\n"
            "automatically.\n"
            "Returns array of transaction ids that were re-broadcast.\n"
            );

    if (!g_connman)
        throw JSONRPCError(RPC_CLIENT_P2P_DISABLED, "Error: Peer-to-peer functionality missing or disabled");

    LOCK2(cs_main, pwallet->cs_wallet);

    std::vector<uint256> txids = pwallet->ResendWalletTransactionsBefore(GetTime(), g_connman.get());
    UniValue result(UniValue::VARR);
    BOOST_FOREACH(const uint256& txid, txids)
    {
        result.push_back(txid.ToString());
    }
    return result;
}

UniValue listunspent(const JSONRPCRequest& request)
{
    CWallet * const pwallet = GetWalletForJSONRPCRequest(request);
    if (!EnsureWalletIsAvailable(pwallet, request.fHelp)) {
        return NullUniValue;
    }

    if (request.fHelp || request.params.size() > 4)
        throw runtime_error(
            "listunspent ( minconf maxconf  [\"addresses\",...] [include_unsafe] )\n"
            "\nReturns array of unspent transaction outputs\n"
            "with between minconf and maxconf (inclusive) confirmations.\n"
            "Optionally filter to only include txouts paid to specified addresses.\n"
            "\nArguments:\n"
            "1. minconf          (numeric, optional, default=1) The minimum confirmations to filter\n"
            "2. maxconf          (numeric, optional, default=9999999) The maximum confirmations to filter\n"
            "3. \"addresses\"    (string) A json array of Firo addresses to filter\n"
            "    [\n"
            "      \"address\"   (string) Firo address\n"
            "      ,...\n"
            "    ]\n"
            "4. include_unsafe (bool, optional, default=true) Include outputs that are not safe to spend\n"
            "                  because they come from unconfirmed untrusted transactions or unconfirmed\n"
            "                  replacement transactions (cases where we are less sure that a conflicting\n"
            "                  transaction won't be mined).\n"
            "\nResult\n"
            "[                   (array of json object)\n"
            "  {\n"
            "    \"txid\" : \"txid\",          (string) the transaction id \n"
            "    \"vout\" : n,               (numeric) the vout value\n"
            "    \"address\" : \"address\",    (string) the Firo address\n"
            "    \"account\" : \"account\",    (string) DEPRECATED. The associated account, or \"\" for the default account\n"
            "    \"scriptPubKey\" : \"key\",   (string) the script key\n"
            "    \"amount\" : x.xxx,         (numeric) the transaction output amount in " + CURRENCY_UNIT + "\n"
            "    \"confirmations\" : n,      (numeric) The number of confirmations\n"
            "    \"redeemScript\" : n        (string) The redeemScript if scriptPubKey is P2SH\n"
            "    \"spendable\" : xxx,        (bool) Whether we have the private keys to spend this output\n"
            "    \"solvable\" : xxx          (bool) Whether we know how to spend this output, ignoring the lack of keys\n"
            "  }\n"
            "  ,...\n"
            "]\n"

            "\nExamples\n"
            + HelpExampleCli("listunspent", "")
            + HelpExampleCli("listunspent", "6 9999999 \"[\\\"1PGFqEzfmQch1gKD3ra4k18PNj3tTUUSqg\\\",\\\"1LtvqCaApEdUGFkpKMM4MstjcaL4dKg8SP\\\"]\"")
            + HelpExampleRpc("listunspent", "6, 9999999 \"[\\\"1PGFqEzfmQch1gKD3ra4k18PNj3tTUUSqg\\\",\\\"1LtvqCaApEdUGFkpKMM4MstjcaL4dKg8SP\\\"]\"")
        );

    int nMinDepth = 1;
    if (request.params.size() > 0 && !request.params[0].isNull()) {
        RPCTypeCheckArgument(request.params[0], UniValue::VNUM);
        nMinDepth = request.params[0].get_int();
    }

    int nMaxDepth = 9999999;
    if (request.params.size() > 1 && !request.params[1].isNull()) {
        RPCTypeCheckArgument(request.params[1], UniValue::VNUM);
        nMaxDepth = request.params[1].get_int();
    }

    set<CBitcoinAddress> setAddress;
    if (request.params.size() > 2 && !request.params[2].isNull()) {
        RPCTypeCheckArgument(request.params[2], UniValue::VARR);
        UniValue inputs = request.params[2].get_array();
        for (unsigned int idx = 0; idx < inputs.size(); idx++) {
            const UniValue& input = inputs[idx];
            CBitcoinAddress address(input.get_str());
            if (!address.IsValid())
                throw JSONRPCError(RPC_INVALID_ADDRESS_OR_KEY, string("Invalid Firo address: ")+input.get_str());
            if (setAddress.count(address))
                throw JSONRPCError(RPC_INVALID_PARAMETER, string("Invalid parameter, duplicated address: ")+input.get_str());
           setAddress.insert(address);
        }
    }

    bool include_unsafe = true;
    if (request.params.size() > 3 && !request.params[3].isNull()) {
        RPCTypeCheckArgument(request.params[3], UniValue::VBOOL);
        include_unsafe = request.params[3].get_bool();
    }

    UniValue results(UniValue::VARR);
    vector<COutput> vecOutputs;
    assert(pwallet != NULL);
    LOCK2(cs_main, pwallet->cs_wallet);
    pwallet->AvailableCoins(vecOutputs, !include_unsafe, NULL, true);
    BOOST_FOREACH(const COutput& out, vecOutputs) {
        if (out.nDepth < nMinDepth || out.nDepth > nMaxDepth)
            continue;

        CTxDestination address;
        const CScript& scriptPubKey = out.tx->tx->vout[out.i].scriptPubKey;
        bool fValidAddress = ExtractDestination(scriptPubKey, address);

        if (setAddress.size() && (!fValidAddress || !setAddress.count(address)))
            continue;

        UniValue entry(UniValue::VOBJ);
        entry.push_back(Pair("txid", out.tx->GetHash().GetHex()));
        entry.push_back(Pair("vout", out.i));

        if (fValidAddress) {
            entry.push_back(Pair("address", CBitcoinAddress(address).ToString()));

            if (pwallet->mapAddressBook.count(address)) {
                entry.push_back(Pair("account", pwallet->mapAddressBook[address].name));
            }

            if (scriptPubKey.IsPayToScriptHash()) {
                const CScriptID& hash = boost::get<CScriptID>(address);
                CScript redeemScript;
                if (pwallet->GetCScript(hash, redeemScript)) {
                    entry.push_back(Pair("redeemScript", HexStr(redeemScript.begin(), redeemScript.end())));
                }
            }
        }

        entry.push_back(Pair("scriptPubKey", HexStr(scriptPubKey.begin(), scriptPubKey.end())));
        entry.push_back(Pair("amount", ValueFromAmount(out.tx->tx->vout[out.i].nValue)));
        entry.push_back(Pair("confirmations", out.nDepth));
        entry.push_back(Pair("spendable", out.fSpendable));
        entry.push_back(Pair("solvable", out.fSolvable));
        results.push_back(entry);
    }

    return results;
}

UniValue fundrawtransaction(const JSONRPCRequest& request)
{
    CWallet * const pwallet = GetWalletForJSONRPCRequest(request);
    if (!EnsureWalletIsAvailable(pwallet, request.fHelp)) {
        return NullUniValue;
    }

    if (request.fHelp || request.params.size() < 1 || request.params.size() > 2)
        throw runtime_error(
                            "fundrawtransaction \"hexstring\" ( options )\n"
                            "\nAdd inputs to a transaction until it has enough in value to meet its out value.\n"
                            "This will not modify existing inputs, and will add at most one change output to the outputs.\n"
                            "No existing outputs will be modified unless \"subtractFeeFromOutputs\" is specified.\n"
                            "Note that inputs which were signed may need to be resigned after completion since in/outputs have been added.\n"
                            "The inputs added will not be signed, use signrawtransaction for that.\n"
                            "Note that all existing inputs must have their previous output transaction be in the wallet.\n"
                            "Note that all inputs selected must be of standard form and P2SH scripts must be\n"
                            "in the wallet using importaddress or addmultisigaddress (to calculate fees).\n"
                            "You can see whether this is the case by checking the \"solvable\" field in the listunspent output.\n"
                            "Only pay-to-pubkey, multisig, and P2SH versions thereof are currently supported for watch-only\n"
                            "\nArguments:\n"
                            "1. \"hexstring\"           (string, required) The hex string of the raw transaction\n"
                            "2. options                 (object, optional)\n"
                            "   {\n"
                            "     \"changeAddress\"          (string, optional, default pool address) The Firo address to receive the change\n"
                            "     \"changePosition\"         (numeric, optional, default random) The index of the change output\n"
                            "     \"includeWatching\"        (boolean, optional, default false) Also select inputs which are watch only\n"
                            "     \"lockUnspents\"           (boolean, optional, default false) Lock selected unspent outputs\n"
                            "     \"reserveChangeKey\"       (boolean, optional, default true) Reserves the change output key from the keypool\n"
                            "     \"feeRate\"                (numeric, optional, default not set: makes wallet determine the fee) Set a specific feerate (" + CURRENCY_UNIT + " per KB)\n"
                            "     \"subtractFeeFromOutputs\" (array, optional) A json array of integers.\n"
                            "                              The fee will be equally deducted from the amount of each specified output.\n"
                            "                              The outputs are specified by their zero-based index, before any change output is added.\n"
                            "                              Those recipients will receive less bitcoins than you enter in their corresponding amount field.\n"
                            "                              If no outputs are specified here, the sender pays the fee.\n"
                            "                                  [vout_index,...]\n"
                            "   }\n"
                            "                         for backward compatibility: passing in a true instead of an object will result in {\"includeWatching\":true}\n"
                            "\nResult:\n"
                            "{\n"
                            "  \"hex\":       \"value\", (string)  The resulting raw transaction (hex-encoded string)\n"
                            "  \"fee\":       n,         (numeric) Fee in " + CURRENCY_UNIT + " the resulting transaction pays\n"
                            "  \"changepos\": n          (numeric) The position of the added change output, or -1\n"
                            "}\n"
                            "\nExamples:\n"
                            "\nCreate a transaction with no inputs\n"
                            + HelpExampleCli("createrawtransaction", "\"[]\" \"{\\\"myaddress\\\":0.01}\"") +
                            "\nAdd sufficient unsigned inputs to meet the output value\n"
                            + HelpExampleCli("fundrawtransaction", "\"rawtransactionhex\"") +
                            "\nSign the transaction\n"
                            + HelpExampleCli("signrawtransaction", "\"fundedtransactionhex\"") +
                            "\nSend the transaction\n"
                            + HelpExampleCli("sendrawtransaction", "\"signedtransactionhex\"")
                            );

    RPCTypeCheck(request.params, boost::assign::list_of(UniValue::VSTR));

    CTxDestination changeAddress = CNoDestination();
    int changePosition = -1;
    bool includeWatching = false;
    bool lockUnspents = false;
    bool reserveChangeKey = true;
    CFeeRate feeRate = CFeeRate(0);
    bool overrideEstimatedFeerate = false;
    UniValue subtractFeeFromOutputs;
    set<int> setSubtractFeeFromOutputs;

    if (request.params.size() > 1) {
      if (request.params[1].type() == UniValue::VBOOL) {
        // backward compatibility bool only fallback
        includeWatching = request.params[1].get_bool();
      }
      else {
        RPCTypeCheck(request.params, boost::assign::list_of(UniValue::VSTR)(UniValue::VOBJ));

        UniValue options = request.params[1];

        RPCTypeCheckObj(options,
            {
                {"changeAddress", UniValueType(UniValue::VSTR)},
                {"changePosition", UniValueType(UniValue::VNUM)},
                {"includeWatching", UniValueType(UniValue::VBOOL)},
                {"lockUnspents", UniValueType(UniValue::VBOOL)},
                {"reserveChangeKey", UniValueType(UniValue::VBOOL)},
                {"feeRate", UniValueType()}, // will be checked below
                {"subtractFeeFromOutputs", UniValueType(UniValue::VARR)},
            },
            true, true);

        if (options.exists("changeAddress")) {
            CBitcoinAddress address(options["changeAddress"].get_str());

            if (!address.IsValid())
                throw JSONRPCError(RPC_INVALID_ADDRESS_OR_KEY, "changeAddress must be a valid Firo address");

            changeAddress = address.Get();
        }

        if (options.exists("changePosition"))
            changePosition = options["changePosition"].get_int();

        if (options.exists("includeWatching"))
            includeWatching = options["includeWatching"].get_bool();

        if (options.exists("lockUnspents"))
            lockUnspents = options["lockUnspents"].get_bool();

        if (options.exists("reserveChangeKey"))
            reserveChangeKey = options["reserveChangeKey"].get_bool();

        if (options.exists("feeRate"))
        {
            feeRate = CFeeRate(AmountFromValue(options["feeRate"]));
            overrideEstimatedFeerate = true;
        }

        if (options.exists("subtractFeeFromOutputs"))
            subtractFeeFromOutputs = options["subtractFeeFromOutputs"].get_array();
      }
    }

    // parse hex string from parameter
    CMutableTransaction tx;
    if (!DecodeHexTx(tx, request.params[0].get_str(), true))
        throw JSONRPCError(RPC_DESERIALIZATION_ERROR, "TX decode failed");

    if (tx.vout.size() == 0)
        throw JSONRPCError(RPC_INVALID_PARAMETER, "TX must have at least one output");

    if (changePosition != -1 && (changePosition < 0 || (unsigned int)changePosition > tx.vout.size()))
        throw JSONRPCError(RPC_INVALID_PARAMETER, "changePosition out of bounds");

    for (unsigned int idx = 0; idx < subtractFeeFromOutputs.size(); idx++) {
        int pos = subtractFeeFromOutputs[idx].get_int();
        if (setSubtractFeeFromOutputs.count(pos))
            throw JSONRPCError(RPC_INVALID_PARAMETER, strprintf("Invalid parameter, duplicated position: %d", pos));
        if (pos < 0)
            throw JSONRPCError(RPC_INVALID_PARAMETER, strprintf("Invalid parameter, negative position: %d", pos));
        if (pos >= int(tx.vout.size()))
            throw JSONRPCError(RPC_INVALID_PARAMETER, strprintf("Invalid parameter, position too large: %d", pos));
        setSubtractFeeFromOutputs.insert(pos);
    }

    CAmount nFeeOut;
    string strFailReason;

    if (!pwallet->FundTransaction(tx, nFeeOut, overrideEstimatedFeerate, feeRate, changePosition, strFailReason, includeWatching, lockUnspents, setSubtractFeeFromOutputs, reserveChangeKey, changeAddress)) {
        throw JSONRPCError(RPC_INTERNAL_ERROR, strFailReason);
    }

    UniValue result(UniValue::VOBJ);
    result.push_back(Pair("hex", EncodeHexTx(tx)));
    result.push_back(Pair("changepos", changePosition));
    result.push_back(Pair("fee", ValueFromAmount(nFeeOut)));

    return result;
}

UniValue regeneratemintpool(const JSONRPCRequest& request) {
    CWallet * const pwallet = GetWalletForJSONRPCRequest(request);
    if (!EnsureWalletIsAvailable(pwallet, request.fHelp)) {
        return NullUniValue;
    }

    if (request.fHelp || request.params.size() > 0)
        throw runtime_error(
                "regeneratemintpool\n"
                "\nIf issues exist with the keys that map to mintpool entries in the DB, this function corrects them.\n"
                "\nExamples:\n"
                + HelpExampleCli("regeneratemintpool", "")
                + HelpExampleRpc("regeneratemintpool", "")
            );

    if (pwallet->IsLocked())
        throw JSONRPCError(RPC_WALLET_UNLOCK_NEEDED,
                           "Error: Please enter the wallet passphrase with walletpassphrase first.");

    if (!pwallet->IsHDSeedAvailable() || !pwallet->zwallet) {
        throw JSONRPCError(RPC_WALLET_UNLOCK_NEEDED,
                           "Error: Can only regenerate mintpool on a HD-enabled wallet.");
    }

    CWalletDB walletdb(pwallet->strWalletFile);
    vector<std::pair<uint256, MintPoolEntry>> listMintPool = walletdb.ListMintPool();
    std::vector<std::pair<uint256, GroupElement>> serialPubcoinPairs = walletdb.ListSerialPubcoinPairs();

    // <hashPubcoin, hashSerial>
    std::pair<uint256,uint256> nIndexes;

    uint256 oldHashSerial;
    uint256 oldHashPubcoin;

    bool reindexRequired = false;

    for (auto& mintPoolPair : listMintPool){
        oldHashPubcoin = mintPoolPair.first;
        bool hasSerial = pwallet->zwallet->GetSerialForPubcoin(serialPubcoinPairs, oldHashPubcoin, oldHashSerial);

        MintPoolEntry entry = mintPoolPair.second;
        nIndexes = pwallet->zwallet->RegenerateMintPoolEntry(walletdb, get<0>(entry),get<1>(entry),get<2>(entry));

        if(nIndexes.first != oldHashPubcoin){
            walletdb.EraseMintPoolPair(oldHashPubcoin);
            reindexRequired = true;
        }

        if(!hasSerial || nIndexes.second != oldHashSerial){
            walletdb.ErasePubcoin(oldHashSerial);
            reindexRequired = true;
        }
    }

    if(reindexRequired)
        throw JSONRPCError(RPC_INTERNAL_ERROR, "Mintpool issue corrected. Please shutdown firo and restart with -reindex flag.");

    return true;
}

//[firo]: zerocoin section
// zerocoin section

UniValue listunspentmintzerocoins(const JSONRPCRequest& request) {
    CWallet * const pwallet = GetWalletForJSONRPCRequest(request);
    if (!EnsureWalletIsAvailable(pwallet, request.fHelp)) {
        return NullUniValue;
    }

    if (request.fHelp || request.params.size() > 2)
        throw runtime_error(
                "listunspentmintzerocoins [minconf=1] [maxconf=9999999] \n"
                        "Returns array of unspent transaction outputs\n"
                        "with between minconf and maxconf (inclusive) confirmations.\n"
                        "Results are an array of Objects, each of which has:\n"
                        "{txid, vout, scriptPubKey, amount, confirmations}");

    if (pwallet->IsLocked())
        throw JSONRPCError(RPC_WALLET_UNLOCK_NEEDED,
                           "Error: Please enter the wallet passphrase with walletpassphrase first.");

    RPCTypeCheck(request.params, boost::assign::list_of(UniValue::VNUM)(UniValue::VNUM)(UniValue::VARR));

    int nMinDepth = 1;
    if (request.params.size() > 0)
        nMinDepth = request.params[0].get_int();

    int nMaxDepth = 9999999;
    if (request.params.size() > 1)
        nMaxDepth = request.params[1].get_int();

    UniValue results(UniValue::VARR);
    vector <COutput> vecOutputs;
    assert(pwallet != NULL);
    pwallet->ListAvailableCoinsMintCoins(vecOutputs, false);
    LogPrintf("vecOutputs.size()=%s\n", vecOutputs.size());
    BOOST_FOREACH(const COutput &out, vecOutputs)
    {
        if (out.nDepth < nMinDepth || out.nDepth > nMaxDepth)
            continue;

        int64_t nValue = out.tx->tx->vout[out.i].nValue;
        const CScript &pk = out.tx->tx->vout[out.i].scriptPubKey;
        UniValue entry(UniValue::VOBJ);
        entry.push_back(Pair("txid", out.tx->GetHash().GetHex()));
        entry.push_back(Pair("vout", out.i));
        entry.push_back(Pair("scriptPubKey", HexStr(pk.begin(), pk.end())));
        if (pk.IsPayToScriptHash()) {
            CTxDestination address;
            if (ExtractDestination(pk, address)) {
                const CScriptID &hash = boost::get<CScriptID>(address);
                CScript redeemScript;
                if (pwallet->GetCScript(hash, redeemScript))
                    entry.push_back(Pair("redeemScript", HexStr(redeemScript.begin(), redeemScript.end())));
            }
        }
        entry.push_back(Pair("amount", ValueFromAmount(nValue)));
        entry.push_back(Pair("confirmations", out.nDepth));
        results.push_back(entry);
    }

    return results;
}

UniValue listunspentsigmamints(const JSONRPCRequest& request) {
    CWallet * const pwallet = GetWalletForJSONRPCRequest(request);
    if (!EnsureWalletIsAvailable(pwallet, request.fHelp)) {
        return NullUniValue;
    }

    if (request.fHelp || request.params.size() > 2)
        throw runtime_error(
                "listunspentsigmamints [minconf=1] [maxconf=9999999] \n"
                        "Returns array of unspent transaction outputs\n"
                        "with between minconf and maxconf (inclusive) confirmations.\n"
                        "Results are an array of Objects, each of which has:\n"
                        "{txid, vout, scriptPubKey, amount, confirmations}");

    if (pwallet->IsLocked())
        throw JSONRPCError(RPC_WALLET_UNLOCK_NEEDED,
                           "Error: Please enter the wallet passphrase with walletpassphrase first.");

    EnsureSigmaWalletIsAvailable();

    RPCTypeCheck(request.params, boost::assign::list_of(UniValue::VNUM)(UniValue::VNUM)(UniValue::VARR));

    int nMinDepth = 1;
    if (request.params.size() > 0)
        nMinDepth = request.params[0].get_int();

    int nMaxDepth = 9999999;
    if (request.params.size() > 1)
        nMaxDepth = request.params[1].get_int();

    UniValue results(UniValue::VARR);
    vector <COutput> vecOutputs;
    assert(pwallet != NULL);
    pwallet->ListAvailableSigmaMintCoins(vecOutputs, false);
    LogPrintf("vecOutputs.size()=%s\n", vecOutputs.size());
    BOOST_FOREACH(const COutput &out, vecOutputs)
    {
        if (out.nDepth < nMinDepth || out.nDepth > nMaxDepth)
            continue;

        int64_t nValue = out.tx->tx->vout[out.i].nValue;
        const CScript &pk = out.tx->tx->vout[out.i].scriptPubKey;
        UniValue entry(UniValue::VOBJ);
        entry.push_back(Pair("txid", out.tx->GetHash().GetHex()));
        entry.push_back(Pair("vout", out.i));
        entry.push_back(Pair("scriptPubKey", HexStr(pk.begin(), pk.end())));
        if (pk.IsPayToScriptHash()) {
            CTxDestination address;
            if (ExtractDestination(pk, address)) {
                const CScriptID &hash = boost::get<CScriptID>(address);
                CScript redeemScript;
                if (pwallet->GetCScript(hash, redeemScript))
                    entry.push_back(Pair("redeemScript", HexStr(redeemScript.begin(), redeemScript.end())));
            }
        }
        entry.push_back(Pair("amount", ValueFromAmount(nValue)));
        entry.push_back(Pair("confirmations", out.nDepth));
        results.push_back(entry);
    }

    return results;
}

UniValue listunspentlelantusmints(const JSONRPCRequest& request) {
    CWallet * const pwallet = GetWalletForJSONRPCRequest(request);
    if (!EnsureWalletIsAvailable(pwallet, request.fHelp)) {
        return NullUniValue;
    }

    if (request.fHelp || request.params.size() > 2) {
        throw runtime_error(
            "listunspentsigmamints [minconf=1] [maxconf=9999999] \n"
            "Returns array of unspent transaction outputs\n"
            "with between minconf and maxconf (inclusive) confirmations.\n"
            "Results are an array of Objects, each of which has:\n"
            "{txid, vout, scriptPubKey, amount, confirmations}");
    }

    if (pwallet->IsLocked()) {
        throw JSONRPCError(RPC_WALLET_UNLOCK_NEEDED,
            "Error: Please enter the wallet passphrase with walletpassphrase first.");
    }

    EnsureLelantusWalletIsAvailable();

    RPCTypeCheck(request.params, boost::assign::list_of(UniValue::VNUM)(UniValue::VNUM)(UniValue::VARR));

    int nMinDepth = 1;
    if (request.params.size() > 0)
        nMinDepth = request.params[0].get_int();

    int nMaxDepth = 9999999;
    if (request.params.size() > 1)
        nMaxDepth = request.params[1].get_int();

    UniValue results(UniValue::VARR);
    vector <COutput> vecOutputs;
    assert(pwallet != NULL);
    pwallet->ListAvailableLelantusMintCoins(vecOutputs, false);
    LogPrintf("vecOutputs.size()=%s\n", vecOutputs.size());
    BOOST_FOREACH(const COutput &out, vecOutputs)
    {
        if (out.nDepth < nMinDepth || out.nDepth > nMaxDepth)
            continue;

        int64_t nValue = out.tx->tx->vout[out.i].nValue;
        const CScript &pk = out.tx->tx->vout[out.i].scriptPubKey;
        UniValue entry(UniValue::VOBJ);
        entry.push_back(Pair("txid", out.tx->GetHash().GetHex()));
        entry.push_back(Pair("vout", out.i));
        entry.push_back(Pair("scriptPubKey", HexStr(pk.begin(), pk.end())));
        if (pk.IsPayToScriptHash()) {
            CTxDestination address;
            if (ExtractDestination(pk, address)) {
                const CScriptID &hash = boost::get<CScriptID>(address);
                CScript redeemScript;
                if (pwallet->GetCScript(hash, redeemScript))
                    entry.push_back(Pair("redeemScript", HexStr(redeemScript.begin(), redeemScript.end())));
            }
        }
        entry.push_back(Pair("amount", ValueFromAmount(nValue)));
        entry.push_back(Pair("confirmations", out.nDepth));
        results.push_back(entry);
    }

    return results;
}

UniValue mint(const JSONRPCRequest& request)
{
    CWallet * const pwallet = GetWalletForJSONRPCRequest(request);

    if (!EnsureWalletIsAvailable(pwallet, request.fHelp))
        return NullUniValue;

    if (request.fHelp || request.params.size() != 1)
        throw std::runtime_error(
            "mint amount\n"
            "\nAutomatically choose denominations to mint by amount."
            + HelpRequiringPassphrase(pwallet) + "\n"
            "\nArguments:\n"
            "1. \"amount\"      (numeric or string, required) The amount in " + CURRENCY_UNIT + " to mint, must be a multiple of 0.05\n"
            "\nResult:\n"
            "\"transactionid\"  (string) The transaction id.\n"
            "\nExamples:\n"
            + HelpExampleCli("mint", "0.15")
            + HelpExampleCli("mint", "100.9")
            + HelpExampleRpc("mint", "0.15")
        );

    EnsureWalletIsUnlocked(pwallet);
    EnsureSigmaWalletIsAvailable();

    // Ensure Sigma mints is already accepted by network so users will not lost their coins
    // due to other nodes will treat it as garbage data.
    if (!sigma::IsSigmaAllowed()) {
        throw JSONRPCError(RPC_WALLET_ERROR, "Sigma is not active");
    }

    CAmount nAmount = AmountFromValue(request.params[0]);
    LogPrintf("rpcWallet.mint() denomination = %s, nAmount = %d \n", request.params[0].getValStr(), nAmount);

    std::vector<sigma::CoinDenomination> denominations;
    sigma::GetAllDenoms(denominations);

    CAmount smallestDenom;
    DenominationToInteger(denominations.back(), smallestDenom);

    if (nAmount % smallestDenom != 0) {
        throw JSONRPCError(RPC_INVALID_PARAMETER, "Amount to mint is invalid.\n");
    }

    std::vector<sigma::CoinDenomination> mints;
    if (CWallet::SelectMintCoinsForAmount(nAmount, denominations, mints) != nAmount) {
        throw JSONRPCError(RPC_WALLET_ERROR, "Problem with coin selection.\n");
    }

    std::vector<sigma::PrivateCoin> privCoins;

    const auto& sigmaParams = sigma::Params::get_default();
    std::transform(mints.begin(), mints.end(), std::back_inserter(privCoins),
        [sigmaParams](const sigma::CoinDenomination& denom) -> sigma::PrivateCoin {
            return sigma::PrivateCoin(sigmaParams, denom);
        });
    vector<CHDMint> vDMints;
    auto vecSend = CWallet::CreateSigmaMintRecipients(privCoins, vDMints);

    CWalletTx wtx;
    std::string strError = pwallet->MintAndStoreSigma(vecSend, privCoins, vDMints, wtx);

    if (strError != "")
        throw JSONRPCError(RPC_WALLET_ERROR, strError);

    return wtx.GetHash().GetHex();
}

UniValue mintlelantus(const JSONRPCRequest& request)
{
    CWallet * const pwallet = GetWalletForJSONRPCRequest(request);
    if (!EnsureWalletIsAvailable(pwallet, request.fHelp)) {
        return NullUniValue;
    }

    if (request.fHelp || request.params.size() != 1)
        throw std::runtime_error(
                "mintlelantus amount\n"
                + HelpRequiringPassphrase(pwallet) + "\n"
                "\nArguments:\n"
                "1. \"amount\"      (numeric or string, required) The amount in " + CURRENCY_UNIT + " to mint, must be not less than 0.05\n"
                "\nResult:\n"
                "\"transactionid\"  (string) The transaction id.\n"
                "\nExamples:\n"
                + HelpExampleCli("mintlelantus", "0.15")
                + HelpExampleCli("mintlelantus", "100.9")
                + HelpExampleRpc("mintlelantus", "0.15")
        );

    EnsureWalletIsUnlocked(pwallet);
    EnsureLelantusWalletIsAvailable();

    // Ensure Lelantus mints is already accepted by network so users will not lost their coins
    // due to other nodes will treat it as garbage data.
    if (!lelantus::IsLelantusAllowed()) {
        throw JSONRPCError(RPC_WALLET_ERROR, "Lelantus is not activated yet");
    }

    CAmount nAmount = AmountFromValue(request.params[0]);
    LogPrintf("rpcWallet.mintlelantus() nAmount = %d \n", nAmount);

    std::vector<std::pair<CWalletTx, CAmount>> wtxAndFee;
    std::vector<CHDMint> mints;
    std::string strError = pwallet->MintAndStoreLelantus(nAmount, wtxAndFee, mints);

    if (strError != "")
        throw JSONRPCError(RPC_WALLET_ERROR, strError);

    UniValue result(UniValue::VARR);
    for(const auto& wtx : wtxAndFee) {
        result.push_back(wtx.first.GetHash().GetHex());
    }

    return result;
}

UniValue autoMintlelantus(const JSONRPCRequest& request) {
    CWallet * const pwallet = GetWalletForJSONRPCRequest(request);
    if (!EnsureWalletIsAvailable(pwallet, request.fHelp)) {
        return NullUniValue;
    }

    if (request.fHelp || request.params.size() != 0)
        throw std::runtime_error(
                "This function automatically mints all unspent transparent funds\n"
        );

    EnsureWalletIsUnlocked(pwallet);
    EnsureLelantusWalletIsAvailable();

    // Ensure Lelantus mints is already accepted by network so users will not lost their coins
    // due to other nodes will treat it as garbage data.
    if (!lelantus::IsLelantusAllowed()) {
        throw JSONRPCError(RPC_WALLET_ERROR, "Lelantus is not activated yet");
    }

    std::vector<std::pair<CWalletTx, CAmount>> wtxAndFee;
    std::vector<CHDMint> mints;
    std::string strError = pwallet->MintAndStoreLelantus(0, wtxAndFee, mints, true);

    if (strError != "")
        throw JSONRPCError(RPC_WALLET_ERROR, strError);

    UniValue result(UniValue::VARR);
    for(const auto& wtx : wtxAndFee) {
        result.push_back(wtx.first.GetHash().GetHex());
    }

    return result;
}

UniValue mintzerocoin(const JSONRPCRequest& request)
{
    CWallet * const pwallet = GetWalletForJSONRPCRequest(request);
    if (!EnsureWalletIsAvailable(pwallet, request.fHelp)) {
        return NullUniValue;
    }

    if (request.fHelp || request.params.size() != 1)
        throw runtime_error("mintzerocoin <amount>(1,10,25,50,100)\n" + HelpRequiringPassphrase(pwallet));

    EnsureZerocoinMintIsAllowed();

    int64_t nAmount = 0;
    libzerocoin::CoinDenomination denomination;
    // Amount
    if (request.params[0].get_real() == 1.0) {
        denomination = libzerocoin::ZQ_LOVELACE;
        nAmount = AmountFromValue(request.params[0]);
    } else if (request.params[0].get_real() == 10.0) {
        denomination = libzerocoin::ZQ_GOLDWASSER;
        nAmount = AmountFromValue(request.params[0]);
    } else if (request.params[0].get_real() == 25.0) {
        denomination = libzerocoin::ZQ_RACKOFF;
        nAmount = AmountFromValue(request.params[0]);
    } else if (request.params[0].get_real() == 50.0) {
        denomination = libzerocoin::ZQ_PEDERSEN;
        nAmount = AmountFromValue(request.params[0]);
    } else if (request.params[0].get_real() == 100.0) {
        denomination = libzerocoin::ZQ_WILLIAMSON;
        nAmount = AmountFromValue(request.params[0]);
    } else {
        throw runtime_error("mintzerocoin <amount>(1,10,25,50,100)\n");
    }
    LogPrintf("rpcWallet.mintzerocoin() denomination = %s, nAmount = %s \n", denomination, nAmount);


    // Always use modulus v2
    libzerocoin::Params *zcParams = ZCParamsV2;

    // The following constructor does all the work of minting a brand
    // new zerocoin. It stores all the private values inside the
    // PrivateCoin object. This includes the coin secrets, which must be
    // stored in a secure location (wallet) at the client.
    libzerocoin::PrivateCoin newCoin(zcParams, denomination, ZEROCOIN_TX_VERSION_2);
    // Get a copy of the 'public' portion of the coin. You should
    // embed this into a Zerocoin 'MINT' transaction along with a series
    // of currency inputs totaling the assigned value of one zerocoin.
    libzerocoin::PublicCoin pubCoin = newCoin.getPublicCoin();

    // Validate
    if (pubCoin.validate()) {
        CScript scriptSerializedCoin =
                CScript() << OP_ZEROCOINMINT << pubCoin.getValue().getvch().size() << pubCoin.getValue().getvch();

        if (pwallet->IsLocked())
            throw JSONRPCError(RPC_WALLET_UNLOCK_NEEDED, "Error: Please enter the wallet passphrase with walletpassphrase first.");

        // Wallet comments
        CWalletTx wtx;
        string strError = pwallet->MintZerocoin(scriptSerializedCoin, nAmount, wtx);

        if (strError != "")
            throw JSONRPCError(RPC_WALLET_ERROR, strError);

        CWalletDB walletdb(pwallet->strWalletFile);
        CZerocoinEntry zerocoinTx;
        zerocoinTx.IsUsed = false;
        zerocoinTx.denomination = denomination;
        zerocoinTx.value = pubCoin.getValue();
        libzerocoin::PublicCoin checkPubCoin(zcParams, zerocoinTx.value, denomination);
        if (!checkPubCoin.validate()) {
            return false;
        }
        zerocoinTx.randomness = newCoin.getRandomness();
        zerocoinTx.serialNumber = newCoin.getSerialNumber();
        const unsigned char *ecdsaSecretKey = newCoin.getEcdsaSeckey();
        zerocoinTx.ecdsaSecretKey = std::vector<unsigned char>(ecdsaSecretKey, ecdsaSecretKey+32);
        pwallet->NotifyZerocoinChanged(pwallet, zerocoinTx.value.GetHex(), "New (" + std::to_string(zerocoinTx.denomination) + " mint)", CT_NEW);
        walletdb.WriteZerocoinEntry(zerocoinTx);

        return wtx.GetHash().GetHex();
    } else {
        return "";
    }

}

UniValue mintmanyzerocoin(const JSONRPCRequest& request)
{
    CWallet * const pwallet = GetWalletForJSONRPCRequest(request);
    if (!EnsureWalletIsAvailable(pwallet, request.fHelp)) {
        return NullUniValue;
    }

    if (request.fHelp || request.params.size() == 0 || request.params.size() % 2 != 0 || request.params.size() > 10)
        throw runtime_error(
                "mintmanyzerocoin <denomination>(1,10,25,50,100), numberOfMints, <denomination>(1,10,25,50,100), numberOfMints, ... }\n"
                + HelpRequiringPassphrase(pwallet)
                + "\nMint 1 or more zerocoins in a single transaction. Amounts must be of denominations specified.\n"
                + "Specify each denomination followed by the number of them to mint, for all denominations desired.\n"
                + "Total amount for all must be less than " + to_string(ZC_MINT_LIMIT) + ".  \n"
                "\nArguments:\n"
                "1. \"denomination\"             (integer, required) zerocoin denomination\n"
                "2. \"numberOfMints\"            (integer, required) amount of mints for chosen denomination\n"
                "\nExamples:\nThe first example mints denomination 1, one time, for a total FIRO valuation of 1.\nThe next example mints denomination 25, ten times, and denomination 50, five times, for a total FIRO valuation of 500.\n"
                    + HelpExampleCli("mintmanyzerocoin", "1 1")
                    + HelpExampleCli("mintmanyzerocoin", "25 10 50 5")
        );

    EnsureZerocoinMintIsAllowed();

    UniValue sendTo(UniValue::VOBJ);

    for(size_t i=0; i<request.params.size(); i+=2){
        string denomination = request.params[i].get_str();
        string amount = request.params[i+1].get_str();
        sendTo.push_back(Pair(denomination, stoi(amount)));
    }

    if(!ValidMultiMint(pwallet, sendTo)){
        throw JSONRPCError(RPC_WALLET_ERROR, "Insufficient funds/mint inputs out of range");
    }

    int64_t denominationInt = 0;
    libzerocoin::CoinDenomination denomination;
    // Always use modulus v2
    libzerocoin::Params *zcParams = ZCParamsV2;

    vector<CRecipient> vecSend;
    vector<libzerocoin::PrivateCoin> privCoins;
    CWalletTx wtx;

    vector<string> keys = sendTo.getKeys();
    BOOST_FOREACH(const string& denominationStr, keys){

        denominationInt = stoi(denominationStr.c_str());

        switch(denominationInt){
            case 1:
                denomination = libzerocoin::ZQ_LOVELACE;
                break;
            case 10:
                denomination = libzerocoin::ZQ_GOLDWASSER;
                break;
            case 25:
                denomination = libzerocoin::ZQ_RACKOFF;
                break;
            case 50:
                denomination = libzerocoin::ZQ_PEDERSEN;
                break;
            case 100:
                denomination = libzerocoin::ZQ_WILLIAMSON;
                break;
            default:
                throw runtime_error(
                    "denomination must be one of (1,10,25,50,100)\n");
        }


        int64_t amount = sendTo[denominationStr].get_int();

        LogPrintf("rpcWallet.mintmanyzerocoin() denomination = %s, nAmount = %s \n", denominationStr, amount);


        if(amount < 0){
                throw runtime_error(
                    "amounts must be greater than 0.\n");
        }

        for(int64_t i=0; i<amount; i++){
            // The following constructor does all the work of minting a brand
            // new zerocoin. It stores all the private values inside the
            // PrivateCoin object. This includes the coin secrets, which must be
            // stored in a secure location (wallet) at the client.
            libzerocoin::PrivateCoin newCoin(zcParams, denomination, ZEROCOIN_TX_VERSION_2);
            // Get a copy of the 'public' portion of the coin. You should
            // embed this into a Zerocoin 'MINT' transaction along with a series
            // of currency inputs totaling the assigned value of one zerocoin.

            libzerocoin::PublicCoin pubCoin = newCoin.getPublicCoin();

            //Validate
            bool validCoin = pubCoin.validate();

            // loop until we find a valid coin
            while(!validCoin){
                newCoin = libzerocoin::PrivateCoin(zcParams, denomination, ZEROCOIN_TX_VERSION_2);
                pubCoin = newCoin.getPublicCoin();
                validCoin = pubCoin.validate();
            }

            // Create script for coin
            CScript scriptSerializedCoin =
                    CScript() << OP_ZEROCOINMINT << pubCoin.getValue().getvch().size() << pubCoin.getValue().getvch();

            CRecipient recipient = {scriptSerializedCoin, (denominationInt * COIN), false};

            vecSend.push_back(recipient);
            privCoins.push_back(newCoin);
        }
    }

    string strError = pwallet->MintAndStoreZerocoin(vecSend, privCoins, wtx);

    if (strError != "")
        throw runtime_error(strError);

    return wtx.GetHash().GetHex();
}

UniValue spendzerocoin(const JSONRPCRequest& request) {
    CWallet * const pwallet = GetWalletForJSONRPCRequest(request);
    if (!EnsureWalletIsAvailable(pwallet, request.fHelp)) {
        return NullUniValue;
    }

    if (request.fHelp || request.params.size() < 1 || request.params.size() > 2)
        throw runtime_error(
                "spendzerocoin <amount>(1,10,25,50,100) (\"firoaddress\")\n"
                + HelpRequiringPassphrase(pwallet) +
				"\nArguments:\n"
				"1. \"amount\"      (numeric or string, required) The amount in " + CURRENCY_UNIT + " to send. currently options are following 1, 10, 25, 50 and 100 only\n"
				"2. \"firoaddress\"  (string, optional) The Firo address to send to third party.\n"
				"\nExamples:\n"
				            + HelpExampleCli("spendzerocoin", "10 \"a1kCCGddf5pMXSipLVD9hBG2MGGVNaJ15U\"")
        );

    LOCK2(cs_main, pwallet->cs_wallet);

    int64_t nAmount = 0;
    libzerocoin::CoinDenomination denomination;
    // Amount
    if (request.params[0].get_real() == 1.0) {
        denomination = libzerocoin::ZQ_LOVELACE;
        nAmount = AmountFromValue(request.params[0]);
    } else if (request.params[0].get_real() == 10.0) {
        denomination = libzerocoin::ZQ_GOLDWASSER;
        nAmount = AmountFromValue(request.params[0]);
    } else if (request.params[0].get_real() == 25.0) {
        denomination = libzerocoin::ZQ_RACKOFF;
        nAmount = AmountFromValue(request.params[0]);
    } else if (request.params[0].get_real() == 50.0) {
        denomination = libzerocoin::ZQ_PEDERSEN;
        nAmount = AmountFromValue(request.params[0]);
    } else if (request.params[0].get_real() == 100.0) {
        denomination = libzerocoin::ZQ_WILLIAMSON;
        nAmount = AmountFromValue(request.params[0]);
    } else {
        throw runtime_error(
                "spendzerocoin <amount>(1,10,25,50,100) (\"firoaddress\")\n");
    }

    CBitcoinAddress address;
    string thirdPartyaddress = "";
    if (request.params.size() > 1){
    	// Address
    	thirdPartyaddress = request.params[1].get_str();
    	address = CBitcoinAddress(request.params[1].get_str());
		 if (!address.IsValid())
			 throw JSONRPCError(RPC_INVALID_ADDRESS_OR_KEY, "Invalid Firo address");
    }

    EnsureWalletIsUnlocked(pwallet);

    // Wallet comments
    CWalletTx wtx;
    CBigNum coinSerial;
    uint256 txHash;
    CBigNum zcSelectedValue;
    bool zcSelectedIsUsed;

    string strError = pwallet->SpendZerocoin(thirdPartyaddress, nAmount, denomination, wtx, coinSerial, txHash, zcSelectedValue,
                                                 zcSelectedIsUsed);

    if (strError != "")
        throw JSONRPCError(RPC_WALLET_ERROR, strError);

    return wtx.GetHash().GetHex();

}

UniValue spendmanyzerocoin(const JSONRPCRequest& request) {
    CWallet * const pwallet = GetWalletForJSONRPCRequest(request);
    if (!EnsureWalletIsAvailable(pwallet, request.fHelp)) {
        return NullUniValue;
    }

        if (request.fHelp || request.params.size() != 1)
        throw runtime_error(
                "spendmanyzerocoin \"{\"address\":\"<third party address or blank for internal>\", \"denominations\": [{\"value\":(1,10,25,50,100), \"amount\":<>}, {\"value\":(1,10,25,50,100), \"amount\":<>},...]}\"\n"
                + HelpRequiringPassphrase(pwallet)
                + "\nSpend multiple zerocoins in a single transaction. Amounts must be of denominations specified.\n"
                "\nArguments:\n"
                "1. \"address: \"             (object, required) A string specifying the address to send to. If left blank, will spend to a wallet address. \n"
                    " denominations: "
                    "    [\n"
                    "    {"
                    "      \"value\": ,   (numeric) The numeric value must be one of (1,10,25,50,100)\n"
                    "      \"amount\" :,  (numeric or string) The amount of spends of this value.\n"
                    "    }"
                    "    ,...\n"
                    "    ]\n"
                "\nExamples:\n"
                    + HelpExampleCli("spendmanyzerocoin", "\"{\\\"address\\\":\\\"TXYb6pEWBDcxQvTxbFQ9sEV1c3rWUPGW3v\\\", \\\"denominations\\\": [{\\\"value\\\":1, \\\"amount\\\":1}, {\\\"value\\\":10, \\\"amount\\\":1}]}\"")
                    + HelpExampleCli("spendmanyzerocoin", "\"{\\\"address\\\":\\\"\\\", \\\"denominations\\\": [{\\\"value\\\":1, \\\"amount\\\":2}]}\"")
        );

    UniValue data = request.params[0].get_obj();

    LOCK2(cs_main, pwallet->cs_wallet);

    int64_t value = 0;
    int64_t amount = 0;
    libzerocoin::CoinDenomination denomination;
    std::vector<std::pair<int64_t, libzerocoin::CoinDenomination>> denominations;
    UniValue addressUni(UniValue::VOBJ);

    UniValue inputs = find_value(data, "denominations");
    if(inputs.isNull()){
        throw JSONRPCError(RPC_INVALID_PARAMETER, "Invalid, missing or duplicate parameter");
    }

    addressUni = find_value(data, "address");
    if(addressUni.isNull()){
        throw JSONRPCError(RPC_INVALID_PARAMETER, "Invalid, missing or duplicate parameter");
    }
    std::string addressStr = addressUni.get_str();

    for(size_t i=0; i<inputs.size();i++) {

        const UniValue& inputObj = inputs[i].get_obj();

        amount = find_value(inputObj, "amount").get_int();

        value = find_value(inputObj, "value").get_int();

        switch(value){
            case 1:
                denomination = libzerocoin::ZQ_LOVELACE;
                break;
            case 10:
                denomination = libzerocoin::ZQ_GOLDWASSER;
                break;
            case 25:
                denomination = libzerocoin::ZQ_RACKOFF;
                break;
            case 50:
                denomination = libzerocoin::ZQ_PEDERSEN;
                break;
            case 100:
                denomination = libzerocoin::ZQ_WILLIAMSON;
                break;
            default:
                throw runtime_error(
                    "spendmanyzerocoin <amount>(1,10,25,50,100) (\"firoaddress\")\n");
        }
        for(int64_t j=0; j<amount; j++){
            denominations.push_back(std::make_pair(value * COIN, denomination));
        }
    }

    string thirdPartyAddress = "";
    if (!(addressStr == "")){
        CBitcoinAddress address(addressStr);
        if (!address.IsValid())
            throw JSONRPCError(RPC_INVALID_ADDRESS_OR_KEY, "Invalid Firo address");
        thirdPartyAddress = addressStr;
    }

    EnsureWalletIsUnlocked(pwallet);

    // Wallet comments
    CWalletTx wtx;
    vector<CBigNum> coinSerials;
    uint256 txHash;
    vector<CBigNum> zcSelectedValues;
    string strError = "";

    // begin spend process
    CReserveKey reservekey(pwallet);

    if (pwallet->IsLocked()) {
        strError = "Error: Wallet locked, unable to create transaction!";
        LogPrintf("SpendZerocoin() : %s", strError.c_str());
        return strError;
    }

    strError = pwallet->SpendMultipleZerocoin(thirdPartyAddress, denominations, wtx, coinSerials, txHash, zcSelectedValues, false);
    if (strError != "")
        throw JSONRPCError(RPC_WALLET_ERROR, strError);

    return wtx.GetHash().GetHex();
}

UniValue spendmany(const JSONRPCRequest& request) {
    CWallet * const pwallet = GetWalletForJSONRPCRequest(request);
    if (!EnsureWalletIsAvailable(pwallet, request.fHelp)) {
        return NullUniValue;
    }

    if (request.fHelp || request.params.size() < 2 || request.params.size() > 5)
        throw std::runtime_error(
                "spendmany \"fromaccount\" {\"address\":amount,...} ( minconf \"comment\" [\"address\",...] )\n"
                "\nSpend multiple zerocoins and remint changes in a single transaction by specify addresses and amount for each address."
                + HelpRequiringPassphrase(pwallet) + "\n"
                "\nArguments:\n"
                "1. \"fromaccount\"         (string, required) DEPRECATED. The account to send the funds from. Should be \"\" for the default account\n"
                "2. \"amounts\"             (string, required) A json object with addresses and amounts\n"
                "    {\n"
                "      \"address\":amount   (numeric or string) The Firo address is the key, the numeric amount (can be string) in " + CURRENCY_UNIT + " is the value\n"
                "      ,...\n"
                "    }\n"
                "3. minconf                 (numeric, optional, default=6) NOT IMPLEMENTED. Only use the balance confirmed at least this many times.\n"
                "4. \"comment\"             (string, optional) A comment\n"
                "5. subtractfeefromamount   (string, optional) A json array with addresses.\n"
                "                           The fee will be equally deducted from the amount of each selected address.\n"
                "                           Those recipients will receive less firos than you enter in their corresponding amount field.\n"
                "                           If no addresses are specified here, the sender pays the fee.\n"
                "    [\n"
                "      \"address\"            (string) Subtract fee from this address\n"
                "      ,...\n"
                "    ]\n"
                "\nResult:\n"
                "\"transactionid\"          (string) The transaction id for the send. Only 1 transaction is created regardless of \n"
                "                                    the number of addresses.\n"
                "\nExamples:\n"
                "\nSend two amounts to two different addresses:\n"
                + HelpExampleCli("spendmany", "\"\" \"{\\\"1D1ZrZNe3JUo7ZycKEYQQiQAWd9y54F4XZ\\\":0.01,\\\"1353tsE8YMTA4EuV7dgUXGjNFf9KpVvKHz\\\":0.02}\"") +
                "\nSend two amounts to two different addresses and subtract fee from amount:\n"
                + HelpExampleCli("spendmany", "\"\" \"{\\\"1D1ZrZNe3JUo7ZycKEYQQiQAWd9y54F4XZ\\\":0.01,\\\"1353tsE8YMTA4EuV7dgUXGjNFf9KpVvKHz\\\":0.02}\" 6 \"testing\" \"[\\\"1D1ZrZNe3JUo7ZycKEYQQiQAWd9y54F4XZ\\\",\\\"1353tsE8YMTA4EuV7dgUXGjNFf9KpVvKHz\\\"]\"")
        );

    if (!sigma::IsSigmaAllowed()) {
        throw JSONRPCError(RPC_WALLET_ERROR, "Sigma is not active");
    }

    EnsureSigmaWalletIsAvailable();

    LOCK2(cs_main, pwallet->cs_wallet);

    // Only account "" have sigma coins.
    std::string strAccount = AccountFromValue(request.params[0]);
    if (!strAccount.empty())
        throw JSONRPCError(RPC_WALLET_INSUFFICIENT_FUNDS, "Account has insufficient funds");

    UniValue sendTo = request.params[1].get_obj();

    CWalletTx wtx;
    if (request.params.size() > 3 && !request.params[3].isNull() && !request.params[3].get_str().empty())
        wtx.mapValue["comment"] = request.params[3].get_str();

    std::unordered_set<std::string> subtractFeeFromAmountSet;
    UniValue subtractFeeFromAmount(UniValue::VARR);
    if (request.params.size() > 4) {
        subtractFeeFromAmount = request.params[4].get_array();
        for (int i = subtractFeeFromAmount.size(); i--;) {
            subtractFeeFromAmountSet.insert(subtractFeeFromAmount[i].get_str());
        }
    }

    std::set<CBitcoinAddress> setAddress;
    std::vector<CRecipient> vecSend;

    CAmount totalAmount = 0;
    auto keys = sendTo.getKeys();
    if (keys.size() <= 0) {
        throw JSONRPCError(RPC_INVALID_PARAMETER, "Required at least an address to send");
    }

    for (const auto& strAddr : keys) {
        CBitcoinAddress address(strAddr);
        if (!address.IsValid())
            throw JSONRPCError(RPC_INVALID_ADDRESS_OR_KEY, "Invalid Firo address: " + strAddr);

        if (!setAddress.insert(address).second)
            throw JSONRPCError(RPC_INVALID_PARAMETER, "Invalid parameter, duplicated address: " + strAddr);

        CScript scriptPubKey = GetScriptForDestination(address.Get());
        CAmount nAmount = AmountFromValue(sendTo[strAddr]);
        if (nAmount <= 0) {
            throw JSONRPCError(RPC_TYPE_ERROR, "Invalid amount for send");
        }
        totalAmount += nAmount;

        bool fSubtractFeeFromAmount =
            subtractFeeFromAmountSet.find(strAddr) != subtractFeeFromAmountSet.end();

        vecSend.push_back({scriptPubKey, nAmount, fSubtractFeeFromAmount});
    }

    EnsureWalletIsUnlocked(pwallet);

    CAmount nFeeRequired = 0;

    try {
        pwallet->SpendSigma(vecSend, wtx, nFeeRequired);
    }
    catch (const InsufficientFunds& e) {
        throw JSONRPCError(RPC_WALLET_INSUFFICIENT_FUNDS, e.what());
    }
    catch (const std::exception& e) {
        throw JSONRPCError(RPC_WALLET_ERROR, e.what());
    }

    return wtx.GetHash().GetHex();
}

UniValue joinsplit(const JSONRPCRequest& request) {

    CWallet * const pwallet = GetWalletForJSONRPCRequest(request);
    if (!EnsureWalletIsAvailable(pwallet, request.fHelp)) {
        return NullUniValue;
    }

    if (request.fHelp || request.params.size() < 1 || request.params.size() > 3)
        throw std::runtime_error(
                "joinsplit {\"address\":amount,...} ([\"address\",...] )\n"
                "\nSpend lelantus and mint in one transaction, you need at least provide one of 1-st or 3-rd arguments."
                + HelpRequiringPassphrase(pwallet) + "\n"
                "\nArguments:\n"
                "1. \"amounts\"             (string, optional) A json object with addresses and amounts\n"
                "    {\n"
                "      \"address\":amount   (numeric or string) The Firo address is the key, the numeric amount (can be string) in " + CURRENCY_UNIT + " is the value\n"
                "      ,...\n"
                "    }\n"
                "2. subtractfeefromamount   (string, optional) A json array with addresses.\n"
                "                           The fee will be equally deducted from the amount of each selected address.\n"
                "                           Those recipients will receive less firos than you enter in their corresponding amount field.\n"
                "                           If no addresses are specified here, the sender pays the fee.\n"
                "    [\n"
                "      \"address\"            (string) Subtract fee from this address\n"
                "      ,...\n"
                "    ]\n"
                "3. output mints            (numeric, optional) A json object with amounts to mint\n"
                "    {\n"
                "      \"mint\"\n"
                "      ,...\n"
                "    }\n"
                "\nResult:\n"
                "\"transactionid\"          (string) The transaction id for the send. Only 1 transaction is created regardless of \n"
                "                                    the number of addresses.\n"
                "\nExamples:\n"
                "\nSend two amounts to two different addresses:\n"
                + HelpExampleCli("joinsplit", "\"{\\\"1D1ZrZNe3JUo7ZycKEYQQiQAWd9y54F4XZ\\\":0.01,\\\"1353tsE8YMTA4EuV7dgUXGjNFf9KpVvKHz\\\":0.02}\"") +
                "\nSend two amounts to two different addresses and subtract fee from amount:\n"
                + HelpExampleCli("joinsplit", "\"{\\\"1D1ZrZNe3JUo7ZycKEYQQiQAWd9y54F4XZ\\\":0.01,\\\"1353tsE8YMTA4EuV7dgUXGjNFf9KpVvKHz\\\":0.02}\"\"[\\\"1D1ZrZNe3JUo7ZycKEYQQiQAWd9y54F4XZ\\\",\\\"1353tsE8YMTA4EuV7dgUXGjNFf9KpVvKHz\\\"]\"")
        );

    if (!lelantus::IsLelantusAllowed()) {
        throw JSONRPCError(RPC_WALLET_ERROR, "Lelantus is not activated yet");
    }

    EnsureLelantusWalletIsAvailable();

    LOCK2(cs_main, pwallet->cs_wallet);


    UniValue sendTo = request.params[0].get_obj();
    UniValue mintAmounts;
    if(request.params.size() >= 3) {
        try {
                mintAmounts = request.params[2].get_obj();
        } catch (std::runtime_error const &) {
            //may be empty
        }
    }

    std::unordered_set<std::string> subtractFeeFromAmountSet;
    UniValue subtractFeeFromAmount(UniValue::VARR);
    if (request.params.size() > 2) {
        try {
            subtractFeeFromAmount = request.params[1].get_array();
        }  catch (std::runtime_error const &) {
            //may be empty
        }
        for (int i = subtractFeeFromAmount.size(); i--;) {
            subtractFeeFromAmountSet.insert(subtractFeeFromAmount[i].get_str());
        }
    }

    std::set<CBitcoinAddress> setAddress;
    std::vector<CRecipient> vecSend;
    std::vector<CAmount> vMints;

    CAmount totalAmount = 0;

    auto keys = sendTo.getKeys();
    std::vector<UniValue> mints = mintAmounts.empty() ? std::vector<UniValue>() : mintAmounts.getValues();

    if(keys.empty() && mints.empty())
        throw JSONRPCError(RPC_TYPE_ERROR, "You have to provide at least public addressed or amount to mint");

    for (const auto& strAddr : keys) {
        CBitcoinAddress address(strAddr);
        if (!address.IsValid())
            throw JSONRPCError(RPC_INVALID_ADDRESS_OR_KEY, "Invalid Firo address: " + strAddr);

        if (!setAddress.insert(address).second)
            throw JSONRPCError(RPC_INVALID_PARAMETER, "Invalid parameter, duplicated address: " + strAddr);

        CScript scriptPubKey = GetScriptForDestination(address.Get());
        CAmount nAmount = AmountFromValue(sendTo[strAddr]);
        if (nAmount <= 0) {
            throw JSONRPCError(RPC_TYPE_ERROR, "Invalid amount for send");
        }
        totalAmount += nAmount;

        bool fSubtractFeeFromAmount =
                subtractFeeFromAmountSet.find(strAddr) != subtractFeeFromAmountSet.end();

        vecSend.push_back({scriptPubKey, nAmount, fSubtractFeeFromAmount});
    }

    for(const auto& mint : mints) {
        auto val = mint.get_int64();
        if (!lelantus::IsAvailableToMint(val) || val <= 0) {
            throw JSONRPCError(RPC_INVALID_PARAMETER, "Amount to mint is invalid.\n");
        }

        vMints.push_back(val);
    }

    EnsureWalletIsUnlocked(pwallet);

    CWalletTx wtx;

    try {
        pwallet->JoinSplitLelantus(vecSend, vMints, wtx);
    }
    catch (const InsufficientFunds& e) {
        throw JSONRPCError(RPC_WALLET_INSUFFICIENT_FUNDS, e.what());
    }
    catch (const std::exception& e) {
        throw JSONRPCError(RPC_WALLET_ERROR, e.what());
    }

    return wtx.GetHash().GetHex();
}

UniValue resetmintzerocoin(const JSONRPCRequest& request) {
    CWallet * const pwallet = GetWalletForJSONRPCRequest(request);
    if (!EnsureWalletIsAvailable(pwallet, request.fHelp)) {
        return NullUniValue;
    }

    if (request.fHelp || request.params.size() != 0)
        throw runtime_error(
                "resetmintzerocoin"
                + HelpRequiringPassphrase(pwallet));

    list <CZerocoinEntry> listPubcoin;
    CWalletDB walletdb(pwallet->strWalletFile);
    walletdb.ListPubCoin(listPubcoin);

    BOOST_FOREACH(const CZerocoinEntry &zerocoinItem, listPubcoin){
        if (zerocoinItem.randomness != 0 && zerocoinItem.serialNumber != 0) {
            CZerocoinEntry zerocoinTx;
            zerocoinTx.IsUsed = false;
            zerocoinTx.denomination = zerocoinItem.denomination;
            zerocoinTx.value = zerocoinItem.value;
            zerocoinTx.serialNumber = zerocoinItem.serialNumber;
            zerocoinTx.nHeight = -1;
            zerocoinTx.randomness = zerocoinItem.randomness;
            zerocoinTx.ecdsaSecretKey = zerocoinItem.ecdsaSecretKey;
            walletdb.WriteZerocoinEntry(zerocoinTx);
        }
    }

    return NullUniValue;
}

UniValue resetsigmamint(const JSONRPCRequest& request) {
    CWallet * const pwallet = GetWalletForJSONRPCRequest(request);
    if (!EnsureWalletIsAvailable(pwallet, request.fHelp)) {
        return NullUniValue;
    }

    if (request.fHelp || request.params.size() != 0)
        throw runtime_error(
                "resetsigmamint"
                + HelpRequiringPassphrase(pwallet));

    EnsureSigmaWalletIsAvailable();

    std::vector <CMintMeta> listMints;
    CWalletDB walletdb(pwallet->strWalletFile);
    listMints = pwallet->zwallet->GetTracker().ListMints(false, false);

    BOOST_FOREACH(CMintMeta &mint, listMints) {
        CHDMint dMint;
        if (!walletdb.ReadHDMint(mint.GetPubCoinValueHash(), false, dMint)){
            continue;
        }
        dMint.SetUsed(false);
        dMint.SetHeight(-1);
        pwallet->zwallet->GetTracker().Add(walletdb, dMint, true);
    }

    return NullUniValue;
}

UniValue resetlelantusmint(const JSONRPCRequest& request) {
    CWallet * const pwallet = GetWalletForJSONRPCRequest(request);
    if (!EnsureWalletIsAvailable(pwallet, request.fHelp)) {
        return NullUniValue;
    }

    if (request.fHelp || request.params.size() != 0)
        throw runtime_error(
                "resetlelantusmint"
                + HelpRequiringPassphrase(pwallet));

    EnsureLelantusWalletIsAvailable();

    std::vector <CLelantusMintMeta> listMints;
    CWalletDB walletdb(pwallet->strWalletFile);
    listMints = pwallet->zwallet->GetTracker().ListLelantusMints(false, false);

    BOOST_FOREACH(const CLelantusMintMeta& mint, listMints) {
        CHDMint dMint;
        if (!walletdb.ReadHDMint(mint.GetPubCoinValueHash(), true, dMint)) {
            continue;
        }
        dMint.SetUsed(false);
        dMint.SetHeight(-1);
        pwallet->zwallet->GetTracker().AddLelantus(walletdb, dMint, true);
    }

    return NullUniValue;
}

UniValue listmintzerocoins(const JSONRPCRequest& request) {
    CWallet * const pwallet = GetWalletForJSONRPCRequest(request);
    if (!EnsureWalletIsAvailable(pwallet, request.fHelp)) {
        return NullUniValue;
    }

    if (request.fHelp || request.params.size() > 1)
        throw runtime_error(
                "listmintzerocoins <all>(false/true)\n"
                        "\nArguments:\n"
                        "1. <all> (boolean, optional) false (default) to return own mintzerocoins. true to return every mintzerocoins.\n"
                        "\nResults are an array of Objects, each of which has:\n"
                        "{id, IsUsed, denomination, value, serialNumber, nHeight, randomness}");

    bool fAllStatus = false;
    if (request.params.size() > 0) {
        fAllStatus = request.params[0].get_bool();
    }

    list <CZerocoinEntry> listPubcoin;
    CWalletDB walletdb(pwallet->strWalletFile);
    walletdb.ListPubCoin(listPubcoin);
    UniValue results(UniValue::VARR);

    BOOST_FOREACH(const CZerocoinEntry &zerocoinItem, listPubcoin) {
        if (fAllStatus || zerocoinItem.IsUsed || (zerocoinItem.randomness != 0 && zerocoinItem.serialNumber != 0)) {
            UniValue entry(UniValue::VOBJ);
            entry.push_back(Pair("id", zerocoinItem.id));
            entry.push_back(Pair("IsUsed", zerocoinItem.IsUsed));
            entry.push_back(Pair("denomination", zerocoinItem.denomination));
            entry.push_back(Pair("value", zerocoinItem.value.GetHex()));
            entry.push_back(Pair("serialNumber", zerocoinItem.serialNumber.GetHex()));
            entry.push_back(Pair("nHeight", zerocoinItem.nHeight));
            entry.push_back(Pair("randomness", zerocoinItem.randomness.GetHex()));
            results.push_back(entry);
        }
    }

    return results;
}

UniValue listsigmamints(const JSONRPCRequest& request) {
    CWallet * const pwallet = GetWalletForJSONRPCRequest(request);
    if (!EnsureWalletIsAvailable(pwallet, request.fHelp)) {
        return NullUniValue;
    }

    if (request.fHelp || request.params.size() > 1)
        throw runtime_error(
                "listsigmamints <all>(false/true)\n"
                "\nArguments:\n"
                "1. <all> (boolean, optional) false (default) to return own mintzerocoins. true to return every mintzerocoins.\n"
                "\nResults are an array of Objects, each of which has:\n"
                "{id, IsUsed, denomination, value, serialNumber, nHeight, randomness}");

    EnsureSigmaWalletIsAvailable();

    bool fAllStatus = false;
    if (request.params.size() > 0) {
        fAllStatus = request.params[0].get_bool();
    }

    // Mint secret data encrypted in wallet
    EnsureWalletIsUnlocked(pwallet);

    list <CSigmaEntry> listPubcoin;
    CWalletDB walletdb(pwallet->strWalletFile);
    listPubcoin = pwallet->zwallet->GetTracker().MintsAsSigmaEntries(false, false);
    UniValue results(UniValue::VARR);

    BOOST_FOREACH(const CSigmaEntry &zerocoinItem, listPubcoin) {
        if (fAllStatus || zerocoinItem.IsUsed || (zerocoinItem.randomness != uint64_t(0) && zerocoinItem.serialNumber != uint64_t(0))) {
            UniValue entry(UniValue::VOBJ);
            entry.push_back(Pair("id", zerocoinItem.id));
            entry.push_back(Pair("IsUsed", zerocoinItem.IsUsed));
            entry.push_back(Pair("denomination", zerocoinItem.get_denomination_value()));
            entry.push_back(Pair("value", zerocoinItem.value.GetHex()));
            entry.push_back(Pair("serialNumber", zerocoinItem.serialNumber.GetHex()));
            entry.push_back(Pair("nHeight", zerocoinItem.nHeight));
            entry.push_back(Pair("randomness", zerocoinItem.randomness.GetHex()));
            results.push_back(entry);
        }
    }

    return results;
}

UniValue listlelantusmints(const JSONRPCRequest& request) {
    CWallet * const pwallet = GetWalletForJSONRPCRequest(request);
    if (!EnsureWalletIsAvailable(pwallet, request.fHelp)) {
        return NullUniValue;
    }

    if (request.fHelp || request.params.size() > 1)
        throw runtime_error(
                "listlelantusmints <all>(false/true)\n"
                "\nArguments:\n"
                "1. <all> (boolean, optional) false (default) to return own listlelantusmints. true to return every listlelantusmints.\n"
                "\nResults are an array of Objects, each of which has:\n"
                "{id, IsUsed, amount, value, serialNumber, nHeight, randomness}");

    EnsureLelantusWalletIsAvailable();

    bool fAllStatus = false;
    if (request.params.size() > 0) {
        fAllStatus = request.params[0].get_bool();
    }

    // Mint secret data encrypted in wallet
    EnsureWalletIsUnlocked(pwallet);

    list <CLelantusEntry> listCoin;
    CWalletDB walletdb(pwallet->strWalletFile);
    listCoin = pwallet->zwallet->GetTracker().MintsAsLelantusEntries(false, false);
    UniValue results(UniValue::VARR);

    BOOST_FOREACH(const CLelantusEntry &lelantusItem, listCoin) {
        if (fAllStatus || lelantusItem.IsUsed || (lelantusItem.randomness != uint64_t(0) && lelantusItem.serialNumber != uint64_t(0))) {
            UniValue entry(UniValue::VOBJ);
            entry.push_back(Pair("id", lelantusItem.id));
            entry.push_back(Pair("isUsed", lelantusItem.IsUsed));
            entry.push_back(Pair("amount", lelantusItem.amount));
            entry.push_back(Pair("value", lelantusItem.value.GetHex()));
            entry.push_back(Pair("serialNumber", lelantusItem.serialNumber.GetHex()));
            entry.push_back(Pair("nHeight", lelantusItem.nHeight));
            entry.push_back(Pair("randomness", lelantusItem.randomness.GetHex()));
            results.push_back(entry);
        }
    }

    return results;
}


UniValue listpubcoins(const JSONRPCRequest& request) {
    CWallet * const pwallet = GetWalletForJSONRPCRequest(request);
    if (!EnsureWalletIsAvailable(pwallet, request.fHelp)) {
        return NullUniValue;
    }

    if (request.fHelp || request.params.size() > 1)
        throw runtime_error(
                "listpubcoins <all>(1/10/25/50/100)\n"
                        "\nArguments:\n"
                        "1. <all> (int, optional) 1,10,25,50,100 (default) to return all pubcoin with denomination. empty to return all pubcoin.\n"
                        "\nResults are an array of Objects, each of which has:\n"
                        "{id, IsUsed, denomination, value, serialNumber, nHeight, randomness}");

    int denomination = -1;
    if (request.params.size() > 0) {
        denomination = request.params[0].get_int();
    }

    list <CZerocoinEntry> listPubcoin;
    CWalletDB walletdb(pwallet->strWalletFile);
    walletdb.ListPubCoin(listPubcoin);
    UniValue results(UniValue::VARR);
    listPubcoin.sort(CompID);

    BOOST_FOREACH(const CZerocoinEntry &zerocoinItem, listPubcoin) {
        if (zerocoinItem.id > 0 && (denomination < 0 || zerocoinItem.denomination == denomination)) {
            UniValue entry(UniValue::VOBJ);
            entry.push_back(Pair("id", zerocoinItem.id));
            entry.push_back(Pair("IsUsed", zerocoinItem.IsUsed));
            entry.push_back(Pair("denomination", zerocoinItem.denomination));
            entry.push_back(Pair("value", zerocoinItem.value.GetHex()));
            entry.push_back(Pair("serialNumber", zerocoinItem.serialNumber.GetHex()));
            entry.push_back(Pair("nHeight", zerocoinItem.nHeight));
            entry.push_back(Pair("randomness", zerocoinItem.randomness.GetHex()));
            results.push_back(entry);
        }
    }

    return results;
}

UniValue listsigmapubcoins(const JSONRPCRequest& request) {
    CWallet * const pwallet = GetWalletForJSONRPCRequest(request);
    if (!EnsureWalletIsAvailable(pwallet, request.fHelp)) {
        return NullUniValue;
    }

    std::string help_message =
        "listsigmapubcoins <all>(0.05/0.1/0.5/1/10/25/100)\n"
            "\nArguments:\n"
            "1. <all> (string, optional) 0.05, 0.1, 0.5, 1, 10, 25, 100 (default) to return all sigma public coins with given denomination. empty to return all pubcoin.\n"
            "\nResults are an array of Objects, each of which has:\n"
            "{id, IsUsed, denomination, value, serialNumber, nHeight, randomness}";
    if (request.fHelp || request.params.size() > 1) {
        throw runtime_error(help_message);
    }

    EnsureSigmaWalletIsAvailable();

    sigma::CoinDenomination denomination;
    bool filter_by_denom = false;
    if (request.params.size() > 0) {
        filter_by_denom = true;
        if (!sigma::StringToDenomination(request.params[0].get_str(), denomination)) {
            throw runtime_error(help_message);
        }
    }

    // Mint secret data encrypted in wallet
    EnsureWalletIsUnlocked(pwallet);

    list<CSigmaEntry> listPubcoin;
    CWalletDB walletdb(pwallet->strWalletFile);
    listPubcoin = pwallet->zwallet->GetTracker().MintsAsSigmaEntries(false, false);
    UniValue results(UniValue::VARR);
    listPubcoin.sort(CompSigmaHeight);

    auto state = sigma::CSigmaState::GetState();
    BOOST_FOREACH(const CSigmaEntry &sigmaItem, listPubcoin) {
        sigma::PublicCoin coin(sigmaItem.value, sigmaItem.get_denomination());
        int height, id;
        std::tie(height, id) = state->GetMintedCoinHeightAndId(coin);
        if (id > 0 &&
            (!filter_by_denom || sigmaItem.get_denomination() == denomination)) {
            UniValue entry(UniValue::VOBJ);
            entry.push_back(Pair("id", id));
            entry.push_back(Pair("IsUsed", sigmaItem.IsUsed));
            entry.push_back(Pair("denomination", sigmaItem.get_string_denomination()));
            entry.push_back(Pair("value", sigmaItem.value.GetHex()));
            entry.push_back(Pair("serialNumber", sigmaItem.serialNumber.GetHex()));
            entry.push_back(Pair("nHeight", height));
            entry.push_back(Pair("randomness", sigmaItem.randomness.GetHex()));
            results.push_back(entry);
        }
    }

    return results;
}

UniValue setmintzerocoinstatus(const JSONRPCRequest& request) {
    CWallet * const pwallet = GetWalletForJSONRPCRequest(request);
    if (!EnsureWalletIsAvailable(pwallet, request.fHelp)) {
        return NullUniValue;
    }

    if (request.fHelp || request.params.size() != 2)
        throw runtime_error(
                "setmintzerocoinstatus \"coinserial\" <isused>(true/false)\n"
                        "Set mintzerocoin IsUsed status to True or False\n"
                        "Results are an array of one or no Objects, each of which has:\n"
                        "{id, IsUsed, denomination, value, serialNumber, nHeight, randomness}");

    CBigNum coinSerial;
    coinSerial.SetHex(request.params[0].get_str());

    bool fStatus = true;
    fStatus = request.params[1].get_bool();

    list <CZerocoinEntry> listPubcoin;
    CWalletDB walletdb(pwallet->strWalletFile);
    walletdb.ListPubCoin(listPubcoin);

    UniValue results(UniValue::VARR);

    BOOST_FOREACH(const CZerocoinEntry &zerocoinItem, listPubcoin) {
        if (zerocoinItem.serialNumber != 0) {
            LogPrintf("zerocoinItem.serialNumber = %s\n", zerocoinItem.serialNumber.GetHex());
            if (zerocoinItem.serialNumber == coinSerial) {
                LogPrintf("setmintzerocoinstatus Found!\n");
                CZerocoinEntry zerocoinTx;
                zerocoinTx.id = zerocoinItem.id;
                zerocoinTx.IsUsed = fStatus;
                zerocoinTx.denomination = zerocoinItem.denomination;
                zerocoinTx.value = zerocoinItem.value;
                zerocoinTx.serialNumber = zerocoinItem.serialNumber;
                zerocoinTx.nHeight = zerocoinItem.nHeight;
                zerocoinTx.randomness = zerocoinItem.randomness;
                zerocoinTx.ecdsaSecretKey = zerocoinItem.ecdsaSecretKey;
                const std::string& isUsedDenomStr = zerocoinTx.IsUsed
                        ? "Used (" + std::to_string(zerocoinTx.denomination) + " mint)"
                        : "New (" + std::to_string(zerocoinTx.denomination) + " mint)";
                pwallet->NotifyZerocoinChanged(pwallet, zerocoinTx.value.GetHex(), isUsedDenomStr, CT_UPDATED);
                walletdb.WriteZerocoinEntry(zerocoinTx);

                if (!fStatus) {
                    // erase zerocoin spend entry
                    CZerocoinSpendEntry spendEntry;
                    spendEntry.coinSerial = coinSerial;
                    walletdb.EraseCoinSpendSerialEntry(spendEntry);
                }

                UniValue entry(UniValue::VOBJ);
                entry.push_back(Pair("id", zerocoinTx.id));
                entry.push_back(Pair("IsUsed", zerocoinTx.IsUsed));
                entry.push_back(Pair("denomination", zerocoinTx.denomination));
                entry.push_back(Pair("value", zerocoinTx.value.GetHex()));
                entry.push_back(Pair("serialNumber", zerocoinTx.serialNumber.GetHex()));
                entry.push_back(Pair("nHeight", zerocoinTx.nHeight));
                entry.push_back(Pair("randomness", zerocoinTx.randomness.GetHex()));
                results.push_back(entry);
                break;
            }
        }
    }

    return results;
}

UniValue setsigmamintstatus(const JSONRPCRequest& request) {
    CWallet * const pwallet = GetWalletForJSONRPCRequest(request);
    if (!EnsureWalletIsAvailable(pwallet, request.fHelp)) {
        return NullUniValue;
    }

    if (request.fHelp || request.params.size() != 2)
        throw runtime_error(
                "setsigmamintstatus \"coinserial\" <isused>(true/false)\n"
                "Set mintsigma IsUsed status to True or False\n"
                "Results are an array of one or no Objects, each of which has:\n"
                "{id, IsUsed, denomination, value, serialNumber, nHeight, randomness}");

    EnsureSigmaWalletIsAvailable();

    Scalar coinSerial;
    coinSerial.SetHex(request.params[0].get_str());

    bool fStatus = true;
    fStatus = request.params[1].get_bool();

    EnsureWalletIsUnlocked(pwallet);

    std::vector <CMintMeta> listMints;
    CWalletDB walletdb(pwallet->strWalletFile);
    listMints = pwallet->zwallet->GetTracker().ListMints(false, false);

    UniValue results(UniValue::VARR);

    BOOST_FOREACH(CMintMeta &mint, listMints) {
        CSigmaEntry zerocoinItem;
        if(!pwallet->GetMint(mint.hashSerial, zerocoinItem))
            continue;

        CHDMint dMint;
        if (!walletdb.ReadHDMint(mint.GetPubCoinValueHash(), false, dMint)){
            continue;
        }

        if (zerocoinItem.serialNumber != uint64_t(0)) {
            LogPrintf("zerocoinItem.serialNumber = %s\n", zerocoinItem.serialNumber.GetHex());
            if (zerocoinItem.serialNumber == coinSerial) {
                LogPrintf("setmintzerocoinstatus Found!\n");

                const std::string& isUsedDenomStr =
                    fStatus
                    ? "Used (" + std::to_string((double)zerocoinItem.get_denomination_value() / COIN) + " mint)"
                    : "New (" + std::to_string((double)zerocoinItem.get_denomination_value() / COIN) + " mint)";
                pwallet->NotifyZerocoinChanged(pwallet, zerocoinItem.value.GetHex(), isUsedDenomStr, CT_UPDATED);

                if(!mint.isDeterministic){
                    zerocoinItem.IsUsed = fStatus;
                    pwallet->zwallet->GetTracker().Add(walletdb, zerocoinItem, true);
                }else{
                    dMint.SetUsed(fStatus);
                    pwallet->zwallet->GetTracker().Add(walletdb, dMint, true);
                }

                if (!fStatus) {
                    // erase zerocoin spend entry
                    CSigmaSpendEntry spendEntry;
                    spendEntry.coinSerial = coinSerial;
                    walletdb.EraseCoinSpendSerialEntry(spendEntry);
                }

                UniValue entry(UniValue::VOBJ);
                entry.push_back(Pair("id", zerocoinItem.id));
                entry.push_back(Pair("IsUsed", fStatus));
                entry.push_back(Pair("denomination", zerocoinItem.get_denomination_value()));
                entry.push_back(Pair("value", zerocoinItem.value.GetHex()));
                entry.push_back(Pair("serialNumber", zerocoinItem.serialNumber.GetHex()));
                entry.push_back(Pair("nHeight", zerocoinItem.nHeight));
                entry.push_back(Pair("randomness", zerocoinItem.randomness.GetHex()));
                results.push_back(entry);
                break;
            }
        }
    }

    return results;
}

UniValue setlelantusmintstatus(const JSONRPCRequest& request) {
    CWallet * const pwallet = GetWalletForJSONRPCRequest(request);
    if (!EnsureWalletIsAvailable(pwallet, request.fHelp)) {
        return NullUniValue;
    }

    if (request.fHelp || request.params.size() != 2)
        throw runtime_error(
                "setlelantusmintstatus \"coinserial\" <isused>(true/false)\n"
                "Set lelantus mint IsUsed status to True or False\n"
                "Results are an array of one or no Objects, each of which has:\n"
                "{id, IsUsed, amount, value, serialNumber, nHeight, randomness}");

    EnsureLelantusWalletIsAvailable();

    Scalar coinSerial;
    coinSerial.SetHex(request.params[0].get_str());

    bool fStatus = true;
    fStatus = request.params[1].get_bool();

    EnsureWalletIsUnlocked(pwallet);

    std::vector <CLelantusMintMeta> listMints;
    listMints = pwallet->zwallet->GetTracker().ListLelantusMints(false, false, false);
    CWalletDB walletdb(pwallet->strWalletFile);

    UniValue results(UniValue::VARR);

    BOOST_FOREACH(const CLelantusMintMeta& mint, listMints) {
        CLelantusEntry lelantusItem;
        if(!pwallet->GetMint(mint.hashSerial, lelantusItem))
            continue;

        CHDMint dMint;
        if (!walletdb.ReadHDMint(mint.GetPubCoinValueHash(), true, dMint)){
            continue;
        }

        if (!lelantusItem.serialNumber.isZero()) {
            LogPrintf("lelantusItem.serialNumber = %s\n", lelantusItem.serialNumber.GetHex());
            if (lelantusItem.serialNumber == coinSerial) {
                LogPrintf("setmintzerocoinstatus Found!\n");

                const std::string& isUsedAmountStr =
                        fStatus
                        ? "Used (" + std::to_string((double)lelantusItem.amount / COIN) + " mint)"
                        : "New (" + std::to_string((double)lelantusItem.amount / COIN) + " mint)";
                pwallet->NotifyZerocoinChanged(pwallet, lelantusItem.value.GetHex(), isUsedAmountStr, CT_UPDATED);

                dMint.SetUsed(fStatus);
                pwallet->zwallet->GetTracker().AddLelantus(walletdb, dMint, true);

                if (!fStatus) {
                    // erase lelantus spend entry
                    CLelantusSpendEntry spendEntry;
                    spendEntry.coinSerial = coinSerial;
                    walletdb.EraseLelantusSpendSerialEntry(spendEntry);
                }

                UniValue entry(UniValue::VOBJ);
                entry.push_back(Pair("id", lelantusItem.id));
                entry.push_back(Pair("isUsed", fStatus));
                entry.push_back(Pair("amount", lelantusItem.amount));
                entry.push_back(Pair("value", lelantusItem.value.GetHex()));
                entry.push_back(Pair("serialNumber", lelantusItem.serialNumber.GetHex()));
                entry.push_back(Pair("nHeight", lelantusItem.nHeight));
                entry.push_back(Pair("randomness", lelantusItem.randomness.GetHex()));
                results.push_back(entry);
                break;
            }
        }
    }

    return results;
}

UniValue listsigmaspends(const JSONRPCRequest& request) {
    CWallet * const pwallet = GetWalletForJSONRPCRequest(request);
    if (!EnsureWalletIsAvailable(pwallet, request.fHelp)) {
        return NullUniValue;
    }

    if (request.fHelp || request.params.size() < 1 || request.params.size() > 2)
        throw runtime_error(
                "listsigmaspends\n"
                "Return up to \"count\" saved sigma spend transactions\n"
                "\nArguments:\n"
                "1. count            (numeric) The number of transactions to return, <=0 means no limit\n"
                "2. onlyunconfirmed  (bool, optional, default=false) If true return only unconfirmed transactions\n"
                "\nResult:\n"
                "[\n"
                "  {\n"
                "    \"txid\": \"transactionid\",      (string) The transaction hash\n"
                "    \"confirmations\": n,             (numeric) The number of confirmations for the transaction\n"
                "    \"abandoned\": xxx,               (bool) True if the transaction was already abandoned\n"
                "    \"spends\": \n"
                "    [\n"
                "      {\n"
                "        \"denomination\": d,            (string) Denomination\n"
                "        \"spendid\": id,                (numeric) Spend group id\n"
                "        \"serial\": \"s\",              (string) Serial number of the coin\n"
                "      }\n"
                "    ]\n"
                "    \"re-mints\": \n"
                "    [\n"
                "      {\n"
                "        \"denomination\": \"s\",        (string) Denomination\n"
                "        \"value\": \"s\",               (string) value\n"
                "      }\n"
                "    ]\n"
                "  }\n"
                "]\n");

    EnsureSigmaWalletIsAvailable();

    int  count = request.params[0].get_int();
    bool fOnlyUnconfirmed = request.params.size()>=2 && request.params[1].get_bool();

    LOCK2(cs_main, pwallet->cs_wallet);

    UniValue ret(UniValue::VARR);
    const CWallet::TxItems& txOrdered = pwallet->wtxOrdered;

    for (CWallet::TxItems::const_reverse_iterator it = txOrdered.rbegin();
         it != txOrdered.rend();
         ++it) {
        CWalletTx *const pwtx = (*it).second.first;

        if (!pwtx || !pwtx->tx->IsSigmaSpend())
            continue;

        UniValue entry(UniValue::VOBJ);

        int confirmations = pwtx->GetDepthInMainChain();
        if (confirmations > 0 && fOnlyUnconfirmed)
            continue;

        entry.push_back(Pair("txid", pwtx->GetHash().GetHex()));
        entry.push_back(Pair("confirmations", confirmations));
        entry.push_back(Pair("abandoned", pwtx->isAbandoned()));

        UniValue spends(UniValue::VARR);
        BOOST_FOREACH(const CTxIn &txin, pwtx->tx->vin) {
            // For sigma public coin group id is prevout.n.
            int pubcoinId = txin.prevout.n;

            // NOTE(martun): +1 on the next line stands for 1 byte in which the opcode of
            // OP_SIGMASPEND is written. In zerocoin you will see +4 instead,
            // because the size of serialized spend is also written, probably in 3 bytes.
            CDataStream serializedCoinSpend((const char *)&*(txin.scriptSig.begin() + 1),
                                            (const char *)&*txin.scriptSig.end(),
                                            SER_NETWORK, PROTOCOL_VERSION);
            sigma::Params* zcParams = sigma::Params::get_default();
            sigma::CoinSpend spend(zcParams, serializedCoinSpend);

            UniValue spendEntry(UniValue::VOBJ);
            spendEntry.push_back(Pair("denomination",
                                 sigma::DenominationToString(spend.getDenomination())));
            spendEntry.push_back(Pair("spendid", pubcoinId));
            spendEntry.push_back(Pair("serial", spend.getCoinSerialNumber().GetHex()));
            spends.push_back(spendEntry);
        }

        entry.push_back(Pair("spends", spends));

        UniValue remints(UniValue::VARR);
        BOOST_FOREACH(const CTxOut &txout, pwtx->tx->vout) {
            if (txout.scriptPubKey.empty() || !txout.scriptPubKey.IsSigmaMint()) {
                continue;
            }
            sigma::CoinDenomination denomination;
            IntegerToDenomination(txout.nValue, denomination);

            UniValue remintEntry(UniValue::VOBJ);
            remintEntry.push_back(Pair(
                "denomination", sigma::DenominationToString(denomination)));
            remintEntry.push_back(Pair(
                "value", sigma::ParseSigmaMintScript(txout.scriptPubKey).tostring()));
            remints.push_back(remintEntry);
        }

        entry.push_back(Pair("remints", remints));
        ret.push_back(entry);

        if (count > 0 && (int)ret.size() >= count)
            break;
    }

    return ret;
}

UniValue listlelantusjoinsplits(const JSONRPCRequest& request) {
    CWallet * const pwallet = GetWalletForJSONRPCRequest(request);
    if (!EnsureWalletIsAvailable(pwallet, request.fHelp)) {
        return NullUniValue;
    }

    if (request.fHelp || request.params.size() < 1 || request.params.size() > 2)
        throw runtime_error(
                "listlelantusjoinsplits\n"
                "Return up to \"count\" saved lelantus joinsplit transactions\n"
                "\nArguments:\n"
                "1. count            (numeric) The number of transactions to return, <=0 means no limit\n"
                "2. onlyunconfirmed  (bool, optional, default=false) If true return only unconfirmed transactions\n"
                "\nResult:\n"
                "[\n"
                "  {\n"
                "    \"txid\": \"transactionid\",      (string) The transaction hash\n"
                "    \"confirmations\": n,             (numeric) The number of confirmations for the transaction\n"
                "    \"abandoned\": xxx,               (bool) True if the transaction was already abandoned\n"
                "    \"joinsplits\": \n"
                "    [\n"
                "      {\n"
                "        \"spendid\": id,                (numeric) Spend group id\n"
                "        \"serial\": \"s\",              (string) Serial number of the coin\n"
                "      }\n"
                "    ]\n"
                "  }\n"
                "]\n");

    EnsureLelantusWalletIsAvailable();

    int  count = request.params[0].get_int();
    bool fOnlyUnconfirmed = request.params.size()>=2 && request.params[1].get_bool();

    LOCK2(cs_main, pwallet->cs_wallet);

    UniValue ret(UniValue::VARR);
    const CWallet::TxItems& txOrdered = pwallet->wtxOrdered;

    for (CWallet::TxItems::const_reverse_iterator it = txOrdered.rbegin();
         it != txOrdered.rend();
         ++it) {
        CWalletTx *const pwtx = (*it).second.first;

        if (!pwtx || !pwtx->tx->IsLelantusJoinSplit())
            continue;

        UniValue entry(UniValue::VOBJ);

        int confirmations = pwtx->GetDepthInMainChain();
        if (confirmations > 0 && fOnlyUnconfirmed)
            continue;

        entry.push_back(Pair("txid", pwtx->GetHash().GetHex()));
        entry.push_back(Pair("confirmations", confirmations));
        entry.push_back(Pair("abandoned", pwtx->isAbandoned()));

        UniValue spends(UniValue::VARR);
        std::unique_ptr<lelantus::JoinSplit> joinsplit;
        try {
            joinsplit = lelantus::ParseLelantusJoinSplit(pwtx->tx->vin[0]);
        } catch (std::invalid_argument&) {
            continue;
        }

        std::vector<Scalar> spentSerials = joinsplit->getCoinSerialNumbers();
        std::vector<uint32_t> ids = joinsplit->getCoinGroupIds();

        if(spentSerials.size() != ids.size()) {
            continue;
        }

        for(size_t i = 0; i < spentSerials.size(); i++) {
            UniValue spendEntry(UniValue::VOBJ);
            spendEntry.push_back(Pair("spendid", int64_t(ids[i])));
            spendEntry.push_back(Pair("serial", spentSerials[i].GetHex()));
            spends.push_back(spendEntry);
        }

        entry.push_back(Pair("spent_coins", spends));
        ret.push_back(entry);

        if (count > 0 && (int)ret.size() >= count)
            break;
    }

    return ret;
}

UniValue listspendzerocoins(const JSONRPCRequest& request) {
    CWallet * const pwallet = GetWalletForJSONRPCRequest(request);
    if (!EnsureWalletIsAvailable(pwallet, request.fHelp)) {
        return NullUniValue;
    }

    if (request.fHelp || request.params.size() < 1 || request.params.size() > 2)
        throw runtime_error(
                "listspendzerocoins\n"
                "Return up to \"count\" saved spend transactions\n"
                "\nArguments:\n"
                "1. count            (numeric) The number of transactions to return, <=0 means no limit\n"
                "2. onlyunconfirmed  (bool, optional, default=false) If true return only unconfirmed transactions\n"
                "\nResult:\n"
                "[\n"
                "  {\n"
                "    \"txid\": \"transactionid\",      (string) The transaction hash\n"
                "    \"denomination\": d,            (numeric) Denomination\n"
                "    \"spendid\": id,                (numeric) Spend group id\n"
                "    \"version\": \"v\",               (string) Spend version (1.0, 1.5 or 2.0)\n"
                "    \"modversion\": mv,             (numeric) Modulus version (1 or 2)\n"
                "    \"serial\": \"s\",                (string) Serial number of the coin\n"
                "    \"abandoned\": xxx,             (bool) True if the transaction was already abandoned\n"
                "    \"confirmations\": n,           (numeric) The number of confirmations for the transaction\n"
                "  }\n"
                "]\n");

    int  count = request.params[0].get_int();
    bool fOnlyUnconfirmed = request.params.size()>=2 && request.params[1].get_bool();

    LOCK2(cs_main, pwallet->cs_wallet);

    UniValue ret(UniValue::VARR);
    const CWallet::TxItems & txOrdered = pwallet->wtxOrdered;

    for (CWallet::TxItems::const_reverse_iterator it = txOrdered.rbegin(); it != txOrdered.rend(); ++it) {
        CWalletTx *const pwtx = (*it).second.first;

        if (!pwtx || !pwtx->tx->IsZerocoinSpend() || pwtx->tx->vin.size() != 1)
            continue;

        UniValue entry(UniValue::VOBJ);

        int confirmations = pwtx->GetDepthInMainChain();
        if (confirmations > 0 && fOnlyUnconfirmed)
            continue;

        entry.push_back(Pair("txid", pwtx->GetHash().GetHex()));
        entry.push_back(Pair("confirmations", confirmations));
        entry.push_back(Pair("abandoned", pwtx->isAbandoned()));

        const CTxIn &txin = pwtx->tx->vin[0];
        int pubcoinId = txin.nSequence;
        bool fModulusV2 = pubcoinId >= ZC_MODULUS_V2_BASE_ID;
        if (fModulusV2)
            pubcoinId -= ZC_MODULUS_V2_BASE_ID;

        CDataStream serializedCoinSpend((const char *)&*(txin.scriptSig.begin() + 4),
                                        (const char *)&*txin.scriptSig.end(),
                                        SER_NETWORK, PROTOCOL_VERSION);
        libzerocoin::CoinSpend spend(fModulusV2 ? ZCParamsV2 : ZCParams, serializedCoinSpend);
        int spendVersion = spend.getVersion();

        entry.push_back(Pair("denomination", (int)spend.getDenomination()));
        entry.push_back(Pair("spendid", pubcoinId));
        entry.push_back(Pair("modversion", fModulusV2 ? 2 : 1));
        entry.push_back(Pair("version", spendVersion==ZEROCOIN_TX_VERSION_1 ? "1.0" :
                                         (spendVersion==ZEROCOIN_TX_VERSION_1_5 ? "1.5" : "2.0")));
        entry.push_back(Pair("serial", spend.getCoinSerialNumber().GetHex()));

        ret.push_back(entry);

        if (count > 0 && (int)ret.size() >= count)
            break;
    }

    return ret;
}

UniValue remintzerocointosigma(const JSONRPCRequest& request) {
    CWallet * const pwallet = GetWalletForJSONRPCRequest(request);
    if (!EnsureWalletIsAvailable(pwallet, request.fHelp)) {
        return NullUniValue;
    }

    if (request.fHelp || request.params.size() != 1)
        throw runtime_error(
            "remintzerocointosigma <denomination>(1,10,25,50,100)\n"
            +HelpRequiringPassphrase(pwallet) +
            "\nConvert zerocoin mint to sigma mint.\n"
            "\nArguments:\n"
            "1. \"denomination\"          (integer, required) existing zerocoin mint denomination\n"
        );

    EnsureSigmaWalletIsAvailable();

    LOCK2(cs_main, pwallet->cs_wallet);
    libzerocoin::CoinDenomination denomination;
    switch (request.params[0].get_int()) {
        case 1:
        case 10:
        case 25:
        case 50:
        case 100:
            denomination = (libzerocoin::CoinDenomination)request.params[0].get_int();
            break;

        default:
            throw runtime_error("Incorrect denomination\n");
    }

    EnsureWalletIsUnlocked(pwallet);
    std::string stringError;
    CWalletTx wtx;

    if (!pwallet->CreateZerocoinToSigmaRemintModel(stringError, ZEROCOIN_TX_VERSION_2, denomination, &wtx))
        throw JSONRPCError(RPC_WALLET_ERROR, stringError);

    return wtx.GetHash().GetHex();
}

UniValue removetxmempool(const JSONRPCRequest& request) {
    CWallet * const pwallet = GetWalletForJSONRPCRequest(request);
    if (!EnsureWalletIsAvailable(pwallet, request.fHelp)) {
        return NullUniValue;
    }

    if (request.fHelp || request.params.size() != 1)
        throw runtime_error(
                "removetxmempool <txid>\n"
                + HelpRequiringPassphrase(pwallet));

    uint256 hash;
    hash.SetHex(request.params[0].get_str());

    if (pwallet->IsLocked())
        throw JSONRPCError(RPC_WALLET_UNLOCK_NEEDED,
                           "Error: Please enter the wallet passphrase with walletpassphrase first.");

    LOCK(cs_main);
    {
        LOCK(mempool.cs);
        if (mempool.exists(hash)) {
            LogPrintf("[Ooops], Uncomplete function\n");
//            CTransaction tx;
//            tx = mempool.lookup(hash);
//            mempool.remove(tx);
            return NullUniValue;
        }
    }

    return NullUniValue;
}

UniValue removetxwallet(const JSONRPCRequest& request) {
    CWallet * const pwallet = GetWalletForJSONRPCRequest(request);
    if (!EnsureWalletIsAvailable(pwallet, request.fHelp)) {
        return NullUniValue;
    }

    if (request.fHelp || request.params.size() != 1)
        throw runtime_error("removetxwallet <txid>\n" + HelpRequiringPassphrase(pwallet));

    uint256 hash;
    hash.SetHex(request.params[0].get_str());

    if (pwallet->IsLocked())
        throw JSONRPCError(RPC_WALLET_UNLOCK_NEEDED, "Error: Please enter the wallet passphrase with walletpassphrase first.");

    pwallet->EraseFromWallet(hash);
    return NullUniValue;
}



extern UniValue dumpprivkey_firo(const JSONRPCRequest& request); // in rpcdump.cpp
extern UniValue importprivkey(const JSONRPCRequest& request);
extern UniValue importaddress(const JSONRPCRequest& request);
extern UniValue importpubkey(const JSONRPCRequest& request);
extern UniValue dumpwallet_firo(const JSONRPCRequest& request);
extern UniValue importwallet(const JSONRPCRequest& request);
extern UniValue importprunedfunds(const JSONRPCRequest& request);
extern UniValue removeprunedfunds(const JSONRPCRequest& request);

// Calculate the size of the transaction assuming all signatures are max size
// Use DummySignatureCreator, which inserts 72 byte signatures everywhere.
// TODO: re-use this in CWallet::CreateTransaction (right now
// CreateTransaction uses the constructed dummy-signed tx to do a priority
// calculation, but we should be able to refactor after priority is removed).
// NOTE: this requires that all inputs must be in mapWallet (eg the tx should
// be IsAllFromMe).
int64_t CalculateMaximumSignedTxSize(CWallet * const pwallet, const CTransaction &tx)
{
    CMutableTransaction txNew(tx);
    std::vector<pair<CWalletTx *, unsigned int>> vCoins;
    // Look up the inputs.  We should have already checked that this transaction
    // IsAllFromMe(ISMINE_SPENDABLE), so every input should already be in our
    // wallet, with a valid index into the vout array.
    for (auto& input : tx.vin) {
        const auto mi = pwallet->mapWallet.find(input.prevout.hash);
        assert(mi != pwallet->mapWallet.end() && input.prevout.n < mi->second.tx->vout.size());
        vCoins.emplace_back(make_pair(&(mi->second), input.prevout.n));
    }
    if (!pwallet->DummySignTx(txNew, vCoins)) {
        // This should never happen, because IsAllFromMe(ISMINE_SPENDABLE)
        // implies that we can sign for every input.
        throw JSONRPCError(RPC_INVALID_ADDRESS_OR_KEY, "Transaction contains inputs that cannot be signed");
    }
    return GetVirtualTransactionSize(txNew);
}

UniValue bumpfee(const JSONRPCRequest& request)
{
    CWallet * const pwallet = GetWalletForJSONRPCRequest(request);
    if (!EnsureWalletIsAvailable(pwallet, request.fHelp)) {
        return NullUniValue;
    }

    if (request.fHelp || request.params.size() < 1 || request.params.size() > 2) {
        throw runtime_error(
            "bumpfee \"txid\" ( options ) \n"
            "\nBumps the fee of an opt-in-RBF transaction T, replacing it with a new transaction B.\n"
            "An opt-in RBF transaction with the given txid must be in the wallet.\n"
            "The command will pay the additional fee by decreasing (or perhaps removing) its change output.\n"
            "If the change output is not big enough to cover the increased fee, the command will currently fail\n"
            "instead of adding new inputs to compensate. (A future implementation could improve this.)\n"
            "The command will fail if the wallet or mempool contains a transaction that spends one of T's outputs.\n"
            "By default, the new fee will be calculated automatically using estimatefee.\n"
            "The user can specify a confirmation target for estimatefee.\n"
            "Alternatively, the user can specify totalFee, or use RPC setpaytxfee to set a higher fee rate.\n"
            "At a minimum, the new fee rate must be high enough to pay an additional new relay fee (incrementalfee\n"
            "returned by getnetworkinfo) to enter the node's mempool.\n"
            "\nArguments:\n"
            "1. txid                  (string, required) The txid to be bumped\n"
            "2. options               (object, optional)\n"
            "   {\n"
            "     \"confTarget\"        (numeric, optional) Confirmation target (in blocks)\n"
            "     \"totalFee\"          (numeric, optional) Total fee (NOT feerate) to pay, in satoshis.\n"
            "                         In rare cases, the actual fee paid might be slightly higher than the specified\n"
            "                         totalFee if the tx change output has to be removed because it is too close to\n"
            "                         the dust threshold.\n"
            "     \"replaceable\"       (boolean, optional, default true) Whether the new transaction should still be\n"
            "                         marked bip-125 replaceable. If true, the sequence numbers in the transaction will\n"
            "                         be left unchanged from the original. If false, any input sequence numbers in the\n"
            "                         original transaction that were less than 0xfffffffe will be increased to 0xfffffffe\n"
            "                         so the new transaction will not be explicitly bip-125 replaceable (though it may\n"
            "                         still be replacable in practice, for example if it has unconfirmed ancestors which\n"
            "                         are replaceable).\n"
            "   }\n"
            "\nResult:\n"
            "{\n"
            "  \"txid\":    \"value\",   (string)  The id of the new transaction\n"
            "  \"origfee\":  n,         (numeric) Fee of the replaced transaction\n"
            "  \"fee\":      n,         (numeric) Fee of the new transaction\n"
            "  \"errors\":  [ str... ] (json array of strings) Errors encountered during processing (may be empty)\n"
            "}\n"
            "\nExamples:\n"
            "\nBump the fee, get the new transaction\'s txid\n" +
            HelpExampleCli("bumpfee", "<txid>"));
    }

    RPCTypeCheck(request.params, boost::assign::list_of(UniValue::VSTR)(UniValue::VOBJ));
    uint256 hash;
    hash.SetHex(request.params[0].get_str());

    // retrieve the original tx from the wallet
    LOCK2(cs_main, pwallet->cs_wallet);
    EnsureWalletIsUnlocked(pwallet);
    if (!pwallet->mapWallet.count(hash)) {
        throw JSONRPCError(RPC_INVALID_ADDRESS_OR_KEY, "Invalid or non-wallet transaction id");
    }
    CWalletTx& wtx = pwallet->mapWallet[hash];

    if (pwallet->HasWalletSpend(hash)) {
        throw JSONRPCError(RPC_INVALID_PARAMETER, "Transaction has descendants in the wallet");
    }

    {
        LOCK(mempool.cs);
        auto it = mempool.mapTx.find(hash);
        if (it != mempool.mapTx.end() && it->GetCountWithDescendants() > 1) {
            throw JSONRPCError(RPC_INVALID_PARAMETER, "Transaction has descendants in the mempool");
        }
    }

    if (wtx.GetDepthInMainChain() != 0) {
        throw JSONRPCError(RPC_WALLET_ERROR, "Transaction has been mined, or is conflicted with a mined transaction");
    }

    if (!SignalsOptInRBF(wtx)) {
        throw JSONRPCError(RPC_WALLET_ERROR, "Transaction is not BIP 125 replaceable");
    }

    if (wtx.mapValue.count("replaced_by_txid")) {
        throw JSONRPCError(RPC_WALLET_ERROR, strprintf("Cannot bump transaction %s which was already bumped by transaction %s", hash.ToString(), wtx.mapValue.at("replaced_by_txid")));
    }

    // check that original tx consists entirely of our inputs
    // if not, we can't bump the fee, because the wallet has no way of knowing the value of the other inputs (thus the fee)
    if (!pwallet->IsAllFromMe(wtx, ISMINE_SPENDABLE)) {
        throw JSONRPCError(RPC_WALLET_ERROR, "Transaction contains inputs that don't belong to this wallet");
    }

    // figure out which output was change
    // if there was no change output or multiple change outputs, fail
    int nOutput = -1;
    for (size_t i = 0; i < wtx.tx->vout.size(); ++i) {
        if (pwallet->IsChange(wtx.tx->GetHash(), wtx.tx->vout[i])) {
            if (nOutput != -1) {
                throw JSONRPCError(RPC_WALLET_ERROR, "Transaction has multiple change outputs");
            }
            nOutput = i;
        }
    }
    if (nOutput == -1) {
        throw JSONRPCError(RPC_WALLET_ERROR, "Transaction does not have a change output");
    }

    // Calculate the expected size of the new transaction.
    int64_t txSize = GetVirtualTransactionSize(*(wtx.tx));
    const int64_t maxNewTxSize = CalculateMaximumSignedTxSize(pwallet, *wtx.tx);

    // optional parameters
    bool specifiedConfirmTarget = false;
    int newConfirmTarget = nTxConfirmTarget;
    CAmount totalFee = 0;
    bool replaceable = true;
    if (request.params.size() > 1) {
        UniValue options = request.params[1];
        RPCTypeCheckObj(options,
            {
                {"confTarget", UniValueType(UniValue::VNUM)},
                {"totalFee", UniValueType(UniValue::VNUM)},
                {"replaceable", UniValueType(UniValue::VBOOL)},
            },
            true, true);

        if (options.exists("confTarget") && options.exists("totalFee")) {
            throw JSONRPCError(RPC_INVALID_PARAMETER, "confTarget and totalFee options should not both be set. Please provide either a confirmation target for fee estimation or an explicit total fee for the transaction.");
        } else if (options.exists("confTarget")) {
            specifiedConfirmTarget = true;
            newConfirmTarget = options["confTarget"].get_int();
            if (newConfirmTarget <= 0) { // upper-bound will be checked by estimatefee/smartfee
                throw JSONRPCError(RPC_INVALID_PARAMETER, "Invalid confTarget (cannot be <= 0)");
            }
        } else if (options.exists("totalFee")) {
            totalFee = options["totalFee"].get_int64();
            CAmount requiredFee = CWallet::GetRequiredFee(maxNewTxSize);
            if (totalFee < requiredFee ) {
                throw JSONRPCError(RPC_INVALID_PARAMETER,
                                   strprintf("Insufficient totalFee (cannot be less than required fee %s)",
                                             FormatMoney(requiredFee)));
            }
        }

        if (options.exists("replaceable")) {
            replaceable = options["replaceable"].get_bool();
        }
    }

    // calculate the old fee and fee-rate
    CAmount nOldFee = wtx.GetDebit(ISMINE_SPENDABLE) - wtx.tx->GetValueOut();
    CFeeRate nOldFeeRate(nOldFee, txSize);
    CAmount nNewFee;
    CFeeRate nNewFeeRate;
    // The wallet uses a conservative WALLET_INCREMENTAL_RELAY_FEE value to
    // future proof against changes to network wide policy for incremental relay
    // fee that our node may not be aware of.
    CFeeRate walletIncrementalRelayFee = CFeeRate(WALLET_INCREMENTAL_RELAY_FEE);
    if (::incrementalRelayFee > walletIncrementalRelayFee) {
        walletIncrementalRelayFee = ::incrementalRelayFee;
    }

    if (totalFee > 0) {
        CAmount minTotalFee = nOldFeeRate.GetFee(maxNewTxSize) + ::incrementalRelayFee.GetFee(maxNewTxSize);
        if (totalFee < minTotalFee) {
            throw JSONRPCError(RPC_INVALID_PARAMETER, strprintf("Insufficient totalFee, must be at least %s (oldFee %s + incrementalFee %s)",
                                                                FormatMoney(minTotalFee), FormatMoney(nOldFeeRate.GetFee(maxNewTxSize)), FormatMoney(::incrementalRelayFee.GetFee(maxNewTxSize))));
        }
        nNewFee = totalFee;
        nNewFeeRate = CFeeRate(totalFee, maxNewTxSize);
    } else {
        // if user specified a confirm target then don't consider any global payTxFee
        if (specifiedConfirmTarget) {
            nNewFee = CWallet::GetMinimumFee(maxNewTxSize, newConfirmTarget, mempool, CAmount(0));
        }
        // otherwise use the regular wallet logic to select payTxFee or default confirm target
        else {
            nNewFee = CWallet::GetMinimumFee(maxNewTxSize, newConfirmTarget, mempool);
        }

        nNewFeeRate = CFeeRate(nNewFee, maxNewTxSize);

        // New fee rate must be at least old rate + minimum incremental relay rate
        // walletIncrementalRelayFee.GetFeePerK() should be exact, because it's initialized
        // in that unit (fee per kb).
        // However, nOldFeeRate is a calculated value from the tx fee/size, so
        // add 1 satoshi to the result, because it may have been rounded down.
        if (nNewFeeRate.GetFeePerK() < nOldFeeRate.GetFeePerK() + 1 + walletIncrementalRelayFee.GetFeePerK()) {
            nNewFeeRate = CFeeRate(nOldFeeRate.GetFeePerK() + 1 + walletIncrementalRelayFee.GetFeePerK());
            nNewFee = nNewFeeRate.GetFee(maxNewTxSize);
        }
    }

    // Check that in all cases the new fee doesn't violate maxTxFee
     if (nNewFee > maxTxFee) {
         throw JSONRPCError(RPC_WALLET_ERROR,
                            strprintf("Specified or calculated fee %s is too high (cannot be higher than maxTxFee %s)",
                                      FormatMoney(nNewFee), FormatMoney(maxTxFee)));
     }

    // check that fee rate is higher than mempool's minimum fee
    // (no point in bumping fee if we know that the new tx won't be accepted to the mempool)
    // This may occur if the user set TotalFee or paytxfee too low, if fallbackfee is too low, or, perhaps,
    // in a rare situation where the mempool minimum fee increased significantly since the fee estimation just a
    // moment earlier. In this case, we report an error to the user, who may use totalFee to make an adjustment.
    CFeeRate minMempoolFeeRate = mempool.GetMinFee(GetArg("-maxmempool", DEFAULT_MAX_MEMPOOL_SIZE) * 1000000);
    if (nNewFeeRate.GetFeePerK() < minMempoolFeeRate.GetFeePerK()) {
        throw JSONRPCError(RPC_WALLET_ERROR, strprintf("New fee rate (%s) is less than the minimum fee rate (%s) to get into the mempool. totalFee value should to be at least %s or settxfee value should be at least %s to add transaction.", FormatMoney(nNewFeeRate.GetFeePerK()), FormatMoney(minMempoolFeeRate.GetFeePerK()), FormatMoney(minMempoolFeeRate.GetFee(maxNewTxSize)), FormatMoney(minMempoolFeeRate.GetFeePerK())));
    }

    // Now modify the output to increase the fee.
    // If the output is not large enough to pay the fee, fail.
    CAmount nDelta = nNewFee - nOldFee;
    assert(nDelta > 0);
    CMutableTransaction tx(*(wtx.tx));
    CTxOut* poutput = &(tx.vout[nOutput]);
    if (poutput->nValue < nDelta) {
        throw JSONRPCError(RPC_WALLET_ERROR, "Change output is too small to bump the fee");
    }

    // If the output would become dust, discard it (converting the dust to fee)
    poutput->nValue -= nDelta;
    if (poutput->nValue <= poutput->GetDustThreshold(::dustRelayFee)) {
        LogPrint("rpc", "Bumping fee and discarding dust output\n");
        nNewFee += poutput->nValue;
        tx.vout.erase(tx.vout.begin() + nOutput);
    }

    // Mark new tx not replaceable, if requested.
    if (!replaceable) {
        for (auto& input : tx.vin) {
            if (input.nSequence < 0xfffffffe) input.nSequence = 0xfffffffe;
        }
    }

    // sign the new tx
    CTransaction txNewConst(tx);
    int nIn = 0;
    for (auto& input : tx.vin) {
        std::map<uint256, CWalletTx>::const_iterator mi = pwallet->mapWallet.find(input.prevout.hash);
        assert(mi != pwallet->mapWallet.end() && input.prevout.n < mi->second.tx->vout.size());
        const CScript& scriptPubKey = mi->second.tx->vout[input.prevout.n].scriptPubKey;
        const CAmount& amount = mi->second.tx->vout[input.prevout.n].nValue;
        SignatureData sigdata;
        if (!ProduceSignature(TransactionSignatureCreator(pwallet, &txNewConst, nIn, amount, SIGHASH_ALL), scriptPubKey, sigdata)) {
            throw JSONRPCError(RPC_WALLET_ERROR, "Can't sign transaction.");
        }
        UpdateTransaction(tx, nIn, sigdata);
        nIn++;
    }

    // commit/broadcast the tx
    CReserveKey reservekey(pwallet);
    CWalletTx wtxBumped(pwallet, MakeTransactionRef(std::move(tx)));
    wtxBumped.mapValue = wtx.mapValue;
    wtxBumped.mapValue["replaces_txid"] = hash.ToString();
    wtxBumped.vOrderForm = wtx.vOrderForm;
    wtxBumped.strFromAccount = wtx.strFromAccount;
    wtxBumped.fTimeReceivedIsTxTime = true;
    wtxBumped.fFromMe = true;
    CValidationState state;
    if (!pwallet->CommitTransaction(wtxBumped, reservekey, g_connman.get(), state)) {
        // NOTE: CommitTransaction never returns false, so this should never happen.
        throw JSONRPCError(RPC_WALLET_ERROR, strprintf("Error: The transaction was rejected! Reason given: %s", state.GetRejectReason()));
    }

    UniValue vErrors(UniValue::VARR);
    if (state.IsInvalid()) {
        // This can happen if the mempool rejected the transaction.  Report
        // what happened in the "errors" response.
        vErrors.push_back(strprintf("Error: The transaction was rejected: %s", FormatStateMessage(state)));
    }

    // mark the original tx as bumped
    if (!pwallet->MarkReplaced(wtx.GetHash(), wtxBumped.GetHash())) {
        // TODO: see if JSON-RPC has a standard way of returning a response
        // along with an exception. It would be good to return information about
        // wtxBumped to the caller even if marking the original transaction
        // replaced does not succeed for some reason.
        vErrors.push_back("Error: Created new bumpfee transaction but could not mark the original transaction as replaced.");
    }

    UniValue result(UniValue::VOBJ);
    result.push_back(Pair("txid", wtxBumped.GetHash().GetHex()));
    result.push_back(Pair("origfee", ValueFromAmount(nOldFee)));
    result.push_back(Pair("fee", ValueFromAmount(nNewFee)));
    result.push_back(Pair("errors", vErrors));

    return result;
}

/******************************************************************************/

UniValue listpcodes(const JSONRPCRequest& request)
{
    CWallet * const pwallet = GetWalletForJSONRPCRequest(request);
    if (!EnsureWalletIsAvailable(pwallet, request.fHelp)) {
        return NullUniValue;
    }

    if (request.fHelp || request.params.size() > 0) {
        throw runtime_error(
            "listpcodes  \n"
            "Lists all existing payment codes with labels. \n"
            "Example:\n" +
            HelpExampleCli("listpcodes", ""));
    }
    UniValue result(UniValue::VOBJ);
    for(std::pair<std::string, std::string> const & info : pwallet->ListPcodes()) {
        result.push_back(Pair(info.first, info.second));
    }
    return result;
}

UniValue generatepcode(const JSONRPCRequest& request)
{
    CWallet * const pwallet = GetWalletForJSONRPCRequest(request);
    if (!EnsureWalletIsAvailable(pwallet, request.fHelp)) {
        return NullUniValue;
    }

    if (request.fHelp || request.params.size() < 1 or request.params.size() > 2) {
        throw runtime_error(
            "generatepcode  \"label\"\n"
            "Generates a new labeled BIP47 payment code. \n"
            "Example:\n" +
            HelpExampleCli("generatepaymentcode", "<label>"));
    }

    UniValue result;
    result.setStr(pwallet->GeneratePcode(request.params[0].get_str()).toString());
    return result;
}

namespace {
void SendNotificationTx(CWallet * const pwallet, bip47::CPaymentChannel const & pchannel, CWalletTx& wtxNew)
{
    CAmount curBalance = pwallet->GetBalance();

    if (curBalance < bip47::NotificationTxValue)
        throw JSONRPCError(RPC_WALLET_INSUFFICIENT_FUNDS, "Insufficient funds");

    if (pwallet->GetBroadcastTransactions() && !g_connman) {
        throw JSONRPCError(RPC_CLIENT_P2P_DISABLED, "Error: Peer-to-peer functionality missing or disabled");
    }

    CBitcoinAddress const notifAddr = pchannel.getTheirPcode().getNotificationAddress();

    // Parse Zcoin address
    CScript scriptPubKey = GetScriptForDestination(notifAddr.Get());

    // Create and send the transaction
    CReserveKey reservekey(pwallet);
    CAmount nFeeRequired;
    std::string strError;
    vector<CRecipient> vecSend;
    int nChangePosRet = -1;
    vecSend.push_back({scriptPubKey, bip47::NotificationTxValue, false});
    CScript opReturnScript = CScript() << OP_RETURN << std::vector<unsigned char>(80);
    vecSend.push_back({opReturnScript, 0, false});

    if (!pwallet->CreateTransaction(vecSend, wtxNew, reservekey, nFeeRequired, nChangePosRet, strError))
        throw JSONRPCError(RPC_WALLET_ERROR, strError);

    if (wtxNew.tx->vin.size() == 0)
        throw JSONRPCError(RPC_WALLET_ERROR, "Cannot select inputs for the notification tx");

    CCoinsViewCache view(pcoinsTip);
    const Coin coin = view.AccessCoin(wtxNew.tx->vin[0].prevout);
    const CTxOut &prevout = coin.out;

    CTxDestination dest;
    CKey prevoutKey;
    CKeyID keyID;
    if (!ExtractDestination(prevout.scriptPubKey, dest) || !CBitcoinAddress(dest).GetKeyID(keyID) || !pwallet->GetKey(keyID , prevoutKey))
        throw std::runtime_error("Cannot get the prevout key.");

    bip47::Bytes const pcode = pchannel.getMaskedPayload(wtxNew.tx->vin[0].prevout, prevoutKey);
    opReturnScript = CScript() << OP_RETURN << pcode;
    vecSend[1].scriptPubKey = opReturnScript;

    if (!pwallet->CreateTransaction(vecSend, wtxNew, reservekey, nFeeRequired, nChangePosRet, strError))
        throw JSONRPCError(RPC_WALLET_ERROR, strError);

    LogBip47("Sending pcode: %s to naddress: %s\n", pchannel.getMyPcode().toString(), notifAddr.ToString());

    CValidationState state;
    if (!pwallet->CommitTransaction(wtxNew, reservekey, g_connman.get(), state)) {
        strError = strprintf("Error: The transaction was rejected! Reason given: %s", state.GetRejectReason());
        throw JSONRPCError(RPC_WALLET_ERROR, strError);
    }
}
}

UniValue setupchannel(const JSONRPCRequest& request)
{
    CWallet * const pwallet = GetWalletForJSONRPCRequest(request);
    if (!EnsureWalletIsAvailable(pwallet, request.fHelp)) {
        return NullUniValue;
    }

    if (request.fHelp || request.params.size() != 1)
        throw runtime_error(
            "setupchannel \"paymentcode\"\n"
            "\nSets up a payment channel for the payment code. Sends a notification transaction to the payment code notification address.\n"
            "It __will__ use Lelantus facilities to send the notification tx. The tx cost is " + std::to_string(1.0 * bip47::NotificationTxValue / COIN ) + " for the JoinSplit tx + fees\n"
            + HelpRequiringPassphrase(pwallet) +
            "\nArguments:\n"
            "1. \"paymentcode\"  (string, required) The payment code to send to.\n"
            "\nResult:\n"
            "\"txid\"                  (string) The notification transaction id.\n"
            "\nExamples:\n"
            + HelpExampleCli("setupchannel", "\"PM8TJTLJbPRGxSbc8EJi42Wrr6QbNSaSSVJ5Y3E4pbCYiTHUskHg13935Ubb7q8tx9GVbh2UuRnBc3WSyJHhUrw8KhprKnn9eDznYGieTzFcwQRya4GA\"")
        );

    bip47::CPaymentCode theirPcode(request.params[0].get_str());

    EnsureWalletIsUnlocked(pwallet);

    LOCK2(cs_main, pwallet->cs_wallet);

    bip47::CPaymentChannel pchannel = pwallet->SetupPchannel(theirPcode);

    CWalletTx wtx;

    SendNotificationTx(pwallet, pchannel, wtx);

    return wtx.GetHash().GetHex();
}

UniValue sendtopcode(const JSONRPCRequest& request)
{
    CWallet * const pwallet = GetWalletForJSONRPCRequest(request);
    if (!EnsureWalletIsAvailable(pwallet, request.fHelp)) {
        return NullUniValue;
    }

    if (request.fHelp || request.params.size() < 2 || request.params.size() > 5)
        throw runtime_error(
            "sendtopcode \"paymentcode\" amount ( \"comment\" \"comment-to\" subtractfeefromamount )\n"
            "\nSend an amount to a given payment code.\n"
            + HelpRequiringPassphrase(pwallet) +
            "\nArguments:\n"
            "1. \"paymentcode\"  (string, required) The payment code to send to.\n"
            "2. \"amount\"      (numeric or string, required) The amount in " + CURRENCY_UNIT + " to send. eg 0.1\n"
            "3. \"comment\"     (string, optional) A comment used to store what the transaction is for. \n"
            "                             This is not part of the transaction, just kept in your wallet.\n"
            "4. \"comment_to\"         (string, optional) A comment to store the name of the person or organization \n"
            "                             to which you're sending the transaction. This is not part of the \n"
            "                             transaction, just kept in your wallet.\n"
            "5. subtractfeefromamount  (boolean, optional, default=false) The fee will be deducted from the amount being sent.\n"
            "                             The recipient will receive less bitcoins than you enter in the amount field.\n"
            "\nResult:\n"
            "\"txid\"                  (string) The transaction id.\n"
            "\nExamples:\n"
            + HelpExampleCli("sendtoaddress", "\"PM8TJTLJbPRGxSbc8EJi42Wrr6QbNSaSSVJ5Y3E4pbCYiTHUskHg13935Ubb7q8tx9GVbh2UuRnBc3WSyJHhUrw8KhprKnn9eDznYGieTzFcwQRya4GA\" 0.1")
            + HelpExampleCli("sendtoaddress", "\"PM8TJTLJbPRGxSbc8EJi42Wrr6QbNSaSSVJ5Y3E4pbCYiTHUskHg13935Ubb7q8tx9GVbh2UuRnBc3WSyJHhUrw8KhprKnn9eDznYGieTzFcwQRya4GA\" 0.1 \"donation\" \"seans outpost\"")
            + HelpExampleCli("sendtoaddress", "\"PM8TJTLJbPRGxSbc8EJi42Wrr6QbNSaSSVJ5Y3E4pbCYiTHUskHg13935Ubb7q8tx9GVbh2UuRnBc3WSyJHhUrw8KhprKnn9eDznYGieTzFcwQRya4GA\" 0.1 \"\" \"\" true")
            + HelpExampleRpc("sendtoaddress", "\"PM8TJTLJbPRGxSbc8EJi42Wrr6QbNSaSSVJ5Y3E4pbCYiTHUskHg13935Ubb7q8tx9GVbh2UuRnBc3WSyJHhUrw8KhprKnn9eDznYGieTzFcwQRya4GA\", 0.1, \"donation\", \"seans outpost\"")
        );

    bip47::CPaymentCode theirPcode(request.params[0].get_str());

    // Amount
    CAmount nAmount = AmountFromValue(request.params[1]);
    if (nAmount <= 0)
        throw JSONRPCError(RPC_TYPE_ERROR, "Invalid amount for send");

    LOCK2(cs_main, pwallet->cs_wallet);

    CBitcoinAddress address = pwallet->GetNextAddress(theirPcode);

    // Wallet comments
    CWalletTx wtx;
    if (request.params.size() > 2 && !request.params[2].isNull() && !request.params[2].get_str().empty())
        wtx.mapValue["comment"] = request.params[2].get_str();
    if (request.params.size() > 3 && !request.params[3].isNull() && !request.params[3].get_str().empty())
        wtx.mapValue["to"]      = request.params[3].get_str();

    bool fSubtractFeeFromAmount = false;
    if (request.params.size() > 4)
        fSubtractFeeFromAmount = request.params[4].get_bool();

    EnsureWalletIsUnlocked(pwallet);

    SendMoney(pwallet, address.Get(), nAmount, fSubtractFeeFromAmount, wtx);

    return wtx.GetHash().GetHex();
}

/******************************************************************************/

extern UniValue dumpprivkey(const JSONRPCRequest& request); // in rpcdump.cpp
extern UniValue importprivkey(const JSONRPCRequest& request);
extern UniValue importaddress(const JSONRPCRequest& request);
extern UniValue importpubkey(const JSONRPCRequest& request);
extern UniValue dumpwallet(const JSONRPCRequest& request);
extern UniValue importwallet(const JSONRPCRequest& request);
extern UniValue importprunedfunds(const JSONRPCRequest& request);
extern UniValue removeprunedfunds(const JSONRPCRequest& request);
extern UniValue importmulti(const JSONRPCRequest& request);

static const CRPCCommand commands[] =
{ //  category              name                        actor (function)           okSafeMode
    //  --------------------- ------------------------    -----------------------    ----------
    { "rawtransactions",    "fundrawtransaction",       &fundrawtransaction,       false,  {"hexstring","options"} },
    { "hidden",             "resendwallettransactions", &resendwallettransactions, true,   {} },
    { "wallet",             "abandontransaction",       &abandontransaction,       false,  {"txid"} },
    { "wallet",             "addmultisigaddress",       &addmultisigaddress,       true,   {"nrequired","keys","account"} },
    { "wallet",             "addwitnessaddress",        &addwitnessaddress,        true,   {"address"} },
    { "wallet",             "backupwallet",             &backupwallet,             true,   {"destination"} },
    { "wallet",             "bumpfee",                  &bumpfee,                  true,   {"txid", "options"} },
    { "wallet",             "dumpprivkey",              &dumpprivkey_firo,        true,   {"address"}  },
    { "wallet",             "dumpwallet",               &dumpwallet_firo,         true,   {"filename"} },
    { "wallet",             "encryptwallet",            &encryptwallet,            true,   {"passphrase"} },
    { "wallet",             "getaccountaddress",        &getaccountaddress,        true,   {"account"} },
    { "wallet",             "getaccount",               &getaccount,               true,   {"address"} },
    { "wallet",             "getaddressesbyaccount",    &getaddressesbyaccount,    true,   {"account"} },
    { "wallet",             "getbalance",               &getbalance,               false,  {"account","minconf","include_watchonly"} },
    { "wallet",             "getnewaddress",            &getnewaddress,            true,   {"account"} },
    { "wallet",             "getrawchangeaddress",      &getrawchangeaddress,      true,   {} },
    { "wallet",             "getreceivedbyaccount",     &getreceivedbyaccount,     false,  {"account","minconf"} },
    { "wallet",             "getreceivedbyaddress",     &getreceivedbyaddress,     false,  {"address","minconf"} },
    { "wallet",             "gettransaction",           &gettransaction,           false,  {"txid","include_watchonly"} },
    { "wallet",             "getunconfirmedbalance",    &getunconfirmedbalance,    false,  {} },
    { "wallet",             "getwalletinfo",            &getwalletinfo,            false,  {} },
    { "wallet",             "importmulti",              &importmulti,              true,   {"requests","options"} },
    { "wallet",             "importprivkey",            &importprivkey,            true,   {"privkey","label","rescan"} },
    { "wallet",             "importwallet",             &importwallet,             true,   {"filename"} },
    { "wallet",             "importaddress",            &importaddress,            true,   {"address","label","rescan","p2sh"} },
    { "wallet",             "importprunedfunds",        &importprunedfunds,        true,   {"rawtransaction","txoutproof"} },
    { "wallet",             "importpubkey",             &importpubkey,             true,   {"pubkey","label","rescan"} },
    { "wallet",             "keypoolrefill",            &keypoolrefill,            true,   {"newsize"} },
    { "wallet",             "listaccounts",             &listaccounts,             false,  {"minconf","include_watchonly"} },
    { "wallet",             "listaddressgroupings",     &listaddressgroupings,     false,  {} },
    { "wallet",             "listaddressbalances",      &listaddressbalances,      false,  {"minamount"} },
    { "wallet",             "listlockunspent",          &listlockunspent,          false,  {} },
    { "wallet",             "listreceivedbyaccount",    &listreceivedbyaccount,    false,  {"minconf","include_empty","include_watchonly"} },
    { "wallet",             "listreceivedbyaddress",    &listreceivedbyaddress,    false,  {"minconf","include_empty","include_watchonly"} },
    { "wallet",             "listsinceblock",           &listsinceblock,           false,  {"blockhash","target_confirmations","include_watchonly"} },
    { "wallet",             "listtransactions",         &listtransactions,         false,  {"account","count","skip","include_watchonly"} },
    { "wallet",             "listunspent",              &listunspent,              false,  {"minconf","maxconf","addresses","include_unsafe"} },
    { "wallet",             "lockunspent",              &lockunspent,              true,   {"unlock","transactions"} },
    { "wallet",             "move",                     &movecmd,                  false,  {"fromaccount","toaccount","amount","minconf","comment"} },
    { "wallet",             "sendfrom",                 &sendfrom,                 false,  {"fromaccount","toaddress","amount","minconf","comment","comment_to"} },
    { "wallet",             "sendmany",                 &sendmany,                 false,  {"fromaccount","amounts","minconf","comment","subtractfeefrom"} },
    { "wallet",             "sendtoaddress",            &sendtoaddress,            false,  {"address","amount","comment","comment_to","subtractfeefromamount"} },
    { "wallet",             "setaccount",               &setaccount,               true,   {"address","account"} },
    { "wallet",             "settxfee",                 &settxfee,                 true,   {"amount"} },
    { "wallet",             "signmessage",              &signmessage,              true,   {"address","message"} },
    { "wallet",             "walletlock",               &walletlock,               true,   {} },
    { "wallet",             "walletpassphrasechange",   &walletpassphrasechange,   true,   {"oldpassphrase","newpassphrase"} },
    { "wallet",             "walletpassphrase",         &walletpassphrase,         true,   {"passphrase","timeout"} },
    { "wallet",             "removeprunedfunds",        &removeprunedfunds,        true,   {"txid"} },

    { "wallet",             "listunspentmintzerocoins", &listunspentmintzerocoins, false },
    { "wallet",             "listunspentsigmamints",    &listunspentsigmamints,    false },
    { "wallet",             "listunspentlelantusmints", &listunspentlelantusmints, false },
    { "wallet",             "mint",                     &mint,                     false },
    { "wallet",             "mintlelantus",             &mintlelantus,             false },
    { "wallet",             "autoMintlelantus",         &autoMintlelantus,         false },
    { "wallet",             "mintzerocoin",             &mintzerocoin,             false },
    { "wallet",             "mintmanyzerocoin",         &mintmanyzerocoin,         false },
    { "wallet",             "spendzerocoin",            &spendzerocoin,            false },
    { "wallet",             "spendmanyzerocoin",        &spendmanyzerocoin,        false },
    { "wallet",             "spendmany",                &spendmany,                false },
    { "wallet",             "joinsplit",                &joinsplit,                false },
    { "wallet",             "resetmintzerocoin",        &resetmintzerocoin,        false },
    { "wallet",             "resetsigmamint",           &resetsigmamint,           false },
    { "wallet",             "resetlelantusmint",        &resetlelantusmint,        false },
    { "wallet",             "setmintzerocoinstatus",    &setmintzerocoinstatus,    false },
    { "wallet",             "setsigmamintstatus",       &setsigmamintstatus,       false },
    { "wallet",             "setlelantusmintstatus",    &setlelantusmintstatus,    false },
    { "wallet",             "listmintzerocoins",        &listmintzerocoins,        false },
    { "wallet",             "listsigmamints",           &listsigmamints,           false },
    { "wallet",             "listpubcoins",             &listpubcoins,             false },
    { "wallet",             "listsigmapubcoins",        &listsigmapubcoins,        false },
    { "wallet",             "listlelantusmints",        &listlelantusmints,        false },

    { "wallet",             "setmininput",              &setmininput,              false },
    { "wallet",             "regeneratemintpool",       &regeneratemintpool,       false },
    { "wallet",             "removetxmempool",          &removetxmempool,          false },
    { "wallet",             "removetxwallet",           &removetxwallet,           false },
    { "wallet",             "listspendzerocoins",       &listspendzerocoins,       false },
    { "wallet",             "listsigmaspends",          &listsigmaspends,          false },
<<<<<<< HEAD
    { "wallet",             "remintzerocointosigma",    &remintzerocointosigma,    false },
=======
    { "wallet",             "listlelantusjoinsplits",   &listlelantusjoinsplits,   false },
    { "wallet",             "remintzerocointosigma",    &remintzerocointosigma,    false }
>>>>>>> 55255615

    //bip47
    { "wallet",             "generatepcode",            &generatepcode,            false },
    { "wallet",             "setupchannel",             &setupchannel,             false },
    { "wallet",             "sendtopcode",              &sendtopcode,              false },
    { "wallet",             "listpcodes",               &listpcodes,               false }
};

void RegisterWalletRPCCommands(CRPCTable &t)
{
    if (GetBoolArg("-disablewallet", false))
        return;

    for (unsigned int vcidx = 0; vcidx < ARRAYLEN(commands); vcidx++)
        t.appendCommand(commands[vcidx].name, &commands[vcidx]);
}<|MERGE_RESOLUTION|>--- conflicted
+++ resolved
@@ -5527,12 +5527,8 @@
     { "wallet",             "removetxwallet",           &removetxwallet,           false },
     { "wallet",             "listspendzerocoins",       &listspendzerocoins,       false },
     { "wallet",             "listsigmaspends",          &listsigmaspends,          false },
-<<<<<<< HEAD
+    { "wallet",             "listlelantusjoinsplits",   &listlelantusjoinsplits,   false },
     { "wallet",             "remintzerocointosigma",    &remintzerocointosigma,    false },
-=======
-    { "wallet",             "listlelantusjoinsplits",   &listlelantusjoinsplits,   false },
-    { "wallet",             "remintzerocointosigma",    &remintzerocointosigma,    false }
->>>>>>> 55255615
 
     //bip47
     { "wallet",             "generatepcode",            &generatepcode,            false },
