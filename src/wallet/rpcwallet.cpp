// Copyright (c) 2010 Satoshi Nakamoto
<<<<<<< HEAD
// Copyright (c) 2016-2019 The Zcoin Core developers
// Copyright (c) 2009-2016 The Bitcoin Core developers
=======
// Copyright (c) 2009-2016 The Zcoin Core developers
>>>>>>> 687bc8dd
// Distributed under the MIT software license, see the accompanying
// file COPYING or http://www.opensource.org/licenses/mit-license.php.

#include "amount.h"
#include "base58.h"
#include "chain.h"
#include "core_io.h"
#include "init.h"
#include "main.h"
#include "zerocoin.h"
#include "sigma.h"
#include "../sigma/coinspend.h"
#include "net.h"
#include "netbase.h"
#include "policy/rbf.h"
#include "rpc/server.h"
#include "timedata.h"
#include "util.h"
#include "utilmoneystr.h"
#include "wallet.h"
#include "walletdb.h"
#include "hdmint/tracker.h"
#include "znode-sync.h"
#include "zerocoin.h"
#include "walletexcept.h"

#include <znode-payments.h>

#include <stdint.h>

#include <boost/assign/list_of.hpp>

#include <univalue.h>

using namespace std;

int64_t nWalletUnlockTime;
static CCriticalSection cs_nWalletUnlockTime;

static void EnsureZerocoinMintIsAllowed()
{
    // We want to make sure the new mint still accept by network when we broadcast.
    // So we will not allow users to use this RPC anymore 10 blocks before it completely
    // disabled at consensus level. We don't need this for spend because it does not make sense
    // since users still lost their mints when it completely disable.
    auto& consensus = Params().GetConsensus();
    constexpr int threshold = 10; // 10 blocks should be enough for mints to get mined.
    int disableHeight = consensus.nSigmaStartBlock + consensus.nZerocoinV2MintMempoolGracefulPeriod - threshold;

    LOCK(cs_main);

    if (chainActive.Height() > disableHeight) {
        throw JSONRPCError(RPC_WALLET_ERROR, "Zerocoin mint is not allowed on network anymore");
    }
}

std::string HelpRequiringPassphrase()
{
    return pwalletMain && pwalletMain->IsCrypted()
        ? "\nRequires wallet passphrase to be set with walletpassphrase call."
        : "";
}

bool EnsureWalletIsAvailable(bool avoidException)
{
    if (!pwalletMain)
    {
        if (!avoidException)
            throw JSONRPCError(RPC_METHOD_NOT_FOUND, "Method not found (disabled)");
        else
            return false;
    }
    return true;
}

void EnsureSigmaWalletIsAvailable()
{
    if (!zwalletMain) {
        throw JSONRPCError(RPC_WALLET_ERROR, "sigma mint/spend is not allowed for legacy wallet");
    }
}

void EnsureWalletIsUnlocked()
{
    if (pwalletMain->IsLocked())
        throw JSONRPCError(RPC_WALLET_UNLOCK_NEEDED, "Error: Please enter the wallet passphrase with walletpassphrase first.");
}

bool ValidMultiMint(const UniValue& data){
    vector<string> keys = data.getKeys();
    CAmount totalValue = 0;
    int totalInputs = 0;
    int denomination;
    int64_t amount;
    BOOST_FOREACH(const string& denominationStr, keys){
        denomination = stoi(denominationStr.c_str());
        amount = data[denominationStr].get_int();
        totalInputs += amount;
        totalValue += denomination * amount * COIN;
    }

    return ((totalValue <= pwalletMain->GetBalance()) &&
            (totalInputs <= ZC_MINT_LIMIT));

}

void WalletTxToJSON(const CWalletTx& wtx, UniValue& entry)
{
    int confirms = wtx.GetDepthInMainChain();
    entry.push_back(Pair("confirmations", confirms));
    if (wtx.IsCoinBase())
        entry.push_back(Pair("generated", true));
    if (confirms > 0)
    {
        entry.push_back(Pair("blockhash", wtx.hashBlock.GetHex()));
        entry.push_back(Pair("blockindex", wtx.nIndex));
        entry.push_back(Pair("blocktime", mapBlockIndex[wtx.hashBlock]->GetBlockTime()));
    } else {
        entry.push_back(Pair("trusted", wtx.IsTrusted()));
    }
    uint256 hash = wtx.GetHash();
    entry.push_back(Pair("txid", hash.GetHex()));
    UniValue conflicts(UniValue::VARR);
    BOOST_FOREACH(const uint256& conflict, wtx.GetConflicts())
        conflicts.push_back(conflict.GetHex());
    entry.push_back(Pair("walletconflicts", conflicts));
    entry.push_back(Pair("time", wtx.GetTxTime()));
    entry.push_back(Pair("timereceived", (int64_t)wtx.nTimeReceived));

    // Add opt-in RBF status
    std::string rbfStatus = "no";
    if (confirms <= 0) {
        LOCK(mempool.cs);
        RBFTransactionState rbfState = IsRBFOptIn(wtx, mempool);
        if (rbfState == RBF_TRANSACTIONSTATE_UNKNOWN)
            rbfStatus = "unknown";
        else if (rbfState == RBF_TRANSACTIONSTATE_REPLACEABLE_BIP125)
            rbfStatus = "yes";
    }
    entry.push_back(Pair("bip125-replaceable", rbfStatus));

    BOOST_FOREACH(const PAIRTYPE(string,string)& item, wtx.mapValue)
        entry.push_back(Pair(item.first, item.second));
}

string AccountFromValue(const UniValue& value)
{
    string strAccount = value.get_str();
    if (strAccount == "*")
        throw JSONRPCError(RPC_WALLET_INVALID_ACCOUNT_NAME, "Invalid account name");
    return strAccount;
}

UniValue getnewaddress(const UniValue& params, bool fHelp)
{
    if (!EnsureWalletIsAvailable(fHelp))
        return NullUniValue;

    if (fHelp || params.size() > 1)
        throw runtime_error(
            "getnewaddress ( \"account\" )\n"
            "\nReturns a new Zcoin address for receiving payments.\n"
            "If 'account' is specified (DEPRECATED), it is added to the address book \n"
            "so payments received with the address will be credited to 'account'.\n"
            "\nArguments:\n"
            "1. \"account\"        (string, optional) DEPRECATED. The account name for the address to be linked to. If not provided, the default account \"\" is used. It can also be set to the empty string \"\" to represent the default account. The account does not need to exist, it will be created if there is no account by the given name.\n"
            "\nResult:\n"
            "\"zcoinaddress\"    (string) The new Zcoin address\n"
            "\nExamples:\n"
            + HelpExampleCli("getnewaddress", "")
            + HelpExampleRpc("getnewaddress", "")
        );

    LOCK2(cs_main, pwalletMain->cs_wallet);

    // Parse the account first so we don't generate a key if there's an error
    string strAccount;
    if (params.size() > 0)
        strAccount = AccountFromValue(params[0]);

    if (!pwalletMain->IsLocked())
        pwalletMain->TopUpKeyPool();

    // Generate a new key that is added to wallet
    CPubKey newKey;
    if (!pwalletMain->GetKeyFromPool(newKey))
        throw JSONRPCError(RPC_WALLET_KEYPOOL_RAN_OUT, "Error: Keypool ran out, please call keypoolrefill first");
    CKeyID keyID = newKey.GetID();

    pwalletMain->SetAddressBook(keyID, strAccount, "receive");

    return CBitcoinAddress(keyID).ToString();
}


CBitcoinAddress GetAccountAddress(string strAccount, bool bForceNew=false)
{
    CPubKey pubKey;
    if (!pwalletMain->GetAccountPubkey(pubKey, strAccount, bForceNew)) {
        throw JSONRPCError(RPC_WALLET_KEYPOOL_RAN_OUT, "Error: Keypool ran out, please call keypoolrefill first");
    }

    return CBitcoinAddress(pubKey.GetID());
}

UniValue getaccountaddress(const UniValue& params, bool fHelp)
{
    if (!EnsureWalletIsAvailable(fHelp))
        return NullUniValue;

    if (fHelp || params.size() != 1)
        throw runtime_error(
            "getaccountaddress \"account\"\n"
            "\nDEPRECATED. Returns the current Zcoin address for receiving payments to this account.\n"
            "\nArguments:\n"
            "1. \"account\"       (string, required) The account name for the address. It can also be set to the empty string \"\" to represent the default account. The account does not need to exist, it will be created and a new address created  if there is no account by the given name.\n"
            "\nResult:\n"
            "\"zcoinaddress\"   (string) The account Zcoin address\n"
            "\nExamples:\n"
            + HelpExampleCli("getaccountaddress", "")
            + HelpExampleCli("getaccountaddress", "\"\"")
            + HelpExampleCli("getaccountaddress", "\"myaccount\"")
            + HelpExampleRpc("getaccountaddress", "\"myaccount\"")
        );

    LOCK2(cs_main, pwalletMain->cs_wallet);

    // Parse the account first so we don't generate a key if there's an error
    string strAccount = AccountFromValue(params[0]);

    UniValue ret(UniValue::VSTR);

    ret = GetAccountAddress(strAccount).ToString();
    return ret;
}


UniValue getrawchangeaddress(const UniValue& params, bool fHelp)
{
    if (!EnsureWalletIsAvailable(fHelp))
        return NullUniValue;

    if (fHelp || params.size() > 1)
        throw runtime_error(
            "getrawchangeaddress\n"
            "\nReturns a new Zcoin address, for receiving change.\n"
            "This is for use with raw transactions, NOT normal use.\n"
            "\nResult:\n"
            "\"address\"    (string) The address\n"
            "\nExamples:\n"
            + HelpExampleCli("getrawchangeaddress", "")
            + HelpExampleRpc("getrawchangeaddress", "")
       );

    LOCK2(cs_main, pwalletMain->cs_wallet);

    if (!pwalletMain->IsLocked())
        pwalletMain->TopUpKeyPool();

    CReserveKey reservekey(pwalletMain);
    CPubKey vchPubKey;
    if (!reservekey.GetReservedKey(vchPubKey))
        throw JSONRPCError(RPC_WALLET_KEYPOOL_RAN_OUT, "Error: Keypool ran out, please call keypoolrefill first");

    reservekey.KeepKey();

    CKeyID keyID = vchPubKey.GetID();

    return CBitcoinAddress(keyID).ToString();
}


UniValue setaccount(const UniValue& params, bool fHelp)
{
    if (!EnsureWalletIsAvailable(fHelp))
        return NullUniValue;

    if (fHelp || params.size() < 1 || params.size() > 2)
        throw runtime_error(
            "setaccount \"zcoinaddress\" \"account\"\n"
            "\nDEPRECATED. Sets the account associated with the given address.\n"
            "\nArguments:\n"
            "1. \"zcoinaddress\"  (string, required) The Zcoin address to be associated with an account.\n"
            "2. \"account\"         (string, required) The account to assign the address to.\n"
            "\nExamples:\n"
            + HelpExampleCli("setaccount", "\"1D1ZrZNe3JUo7ZycKEYQQiQAWd9y54F4XZ\" \"tabby\"")
            + HelpExampleRpc("setaccount", "\"1D1ZrZNe3JUo7ZycKEYQQiQAWd9y54F4XZ\", \"tabby\"")
        );

    LOCK2(cs_main, pwalletMain->cs_wallet);

    CBitcoinAddress address(params[0].get_str());
    if (!address.IsValid())
        throw JSONRPCError(RPC_INVALID_ADDRESS_OR_KEY, "Invalid Zcoin address");

    string strAccount;
    if (params.size() > 1)
        strAccount = AccountFromValue(params[1]);

    // Only add the account if the address is yours.
    if (IsMine(*pwalletMain, address.Get()))
    {
        // Detect when changing the account of an address that is the 'unused current key' of another account:
        if (pwalletMain->mapAddressBook.count(address.Get()))
        {
            string strOldAccount = pwalletMain->mapAddressBook[address.Get()].name;
            if (address == GetAccountAddress(strOldAccount))
                GetAccountAddress(strOldAccount, true);
        }
        pwalletMain->SetAddressBook(address.Get(), strAccount, "receive");
    }
    else
        throw JSONRPCError(RPC_MISC_ERROR, "setaccount can only be used with own address");

    return NullUniValue;
}


UniValue getaccount(const UniValue& params, bool fHelp)
{
    if (!EnsureWalletIsAvailable(fHelp))
        return NullUniValue;

    if (fHelp || params.size() != 1)
        throw runtime_error(
            "getaccount \"zcoinaddress\"\n"
            "\nDEPRECATED. Returns the account associated with the given address.\n"
            "\nArguments:\n"
            "1. \"zcoinaddress\"  (string, required) The Zcoin address for account lookup.\n"
            "\nResult:\n"
            "\"accountname\"        (string) the account address\n"
            "\nExamples:\n"
            + HelpExampleCli("getaccount", "\"1D1ZrZNe3JUo7ZycKEYQQiQAWd9y54F4XZ\"")
            + HelpExampleRpc("getaccount", "\"1D1ZrZNe3JUo7ZycKEYQQiQAWd9y54F4XZ\"")
        );

    LOCK2(cs_main, pwalletMain->cs_wallet);

    CBitcoinAddress address(params[0].get_str());
    if (!address.IsValid())
        throw JSONRPCError(RPC_INVALID_ADDRESS_OR_KEY, "Invalid Zcoin address");

    string strAccount;
    map<CTxDestination, CAddressBookData>::iterator mi = pwalletMain->mapAddressBook.find(address.Get());
    if (mi != pwalletMain->mapAddressBook.end() && !(*mi).second.name.empty())
        strAccount = (*mi).second.name;
    return strAccount;
}

UniValue setmininput(const UniValue& params, bool fHelp)
{
    if (fHelp || params.size() < 1 || params.size() > 1)
        throw runtime_error(
                "setmininput <amount>\n"
                        "<amount> is a real and is rounded to the nearest 0.00000001");

    // Amount
    int64_t nAmount = 0;
    if (params[0].get_real() != 0.0)
        nAmount = AmountFromValue(params[0]);        // rejects 0.0 amounts

    nMinimumInputValue = nAmount;
    return true;
}


UniValue getaddressesbyaccount(const UniValue& params, bool fHelp)
{
    if (!EnsureWalletIsAvailable(fHelp))
        return NullUniValue;

    if (fHelp || params.size() != 1)
        throw runtime_error(
            "getaddressesbyaccount \"account\"\n"
            "\nDEPRECATED. Returns the list of addresses for the given account.\n"
            "\nArguments:\n"
            "1. \"account\"  (string, required) The account name.\n"
            "\nResult:\n"
            "[                     (json array of string)\n"
            "  \"zcoinaddress\"  (string) a Zcoin address associated with the given account\n"
            "  ,...\n"
            "]\n"
            "\nExamples:\n"
            + HelpExampleCli("getaddressesbyaccount", "\"tabby\"")
            + HelpExampleRpc("getaddressesbyaccount", "\"tabby\"")
        );

    LOCK2(cs_main, pwalletMain->cs_wallet);

    string strAccount = AccountFromValue(params[0]);

    // Find all addresses that have the given account
    UniValue ret(UniValue::VARR);
    BOOST_FOREACH(const PAIRTYPE(CBitcoinAddress, CAddressBookData)& item, pwalletMain->mapAddressBook)
    {
        const CBitcoinAddress& address = item.first;
        const string& strName = item.second.name;
        if (strName == strAccount)
            ret.push_back(address.ToString());
    }
    return ret;
}

static void SendMoney(const CTxDestination &address, CAmount nValue, bool fSubtractFeeFromAmount, CWalletTx& wtxNew)
{
    CAmount curBalance = pwalletMain->GetBalance();

    // Check amount
    if (nValue <= 0)
        throw JSONRPCError(RPC_INVALID_PARAMETER, "Invalid amount");

    if (nValue > curBalance)
        throw JSONRPCError(RPC_WALLET_INSUFFICIENT_FUNDS, "Insufficient funds");

    // Parse Zcoin address
    CScript scriptPubKey = GetScriptForDestination(address);

    // Create and send the transaction
    CReserveKey reservekey(pwalletMain);
    CAmount nFeeRequired;
    std::string strError;
    vector<CRecipient> vecSend;
    int nChangePosRet = -1;
    CRecipient recipient = {scriptPubKey, nValue, fSubtractFeeFromAmount};
    vecSend.push_back(recipient);
    if (!pwalletMain->CreateTransaction(vecSend, wtxNew, reservekey, nFeeRequired, nChangePosRet, strError)) {
        if (!fSubtractFeeFromAmount && nValue + nFeeRequired > pwalletMain->GetBalance())
            strError = strprintf("Error: This transaction requires a transaction fee of at least %s because of its amount, complexity, or use of recently received funds!", FormatMoney(nFeeRequired));
        throw JSONRPCError(RPC_WALLET_ERROR, strError);
    }
    if (!pwalletMain->CommitTransaction(wtxNew, reservekey))
        throw JSONRPCError(RPC_WALLET_ERROR, "Error: The transaction was rejected! This might happen if some of the coins in your wallet were already spent, such as if you used a copy of the wallet and coins were spent in the copy but not marked as spent here.");
}

UniValue sendtoaddress(const UniValue& params, bool fHelp)
{
    if (!EnsureWalletIsAvailable(fHelp))
        return NullUniValue;

    if (fHelp || params.size() < 2 || params.size() > 5)
        throw runtime_error(
            "sendtoaddress \"zcoinaddress\" amount ( \"comment\" \"comment-to\" subtractfeefromamount )\n"
            "\nSend an amount to a given address.\n"
            + HelpRequiringPassphrase() +
            "\nArguments:\n"
            "1. \"zcoinaddress\"  (string, required) The Zcoin address to send to.\n"
            "2. \"amount\"      (numeric or string, required) The amount in " + CURRENCY_UNIT + " to send. eg 0.1\n"
            "3. \"comment\"     (string, optional) A comment used to store what the transaction is for. \n"
            "                             This is not part of the transaction, just kept in your wallet.\n"
            "4. \"comment-to\"  (string, optional) A comment to store the name of the person or organization \n"
            "                             to which you're sending the transaction. This is not part of the \n"
            "                             transaction, just kept in your wallet.\n"
            "5. subtractfeefromamount  (boolean, optional, default=false) The fee will be deducted from the amount being sent.\n"
            "                             The recipient will receive less bitcoins than you enter in the amount field.\n"
            "\nResult:\n"
            "\"transactionid\"  (string) The transaction id.\n"
            "\nExamples:\n"
            + HelpExampleCli("sendtoaddress", "\"1M72Sfpbz1BPpXFHz9m3CdqATR44Jvaydd\" 0.1")
            + HelpExampleCli("sendtoaddress", "\"1M72Sfpbz1BPpXFHz9m3CdqATR44Jvaydd\" 0.1 \"donation\" \"seans outpost\"")
            + HelpExampleCli("sendtoaddress", "\"1M72Sfpbz1BPpXFHz9m3CdqATR44Jvaydd\" 0.1 \"\" \"\" true")
            + HelpExampleRpc("sendtoaddress", "\"1M72Sfpbz1BPpXFHz9m3CdqATR44Jvaydd\", 0.1, \"donation\", \"seans outpost\"")
        );

    LOCK2(cs_main, pwalletMain->cs_wallet);

    CBitcoinAddress address(params[0].get_str());
    if (!address.IsValid())
        throw JSONRPCError(RPC_INVALID_ADDRESS_OR_KEY, "Invalid Zcoin address");

    // Amount
    CAmount nAmount = AmountFromValue(params[1]);
    if (nAmount <= 0)
        throw JSONRPCError(RPC_TYPE_ERROR, "Invalid amount for send");

    // Wallet comments
    CWalletTx wtx;
    if (params.size() > 2 && !params[2].isNull() && !params[2].get_str().empty())
        wtx.mapValue["comment"] = params[2].get_str();
    if (params.size() > 3 && !params[3].isNull() && !params[3].get_str().empty())
        wtx.mapValue["to"]      = params[3].get_str();

    bool fSubtractFeeFromAmount = false;
    if (params.size() > 4)
        fSubtractFeeFromAmount = params[4].get_bool();

    EnsureWalletIsUnlocked();

    SendMoney(address.Get(), nAmount, fSubtractFeeFromAmount, wtx);

    return wtx.GetHash().GetHex();
}

UniValue listaddressgroupings(const UniValue& params, bool fHelp)
{
    if (!EnsureWalletIsAvailable(fHelp))
        return NullUniValue;

    if (fHelp)
        throw runtime_error(
            "listaddressgroupings\n"
            "\nLists groups of addresses which have had their common ownership\n"
            "made public by common use as inputs or as the resulting change\n"
            "in past transactions\n"
            "\nResult:\n"
            "[\n"
            "  [\n"
            "    [\n"
            "      \"zcoinaddress\",     (string) The Zcoin address\n"
            "      amount,                 (numeric) The amount in " + CURRENCY_UNIT + "\n"
            "      \"account\"             (string, optional) The account (DEPRECATED)\n"
            "    ]\n"
            "    ,...\n"
            "  ]\n"
            "  ,...\n"
            "]\n"
            "\nExamples:\n"
            + HelpExampleCli("listaddressgroupings", "")
            + HelpExampleRpc("listaddressgroupings", "")
        );

    LOCK2(cs_main, pwalletMain->cs_wallet);

    UniValue jsonGroupings(UniValue::VARR);
    map<CTxDestination, CAmount> balances = pwalletMain->GetAddressBalances();
    BOOST_FOREACH(set<CTxDestination> grouping, pwalletMain->GetAddressGroupings())
    {
        UniValue jsonGrouping(UniValue::VARR);
        BOOST_FOREACH(CTxDestination address, grouping)
        {
            UniValue addressInfo(UniValue::VARR);
            addressInfo.push_back(CBitcoinAddress(address).ToString());
            addressInfo.push_back(ValueFromAmount(balances[address]));
            {
                if (pwalletMain->mapAddressBook.find(CBitcoinAddress(address).Get()) != pwalletMain->mapAddressBook.end())
                    addressInfo.push_back(pwalletMain->mapAddressBook.find(CBitcoinAddress(address).Get())->second.name);
            }
            jsonGrouping.push_back(addressInfo);
        }
        jsonGroupings.push_back(jsonGrouping);
    }
    return jsonGroupings;
}

UniValue signmessage(const UniValue& params, bool fHelp)
{
    if (!EnsureWalletIsAvailable(fHelp))
        return NullUniValue;

    if (fHelp || params.size() != 2)
        throw runtime_error(
            "signmessage \"zcoinaddress\" \"message\"\n"
            "\nSign a message with the private key of an address"
            + HelpRequiringPassphrase() + "\n"
            "\nArguments:\n"
            "1. \"zcoinaddress\"  (string, required) The Zcoin address to use for the private key.\n"
            "2. \"message\"         (string, required) The message to create a signature of.\n"
            "\nResult:\n"
            "\"signature\"          (string) The signature of the message encoded in base 64\n"
            "\nExamples:\n"
            "\nUnlock the wallet for 30 seconds\n"
            + HelpExampleCli("walletpassphrase", "\"mypassphrase\" 30") +
            "\nCreate the signature\n"
            + HelpExampleCli("signmessage", "\"1D1ZrZNe3JUo7ZycKEYQQiQAWd9y54F4XZ\" \"my message\"") +
            "\nVerify the signature\n"
            + HelpExampleCli("verifymessage", "\"1D1ZrZNe3JUo7ZycKEYQQiQAWd9y54F4XZ\" \"signature\" \"my message\"") +
            "\nAs json rpc\n"
            + HelpExampleRpc("signmessage", "\"1D1ZrZNe3JUo7ZycKEYQQiQAWd9y54F4XZ\", \"my message\"")
        );

    LOCK2(cs_main, pwalletMain->cs_wallet);

    EnsureWalletIsUnlocked();

    string strAddress = params[0].get_str();
    string strMessage = params[1].get_str();

    CBitcoinAddress addr(strAddress);
    if (!addr.IsValid())
        throw JSONRPCError(RPC_TYPE_ERROR, "Invalid address");

    CKeyID keyID;
    if (!addr.GetKeyID(keyID))
        throw JSONRPCError(RPC_TYPE_ERROR, "Address does not refer to key");

    CKey key;
    if (!pwalletMain->GetKey(keyID, key))
        throw JSONRPCError(RPC_WALLET_ERROR, "Private key not available");

    CHashWriter ss(SER_GETHASH, 0);
    ss << strMessageMagic;
    ss << strMessage;

    vector<unsigned char> vchSig;
    if (!key.SignCompact(ss.GetHash(), vchSig))
        throw JSONRPCError(RPC_INVALID_ADDRESS_OR_KEY, "Sign failed");

    return EncodeBase64(&vchSig[0], vchSig.size());
}

UniValue getreceivedbyaddress(const UniValue& params, bool fHelp)
{
    if (!EnsureWalletIsAvailable(fHelp))
        return NullUniValue;

    if (fHelp || params.size() < 1 || params.size() > 2)
        throw runtime_error(
            "getreceivedbyaddress \"zcoinaddress\" ( minconf )\n"
            "\nReturns the total amount received by the given zcoinaddress in transactions with at least minconf confirmations.\n"
            "\nArguments:\n"
            "1. \"zcoinaddress\"  (string, required) The Zcoin address for transactions.\n"
            "2. minconf             (numeric, optional, default=1) Only include transactions confirmed at least this many times.\n"
            "\nResult:\n"
            "amount   (numeric) The total amount in " + CURRENCY_UNIT + " received at this address.\n"
            "\nExamples:\n"
            "\nThe amount from transactions with at least 1 confirmation\n"
            + HelpExampleCli("getreceivedbyaddress", "\"1D1ZrZNe3JUo7ZycKEYQQiQAWd9y54F4XZ\"") +
            "\nThe amount including unconfirmed transactions, zero confirmations\n"
            + HelpExampleCli("getreceivedbyaddress", "\"1D1ZrZNe3JUo7ZycKEYQQiQAWd9y54F4XZ\" 0") +
            "\nThe amount with at least 6 confirmation, very safe\n"
            + HelpExampleCli("getreceivedbyaddress", "\"1D1ZrZNe3JUo7ZycKEYQQiQAWd9y54F4XZ\" 6") +
            "\nAs a json rpc call\n"
            + HelpExampleRpc("getreceivedbyaddress", "\"1D1ZrZNe3JUo7ZycKEYQQiQAWd9y54F4XZ\", 6")
       );

    LOCK2(cs_main, pwalletMain->cs_wallet);

    // Zcoin address
    CBitcoinAddress address = CBitcoinAddress(params[0].get_str());
    if (!address.IsValid())
        throw JSONRPCError(RPC_INVALID_ADDRESS_OR_KEY, "Invalid Zcoin address");
    CScript scriptPubKey = GetScriptForDestination(address.Get());
    if (!IsMine(*pwalletMain, scriptPubKey))
        return ValueFromAmount(0);

    // Minimum confirmations
    int nMinDepth = 1;
    if (params.size() > 1)
        nMinDepth = params[1].get_int();

    // Tally
    CAmount nAmount = 0;
    for (map<uint256, CWalletTx>::iterator it = pwalletMain->mapWallet.begin(); it != pwalletMain->mapWallet.end(); ++it)
    {
        const CWalletTx& wtx = (*it).second;
        if (wtx.IsCoinBase() || !CheckFinalTx(wtx))
            continue;

        BOOST_FOREACH(const CTxOut& txout, wtx.vout)
            if (txout.scriptPubKey == scriptPubKey)
                if (wtx.GetDepthInMainChain() >= nMinDepth)
                    nAmount += txout.nValue;
    }

    return  ValueFromAmount(nAmount);
}


UniValue getreceivedbyaccount(const UniValue& params, bool fHelp)
{
    if (!EnsureWalletIsAvailable(fHelp))
        return NullUniValue;

    if (fHelp || params.size() < 1 || params.size() > 2)
        throw runtime_error(
            "getreceivedbyaccount \"account\" ( minconf )\n"
            "\nDEPRECATED. Returns the total amount received by addresses with <account> in transactions with at least [minconf] confirmations.\n"
            "\nArguments:\n"
            "1. \"account\"      (string, required) The selected account, may be the default account using \"\".\n"
            "2. minconf          (numeric, optional, default=1) Only include transactions confirmed at least this many times.\n"
            "\nResult:\n"
            "amount              (numeric) The total amount in " + CURRENCY_UNIT + " received for this account.\n"
            "\nExamples:\n"
            "\nAmount received by the default account with at least 1 confirmation\n"
            + HelpExampleCli("getreceivedbyaccount", "\"\"") +
            "\nAmount received at the tabby account including unconfirmed amounts with zero confirmations\n"
            + HelpExampleCli("getreceivedbyaccount", "\"tabby\" 0") +
            "\nThe amount with at least 6 confirmation, very safe\n"
            + HelpExampleCli("getreceivedbyaccount", "\"tabby\" 6") +
            "\nAs a json rpc call\n"
            + HelpExampleRpc("getreceivedbyaccount", "\"tabby\", 6")
        );

    LOCK2(cs_main, pwalletMain->cs_wallet);

    // Minimum confirmations
    int nMinDepth = 1;
    if (params.size() > 1)
        nMinDepth = params[1].get_int();

    // Get the set of pub keys assigned to account
    string strAccount = AccountFromValue(params[0]);
    set<CTxDestination> setAddress = pwalletMain->GetAccountAddresses(strAccount);

    // Tally
    CAmount nAmount = 0;
    for (map<uint256, CWalletTx>::iterator it = pwalletMain->mapWallet.begin(); it != pwalletMain->mapWallet.end(); ++it)
    {
        const CWalletTx& wtx = (*it).second;
        if (wtx.IsCoinBase() || !CheckFinalTx(wtx))
            continue;

        BOOST_FOREACH(const CTxOut& txout, wtx.vout)
        {
            CTxDestination address;
            if (ExtractDestination(txout.scriptPubKey, address) && IsMine(*pwalletMain, address) && setAddress.count(address))
                if (wtx.GetDepthInMainChain() >= nMinDepth)
                    nAmount += txout.nValue;
        }
    }

    return ValueFromAmount(nAmount);
}


UniValue getbalance(const UniValue& params, bool fHelp)
{
    if (!EnsureWalletIsAvailable(fHelp))
        return NullUniValue;

    if (fHelp || params.size() > 3)
        throw runtime_error(
            "getbalance ( \"account\" minconf includeWatchonly )\n"
            "\nIf account is not specified, returns the server's total available balance.\n"
            "If account is specified (DEPRECATED), returns the balance in the account.\n"
            "Note that the account \"\" is not the same as leaving the parameter out.\n"
            "The server total may be different to the balance in the default \"\" account.\n"
            "\nArguments:\n"
            "1. \"account\"      (string, optional) DEPRECATED. The selected account, or \"*\" for entire wallet. It may be the default account using \"\".\n"
            "2. minconf          (numeric, optional, default=1) Only include transactions confirmed at least this many times.\n"
            "3. includeWatchonly (bool, optional, default=false) Also include balance in watchonly addresses (see 'importaddress')\n"
            "\nResult:\n"
            "amount              (numeric) The total amount in " + CURRENCY_UNIT + " received for this account.\n"
            "\nExamples:\n"
            "\nThe total amount in the wallet\n"
            + HelpExampleCli("getbalance", "") +
            "\nThe total amount in the wallet at least 5 blocks confirmed\n"
            + HelpExampleCli("getbalance", "\"*\" 6") +
            "\nAs a json rpc call\n"
            + HelpExampleRpc("getbalance", "\"*\", 6")
        );

    LOCK2(cs_main, pwalletMain->cs_wallet);

    if (params.size() == 0)
        return  ValueFromAmount(pwalletMain->GetBalance());

    int nMinDepth = 1;
    if (params.size() > 1)
        nMinDepth = params[1].get_int();
    isminefilter filter = ISMINE_SPENDABLE;
    if(params.size() > 2)
        if(params[2].get_bool())
            filter = filter | ISMINE_WATCH_ONLY;

    if (params[0].get_str() == "*") {
        // Calculate total balance a different way from GetBalance()
        // (GetBalance() sums up all unspent TxOuts)
        // getbalance and "getbalance * 1 true" should return the same number
        CAmount nBalance = 0;
        for (map<uint256, CWalletTx>::iterator it = pwalletMain->mapWallet.begin(); it != pwalletMain->mapWallet.end(); ++it)
        {
            const CWalletTx& wtx = (*it).second;
            if (!CheckFinalTx(wtx) || wtx.GetBlocksToMaturity() > 0 || wtx.GetDepthInMainChain() < 0)
                continue;

            CAmount allFee;
            string strSentAccount;
            list<COutputEntry> listReceived;
            list<COutputEntry> listSent;
            wtx.GetAmounts(listReceived, listSent, allFee, strSentAccount, filter);
            if (wtx.GetDepthInMainChain() >= nMinDepth)
            {
                BOOST_FOREACH(const COutputEntry& r, listReceived)
                    nBalance += r.amount;
            }
            BOOST_FOREACH(const COutputEntry& s, listSent)
                nBalance -= s.amount;
            nBalance -= allFee;
        }
        return  ValueFromAmount(nBalance);
    }

    string strAccount = AccountFromValue(params[0]);

    CAmount nBalance = pwalletMain->GetAccountBalance(strAccount, nMinDepth, filter);

    return ValueFromAmount(nBalance);
}

UniValue getunconfirmedbalance(const UniValue &params, bool fHelp)
{
    if (!EnsureWalletIsAvailable(fHelp))
        return NullUniValue;

    if (fHelp || params.size() > 0)
        throw runtime_error(
                "getunconfirmedbalance\n"
                "Returns the server's total unconfirmed balance\n");

    LOCK2(cs_main, pwalletMain->cs_wallet);

    return ValueFromAmount(pwalletMain->GetUnconfirmedBalance());
}


UniValue movecmd(const UniValue& params, bool fHelp)
{
    if (!EnsureWalletIsAvailable(fHelp))
        return NullUniValue;

    if (fHelp || params.size() < 3 || params.size() > 5)
        throw runtime_error(
            "move \"fromaccount\" \"toaccount\" amount ( minconf \"comment\" )\n"
            "\nDEPRECATED. Move a specified amount from one account in your wallet to another.\n"
            "\nArguments:\n"
            "1. \"fromaccount\"   (string, required) The name of the account to move funds from. May be the default account using \"\".\n"
            "2. \"toaccount\"     (string, required) The name of the account to move funds to. May be the default account using \"\".\n"
            "3. amount            (numeric) Quantity of " + CURRENCY_UNIT + " to move between accounts.\n"
            "4. minconf           (numeric, optional, default=1) Only use funds with at least this many confirmations.\n"
            "5. \"comment\"       (string, optional) An optional comment, stored in the wallet only.\n"
            "\nResult:\n"
            "true|false           (boolean) true if successful.\n"
            "\nExamples:\n"
            "\nMove 0.01 " + CURRENCY_UNIT + " from the default account to the account named tabby\n"
            + HelpExampleCli("move", "\"\" \"tabby\" 0.01") +
            "\nMove 0.01 " + CURRENCY_UNIT + " timotei to akiko with a comment and funds have 6 confirmations\n"
            + HelpExampleCli("move", "\"timotei\" \"akiko\" 0.01 6 \"happy birthday!\"") +
            "\nAs a json rpc call\n"
            + HelpExampleRpc("move", "\"timotei\", \"akiko\", 0.01, 6, \"happy birthday!\"")
        );

    LOCK2(cs_main, pwalletMain->cs_wallet);

    string strFrom = AccountFromValue(params[0]);
    string strTo = AccountFromValue(params[1]);
    CAmount nAmount = AmountFromValue(params[2]);
    if (nAmount <= 0)
        throw JSONRPCError(RPC_TYPE_ERROR, "Invalid amount for send");
    if (params.size() > 3)
        // unused parameter, used to be nMinDepth, keep type-checking it though
        (void)params[3].get_int();
    string strComment;
    if (params.size() > 4)
        strComment = params[4].get_str();

    if (!pwalletMain->AccountMove(strFrom, strTo, nAmount, strComment))
        throw JSONRPCError(RPC_DATABASE_ERROR, "database error");

    return true;
}


UniValue sendfrom(const UniValue& params, bool fHelp)
{
    if (!EnsureWalletIsAvailable(fHelp))
        return NullUniValue;

    if (fHelp || params.size() < 3 || params.size() > 6)
        throw runtime_error(
            "sendfrom \"fromaccount\" \"tozcoinaddress\" amount ( minconf \"comment\" \"comment-to\" )\n"
            "\nDEPRECATED (use sendtoaddress). Sent an amount from an account to a Zcoin address."
            + HelpRequiringPassphrase() + "\n"
            "\nArguments:\n"
            "1. \"fromaccount\"       (string, required) The name of the account to send funds from. May be the default account using \"\".\n"
            "2. \"tozcoinaddress\"  (string, required) The Zcoin address to send funds to.\n"
            "3. amount                (numeric or string, required) The amount in " + CURRENCY_UNIT + " (transaction fee is added on top).\n"
            "4. minconf               (numeric, optional, default=1) Only use funds with at least this many confirmations.\n"
            "5. \"comment\"           (string, optional) A comment used to store what the transaction is for. \n"
            "                                     This is not part of the transaction, just kept in your wallet.\n"
            "6. \"comment-to\"        (string, optional) An optional comment to store the name of the person or organization \n"
            "                                     to which you're sending the transaction. This is not part of the transaction, \n"
            "                                     it is just kept in your wallet.\n"
            "\nResult:\n"
            "\"transactionid\"        (string) The transaction id.\n"
            "\nExamples:\n"
            "\nSend 0.01 " + CURRENCY_UNIT + " from the default account to the address, must have at least 1 confirmation\n"
            + HelpExampleCli("sendfrom", "\"\" \"1M72Sfpbz1BPpXFHz9m3CdqATR44Jvaydd\" 0.01") +
            "\nSend 0.01 from the tabby account to the given address, funds must have at least 6 confirmations\n"
            + HelpExampleCli("sendfrom", "\"tabby\" \"1M72Sfpbz1BPpXFHz9m3CdqATR44Jvaydd\" 0.01 6 \"donation\" \"seans outpost\"") +
            "\nAs a json rpc call\n"
            + HelpExampleRpc("sendfrom", "\"tabby\", \"1M72Sfpbz1BPpXFHz9m3CdqATR44Jvaydd\", 0.01, 6, \"donation\", \"seans outpost\"")
        );

    LOCK2(cs_main, pwalletMain->cs_wallet);

    string strAccount = AccountFromValue(params[0]);
    CBitcoinAddress address(params[1].get_str());
    if (!address.IsValid())
        throw JSONRPCError(RPC_INVALID_ADDRESS_OR_KEY, "Invalid Zcoin address");
    CAmount nAmount = AmountFromValue(params[2]);
    if (nAmount <= 0)
        throw JSONRPCError(RPC_TYPE_ERROR, "Invalid amount for send");
    int nMinDepth = 1;
    if (params.size() > 3)
        nMinDepth = params[3].get_int();

    CWalletTx wtx;
    wtx.strFromAccount = strAccount;
    if (params.size() > 4 && !params[4].isNull() && !params[4].get_str().empty())
        wtx.mapValue["comment"] = params[4].get_str();
    if (params.size() > 5 && !params[5].isNull() && !params[5].get_str().empty())
        wtx.mapValue["to"]      = params[5].get_str();

    EnsureWalletIsUnlocked();

    // Check funds
    CAmount nBalance = pwalletMain->GetAccountBalance(strAccount, nMinDepth, ISMINE_SPENDABLE);
    if (nAmount > nBalance)
        throw JSONRPCError(RPC_WALLET_INSUFFICIENT_FUNDS, "Account has insufficient funds");

    SendMoney(address.Get(), nAmount, false, wtx);

    return wtx.GetHash().GetHex();
}


UniValue sendmany(const UniValue& params, bool fHelp)
{
    if (!EnsureWalletIsAvailable(fHelp))
        return NullUniValue;

    if (fHelp || params.size() < 2 || params.size() > 5)
        throw runtime_error(
            "sendmany \"fromaccount\" {\"address\":amount,...} ( minconf \"comment\" [\"address\",...] )\n"
            "\nSend multiple times. Amounts are double-precision floating point numbers."
            + HelpRequiringPassphrase() + "\n"
            "\nArguments:\n"
            "1. \"fromaccount\"         (string, required) DEPRECATED. The account to send the funds from. Should be \"\" for the default account\n"
            "2. \"amounts\"             (string, required) A json object with addresses and amounts\n"
            "    {\n"
            "      \"address\":amount   (numeric or string) The Zcoin address is the key, the numeric amount (can be string) in " + CURRENCY_UNIT + " is the value\n"
            "      ,...\n"
            "    }\n"
            "3. minconf                 (numeric, optional, default=1) Only use the balance confirmed at least this many times.\n"
            "4. \"comment\"             (string, optional) A comment\n"
            "5. subtractfeefromamount   (string, optional) A json array with addresses.\n"
            "                           The fee will be equally deducted from the amount of each selected address.\n"
            "                           Those recipients will receive less bitcoins than you enter in their corresponding amount field.\n"
            "                           If no addresses are specified here, the sender pays the fee.\n"
            "    [\n"
            "      \"address\"            (string) Subtract fee from this address\n"
            "      ,...\n"
            "    ]\n"
            "\nResult:\n"
            "\"transactionid\"          (string) The transaction id for the send. Only 1 transaction is created regardless of \n"
            "                                    the number of addresses.\n"
            "\nExamples:\n"
            "\nSend two amounts to two different addresses:\n"
            + HelpExampleCli("sendmany", "\"\" \"{\\\"1D1ZrZNe3JUo7ZycKEYQQiQAWd9y54F4XZ\\\":0.01,\\\"1353tsE8YMTA4EuV7dgUXGjNFf9KpVvKHz\\\":0.02}\"") +
            "\nSend two amounts to two different addresses setting the confirmation and comment:\n"
            + HelpExampleCli("sendmany", "\"\" \"{\\\"1D1ZrZNe3JUo7ZycKEYQQiQAWd9y54F4XZ\\\":0.01,\\\"1353tsE8YMTA4EuV7dgUXGjNFf9KpVvKHz\\\":0.02}\" 6 \"testing\"") +
            "\nSend two amounts to two different addresses, subtract fee from amount:\n"
            + HelpExampleCli("sendmany", "\"\" \"{\\\"1D1ZrZNe3JUo7ZycKEYQQiQAWd9y54F4XZ\\\":0.01,\\\"1353tsE8YMTA4EuV7dgUXGjNFf9KpVvKHz\\\":0.02}\" 1 \"\" \"[\\\"1D1ZrZNe3JUo7ZycKEYQQiQAWd9y54F4XZ\\\",\\\"1353tsE8YMTA4EuV7dgUXGjNFf9KpVvKHz\\\"]\"") +
            "\nAs a json rpc call\n"
            + HelpExampleRpc("sendmany", "\"\", \"{\\\"1D1ZrZNe3JUo7ZycKEYQQiQAWd9y54F4XZ\\\":0.01,\\\"1353tsE8YMTA4EuV7dgUXGjNFf9KpVvKHz\\\":0.02}\", 6, \"testing\"")
        );

    LOCK2(cs_main, pwalletMain->cs_wallet);

    string strAccount = AccountFromValue(params[0]);
    UniValue sendTo = params[1].get_obj();
    int nMinDepth = 1;
    if (params.size() > 2)
        nMinDepth = params[2].get_int();

    CWalletTx wtx;
    wtx.strFromAccount = strAccount;
    if (params.size() > 3 && !params[3].isNull() && !params[3].get_str().empty())
        wtx.mapValue["comment"] = params[3].get_str();

    UniValue subtractFeeFromAmount(UniValue::VARR);
    if (params.size() > 4)
        subtractFeeFromAmount = params[4].get_array();

    set<CBitcoinAddress> setAddress;
    vector<CRecipient> vecSend;

    CAmount totalAmount = 0;
    vector<string> keys = sendTo.getKeys();
    BOOST_FOREACH(const string& name_, keys)
    {
        CBitcoinAddress address(name_);
        if (!address.IsValid())
            throw JSONRPCError(RPC_INVALID_ADDRESS_OR_KEY, string("Invalid Zcoin address: ")+name_);

        if (setAddress.count(address))
            throw JSONRPCError(RPC_INVALID_PARAMETER, string("Invalid parameter, duplicated address: ")+name_);
        setAddress.insert(address);

        CScript scriptPubKey = GetScriptForDestination(address.Get());
        CAmount nAmount = AmountFromValue(sendTo[name_]);
        if (nAmount <= 0)
            throw JSONRPCError(RPC_TYPE_ERROR, "Invalid amount for send");
        totalAmount += nAmount;

        bool fSubtractFeeFromAmount = false;
        for (unsigned int idx = 0; idx < subtractFeeFromAmount.size(); idx++) {
            const UniValue& addr = subtractFeeFromAmount[idx];
            if (addr.get_str() == name_)
                fSubtractFeeFromAmount = true;
        }

        CRecipient recipient = {scriptPubKey, nAmount, fSubtractFeeFromAmount};
        vecSend.push_back(recipient);
    }

    EnsureWalletIsUnlocked();

    // Check funds
    CAmount nBalance = pwalletMain->GetAccountBalance(strAccount, nMinDepth, ISMINE_SPENDABLE);
    if (totalAmount > nBalance)
        throw JSONRPCError(RPC_WALLET_INSUFFICIENT_FUNDS, "Account has insufficient funds");

    // Send
    CReserveKey keyChange(pwalletMain);
    CAmount nFeeRequired = 0;
    int nChangePosRet = -1;
    string strFailReason;
    bool fCreated = pwalletMain->CreateTransaction(vecSend, wtx, keyChange, nFeeRequired, nChangePosRet, strFailReason);
    if (!fCreated)
        throw JSONRPCError(RPC_WALLET_INSUFFICIENT_FUNDS, strFailReason);
    if (!pwalletMain->CommitTransaction(wtx, keyChange))
        throw JSONRPCError(RPC_WALLET_ERROR, "Transaction commit failed");

    return wtx.GetHash().GetHex();
}

// Defined in rpc/misc.cpp
extern CScript _createmultisig_redeemScript(const UniValue& params);

UniValue addmultisigaddress(const UniValue& params, bool fHelp)
{
    if (!EnsureWalletIsAvailable(fHelp))
        return NullUniValue;

    if (fHelp || params.size() < 2 || params.size() > 3)
    {
        string msg = "addmultisigaddress nrequired [\"key\",...] ( \"account\" )\n"
            "\nAdd a nrequired-to-sign multisignature address to the wallet.\n"
            "Each key is a Zcoin address or hex-encoded public key.\n"
            "If 'account' is specified (DEPRECATED), assign address to that account.\n"

            "\nArguments:\n"
            "1. nrequired        (numeric, required) The number of required signatures out of the n keys or addresses.\n"
            "2. \"keysobject\"   (string, required) A json array of Zcoin addresses or hex-encoded public keys\n"
            "     [\n"
            "       \"address\"  (string) Zcoin address or hex-encoded public key\n"
            "       ...,\n"
            "     ]\n"
            "3. \"account\"      (string, optional) DEPRECATED. An account to assign the addresses to.\n"

            "\nResult:\n"
            "\"zcoinaddress\"  (string) A Zcoin address associated with the keys.\n"

            "\nExamples:\n"
            "\nAdd a multisig address from 2 addresses\n"
            + HelpExampleCli("addmultisigaddress", "2 \"[\\\"16sSauSf5pF2UkUwvKGq4qjNRzBZYqgEL5\\\",\\\"171sgjn4YtPu27adkKGrdDwzRTxnRkBfKV\\\"]\"") +
            "\nAs json rpc call\n"
            + HelpExampleRpc("addmultisigaddress", "2, \"[\\\"16sSauSf5pF2UkUwvKGq4qjNRzBZYqgEL5\\\",\\\"171sgjn4YtPu27adkKGrdDwzRTxnRkBfKV\\\"]\"")
        ;
        throw runtime_error(msg);
    }

    LOCK2(cs_main, pwalletMain->cs_wallet);

    string strAccount;
    if (params.size() > 2)
        strAccount = AccountFromValue(params[2]);

    // Construct using pay-to-script-hash:
    CScript inner = _createmultisig_redeemScript(params);
    CScriptID innerID(inner);
    pwalletMain->AddCScript(inner);

    pwalletMain->SetAddressBook(innerID, strAccount, "send");
    return CBitcoinAddress(innerID).ToString();
}

class Witnessifier : public boost::static_visitor<bool>
{
public:
    CScriptID result;

    bool operator()(const CNoDestination &dest) const { return false; }

    bool operator()(const CKeyID &keyID) {
        CPubKey pubkey;
        if (pwalletMain) {
            CScript basescript = GetScriptForDestination(keyID);
            isminetype typ;
            typ = IsMine(*pwalletMain, basescript, SIGVERSION_WITNESS_V0);
            if (typ != ISMINE_SPENDABLE && typ != ISMINE_WATCH_SOLVABLE)
                return false;
            CScript witscript = GetScriptForWitness(basescript);
            pwalletMain->AddCScript(witscript);
            result = CScriptID(witscript);
            return true;
        }
        return false;
    }

    bool operator()(const CScriptID &scriptID) {
        CScript subscript;
        if (pwalletMain && pwalletMain->GetCScript(scriptID, subscript)) {
            int witnessversion;
            std::vector<unsigned char> witprog;
            if (subscript.IsWitnessProgram(witnessversion, witprog)) {
                result = scriptID;
                return true;
            }
            isminetype typ;
            typ = IsMine(*pwalletMain, subscript, SIGVERSION_WITNESS_V0);
            if (typ != ISMINE_SPENDABLE && typ != ISMINE_WATCH_SOLVABLE)
                return false;
            CScript witscript = GetScriptForWitness(subscript);
            pwalletMain->AddCScript(witscript);
            result = CScriptID(witscript);
            return true;
        }
        return false;
    }
};

UniValue addwitnessaddress(const UniValue& params, bool fHelp)
{
    if (!EnsureWalletIsAvailable(fHelp))
        return NullUniValue;

    if (fHelp || params.size() < 1 || params.size() > 1)
    {
        string msg = "addwitnessaddress \"address\"\n"
            "\nAdd a witness address for a script (with pubkey or redeemscript known).\n"
            "It returns the witness script.\n"

            "\nArguments:\n"
            "1. \"address\"       (string, required) An address known to the wallet\n"

            "\nResult:\n"
            "\"witnessaddress\",  (string) The value of the new address (P2SH of witness script).\n"
            "}\n"
        ;
        throw runtime_error(msg);
    }

    {
        LOCK(cs_main);
        if (!IsWitnessEnabled(chainActive.Tip(), Params().GetConsensus()) && !GetBoolArg("-walletprematurewitness", false)) {
            throw JSONRPCError(RPC_WALLET_ERROR, "Segregated witness not enabled on network");
        }
    }

    CBitcoinAddress address(params[0].get_str());
    if (!address.IsValid())
        throw JSONRPCError(RPC_INVALID_ADDRESS_OR_KEY, "Invalid Zcoin address");

    Witnessifier w;
    CTxDestination dest = address.Get();
    bool ret = boost::apply_visitor(w, dest);
    if (!ret) {
        throw JSONRPCError(RPC_WALLET_ERROR, "Public key or redeemscript not known to wallet, or the key is uncompressed");
    }

    pwalletMain->SetAddressBook(w.result, "", "receive");

    return CBitcoinAddress(w.result).ToString();
}

struct tallyitem
{
    CAmount nAmount;
    int nConf;
    vector<uint256> txids;
    bool fIsWatchonly;
    tallyitem()
    {
        nAmount = 0;
        nConf = std::numeric_limits<int>::max();
        fIsWatchonly = false;
    }
};

UniValue ListReceived(const UniValue& params, bool fByAccounts)
{
    // Minimum confirmations
    int nMinDepth = 1;
    if (params.size() > 0)
        nMinDepth = params[0].get_int();

    // Whether to include empty accounts
    bool fIncludeEmpty = false;
    if (params.size() > 1)
        fIncludeEmpty = params[1].get_bool();

    isminefilter filter = ISMINE_SPENDABLE;
    if(params.size() > 2)
        if(params[2].get_bool())
            filter = filter | ISMINE_WATCH_ONLY;

    // Tally
    map<CBitcoinAddress, tallyitem> mapTally;
    for (map<uint256, CWalletTx>::iterator it = pwalletMain->mapWallet.begin(); it != pwalletMain->mapWallet.end(); ++it)
    {
        const CWalletTx& wtx = (*it).second;

        if (wtx.IsCoinBase() || !CheckFinalTx(wtx))
            continue;

        int nDepth = wtx.GetDepthInMainChain();
        if (nDepth < nMinDepth)
            continue;

        BOOST_FOREACH(const CTxOut& txout, wtx.vout)
        {
            CTxDestination address;
            if (!ExtractDestination(txout.scriptPubKey, address))
                continue;

            isminefilter mine = IsMine(*pwalletMain, address);
            if(!(mine & filter))
                continue;

            tallyitem& item = mapTally[address];
            item.nAmount += txout.nValue;
            item.nConf = min(item.nConf, nDepth);
            item.txids.push_back(wtx.GetHash());
            if (mine & ISMINE_WATCH_ONLY)
                item.fIsWatchonly = true;
        }
    }

    // Reply
    UniValue ret(UniValue::VARR);
    map<string, tallyitem> mapAccountTally;
    BOOST_FOREACH(const PAIRTYPE(CBitcoinAddress, CAddressBookData)& item, pwalletMain->mapAddressBook)
    {
        const CBitcoinAddress& address = item.first;
        const string& strAccount = item.second.name;
        map<CBitcoinAddress, tallyitem>::iterator it = mapTally.find(address);
        if (it == mapTally.end() && !fIncludeEmpty)
            continue;

        CAmount nAmount = 0;
        int nConf = std::numeric_limits<int>::max();
        bool fIsWatchonly = false;
        if (it != mapTally.end())
        {
            nAmount = (*it).second.nAmount;
            nConf = (*it).second.nConf;
            fIsWatchonly = (*it).second.fIsWatchonly;
        }

        if (fByAccounts)
        {
            tallyitem& item = mapAccountTally[strAccount];
            item.nAmount += nAmount;
            item.nConf = min(item.nConf, nConf);
            item.fIsWatchonly = fIsWatchonly;
        }
        else
        {
            UniValue obj(UniValue::VOBJ);
            if(fIsWatchonly)
                obj.push_back(Pair("involvesWatchonly", true));
            obj.push_back(Pair("address",       address.ToString()));
            obj.push_back(Pair("account",       strAccount));
            obj.push_back(Pair("amount",        ValueFromAmount(nAmount)));
            obj.push_back(Pair("confirmations", (nConf == std::numeric_limits<int>::max() ? 0 : nConf)));
            if (!fByAccounts)
                obj.push_back(Pair("label", strAccount));
            UniValue transactions(UniValue::VARR);
            if (it != mapTally.end())
            {
                BOOST_FOREACH(const uint256& item, (*it).second.txids)
                {
                    transactions.push_back(item.GetHex());
                }
            }
            obj.push_back(Pair("txids", transactions));
            ret.push_back(obj);
        }
    }

    if (fByAccounts)
    {
        for (map<string, tallyitem>::iterator it = mapAccountTally.begin(); it != mapAccountTally.end(); ++it)
        {
            CAmount nAmount = (*it).second.nAmount;
            int nConf = (*it).second.nConf;
            UniValue obj(UniValue::VOBJ);
            if((*it).second.fIsWatchonly)
                obj.push_back(Pair("involvesWatchonly", true));
            obj.push_back(Pair("account",       (*it).first));
            obj.push_back(Pair("amount",        ValueFromAmount(nAmount)));
            obj.push_back(Pair("confirmations", (nConf == std::numeric_limits<int>::max() ? 0 : nConf)));
            ret.push_back(obj);
        }
    }

    return ret;
}

UniValue listreceivedbyaddress(const UniValue& params, bool fHelp)
{
    if (!EnsureWalletIsAvailable(fHelp))
        return NullUniValue;

    if (fHelp || params.size() > 3)
        throw runtime_error(
            "listreceivedbyaddress ( minconf includeempty includeWatchonly)\n"
            "\nList balances by receiving address.\n"
            "\nArguments:\n"
            "1. minconf       (numeric, optional, default=1) The minimum number of confirmations before payments are included.\n"
            "2. includeempty  (bool, optional, default=false) Whether to include addresses that haven't received any payments.\n"
            "3. includeWatchonly (bool, optional, default=false) Whether to include watchonly addresses (see 'importaddress').\n"

            "\nResult:\n"
            "[\n"
            "  {\n"
            "    \"involvesWatchonly\" : true,        (bool) Only returned if imported addresses were involved in transaction\n"
            "    \"address\" : \"receivingaddress\",  (string) The receiving address\n"
            "    \"account\" : \"accountname\",       (string) DEPRECATED. The account of the receiving address. The default account is \"\".\n"
            "    \"amount\" : x.xxx,                  (numeric) The total amount in " + CURRENCY_UNIT + " received by the address\n"
            "    \"confirmations\" : n,               (numeric) The number of confirmations of the most recent transaction included\n"
            "    \"label\" : \"label\"                (string) A comment for the address/transaction, if any\n"
            "  }\n"
            "  ,...\n"
            "]\n"

            "\nExamples:\n"
            + HelpExampleCli("listreceivedbyaddress", "")
            + HelpExampleCli("listreceivedbyaddress", "6 true")
            + HelpExampleRpc("listreceivedbyaddress", "6, true, true")
        );

    LOCK2(cs_main, pwalletMain->cs_wallet);

    return ListReceived(params, false);
}

UniValue listreceivedbyaccount(const UniValue& params, bool fHelp)
{
    if (!EnsureWalletIsAvailable(fHelp))
        return NullUniValue;

    if (fHelp || params.size() > 3)
        throw runtime_error(
            "listreceivedbyaccount ( minconf includeempty includeWatchonly)\n"
            "\nDEPRECATED. List balances by account.\n"
            "\nArguments:\n"
            "1. minconf      (numeric, optional, default=1) The minimum number of confirmations before payments are included.\n"
            "2. includeempty (bool, optional, default=false) Whether to include accounts that haven't received any payments.\n"
            "3. includeWatchonly (bool, optional, default=false) Whether to include watchonly addresses (see 'importaddress').\n"

            "\nResult:\n"
            "[\n"
            "  {\n"
            "    \"involvesWatchonly\" : true,   (bool) Only returned if imported addresses were involved in transaction\n"
            "    \"account\" : \"accountname\",  (string) The account name of the receiving account\n"
            "    \"amount\" : x.xxx,             (numeric) The total amount received by addresses with this account\n"
            "    \"confirmations\" : n,          (numeric) The number of confirmations of the most recent transaction included\n"
            "    \"label\" : \"label\"           (string) A comment for the address/transaction, if any\n"
            "  }\n"
            "  ,...\n"
            "]\n"

            "\nExamples:\n"
            + HelpExampleCli("listreceivedbyaccount", "")
            + HelpExampleCli("listreceivedbyaccount", "6 true")
            + HelpExampleRpc("listreceivedbyaccount", "6, true, true")
        );

    LOCK2(cs_main, pwalletMain->cs_wallet);

    return ListReceived(params, true);
}

static void MaybePushAddress(UniValue & entry, const CTxDestination &dest, CBitcoinAddress &addr)
{
    if (addr.Set(dest))
        entry.push_back(Pair("address", addr.ToString()));
}

void ListTransactions(const CWalletTx& wtx, const string& strAccount, int nMinDepth, bool fLong, UniValue& ret, const isminefilter& filter)
{
    CAmount nFee;
    string strSentAccount;
    list<COutputEntry> listReceived;
    list<COutputEntry> listSent;
    CBitcoinAddress addr;

    wtx.GetAmounts(listReceived, listSent, nFee, strSentAccount, filter);

    bool fAllAccounts = (strAccount == string("*"));
    bool involvesWatchonly = wtx.IsFromMe(ISMINE_WATCH_ONLY);

    // Sent
    if ((!listSent.empty() || nFee != 0) && (fAllAccounts || strAccount == strSentAccount))
    {
        BOOST_FOREACH(const COutputEntry& s, listSent)
        {
            UniValue entry(UniValue::VOBJ);
            if(involvesWatchonly || (::IsMine(*pwalletMain, s.destination) & ISMINE_WATCH_ONLY))
                entry.push_back(Pair("involvesWatchonly", true));
            entry.push_back(Pair("account", strSentAccount));
            MaybePushAddress(entry, s.destination, addr);
            if (wtx.IsZerocoinSpend() || wtx.IsSigmaSpend() || wtx.IsZerocoinRemint()) {
                entry.push_back(Pair("category", "spend"));
            }
            else if (wtx.IsZerocoinMint() || wtx.IsSigmaMint()) {
                entry.push_back(Pair("category", "mint"));
            }
            else {
                entry.push_back(Pair("category", "send"));
            }
            entry.push_back(Pair("amount", ValueFromAmount(-s.amount)));
            if (pwalletMain->mapAddressBook.count(s.destination))
                entry.push_back(Pair("label", pwalletMain->mapAddressBook[s.destination].name));
            entry.push_back(Pair("vout", s.vout));
            entry.push_back(Pair("fee", ValueFromAmount(-nFee)));
            if (fLong)
                WalletTxToJSON(wtx, entry);
            entry.push_back(Pair("abandoned", wtx.isAbandoned()));
            ret.push_back(entry);
        }
    }

    // Received
    if (listReceived.size() > 0 && wtx.GetDepthInMainChain() >= nMinDepth)
    {
        BOOST_FOREACH(const COutputEntry& r, listReceived)
        {
            string account;
            if (pwalletMain->mapAddressBook.count(r.destination))
                account = pwalletMain->mapAddressBook[r.destination].name;
            if (fAllAccounts || (account == strAccount))
            {
                UniValue entry(UniValue::VOBJ);
                if(involvesWatchonly || (::IsMine(*pwalletMain, r.destination) & ISMINE_WATCH_ONLY))
                    entry.push_back(Pair("involvesWatchonly", true));
                entry.push_back(Pair("account", account));
                MaybePushAddress(entry, r.destination, addr);
                if (wtx.IsCoinBase())
                {
                    int txHeight = chainActive.Height() - wtx.GetDepthInMainChain();
                    CScript payee;

                    mnpayments.GetBlockPayee(txHeight, payee);
                    //compare address of payee to addr.
                    CTxDestination payeeDest;
                    ExtractDestination(payee, payeeDest);
                    CBitcoinAddress payeeAddr(payeeDest);
                    if(addr.ToString() == payeeAddr.ToString()){
                        entry.push_back(Pair("category", "znode"));
                    }
                    else if (wtx.GetDepthInMainChain() < 1)
                        entry.push_back(Pair("category", "orphan"));
                    else if (wtx.GetBlocksToMaturity() > 0)
                        entry.push_back(Pair("category", "immature"));
                    else
                        entry.push_back(Pair("category", "generate"));
                }
                else {
                    entry.push_back(Pair("category", "receive"));
                }
                entry.push_back(Pair("amount", ValueFromAmount(r.amount)));
                if (pwalletMain->mapAddressBook.count(r.destination))
                    entry.push_back(Pair("label", account));
                entry.push_back(Pair("vout", r.vout));
                if (fLong)
                    WalletTxToJSON(wtx, entry);
                ret.push_back(entry);
            }
        }
    }
}

void AcentryToJSON(const CAccountingEntry& acentry, const string& strAccount, UniValue& ret)
{
    bool fAllAccounts = (strAccount == string("*"));

    if (fAllAccounts || acentry.strAccount == strAccount)
    {
        UniValue entry(UniValue::VOBJ);
        entry.push_back(Pair("account", acentry.strAccount));
        entry.push_back(Pair("category", "move"));
        entry.push_back(Pair("time", acentry.nTime));
        entry.push_back(Pair("amount", ValueFromAmount(acentry.nCreditDebit)));
        entry.push_back(Pair("otheraccount", acentry.strOtherAccount));
        entry.push_back(Pair("comment", acentry.strComment));
        ret.push_back(entry);
    }
}

UniValue listtransactions(const UniValue& params, bool fHelp)
{
    if (!EnsureWalletIsAvailable(fHelp))
        return NullUniValue;

    if (fHelp || params.size() > 4)
        throw runtime_error(
            "listtransactions ( \"account\" count from includeWatchonly)\n"
            "\nReturns up to 'count' most recent transactions skipping the first 'from' transactions for account 'account'.\n"
            "\nArguments:\n"
            "1. \"account\"    (string, optional) DEPRECATED. The account name. Should be \"*\".\n"
            "2. count          (numeric, optional, default=10) The number of transactions to return\n"
            "3. from           (numeric, optional, default=0) The number of transactions to skip\n"
            "4. includeWatchonly (bool, optional, default=false) Include transactions to watchonly addresses (see 'importaddress')\n"
            "\nResult:\n"
            "[\n"
            "  {\n"
            "    \"account\":\"accountname\",       (string) DEPRECATED. The account name associated with the transaction. \n"
            "                                                It will be \"\" for the default account.\n"
            "    \"address\":\"zcoinaddress\",    (string) The Zcoin address of the transaction. Not present for \n"
            "                                                move transactions (category = move).\n"
            "    \"category\":\"send|receive|move\", (string) The transaction category. 'move' is a local (off blockchain)\n"
            "                                                transaction between accounts, and not associated with an address,\n"
            "                                                transaction id or block. 'send' and 'receive' transactions are \n"
            "                                                associated with an address, transaction id and block details\n"
            "    \"amount\": x.xxx,          (numeric) The amount in " + CURRENCY_UNIT + ". This is negative for the 'send' category, and for the\n"
            "                                         'move' category for moves outbound. It is positive for the 'receive' category,\n"
            "                                         and for the 'move' category for inbound funds.\n"
            "    \"vout\": n,                (numeric) the vout value\n"
            "    \"fee\": x.xxx,             (numeric) The amount of the fee in " + CURRENCY_UNIT + ". This is negative and only available for the \n"
            "                                         'send' category of transactions.\n"
            "    \"abandoned\": xxx          (bool) 'true' if the transaction has been abandoned (inputs are respendable).\n"
            "    \"confirmations\": n,       (numeric) The number of confirmations for the transaction. Available for 'send' and \n"
            "                                         'receive' category of transactions. Negative confirmations indicate the\n"
            "                                         transaction conflicts with the block chain\n"
            "    \"trusted\": xxx            (bool) Whether we consider the outputs of this unconfirmed transaction safe to spend.\n"
            "    \"blockhash\": \"hashvalue\", (string) The block hash containing the transaction. Available for 'send' and 'receive'\n"
            "                                          category of transactions.\n"
            "    \"blockindex\": n,          (numeric) The index of the transaction in the block that includes it. Available for 'send' and 'receive'\n"
            "                                          category of transactions.\n"
            "    \"blocktime\": xxx,         (numeric) The block time in seconds since epoch (1 Jan 1970 GMT).\n"
            "    \"txid\": \"transactionid\", (string) The transaction id. Available for 'send' and 'receive' category of transactions.\n"
            "    \"time\": xxx,              (numeric) The transaction time in seconds since epoch (midnight Jan 1 1970 GMT).\n"
            "    \"timereceived\": xxx,      (numeric) The time received in seconds since epoch (midnight Jan 1 1970 GMT). Available \n"
            "                                          for 'send' and 'receive' category of transactions.\n"
            "    \"comment\": \"...\",       (string) If a comment is associated with the transaction.\n"
            "    \"label\": \"label\"        (string) A comment for the address/transaction, if any\n"
            "    \"otheraccount\": \"accountname\",  (string) For the 'move' category of transactions, the account the funds came \n"
            "                                          from (for receiving funds, positive amounts), or went to (for sending funds,\n"
            "                                          negative amounts).\n"
            "    \"bip125-replaceable\": \"yes|no|unknown\"  (string) Whether this transaction could be replaced due to BIP125 (replace-by-fee);\n"
            "                                                     may be unknown for unconfirmed transactions not in the mempool\n"
            "  }\n"
            "]\n"

            "\nExamples:\n"
            "\nList the most recent 10 transactions in the systems\n"
            + HelpExampleCli("listtransactions", "") +
            "\nList transactions 100 to 120\n"
            + HelpExampleCli("listtransactions", "\"*\" 20 100") +
            "\nAs a json rpc call\n"
            + HelpExampleRpc("listtransactions", "\"*\", 20, 100")
        );

    LOCK2(cs_main, pwalletMain->cs_wallet);

    string strAccount = "*";
    if (params.size() > 0)
        strAccount = params[0].get_str();
    int nCount = 10;
    if (params.size() > 1)
        nCount = params[1].get_int();
    int nFrom = 0;
    if (params.size() > 2)
        nFrom = params[2].get_int();
    isminefilter filter = ISMINE_SPENDABLE;
    if(params.size() > 3)
        if(params[3].get_bool())
            filter = filter | ISMINE_WATCH_ONLY;

    if (nCount < 0)
        throw JSONRPCError(RPC_INVALID_PARAMETER, "Negative count");
    if (nFrom < 0)
        throw JSONRPCError(RPC_INVALID_PARAMETER, "Negative from");

    UniValue ret(UniValue::VARR);

    const CWallet::TxItems & txOrdered = pwalletMain->wtxOrdered;

    // iterate backwards until we have nCount items to return:
    for (CWallet::TxItems::const_reverse_iterator it = txOrdered.rbegin(); it != txOrdered.rend(); ++it)
    {
        CWalletTx *const pwtx = (*it).second.first;
        if (pwtx != 0)
            ListTransactions(*pwtx, strAccount, 0, true, ret, filter);
        CAccountingEntry *const pacentry = (*it).second.second;
        if (pacentry != 0)
            AcentryToJSON(*pacentry, strAccount, ret);

        if ((int)ret.size() >= (nCount+nFrom)) break;
    }
    // ret is newest to oldest

    if (nFrom > (int)ret.size())
        nFrom = ret.size();
    if ((nFrom + nCount) > (int)ret.size())
        nCount = ret.size() - nFrom;

    vector<UniValue> arrTmp = ret.getValues();

    vector<UniValue>::iterator first = arrTmp.begin();
    std::advance(first, nFrom);
    vector<UniValue>::iterator last = arrTmp.begin();
    std::advance(last, nFrom+nCount);

    if (last != arrTmp.end()) arrTmp.erase(last, arrTmp.end());
    if (first != arrTmp.begin()) arrTmp.erase(arrTmp.begin(), first);

    std::reverse(arrTmp.begin(), arrTmp.end()); // Return oldest to newest

    ret.clear();
    ret.setArray();
    ret.push_backV(arrTmp);

    return ret;
}

UniValue listaccounts(const UniValue& params, bool fHelp)
{
    if (!EnsureWalletIsAvailable(fHelp))
        return NullUniValue;

    if (fHelp || params.size() > 2)
        throw runtime_error(
            "listaccounts ( minconf includeWatchonly)\n"
            "\nDEPRECATED. Returns Object that has account names as keys, account balances as values.\n"
            "\nArguments:\n"
            "1. minconf          (numeric, optional, default=1) Only include transactions with at least this many confirmations\n"
            "2. includeWatchonly (bool, optional, default=false) Include balances in watchonly addresses (see 'importaddress')\n"
            "\nResult:\n"
            "{                      (json object where keys are account names, and values are numeric balances\n"
            "  \"account\": x.xxx,  (numeric) The property name is the account name, and the value is the total balance for the account.\n"
            "  ...\n"
            "}\n"
            "\nExamples:\n"
            "\nList account balances where there at least 1 confirmation\n"
            + HelpExampleCli("listaccounts", "") +
            "\nList account balances including zero confirmation transactions\n"
            + HelpExampleCli("listaccounts", "0") +
            "\nList account balances for 6 or more confirmations\n"
            + HelpExampleCli("listaccounts", "6") +
            "\nAs json rpc call\n"
            + HelpExampleRpc("listaccounts", "6")
        );

    LOCK2(cs_main, pwalletMain->cs_wallet);

    int nMinDepth = 1;
    if (params.size() > 0)
        nMinDepth = params[0].get_int();
    isminefilter includeWatchonly = ISMINE_SPENDABLE;
    if(params.size() > 1)
        if(params[1].get_bool())
            includeWatchonly = includeWatchonly | ISMINE_WATCH_ONLY;

    map<string, CAmount> mapAccountBalances;
    BOOST_FOREACH(const PAIRTYPE(CTxDestination, CAddressBookData)& entry, pwalletMain->mapAddressBook) {
        if (IsMine(*pwalletMain, entry.first) & includeWatchonly) // This address belongs to me
            mapAccountBalances[entry.second.name] = 0;
    }

    for (map<uint256, CWalletTx>::iterator it = pwalletMain->mapWallet.begin(); it != pwalletMain->mapWallet.end(); ++it)
    {
        const CWalletTx& wtx = (*it).second;
        CAmount nFee;
        string strSentAccount;
        list<COutputEntry> listReceived;
        list<COutputEntry> listSent;
        int nDepth = wtx.GetDepthInMainChain();
        if (wtx.GetBlocksToMaturity() > 0 || nDepth < 0)
            continue;
        wtx.GetAmounts(listReceived, listSent, nFee, strSentAccount, includeWatchonly);
        mapAccountBalances[strSentAccount] -= nFee;
        BOOST_FOREACH(const COutputEntry& s, listSent)
            mapAccountBalances[strSentAccount] -= s.amount;
        if (nDepth >= nMinDepth)
        {
            BOOST_FOREACH(const COutputEntry& r, listReceived)
                if (pwalletMain->mapAddressBook.count(r.destination))
                    mapAccountBalances[pwalletMain->mapAddressBook[r.destination].name] += r.amount;
                else
                    mapAccountBalances[""] += r.amount;
        }
    }

    const list<CAccountingEntry> & acentries = pwalletMain->laccentries;
    BOOST_FOREACH(const CAccountingEntry& entry, acentries)
        mapAccountBalances[entry.strAccount] += entry.nCreditDebit;

    UniValue ret(UniValue::VOBJ);
    BOOST_FOREACH(const PAIRTYPE(string, CAmount)& accountBalance, mapAccountBalances) {
        ret.push_back(Pair(accountBalance.first, ValueFromAmount(accountBalance.second)));
    }
    return ret;
}

UniValue listsinceblock(const UniValue& params, bool fHelp)
{
    if (!EnsureWalletIsAvailable(fHelp))
        return NullUniValue;

    if (fHelp)
        throw runtime_error(
            "listsinceblock ( \"blockhash\" target-confirmations includeWatchonly)\n"
            "\nGet all transactions in blocks since block [blockhash], or all transactions if omitted\n"
            "\nArguments:\n"
            "1. \"blockhash\"   (string, optional) The block hash to list transactions since\n"
            "2. target-confirmations:    (numeric, optional) The confirmations required, must be 1 or more\n"
            "3. includeWatchonly:        (bool, optional, default=false) Include transactions to watchonly addresses (see 'importaddress')"
            "\nResult:\n"
            "{\n"
            "  \"transactions\": [\n"
            "    \"account\":\"accountname\",       (string) DEPRECATED. The account name associated with the transaction. Will be \"\" for the default account.\n"
            "    \"address\":\"zcoinaddress\",    (string) The Zcoin address of the transaction. Not present for move transactions (category = move).\n"
            "    \"category\":\"send|receive\",     (string) The transaction category. 'send' has negative amounts, 'receive' has positive amounts.\n"
            "    \"amount\": x.xxx,          (numeric) The amount in " + CURRENCY_UNIT + ". This is negative for the 'send' category, and for the 'move' category for moves \n"
            "                                          outbound. It is positive for the 'receive' category, and for the 'move' category for inbound funds.\n"
            "    \"vout\" : n,               (numeric) the vout value\n"
            "    \"fee\": x.xxx,             (numeric) The amount of the fee in " + CURRENCY_UNIT + ". This is negative and only available for the 'send' category of transactions.\n"
            "    \"confirmations\": n,       (numeric) The number of confirmations for the transaction. Available for 'send' and 'receive' category of transactions.\n"
            "    \"blockhash\": \"hashvalue\",     (string) The block hash containing the transaction. Available for 'send' and 'receive' category of transactions.\n"
            "    \"blockindex\": n,          (numeric) The index of the transaction in the block that includes it. Available for 'send' and 'receive' category of transactions.\n"
            "    \"blocktime\": xxx,         (numeric) The block time in seconds since epoch (1 Jan 1970 GMT).\n"
            "    \"txid\": \"transactionid\",  (string) The transaction id. Available for 'send' and 'receive' category of transactions.\n"
            "    \"time\": xxx,              (numeric) The transaction time in seconds since epoch (Jan 1 1970 GMT).\n"
            "    \"timereceived\": xxx,      (numeric) The time received in seconds since epoch (Jan 1 1970 GMT). Available for 'send' and 'receive' category of transactions.\n"
            "    \"comment\": \"...\",       (string) If a comment is associated with the transaction.\n"
            "    \"label\" : \"label\"       (string) A comment for the address/transaction, if any\n"
            "    \"to\": \"...\",            (string) If a comment to is associated with the transaction.\n"
             "  ],\n"
            "  \"lastblock\": \"lastblockhash\"     (string) The hash of the last block\n"
            "}\n"
            "\nExamples:\n"
            + HelpExampleCli("listsinceblock", "")
            + HelpExampleCli("listsinceblock", "\"000000000000000bacf66f7497b7dc45ef753ee9a7d38571037cdb1a57f663ad\" 6")
            + HelpExampleRpc("listsinceblock", "\"000000000000000bacf66f7497b7dc45ef753ee9a7d38571037cdb1a57f663ad\", 6")
        );

    LOCK2(cs_main, pwalletMain->cs_wallet);

    CBlockIndex *pindex = NULL;
    int target_confirms = 1;
    isminefilter filter = ISMINE_SPENDABLE;

    if (params.size() > 0)
    {
        uint256 blockId;

        blockId.SetHex(params[0].get_str());
        BlockMap::iterator it = mapBlockIndex.find(blockId);
        if (it != mapBlockIndex.end())
            pindex = it->second;
    }

    if (params.size() > 1)
    {
        target_confirms = params[1].get_int();

        if (target_confirms < 1)
            throw JSONRPCError(RPC_INVALID_PARAMETER, "Invalid parameter");
    }

    if(params.size() > 2)
        if(params[2].get_bool())
            filter = filter | ISMINE_WATCH_ONLY;

    int depth = pindex ? (1 + chainActive.Height() - pindex->nHeight) : -1;

    UniValue transactions(UniValue::VARR);

    for (map<uint256, CWalletTx>::iterator it = pwalletMain->mapWallet.begin(); it != pwalletMain->mapWallet.end(); it++)
    {
        CWalletTx tx = (*it).second;

        if (depth == -1 || tx.GetDepthInMainChain() < depth)
            ListTransactions(tx, "*", 0, true, transactions, filter);
    }

    CBlockIndex *pblockLast = chainActive[chainActive.Height() + 1 - target_confirms];
    uint256 lastblock = pblockLast ? pblockLast->GetBlockHash() : uint256();

    UniValue ret(UniValue::VOBJ);
    ret.push_back(Pair("transactions", transactions));
    ret.push_back(Pair("lastblock", lastblock.GetHex()));

    return ret;
}

UniValue gettransaction(const UniValue& params, bool fHelp)
{
    if (!EnsureWalletIsAvailable(fHelp))
        return NullUniValue;

    if (fHelp || params.size() < 1 || params.size() > 2)
        throw runtime_error(
            "gettransaction \"txid\" ( includeWatchonly )\n"
            "\nGet detailed information about in-wallet transaction <txid>\n"
            "\nArguments:\n"
            "1. \"txid\"    (string, required) The transaction id\n"
            "2. \"includeWatchonly\"    (bool, optional, default=false) Whether to include watchonly addresses in balance calculation and details[]\n"
            "\nResult:\n"
            "{\n"
            "  \"amount\" : x.xxx,        (numeric) The transaction amount in " + CURRENCY_UNIT + "\n"
            "  \"confirmations\" : n,     (numeric) The number of confirmations\n"
            "  \"blockhash\" : \"hash\",  (string) The block hash\n"
            "  \"blockindex\" : xx,       (numeric) The index of the transaction in the block that includes it\n"
            "  \"blocktime\" : ttt,       (numeric) The time in seconds since epoch (1 Jan 1970 GMT)\n"
            "  \"txid\" : \"transactionid\",   (string) The transaction id.\n"
            "  \"time\" : ttt,            (numeric) The transaction time in seconds since epoch (1 Jan 1970 GMT)\n"
            "  \"timereceived\" : ttt,    (numeric) The time received in seconds since epoch (1 Jan 1970 GMT)\n"
            "  \"bip125-replaceable\": \"yes|no|unknown\"  (string) Whether this transaction could be replaced due to BIP125 (replace-by-fee);\n"
            "                                                   may be unknown for unconfirmed transactions not in the mempool\n"
            "  \"details\" : [\n"
            "    {\n"
            "      \"account\" : \"accountname\",  (string) DEPRECATED. The account name involved in the transaction, can be \"\" for the default account.\n"
            "      \"address\" : \"zcoinaddress\",   (string) The Zcoin address involved in the transaction\n"
            "      \"category\" : \"send|receive\",    (string) The category, either 'send' or 'receive'\n"
            "      \"amount\" : x.xxx,                 (numeric) The amount in " + CURRENCY_UNIT + "\n"
            "      \"label\" : \"label\",              (string) A comment for the address/transaction, if any\n"
            "      \"vout\" : n,                       (numeric) the vout value\n"
            "    }\n"
            "    ,...\n"
            "  ],\n"
            "  \"hex\" : \"data\"         (string) Raw data for transaction\n"
            "}\n"

            "\nExamples:\n"
            + HelpExampleCli("gettransaction", "\"1075db55d416d3ca199f55b6084e2115b9345e16c5cf302fc80e9d5fbf5d48d\"")
            + HelpExampleCli("gettransaction", "\"1075db55d416d3ca199f55b6084e2115b9345e16c5cf302fc80e9d5fbf5d48d\" true")
            + HelpExampleRpc("gettransaction", "\"1075db55d416d3ca199f55b6084e2115b9345e16c5cf302fc80e9d5fbf5d48d\"")
        );

    LOCK2(cs_main, pwalletMain->cs_wallet);

    uint256 hash;
    hash.SetHex(params[0].get_str());

    isminefilter filter = ISMINE_SPENDABLE;
    if(params.size() > 1)
        if(params[1].get_bool())
            filter = filter | ISMINE_WATCH_ONLY;

    UniValue entry(UniValue::VOBJ);
    if (!pwalletMain->mapWallet.count(hash))
        throw JSONRPCError(RPC_INVALID_ADDRESS_OR_KEY, "Invalid or non-wallet transaction id");
    const CWalletTx& wtx = pwalletMain->mapWallet[hash];

    CAmount nCredit = wtx.GetCredit(filter);
    CAmount nDebit = wtx.GetDebit(filter);
    CAmount nNet = nCredit - nDebit;
    CAmount nFee = (wtx.IsFromMe(filter) ? wtx.GetValueOut() - nDebit : 0);

    entry.push_back(Pair("amount", ValueFromAmount(nNet - nFee)));
    if (wtx.IsFromMe(filter))
        entry.push_back(Pair("fee", ValueFromAmount(nFee)));

    WalletTxToJSON(wtx, entry);

    UniValue details(UniValue::VARR);
    ListTransactions(wtx, "*", 0, false, details, filter);
    entry.push_back(Pair("details", details));

    string strHex = EncodeHexTx(static_cast<CTransaction>(wtx), RPCSerializationFlags());
    entry.push_back(Pair("hex", strHex));

    return entry;
}

UniValue abandontransaction(const UniValue& params, bool fHelp)
{
    if (!EnsureWalletIsAvailable(fHelp))
        return NullUniValue;

    if (fHelp || params.size() != 1)
        throw runtime_error(
            "abandontransaction \"txid\"\n"
            "\nMark in-wallet transaction <txid> as abandoned\n"
            "This will mark this transaction and all its in-wallet descendants as abandoned which will allow\n"
            "for their inputs to be respent.  It can be used to replace \"stuck\" or evicted transactions.\n"
            "It only works on transactions which are not included in a block and are not currently in the mempool.\n"
            "It has no effect on transactions which are already conflicted or abandoned.\n"
            "\nArguments:\n"
            "1. \"txid\"    (string, required) The transaction id\n"
            "\nResult:\n"
            "\nExamples:\n"
            + HelpExampleCli("abandontransaction", "\"1075db55d416d3ca199f55b6084e2115b9345e16c5cf302fc80e9d5fbf5d48d\"")
            + HelpExampleRpc("abandontransaction", "\"1075db55d416d3ca199f55b6084e2115b9345e16c5cf302fc80e9d5fbf5d48d\"")
        );

    LOCK2(cs_main, pwalletMain->cs_wallet);

    uint256 hash;
    hash.SetHex(params[0].get_str());

    if (!pwalletMain->mapWallet.count(hash))
        throw JSONRPCError(RPC_INVALID_ADDRESS_OR_KEY, "Invalid or non-wallet transaction id");
    if (!pwalletMain->AbandonTransaction(hash))
        throw JSONRPCError(RPC_INVALID_ADDRESS_OR_KEY, "Transaction not eligible for abandonment");

    return NullUniValue;
}


UniValue backupwallet(const UniValue& params, bool fHelp)
{
    if (!EnsureWalletIsAvailable(fHelp))
        return NullUniValue;

    if (fHelp || params.size() != 1)
        throw runtime_error(
            "backupwallet \"destination\"\n"
            "\nSafely copies current wallet file to destination, which can be a directory or a path with filename.\n"
            "\nArguments:\n"
            "1. \"destination\"   (string) The destination directory or file\n"
            "\nExamples:\n"
            + HelpExampleCli("backupwallet", "\"backup.dat\"")
            + HelpExampleRpc("backupwallet", "\"backup.dat\"")
        );

    LOCK2(cs_main, pwalletMain->cs_wallet);

    string strDest = params[0].get_str();
    if (!pwalletMain->BackupWallet(strDest))
        throw JSONRPCError(RPC_WALLET_ERROR, "Error: Wallet backup failed!");

    return NullUniValue;
}


UniValue keypoolrefill(const UniValue& params, bool fHelp)
{
    if (!EnsureWalletIsAvailable(fHelp))
        return NullUniValue;

    if (fHelp || params.size() > 1)
        throw runtime_error(
            "keypoolrefill ( newsize )\n"
            "\nFills the keypool."
            + HelpRequiringPassphrase() + "\n"
            "\nArguments\n"
            "1. newsize     (numeric, optional, default=100) The new keypool size\n"
            "\nExamples:\n"
            + HelpExampleCli("keypoolrefill", "")
            + HelpExampleRpc("keypoolrefill", "")
        );

    LOCK2(cs_main, pwalletMain->cs_wallet);

    // 0 is interpreted by TopUpKeyPool() as the default keypool size given by -keypool
    unsigned int kpSize = 0;
    if (params.size() > 0) {
        if (params[0].get_int() < 0)
            throw JSONRPCError(RPC_INVALID_PARAMETER, "Invalid parameter, expected valid size.");
        kpSize = (unsigned int)params[0].get_int();
    }

    EnsureWalletIsUnlocked();
    pwalletMain->TopUpKeyPool(kpSize);

    if (pwalletMain->GetKeyPoolSize() < kpSize)
        throw JSONRPCError(RPC_WALLET_ERROR, "Error refreshing keypool.");

    return NullUniValue;
}


static void LockWallet(CWallet* pWallet)
{
    LOCK(cs_nWalletUnlockTime);
    nWalletUnlockTime = 0;
    pWallet->Lock();
}

UniValue walletpassphrase(const UniValue& params, bool fHelp)
{
    if (!EnsureWalletIsAvailable(fHelp))
        return NullUniValue;

    if (pwalletMain->IsCrypted() && (fHelp || params.size() != 2))
        throw runtime_error(
            "walletpassphrase \"passphrase\" timeout\n"
            "\nStores the wallet decryption key in memory for 'timeout' seconds.\n"
            "This is needed prior to performing transactions related to private keys such as sending zcoins\n"
            "\nArguments:\n"
            "1. \"passphrase\"     (string, required) The wallet passphrase\n"
            "2. timeout            (numeric, required) The time to keep the decryption key in seconds.\n"
            "\nNote:\n"
            "Issuing the walletpassphrase command while the wallet is already unlocked will set a new unlock\n"
            "time that overrides the old one.\n"
            "\nExamples:\n"
            "\nunlock the wallet for 60 seconds\n"
            + HelpExampleCli("walletpassphrase", "\"my pass phrase\" 60") +
            "\nLock the wallet again (before 60 seconds)\n"
            + HelpExampleCli("walletlock", "") +
            "\nAs json rpc call\n"
            + HelpExampleRpc("walletpassphrase", "\"my pass phrase\", 60")
        );

    LOCK2(cs_main, pwalletMain->cs_wallet);

    if (fHelp)
        return true;
    if (!pwalletMain->IsCrypted())
        throw JSONRPCError(RPC_WALLET_WRONG_ENC_STATE, "Error: running with an unencrypted wallet, but walletpassphrase was called.");

    // Note that the walletpassphrase is stored in params[0] which is not mlock()ed
    SecureString strWalletPass;
    strWalletPass.reserve(100);
    // TODO: get rid of this .c_str() by implementing SecureString::operator=(std::string)
    // Alternately, find a way to make params[0] mlock()'d to begin with.
    strWalletPass = params[0].get_str().c_str();

    if (strWalletPass.length() > 0)
    {
        if (!pwalletMain->Unlock(strWalletPass))
            throw JSONRPCError(RPC_WALLET_PASSPHRASE_INCORRECT, "Error: The wallet passphrase entered was incorrect.");
    }
    else
        throw runtime_error(
            "walletpassphrase <passphrase> <timeout>\n"
            "Stores the wallet decryption key in memory for <timeout> seconds.");

    pwalletMain->TopUpKeyPool();

    int64_t nSleepTime = params[1].get_int64();
    LOCK(cs_nWalletUnlockTime);
    nWalletUnlockTime = GetTime() + nSleepTime;
    RPCRunLater("lockwallet", boost::bind(LockWallet, pwalletMain), nSleepTime);

    return NullUniValue;
}


UniValue walletpassphrasechange(const UniValue& params, bool fHelp)
{
    if (!EnsureWalletIsAvailable(fHelp))
        return NullUniValue;

    if (pwalletMain->IsCrypted() && (fHelp || params.size() != 2))
        throw runtime_error(
            "walletpassphrasechange \"oldpassphrase\" \"newpassphrase\"\n"
            "\nChanges the wallet passphrase from 'oldpassphrase' to 'newpassphrase'.\n"
            "\nArguments:\n"
            "1. \"oldpassphrase\"      (string) The current passphrase\n"
            "2. \"newpassphrase\"      (string) The new passphrase\n"
            "\nExamples:\n"
            + HelpExampleCli("walletpassphrasechange", "\"old one\" \"new one\"")
            + HelpExampleRpc("walletpassphrasechange", "\"old one\", \"new one\"")
        );

    LOCK2(cs_main, pwalletMain->cs_wallet);

    if (fHelp)
        return true;
    if (!pwalletMain->IsCrypted())
        throw JSONRPCError(RPC_WALLET_WRONG_ENC_STATE, "Error: running with an unencrypted wallet, but walletpassphrasechange was called.");

    // TODO: get rid of these .c_str() calls by implementing SecureString::operator=(std::string)
    // Alternately, find a way to make params[0] mlock()'d to begin with.
    SecureString strOldWalletPass;
    strOldWalletPass.reserve(100);
    strOldWalletPass = params[0].get_str().c_str();

    SecureString strNewWalletPass;
    strNewWalletPass.reserve(100);
    strNewWalletPass = params[1].get_str().c_str();

    if (strOldWalletPass.length() < 1 || strNewWalletPass.length() < 1)
        throw runtime_error(
            "walletpassphrasechange <oldpassphrase> <newpassphrase>\n"
            "Changes the wallet passphrase from <oldpassphrase> to <newpassphrase>.");

    if (!pwalletMain->ChangeWalletPassphrase(strOldWalletPass, strNewWalletPass))
        throw JSONRPCError(RPC_WALLET_PASSPHRASE_INCORRECT, "Error: The wallet passphrase entered was incorrect.");

    return NullUniValue;
}


UniValue walletlock(const UniValue& params, bool fHelp)
{
    if (!EnsureWalletIsAvailable(fHelp))
        return NullUniValue;

    if (pwalletMain->IsCrypted() && (fHelp || params.size() != 0))
        throw runtime_error(
            "walletlock\n"
            "\nRemoves the wallet encryption key from memory, locking the wallet.\n"
            "After calling this method, you will need to call walletpassphrase again\n"
            "before being able to call any methods which require the wallet to be unlocked.\n"
            "\nExamples:\n"
            "\nSet the passphrase for 2 minutes to perform a transaction\n"
            + HelpExampleCli("walletpassphrase", "\"my pass phrase\" 120") +
            "\nPerform a send (requires passphrase set)\n"
            + HelpExampleCli("sendtoaddress", "\"1M72Sfpbz1BPpXFHz9m3CdqATR44Jvaydd\" 1.0") +
            "\nClear the passphrase since we are done before 2 minutes is up\n"
            + HelpExampleCli("walletlock", "") +
            "\nAs json rpc call\n"
            + HelpExampleRpc("walletlock", "")
        );

    LOCK2(cs_main, pwalletMain->cs_wallet);

    if (fHelp)
        return true;
    if (!pwalletMain->IsCrypted())
        throw JSONRPCError(RPC_WALLET_WRONG_ENC_STATE, "Error: running with an unencrypted wallet, but walletlock was called.");

    {
        LOCK(cs_nWalletUnlockTime);
        pwalletMain->Lock();
        nWalletUnlockTime = 0;
    }

    return NullUniValue;
}


UniValue encryptwallet(const UniValue& params, bool fHelp)
{
    if (!EnsureWalletIsAvailable(fHelp))
        return NullUniValue;

    if (!pwalletMain->IsCrypted() && (fHelp || params.size() != 1))
        throw runtime_error(
            "encryptwallet \"passphrase\"\n"
            "\nEncrypts the wallet with 'passphrase'. This is for first time encryption.\n"
            "After this, any calls that interact with private keys such as sending or signing \n"
            "will require the passphrase to be set prior the making these calls.\n"
            "Use the walletpassphrase call for this, and then walletlock call.\n"
            "If the wallet is already encrypted, use the walletpassphrasechange call.\n"
            "Note that this will shutdown the server.\n"
            "\nArguments:\n"
            "1. \"passphrase\"    (string) The pass phrase to encrypt the wallet with. It must be at least 1 character, but should be long.\n"
            "\nExamples:\n"
            "\nEncrypt you wallet\n"
            + HelpExampleCli("encryptwallet", "\"my pass phrase\"") +
            "\nNow set the passphrase to use the wallet, such as for signing or sending bitcoin\n"
            + HelpExampleCli("walletpassphrase", "\"my pass phrase\"") +
            "\nNow we can so something like sign\n"
            + HelpExampleCli("signmessage", "\"zcoinaddress\" \"test message\"") +
            "\nNow lock the wallet again by removing the passphrase\n"
            + HelpExampleCli("walletlock", "") +
            "\nAs a json rpc call\n"
            + HelpExampleRpc("encryptwallet", "\"my pass phrase\"")
        );

    LOCK2(cs_main, pwalletMain->cs_wallet);

    if (fHelp)
        return true;
    if (pwalletMain->IsCrypted())
        throw JSONRPCError(RPC_WALLET_WRONG_ENC_STATE, "Error: running with an encrypted wallet, but encryptwallet was called.");

    // TODO: get rid of this .c_str() by implementing SecureString::operator=(std::string)
    // Alternately, find a way to make params[0] mlock()'d to begin with.
    SecureString strWalletPass;
    strWalletPass.reserve(100);
    strWalletPass = params[0].get_str().c_str();

    if (strWalletPass.length() < 1)
        throw runtime_error(
            "encryptwallet <passphrase>\n"
            "Encrypts the wallet with <passphrase>.");

    if (!pwalletMain->EncryptWallet(strWalletPass))
        throw JSONRPCError(RPC_WALLET_ENCRYPTION_FAILED, "Error: Failed to encrypt the wallet.");

    // BDB seems to have a bad habit of writing old data into
    // slack space in .dat files; that is bad if the old data is
    // unencrypted private keys. So:
    StartShutdown();
    return "wallet encrypted; Zcoin server stopping, restart to run with encrypted wallet. The keypool has been flushed and a new HD seed was generated (if you are using HD). You need to make a new backup.";
}

UniValue lockunspent(const UniValue& params, bool fHelp)
{
    if (!EnsureWalletIsAvailable(fHelp))
        return NullUniValue;

    if (fHelp || params.size() < 1 || params.size() > 2)
        throw runtime_error(
            "lockunspent unlock ([{\"txid\":\"txid\",\"vout\":n},...])\n"
            "\nUpdates list of temporarily unspendable outputs.\n"
            "Temporarily lock (unlock=false) or unlock (unlock=true) specified transaction outputs.\n"
            "If no transaction outputs are specified when unlocking then all current locked transaction outputs are unlocked.\n"
            "A locked transaction output will not be chosen by automatic coin selection, when spending bitcoins.\n"
            "Locks are stored in memory only. Nodes start with zero locked outputs, and the locked output list\n"
            "is always cleared (by virtue of process exit) when a node stops or fails.\n"
            "Also see the listunspent call\n"
            "\nArguments:\n"
            "1. unlock            (boolean, required) Whether to unlock (true) or lock (false) the specified transactions\n"
            "2. \"transactions\"  (string, optional) A json array of objects. Each object the txid (string) vout (numeric)\n"
            "     [           (json array of json objects)\n"
            "       {\n"
            "         \"txid\":\"id\",    (string) The transaction id\n"
            "         \"vout\": n         (numeric) The output number\n"
            "       }\n"
            "       ,...\n"
            "     ]\n"

            "\nResult:\n"
            "true|false    (boolean) Whether the command was successful or not\n"

            "\nExamples:\n"
            "\nList the unspent transactions\n"
            + HelpExampleCli("listunspent", "") +
            "\nLock an unspent transaction\n"
            + HelpExampleCli("lockunspent", "false \"[{\\\"txid\\\":\\\"a08e6907dbbd3d809776dbfc5d82e371b764ed838b5655e72f463568df1aadf0\\\",\\\"vout\\\":1}]\"") +
            "\nList the locked transactions\n"
            + HelpExampleCli("listlockunspent", "") +
            "\nUnlock the transaction again\n"
            + HelpExampleCli("lockunspent", "true \"[{\\\"txid\\\":\\\"a08e6907dbbd3d809776dbfc5d82e371b764ed838b5655e72f463568df1aadf0\\\",\\\"vout\\\":1}]\"") +
            "\nAs a json rpc call\n"
            + HelpExampleRpc("lockunspent", "false, \"[{\\\"txid\\\":\\\"a08e6907dbbd3d809776dbfc5d82e371b764ed838b5655e72f463568df1aadf0\\\",\\\"vout\\\":1}]\"")
        );

    LOCK2(cs_main, pwalletMain->cs_wallet);

    if (params.size() == 1)
        RPCTypeCheck(params, boost::assign::list_of(UniValue::VBOOL));
    else
        RPCTypeCheck(params, boost::assign::list_of(UniValue::VBOOL)(UniValue::VARR));

    bool fUnlock = params[0].get_bool();

    if (params.size() == 1) {
        if (fUnlock)
            pwalletMain->UnlockAllCoins();
        return true;
    }

    UniValue outputs = params[1].get_array();
    for (unsigned int idx = 0; idx < outputs.size(); idx++) {
        const UniValue& output = outputs[idx];
        if (!output.isObject())
            throw JSONRPCError(RPC_INVALID_PARAMETER, "Invalid parameter, expected object");
        const UniValue& o = output.get_obj();

        RPCTypeCheckObj(o,
            {
                {"txid", UniValueType(UniValue::VSTR)},
                {"vout", UniValueType(UniValue::VNUM)},
            });

        string txid = find_value(o, "txid").get_str();
        if (!IsHex(txid))
            throw JSONRPCError(RPC_INVALID_PARAMETER, "Invalid parameter, expected hex txid");

        int nOutput = find_value(o, "vout").get_int();
        if (nOutput < 0)
            throw JSONRPCError(RPC_INVALID_PARAMETER, "Invalid parameter, vout must be positive");

        COutPoint outpt(uint256S(txid), nOutput);

        if (fUnlock)
            pwalletMain->UnlockCoin(outpt);
        else
            pwalletMain->LockCoin(outpt);
    }

    return true;
}

UniValue listlockunspent(const UniValue& params, bool fHelp)
{
    if (!EnsureWalletIsAvailable(fHelp))
        return NullUniValue;

    if (fHelp || params.size() > 0)
        throw runtime_error(
            "listlockunspent\n"
            "\nReturns list of temporarily unspendable outputs.\n"
            "See the lockunspent call to lock and unlock transactions for spending.\n"
            "\nResult:\n"
            "[\n"
            "  {\n"
            "    \"txid\" : \"transactionid\",     (string) The transaction id locked\n"
            "    \"vout\" : n                      (numeric) The vout value\n"
            "  }\n"
            "  ,...\n"
            "]\n"
            "\nExamples:\n"
            "\nList the unspent transactions\n"
            + HelpExampleCli("listunspent", "") +
            "\nLock an unspent transaction\n"
            + HelpExampleCli("lockunspent", "false \"[{\\\"txid\\\":\\\"a08e6907dbbd3d809776dbfc5d82e371b764ed838b5655e72f463568df1aadf0\\\",\\\"vout\\\":1}]\"") +
            "\nList the locked transactions\n"
            + HelpExampleCli("listlockunspent", "") +
            "\nUnlock the transaction again\n"
            + HelpExampleCli("lockunspent", "true \"[{\\\"txid\\\":\\\"a08e6907dbbd3d809776dbfc5d82e371b764ed838b5655e72f463568df1aadf0\\\",\\\"vout\\\":1}]\"") +
            "\nAs a json rpc call\n"
            + HelpExampleRpc("listlockunspent", "")
        );

    LOCK2(cs_main, pwalletMain->cs_wallet);

    vector<COutPoint> vOutpts;
    pwalletMain->ListLockedCoins(vOutpts);

    UniValue ret(UniValue::VARR);

    BOOST_FOREACH(COutPoint &outpt, vOutpts) {
        UniValue o(UniValue::VOBJ);

        o.push_back(Pair("txid", outpt.hash.GetHex()));
        o.push_back(Pair("vout", (int)outpt.n));
        ret.push_back(o);
    }

    return ret;
}

UniValue settxfee(const UniValue& params, bool fHelp)
{
    if (!EnsureWalletIsAvailable(fHelp))
        return NullUniValue;

    if (fHelp || params.size() < 1 || params.size() > 1)
        throw runtime_error(
            "settxfee amount\n"
            "\nSet the transaction fee per kB. Overwrites the paytxfee parameter.\n"
            "\nArguments:\n"
            "1. amount         (numeric or string, required) The transaction fee in " + CURRENCY_UNIT + "/kB\n"
            "\nResult\n"
            "true|false        (boolean) Returns true if successful\n"
            "\nExamples:\n"
            + HelpExampleCli("settxfee", "0.00000001 XZC")
            + HelpExampleRpc("settxfee", "0.00000001 XZC")
        );

    LOCK2(cs_main, pwalletMain->cs_wallet);

    // Amount
    CAmount nAmount = AmountFromValue(params[0]);

    payTxFee = CFeeRate(nAmount, 1000);
    return true;
}

UniValue getwalletinfo(const UniValue& params, bool fHelp)
{
    if (!EnsureWalletIsAvailable(fHelp))
        return NullUniValue;

    if (fHelp || params.size() != 0)
        throw runtime_error(
            "getwalletinfo\n"
            "Returns an object containing various wallet state info.\n"
            "\nResult:\n"
            "{\n"
            "  \"walletversion\": xxxxx,       (numeric) the wallet version\n"
            "  \"balance\": xxxxxxx,           (numeric) the total confirmed balance of the wallet in " + CURRENCY_UNIT + "\n"
            "  \"unconfirmed_balance\": xxx,   (numeric) the total unconfirmed balance of the wallet in " + CURRENCY_UNIT + "\n"
            "  \"immature_balance\": xxxxxx,   (numeric) the total immature balance of the wallet in " + CURRENCY_UNIT + "\n"
            "  \"txcount\": xxxxxxx,           (numeric) the total number of transactions in the wallet\n"
            "  \"keypoololdest\": xxxxxx,      (numeric) the timestamp (seconds since Unix epoch) of the oldest pre-generated key in the key pool\n"
            "  \"keypoolsize\": xxxx,          (numeric) how many new keys are pre-generated\n"
            "  \"unlocked_until\": ttt,        (numeric) the timestamp in seconds since epoch (midnight Jan 1 1970 GMT) that the wallet is unlocked for transfers, or 0 if the wallet is locked\n"
            "  \"paytxfee\": x.xxxx,           (numeric) the transaction fee configuration, set in " + CURRENCY_UNIT + "/kB\n"
            "  \"hdmasterkeyid\": \"<hash160>\", (string) the Hash160 of the HD master pubkey\n"
            "}\n"
            "\nExamples:\n"
            + HelpExampleCli("getwalletinfo", "")
            + HelpExampleRpc("getwalletinfo", "")
        );

    LOCK2(cs_main, pwalletMain->cs_wallet);

    UniValue obj(UniValue::VOBJ);
    obj.push_back(Pair("walletversion", pwalletMain->GetVersion()));
    obj.push_back(Pair("balance",       ValueFromAmount(pwalletMain->GetBalance())));
    obj.push_back(Pair("unconfirmed_balance", ValueFromAmount(pwalletMain->GetUnconfirmedBalance())));
    obj.push_back(Pair("immature_balance",    ValueFromAmount(pwalletMain->GetImmatureBalance())));
    obj.push_back(Pair("txcount",       (int)pwalletMain->mapWallet.size()));
    obj.push_back(Pair("keypoololdest", pwalletMain->GetOldestKeyPoolTime()));
    obj.push_back(Pair("keypoolsize",   (int)pwalletMain->GetKeyPoolSize()));
    if (pwalletMain->IsCrypted())
        obj.push_back(Pair("unlocked_until", nWalletUnlockTime));
    obj.push_back(Pair("paytxfee",      ValueFromAmount(payTxFee.GetFeePerK())));
    CKeyID masterKeyID = pwalletMain->GetHDChain().masterKeyID;
    if (!masterKeyID.IsNull())
         obj.push_back(Pair("hdmasterkeyid", masterKeyID.GetHex()));
    return obj;
}

UniValue resendwallettransactions(const UniValue& params, bool fHelp)
{
    if (!EnsureWalletIsAvailable(fHelp))
        return NullUniValue;

    if (fHelp || params.size() != 0)
        throw runtime_error(
            "resendwallettransactions\n"
            "Immediately re-broadcast unconfirmed wallet transactions to all peers.\n"
            "Intended only for testing; the wallet code periodically re-broadcasts\n"
            "automatically.\n"
            "Returns array of transaction ids that were re-broadcast.\n"
            );

    LOCK2(cs_main, pwalletMain->cs_wallet);

    std::vector<uint256> txids = pwalletMain->ResendWalletTransactionsBefore(GetTime());
    UniValue result(UniValue::VARR);
    BOOST_FOREACH(const uint256& txid, txids)
    {
        result.push_back(txid.ToString());
    }
    return result;
}

UniValue listunspent(const UniValue& params, bool fHelp)
{
    if (!EnsureWalletIsAvailable(fHelp))
        return NullUniValue;

    if (fHelp || params.size() > 3)
        throw runtime_error(
            "listunspent ( minconf maxconf  [\"address\",...] )\n"
            "\nReturns array of unspent transaction outputs\n"
            "with between minconf and maxconf (inclusive) confirmations.\n"
            "Optionally filter to only include txouts paid to specified addresses.\n"
            "\nArguments:\n"
            "1. minconf          (numeric, optional, default=1) The minimum confirmations to filter\n"
            "2. maxconf          (numeric, optional, default=9999999) The maximum confirmations to filter\n"
            "3. \"addresses\"    (string) A json array of Zcoin addresses to filter\n"
            "    [\n"
            "      \"address\"   (string) Zcoin address\n"
            "      ,...\n"
            "    ]\n"
            "\nResult\n"
            "[                   (array of json object)\n"
            "  {\n"
            "    \"txid\" : \"txid\",          (string) the transaction id \n"
            "    \"vout\" : n,               (numeric) the vout value\n"
            "    \"address\" : \"address\",    (string) the Zcoin address\n"
            "    \"account\" : \"account\",    (string) DEPRECATED. The associated account, or \"\" for the default account\n"
            "    \"scriptPubKey\" : \"key\",   (string) the script key\n"
            "    \"amount\" : x.xxx,         (numeric) the transaction amount in " + CURRENCY_UNIT + "\n"
            "    \"confirmations\" : n,      (numeric) The number of confirmations\n"
            "    \"redeemScript\" : n        (string) The redeemScript if scriptPubKey is P2SH\n"
            "    \"spendable\" : xxx,        (bool) Whether we have the private keys to spend this output\n"
            "    \"solvable\" : xxx          (bool) Whether we know how to spend this output, ignoring the lack of keys\n"
            "  }\n"
            "  ,...\n"
            "]\n"

            "\nExamples\n"
            + HelpExampleCli("listunspent", "")
            + HelpExampleCli("listunspent", "6 9999999 \"[\\\"1PGFqEzfmQch1gKD3ra4k18PNj3tTUUSqg\\\",\\\"1LtvqCaApEdUGFkpKMM4MstjcaL4dKg8SP\\\"]\"")
            + HelpExampleRpc("listunspent", "6, 9999999 \"[\\\"1PGFqEzfmQch1gKD3ra4k18PNj3tTUUSqg\\\",\\\"1LtvqCaApEdUGFkpKMM4MstjcaL4dKg8SP\\\"]\"")
        );

    RPCTypeCheck(params, boost::assign::list_of(UniValue::VNUM)(UniValue::VNUM)(UniValue::VARR));

    int nMinDepth = 1;
    if (params.size() > 0)
        nMinDepth = params[0].get_int();

    int nMaxDepth = 9999999;
    if (params.size() > 1)
        nMaxDepth = params[1].get_int();

    set<CBitcoinAddress> setAddress;
    if (params.size() > 2) {
        UniValue inputs = params[2].get_array();
        for (unsigned int idx = 0; idx < inputs.size(); idx++) {
            const UniValue& input = inputs[idx];
            CBitcoinAddress address(input.get_str());
            if (!address.IsValid())
                throw JSONRPCError(RPC_INVALID_ADDRESS_OR_KEY, string("Invalid Zcoin address: ")+input.get_str());
            if (setAddress.count(address))
                throw JSONRPCError(RPC_INVALID_PARAMETER, string("Invalid parameter, duplicated address: ")+input.get_str());
           setAddress.insert(address);
        }
    }

    UniValue results(UniValue::VARR);
    vector<COutput> vecOutputs;
    assert(pwalletMain != NULL);
    LOCK2(cs_main, pwalletMain->cs_wallet);
    pwalletMain->AvailableCoins(vecOutputs, false, NULL, true);
    BOOST_FOREACH(const COutput& out, vecOutputs) {
        if (out.nDepth < nMinDepth || out.nDepth > nMaxDepth)
            continue;

        CTxDestination address;
        const CScript& scriptPubKey = out.tx->vout[out.i].scriptPubKey;
        bool fValidAddress = ExtractDestination(scriptPubKey, address);

        if (setAddress.size() && (!fValidAddress || !setAddress.count(address)))
            continue;

        UniValue entry(UniValue::VOBJ);
        entry.push_back(Pair("txid", out.tx->GetHash().GetHex()));
        entry.push_back(Pair("vout", out.i));

        if (fValidAddress) {
            entry.push_back(Pair("address", CBitcoinAddress(address).ToString()));

            if (pwalletMain->mapAddressBook.count(address))
                entry.push_back(Pair("account", pwalletMain->mapAddressBook[address].name));

            if (scriptPubKey.IsPayToScriptHash()) {
                const CScriptID& hash = boost::get<CScriptID>(address);
                CScript redeemScript;
                if (pwalletMain->GetCScript(hash, redeemScript))
                    entry.push_back(Pair("redeemScript", HexStr(redeemScript.begin(), redeemScript.end())));
            }
        }

        entry.push_back(Pair("scriptPubKey", HexStr(scriptPubKey.begin(), scriptPubKey.end())));
        entry.push_back(Pair("amount", ValueFromAmount(out.tx->vout[out.i].nValue)));
        entry.push_back(Pair("confirmations", out.nDepth));
        entry.push_back(Pair("spendable", out.fSpendable));
        entry.push_back(Pair("solvable", out.fSolvable));
        results.push_back(entry);
    }

    return results;
}

UniValue fundrawtransaction(const UniValue& params, bool fHelp)
{
    if (!EnsureWalletIsAvailable(fHelp))
        return NullUniValue;

    if (fHelp || params.size() < 1 || params.size() > 2)
        throw runtime_error(
                            "fundrawtransaction \"hexstring\" ( options )\n"
                            "\nAdd inputs to a transaction until it has enough in value to meet its out value.\n"
                            "This will not modify existing inputs, and will add one change output to the outputs.\n"
                            "Note that inputs which were signed may need to be resigned after completion since in/outputs have been added.\n"
                            "The inputs added will not be signed, use signrawtransaction for that.\n"
                            "Note that all existing inputs must have their previous output transaction be in the wallet.\n"
                            "Note that all inputs selected must be of standard form and P2SH scripts must be\n"
                            "in the wallet using importaddress or addmultisigaddress (to calculate fees).\n"
                            "You can see whether this is the case by checking the \"solvable\" field in the listunspent output.\n"
                            "Only pay-to-pubkey, multisig, and P2SH versions thereof are currently supported for watch-only\n"
                            "\nArguments:\n"
                            "1. \"hexstring\"           (string, required) The hex string of the raw transaction\n"
                            "2. options               (object, optional)\n"
                            "   {\n"
                            "     \"changeAddress\"     (string, optional, default pool address) The Zcoin address to receive the change\n"
                            "     \"changePosition\"    (numeric, optional, default random) The index of the change output\n"
                            "     \"includeWatching\"   (boolean, optional, default false) Also select inputs which are watch only\n"
                            "     \"lockUnspents\"      (boolean, optional, default false) Lock selected unspent outputs\n"
                            "     \"feeRate\"           (numeric, optional, default not set: makes wallet determine the fee) Set a specific feerate (" + CURRENCY_UNIT + " per KB)\n"
                            "   }\n"
                            "                         for backward compatibility: passing in a true instead of an object will result in {\"includeWatching\":true}\n"
                            "\nResult:\n"
                            "{\n"
                            "  \"hex\":       \"value\", (string)  The resulting raw transaction (hex-encoded string)\n"
                            "  \"fee\":       n,         (numeric) Fee in " + CURRENCY_UNIT + " the resulting transaction pays\n"
                            "  \"changepos\": n          (numeric) The position of the added change output, or -1\n"
                            "}\n"
                            "\"hex\"             \n"
                            "\nExamples:\n"
                            "\nCreate a transaction with no inputs\n"
                            + HelpExampleCli("createrawtransaction", "\"[]\" \"{\\\"myaddress\\\":0.01}\"") +
                            "\nAdd sufficient unsigned inputs to meet the output value\n"
                            + HelpExampleCli("fundrawtransaction", "\"rawtransactionhex\"") +
                            "\nSign the transaction\n"
                            + HelpExampleCli("signrawtransaction", "\"fundedtransactionhex\"") +
                            "\nSend the transaction\n"
                            + HelpExampleCli("sendrawtransaction", "\"signedtransactionhex\"")
                            );

    RPCTypeCheck(params, boost::assign::list_of(UniValue::VSTR));

    CTxDestination changeAddress = CNoDestination();
    int changePosition = -1;
    bool includeWatching = false;
    bool lockUnspents = false;
    CFeeRate feeRate = CFeeRate(0);
    bool overrideEstimatedFeerate = false;

    if (params.size() > 1) {
      if (params[1].type() == UniValue::VBOOL) {
        // backward compatibility bool only fallback
        includeWatching = params[1].get_bool();
      }
      else {
        RPCTypeCheck(params, boost::assign::list_of(UniValue::VSTR)(UniValue::VOBJ));

        UniValue options = params[1];

        RPCTypeCheckObj(options,
            {
                {"changeAddress", UniValueType(UniValue::VSTR)},
                {"changePosition", UniValueType(UniValue::VNUM)},
                {"includeWatching", UniValueType(UniValue::VBOOL)},
                {"lockUnspents", UniValueType(UniValue::VBOOL)},
                {"feeRate", UniValueType()}, // will be checked below
            },
            true, true);

        if (options.exists("changeAddress")) {
            CBitcoinAddress address(options["changeAddress"].get_str());

            if (!address.IsValid())
                throw JSONRPCError(RPC_INVALID_PARAMETER, "changeAddress must be a valid Zcoin address");

            changeAddress = address.Get();
        }

        if (options.exists("changePosition"))
            changePosition = options["changePosition"].get_int();

        if (options.exists("includeWatching"))
            includeWatching = options["includeWatching"].get_bool();

        if (options.exists("lockUnspents"))
            lockUnspents = options["lockUnspents"].get_bool();

        if (options.exists("feeRate"))
        {
            feeRate = CFeeRate(AmountFromValue(options["feeRate"]));
            overrideEstimatedFeerate = true;
        }
      }
    }

    // parse hex string from parameter
    CTransaction origTx;
    if (!DecodeHexTx(origTx, params[0].get_str(), true))
        throw JSONRPCError(RPC_DESERIALIZATION_ERROR, "TX decode failed");

    if (origTx.vout.size() == 0)
        throw JSONRPCError(RPC_INVALID_PARAMETER, "TX must have at least one output");

    if (changePosition != -1 && (changePosition < 0 || (unsigned int)changePosition > origTx.vout.size()))
        throw JSONRPCError(RPC_INVALID_PARAMETER, "changePosition out of bounds");

    CMutableTransaction tx(origTx);
    CAmount nFeeOut;
    string strFailReason;

    if(!pwalletMain->FundTransaction(tx, nFeeOut, overrideEstimatedFeerate, feeRate, changePosition, strFailReason, includeWatching, lockUnspents, changeAddress))
        throw JSONRPCError(RPC_INTERNAL_ERROR, strFailReason);

    UniValue result(UniValue::VOBJ);
    result.push_back(Pair("hex", EncodeHexTx(tx)));
    result.push_back(Pair("changepos", changePosition));
    result.push_back(Pair("fee", ValueFromAmount(nFeeOut)));

    return result;
}

UniValue regeneratemintpool(const UniValue &params, bool fHelp) {

    if (pwalletMain->IsLocked())
        throw JSONRPCError(RPC_WALLET_UNLOCK_NEEDED,
                           "Error: Please enter the wallet passphrase with walletpassphrase first.");

    if (!pwalletMain->IsHDSeedAvailable() || !zwalletMain) {
        throw JSONRPCError(RPC_WALLET_UNLOCK_NEEDED,
                           "Error: Can only regenerate mintpool on a HD-enabled wallet.");
    }

    CWalletDB walletdb(pwalletMain->strWalletFile);
    vector<std::pair<uint256, MintPoolEntry>> listMintPool = walletdb.ListMintPool();
    std::vector<std::pair<uint256, GroupElement>> serialPubcoinPairs = walletdb.ListSerialPubcoinPairs();

    // <hashPubcoin, hashSerial>
    std::pair<uint256,uint256> nIndexes;

    uint256 oldHashSerial;
    uint256 oldHashPubcoin;

    bool reindexRequired = false;

    for (auto& mintPoolPair : listMintPool){
        LogPrintf("regeneratemintpool: hashPubcoin: %d hashSeedMaster: %d seedId: %d nCount: %s\n", 
            mintPoolPair.first.GetHex(), get<0>(mintPoolPair.second).GetHex(), get<1>(mintPoolPair.second).GetHex(), get<2>(mintPoolPair.second));

        oldHashPubcoin = mintPoolPair.first;
        bool hasSerial = zwalletMain->GetSerialForPubcoin(serialPubcoinPairs, oldHashPubcoin, oldHashSerial);

        MintPoolEntry entry = mintPoolPair.second;
        nIndexes = zwalletMain->RegenerateMintPoolEntry(get<0>(entry),get<1>(entry),get<2>(entry));

        if(nIndexes.first != oldHashPubcoin){
            walletdb.EraseMintPoolPair(oldHashPubcoin);
            reindexRequired = true;    
        }

        if(!hasSerial || nIndexes.second != oldHashSerial){
            walletdb.ErasePubcoin(oldHashSerial);
            reindexRequired = true;
        }
    }

    if(reindexRequired)
        return "Mintpool issue corrected. Please shutdown zcoin and restart with -reindex flag.";

    return "No issues with mintpool detected.";
}

//[zcoin]: zerocoin section
// zerocoin section

UniValue listunspentmintzerocoins(const UniValue &params, bool fHelp) {
    if (fHelp || params.size() > 2)
        throw runtime_error(
                "listunspentmintzerocoins [minconf=1] [maxconf=9999999] \n"
                        "Returns array of unspent transaction outputs\n"
                        "with between minconf and maxconf (inclusive) confirmations.\n"
                        "Results are an array of Objects, each of which has:\n"
                        "{txid, vout, scriptPubKey, amount, confirmations}");

    if (pwalletMain->IsLocked())
        throw JSONRPCError(RPC_WALLET_UNLOCK_NEEDED,
                           "Error: Please enter the wallet passphrase with walletpassphrase first.");

    RPCTypeCheck(params, boost::assign::list_of(UniValue::VNUM)(UniValue::VNUM)(UniValue::VARR));

    int nMinDepth = 1;
    if (params.size() > 0)
        nMinDepth = params[0].get_int();

    int nMaxDepth = 9999999;
    if (params.size() > 1)
        nMaxDepth = params[1].get_int();

    UniValue results(UniValue::VARR);
    vector <COutput> vecOutputs;
    assert(pwalletMain != NULL);
    pwalletMain->ListAvailableCoinsMintCoins(vecOutputs, false);
    LogPrintf("vecOutputs.size()=%s\n", vecOutputs.size());
    BOOST_FOREACH(const COutput &out, vecOutputs)
    {
        if (out.nDepth < nMinDepth || out.nDepth > nMaxDepth)
            continue;

        int64_t nValue = out.tx->vout[out.i].nValue;
        const CScript &pk = out.tx->vout[out.i].scriptPubKey;
        UniValue entry(UniValue::VOBJ);
        entry.push_back(Pair("txid", out.tx->GetHash().GetHex()));
        entry.push_back(Pair("vout", out.i));
        entry.push_back(Pair("scriptPubKey", HexStr(pk.begin(), pk.end())));
        if (pk.IsPayToScriptHash()) {
            CTxDestination address;
            if (ExtractDestination(pk, address)) {
                const CScriptID &hash = boost::get<CScriptID>(address);
                CScript redeemScript;
                if (pwalletMain->GetCScript(hash, redeemScript))
                    entry.push_back(Pair("redeemScript", HexStr(redeemScript.begin(), redeemScript.end())));
            }
        }
        entry.push_back(Pair("amount", ValueFromAmount(nValue)));
        entry.push_back(Pair("confirmations", out.nDepth));
        results.push_back(entry);
    }

    return results;
}

UniValue listunspentsigmamints(const UniValue &params, bool fHelp) {
    if (fHelp || params.size() > 2)
        throw runtime_error(
                "listunspentsigmamints [minconf=1] [maxconf=9999999] \n"
                        "Returns array of unspent transaction outputs\n"
                        "with between minconf and maxconf (inclusive) confirmations.\n"
                        "Results are an array of Objects, each of which has:\n"
                        "{txid, vout, scriptPubKey, amount, confirmations}");

    if (pwalletMain->IsLocked())
        throw JSONRPCError(RPC_WALLET_UNLOCK_NEEDED,
                           "Error: Please enter the wallet passphrase with walletpassphrase first.");

    EnsureSigmaWalletIsAvailable();

    RPCTypeCheck(params, boost::assign::list_of(UniValue::VNUM)(UniValue::VNUM)(UniValue::VARR));

    int nMinDepth = 1;
    if (params.size() > 0)
        nMinDepth = params[0].get_int();

    int nMaxDepth = 9999999;
    if (params.size() > 1)
        nMaxDepth = params[1].get_int();

    UniValue results(UniValue::VARR);
    vector <COutput> vecOutputs;
    assert(pwalletMain != NULL);
    pwalletMain->ListAvailableSigmaMintCoins(vecOutputs, false);
    LogPrintf("vecOutputs.size()=%s\n", vecOutputs.size());
    BOOST_FOREACH(const COutput &out, vecOutputs)
    {
        if (out.nDepth < nMinDepth || out.nDepth > nMaxDepth)
            continue;

        int64_t nValue = out.tx->vout[out.i].nValue;
        const CScript &pk = out.tx->vout[out.i].scriptPubKey;
        UniValue entry(UniValue::VOBJ);
        entry.push_back(Pair("txid", out.tx->GetHash().GetHex()));
        entry.push_back(Pair("vout", out.i));
        entry.push_back(Pair("scriptPubKey", HexStr(pk.begin(), pk.end())));
        if (pk.IsPayToScriptHash()) {
            CTxDestination address;
            if (ExtractDestination(pk, address)) {
                const CScriptID &hash = boost::get<CScriptID>(address);
                CScript redeemScript;
                if (pwalletMain->GetCScript(hash, redeemScript))
                    entry.push_back(Pair("redeemScript", HexStr(redeemScript.begin(), redeemScript.end())));
            }
        }
        entry.push_back(Pair("amount", ValueFromAmount(nValue)));
        entry.push_back(Pair("confirmations", out.nDepth));
        results.push_back(entry);
    }

    return results;
}

UniValue mint(const UniValue& params, bool fHelp)
{
    if (!EnsureWalletIsAvailable(fHelp)) {
        return NullUniValue;
    }

    if (fHelp || params.size() != 1)
        throw std::runtime_error(
            "mint amount\n"
            "\nAutomatically choose denominations to mint by amount."
            + HelpRequiringPassphrase() + "\n"
            "\nArguments:\n"
            "1. \"amount\"      (numeric or string, required) The amount in " + CURRENCY_UNIT + " to mint, must be a multiple of 0.05\n"
            "\nResult:\n"
            "\"transactionid\"  (string) The transaction id.\n"
            "\nExamples:\n"
            + HelpExampleCli("mint", "0.15")
            + HelpExampleCli("mint", "100.9")
            + HelpExampleRpc("mint", "0.15")
        );

    EnsureWalletIsUnlocked();
    EnsureSigmaWalletIsAvailable();

    // Ensure Sigma mints is already accepted by network so users will not lost their coins
    // due to other nodes will treat it as garbage data.
    if (!sigma::IsSigmaAllowed()) {
        throw JSONRPCError(RPC_WALLET_ERROR, "Sigma is not activated yet");
    }

    CAmount nAmount = AmountFromValue(params[0]);
    LogPrintf("rpcWallet.mint() denomination = %s, nAmount = %d \n", params[0].getValStr(), nAmount);

    std::vector<sigma::CoinDenomination> denominations;
    sigma::GetAllDenoms(denominations);

    CAmount smallestDenom;
    DenominationToInteger(denominations.back(), smallestDenom);

    if (nAmount % smallestDenom != 0) {
        throw JSONRPCError(RPC_INVALID_PARAMETER, "Amount to mint is invalid.\n");
    }

    std::vector<sigma::CoinDenomination> mints;
    if (CWallet::SelectMintCoinsForAmount(nAmount, denominations, mints) != nAmount) {
        throw JSONRPCError(RPC_WALLET_ERROR, "Problem with coin selection.\n");
    }

    std::vector<sigma::PrivateCoin> privCoins;

    const auto& sigmaParams = sigma::Params::get_default();
    std::transform(mints.begin(), mints.end(), std::back_inserter(privCoins),
        [sigmaParams](const sigma::CoinDenomination& denom) -> sigma::PrivateCoin {
            return sigma::PrivateCoin(sigmaParams, denom);
        });
    vector<CHDMint> vDMints;
    auto vecSend = CWallet::CreateSigmaMintRecipients(privCoins, vDMints);

    CWalletTx wtx;
    std::string strError = pwalletMain->MintAndStoreSigma(vecSend, privCoins, vDMints, wtx);

    if (strError != "")
        throw JSONRPCError(RPC_WALLET_ERROR, strError);

    return wtx.GetHash().GetHex();
}

UniValue mintzerocoin(const UniValue& params, bool fHelp)
{
    if (fHelp || params.size() != 1)
        throw runtime_error("mintzerocoin <amount>(1,10,25,50,100)\n" + HelpRequiringPassphrase());

    EnsureZerocoinMintIsAllowed();

    int64_t nAmount = 0;
    libzerocoin::CoinDenomination denomination;
    // Amount
    if (params[0].get_real() == 1.0) {
        denomination = libzerocoin::ZQ_LOVELACE;
        nAmount = AmountFromValue(params[0]);
    } else if (params[0].get_real() == 10.0) {
        denomination = libzerocoin::ZQ_GOLDWASSER;
        nAmount = AmountFromValue(params[0]);
    } else if (params[0].get_real() == 25.0) {
        denomination = libzerocoin::ZQ_RACKOFF;
        nAmount = AmountFromValue(params[0]);
    } else if (params[0].get_real() == 50.0) {
        denomination = libzerocoin::ZQ_PEDERSEN;
        nAmount = AmountFromValue(params[0]);
    } else if (params[0].get_real() == 100.0) {
        denomination = libzerocoin::ZQ_WILLIAMSON;
        nAmount = AmountFromValue(params[0]);
    } else {
        throw runtime_error("mintzerocoin <amount>(1,10,25,50,100)\n");
    }
    LogPrintf("rpcWallet.mintzerocoin() denomination = %s, nAmount = %s \n", denomination, nAmount);


    // Always use modulus v2
    libzerocoin::Params *zcParams = ZCParamsV2;

    // The following constructor does all the work of minting a brand
    // new zerocoin. It stores all the private values inside the
    // PrivateCoin object. This includes the coin secrets, which must be
    // stored in a secure location (wallet) at the client.
    libzerocoin::PrivateCoin newCoin(zcParams, denomination, ZEROCOIN_TX_VERSION_2);
    // Get a copy of the 'public' portion of the coin. You should
    // embed this into a Zerocoin 'MINT' transaction along with a series
    // of currency inputs totaling the assigned value of one zerocoin.
    libzerocoin::PublicCoin pubCoin = newCoin.getPublicCoin();

    // Validate
    if (pubCoin.validate()) {
        CScript scriptSerializedCoin =
                CScript() << OP_ZEROCOINMINT << pubCoin.getValue().getvch().size() << pubCoin.getValue().getvch();

        if (pwalletMain->IsLocked())
            throw JSONRPCError(RPC_WALLET_UNLOCK_NEEDED, "Error: Please enter the wallet passphrase with walletpassphrase first.");

        // Wallet comments
        CWalletTx wtx;
        bool isSigmaMint = false;
        string strError = pwalletMain->MintZerocoin(scriptSerializedCoin, nAmount, isSigmaMint, wtx);

        if (strError != "")
            throw JSONRPCError(RPC_WALLET_ERROR, strError);

        CWalletDB walletdb(pwalletMain->strWalletFile);
        CZerocoinEntry zerocoinTx;
        zerocoinTx.IsUsed = false;
        zerocoinTx.denomination = denomination;
        zerocoinTx.value = pubCoin.getValue();
        libzerocoin::PublicCoin checkPubCoin(zcParams, zerocoinTx.value, denomination);
        if (!checkPubCoin.validate()) {
            return false;
        }
        zerocoinTx.randomness = newCoin.getRandomness();
        zerocoinTx.serialNumber = newCoin.getSerialNumber();
        const unsigned char *ecdsaSecretKey = newCoin.getEcdsaSeckey();
        zerocoinTx.ecdsaSecretKey = std::vector<unsigned char>(ecdsaSecretKey, ecdsaSecretKey+32);
        pwalletMain->NotifyZerocoinChanged(pwalletMain, zerocoinTx.value.GetHex(), "New (" + std::to_string(zerocoinTx.denomination) + " mint)", CT_NEW);
        walletdb.WriteZerocoinEntry(zerocoinTx);

        return wtx.GetHash().GetHex();
    } else {
        return "";
    }

}

UniValue mintmanyzerocoin(const UniValue& params, bool fHelp)
{
    if (fHelp || params.size() == 0 || params.size() % 2 != 0 || params.size() > 10)
        throw runtime_error(
                "mintmanyzerocoin <denomination>(1,10,25,50,100), numberOfMints, <denomination>(1,10,25,50,100), numberOfMints, ... }\n"
                + HelpRequiringPassphrase()
                + "\nMint 1 or more zerocoins in a single transaction. Amounts must be of denominations specified.\n"
                + "Specify each denomination followed by the number of them to mint, for all denominations desired.\n"
                + "Total amount for all must be less than " + to_string(ZC_MINT_LIMIT) + ".  \n"
                "\nArguments:\n"
                "1. \"denomination\"             (integer, required) zerocoin denomination\n"
                "2. \"numberOfMints\"            (integer, required) amount of mints for chosen denomination\n"
                "\nExamples:\nThe first example mints denomination 1, one time, for a total XZC valuation of 1.\nThe next example mints denomination 25, ten times, and denomination 50, five times, for a total XZC valuation of 500.\n"
                    + HelpExampleCli("mintmanyzerocoin", "1 1")
                    + HelpExampleCli("mintmanyzerocoin", "25 10 50 5")
        );

    EnsureZerocoinMintIsAllowed();

    UniValue sendTo(UniValue::VOBJ);

    for(size_t i=0; i<params.size(); i+=2){
        string denomination = params[i].get_str();
        string amount = params[i+1].get_str();
        sendTo.push_back(Pair(denomination, stoi(amount)));
    }

    if(!ValidMultiMint(sendTo)){
        throw JSONRPCError(RPC_WALLET_ERROR, "Insufficient funds/mint inputs out of range");
    }

    int64_t denominationInt = 0;
    libzerocoin::CoinDenomination denomination;
    // Always use modulus v2
    libzerocoin::Params *zcParams = ZCParamsV2;

    vector<CRecipient> vecSend;
    vector<libzerocoin::PrivateCoin> privCoins;
    CWalletTx wtx;

    vector<string> keys = sendTo.getKeys();
    BOOST_FOREACH(const string& denominationStr, keys){

        denominationInt = stoi(denominationStr.c_str());

        switch(denominationInt){
            case 1:
                denomination = libzerocoin::ZQ_LOVELACE;
                break;
            case 10:
                denomination = libzerocoin::ZQ_GOLDWASSER;
                break;
            case 25:
                denomination = libzerocoin::ZQ_RACKOFF;
                break;
            case 50:
                denomination = libzerocoin::ZQ_PEDERSEN;
                break;
            case 100:
                denomination = libzerocoin::ZQ_WILLIAMSON;
                break;
            default:
                throw runtime_error(
                    "denomination must be one of (1,10,25,50,100)\n");
        }


        int64_t amount = sendTo[denominationStr].get_int();

        LogPrintf("rpcWallet.mintmanyzerocoin() denomination = %s, nAmount = %s \n", denominationStr, amount);


        if(amount < 0){
                throw runtime_error(
                    "amounts must be greater than 0.\n");
        }

        for(int64_t i=0; i<amount; i++){
            // The following constructor does all the work of minting a brand
            // new zerocoin. It stores all the private values inside the
            // PrivateCoin object. This includes the coin secrets, which must be
            // stored in a secure location (wallet) at the client.
            libzerocoin::PrivateCoin newCoin(zcParams, denomination, ZEROCOIN_TX_VERSION_2);
            // Get a copy of the 'public' portion of the coin. You should
            // embed this into a Zerocoin 'MINT' transaction along with a series
            // of currency inputs totaling the assigned value of one zerocoin.

            libzerocoin::PublicCoin pubCoin = newCoin.getPublicCoin();

            //Validate
            bool validCoin = pubCoin.validate();

            // loop until we find a valid coin
            while(!validCoin){
                newCoin = libzerocoin::PrivateCoin(zcParams, denomination, ZEROCOIN_TX_VERSION_2);
                pubCoin = newCoin.getPublicCoin();
                validCoin = pubCoin.validate();
            }

            // Create script for coin
            CScript scriptSerializedCoin =
                    CScript() << OP_ZEROCOINMINT << pubCoin.getValue().getvch().size() << pubCoin.getValue().getvch();

            CRecipient recipient = {scriptSerializedCoin, (denominationInt * COIN), false};

            vecSend.push_back(recipient);
            privCoins.push_back(newCoin);
        }
    }

    string strError = pwalletMain->MintAndStoreZerocoin(vecSend, privCoins, wtx);

    if (strError != "")
        throw runtime_error(strError);

    return wtx.GetHash().GetHex();
}

UniValue spendzerocoin(const UniValue& params, bool fHelp) {

    if (fHelp || params.size() < 1 || params.size() > 2)
        throw runtime_error(
                "spendzerocoin <amount>(1,10,25,50,100) (\"zcoinaddress\")\n"
                + HelpRequiringPassphrase() +
				"\nArguments:\n"
				"1. \"amount\"      (numeric or string, required) The amount in " + CURRENCY_UNIT + " to send. currently options are following 1, 10, 25, 50 and 100 only\n"
				"2. \"zcoinaddress\"  (string, optional) The Zcoin address to send to third party.\n"
				"\nExamples:\n"
				            + HelpExampleCli("spendzerocoin", "10 \"a1kCCGddf5pMXSipLVD9hBG2MGGVNaJ15U\"")
        );

    LOCK2(cs_main, pwalletMain->cs_wallet);

    int64_t nAmount = 0;
    libzerocoin::CoinDenomination denomination;
    // Amount
    if (params[0].get_real() == 1.0) {
        denomination = libzerocoin::ZQ_LOVELACE;
        nAmount = AmountFromValue(params[0]);
    } else if (params[0].get_real() == 10.0) {
        denomination = libzerocoin::ZQ_GOLDWASSER;
        nAmount = AmountFromValue(params[0]);
    } else if (params[0].get_real() == 25.0) {
        denomination = libzerocoin::ZQ_RACKOFF;
        nAmount = AmountFromValue(params[0]);
    } else if (params[0].get_real() == 50.0) {
        denomination = libzerocoin::ZQ_PEDERSEN;
        nAmount = AmountFromValue(params[0]);
    } else if (params[0].get_real() == 100.0) {
        denomination = libzerocoin::ZQ_WILLIAMSON;
        nAmount = AmountFromValue(params[0]);
    } else {
        throw runtime_error(
                "spendzerocoin <amount>(1,10,25,50,100) (\"zcoinaddress\")\n");
    }

    CBitcoinAddress address;
    string thirdPartyaddress = "";
    if (params.size() > 1){
    	// Address
    	thirdPartyaddress = params[1].get_str();
    	address = CBitcoinAddress(params[1].get_str());
		 if (!address.IsValid())
			 throw JSONRPCError(RPC_INVALID_ADDRESS_OR_KEY, "Invalid Zcoin address");
    }

    EnsureWalletIsUnlocked();

    // Wallet comments
    CWalletTx wtx;
    CBigNum coinSerial;
    uint256 txHash;
    CBigNum zcSelectedValue;
    bool zcSelectedIsUsed;

    string strError = pwalletMain->SpendZerocoin(thirdPartyaddress, nAmount, denomination, wtx, coinSerial, txHash, zcSelectedValue,
                                                 zcSelectedIsUsed);

    if (strError != "")
        throw JSONRPCError(RPC_WALLET_ERROR, strError);

    return wtx.GetHash().GetHex();

}

UniValue spendallzerocoin(const UniValue& params, bool fHelp) {

    if (fHelp || params.size() >= 1)
        throw runtime_error(
                "spendallzerocoin\n"
                "\nAutomatically spends all zerocoin mints to self\n" );

    LOCK2(cs_main, pwalletMain->cs_wallet);

    bool hasUnspendableMints = false;

    string strError;
    bool result = pwalletMain->SpendOldMints(strError);
    if (strError != "")
        throw JSONRPCError(RPC_WALLET_ERROR, strError);
    else if(strError == "" && !result)
        hasUnspendableMints = true;

    return  hasUnspendableMints;
}

UniValue spendmanyzerocoin(const UniValue& params, bool fHelp) {

        if (fHelp || params.size() != 1)
        throw runtime_error(
                "spendmanyzerocoin \"{\"address\":\"<third party address or blank for internal>\", \"denominations\": [{\"value\":(1,10,25,50,100), \"amount\":<>}, {\"value\":(1,10,25,50,100), \"amount\":<>},...]}\"\n"
                + HelpRequiringPassphrase()
                + "\nSpend multiple zerocoins in a single transaction. Amounts must be of denominations specified.\n"
                "\nArguments:\n"
                "1. \"address: \"             (object, required) A string specifying the address to send to. If left blank, will spend to a wallet address. \n"
                    " denominations: "
                    "    [\n"
                    "    {"
                    "      \"value\": ,   (numeric) The numeric value must be one of (1,10,25,50,100)\n"
                    "      \"amount\" :,  (numeric or string) The amount of spends of this value.\n"
                    "    }"
                    "    ,...\n"
                    "    ]\n"
                "\nExamples:\n"
                    + HelpExampleCli("spendmanyzerocoin", "\"{\\\"address\\\":\\\"TXYb6pEWBDcxQvTxbFQ9sEV1c3rWUPGW3v\\\", \\\"denominations\\\": [{\\\"value\\\":1, \\\"amount\\\":1}, {\\\"value\\\":10, \\\"amount\\\":1}]}\"")
                    + HelpExampleCli("spendmanyzerocoin", "\"{\\\"address\\\":\\\"\\\", \\\"denominations\\\": [{\\\"value\\\":1, \\\"amount\\\":2}]}\"")
        );

    UniValue data = params[0].get_obj();

    LOCK2(cs_main, pwalletMain->cs_wallet);

    int64_t value = 0;
    int64_t amount = 0;
    libzerocoin::CoinDenomination denomination;
    std::vector<std::pair<int64_t, libzerocoin::CoinDenomination>> denominations;
    UniValue addressUni(UniValue::VOBJ);

    UniValue inputs = find_value(data, "denominations");
    if(inputs.isNull()){
        throw JSONRPCError(RPC_INVALID_PARAMETER, "Invalid, missing or duplicate parameter");
    }

    addressUni = find_value(data, "address");
    if(addressUni.isNull()){
        throw JSONRPCError(RPC_INVALID_PARAMETER, "Invalid, missing or duplicate parameter");
    }
    std::string addressStr = addressUni.get_str();

    for(size_t i=0; i<inputs.size();i++) {

        const UniValue& inputObj = inputs[i].get_obj();

        amount = find_value(inputObj, "amount").get_int();

        value = find_value(inputObj, "value").get_int();

        switch(value){
            case 1:
                denomination = libzerocoin::ZQ_LOVELACE;
                break;
            case 10:
                denomination = libzerocoin::ZQ_GOLDWASSER;
                break;
            case 25:
                denomination = libzerocoin::ZQ_RACKOFF;
                break;
            case 50:
                denomination = libzerocoin::ZQ_PEDERSEN;
                break;
            case 100:
                denomination = libzerocoin::ZQ_WILLIAMSON;
                break;
            default:
                throw runtime_error(
                    "spendmanyzerocoin <amount>(1,10,25,50,100) (\"zcoinaddress\")\n");
        }
        for(int64_t j=0; j<amount; j++){
            denominations.push_back(std::make_pair(value * COIN, denomination));
        }
    }

    string thirdPartyAddress = "";
    if (!(addressStr == "")){
        CBitcoinAddress address(addressStr);
        if (!address.IsValid())
            throw JSONRPCError(RPC_INVALID_ADDRESS_OR_KEY, "Invalid Zcoin address");
        thirdPartyAddress = addressStr;
    }

    EnsureWalletIsUnlocked();

    // Wallet comments
    CWalletTx wtx;
    vector<CBigNum> coinSerials;
    uint256 txHash;
    vector<CBigNum> zcSelectedValues;
    string strError = "";

    // begin spend process
    CReserveKey reservekey(pwalletMain);

    if (pwalletMain->IsLocked()) {
        strError = "Error: Wallet locked, unable to create transaction!";
        LogPrintf("SpendZerocoin() : %s", strError.c_str());
        return strError;
    }

    strError = pwalletMain->SpendMultipleZerocoin(thirdPartyAddress, denominations, wtx, coinSerials, txHash, zcSelectedValues, false);
    if (strError != "")
        throw JSONRPCError(RPC_WALLET_ERROR, strError);

    return wtx.GetHash().GetHex();
}

UniValue spendmany(const UniValue& params, bool fHelp) {
    if (fHelp || params.size() < 2 || params.size() > 5)
        throw std::runtime_error(
                "spendmany \"fromaccount\" {\"address\":amount,...} ( minconf \"comment\" [\"address\",...] )\n"
                "\nSpend multiple zerocoins and remint changes in a single transaction by specify addresses and amount for each address."
                + HelpRequiringPassphrase() + "\n"
                "\nArguments:\n"
                "1. \"fromaccount\"         (string, required) DEPRECATED. The account to send the funds from. Should be \"\" for the default account\n"
                "2. \"amounts\"             (string, required) A json object with addresses and amounts\n"
                "    {\n"
                "      \"address\":amount   (numeric or string) The Zcoin address is the key, the numeric amount (can be string) in " + CURRENCY_UNIT + " is the value\n"
                "      ,...\n"
                "    }\n"
                "3. minconf                 (numeric, optional, default=6) NOT IMPLEMENTED. Only use the balance confirmed at least this many times.\n"
                "4. \"comment\"             (string, optional) A comment\n"
                "5. subtractfeefromamount   (string, optional) A json array with addresses.\n"
                "                           The fee will be equally deducted from the amount of each selected address.\n"
                "                           Those recipients will receive less zcoins than you enter in their corresponding amount field.\n"
                "                           If no addresses are specified here, the sender pays the fee.\n"
                "    [\n"
                "      \"address\"            (string) Subtract fee from this address\n"
                "      ,...\n"
                "    ]\n"
                "\nResult:\n"
                "\"transactionid\"          (string) The transaction id for the send. Only 1 transaction is created regardless of \n"
                "                                    the number of addresses.\n"
                "\nExamples:\n"
                "\nSend two amounts to two different addresses:\n"
                + HelpExampleCli("spendmany", "\"\" \"{\\\"1D1ZrZNe3JUo7ZycKEYQQiQAWd9y54F4XZ\\\":0.01,\\\"1353tsE8YMTA4EuV7dgUXGjNFf9KpVvKHz\\\":0.02}\"") +
                "\nSend two amounts to two different addresses and subtract fee from amount:\n"
                + HelpExampleCli("spendmany", "\"\" \"{\\\"1D1ZrZNe3JUo7ZycKEYQQiQAWd9y54F4XZ\\\":0.01,\\\"1353tsE8YMTA4EuV7dgUXGjNFf9KpVvKHz\\\":0.02}\" 6 \"testing\" \"[\\\"1D1ZrZNe3JUo7ZycKEYQQiQAWd9y54F4XZ\\\",\\\"1353tsE8YMTA4EuV7dgUXGjNFf9KpVvKHz\\\"]\"")
        );

    if (!sigma::IsSigmaAllowed()) {
        throw JSONRPCError(RPC_WALLET_ERROR, "Sigma is not activated yet");
    }

    EnsureSigmaWalletIsAvailable();

    LOCK2(cs_main, pwalletMain->cs_wallet);

    // Only account "" have sigma coins.
    std::string strAccount = AccountFromValue(params[0]);
    if (!strAccount.empty())
        throw JSONRPCError(RPC_WALLET_INSUFFICIENT_FUNDS, "Account has insufficient funds");

    UniValue sendTo = params[1].get_obj();

    CWalletTx wtx;
    if (params.size() > 3 && !params[3].isNull() && !params[3].get_str().empty())
        wtx.mapValue["comment"] = params[3].get_str();

    std::unordered_set<std::string> subtractFeeFromAmountSet;
    UniValue subtractFeeFromAmount(UniValue::VARR);
    if (params.size() > 4) {
        subtractFeeFromAmount = params[4].get_array();
        for (int i = subtractFeeFromAmount.size(); i--;) {
            subtractFeeFromAmountSet.insert(subtractFeeFromAmount[i].get_str());
        }
    }

    std::set<CBitcoinAddress> setAddress;
    std::vector<CRecipient> vecSend;

    CAmount totalAmount = 0;
    auto keys = sendTo.getKeys();
    if (keys.size() <= 0) {
        throw JSONRPCError(RPC_INVALID_PARAMETER, "Required at least an address to send");
    }

    for (const auto& strAddr : keys) {
        CBitcoinAddress address(strAddr);
        if (!address.IsValid())
            throw JSONRPCError(RPC_INVALID_ADDRESS_OR_KEY, "Invalid Zcoin address: " + strAddr);

        if (!setAddress.insert(address).second)
            throw JSONRPCError(RPC_INVALID_PARAMETER, "Invalid parameter, duplicated address: " + strAddr);

        CScript scriptPubKey = GetScriptForDestination(address.Get());
        CAmount nAmount = AmountFromValue(sendTo[strAddr]);
        if (nAmount <= 0) {
            throw JSONRPCError(RPC_TYPE_ERROR, "Invalid amount for send");
        }
        totalAmount += nAmount;

        bool fSubtractFeeFromAmount =
            subtractFeeFromAmountSet.find(strAddr) != subtractFeeFromAmountSet.end();

        vecSend.push_back({scriptPubKey, nAmount, fSubtractFeeFromAmount});
    }

    EnsureWalletIsUnlocked();

    CAmount nFeeRequired = 0;

    try {
        pwalletMain->SpendSigma(vecSend, wtx, nFeeRequired);
    }
    catch (const InsufficientFunds& e) {
        throw JSONRPCError(RPC_WALLET_INSUFFICIENT_FUNDS, e.what());
    }
    catch (const std::exception& e) {
        throw JSONRPCError(RPC_WALLET_ERROR, e.what());
    }

    return wtx.GetHash().GetHex();
}

UniValue resetmintzerocoin(const UniValue& params, bool fHelp) {
    if (fHelp || params.size() != 0)
        throw runtime_error(
                "resetmintzerocoin"
                + HelpRequiringPassphrase());

    list <CZerocoinEntry> listPubcoin;
    CWalletDB walletdb(pwalletMain->strWalletFile);
    walletdb.ListPubCoin(listPubcoin);

    BOOST_FOREACH(const CZerocoinEntry &zerocoinItem, listPubcoin){
        if (zerocoinItem.randomness != 0 && zerocoinItem.serialNumber != 0) {
            CZerocoinEntry zerocoinTx;
            zerocoinTx.IsUsed = false;
            zerocoinTx.denomination = zerocoinItem.denomination;
            zerocoinTx.value = zerocoinItem.value;
            zerocoinTx.serialNumber = zerocoinItem.serialNumber;
            zerocoinTx.nHeight = -1;
            zerocoinTx.randomness = zerocoinItem.randomness;
            zerocoinTx.ecdsaSecretKey = zerocoinItem.ecdsaSecretKey;
            walletdb.WriteZerocoinEntry(zerocoinTx);
        }
    }

    return NullUniValue;
}

UniValue resetsigmamint(const UniValue& params, bool fHelp) {

    if (fHelp || params.size() != 0)
        throw runtime_error(
                "resetsigmamint"
                + HelpRequiringPassphrase());

    EnsureSigmaWalletIsAvailable();

    std::vector <CMintMeta> listMints;
    CWalletDB walletdb(pwalletMain->strWalletFile);
    listMints = zwalletMain->GetTracker().ListMints(false, false);

    BOOST_FOREACH(CMintMeta &mint, listMints) {
        CHDMint dMint;
        if (!walletdb.ReadHDMint(mint.GetPubCoinValueHash(), dMint)){
            continue;
        }
        dMint.SetUsed(false);
        dMint.SetHeight(-1);
        zwalletMain->GetTracker().Add(dMint, true);
    }

    return NullUniValue;
}

UniValue listmintzerocoins(const UniValue& params, bool fHelp) {
    if (fHelp || params.size() > 1)
        throw runtime_error(
                "listmintzerocoins <all>(false/true)\n"
                        "\nArguments:\n"
                        "1. <all> (boolean, optional) false (default) to return own mintzerocoins. true to return every mintzerocoins.\n"
                        "\nResults are an array of Objects, each of which has:\n"
                        "{id, IsUsed, denomination, value, serialNumber, nHeight, randomness}");

    bool fAllStatus = false;
    if (params.size() > 0) {
        fAllStatus = params[0].get_bool();
    }

    list <CZerocoinEntry> listPubcoin;
    CWalletDB walletdb(pwalletMain->strWalletFile);
    walletdb.ListPubCoin(listPubcoin);
    UniValue results(UniValue::VARR);

    BOOST_FOREACH(const CZerocoinEntry &zerocoinItem, listPubcoin) {
        if (fAllStatus || zerocoinItem.IsUsed || (zerocoinItem.randomness != 0 && zerocoinItem.serialNumber != 0)) {
            UniValue entry(UniValue::VOBJ);
            entry.push_back(Pair("id", zerocoinItem.id));
            entry.push_back(Pair("IsUsed", zerocoinItem.IsUsed));
            entry.push_back(Pair("denomination", zerocoinItem.denomination));
            entry.push_back(Pair("value", zerocoinItem.value.GetHex()));
            entry.push_back(Pair("serialNumber", zerocoinItem.serialNumber.GetHex()));
            entry.push_back(Pair("nHeight", zerocoinItem.nHeight));
            entry.push_back(Pair("randomness", zerocoinItem.randomness.GetHex()));
            results.push_back(entry);
        }
    }

    return results;
}

UniValue listsigmamints(const UniValue& params, bool fHelp) {

    if (fHelp || params.size() > 1)
        throw runtime_error(
                "listsigmamints <all>(false/true)\n"
                "\nArguments:\n"
                "1. <all> (boolean, optional) false (default) to return own mintzerocoins. true to return every mintzerocoins.\n"
                "\nResults are an array of Objects, each of which has:\n"
                "{id, IsUsed, denomination, value, serialNumber, nHeight, randomness}");

    EnsureSigmaWalletIsAvailable();

    bool fAllStatus = false;
    if (params.size() > 0) {
        fAllStatus = params[0].get_bool();
    }

    // Mint secret data encrypted in wallet
    EnsureWalletIsUnlocked();

    list <CSigmaEntry> listPubcoin;
    CWalletDB walletdb(pwalletMain->strWalletFile);
    listPubcoin = zwalletMain->GetTracker().MintsAsZerocoinEntries(false, false);
    UniValue results(UniValue::VARR);

    BOOST_FOREACH(const CSigmaEntry &zerocoinItem, listPubcoin) {
        if (fAllStatus || zerocoinItem.IsUsed || (zerocoinItem.randomness != uint64_t(0) && zerocoinItem.serialNumber != uint64_t(0))) {
            UniValue entry(UniValue::VOBJ);
            entry.push_back(Pair("id", zerocoinItem.id));
            entry.push_back(Pair("IsUsed", zerocoinItem.IsUsed));
            entry.push_back(Pair("denomination", zerocoinItem.get_denomination_value()));
            entry.push_back(Pair("value", zerocoinItem.value.GetHex()));
            entry.push_back(Pair("serialNumber", zerocoinItem.serialNumber.GetHex()));
            entry.push_back(Pair("nHeight", zerocoinItem.nHeight));
            entry.push_back(Pair("randomness", zerocoinItem.randomness.GetHex()));
            results.push_back(entry);
        }
    }

    return results;
}


UniValue listpubcoins(const UniValue& params, bool fHelp) {
    if (fHelp || params.size() > 1)
        throw runtime_error(
                "listpubcoins <all>(1/10/25/50/100)\n"
                        "\nArguments:\n"
                        "1. <all> (int, optional) 1,10,25,50,100 (default) to return all pubcoin with denomination. empty to return all pubcoin.\n"
                        "\nResults are an array of Objects, each of which has:\n"
                        "{id, IsUsed, denomination, value, serialNumber, nHeight, randomness}");

    int denomination = -1;
    if (params.size() > 0) {
        denomination = params[0].get_int();
    }

    list <CZerocoinEntry> listPubcoin;
    CWalletDB walletdb(pwalletMain->strWalletFile);
    walletdb.ListPubCoin(listPubcoin);
    UniValue results(UniValue::VARR);
    listPubcoin.sort(CompID);

    BOOST_FOREACH(const CZerocoinEntry &zerocoinItem, listPubcoin) {
        if (zerocoinItem.id > 0 && (denomination < 0 || zerocoinItem.denomination == denomination)) {
            UniValue entry(UniValue::VOBJ);
            entry.push_back(Pair("id", zerocoinItem.id));
            entry.push_back(Pair("IsUsed", zerocoinItem.IsUsed));
            entry.push_back(Pair("denomination", zerocoinItem.denomination));
            entry.push_back(Pair("value", zerocoinItem.value.GetHex()));
            entry.push_back(Pair("serialNumber", zerocoinItem.serialNumber.GetHex()));
            entry.push_back(Pair("nHeight", zerocoinItem.nHeight));
            entry.push_back(Pair("randomness", zerocoinItem.randomness.GetHex()));
            results.push_back(entry);
        }
    }

    return results;
}

UniValue listsigmapubcoins(const UniValue& params, bool fHelp) {

    std::string help_message =
        "listsigmapubcoins <all>(0.05/0.1/0.5/1/10/25/100)\n"
            "\nArguments:\n"
            "1. <all> (string, optional) 0.05, 0.1, 0.5, 1, 10, 25, 100 (default) to return all sigma public coins with given denomination. empty to return all pubcoin.\n"
            "\nResults are an array of Objects, each of which has:\n"
            "{id, IsUsed, denomination, value, serialNumber, nHeight, randomness}";
    if (fHelp || params.size() > 1) {
        throw runtime_error(help_message);
    }

    EnsureSigmaWalletIsAvailable();

    sigma::CoinDenomination denomination;
    bool filter_by_denom = false;
    if (params.size() > 0) {
        filter_by_denom = true;
        if (!sigma::StringToDenomination(params[0].get_str(), denomination)) {
            throw runtime_error(help_message);
        }
    }

    // Mint secret data encrypted in wallet
    EnsureWalletIsUnlocked();

    list<CSigmaEntry> listPubcoin;
    CWalletDB walletdb(pwalletMain->strWalletFile);
    listPubcoin = zwalletMain->GetTracker().MintsAsZerocoinEntries(false, false);
    UniValue results(UniValue::VARR);
    listPubcoin.sort(CompSigmaHeight);

    auto state = sigma::CSigmaState::GetState();
    BOOST_FOREACH(const CSigmaEntry &sigmaItem, listPubcoin) {
        sigma::PublicCoin coin(sigmaItem.value, sigmaItem.get_denomination());
        int height, id;
        std::tie(height, id) = state->GetMintedCoinHeightAndId(coin);
        if (id > 0 &&
            (!filter_by_denom || sigmaItem.get_denomination() == denomination)) {
            UniValue entry(UniValue::VOBJ);
            entry.push_back(Pair("id", id));
            entry.push_back(Pair("IsUsed", sigmaItem.IsUsed));
            entry.push_back(Pair("denomination", sigmaItem.get_string_denomination()));
            entry.push_back(Pair("value", sigmaItem.value.GetHex()));
            entry.push_back(Pair("serialNumber", sigmaItem.serialNumber.GetHex()));
            entry.push_back(Pair("nHeight", height));
            entry.push_back(Pair("randomness", sigmaItem.randomness.GetHex()));
            results.push_back(entry);
        }
    }

    return results;
}

UniValue setmintzerocoinstatus(const UniValue& params, bool fHelp) {
    if (fHelp || params.size() != 2)
        throw runtime_error(
                "setmintzerocoinstatus \"coinserial\" <isused>(true/false)\n"
                        "Set mintzerocoin IsUsed status to True or False\n"
                        "Results are an array of one or no Objects, each of which has:\n"
                        "{id, IsUsed, denomination, value, serialNumber, nHeight, randomness}");

    CBigNum coinSerial;
    coinSerial.SetHex(params[0].get_str());

    bool fStatus = true;
    fStatus = params[1].get_bool();

    list <CZerocoinEntry> listPubcoin;
    CWalletDB walletdb(pwalletMain->strWalletFile);
    walletdb.ListPubCoin(listPubcoin);

    UniValue results(UniValue::VARR);

    BOOST_FOREACH(const CZerocoinEntry &zerocoinItem, listPubcoin) {
        if (zerocoinItem.serialNumber != 0) {
            LogPrintf("zerocoinItem.serialNumber = %s\n", zerocoinItem.serialNumber.GetHex());
            if (zerocoinItem.serialNumber == coinSerial) {
                LogPrintf("setmintzerocoinstatus Found!\n");
                CZerocoinEntry zerocoinTx;
                zerocoinTx.id = zerocoinItem.id;
                zerocoinTx.IsUsed = fStatus;
                zerocoinTx.denomination = zerocoinItem.denomination;
                zerocoinTx.value = zerocoinItem.value;
                zerocoinTx.serialNumber = zerocoinItem.serialNumber;
                zerocoinTx.nHeight = zerocoinItem.nHeight;
                zerocoinTx.randomness = zerocoinItem.randomness;
                zerocoinTx.ecdsaSecretKey = zerocoinItem.ecdsaSecretKey;
                const std::string& isUsedDenomStr = zerocoinTx.IsUsed
                        ? "Used (" + std::to_string(zerocoinTx.denomination) + " mint)"
                        : "New (" + std::to_string(zerocoinTx.denomination) + " mint)";
                pwalletMain->NotifyZerocoinChanged(pwalletMain, zerocoinTx.value.GetHex(), isUsedDenomStr, CT_UPDATED);
                walletdb.WriteZerocoinEntry(zerocoinTx);

                if (!fStatus) {
                    // erase zerocoin spend entry
                    CZerocoinSpendEntry spendEntry;
                    spendEntry.coinSerial = coinSerial;
                    walletdb.EraseCoinSpendSerialEntry(spendEntry);
                }

                UniValue entry(UniValue::VOBJ);
                entry.push_back(Pair("id", zerocoinTx.id));
                entry.push_back(Pair("IsUsed", zerocoinTx.IsUsed));
                entry.push_back(Pair("denomination", zerocoinTx.denomination));
                entry.push_back(Pair("value", zerocoinTx.value.GetHex()));
                entry.push_back(Pair("serialNumber", zerocoinTx.serialNumber.GetHex()));
                entry.push_back(Pair("nHeight", zerocoinTx.nHeight));
                entry.push_back(Pair("randomness", zerocoinTx.randomness.GetHex()));
                results.push_back(entry);
                break;
            }
        }
    }

    return results;
}

UniValue setsigmamintstatus(const UniValue& params, bool fHelp) {

    if (fHelp || params.size() != 2)
        throw runtime_error(
                "setsigmamintstatus \"coinserial\" <isused>(true/false)\n"
                "Set mintsigma IsUsed status to True or False\n"
                "Results are an array of one or no Objects, each of which has:\n"
                "{id, IsUsed, denomination, value, serialNumber, nHeight, randomness}");

    EnsureSigmaWalletIsAvailable();

    Scalar coinSerial;
    coinSerial.SetHex(params[0].get_str());

    bool fStatus = true;
    fStatus = params[1].get_bool();

    EnsureWalletIsUnlocked();

    std::vector <CMintMeta> listMints;
    CWalletDB walletdb(pwalletMain->strWalletFile);
    listMints = zwalletMain->GetTracker().ListMints(false, false);

    UniValue results(UniValue::VARR);

    BOOST_FOREACH(CMintMeta &mint, listMints) {
        CSigmaEntry zerocoinItem;
        if(!pwalletMain->GetMint(mint.hashSerial, zerocoinItem))
            continue;

        CHDMint dMint;
        if (!walletdb.ReadHDMint(mint.GetPubCoinValueHash(), dMint)){
            continue;
        }

        if (zerocoinItem.serialNumber != uint64_t(0)) {
            LogPrintf("zerocoinItem.serialNumber = %s\n", zerocoinItem.serialNumber.GetHex());
            if (zerocoinItem.serialNumber == coinSerial) {
                LogPrintf("setmintzerocoinstatus Found!\n");

                const std::string& isUsedDenomStr =
                    fStatus
                    ? "Used (" + std::to_string((double)zerocoinItem.get_denomination_value() / COIN) + " mint)"
                    : "New (" + std::to_string((double)zerocoinItem.get_denomination_value() / COIN) + " mint)";
                pwalletMain->NotifyZerocoinChanged(pwalletMain, zerocoinItem.value.GetHex(), isUsedDenomStr, CT_UPDATED);

                if(!mint.isDeterministic){
                    zerocoinItem.IsUsed = fStatus;
                    zwalletMain->GetTracker().Add(zerocoinItem, true);
                }else{
                    dMint.SetUsed(fStatus);
                    zwalletMain->GetTracker().Add(dMint, true);
                }

                if (!fStatus) {
                    // erase zerocoin spend entry
                    CSigmaSpendEntry spendEntry;
                    spendEntry.coinSerial = coinSerial;
                    walletdb.EraseCoinSpendSerialEntry(spendEntry);
                }

                UniValue entry(UniValue::VOBJ);
                entry.push_back(Pair("id", zerocoinItem.id));
                entry.push_back(Pair("IsUsed", fStatus));
                entry.push_back(Pair("denomination", zerocoinItem.get_denomination_value()));
                entry.push_back(Pair("value", zerocoinItem.value.GetHex()));
                entry.push_back(Pair("serialNumber", zerocoinItem.serialNumber.GetHex()));
                entry.push_back(Pair("nHeight", zerocoinItem.nHeight));
                entry.push_back(Pair("randomness", zerocoinItem.randomness.GetHex()));
                results.push_back(entry);
                break;
            }
        }
    }

    return results;
}

UniValue listsigmaspends(const UniValue &params, bool fHelp) {

    if (fHelp || params.size() < 1 || params.size() > 2)
        throw runtime_error(
                "listsigmaspends\n"
                "Return up to \"count\" saved sigma spend transactions\n"
                "\nArguments:\n"
                "1. count            (numeric) The number of transactions to return, <=0 means no limit\n"
                "2. onlyunconfirmed  (bool, optional, default=false) If true return only unconfirmed transactions\n"
                "\nResult:\n"
                "[\n"
                "  {\n"
                "    \"txid\": \"transactionid\",      (string) The transaction hash\n"
                "    \"confirmations\": n,             (numeric) The number of confirmations for the transaction\n"
                "    \"abandoned\": xxx,               (bool) True if the transaction was already abandoned\n"
                "    \"spends\": \n"
                "    [\n"
                "      {\n"
                "        \"denomination\": d,            (string) Denomination\n"
                "        \"spendid\": id,                (numeric) Spend group id\n"
                "        \"serial\": \"s\",              (string) Serial number of the coin\n"
                "      }\n"
                "    ]\n"
                "    \"re-mints\": \n"
                "    [\n"
                "      {\n"
                "        \"denomination\": \"s\",        (string) Denomination\n"
                "        \"value\": \"s\",               (string) value\n"
                "      }\n"
                "    ]\n"
                "  }\n"
                "]\n");

    EnsureSigmaWalletIsAvailable();

    int  count = params[0].get_int();
    bool fOnlyUnconfirmed = params.size()>=2 && params[1].get_bool();

    LOCK2(cs_main, pwalletMain->cs_wallet);

    UniValue ret(UniValue::VARR);
    const CWallet::TxItems& txOrdered = pwalletMain->wtxOrdered;

    for (CWallet::TxItems::const_reverse_iterator it = txOrdered.rbegin();
         it != txOrdered.rend();
         ++it) {
        CWalletTx *const pwtx = (*it).second.first;

        if (!pwtx || !pwtx->IsSigmaSpend())
            continue;

        UniValue entry(UniValue::VOBJ);

        int confirmations = pwtx->GetDepthInMainChain();
        if (confirmations > 0 && fOnlyUnconfirmed)
            continue;

        entry.push_back(Pair("txid", pwtx->GetHash().GetHex()));
        entry.push_back(Pair("confirmations", confirmations));
        entry.push_back(Pair("abandoned", pwtx->isAbandoned()));

        UniValue spends(UniValue::VARR);
        BOOST_FOREACH(const CTxIn &txin, pwtx->vin) {
            // For sigma public coin group id is prevout.n.
            int pubcoinId = txin.prevout.n;

            // NOTE(martun): +1 on the next line stands for 1 byte in which the opcode of
            // OP_SIGMASPEND is written. In zerocoin you will see +4 instead,
            // because the size of serialized spend is also written, probably in 3 bytes.
            CDataStream serializedCoinSpend((const char *)&*(txin.scriptSig.begin() + 1),
                                            (const char *)&*txin.scriptSig.end(),
                                            SER_NETWORK, PROTOCOL_VERSION);
            sigma::Params* zcParams = sigma::Params::get_default();
            sigma::CoinSpend spend(zcParams, serializedCoinSpend);

            UniValue spendEntry(UniValue::VOBJ);
            spendEntry.push_back(Pair("denomination",
                                 sigma::DenominationToString(spend.getDenomination())));
            spendEntry.push_back(Pair("spendid", pubcoinId));
            spendEntry.push_back(Pair("serial", spend.getCoinSerialNumber().GetHex()));
            spends.push_back(spendEntry);
        }

        entry.push_back(Pair("spends", spends));

        UniValue remints(UniValue::VARR);
        BOOST_FOREACH(const CTxOut &txout, pwtx->vout) {
            if (txout.scriptPubKey.empty() || !txout.scriptPubKey.IsSigmaMint()) {
                continue;
            }
            sigma::CoinDenomination denomination;
            IntegerToDenomination(txout.nValue, denomination);

            UniValue remintEntry(UniValue::VOBJ);
            remintEntry.push_back(Pair(
                "denomination", sigma::DenominationToString(denomination)));
            remintEntry.push_back(Pair(
                "value", sigma::ParseSigmaMintScript(txout.scriptPubKey).tostring()));
            remints.push_back(remintEntry);
        }

        entry.push_back(Pair("remints", remints));
        ret.push_back(entry);

        if (count > 0 && (int)ret.size() >= count)
            break;
    }

    return ret;
}

UniValue listspendzerocoins(const UniValue &params, bool fHelp) {
    if (fHelp || params.size() < 1 || params.size() > 2)
        throw runtime_error(
                "listspendzerocoins\n"
                "Return up to \"count\" saved spend transactions\n"
                "\nArguments:\n"
                "1. count            (numeric) The number of transactions to return, <=0 means no limit\n"
                "2. onlyunconfirmed  (bool, optional, default=false) If true return only unconfirmed transactions\n"
                "\nResult:\n"
                "[\n"
                "  {\n"
                "    \"txid\": \"transactionid\",      (string) The transaction hash\n"
                "    \"denomination\": d,            (numeric) Denomination\n"
                "    \"spendid\": id,                (numeric) Spend group id\n"
                "    \"version\": \"v\",               (string) Spend version (1.0, 1.5 or 2.0)\n"
                "    \"modversion\": mv,             (numeric) Modulus version (1 or 2)\n"
                "    \"serial\": \"s\",                (string) Serial number of the coin\n"
                "    \"abandoned\": xxx,             (bool) True if the transaction was already abandoned\n"
                "    \"confirmations\": n,           (numeric) The number of confirmations for the transaction\n"
                "  }\n"
                "]\n");

    int  count = params[0].get_int();
    bool fOnlyUnconfirmed = params.size()>=2 && params[1].get_bool();

    LOCK2(cs_main, pwalletMain->cs_wallet);

    UniValue ret(UniValue::VARR);
    const CWallet::TxItems & txOrdered = pwalletMain->wtxOrdered;

    for (CWallet::TxItems::const_reverse_iterator it = txOrdered.rbegin(); it != txOrdered.rend(); ++it) {
        CWalletTx *const pwtx = (*it).second.first;

        if (!pwtx || !pwtx->IsZerocoinSpend() || pwtx->vin.size() != 1)
            continue;

        UniValue entry(UniValue::VOBJ);

        int confirmations = pwtx->GetDepthInMainChain();
        if (confirmations > 0 && fOnlyUnconfirmed)
            continue;

        entry.push_back(Pair("txid", pwtx->GetHash().GetHex()));
        entry.push_back(Pair("confirmations", confirmations));
        entry.push_back(Pair("abandoned", pwtx->isAbandoned()));

        const CTxIn &txin = pwtx->vin[0];
        int pubcoinId = txin.nSequence;
        bool fModulusV2 = pubcoinId >= ZC_MODULUS_V2_BASE_ID;
        if (fModulusV2)
            pubcoinId -= ZC_MODULUS_V2_BASE_ID;

        CDataStream serializedCoinSpend((const char *)&*(txin.scriptSig.begin() + 4),
                                        (const char *)&*txin.scriptSig.end(),
                                        SER_NETWORK, PROTOCOL_VERSION);
        libzerocoin::CoinSpend spend(fModulusV2 ? ZCParamsV2 : ZCParams, serializedCoinSpend);
        int spendVersion = spend.getVersion();

        entry.push_back(Pair("denomination", (int)spend.getDenomination()));
        entry.push_back(Pair("spendid", pubcoinId));
        entry.push_back(Pair("modversion", fModulusV2 ? 2 : 1));
        entry.push_back(Pair("version", spendVersion==ZEROCOIN_TX_VERSION_1 ? "1.0" :
                                         (spendVersion==ZEROCOIN_TX_VERSION_1_5 ? "1.5" : "2.0")));
        entry.push_back(Pair("serial", spend.getCoinSerialNumber().GetHex()));

        ret.push_back(entry);

        if (count > 0 && (int)ret.size() >= count)
            break;
    }

    return ret;
}

UniValue remintzerocointosigma(const UniValue &params, bool fHelp) {

    if (fHelp || params.size() != 1)
        throw runtime_error(
            "remintzerocointosigma <denomination>(1,10,25,50,100)\n"
            +HelpRequiringPassphrase() +
            "\nConvert zerocoin mint to sigma mint.\n"
            "\nArguments:\n"
            "1. \"denomination\"          (integer, required) existing zerocoin mint denomination\n"
        );

    EnsureSigmaWalletIsAvailable();

    LOCK2(cs_main, pwalletMain->cs_wallet);
    libzerocoin::CoinDenomination denomination;
    switch (params[0].get_int()) {
        case 1:
        case 10:
        case 25:
        case 50:
        case 100:
            denomination = (libzerocoin::CoinDenomination)params[0].get_int();
            break;

        default:
            throw runtime_error("Incorrect denomination\n");
    }

    EnsureWalletIsUnlocked();
    std::string stringError;
    CWalletTx wtx;

    if (!pwalletMain->CreateZerocoinToSigmaRemintModel(stringError, ZEROCOIN_TX_VERSION_2, denomination, &wtx))
        throw JSONRPCError(RPC_WALLET_ERROR, stringError);

    return wtx.GetHash().GetHex();
}

UniValue removetxmempool(const UniValue &params, bool fHelp) {
    if (fHelp || params.size() != 1)
        throw runtime_error(
                "removetxmempool <txid>\n"
                + HelpRequiringPassphrase());

    uint256 hash;
    hash.SetHex(params[0].get_str());

    if (pwalletMain->IsLocked())
        throw JSONRPCError(RPC_WALLET_UNLOCK_NEEDED,
                           "Error: Please enter the wallet passphrase with walletpassphrase first.");

    LOCK(cs_main);
    {
        LOCK(mempool.cs);
        if (mempool.exists(hash)) {
            LogPrintf("[Ooops], Uncomplete function\n");
//            CTransaction tx;
//            tx = mempool.lookup(hash);
//            mempool.remove(tx);
            return NullUniValue;
        }
    }

    return NullUniValue;
}

UniValue removetxwallet(const UniValue& params, bool fHelp) {
    if (fHelp || params.size() != 1)
        throw runtime_error("removetxwallet <txid>\n" + HelpRequiringPassphrase());

    uint256 hash;
    hash.SetHex(params[0].get_str());

    if (pwalletMain->IsLocked())
        throw JSONRPCError(RPC_WALLET_UNLOCK_NEEDED, "Error: Please enter the wallet passphrase with walletpassphrase first.");

    pwalletMain->EraseFromWallet(hash);
    return NullUniValue;
}



extern UniValue dumpprivkey_zcoin(const UniValue& params, bool fHelp); // in rpcdump.cpp
extern UniValue importprivkey(const UniValue& params, bool fHelp);
extern UniValue importaddress(const UniValue& params, bool fHelp);
extern UniValue importpubkey(const UniValue& params, bool fHelp);
extern UniValue dumpwallet_zcoin(const UniValue& params, bool fHelp);
extern UniValue importwallet(const UniValue& params, bool fHelp);
extern UniValue importprunedfunds(const UniValue& params, bool fHelp);
extern UniValue removeprunedfunds(const UniValue& params, bool fHelp);

static const CRPCCommand commands[] =
{ //  category              name                        actor (function)           okSafeMode
    //  --------------------- ------------------------    -----------------------    ----------
    { "rawtransactions",    "fundrawtransaction",       &fundrawtransaction,       false },
    { "hidden",             "resendwallettransactions", &resendwallettransactions, true  },
    { "wallet",             "abandontransaction",       &abandontransaction,       false },
    { "wallet",             "addmultisigaddress",       &addmultisigaddress,       true  },
    { "wallet",             "addwitnessaddress",        &addwitnessaddress,        true  },
    { "wallet",             "backupwallet",             &backupwallet,             true  },
    { "wallet",             "dumpprivkey",              &dumpprivkey_zcoin,        true  },
    { "wallet",             "dumpwallet",               &dumpwallet_zcoin,         true  },
    { "wallet",             "encryptwallet",            &encryptwallet,            true  },
    { "wallet",             "getaccountaddress",        &getaccountaddress,        true  },
    { "wallet",             "getaccount",               &getaccount,               true  },
    { "wallet",             "getaddressesbyaccount",    &getaddressesbyaccount,    true  },
    { "wallet",             "getbalance",               &getbalance,               false },
    { "wallet",             "getnewaddress",            &getnewaddress,            true  },
    { "wallet",             "getrawchangeaddress",      &getrawchangeaddress,      true  },
    { "wallet",             "getreceivedbyaccount",     &getreceivedbyaccount,     false },
    { "wallet",             "getreceivedbyaddress",     &getreceivedbyaddress,     false },
    { "wallet",             "gettransaction",           &gettransaction,           false },
    { "wallet",             "getunconfirmedbalance",    &getunconfirmedbalance,    false },
    { "wallet",             "getwalletinfo",            &getwalletinfo,            false },
    { "wallet",             "importprivkey",            &importprivkey,            true  },
    { "wallet",             "importwallet",             &importwallet,             true  },
    { "wallet",             "importaddress",            &importaddress,            true  },
    { "wallet",             "importprunedfunds",        &importprunedfunds,        true  },
    { "wallet",             "importpubkey",             &importpubkey,             true  },
    { "wallet",             "keypoolrefill",            &keypoolrefill,            true  },
    { "wallet",             "listaccounts",             &listaccounts,             false },
    { "wallet",             "listaddressgroupings",     &listaddressgroupings,     false },
    { "wallet",             "listlockunspent",          &listlockunspent,          false },
    { "wallet",             "listreceivedbyaccount",    &listreceivedbyaccount,    false },
    { "wallet",             "listreceivedbyaddress",    &listreceivedbyaddress,    false },
    { "wallet",             "listsinceblock",           &listsinceblock,           false },
    { "wallet",             "listtransactions",         &listtransactions,         false },
    { "wallet",             "listunspent",              &listunspent,              false },
    { "wallet",             "lockunspent",              &lockunspent,              true  },
    { "wallet",             "move",                     &movecmd,                  false },
    { "wallet",             "sendfrom",                 &sendfrom,                 false },
    { "wallet",             "sendmany",                 &sendmany,                 false },
    { "wallet",             "sendtoaddress",            &sendtoaddress,            false },
    { "wallet",             "setaccount",               &setaccount,               true  },
    { "wallet",             "settxfee",                 &settxfee,                 true  },
    { "wallet",             "signmessage",              &signmessage,              true  },
    { "wallet",             "walletlock",               &walletlock,               true  },
    { "wallet",             "walletpassphrasechange",   &walletpassphrasechange,   true  },
    { "wallet",             "walletpassphrase",         &walletpassphrase,         true  },
    { "wallet",             "removeprunedfunds",        &removeprunedfunds,        true  },
    { "wallet",             "setmininput",              &setmininput,              false },
    { "wallet",             "regeneratemintpool",       &regeneratemintpool,       false },
    { "wallet",             "listunspentmintzerocoins", &listunspentmintzerocoins, false },
    { "wallet",             "listunspentsigmamints",    &listunspentsigmamints,    false },
    { "wallet",             "mint",                     &mint,                     false },
    { "wallet",             "mintzerocoin",             &mintzerocoin,             false },
    { "wallet",             "mintmanyzerocoin",         &mintmanyzerocoin,         false },
    { "wallet",             "spendzerocoin",            &spendzerocoin,            false },
    { "wallet",             "spendmanyzerocoin",        &spendmanyzerocoin,        false },
    { "wallet",             "spendmany",                &spendmany,                false },
    { "wallet",             "resetmintzerocoin",        &resetmintzerocoin,        false },
    { "wallet",             "resetsigmamint",           &resetsigmamint,           false },
    { "wallet",             "setmintzerocoinstatus",    &setmintzerocoinstatus,    false },
    { "wallet",             "setsigmamintstatus",       &setsigmamintstatus,       false },
    { "wallet",             "listmintzerocoins",        &listmintzerocoins,        false },
    { "wallet",             "listsigmamints",           &listsigmamints,           false },
    { "wallet",             "listpubcoins",             &listpubcoins,             false },
    { "wallet",             "listsigmapubcoins",        &listsigmapubcoins,        false },


    { "wallet",             "removetxmempool",          &removetxmempool,          false },
    { "wallet",             "removetxwallet",           &removetxwallet,           false },
    { "wallet",             "listspendzerocoins",       &listspendzerocoins,       false },
    { "wallet",             "listsigmaspends",          &listsigmaspends,          false },
    { "wallet",             "spendallzerocoin",         &spendallzerocoin,         false },
    { "wallet",             "remintzerocointosigma",    &remintzerocointosigma,    false }
};

void RegisterWalletRPCCommands(CRPCTable &tableRPC)
{
    for (unsigned int vcidx = 0; vcidx < ARRAYLEN(commands); vcidx++)
        tableRPC.appendCommand(commands[vcidx].name, &commands[vcidx]);
}<|MERGE_RESOLUTION|>--- conflicted
+++ resolved
@@ -1,10 +1,6 @@
 // Copyright (c) 2010 Satoshi Nakamoto
-<<<<<<< HEAD
 // Copyright (c) 2016-2019 The Zcoin Core developers
 // Copyright (c) 2009-2016 The Bitcoin Core developers
-=======
-// Copyright (c) 2009-2016 The Zcoin Core developers
->>>>>>> 687bc8dd
 // Distributed under the MIT software license, see the accompanying
 // file COPYING or http://www.opensource.org/licenses/mit-license.php.
 
