--- conflicted
+++ resolved
@@ -3264,11 +3264,7 @@
 
     if (request.fHelp || request.params.size() != 1)
         throw std::runtime_error(
-<<<<<<< HEAD
-                "mint amount\n"
-=======
                 "mintlelantus amount\n"
->>>>>>> 2508162a
                 + HelpRequiringPassphrase(pwallet) + "\n"
                 "\nArguments:\n"
                 "1. \"amount\"      (numeric or string, required) The amount in " + CURRENCY_UNIT + " to mint, must be not less than 0.05\n"
@@ -3856,34 +3852,20 @@
         return NullUniValue;
     }
 
-<<<<<<< HEAD
-    if (request.fHelp || request.params.size() != 3)
-        throw std::runtime_error(
-                "joinsplit \"fromaccount\" {\"address\":amount,...} ([\"address\",...] )\n"
-=======
     if (request.fHelp || request.params.size() < 1 || request.params.size() > 3)
         throw std::runtime_error(
                 "joinsplit {\"address\":amount,...} ([\"address\",...] )\n"
->>>>>>> 2508162a
                 "\nSpend lelantus and mint in one transaction, you need at least provide one of 1-st or 3-rd arguments."
                 + HelpRequiringPassphrase(pwallet) + "\n"
                 "\nArguments:\n"
                 "1. \"amounts\"             (string, optional) A json object with addresses and amounts\n"
                 "    {\n"
-<<<<<<< HEAD
-                "      \"address\":amount   (numeric or string) The Zcoin address is the key, the numeric amount (can be string) in " + CURRENCY_UNIT + " is the value\n"
-=======
                 "      \"address\":amount   (numeric or string) The Firo address is the key, the numeric amount (can be string) in " + CURRENCY_UNIT + " is the value\n"
->>>>>>> 2508162a
                 "      ,...\n"
                 "    }\n"
                 "2. subtractfeefromamount   (string, optional) A json array with addresses.\n"
                 "                           The fee will be equally deducted from the amount of each selected address.\n"
-<<<<<<< HEAD
-                "                           Those recipients will receive less zcoins than you enter in their corresponding amount field.\n"
-=======
                 "                           Those recipients will receive less firos than you enter in their corresponding amount field.\n"
->>>>>>> 2508162a
                 "                           If no addresses are specified here, the sender pays the fee.\n"
                 "    [\n"
                 "      \"address\"            (string) Subtract fee from this address\n"
@@ -3914,9 +3896,6 @@
 
 
     UniValue sendTo = request.params[0].get_obj();
-<<<<<<< HEAD
-    UniValue mintAmounts = request.params[2].get_obj();
-=======
     UniValue mintAmounts;
     if(request.params.size() >= 3) {
         try {
@@ -3925,20 +3904,15 @@
             //may be empty
         }
     }
->>>>>>> 2508162a
 
     std::unordered_set<std::string> subtractFeeFromAmountSet;
     UniValue subtractFeeFromAmount(UniValue::VARR);
     if (request.params.size() > 2) {
-<<<<<<< HEAD
-        subtractFeeFromAmount = request.params[1].get_array();
-=======
         try {
             subtractFeeFromAmount = request.params[1].get_array();
         }  catch (std::runtime_error const &) {
             //may be empty
         }
->>>>>>> 2508162a
         for (int i = subtractFeeFromAmount.size(); i--;) {
             subtractFeeFromAmountSet.insert(subtractFeeFromAmount[i].get_str());
         }
@@ -3951,11 +3925,7 @@
     CAmount totalAmount = 0;
 
     auto keys = sendTo.getKeys();
-<<<<<<< HEAD
-    auto mints = mintAmounts.getValues();
-=======
     std::vector<UniValue> mints = mintAmounts.empty() ? std::vector<UniValue>() : mintAmounts.getValues();
->>>>>>> 2508162a
 
     if(keys.empty() && mints.empty())
         throw JSONRPCError(RPC_TYPE_ERROR, "You have to provide at least public addressed or amount to mint");
@@ -3963,11 +3933,7 @@
     for (const auto& strAddr : keys) {
         CBitcoinAddress address(strAddr);
         if (!address.IsValid())
-<<<<<<< HEAD
-            throw JSONRPCError(RPC_INVALID_ADDRESS_OR_KEY, "Invalid Zcoin address: " + strAddr);
-=======
             throw JSONRPCError(RPC_INVALID_ADDRESS_OR_KEY, "Invalid Firo address: " + strAddr);
->>>>>>> 2508162a
 
         if (!setAddress.insert(address).second)
             throw JSONRPCError(RPC_INVALID_PARAMETER, "Invalid parameter, duplicated address: " + strAddr);
@@ -4737,31 +4703,6 @@
         entry.push_back(Pair("confirmations", confirmations));
         entry.push_back(Pair("abandoned", pwtx->isAbandoned()));
 
-<<<<<<< HEAD
-        UniValue joinsplits(UniValue::VARR);
-        BOOST_FOREACH(const CTxIn &txin, pwtx->tx->vin) {
-            std::unique_ptr<lelantus::JoinSplit> joinsplit;
-            try {
-            lelantus::ParseLelantusJoinSplit(txin);
-            } catch (std::invalid_argument&) {
-                throw JSONRPCError(RPC_WALLET_ERROR, "Unable to parse Lelantus JoinSplit.");
-            }
-
-            UniValue joinsplitEntry(UniValue::VOBJ);
-            if(joinsplit->getCoinSerialNumbers().size() != joinsplit->getCoinGroupIds().size()) {
-                throw JSONRPCError(RPC_WALLET_ERROR, "Lelantus JoinSplit is invalid.");
-            }
-
-            for(size_t i = 0; i < joinsplit->getCoinSerialNumbers().size(); i++) {
-                joinsplitEntry.push_back(Pair("spendid", int64_t(joinsplit->getCoinGroupIds()[i])));
-                joinsplitEntry.push_back(Pair("serial", joinsplit->getCoinSerialNumbers()[i].GetHex()));
-            }
-
-            joinsplits.push_back(joinsplitEntry);
-        }
-
-        entry.push_back(Pair("joinsplits", joinsplits));
-=======
         UniValue spends(UniValue::VARR);
         std::unique_ptr<lelantus::JoinSplit> joinsplit;
         try {
@@ -4785,7 +4726,6 @@
         }
 
         entry.push_back(Pair("spent_coins", spends));
->>>>>>> 2508162a
         ret.push_back(entry);
 
         if (count > 0 && (int)ret.size() >= count)
