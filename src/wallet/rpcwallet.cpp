--- conflicted
+++ resolved
@@ -3656,7 +3656,6 @@
 
     if (request.fHelp || request.params.size() == 0 || request.params.size() > 3)
         throw std::runtime_error(
-<<<<<<< HEAD
            "mintspark {\"address\":{amount,subtractfee...}, \"address\":{amount,memo,subtractfee...}}\n"
                 + HelpRequiringPassphrase(pwallet) + "\n"
                                                      "\nArguments:\n"
@@ -3674,26 +3673,6 @@
                  + HelpExampleCli("mintspark", "\"{\\\"TR1FW48J6ozpRu25U8giSDdTrdXXUYau7U\\\":{\\\"amount\\\":0.01, \\\"subtractFee\\\": false}, \\\"sr1hk87wuh660mss6vnxjf0syt4p6r6ptew97de3dvz698tl7p5p3w7h4m4hcw74mxnqhtz70r7gyydcx6pmkfmnew9q4z0c0muga3sd83h786znjx74ccsjwm284aswppqf2jd0sssendlj\\\":{\\\"amount\\\":0.01, \\\"memo\\\":\\\"test_memo\\\", \\\"subtractFee\\\": false},\\\"sr1x7gcqdy670l2v4p9h2m4n5zgzde9y6ht86egffa0qrq40c6z329yfgvu8vyf99tgvnq4hwshvfxxhfzuyvz8dr3lt32j70x8l34japg73ca4w6z9x7c7ryd2gnafg9eg3gpr90gtunraw\\\":{\\\"amount\\\":0.01, \\\"subtractFee\\\": false}}\"") +
                  "\nSend two amounts to two different transparent addresses and two different private addresses:\n"
                  + HelpExampleRpc("mintspark", "\"{\"TR1FW48J6ozpRu25U8giSDdTrdXXUYau7U\":{\"amount\":0.01, \"subtractFee\": false},\"TuzUyNtTznSNnT2rPXG6Mk7hHG8Svuuoci\":{\"amount\":0.01, \"subtractFee\": true}, \"sr1hk87wuh660mss6vnxjf0syt4p6r6ptew97de3dvz698tl7p5p3w7h4m4hcw74mxnqhtz70r7gyydcx6pmkfmnew9q4z0c0muga3sd83h786znjx74ccsjwm284aswppqf2jd0sssendlj\":{\"amount\":0.01, \"memo\":\"\", \"subtractFee\": false},\"sr1x7gcqdy670l2v4p9h2m4n5zgzde9y6ht86egffa0qrq40c6z329yfgvu8vyf99tgvnq4hwshvfxxhfzuyvz8dr3lt32j70x8l34japg73ca4w6z9x7c7ryd2gnafg9eg3gpr90gtunraw\":{\"amount\":0.01, \"memo\":\"test_memo\", \"subtractFee\": false}}\"")
-=======
-            "mintspark {\"address\":{amount,memo...}}\n"
-            + HelpRequiringPassphrase(pwallet) + "\n"
-                                                 "\nArguments:\n"
-                                                 "    {\n"
-                                                 "      \"address\":amount   (numeric or string) The Spark address is the key, the numeric amount (can be string) in " + CURRENCY_UNIT +
-                                                 " is the value\n"
-                                                 "      ,...\n"
-                                                 "    }\n"
-                                                 "\nResult:\n"
-                                                 "\"txid\" (string) The transaction id for the send. Only 1 transaction is created regardless of \n"
-                                                "                                    the number of addresses.\n"
-                                                "\nExamples:\n"
-                                                "\nSend two amounts to two different spark addresses:\n"
-            + HelpExampleCli("mintspark", "\"{\\\"sr1xtw3yd6v4ghgz873exv2r5nzfwryufxjzzz4xr48gl4jmh7fxml4568xr0nsdd7s4l5as2h50gakzjqrqpm7yrecne8ut8ylxzygj8klttsgm37tna4jk06acl2azph0dq4yxdqqgwa60\\\":{\\\"amount\\\":0.01, \\\"memo\\\":\\\"test_memo\\\"},\\\"sr1x7gcqdy670l2v4p9h2m4n5zgzde9y6ht86egffa0qrq40c6z329yfgvu8vyf99tgvnq4hwshvfxxhfzuyvz8dr3lt32j70x8l34japg73ca4w6z9x7c7ryd2gnafg9eg3gpr90gtunraw\\\":{\\\"amount\\\":0.01, \\\"memo\\\":\\\"\\\"}}\"") +
-            "\nSend two amounts to two different spark addresses, setting subtractFeeFromAmount flag and giving fromAddress array:\n"
-            + HelpExampleCli("mintspark", "\"{\\\"sr1xtw3yd6v4ghgz873exv2r5nzfwryufxjzzz4xr48gl4jmh7fxml4568xr0nsdd7s4l5as2h50gakzjqrqpm7yrecne8ut8ylxzygj8klttsgm37tna4jk06acl2azph0dq4yxdqqgwa60\\\":{\\\"amount\\\":0.01, \\\"memo\\\":\\\"test_memo\\\"},\\\"sr1x7gcqdy670l2v4p9h2m4n5zgzde9y6ht86egffa0qrq40c6z329yfgvu8vyf99tgvnq4hwshvfxxhfzuyvz8dr3lt32j70x8l34japg73ca4w6z9x7c7ryd2gnafg9eg3gpr90gtunraw\\\":{\\\"amount\\\":0.01, \\\"memo\\\":\\\"\\\"}}\" true [\\\"THhFWpJTDNyo6vL75kpob7UWVfwwp8t6kD\\\"]") +
-            "\nSend two amounts to two different spark addresses setting memo:\n"
-            + HelpExampleRpc("mintspark", "\"{\"sr1xtw3yd6v4ghgz873exv2r5nzfwryufxjzzz4xr48gl4jmh7fxml4568xr0nsdd7s4l5as2h50gakzjqrqpm7yrecne8ut8ylxzygj8klttsgm37tna4jk06acl2azph0dq4yxdqqgwa60\":{\"amount\":1},\\\"sr1x7gcqdy670l2v4p9h2m4n5zgzde9y6ht86egffa0qrq40c6z329yfgvu8vyf99tgvnq4hwshvfxxhfzuyvz8dr3lt32j70x8l34japg73ca4w6z9x7c7ryd2gnafg9eg3gpr90gtunraw\":{\"amount\":0.01, \"memo\":\"test_memo2\"}}\"")
->>>>>>> cfb38bca
         );
     EnsureWalletIsUnlocked(pwallet);
     EnsureSparkWalletIsAvailable();
@@ -3813,11 +3792,7 @@
     }
 
     std::vector<std::pair<CWalletTx, CAmount>> wtxAndFee;
-<<<<<<< HEAD
-    std::string strError = pwallet->MintAndStoreSpark(recipients, outputs, wtxAndFee, subtractFeeFromAmount);
-=======
-    std::string strError = pwallet->MintAndStoreSpark(outputs, wtxAndFee, subtractFeeFromAmount, false, false, false, &coinControl);
->>>>>>> cfb38bca
+    std::string strError = pwallet->MintAndStoreSpark(recipients, outputs, wtxAndFee, subtractFeeFromAmount, false, false, false, &coinControl);
     if (strError != "")
         throw JSONRPCError(RPC_WALLET_ERROR, strError);
 
@@ -3852,12 +3827,8 @@
 
     std::vector<std::pair<CWalletTx, CAmount>> wtxAndFee;
     std::vector<spark::MintedCoinData> outputs;
-<<<<<<< HEAD
     std::vector<CRecipient> recipients;
-    std::string strError = pwallet->MintAndStoreSpark(recipients, outputs, wtxAndFee, true, true);
-=======
-    std::string strError = pwallet->MintAndStoreSpark(outputs, wtxAndFee, true, true, true);
->>>>>>> cfb38bca
+    std::string strError = pwallet->MintAndStoreSpark(recipients, outputs, wtxAndFee, true, true, true);
 
     if (strError != "")
         throw JSONRPCError(RPC_WALLET_ERROR, strError);
