// Copyright (c) 2010 Satoshi Nakamoto
// Copyright (c) 2009-2016 The zcoin Core developers
// Distributed under the MIT software license, see the accompanying
// file COPYING or http://www.opensource.org/licenses/mit-license.php.

#include "amount.h"
#include "base58.h"
#include "chain.h"
#include "core_io.h"
#include "init.h"
#include "main.h"
#include "zerocoin.h"
#include "zerocoin_v3.h"
#include "../libzerocoin/sigma/CoinSpend.h"
#include "net.h"
#include "netbase.h"
#include "policy/rbf.h"
#include "rpc/server.h"
#include "timedata.h"
#include "util.h"
#include "utilmoneystr.h"
#include "wallet.h"
#include "walletdb.h"
#include "zerocoin.h"

#include <znode-payments.h>

#include <stdint.h>

#include <boost/assign/list_of.hpp>

#include <univalue.h>

using namespace std;

int64_t nWalletUnlockTime;
static CCriticalSection cs_nWalletUnlockTime;

std::string HelpRequiringPassphrase()
{
    return pwalletMain && pwalletMain->IsCrypted()
        ? "\nRequires wallet passphrase to be set with walletpassphrase call."
        : "";
}

bool EnsureWalletIsAvailable(bool avoidException)
{
    if (!pwalletMain)
    {
        if (!avoidException)
            throw JSONRPCError(RPC_METHOD_NOT_FOUND, "Method not found (disabled)");
        else
            return false;
    }
    return true;
}

void EnsureWalletIsUnlocked()
{
    if (pwalletMain->IsLocked())
        throw JSONRPCError(RPC_WALLET_UNLOCK_NEEDED, "Error: Please enter the wallet passphrase with walletpassphrase first.");
}

void WalletTxToJSON(const CWalletTx& wtx, UniValue& entry)
{
    int confirms = wtx.GetDepthInMainChain();
    entry.push_back(Pair("confirmations", confirms));
    if (wtx.IsCoinBase())
        entry.push_back(Pair("generated", true));
    if (confirms > 0)
    {
        entry.push_back(Pair("blockhash", wtx.hashBlock.GetHex()));
        entry.push_back(Pair("blockindex", wtx.nIndex));
        entry.push_back(Pair("blocktime", mapBlockIndex[wtx.hashBlock]->GetBlockTime()));
    } else {
        entry.push_back(Pair("trusted", wtx.IsTrusted()));
    }
    uint256 hash = wtx.GetHash();
    entry.push_back(Pair("txid", hash.GetHex()));
    UniValue conflicts(UniValue::VARR);
    BOOST_FOREACH(const uint256& conflict, wtx.GetConflicts())
        conflicts.push_back(conflict.GetHex());
    entry.push_back(Pair("walletconflicts", conflicts));
    entry.push_back(Pair("time", wtx.GetTxTime()));
    entry.push_back(Pair("timereceived", (int64_t)wtx.nTimeReceived));

    // Add opt-in RBF status
    std::string rbfStatus = "no";
    if (confirms <= 0) {
        LOCK(mempool.cs);
        RBFTransactionState rbfState = IsRBFOptIn(wtx, mempool);
        if (rbfState == RBF_TRANSACTIONSTATE_UNKNOWN)
            rbfStatus = "unknown";
        else if (rbfState == RBF_TRANSACTIONSTATE_REPLACEABLE_BIP125)
            rbfStatus = "yes";
    }
    entry.push_back(Pair("bip125-replaceable", rbfStatus));

    BOOST_FOREACH(const PAIRTYPE(string,string)& item, wtx.mapValue)
        entry.push_back(Pair(item.first, item.second));
}

string AccountFromValue(const UniValue& value)
{
    string strAccount = value.get_str();
    if (strAccount == "*")
        throw JSONRPCError(RPC_WALLET_INVALID_ACCOUNT_NAME, "Invalid account name");
    return strAccount;
}

UniValue getnewaddress(const UniValue& params, bool fHelp)
{
    if (!EnsureWalletIsAvailable(fHelp))
        return NullUniValue;

    if (fHelp || params.size() > 1)
        throw runtime_error(
            "getnewaddress ( \"account\" )\n"
            "\nReturns a new zcoin address for receiving payments.\n"
            "If 'account' is specified (DEPRECATED), it is added to the address book \n"
            "so payments received with the address will be credited to 'account'.\n"
            "\nArguments:\n"
            "1. \"account\"        (string, optional) DEPRECATED. The account name for the address to be linked to. If not provided, the default account \"\" is used. It can also be set to the empty string \"\" to represent the default account. The account does not need to exist, it will be created if there is no account by the given name.\n"
            "\nResult:\n"
            "\"zcoinaddress\"    (string) The new zcoin address\n"
            "\nExamples:\n"
            + HelpExampleCli("getnewaddress", "")
            + HelpExampleRpc("getnewaddress", "")
        );

    LOCK2(cs_main, pwalletMain->cs_wallet);

    // Parse the account first so we don't generate a key if there's an error
    string strAccount;
    if (params.size() > 0)
        strAccount = AccountFromValue(params[0]);

    if (!pwalletMain->IsLocked())
        pwalletMain->TopUpKeyPool();

    // Generate a new key that is added to wallet
    CPubKey newKey;
    if (!pwalletMain->GetKeyFromPool(newKey))
        throw JSONRPCError(RPC_WALLET_KEYPOOL_RAN_OUT, "Error: Keypool ran out, please call keypoolrefill first");
    CKeyID keyID = newKey.GetID();

    pwalletMain->SetAddressBook(keyID, strAccount, "receive");

    return CBitcoinAddress(keyID).ToString();
}


CBitcoinAddress GetAccountAddress(string strAccount, bool bForceNew=false)
{
    CPubKey pubKey;
    if (!pwalletMain->GetAccountPubkey(pubKey, strAccount, bForceNew)) {
        throw JSONRPCError(RPC_WALLET_KEYPOOL_RAN_OUT, "Error: Keypool ran out, please call keypoolrefill first");
    }

    return CBitcoinAddress(pubKey.GetID());
}

UniValue getaccountaddress(const UniValue& params, bool fHelp)
{
    if (!EnsureWalletIsAvailable(fHelp))
        return NullUniValue;

    if (fHelp || params.size() != 1)
        throw runtime_error(
            "getaccountaddress \"account\"\n"
            "\nDEPRECATED. Returns the current zcoin address for receiving payments to this account.\n"
            "\nArguments:\n"
            "1. \"account\"       (string, required) The account name for the address. It can also be set to the empty string \"\" to represent the default account. The account does not need to exist, it will be created and a new address created  if there is no account by the given name.\n"
            "\nResult:\n"
            "\"zcoinaddress\"   (string) The account zcoin address\n"
            "\nExamples:\n"
            + HelpExampleCli("getaccountaddress", "")
            + HelpExampleCli("getaccountaddress", "\"\"")
            + HelpExampleCli("getaccountaddress", "\"myaccount\"")
            + HelpExampleRpc("getaccountaddress", "\"myaccount\"")
        );

    LOCK2(cs_main, pwalletMain->cs_wallet);

    // Parse the account first so we don't generate a key if there's an error
    string strAccount = AccountFromValue(params[0]);

    UniValue ret(UniValue::VSTR);

    ret = GetAccountAddress(strAccount).ToString();
    return ret;
}


UniValue getrawchangeaddress(const UniValue& params, bool fHelp)
{
    if (!EnsureWalletIsAvailable(fHelp))
        return NullUniValue;

    if (fHelp || params.size() > 1)
        throw runtime_error(
            "getrawchangeaddress\n"
            "\nReturns a new zcoin address, for receiving change.\n"
            "This is for use with raw transactions, NOT normal use.\n"
            "\nResult:\n"
            "\"address\"    (string) The address\n"
            "\nExamples:\n"
            + HelpExampleCli("getrawchangeaddress", "")
            + HelpExampleRpc("getrawchangeaddress", "")
       );

    LOCK2(cs_main, pwalletMain->cs_wallet);

    if (!pwalletMain->IsLocked())
        pwalletMain->TopUpKeyPool();

    CReserveKey reservekey(pwalletMain);
    CPubKey vchPubKey;
    if (!reservekey.GetReservedKey(vchPubKey))
        throw JSONRPCError(RPC_WALLET_KEYPOOL_RAN_OUT, "Error: Keypool ran out, please call keypoolrefill first");

    reservekey.KeepKey();

    CKeyID keyID = vchPubKey.GetID();

    return CBitcoinAddress(keyID).ToString();
}


UniValue setaccount(const UniValue& params, bool fHelp)
{
    if (!EnsureWalletIsAvailable(fHelp))
        return NullUniValue;

    if (fHelp || params.size() < 1 || params.size() > 2)
        throw runtime_error(
            "setaccount \"zcoinaddress\" \"account\"\n"
            "\nDEPRECATED. Sets the account associated with the given address.\n"
            "\nArguments:\n"
            "1. \"zcoinaddress\"  (string, required) The zcoin address to be associated with an account.\n"
            "2. \"account\"         (string, required) The account to assign the address to.\n"
            "\nExamples:\n"
            + HelpExampleCli("setaccount", "\"1D1ZrZNe3JUo7ZycKEYQQiQAWd9y54F4XZ\" \"tabby\"")
            + HelpExampleRpc("setaccount", "\"1D1ZrZNe3JUo7ZycKEYQQiQAWd9y54F4XZ\", \"tabby\"")
        );

    LOCK2(cs_main, pwalletMain->cs_wallet);

    CBitcoinAddress address(params[0].get_str());
    if (!address.IsValid())
        throw JSONRPCError(RPC_INVALID_ADDRESS_OR_KEY, "Invalid zcoin address");

    string strAccount;
    if (params.size() > 1)
        strAccount = AccountFromValue(params[1]);

    // Only add the account if the address is yours.
    if (IsMine(*pwalletMain, address.Get()))
    {
        // Detect when changing the account of an address that is the 'unused current key' of another account:
        if (pwalletMain->mapAddressBook.count(address.Get()))
        {
            string strOldAccount = pwalletMain->mapAddressBook[address.Get()].name;
            if (address == GetAccountAddress(strOldAccount))
                GetAccountAddress(strOldAccount, true);
        }
        pwalletMain->SetAddressBook(address.Get(), strAccount, "receive");
    }
    else
        throw JSONRPCError(RPC_MISC_ERROR, "setaccount can only be used with own address");

    return NullUniValue;
}


UniValue getaccount(const UniValue& params, bool fHelp)
{
    if (!EnsureWalletIsAvailable(fHelp))
        return NullUniValue;

    if (fHelp || params.size() != 1)
        throw runtime_error(
            "getaccount \"zcoinaddress\"\n"
            "\nDEPRECATED. Returns the account associated with the given address.\n"
            "\nArguments:\n"
            "1. \"zcoinaddress\"  (string, required) The zcoin address for account lookup.\n"
            "\nResult:\n"
            "\"accountname\"        (string) the account address\n"
            "\nExamples:\n"
            + HelpExampleCli("getaccount", "\"1D1ZrZNe3JUo7ZycKEYQQiQAWd9y54F4XZ\"")
            + HelpExampleRpc("getaccount", "\"1D1ZrZNe3JUo7ZycKEYQQiQAWd9y54F4XZ\"")
        );

    LOCK2(cs_main, pwalletMain->cs_wallet);

    CBitcoinAddress address(params[0].get_str());
    if (!address.IsValid())
        throw JSONRPCError(RPC_INVALID_ADDRESS_OR_KEY, "Invalid zcoin address");

    string strAccount;
    map<CTxDestination, CAddressBookData>::iterator mi = pwalletMain->mapAddressBook.find(address.Get());
    if (mi != pwalletMain->mapAddressBook.end() && !(*mi).second.name.empty())
        strAccount = (*mi).second.name;
    return strAccount;
}

UniValue setmininput(const UniValue& params, bool fHelp)
{
    if (fHelp || params.size() < 1 || params.size() > 1)
        throw runtime_error(
                "setmininput <amount>\n"
                        "<amount> is a real and is rounded to the nearest 0.00000001");

    // Amount
    int64_t nAmount = 0;
    if (params[0].get_real() != 0.0)
        nAmount = AmountFromValue(params[0]);        // rejects 0.0 amounts

    nMinimumInputValue = nAmount;
    return true;
}


UniValue getaddressesbyaccount(const UniValue& params, bool fHelp)
{
    if (!EnsureWalletIsAvailable(fHelp))
        return NullUniValue;

    if (fHelp || params.size() != 1)
        throw runtime_error(
            "getaddressesbyaccount \"account\"\n"
            "\nDEPRECATED. Returns the list of addresses for the given account.\n"
            "\nArguments:\n"
            "1. \"account\"  (string, required) The account name.\n"
            "\nResult:\n"
            "[                     (json array of string)\n"
            "  \"zcoinaddress\"  (string) a zcoin address associated with the given account\n"
            "  ,...\n"
            "]\n"
            "\nExamples:\n"
            + HelpExampleCli("getaddressesbyaccount", "\"tabby\"")
            + HelpExampleRpc("getaddressesbyaccount", "\"tabby\"")
        );

    LOCK2(cs_main, pwalletMain->cs_wallet);

    string strAccount = AccountFromValue(params[0]);

    // Find all addresses that have the given account
    UniValue ret(UniValue::VARR);
    BOOST_FOREACH(const PAIRTYPE(CBitcoinAddress, CAddressBookData)& item, pwalletMain->mapAddressBook)
    {
        const CBitcoinAddress& address = item.first;
        const string& strName = item.second.name;
        if (strName == strAccount)
            ret.push_back(address.ToString());
    }
    return ret;
}

static void SendMoney(const CTxDestination &address, CAmount nValue, bool fSubtractFeeFromAmount, CWalletTx& wtxNew)
{
    CAmount curBalance = pwalletMain->GetBalance();

    // Check amount
    if (nValue <= 0)
        throw JSONRPCError(RPC_INVALID_PARAMETER, "Invalid amount");

    if (nValue > curBalance)
        throw JSONRPCError(RPC_WALLET_INSUFFICIENT_FUNDS, "Insufficient funds");

    // Parse Zcoin address
    CScript scriptPubKey = GetScriptForDestination(address);

    // Create and send the transaction
    CReserveKey reservekey(pwalletMain);
    CAmount nFeeRequired;
    std::string strError;
    vector<CRecipient> vecSend;
    int nChangePosRet = -1;
    CRecipient recipient = {scriptPubKey, nValue, fSubtractFeeFromAmount};
    vecSend.push_back(recipient);
    if (!pwalletMain->CreateTransaction(vecSend, wtxNew, reservekey, nFeeRequired, nChangePosRet, strError)) {
        if (!fSubtractFeeFromAmount && nValue + nFeeRequired > pwalletMain->GetBalance())
            strError = strprintf("Error: This transaction requires a transaction fee of at least %s because of its amount, complexity, or use of recently received funds!", FormatMoney(nFeeRequired));
        throw JSONRPCError(RPC_WALLET_ERROR, strError);
    }
    if (!pwalletMain->CommitTransaction(wtxNew, reservekey))
        throw JSONRPCError(RPC_WALLET_ERROR, "Error: The transaction was rejected! This might happen if some of the coins in your wallet were already spent, such as if you used a copy of the wallet and coins were spent in the copy but not marked as spent here.");
}

UniValue sendtoaddress(const UniValue& params, bool fHelp)
{
    if (!EnsureWalletIsAvailable(fHelp))
        return NullUniValue;

    if (fHelp || params.size() < 2 || params.size() > 5)
        throw runtime_error(
            "sendtoaddress \"zcoinaddress\" amount ( \"comment\" \"comment-to\" subtractfeefromamount )\n"
            "\nSend an amount to a given address.\n"
            + HelpRequiringPassphrase() +
            "\nArguments:\n"
            "1. \"zcoinaddress\"  (string, required) The zcoin address to send to.\n"
            "2. \"amount\"      (numeric or string, required) The amount in " + CURRENCY_UNIT + " to send. eg 0.1\n"
            "3. \"comment\"     (string, optional) A comment used to store what the transaction is for. \n"
            "                             This is not part of the transaction, just kept in your wallet.\n"
            "4. \"comment-to\"  (string, optional) A comment to store the name of the person or organization \n"
            "                             to which you're sending the transaction. This is not part of the \n"
            "                             transaction, just kept in your wallet.\n"
            "5. subtractfeefromamount  (boolean, optional, default=false) The fee will be deducted from the amount being sent.\n"
            "                             The recipient will receive less bitcoins than you enter in the amount field.\n"
            "\nResult:\n"
            "\"transactionid\"  (string) The transaction id.\n"
            "\nExamples:\n"
            + HelpExampleCli("sendtoaddress", "\"1M72Sfpbz1BPpXFHz9m3CdqATR44Jvaydd\" 0.1")
            + HelpExampleCli("sendtoaddress", "\"1M72Sfpbz1BPpXFHz9m3CdqATR44Jvaydd\" 0.1 \"donation\" \"seans outpost\"")
            + HelpExampleCli("sendtoaddress", "\"1M72Sfpbz1BPpXFHz9m3CdqATR44Jvaydd\" 0.1 \"\" \"\" true")
            + HelpExampleRpc("sendtoaddress", "\"1M72Sfpbz1BPpXFHz9m3CdqATR44Jvaydd\", 0.1, \"donation\", \"seans outpost\"")
        );

    LOCK2(cs_main, pwalletMain->cs_wallet);

    CBitcoinAddress address(params[0].get_str());
    if (!address.IsValid())
        throw JSONRPCError(RPC_INVALID_ADDRESS_OR_KEY, "Invalid zcoin address");

    // Amount
    CAmount nAmount = AmountFromValue(params[1]);
    if (nAmount <= 0)
        throw JSONRPCError(RPC_TYPE_ERROR, "Invalid amount for send");

    // Wallet comments
    CWalletTx wtx;
    if (params.size() > 2 && !params[2].isNull() && !params[2].get_str().empty())
        wtx.mapValue["comment"] = params[2].get_str();
    if (params.size() > 3 && !params[3].isNull() && !params[3].get_str().empty())
        wtx.mapValue["to"]      = params[3].get_str();

    bool fSubtractFeeFromAmount = false;
    if (params.size() > 4)
        fSubtractFeeFromAmount = params[4].get_bool();

    EnsureWalletIsUnlocked();

    SendMoney(address.Get(), nAmount, fSubtractFeeFromAmount, wtx);

    return wtx.GetHash().GetHex();
}

UniValue listaddressgroupings(const UniValue& params, bool fHelp)
{
    if (!EnsureWalletIsAvailable(fHelp))
        return NullUniValue;

    if (fHelp)
        throw runtime_error(
            "listaddressgroupings\n"
            "\nLists groups of addresses which have had their common ownership\n"
            "made public by common use as inputs or as the resulting change\n"
            "in past transactions\n"
            "\nResult:\n"
            "[\n"
            "  [\n"
            "    [\n"
            "      \"zcoinaddress\",     (string) The zcoin address\n"
            "      amount,                 (numeric) The amount in " + CURRENCY_UNIT + "\n"
            "      \"account\"             (string, optional) The account (DEPRECATED)\n"
            "    ]\n"
            "    ,...\n"
            "  ]\n"
            "  ,...\n"
            "]\n"
            "\nExamples:\n"
            + HelpExampleCli("listaddressgroupings", "")
            + HelpExampleRpc("listaddressgroupings", "")
        );

    LOCK2(cs_main, pwalletMain->cs_wallet);

    UniValue jsonGroupings(UniValue::VARR);
    map<CTxDestination, CAmount> balances = pwalletMain->GetAddressBalances();
    BOOST_FOREACH(set<CTxDestination> grouping, pwalletMain->GetAddressGroupings())
    {
        UniValue jsonGrouping(UniValue::VARR);
        BOOST_FOREACH(CTxDestination address, grouping)
        {
            UniValue addressInfo(UniValue::VARR);
            addressInfo.push_back(CBitcoinAddress(address).ToString());
            addressInfo.push_back(ValueFromAmount(balances[address]));
            {
                if (pwalletMain->mapAddressBook.find(CBitcoinAddress(address).Get()) != pwalletMain->mapAddressBook.end())
                    addressInfo.push_back(pwalletMain->mapAddressBook.find(CBitcoinAddress(address).Get())->second.name);
            }
            jsonGrouping.push_back(addressInfo);
        }
        jsonGroupings.push_back(jsonGrouping);
    }
    return jsonGroupings;
}

UniValue signmessage(const UniValue& params, bool fHelp)
{
    if (!EnsureWalletIsAvailable(fHelp))
        return NullUniValue;

    if (fHelp || params.size() != 2)
        throw runtime_error(
            "signmessage \"zcoinaddress\" \"message\"\n"
            "\nSign a message with the private key of an address"
            + HelpRequiringPassphrase() + "\n"
            "\nArguments:\n"
            "1. \"zcoinaddress\"  (string, required) The zcoin address to use for the private key.\n"
            "2. \"message\"         (string, required) The message to create a signature of.\n"
            "\nResult:\n"
            "\"signature\"          (string) The signature of the message encoded in base 64\n"
            "\nExamples:\n"
            "\nUnlock the wallet for 30 seconds\n"
            + HelpExampleCli("walletpassphrase", "\"mypassphrase\" 30") +
            "\nCreate the signature\n"
            + HelpExampleCli("signmessage", "\"1D1ZrZNe3JUo7ZycKEYQQiQAWd9y54F4XZ\" \"my message\"") +
            "\nVerify the signature\n"
            + HelpExampleCli("verifymessage", "\"1D1ZrZNe3JUo7ZycKEYQQiQAWd9y54F4XZ\" \"signature\" \"my message\"") +
            "\nAs json rpc\n"
            + HelpExampleRpc("signmessage", "\"1D1ZrZNe3JUo7ZycKEYQQiQAWd9y54F4XZ\", \"my message\"")
        );

    LOCK2(cs_main, pwalletMain->cs_wallet);

    EnsureWalletIsUnlocked();

    string strAddress = params[0].get_str();
    string strMessage = params[1].get_str();

    CBitcoinAddress addr(strAddress);
    if (!addr.IsValid())
        throw JSONRPCError(RPC_TYPE_ERROR, "Invalid address");

    CKeyID keyID;
    if (!addr.GetKeyID(keyID))
        throw JSONRPCError(RPC_TYPE_ERROR, "Address does not refer to key");

    CKey key;
    if (!pwalletMain->GetKey(keyID, key))
        throw JSONRPCError(RPC_WALLET_ERROR, "Private key not available");

    CHashWriter ss(SER_GETHASH, 0);
    ss << strMessageMagic;
    ss << strMessage;

    vector<unsigned char> vchSig;
    if (!key.SignCompact(ss.GetHash(), vchSig))
        throw JSONRPCError(RPC_INVALID_ADDRESS_OR_KEY, "Sign failed");

    return EncodeBase64(&vchSig[0], vchSig.size());
}

UniValue getreceivedbyaddress(const UniValue& params, bool fHelp)
{
    if (!EnsureWalletIsAvailable(fHelp))
        return NullUniValue;

    if (fHelp || params.size() < 1 || params.size() > 2)
        throw runtime_error(
            "getreceivedbyaddress \"zcoinaddress\" ( minconf )\n"
            "\nReturns the total amount received by the given bitcoinaddress in transactions with at least minconf confirmations.\n"
            "\nArguments:\n"
            "1. \"zcoinaddress\"  (string, required) The zcoin address for transactions.\n"
            "2. minconf             (numeric, optional, default=1) Only include transactions confirmed at least this many times.\n"
            "\nResult:\n"
            "amount   (numeric) The total amount in " + CURRENCY_UNIT + " received at this address.\n"
            "\nExamples:\n"
            "\nThe amount from transactions with at least 1 confirmation\n"
            + HelpExampleCli("getreceivedbyaddress", "\"1D1ZrZNe3JUo7ZycKEYQQiQAWd9y54F4XZ\"") +
            "\nThe amount including unconfirmed transactions, zero confirmations\n"
            + HelpExampleCli("getreceivedbyaddress", "\"1D1ZrZNe3JUo7ZycKEYQQiQAWd9y54F4XZ\" 0") +
            "\nThe amount with at least 6 confirmation, very safe\n"
            + HelpExampleCli("getreceivedbyaddress", "\"1D1ZrZNe3JUo7ZycKEYQQiQAWd9y54F4XZ\" 6") +
            "\nAs a json rpc call\n"
            + HelpExampleRpc("getreceivedbyaddress", "\"1D1ZrZNe3JUo7ZycKEYQQiQAWd9y54F4XZ\", 6")
       );

    LOCK2(cs_main, pwalletMain->cs_wallet);

    // zcoin address
    CBitcoinAddress address = CBitcoinAddress(params[0].get_str());
    if (!address.IsValid())
        throw JSONRPCError(RPC_INVALID_ADDRESS_OR_KEY, "Invalid zcoin address");
    CScript scriptPubKey = GetScriptForDestination(address.Get());
    if (!IsMine(*pwalletMain, scriptPubKey))
        return ValueFromAmount(0);

    // Minimum confirmations
    int nMinDepth = 1;
    if (params.size() > 1)
        nMinDepth = params[1].get_int();

    // Tally
    CAmount nAmount = 0;
    for (map<uint256, CWalletTx>::iterator it = pwalletMain->mapWallet.begin(); it != pwalletMain->mapWallet.end(); ++it)
    {
        const CWalletTx& wtx = (*it).second;
        if (wtx.IsCoinBase() || !CheckFinalTx(wtx))
            continue;

        BOOST_FOREACH(const CTxOut& txout, wtx.vout)
            if (txout.scriptPubKey == scriptPubKey)
                if (wtx.GetDepthInMainChain() >= nMinDepth)
                    nAmount += txout.nValue;
    }

    return  ValueFromAmount(nAmount);
}


UniValue getreceivedbyaccount(const UniValue& params, bool fHelp)
{
    if (!EnsureWalletIsAvailable(fHelp))
        return NullUniValue;

    if (fHelp || params.size() < 1 || params.size() > 2)
        throw runtime_error(
            "getreceivedbyaccount \"account\" ( minconf )\n"
            "\nDEPRECATED. Returns the total amount received by addresses with <account> in transactions with at least [minconf] confirmations.\n"
            "\nArguments:\n"
            "1. \"account\"      (string, required) The selected account, may be the default account using \"\".\n"
            "2. minconf          (numeric, optional, default=1) Only include transactions confirmed at least this many times.\n"
            "\nResult:\n"
            "amount              (numeric) The total amount in " + CURRENCY_UNIT + " received for this account.\n"
            "\nExamples:\n"
            "\nAmount received by the default account with at least 1 confirmation\n"
            + HelpExampleCli("getreceivedbyaccount", "\"\"") +
            "\nAmount received at the tabby account including unconfirmed amounts with zero confirmations\n"
            + HelpExampleCli("getreceivedbyaccount", "\"tabby\" 0") +
            "\nThe amount with at least 6 confirmation, very safe\n"
            + HelpExampleCli("getreceivedbyaccount", "\"tabby\" 6") +
            "\nAs a json rpc call\n"
            + HelpExampleRpc("getreceivedbyaccount", "\"tabby\", 6")
        );

    LOCK2(cs_main, pwalletMain->cs_wallet);

    // Minimum confirmations
    int nMinDepth = 1;
    if (params.size() > 1)
        nMinDepth = params[1].get_int();

    // Get the set of pub keys assigned to account
    string strAccount = AccountFromValue(params[0]);
    set<CTxDestination> setAddress = pwalletMain->GetAccountAddresses(strAccount);

    // Tally
    CAmount nAmount = 0;
    for (map<uint256, CWalletTx>::iterator it = pwalletMain->mapWallet.begin(); it != pwalletMain->mapWallet.end(); ++it)
    {
        const CWalletTx& wtx = (*it).second;
        if (wtx.IsCoinBase() || !CheckFinalTx(wtx))
            continue;

        BOOST_FOREACH(const CTxOut& txout, wtx.vout)
        {
            CTxDestination address;
            if (ExtractDestination(txout.scriptPubKey, address) && IsMine(*pwalletMain, address) && setAddress.count(address))
                if (wtx.GetDepthInMainChain() >= nMinDepth)
                    nAmount += txout.nValue;
        }
    }

    return ValueFromAmount(nAmount);
}


UniValue getbalance(const UniValue& params, bool fHelp)
{
    if (!EnsureWalletIsAvailable(fHelp))
        return NullUniValue;

    if (fHelp || params.size() > 3)
        throw runtime_error(
            "getbalance ( \"account\" minconf includeWatchonly )\n"
            "\nIf account is not specified, returns the server's total available balance.\n"
            "If account is specified (DEPRECATED), returns the balance in the account.\n"
            "Note that the account \"\" is not the same as leaving the parameter out.\n"
            "The server total may be different to the balance in the default \"\" account.\n"
            "\nArguments:\n"
            "1. \"account\"      (string, optional) DEPRECATED. The selected account, or \"*\" for entire wallet. It may be the default account using \"\".\n"
            "2. minconf          (numeric, optional, default=1) Only include transactions confirmed at least this many times.\n"
            "3. includeWatchonly (bool, optional, default=false) Also include balance in watchonly addresses (see 'importaddress')\n"
            "\nResult:\n"
            "amount              (numeric) The total amount in " + CURRENCY_UNIT + " received for this account.\n"
            "\nExamples:\n"
            "\nThe total amount in the wallet\n"
            + HelpExampleCli("getbalance", "") +
            "\nThe total amount in the wallet at least 5 blocks confirmed\n"
            + HelpExampleCli("getbalance", "\"*\" 6") +
            "\nAs a json rpc call\n"
            + HelpExampleRpc("getbalance", "\"*\", 6")
        );

    LOCK2(cs_main, pwalletMain->cs_wallet);

    if (params.size() == 0)
        return  ValueFromAmount(pwalletMain->GetBalance());

    int nMinDepth = 1;
    if (params.size() > 1)
        nMinDepth = params[1].get_int();
    isminefilter filter = ISMINE_SPENDABLE;
    if(params.size() > 2)
        if(params[2].get_bool())
            filter = filter | ISMINE_WATCH_ONLY;

    if (params[0].get_str() == "*") {
        // Calculate total balance a different way from GetBalance()
        // (GetBalance() sums up all unspent TxOuts)
        // getbalance and "getbalance * 1 true" should return the same number
        CAmount nBalance = 0;
        for (map<uint256, CWalletTx>::iterator it = pwalletMain->mapWallet.begin(); it != pwalletMain->mapWallet.end(); ++it)
        {
            const CWalletTx& wtx = (*it).second;
            if (!CheckFinalTx(wtx) || wtx.GetBlocksToMaturity() > 0 || wtx.GetDepthInMainChain() < 0)
                continue;

            CAmount allFee;
            string strSentAccount;
            list<COutputEntry> listReceived;
            list<COutputEntry> listSent;
            wtx.GetAmounts(listReceived, listSent, allFee, strSentAccount, filter);
            if (wtx.GetDepthInMainChain() >= nMinDepth)
            {
                BOOST_FOREACH(const COutputEntry& r, listReceived)
                    nBalance += r.amount;
            }
            BOOST_FOREACH(const COutputEntry& s, listSent)
                nBalance -= s.amount;
            nBalance -= allFee;
        }
        return  ValueFromAmount(nBalance);
    }

    string strAccount = AccountFromValue(params[0]);

    CAmount nBalance = pwalletMain->GetAccountBalance(strAccount, nMinDepth, filter);

    return ValueFromAmount(nBalance);
}

UniValue getunconfirmedbalance(const UniValue &params, bool fHelp)
{
    if (!EnsureWalletIsAvailable(fHelp))
        return NullUniValue;

    if (fHelp || params.size() > 0)
        throw runtime_error(
                "getunconfirmedbalance\n"
                "Returns the server's total unconfirmed balance\n");

    LOCK2(cs_main, pwalletMain->cs_wallet);

    return ValueFromAmount(pwalletMain->GetUnconfirmedBalance());
}


UniValue movecmd(const UniValue& params, bool fHelp)
{
    if (!EnsureWalletIsAvailable(fHelp))
        return NullUniValue;

    if (fHelp || params.size() < 3 || params.size() > 5)
        throw runtime_error(
            "move \"fromaccount\" \"toaccount\" amount ( minconf \"comment\" )\n"
            "\nDEPRECATED. Move a specified amount from one account in your wallet to another.\n"
            "\nArguments:\n"
            "1. \"fromaccount\"   (string, required) The name of the account to move funds from. May be the default account using \"\".\n"
            "2. \"toaccount\"     (string, required) The name of the account to move funds to. May be the default account using \"\".\n"
            "3. amount            (numeric) Quantity of " + CURRENCY_UNIT + " to move between accounts.\n"
            "4. minconf           (numeric, optional, default=1) Only use funds with at least this many confirmations.\n"
            "5. \"comment\"       (string, optional) An optional comment, stored in the wallet only.\n"
            "\nResult:\n"
            "true|false           (boolean) true if successful.\n"
            "\nExamples:\n"
            "\nMove 0.01 " + CURRENCY_UNIT + " from the default account to the account named tabby\n"
            + HelpExampleCli("move", "\"\" \"tabby\" 0.01") +
            "\nMove 0.01 " + CURRENCY_UNIT + " timotei to akiko with a comment and funds have 6 confirmations\n"
            + HelpExampleCli("move", "\"timotei\" \"akiko\" 0.01 6 \"happy birthday!\"") +
            "\nAs a json rpc call\n"
            + HelpExampleRpc("move", "\"timotei\", \"akiko\", 0.01, 6, \"happy birthday!\"")
        );

    LOCK2(cs_main, pwalletMain->cs_wallet);

    string strFrom = AccountFromValue(params[0]);
    string strTo = AccountFromValue(params[1]);
    CAmount nAmount = AmountFromValue(params[2]);
    if (nAmount <= 0)
        throw JSONRPCError(RPC_TYPE_ERROR, "Invalid amount for send");
    if (params.size() > 3)
        // unused parameter, used to be nMinDepth, keep type-checking it though
        (void)params[3].get_int();
    string strComment;
    if (params.size() > 4)
        strComment = params[4].get_str();

    if (!pwalletMain->AccountMove(strFrom, strTo, nAmount, strComment))
        throw JSONRPCError(RPC_DATABASE_ERROR, "database error");

    return true;
}


UniValue sendfrom(const UniValue& params, bool fHelp)
{
    if (!EnsureWalletIsAvailable(fHelp))
        return NullUniValue;

    if (fHelp || params.size() < 3 || params.size() > 6)
        throw runtime_error(
            "sendfrom \"fromaccount\" \"tozcoinaddress\" amount ( minconf \"comment\" \"comment-to\" )\n"
            "\nDEPRECATED (use sendtoaddress). Sent an amount from an account to a zcoin address."
            + HelpRequiringPassphrase() + "\n"
            "\nArguments:\n"
            "1. \"fromaccount\"       (string, required) The name of the account to send funds from. May be the default account using \"\".\n"
            "2. \"tozcoinaddress\"  (string, required) The zcoin address to send funds to.\n"
            "3. amount                (numeric or string, required) The amount in " + CURRENCY_UNIT + " (transaction fee is added on top).\n"
            "4. minconf               (numeric, optional, default=1) Only use funds with at least this many confirmations.\n"
            "5. \"comment\"           (string, optional) A comment used to store what the transaction is for. \n"
            "                                     This is not part of the transaction, just kept in your wallet.\n"
            "6. \"comment-to\"        (string, optional) An optional comment to store the name of the person or organization \n"
            "                                     to which you're sending the transaction. This is not part of the transaction, \n"
            "                                     it is just kept in your wallet.\n"
            "\nResult:\n"
            "\"transactionid\"        (string) The transaction id.\n"
            "\nExamples:\n"
            "\nSend 0.01 " + CURRENCY_UNIT + " from the default account to the address, must have at least 1 confirmation\n"
            + HelpExampleCli("sendfrom", "\"\" \"1M72Sfpbz1BPpXFHz9m3CdqATR44Jvaydd\" 0.01") +
            "\nSend 0.01 from the tabby account to the given address, funds must have at least 6 confirmations\n"
            + HelpExampleCli("sendfrom", "\"tabby\" \"1M72Sfpbz1BPpXFHz9m3CdqATR44Jvaydd\" 0.01 6 \"donation\" \"seans outpost\"") +
            "\nAs a json rpc call\n"
            + HelpExampleRpc("sendfrom", "\"tabby\", \"1M72Sfpbz1BPpXFHz9m3CdqATR44Jvaydd\", 0.01, 6, \"donation\", \"seans outpost\"")
        );

    LOCK2(cs_main, pwalletMain->cs_wallet);

    string strAccount = AccountFromValue(params[0]);
    CBitcoinAddress address(params[1].get_str());
    if (!address.IsValid())
        throw JSONRPCError(RPC_INVALID_ADDRESS_OR_KEY, "Invalid zcoin address");
    CAmount nAmount = AmountFromValue(params[2]);
    if (nAmount <= 0)
        throw JSONRPCError(RPC_TYPE_ERROR, "Invalid amount for send");
    int nMinDepth = 1;
    if (params.size() > 3)
        nMinDepth = params[3].get_int();

    CWalletTx wtx;
    wtx.strFromAccount = strAccount;
    if (params.size() > 4 && !params[4].isNull() && !params[4].get_str().empty())
        wtx.mapValue["comment"] = params[4].get_str();
    if (params.size() > 5 && !params[5].isNull() && !params[5].get_str().empty())
        wtx.mapValue["to"]      = params[5].get_str();

    EnsureWalletIsUnlocked();

    // Check funds
    CAmount nBalance = pwalletMain->GetAccountBalance(strAccount, nMinDepth, ISMINE_SPENDABLE);
    if (nAmount > nBalance)
        throw JSONRPCError(RPC_WALLET_INSUFFICIENT_FUNDS, "Account has insufficient funds");

    SendMoney(address.Get(), nAmount, false, wtx);

    return wtx.GetHash().GetHex();
}


UniValue sendmany(const UniValue& params, bool fHelp)
{
    if (!EnsureWalletIsAvailable(fHelp))
        return NullUniValue;

    if (fHelp || params.size() < 2 || params.size() > 5)
        throw runtime_error(
            "sendmany \"fromaccount\" {\"address\":amount,...} ( minconf \"comment\" [\"address\",...] )\n"
            "\nSend multiple times. Amounts are double-precision floating point numbers."
            + HelpRequiringPassphrase() + "\n"
            "\nArguments:\n"
            "1. \"fromaccount\"         (string, required) DEPRECATED. The account to send the funds from. Should be \"\" for the default account\n"
            "2. \"amounts\"             (string, required) A json object with addresses and amounts\n"
            "    {\n"
            "      \"address\":amount   (numeric or string) The zcoin address is the key, the numeric amount (can be string) in " + CURRENCY_UNIT + " is the value\n"
            "      ,...\n"
            "    }\n"
            "3. minconf                 (numeric, optional, default=1) Only use the balance confirmed at least this many times.\n"
            "4. \"comment\"             (string, optional) A comment\n"
            "5. subtractfeefromamount   (string, optional) A json array with addresses.\n"
            "                           The fee will be equally deducted from the amount of each selected address.\n"
            "                           Those recipients will receive less bitcoins than you enter in their corresponding amount field.\n"
            "                           If no addresses are specified here, the sender pays the fee.\n"
            "    [\n"
            "      \"address\"            (string) Subtract fee from this address\n"
            "      ,...\n"
            "    ]\n"
            "\nResult:\n"
            "\"transactionid\"          (string) The transaction id for the send. Only 1 transaction is created regardless of \n"
            "                                    the number of addresses.\n"
            "\nExamples:\n"
            "\nSend two amounts to two different addresses:\n"
            + HelpExampleCli("sendmany", "\"\" \"{\\\"1D1ZrZNe3JUo7ZycKEYQQiQAWd9y54F4XZ\\\":0.01,\\\"1353tsE8YMTA4EuV7dgUXGjNFf9KpVvKHz\\\":0.02}\"") +
            "\nSend two amounts to two different addresses setting the confirmation and comment:\n"
            + HelpExampleCli("sendmany", "\"\" \"{\\\"1D1ZrZNe3JUo7ZycKEYQQiQAWd9y54F4XZ\\\":0.01,\\\"1353tsE8YMTA4EuV7dgUXGjNFf9KpVvKHz\\\":0.02}\" 6 \"testing\"") +
            "\nSend two amounts to two different addresses, subtract fee from amount:\n"
            + HelpExampleCli("sendmany", "\"\" \"{\\\"1D1ZrZNe3JUo7ZycKEYQQiQAWd9y54F4XZ\\\":0.01,\\\"1353tsE8YMTA4EuV7dgUXGjNFf9KpVvKHz\\\":0.02}\" 1 \"\" \"[\\\"1D1ZrZNe3JUo7ZycKEYQQiQAWd9y54F4XZ\\\",\\\"1353tsE8YMTA4EuV7dgUXGjNFf9KpVvKHz\\\"]\"") +
            "\nAs a json rpc call\n"
            + HelpExampleRpc("sendmany", "\"\", \"{\\\"1D1ZrZNe3JUo7ZycKEYQQiQAWd9y54F4XZ\\\":0.01,\\\"1353tsE8YMTA4EuV7dgUXGjNFf9KpVvKHz\\\":0.02}\", 6, \"testing\"")
        );

    LOCK2(cs_main, pwalletMain->cs_wallet);

    string strAccount = AccountFromValue(params[0]);
    UniValue sendTo = params[1].get_obj();
    int nMinDepth = 1;
    if (params.size() > 2)
        nMinDepth = params[2].get_int();

    CWalletTx wtx;
    wtx.strFromAccount = strAccount;
    if (params.size() > 3 && !params[3].isNull() && !params[3].get_str().empty())
        wtx.mapValue["comment"] = params[3].get_str();

    UniValue subtractFeeFromAmount(UniValue::VARR);
    if (params.size() > 4)
        subtractFeeFromAmount = params[4].get_array();

    set<CBitcoinAddress> setAddress;
    vector<CRecipient> vecSend;

    CAmount totalAmount = 0;
    vector<string> keys = sendTo.getKeys();
    BOOST_FOREACH(const string& name_, keys)
    {
        CBitcoinAddress address(name_);
        if (!address.IsValid())
            throw JSONRPCError(RPC_INVALID_ADDRESS_OR_KEY, string("Invalid zcoin address: ")+name_);

        if (setAddress.count(address))
            throw JSONRPCError(RPC_INVALID_PARAMETER, string("Invalid parameter, duplicated address: ")+name_);
        setAddress.insert(address);

        CScript scriptPubKey = GetScriptForDestination(address.Get());
        CAmount nAmount = AmountFromValue(sendTo[name_]);
        if (nAmount <= 0)
            throw JSONRPCError(RPC_TYPE_ERROR, "Invalid amount for send");
        totalAmount += nAmount;

        bool fSubtractFeeFromAmount = false;
        for (unsigned int idx = 0; idx < subtractFeeFromAmount.size(); idx++) {
            const UniValue& addr = subtractFeeFromAmount[idx];
            if (addr.get_str() == name_)
                fSubtractFeeFromAmount = true;
        }

        CRecipient recipient = {scriptPubKey, nAmount, fSubtractFeeFromAmount};
        vecSend.push_back(recipient);
    }

    EnsureWalletIsUnlocked();

    // Check funds
    CAmount nBalance = pwalletMain->GetAccountBalance(strAccount, nMinDepth, ISMINE_SPENDABLE);
    if (totalAmount > nBalance)
        throw JSONRPCError(RPC_WALLET_INSUFFICIENT_FUNDS, "Account has insufficient funds");

    // Send
    CReserveKey keyChange(pwalletMain);
    CAmount nFeeRequired = 0;
    int nChangePosRet = -1;
    string strFailReason;
    bool fCreated = pwalletMain->CreateTransaction(vecSend, wtx, keyChange, nFeeRequired, nChangePosRet, strFailReason);
    if (!fCreated)
        throw JSONRPCError(RPC_WALLET_INSUFFICIENT_FUNDS, strFailReason);
    if (!pwalletMain->CommitTransaction(wtx, keyChange))
        throw JSONRPCError(RPC_WALLET_ERROR, "Transaction commit failed");

    return wtx.GetHash().GetHex();
}

// Defined in rpc/misc.cpp
extern CScript _createmultisig_redeemScript(const UniValue& params);

UniValue addmultisigaddress(const UniValue& params, bool fHelp)
{
    if (!EnsureWalletIsAvailable(fHelp))
        return NullUniValue;

    if (fHelp || params.size() < 2 || params.size() > 3)
    {
        string msg = "addmultisigaddress nrequired [\"key\",...] ( \"account\" )\n"
            "\nAdd a nrequired-to-sign multisignature address to the wallet.\n"
            "Each key is a zcoin address or hex-encoded public key.\n"
            "If 'account' is specified (DEPRECATED), assign address to that account.\n"

            "\nArguments:\n"
            "1. nrequired        (numeric, required) The number of required signatures out of the n keys or addresses.\n"
            "2. \"keysobject\"   (string, required) A json array of zcoin addresses or hex-encoded public keys\n"
            "     [\n"
            "       \"address\"  (string) zcoin address or hex-encoded public key\n"
            "       ...,\n"
            "     ]\n"
            "3. \"account\"      (string, optional) DEPRECATED. An account to assign the addresses to.\n"

            "\nResult:\n"
            "\"zcoinaddress\"  (string) A zcoin address associated with the keys.\n"

            "\nExamples:\n"
            "\nAdd a multisig address from 2 addresses\n"
            + HelpExampleCli("addmultisigaddress", "2 \"[\\\"16sSauSf5pF2UkUwvKGq4qjNRzBZYqgEL5\\\",\\\"171sgjn4YtPu27adkKGrdDwzRTxnRkBfKV\\\"]\"") +
            "\nAs json rpc call\n"
            + HelpExampleRpc("addmultisigaddress", "2, \"[\\\"16sSauSf5pF2UkUwvKGq4qjNRzBZYqgEL5\\\",\\\"171sgjn4YtPu27adkKGrdDwzRTxnRkBfKV\\\"]\"")
        ;
        throw runtime_error(msg);
    }

    LOCK2(cs_main, pwalletMain->cs_wallet);

    string strAccount;
    if (params.size() > 2)
        strAccount = AccountFromValue(params[2]);

    // Construct using pay-to-script-hash:
    CScript inner = _createmultisig_redeemScript(params);
    CScriptID innerID(inner);
    pwalletMain->AddCScript(inner);

    pwalletMain->SetAddressBook(innerID, strAccount, "send");
    return CBitcoinAddress(innerID).ToString();
}

class Witnessifier : public boost::static_visitor<bool>
{
public:
    CScriptID result;

    bool operator()(const CNoDestination &dest) const { return false; }

    bool operator()(const CKeyID &keyID) {
        CPubKey pubkey;
        if (pwalletMain) {
            CScript basescript = GetScriptForDestination(keyID);
            isminetype typ;
            typ = IsMine(*pwalletMain, basescript, SIGVERSION_WITNESS_V0);
            if (typ != ISMINE_SPENDABLE && typ != ISMINE_WATCH_SOLVABLE)
                return false;
            CScript witscript = GetScriptForWitness(basescript);
            pwalletMain->AddCScript(witscript);
            result = CScriptID(witscript);
            return true;
        }
        return false;
    }

    bool operator()(const CScriptID &scriptID) {
        CScript subscript;
        if (pwalletMain && pwalletMain->GetCScript(scriptID, subscript)) {
            int witnessversion;
            std::vector<unsigned char> witprog;
            if (subscript.IsWitnessProgram(witnessversion, witprog)) {
                result = scriptID;
                return true;
            }
            isminetype typ;
            typ = IsMine(*pwalletMain, subscript, SIGVERSION_WITNESS_V0);
            if (typ != ISMINE_SPENDABLE && typ != ISMINE_WATCH_SOLVABLE)
                return false;
            CScript witscript = GetScriptForWitness(subscript);
            pwalletMain->AddCScript(witscript);
            result = CScriptID(witscript);
            return true;
        }
        return false;
    }
};

UniValue addwitnessaddress(const UniValue& params, bool fHelp)
{
    if (!EnsureWalletIsAvailable(fHelp))
        return NullUniValue;

    if (fHelp || params.size() < 1 || params.size() > 1)
    {
        string msg = "addwitnessaddress \"address\"\n"
            "\nAdd a witness address for a script (with pubkey or redeemscript known).\n"
            "It returns the witness script.\n"

            "\nArguments:\n"
            "1. \"address\"       (string, required) An address known to the wallet\n"

            "\nResult:\n"
            "\"witnessaddress\",  (string) The value of the new address (P2SH of witness script).\n"
            "}\n"
        ;
        throw runtime_error(msg);
    }

    {
        LOCK(cs_main);
        if (!IsWitnessEnabled(chainActive.Tip(), Params().GetConsensus()) && !GetBoolArg("-walletprematurewitness", false)) {
            throw JSONRPCError(RPC_WALLET_ERROR, "Segregated witness not enabled on network");
        }
    }

    CBitcoinAddress address(params[0].get_str());
    if (!address.IsValid())
        throw JSONRPCError(RPC_INVALID_ADDRESS_OR_KEY, "Invalid zcoin address");

    Witnessifier w;
    CTxDestination dest = address.Get();
    bool ret = boost::apply_visitor(w, dest);
    if (!ret) {
        throw JSONRPCError(RPC_WALLET_ERROR, "Public key or redeemscript not known to wallet, or the key is uncompressed");
    }

    pwalletMain->SetAddressBook(w.result, "", "receive");

    return CBitcoinAddress(w.result).ToString();
}

struct tallyitem
{
    CAmount nAmount;
    int nConf;
    vector<uint256> txids;
    bool fIsWatchonly;
    tallyitem()
    {
        nAmount = 0;
        nConf = std::numeric_limits<int>::max();
        fIsWatchonly = false;
    }
};

UniValue ListReceived(const UniValue& params, bool fByAccounts)
{
    // Minimum confirmations
    int nMinDepth = 1;
    if (params.size() > 0)
        nMinDepth = params[0].get_int();

    // Whether to include empty accounts
    bool fIncludeEmpty = false;
    if (params.size() > 1)
        fIncludeEmpty = params[1].get_bool();

    isminefilter filter = ISMINE_SPENDABLE;
    if(params.size() > 2)
        if(params[2].get_bool())
            filter = filter | ISMINE_WATCH_ONLY;

    // Tally
    map<CBitcoinAddress, tallyitem> mapTally;
    for (map<uint256, CWalletTx>::iterator it = pwalletMain->mapWallet.begin(); it != pwalletMain->mapWallet.end(); ++it)
    {
        const CWalletTx& wtx = (*it).second;

        if (wtx.IsCoinBase() || !CheckFinalTx(wtx))
            continue;

        int nDepth = wtx.GetDepthInMainChain();
        if (nDepth < nMinDepth)
            continue;

        BOOST_FOREACH(const CTxOut& txout, wtx.vout)
        {
            CTxDestination address;
            if (!ExtractDestination(txout.scriptPubKey, address))
                continue;

            isminefilter mine = IsMine(*pwalletMain, address);
            if(!(mine & filter))
                continue;

            tallyitem& item = mapTally[address];
            item.nAmount += txout.nValue;
            item.nConf = min(item.nConf, nDepth);
            item.txids.push_back(wtx.GetHash());
            if (mine & ISMINE_WATCH_ONLY)
                item.fIsWatchonly = true;
        }
    }

    // Reply
    UniValue ret(UniValue::VARR);
    map<string, tallyitem> mapAccountTally;
    BOOST_FOREACH(const PAIRTYPE(CBitcoinAddress, CAddressBookData)& item, pwalletMain->mapAddressBook)
    {
        const CBitcoinAddress& address = item.first;
        const string& strAccount = item.second.name;
        map<CBitcoinAddress, tallyitem>::iterator it = mapTally.find(address);
        if (it == mapTally.end() && !fIncludeEmpty)
            continue;

        CAmount nAmount = 0;
        int nConf = std::numeric_limits<int>::max();
        bool fIsWatchonly = false;
        if (it != mapTally.end())
        {
            nAmount = (*it).second.nAmount;
            nConf = (*it).second.nConf;
            fIsWatchonly = (*it).second.fIsWatchonly;
        }

        if (fByAccounts)
        {
            tallyitem& item = mapAccountTally[strAccount];
            item.nAmount += nAmount;
            item.nConf = min(item.nConf, nConf);
            item.fIsWatchonly = fIsWatchonly;
        }
        else
        {
            UniValue obj(UniValue::VOBJ);
            if(fIsWatchonly)
                obj.push_back(Pair("involvesWatchonly", true));
            obj.push_back(Pair("address",       address.ToString()));
            obj.push_back(Pair("account",       strAccount));
            obj.push_back(Pair("amount",        ValueFromAmount(nAmount)));
            obj.push_back(Pair("confirmations", (nConf == std::numeric_limits<int>::max() ? 0 : nConf)));
            if (!fByAccounts)
                obj.push_back(Pair("label", strAccount));
            UniValue transactions(UniValue::VARR);
            if (it != mapTally.end())
            {
                BOOST_FOREACH(const uint256& item, (*it).second.txids)
                {
                    transactions.push_back(item.GetHex());
                }
            }
            obj.push_back(Pair("txids", transactions));
            ret.push_back(obj);
        }
    }

    if (fByAccounts)
    {
        for (map<string, tallyitem>::iterator it = mapAccountTally.begin(); it != mapAccountTally.end(); ++it)
        {
            CAmount nAmount = (*it).second.nAmount;
            int nConf = (*it).second.nConf;
            UniValue obj(UniValue::VOBJ);
            if((*it).second.fIsWatchonly)
                obj.push_back(Pair("involvesWatchonly", true));
            obj.push_back(Pair("account",       (*it).first));
            obj.push_back(Pair("amount",        ValueFromAmount(nAmount)));
            obj.push_back(Pair("confirmations", (nConf == std::numeric_limits<int>::max() ? 0 : nConf)));
            ret.push_back(obj);
        }
    }

    return ret;
}

UniValue listreceivedbyaddress(const UniValue& params, bool fHelp)
{
    if (!EnsureWalletIsAvailable(fHelp))
        return NullUniValue;

    if (fHelp || params.size() > 3)
        throw runtime_error(
            "listreceivedbyaddress ( minconf includeempty includeWatchonly)\n"
            "\nList balances by receiving address.\n"
            "\nArguments:\n"
            "1. minconf       (numeric, optional, default=1) The minimum number of confirmations before payments are included.\n"
            "2. includeempty  (bool, optional, default=false) Whether to include addresses that haven't received any payments.\n"
            "3. includeWatchonly (bool, optional, default=false) Whether to include watchonly addresses (see 'importaddress').\n"

            "\nResult:\n"
            "[\n"
            "  {\n"
            "    \"involvesWatchonly\" : true,        (bool) Only returned if imported addresses were involved in transaction\n"
            "    \"address\" : \"receivingaddress\",  (string) The receiving address\n"
            "    \"account\" : \"accountname\",       (string) DEPRECATED. The account of the receiving address. The default account is \"\".\n"
            "    \"amount\" : x.xxx,                  (numeric) The total amount in " + CURRENCY_UNIT + " received by the address\n"
            "    \"confirmations\" : n,               (numeric) The number of confirmations of the most recent transaction included\n"
            "    \"label\" : \"label\"                (string) A comment for the address/transaction, if any\n"
            "  }\n"
            "  ,...\n"
            "]\n"

            "\nExamples:\n"
            + HelpExampleCli("listreceivedbyaddress", "")
            + HelpExampleCli("listreceivedbyaddress", "6 true")
            + HelpExampleRpc("listreceivedbyaddress", "6, true, true")
        );

    LOCK2(cs_main, pwalletMain->cs_wallet);

    return ListReceived(params, false);
}

UniValue listreceivedbyaccount(const UniValue& params, bool fHelp)
{
    if (!EnsureWalletIsAvailable(fHelp))
        return NullUniValue;

    if (fHelp || params.size() > 3)
        throw runtime_error(
            "listreceivedbyaccount ( minconf includeempty includeWatchonly)\n"
            "\nDEPRECATED. List balances by account.\n"
            "\nArguments:\n"
            "1. minconf      (numeric, optional, default=1) The minimum number of confirmations before payments are included.\n"
            "2. includeempty (bool, optional, default=false) Whether to include accounts that haven't received any payments.\n"
            "3. includeWatchonly (bool, optional, default=false) Whether to include watchonly addresses (see 'importaddress').\n"

            "\nResult:\n"
            "[\n"
            "  {\n"
            "    \"involvesWatchonly\" : true,   (bool) Only returned if imported addresses were involved in transaction\n"
            "    \"account\" : \"accountname\",  (string) The account name of the receiving account\n"
            "    \"amount\" : x.xxx,             (numeric) The total amount received by addresses with this account\n"
            "    \"confirmations\" : n,          (numeric) The number of confirmations of the most recent transaction included\n"
            "    \"label\" : \"label\"           (string) A comment for the address/transaction, if any\n"
            "  }\n"
            "  ,...\n"
            "]\n"

            "\nExamples:\n"
            + HelpExampleCli("listreceivedbyaccount", "")
            + HelpExampleCli("listreceivedbyaccount", "6 true")
            + HelpExampleRpc("listreceivedbyaccount", "6, true, true")
        );

    LOCK2(cs_main, pwalletMain->cs_wallet);

    return ListReceived(params, true);
}

static void MaybePushAddress(UniValue & entry, const CTxDestination &dest, CBitcoinAddress &addr)
{  
    if (addr.Set(dest))
        entry.push_back(Pair("address", addr.ToString()));
}

void ListTransactions(const CWalletTx& wtx, const string& strAccount, int nMinDepth, bool fLong, UniValue& ret, const isminefilter& filter)
{
    CAmount nFee;
    string strSentAccount;
    list<COutputEntry> listReceived;
    list<COutputEntry> listSent;
    CBitcoinAddress addr;

    wtx.GetAmounts(listReceived, listSent, nFee, strSentAccount, filter);

    bool fAllAccounts = (strAccount == string("*"));
    bool involvesWatchonly = wtx.IsFromMe(ISMINE_WATCH_ONLY);

    // Sent
    if ((!listSent.empty() || nFee != 0) && (fAllAccounts || strAccount == strSentAccount))
    {
        BOOST_FOREACH(const COutputEntry& s, listSent)
        {
            UniValue entry(UniValue::VOBJ);
            if(involvesWatchonly || (::IsMine(*pwalletMain, s.destination) & ISMINE_WATCH_ONLY))
                entry.push_back(Pair("involvesWatchonly", true));
            entry.push_back(Pair("account", strSentAccount));
            MaybePushAddress(entry, s.destination, addr);
<<<<<<< HEAD
            if(wtx.IsZerocoinMint()) {
                entry.push_back(Pair("category", "mint"));
            }
            else if(wtx.IsZerocoinSpend()){
                entry.push_back(Pair("category", "spend"));
            }
=======
            if(wtx.IsZerocoinMint()){
                    entry.push_back(Pair("category", "mint"));
                }
            else if(wtx.IsZerocoinSpend()){
                    entry.push_back(Pair("category", "spend"));
                }
>>>>>>> 934b5840
            else {
                entry.push_back(Pair("category", "send"));
            }
            entry.push_back(Pair("amount", ValueFromAmount(-s.amount)));
            if (pwalletMain->mapAddressBook.count(s.destination))
                entry.push_back(Pair("label", pwalletMain->mapAddressBook[s.destination].name));
            entry.push_back(Pair("vout", s.vout));
            entry.push_back(Pair("fee", ValueFromAmount(-nFee)));
            if (fLong)
                WalletTxToJSON(wtx, entry);
            entry.push_back(Pair("abandoned", wtx.isAbandoned()));
            ret.push_back(entry);
        }
    }

    // Received
    if (listReceived.size() > 0 && wtx.GetDepthInMainChain() >= nMinDepth)
    {
        BOOST_FOREACH(const COutputEntry& r, listReceived)
        {
            string account;
            if (pwalletMain->mapAddressBook.count(r.destination))
                account = pwalletMain->mapAddressBook[r.destination].name;
            if (fAllAccounts || (account == strAccount))
            {
                UniValue entry(UniValue::VOBJ);
                if(involvesWatchonly || (::IsMine(*pwalletMain, r.destination) & ISMINE_WATCH_ONLY))
                    entry.push_back(Pair("involvesWatchonly", true));
                entry.push_back(Pair("account", account));
                MaybePushAddress(entry, r.destination, addr);
                if (wtx.IsCoinBase())
                {
                    int txHeight = chainActive.Height() - wtx.GetDepthInMainChain();
                    CScript payee;

                    mnpayments.GetBlockPayee(txHeight, payee);
                    //compare address of payee to addr. 
                    CTxDestination payeeDest;
                    ExtractDestination(payee, payeeDest);
                    CBitcoinAddress payeeAddr(payeeDest);
                    if(addr.ToString() == payeeAddr.ToString()){
                        entry.push_back(Pair("category", "znode"));
                    }
                    else if (wtx.GetDepthInMainChain() < 1)
                        entry.push_back(Pair("category", "orphan"));
                    else if (wtx.GetBlocksToMaturity() > 0)
                        entry.push_back(Pair("category", "immature"));
                    else
                        entry.push_back(Pair("category", "generate"));
                }
                else if(wtx.IsZerocoinSpend()){
                    entry.push_back(Pair("category", "spend"));
                }
<<<<<<< HEAD
                else if(wtx.IsZerocoinSpendV3()){
                    entry.push_back(Pair("category", "spend"));
                }
=======
>>>>>>> 934b5840
                else {
                    entry.push_back(Pair("category", "receive"));
                }
                entry.push_back(Pair("amount", ValueFromAmount(r.amount)));
                if (pwalletMain->mapAddressBook.count(r.destination))
                    entry.push_back(Pair("label", account));
                entry.push_back(Pair("vout", r.vout));
                if (fLong)
                    WalletTxToJSON(wtx, entry);
                ret.push_back(entry);
            }
        }
    }
}

void AcentryToJSON(const CAccountingEntry& acentry, const string& strAccount, UniValue& ret)
{
    bool fAllAccounts = (strAccount == string("*"));

    if (fAllAccounts || acentry.strAccount == strAccount)
    {
        UniValue entry(UniValue::VOBJ);
        entry.push_back(Pair("account", acentry.strAccount));
        entry.push_back(Pair("category", "move"));
        entry.push_back(Pair("time", acentry.nTime));
        entry.push_back(Pair("amount", ValueFromAmount(acentry.nCreditDebit)));
        entry.push_back(Pair("otheraccount", acentry.strOtherAccount));
        entry.push_back(Pair("comment", acentry.strComment));
        ret.push_back(entry);
    }
}

UniValue listtransactions(const UniValue& params, bool fHelp)
{
    if (!EnsureWalletIsAvailable(fHelp))
        return NullUniValue;

    if (fHelp || params.size() > 4)
        throw runtime_error(
            "listtransactions ( \"account\" count from includeWatchonly)\n"
            "\nReturns up to 'count' most recent transactions skipping the first 'from' transactions for account 'account'.\n"
            "\nArguments:\n"
            "1. \"account\"    (string, optional) DEPRECATED. The account name. Should be \"*\".\n"
            "2. count          (numeric, optional, default=10) The number of transactions to return\n"
            "3. from           (numeric, optional, default=0) The number of transactions to skip\n"
            "4. includeWatchonly (bool, optional, default=false) Include transactions to watchonly addresses (see 'importaddress')\n"
            "\nResult:\n"
            "[\n"
            "  {\n"
            "    \"account\":\"accountname\",       (string) DEPRECATED. The account name associated with the transaction. \n"
            "                                                It will be \"\" for the default account.\n"
            "    \"address\":\"zcoinaddress\",    (string) The zcoin address of the transaction. Not present for \n"
            "                                                move transactions (category = move).\n"
            "    \"category\":\"send|receive|move\", (string) The transaction category. 'move' is a local (off blockchain)\n"
            "                                                transaction between accounts, and not associated with an address,\n"
            "                                                transaction id or block. 'send' and 'receive' transactions are \n"
            "                                                associated with an address, transaction id and block details\n"
            "    \"amount\": x.xxx,          (numeric) The amount in " + CURRENCY_UNIT + ". This is negative for the 'send' category, and for the\n"
            "                                         'move' category for moves outbound. It is positive for the 'receive' category,\n"
            "                                         and for the 'move' category for inbound funds.\n"
            "    \"vout\": n,                (numeric) the vout value\n"
            "    \"fee\": x.xxx,             (numeric) The amount of the fee in " + CURRENCY_UNIT + ". This is negative and only available for the \n"
            "                                         'send' category of transactions.\n"
            "    \"abandoned\": xxx          (bool) 'true' if the transaction has been abandoned (inputs are respendable).\n"
            "    \"confirmations\": n,       (numeric) The number of confirmations for the transaction. Available for 'send' and \n"
            "                                         'receive' category of transactions. Negative confirmations indicate the\n"
            "                                         transaction conflicts with the block chain\n"
            "    \"trusted\": xxx            (bool) Whether we consider the outputs of this unconfirmed transaction safe to spend.\n"
            "    \"blockhash\": \"hashvalue\", (string) The block hash containing the transaction. Available for 'send' and 'receive'\n"
            "                                          category of transactions.\n"
            "    \"blockindex\": n,          (numeric) The index of the transaction in the block that includes it. Available for 'send' and 'receive'\n"
            "                                          category of transactions.\n"
            "    \"blocktime\": xxx,         (numeric) The block time in seconds since epoch (1 Jan 1970 GMT).\n"
            "    \"txid\": \"transactionid\", (string) The transaction id. Available for 'send' and 'receive' category of transactions.\n"
            "    \"time\": xxx,              (numeric) The transaction time in seconds since epoch (midnight Jan 1 1970 GMT).\n"
            "    \"timereceived\": xxx,      (numeric) The time received in seconds since epoch (midnight Jan 1 1970 GMT). Available \n"
            "                                          for 'send' and 'receive' category of transactions.\n"
            "    \"comment\": \"...\",       (string) If a comment is associated with the transaction.\n"
            "    \"label\": \"label\"        (string) A comment for the address/transaction, if any\n"
            "    \"otheraccount\": \"accountname\",  (string) For the 'move' category of transactions, the account the funds came \n"
            "                                          from (for receiving funds, positive amounts), or went to (for sending funds,\n"
            "                                          negative amounts).\n"
            "    \"bip125-replaceable\": \"yes|no|unknown\"  (string) Whether this transaction could be replaced due to BIP125 (replace-by-fee);\n"
            "                                                     may be unknown for unconfirmed transactions not in the mempool\n"
            "  }\n"
            "]\n"

            "\nExamples:\n"
            "\nList the most recent 10 transactions in the systems\n"
            + HelpExampleCli("listtransactions", "") +
            "\nList transactions 100 to 120\n"
            + HelpExampleCli("listtransactions", "\"*\" 20 100") +
            "\nAs a json rpc call\n"
            + HelpExampleRpc("listtransactions", "\"*\", 20, 100")
        );

    LOCK2(cs_main, pwalletMain->cs_wallet);

    string strAccount = "*";
    if (params.size() > 0)
        strAccount = params[0].get_str();
    int nCount = 10;
    if (params.size() > 1)
        nCount = params[1].get_int();
    int nFrom = 0;
    if (params.size() > 2)
        nFrom = params[2].get_int();
    isminefilter filter = ISMINE_SPENDABLE;
    if(params.size() > 3)
        if(params[3].get_bool())
            filter = filter | ISMINE_WATCH_ONLY;

    if (nCount < 0)
        throw JSONRPCError(RPC_INVALID_PARAMETER, "Negative count");
    if (nFrom < 0)
        throw JSONRPCError(RPC_INVALID_PARAMETER, "Negative from");

    UniValue ret(UniValue::VARR);

    const CWallet::TxItems & txOrdered = pwalletMain->wtxOrdered;

    // iterate backwards until we have nCount items to return:
    for (CWallet::TxItems::const_reverse_iterator it = txOrdered.rbegin(); it != txOrdered.rend(); ++it)
    {
        CWalletTx *const pwtx = (*it).second.first;
        if (pwtx != 0)
            ListTransactions(*pwtx, strAccount, 0, true, ret, filter);
        CAccountingEntry *const pacentry = (*it).second.second;
        if (pacentry != 0)
            AcentryToJSON(*pacentry, strAccount, ret);

        if ((int)ret.size() >= (nCount+nFrom)) break;
    }
    // ret is newest to oldest

    if (nFrom > (int)ret.size())
        nFrom = ret.size();
    if ((nFrom + nCount) > (int)ret.size())
        nCount = ret.size() - nFrom;

    vector<UniValue> arrTmp = ret.getValues();

    vector<UniValue>::iterator first = arrTmp.begin();
    std::advance(first, nFrom);
    vector<UniValue>::iterator last = arrTmp.begin();
    std::advance(last, nFrom+nCount);

    if (last != arrTmp.end()) arrTmp.erase(last, arrTmp.end());
    if (first != arrTmp.begin()) arrTmp.erase(arrTmp.begin(), first);

    std::reverse(arrTmp.begin(), arrTmp.end()); // Return oldest to newest

    ret.clear();
    ret.setArray();
    ret.push_backV(arrTmp);

    return ret;
}

UniValue listaccounts(const UniValue& params, bool fHelp)
{
    if (!EnsureWalletIsAvailable(fHelp))
        return NullUniValue;

    if (fHelp || params.size() > 2)
        throw runtime_error(
            "listaccounts ( minconf includeWatchonly)\n"
            "\nDEPRECATED. Returns Object that has account names as keys, account balances as values.\n"
            "\nArguments:\n"
            "1. minconf          (numeric, optional, default=1) Only include transactions with at least this many confirmations\n"
            "2. includeWatchonly (bool, optional, default=false) Include balances in watchonly addresses (see 'importaddress')\n"
            "\nResult:\n"
            "{                      (json object where keys are account names, and values are numeric balances\n"
            "  \"account\": x.xxx,  (numeric) The property name is the account name, and the value is the total balance for the account.\n"
            "  ...\n"
            "}\n"
            "\nExamples:\n"
            "\nList account balances where there at least 1 confirmation\n"
            + HelpExampleCli("listaccounts", "") +
            "\nList account balances including zero confirmation transactions\n"
            + HelpExampleCli("listaccounts", "0") +
            "\nList account balances for 6 or more confirmations\n"
            + HelpExampleCli("listaccounts", "6") +
            "\nAs json rpc call\n"
            + HelpExampleRpc("listaccounts", "6")
        );

    LOCK2(cs_main, pwalletMain->cs_wallet);

    int nMinDepth = 1;
    if (params.size() > 0)
        nMinDepth = params[0].get_int();
    isminefilter includeWatchonly = ISMINE_SPENDABLE;
    if(params.size() > 1)
        if(params[1].get_bool())
            includeWatchonly = includeWatchonly | ISMINE_WATCH_ONLY;

    map<string, CAmount> mapAccountBalances;
    BOOST_FOREACH(const PAIRTYPE(CTxDestination, CAddressBookData)& entry, pwalletMain->mapAddressBook) {
        if (IsMine(*pwalletMain, entry.first) & includeWatchonly) // This address belongs to me
            mapAccountBalances[entry.second.name] = 0;
    }

    for (map<uint256, CWalletTx>::iterator it = pwalletMain->mapWallet.begin(); it != pwalletMain->mapWallet.end(); ++it)
    {
        const CWalletTx& wtx = (*it).second;
        CAmount nFee;
        string strSentAccount;
        list<COutputEntry> listReceived;
        list<COutputEntry> listSent;
        int nDepth = wtx.GetDepthInMainChain();
        if (wtx.GetBlocksToMaturity() > 0 || nDepth < 0)
            continue;
        wtx.GetAmounts(listReceived, listSent, nFee, strSentAccount, includeWatchonly);
        mapAccountBalances[strSentAccount] -= nFee;
        BOOST_FOREACH(const COutputEntry& s, listSent)
            mapAccountBalances[strSentAccount] -= s.amount;
        if (nDepth >= nMinDepth)
        {
            BOOST_FOREACH(const COutputEntry& r, listReceived)
                if (pwalletMain->mapAddressBook.count(r.destination))
                    mapAccountBalances[pwalletMain->mapAddressBook[r.destination].name] += r.amount;
                else
                    mapAccountBalances[""] += r.amount;
        }
    }

    const list<CAccountingEntry> & acentries = pwalletMain->laccentries;
    BOOST_FOREACH(const CAccountingEntry& entry, acentries)
        mapAccountBalances[entry.strAccount] += entry.nCreditDebit;

    UniValue ret(UniValue::VOBJ);
    BOOST_FOREACH(const PAIRTYPE(string, CAmount)& accountBalance, mapAccountBalances) {
        ret.push_back(Pair(accountBalance.first, ValueFromAmount(accountBalance.second)));
    }
    return ret;
}

UniValue listsinceblock(const UniValue& params, bool fHelp)
{
    if (!EnsureWalletIsAvailable(fHelp))
        return NullUniValue;

    if (fHelp)
        throw runtime_error(
            "listsinceblock ( \"blockhash\" target-confirmations includeWatchonly)\n"
            "\nGet all transactions in blocks since block [blockhash], or all transactions if omitted\n"
            "\nArguments:\n"
            "1. \"blockhash\"   (string, optional) The block hash to list transactions since\n"
            "2. target-confirmations:    (numeric, optional) The confirmations required, must be 1 or more\n"
            "3. includeWatchonly:        (bool, optional, default=false) Include transactions to watchonly addresses (see 'importaddress')"
            "\nResult:\n"
            "{\n"
            "  \"transactions\": [\n"
            "    \"account\":\"accountname\",       (string) DEPRECATED. The account name associated with the transaction. Will be \"\" for the default account.\n"
            "    \"address\":\"zcoinaddress\",    (string) The zcoin address of the transaction. Not present for move transactions (category = move).\n"
            "    \"category\":\"send|receive\",     (string) The transaction category. 'send' has negative amounts, 'receive' has positive amounts.\n"
            "    \"amount\": x.xxx,          (numeric) The amount in " + CURRENCY_UNIT + ". This is negative for the 'send' category, and for the 'move' category for moves \n"
            "                                          outbound. It is positive for the 'receive' category, and for the 'move' category for inbound funds.\n"
            "    \"vout\" : n,               (numeric) the vout value\n"
            "    \"fee\": x.xxx,             (numeric) The amount of the fee in " + CURRENCY_UNIT + ". This is negative and only available for the 'send' category of transactions.\n"
            "    \"confirmations\": n,       (numeric) The number of confirmations for the transaction. Available for 'send' and 'receive' category of transactions.\n"
            "    \"blockhash\": \"hashvalue\",     (string) The block hash containing the transaction. Available for 'send' and 'receive' category of transactions.\n"
            "    \"blockindex\": n,          (numeric) The index of the transaction in the block that includes it. Available for 'send' and 'receive' category of transactions.\n"
            "    \"blocktime\": xxx,         (numeric) The block time in seconds since epoch (1 Jan 1970 GMT).\n"
            "    \"txid\": \"transactionid\",  (string) The transaction id. Available for 'send' and 'receive' category of transactions.\n"
            "    \"time\": xxx,              (numeric) The transaction time in seconds since epoch (Jan 1 1970 GMT).\n"
            "    \"timereceived\": xxx,      (numeric) The time received in seconds since epoch (Jan 1 1970 GMT). Available for 'send' and 'receive' category of transactions.\n"
            "    \"comment\": \"...\",       (string) If a comment is associated with the transaction.\n"
            "    \"label\" : \"label\"       (string) A comment for the address/transaction, if any\n"
            "    \"to\": \"...\",            (string) If a comment to is associated with the transaction.\n"
             "  ],\n"
            "  \"lastblock\": \"lastblockhash\"     (string) The hash of the last block\n"
            "}\n"
            "\nExamples:\n"
            + HelpExampleCli("listsinceblock", "")
            + HelpExampleCli("listsinceblock", "\"000000000000000bacf66f7497b7dc45ef753ee9a7d38571037cdb1a57f663ad\" 6")
            + HelpExampleRpc("listsinceblock", "\"000000000000000bacf66f7497b7dc45ef753ee9a7d38571037cdb1a57f663ad\", 6")
        );

    LOCK2(cs_main, pwalletMain->cs_wallet);

    CBlockIndex *pindex = NULL;
    int target_confirms = 1;
    isminefilter filter = ISMINE_SPENDABLE;

    if (params.size() > 0)
    {
        uint256 blockId;

        blockId.SetHex(params[0].get_str());
        BlockMap::iterator it = mapBlockIndex.find(blockId);
        if (it != mapBlockIndex.end())
            pindex = it->second;
    }

    if (params.size() > 1)
    {
        target_confirms = params[1].get_int();

        if (target_confirms < 1)
            throw JSONRPCError(RPC_INVALID_PARAMETER, "Invalid parameter");
    }

    if(params.size() > 2)
        if(params[2].get_bool())
            filter = filter | ISMINE_WATCH_ONLY;

    int depth = pindex ? (1 + chainActive.Height() - pindex->nHeight) : -1;

    UniValue transactions(UniValue::VARR);

    for (map<uint256, CWalletTx>::iterator it = pwalletMain->mapWallet.begin(); it != pwalletMain->mapWallet.end(); it++)
    {
        CWalletTx tx = (*it).second;

        if (depth == -1 || tx.GetDepthInMainChain() < depth)
            ListTransactions(tx, "*", 0, true, transactions, filter);
    }

    CBlockIndex *pblockLast = chainActive[chainActive.Height() + 1 - target_confirms];
    uint256 lastblock = pblockLast ? pblockLast->GetBlockHash() : uint256();

    UniValue ret(UniValue::VOBJ);
    ret.push_back(Pair("transactions", transactions));
    ret.push_back(Pair("lastblock", lastblock.GetHex()));

    return ret;
}

UniValue gettransaction(const UniValue& params, bool fHelp)
{
    if (!EnsureWalletIsAvailable(fHelp))
        return NullUniValue;

    if (fHelp || params.size() < 1 || params.size() > 2)
        throw runtime_error(
            "gettransaction \"txid\" ( includeWatchonly )\n"
            "\nGet detailed information about in-wallet transaction <txid>\n"
            "\nArguments:\n"
            "1. \"txid\"    (string, required) The transaction id\n"
            "2. \"includeWatchonly\"    (bool, optional, default=false) Whether to include watchonly addresses in balance calculation and details[]\n"
            "\nResult:\n"
            "{\n"
            "  \"amount\" : x.xxx,        (numeric) The transaction amount in " + CURRENCY_UNIT + "\n"
            "  \"confirmations\" : n,     (numeric) The number of confirmations\n"
            "  \"blockhash\" : \"hash\",  (string) The block hash\n"
            "  \"blockindex\" : xx,       (numeric) The index of the transaction in the block that includes it\n"
            "  \"blocktime\" : ttt,       (numeric) The time in seconds since epoch (1 Jan 1970 GMT)\n"
            "  \"txid\" : \"transactionid\",   (string) The transaction id.\n"
            "  \"time\" : ttt,            (numeric) The transaction time in seconds since epoch (1 Jan 1970 GMT)\n"
            "  \"timereceived\" : ttt,    (numeric) The time received in seconds since epoch (1 Jan 1970 GMT)\n"
            "  \"bip125-replaceable\": \"yes|no|unknown\"  (string) Whether this transaction could be replaced due to BIP125 (replace-by-fee);\n"
            "                                                   may be unknown for unconfirmed transactions not in the mempool\n"
            "  \"details\" : [\n"
            "    {\n"
            "      \"account\" : \"accountname\",  (string) DEPRECATED. The account name involved in the transaction, can be \"\" for the default account.\n"
            "      \"address\" : \"zcoinaddress\",   (string) The zcoin address involved in the transaction\n"
            "      \"category\" : \"send|receive\",    (string) The category, either 'send' or 'receive'\n"
            "      \"amount\" : x.xxx,                 (numeric) The amount in " + CURRENCY_UNIT + "\n"
            "      \"label\" : \"label\",              (string) A comment for the address/transaction, if any\n"
            "      \"vout\" : n,                       (numeric) the vout value\n"
            "    }\n"
            "    ,...\n"
            "  ],\n"
            "  \"hex\" : \"data\"         (string) Raw data for transaction\n"
            "}\n"

            "\nExamples:\n"
            + HelpExampleCli("gettransaction", "\"1075db55d416d3ca199f55b6084e2115b9345e16c5cf302fc80e9d5fbf5d48d\"")
            + HelpExampleCli("gettransaction", "\"1075db55d416d3ca199f55b6084e2115b9345e16c5cf302fc80e9d5fbf5d48d\" true")
            + HelpExampleRpc("gettransaction", "\"1075db55d416d3ca199f55b6084e2115b9345e16c5cf302fc80e9d5fbf5d48d\"")
        );

    LOCK2(cs_main, pwalletMain->cs_wallet);

    uint256 hash;
    hash.SetHex(params[0].get_str());

    isminefilter filter = ISMINE_SPENDABLE;
    if(params.size() > 1)
        if(params[1].get_bool())
            filter = filter | ISMINE_WATCH_ONLY;

    UniValue entry(UniValue::VOBJ);
    if (!pwalletMain->mapWallet.count(hash))
        throw JSONRPCError(RPC_INVALID_ADDRESS_OR_KEY, "Invalid or non-wallet transaction id");
    const CWalletTx& wtx = pwalletMain->mapWallet[hash];

    CAmount nCredit = wtx.GetCredit(filter);
    CAmount nDebit = wtx.GetDebit(filter);
    CAmount nNet = nCredit - nDebit;
    CAmount nFee = (wtx.IsFromMe(filter) ? wtx.GetValueOut() - nDebit : 0);

    entry.push_back(Pair("amount", ValueFromAmount(nNet - nFee)));
    if (wtx.IsFromMe(filter))
        entry.push_back(Pair("fee", ValueFromAmount(nFee)));

    WalletTxToJSON(wtx, entry);

    UniValue details(UniValue::VARR);
    ListTransactions(wtx, "*", 0, false, details, filter);
    entry.push_back(Pair("details", details));

    string strHex = EncodeHexTx(static_cast<CTransaction>(wtx), RPCSerializationFlags());
    entry.push_back(Pair("hex", strHex));

    return entry;
}

UniValue abandontransaction(const UniValue& params, bool fHelp)
{
    if (!EnsureWalletIsAvailable(fHelp))
        return NullUniValue;

    if (fHelp || params.size() != 1)
        throw runtime_error(
            "abandontransaction \"txid\"\n"
            "\nMark in-wallet transaction <txid> as abandoned\n"
            "This will mark this transaction and all its in-wallet descendants as abandoned which will allow\n"
            "for their inputs to be respent.  It can be used to replace \"stuck\" or evicted transactions.\n"
            "It only works on transactions which are not included in a block and are not currently in the mempool.\n"
            "It has no effect on transactions which are already conflicted or abandoned.\n"
            "\nArguments:\n"
            "1. \"txid\"    (string, required) The transaction id\n"
            "\nResult:\n"
            "\nExamples:\n"
            + HelpExampleCli("abandontransaction", "\"1075db55d416d3ca199f55b6084e2115b9345e16c5cf302fc80e9d5fbf5d48d\"")
            + HelpExampleRpc("abandontransaction", "\"1075db55d416d3ca199f55b6084e2115b9345e16c5cf302fc80e9d5fbf5d48d\"")
        );

    LOCK2(cs_main, pwalletMain->cs_wallet);

    uint256 hash;
    hash.SetHex(params[0].get_str());

    if (!pwalletMain->mapWallet.count(hash))
        throw JSONRPCError(RPC_INVALID_ADDRESS_OR_KEY, "Invalid or non-wallet transaction id");
    if (!pwalletMain->AbandonTransaction(hash))
        throw JSONRPCError(RPC_INVALID_ADDRESS_OR_KEY, "Transaction not eligible for abandonment");

    return NullUniValue;
}


UniValue backupwallet(const UniValue& params, bool fHelp)
{
    if (!EnsureWalletIsAvailable(fHelp))
        return NullUniValue;

    if (fHelp || params.size() != 1)
        throw runtime_error(
            "backupwallet \"destination\"\n"
            "\nSafely copies current wallet file to destination, which can be a directory or a path with filename.\n"
            "\nArguments:\n"
            "1. \"destination\"   (string) The destination directory or file\n"
            "\nExamples:\n"
            + HelpExampleCli("backupwallet", "\"backup.dat\"")
            + HelpExampleRpc("backupwallet", "\"backup.dat\"")
        );

    LOCK2(cs_main, pwalletMain->cs_wallet);

    string strDest = params[0].get_str();
    if (!pwalletMain->BackupWallet(strDest))
        throw JSONRPCError(RPC_WALLET_ERROR, "Error: Wallet backup failed!");

    return NullUniValue;
}


UniValue keypoolrefill(const UniValue& params, bool fHelp)
{
    if (!EnsureWalletIsAvailable(fHelp))
        return NullUniValue;

    if (fHelp || params.size() > 1)
        throw runtime_error(
            "keypoolrefill ( newsize )\n"
            "\nFills the keypool."
            + HelpRequiringPassphrase() + "\n"
            "\nArguments\n"
            "1. newsize     (numeric, optional, default=100) The new keypool size\n"
            "\nExamples:\n"
            + HelpExampleCli("keypoolrefill", "")
            + HelpExampleRpc("keypoolrefill", "")
        );

    LOCK2(cs_main, pwalletMain->cs_wallet);

    // 0 is interpreted by TopUpKeyPool() as the default keypool size given by -keypool
    unsigned int kpSize = 0;
    if (params.size() > 0) {
        if (params[0].get_int() < 0)
            throw JSONRPCError(RPC_INVALID_PARAMETER, "Invalid parameter, expected valid size.");
        kpSize = (unsigned int)params[0].get_int();
    }

    EnsureWalletIsUnlocked();
    pwalletMain->TopUpKeyPool(kpSize);

    if (pwalletMain->GetKeyPoolSize() < kpSize)
        throw JSONRPCError(RPC_WALLET_ERROR, "Error refreshing keypool.");

    return NullUniValue;
}


static void LockWallet(CWallet* pWallet)
{
    LOCK(cs_nWalletUnlockTime);
    nWalletUnlockTime = 0;
    pWallet->Lock();
}

UniValue walletpassphrase(const UniValue& params, bool fHelp)
{
    if (!EnsureWalletIsAvailable(fHelp))
        return NullUniValue;

    if (pwalletMain->IsCrypted() && (fHelp || params.size() != 2))
        throw runtime_error(
            "walletpassphrase \"passphrase\" timeout\n"
            "\nStores the wallet decryption key in memory for 'timeout' seconds.\n"
            "This is needed prior to performing transactions related to private keys such as sending zcoins\n"
            "\nArguments:\n"
            "1. \"passphrase\"     (string, required) The wallet passphrase\n"
            "2. timeout            (numeric, required) The time to keep the decryption key in seconds.\n"
            "\nNote:\n"
            "Issuing the walletpassphrase command while the wallet is already unlocked will set a new unlock\n"
            "time that overrides the old one.\n"
            "\nExamples:\n"
            "\nunlock the wallet for 60 seconds\n"
            + HelpExampleCli("walletpassphrase", "\"my pass phrase\" 60") +
            "\nLock the wallet again (before 60 seconds)\n"
            + HelpExampleCli("walletlock", "") +
            "\nAs json rpc call\n"
            + HelpExampleRpc("walletpassphrase", "\"my pass phrase\", 60")
        );

    LOCK2(cs_main, pwalletMain->cs_wallet);

    if (fHelp)
        return true;
    if (!pwalletMain->IsCrypted())
        throw JSONRPCError(RPC_WALLET_WRONG_ENC_STATE, "Error: running with an unencrypted wallet, but walletpassphrase was called.");

    // Note that the walletpassphrase is stored in params[0] which is not mlock()ed
    SecureString strWalletPass;
    strWalletPass.reserve(100);
    // TODO: get rid of this .c_str() by implementing SecureString::operator=(std::string)
    // Alternately, find a way to make params[0] mlock()'d to begin with.
    strWalletPass = params[0].get_str().c_str();

    if (strWalletPass.length() > 0)
    {
        if (!pwalletMain->Unlock(strWalletPass))
            throw JSONRPCError(RPC_WALLET_PASSPHRASE_INCORRECT, "Error: The wallet passphrase entered was incorrect.");
    }
    else
        throw runtime_error(
            "walletpassphrase <passphrase> <timeout>\n"
            "Stores the wallet decryption key in memory for <timeout> seconds.");

    pwalletMain->TopUpKeyPool();

    int64_t nSleepTime = params[1].get_int64();
    LOCK(cs_nWalletUnlockTime);
    nWalletUnlockTime = GetTime() + nSleepTime;
    RPCRunLater("lockwallet", boost::bind(LockWallet, pwalletMain), nSleepTime);

    return NullUniValue;
}


UniValue walletpassphrasechange(const UniValue& params, bool fHelp)
{
    if (!EnsureWalletIsAvailable(fHelp))
        return NullUniValue;

    if (pwalletMain->IsCrypted() && (fHelp || params.size() != 2))
        throw runtime_error(
            "walletpassphrasechange \"oldpassphrase\" \"newpassphrase\"\n"
            "\nChanges the wallet passphrase from 'oldpassphrase' to 'newpassphrase'.\n"
            "\nArguments:\n"
            "1. \"oldpassphrase\"      (string) The current passphrase\n"
            "2. \"newpassphrase\"      (string) The new passphrase\n"
            "\nExamples:\n"
            + HelpExampleCli("walletpassphrasechange", "\"old one\" \"new one\"")
            + HelpExampleRpc("walletpassphrasechange", "\"old one\", \"new one\"")
        );

    LOCK2(cs_main, pwalletMain->cs_wallet);

    if (fHelp)
        return true;
    if (!pwalletMain->IsCrypted())
        throw JSONRPCError(RPC_WALLET_WRONG_ENC_STATE, "Error: running with an unencrypted wallet, but walletpassphrasechange was called.");

    // TODO: get rid of these .c_str() calls by implementing SecureString::operator=(std::string)
    // Alternately, find a way to make params[0] mlock()'d to begin with.
    SecureString strOldWalletPass;
    strOldWalletPass.reserve(100);
    strOldWalletPass = params[0].get_str().c_str();

    SecureString strNewWalletPass;
    strNewWalletPass.reserve(100);
    strNewWalletPass = params[1].get_str().c_str();

    if (strOldWalletPass.length() < 1 || strNewWalletPass.length() < 1)
        throw runtime_error(
            "walletpassphrasechange <oldpassphrase> <newpassphrase>\n"
            "Changes the wallet passphrase from <oldpassphrase> to <newpassphrase>.");

    if (!pwalletMain->ChangeWalletPassphrase(strOldWalletPass, strNewWalletPass))
        throw JSONRPCError(RPC_WALLET_PASSPHRASE_INCORRECT, "Error: The wallet passphrase entered was incorrect.");

    return NullUniValue;
}


UniValue walletlock(const UniValue& params, bool fHelp)
{
    if (!EnsureWalletIsAvailable(fHelp))
        return NullUniValue;

    if (pwalletMain->IsCrypted() && (fHelp || params.size() != 0))
        throw runtime_error(
            "walletlock\n"
            "\nRemoves the wallet encryption key from memory, locking the wallet.\n"
            "After calling this method, you will need to call walletpassphrase again\n"
            "before being able to call any methods which require the wallet to be unlocked.\n"
            "\nExamples:\n"
            "\nSet the passphrase for 2 minutes to perform a transaction\n"
            + HelpExampleCli("walletpassphrase", "\"my pass phrase\" 120") +
            "\nPerform a send (requires passphrase set)\n"
            + HelpExampleCli("sendtoaddress", "\"1M72Sfpbz1BPpXFHz9m3CdqATR44Jvaydd\" 1.0") +
            "\nClear the passphrase since we are done before 2 minutes is up\n"
            + HelpExampleCli("walletlock", "") +
            "\nAs json rpc call\n"
            + HelpExampleRpc("walletlock", "")
        );

    LOCK2(cs_main, pwalletMain->cs_wallet);

    if (fHelp)
        return true;
    if (!pwalletMain->IsCrypted())
        throw JSONRPCError(RPC_WALLET_WRONG_ENC_STATE, "Error: running with an unencrypted wallet, but walletlock was called.");

    {
        LOCK(cs_nWalletUnlockTime);
        pwalletMain->Lock();
        nWalletUnlockTime = 0;
    }

    return NullUniValue;
}


UniValue encryptwallet(const UniValue& params, bool fHelp)
{
    if (!EnsureWalletIsAvailable(fHelp))
        return NullUniValue;

    if (!pwalletMain->IsCrypted() && (fHelp || params.size() != 1))
        throw runtime_error(
            "encryptwallet \"passphrase\"\n"
            "\nEncrypts the wallet with 'passphrase'. This is for first time encryption.\n"
            "After this, any calls that interact with private keys such as sending or signing \n"
            "will require the passphrase to be set prior the making these calls.\n"
            "Use the walletpassphrase call for this, and then walletlock call.\n"
            "If the wallet is already encrypted, use the walletpassphrasechange call.\n"
            "Note that this will shutdown the server.\n"
            "\nArguments:\n"
            "1. \"passphrase\"    (string) The pass phrase to encrypt the wallet with. It must be at least 1 character, but should be long.\n"
            "\nExamples:\n"
            "\nEncrypt you wallet\n"
            + HelpExampleCli("encryptwallet", "\"my pass phrase\"") +
            "\nNow set the passphrase to use the wallet, such as for signing or sending bitcoin\n"
            + HelpExampleCli("walletpassphrase", "\"my pass phrase\"") +
            "\nNow we can so something like sign\n"
            + HelpExampleCli("signmessage", "\"zcoinaddress\" \"test message\"") +
            "\nNow lock the wallet again by removing the passphrase\n"
            + HelpExampleCli("walletlock", "") +
            "\nAs a json rpc call\n"
            + HelpExampleRpc("encryptwallet", "\"my pass phrase\"")
        );

    LOCK2(cs_main, pwalletMain->cs_wallet);

    if (fHelp)
        return true;
    if (pwalletMain->IsCrypted())
        throw JSONRPCError(RPC_WALLET_WRONG_ENC_STATE, "Error: running with an encrypted wallet, but encryptwallet was called.");

    // TODO: get rid of this .c_str() by implementing SecureString::operator=(std::string)
    // Alternately, find a way to make params[0] mlock()'d to begin with.
    SecureString strWalletPass;
    strWalletPass.reserve(100);
    strWalletPass = params[0].get_str().c_str();

    if (strWalletPass.length() < 1)
        throw runtime_error(
            "encryptwallet <passphrase>\n"
            "Encrypts the wallet with <passphrase>.");

    if (!pwalletMain->EncryptWallet(strWalletPass))
        throw JSONRPCError(RPC_WALLET_ENCRYPTION_FAILED, "Error: Failed to encrypt the wallet.");

    // BDB seems to have a bad habit of writing old data into
    // slack space in .dat files; that is bad if the old data is
    // unencrypted private keys. So:
    StartShutdown();
    return "wallet encrypted; zcoin server stopping, restart to run with encrypted wallet. The keypool has been flushed and a new HD seed was generated (if you are using HD). You need to make a new backup.";
}

UniValue lockunspent(const UniValue& params, bool fHelp)
{
    if (!EnsureWalletIsAvailable(fHelp))
        return NullUniValue;

    if (fHelp || params.size() < 1 || params.size() > 2)
        throw runtime_error(
            "lockunspent unlock ([{\"txid\":\"txid\",\"vout\":n},...])\n"
            "\nUpdates list of temporarily unspendable outputs.\n"
            "Temporarily lock (unlock=false) or unlock (unlock=true) specified transaction outputs.\n"
            "If no transaction outputs are specified when unlocking then all current locked transaction outputs are unlocked.\n"
            "A locked transaction output will not be chosen by automatic coin selection, when spending bitcoins.\n"
            "Locks are stored in memory only. Nodes start with zero locked outputs, and the locked output list\n"
            "is always cleared (by virtue of process exit) when a node stops or fails.\n"
            "Also see the listunspent call\n"
            "\nArguments:\n"
            "1. unlock            (boolean, required) Whether to unlock (true) or lock (false) the specified transactions\n"
            "2. \"transactions\"  (string, optional) A json array of objects. Each object the txid (string) vout (numeric)\n"
            "     [           (json array of json objects)\n"
            "       {\n"
            "         \"txid\":\"id\",    (string) The transaction id\n"
            "         \"vout\": n         (numeric) The output number\n"
            "       }\n"
            "       ,...\n"
            "     ]\n"

            "\nResult:\n"
            "true|false    (boolean) Whether the command was successful or not\n"

            "\nExamples:\n"
            "\nList the unspent transactions\n"
            + HelpExampleCli("listunspent", "") +
            "\nLock an unspent transaction\n"
            + HelpExampleCli("lockunspent", "false \"[{\\\"txid\\\":\\\"a08e6907dbbd3d809776dbfc5d82e371b764ed838b5655e72f463568df1aadf0\\\",\\\"vout\\\":1}]\"") +
            "\nList the locked transactions\n"
            + HelpExampleCli("listlockunspent", "") +
            "\nUnlock the transaction again\n"
            + HelpExampleCli("lockunspent", "true \"[{\\\"txid\\\":\\\"a08e6907dbbd3d809776dbfc5d82e371b764ed838b5655e72f463568df1aadf0\\\",\\\"vout\\\":1}]\"") +
            "\nAs a json rpc call\n"
            + HelpExampleRpc("lockunspent", "false, \"[{\\\"txid\\\":\\\"a08e6907dbbd3d809776dbfc5d82e371b764ed838b5655e72f463568df1aadf0\\\",\\\"vout\\\":1}]\"")
        );

    LOCK2(cs_main, pwalletMain->cs_wallet);

    if (params.size() == 1)
        RPCTypeCheck(params, boost::assign::list_of(UniValue::VBOOL));
    else
        RPCTypeCheck(params, boost::assign::list_of(UniValue::VBOOL)(UniValue::VARR));

    bool fUnlock = params[0].get_bool();

    if (params.size() == 1) {
        if (fUnlock)
            pwalletMain->UnlockAllCoins();
        return true;
    }

    UniValue outputs = params[1].get_array();
    for (unsigned int idx = 0; idx < outputs.size(); idx++) {
        const UniValue& output = outputs[idx];
        if (!output.isObject())
            throw JSONRPCError(RPC_INVALID_PARAMETER, "Invalid parameter, expected object");
        const UniValue& o = output.get_obj();

        RPCTypeCheckObj(o,
            {
                {"txid", UniValueType(UniValue::VSTR)},
                {"vout", UniValueType(UniValue::VNUM)},
            });

        string txid = find_value(o, "txid").get_str();
        if (!IsHex(txid))
            throw JSONRPCError(RPC_INVALID_PARAMETER, "Invalid parameter, expected hex txid");

        int nOutput = find_value(o, "vout").get_int();
        if (nOutput < 0)
            throw JSONRPCError(RPC_INVALID_PARAMETER, "Invalid parameter, vout must be positive");

        COutPoint outpt(uint256S(txid), nOutput);

        if (fUnlock)
            pwalletMain->UnlockCoin(outpt);
        else
            pwalletMain->LockCoin(outpt);
    }

    return true;
}

UniValue listlockunspent(const UniValue& params, bool fHelp)
{
    if (!EnsureWalletIsAvailable(fHelp))
        return NullUniValue;

    if (fHelp || params.size() > 0)
        throw runtime_error(
            "listlockunspent\n"
            "\nReturns list of temporarily unspendable outputs.\n"
            "See the lockunspent call to lock and unlock transactions for spending.\n"
            "\nResult:\n"
            "[\n"
            "  {\n"
            "    \"txid\" : \"transactionid\",     (string) The transaction id locked\n"
            "    \"vout\" : n                      (numeric) The vout value\n"
            "  }\n"
            "  ,...\n"
            "]\n"
            "\nExamples:\n"
            "\nList the unspent transactions\n"
            + HelpExampleCli("listunspent", "") +
            "\nLock an unspent transaction\n"
            + HelpExampleCli("lockunspent", "false \"[{\\\"txid\\\":\\\"a08e6907dbbd3d809776dbfc5d82e371b764ed838b5655e72f463568df1aadf0\\\",\\\"vout\\\":1}]\"") +
            "\nList the locked transactions\n"
            + HelpExampleCli("listlockunspent", "") +
            "\nUnlock the transaction again\n"
            + HelpExampleCli("lockunspent", "true \"[{\\\"txid\\\":\\\"a08e6907dbbd3d809776dbfc5d82e371b764ed838b5655e72f463568df1aadf0\\\",\\\"vout\\\":1}]\"") +
            "\nAs a json rpc call\n"
            + HelpExampleRpc("listlockunspent", "")
        );

    LOCK2(cs_main, pwalletMain->cs_wallet);

    vector<COutPoint> vOutpts;
    pwalletMain->ListLockedCoins(vOutpts);

    UniValue ret(UniValue::VARR);

    BOOST_FOREACH(COutPoint &outpt, vOutpts) {
        UniValue o(UniValue::VOBJ);

        o.push_back(Pair("txid", outpt.hash.GetHex()));
        o.push_back(Pair("vout", (int)outpt.n));
        ret.push_back(o);
    }

    return ret;
}

UniValue settxfee(const UniValue& params, bool fHelp)
{
    if (!EnsureWalletIsAvailable(fHelp))
        return NullUniValue;

    if (fHelp || params.size() < 1 || params.size() > 1)
        throw runtime_error(
            "settxfee amount\n"
            "\nSet the transaction fee per kB. Overwrites the paytxfee parameter.\n"
            "\nArguments:\n"
            "1. amount         (numeric or string, required) The transaction fee in " + CURRENCY_UNIT + "/kB\n"
            "\nResult\n"
            "true|false        (boolean) Returns true if successful\n"
            "\nExamples:\n"
            + HelpExampleCli("settxfee", "0.00000001 XZC")
            + HelpExampleRpc("settxfee", "0.00000001 XZC")
        );

    LOCK2(cs_main, pwalletMain->cs_wallet);

    // Amount
    CAmount nAmount = AmountFromValue(params[0]);

    payTxFee = CFeeRate(nAmount, 1000);
    return true;
}

UniValue getwalletinfo(const UniValue& params, bool fHelp)
{
    if (!EnsureWalletIsAvailable(fHelp))
        return NullUniValue;

    if (fHelp || params.size() != 0)
        throw runtime_error(
            "getwalletinfo\n"
            "Returns an object containing various wallet state info.\n"
            "\nResult:\n"
            "{\n"
            "  \"walletversion\": xxxxx,       (numeric) the wallet version\n"
            "  \"balance\": xxxxxxx,           (numeric) the total confirmed balance of the wallet in " + CURRENCY_UNIT + "\n"
            "  \"unconfirmed_balance\": xxx,   (numeric) the total unconfirmed balance of the wallet in " + CURRENCY_UNIT + "\n"
            "  \"immature_balance\": xxxxxx,   (numeric) the total immature balance of the wallet in " + CURRENCY_UNIT + "\n"
            "  \"txcount\": xxxxxxx,           (numeric) the total number of transactions in the wallet\n"
            "  \"keypoololdest\": xxxxxx,      (numeric) the timestamp (seconds since Unix epoch) of the oldest pre-generated key in the key pool\n"
            "  \"keypoolsize\": xxxx,          (numeric) how many new keys are pre-generated\n"
            "  \"unlocked_until\": ttt,        (numeric) the timestamp in seconds since epoch (midnight Jan 1 1970 GMT) that the wallet is unlocked for transfers, or 0 if the wallet is locked\n"
            "  \"paytxfee\": x.xxxx,           (numeric) the transaction fee configuration, set in " + CURRENCY_UNIT + "/kB\n"
            "  \"hdmasterkeyid\": \"<hash160>\", (string) the Hash160 of the HD master pubkey\n"
            "}\n"
            "\nExamples:\n"
            + HelpExampleCli("getwalletinfo", "")
            + HelpExampleRpc("getwalletinfo", "")
        );

    LOCK2(cs_main, pwalletMain->cs_wallet);

    UniValue obj(UniValue::VOBJ);
    obj.push_back(Pair("walletversion", pwalletMain->GetVersion()));
    obj.push_back(Pair("balance",       ValueFromAmount(pwalletMain->GetBalance())));
    obj.push_back(Pair("unconfirmed_balance", ValueFromAmount(pwalletMain->GetUnconfirmedBalance())));
    obj.push_back(Pair("immature_balance",    ValueFromAmount(pwalletMain->GetImmatureBalance())));
    obj.push_back(Pair("txcount",       (int)pwalletMain->mapWallet.size()));
    obj.push_back(Pair("keypoololdest", pwalletMain->GetOldestKeyPoolTime()));
    obj.push_back(Pair("keypoolsize",   (int)pwalletMain->GetKeyPoolSize()));
    if (pwalletMain->IsCrypted())
        obj.push_back(Pair("unlocked_until", nWalletUnlockTime));
    obj.push_back(Pair("paytxfee",      ValueFromAmount(payTxFee.GetFeePerK())));
    CKeyID masterKeyID = pwalletMain->GetHDChain().masterKeyID;
    if (!masterKeyID.IsNull())
         obj.push_back(Pair("hdmasterkeyid", masterKeyID.GetHex()));
    return obj;
}

UniValue resendwallettransactions(const UniValue& params, bool fHelp)
{
    if (!EnsureWalletIsAvailable(fHelp))
        return NullUniValue;

    if (fHelp || params.size() != 0)
        throw runtime_error(
            "resendwallettransactions\n"
            "Immediately re-broadcast unconfirmed wallet transactions to all peers.\n"
            "Intended only for testing; the wallet code periodically re-broadcasts\n"
            "automatically.\n"
            "Returns array of transaction ids that were re-broadcast.\n"
            );

    LOCK2(cs_main, pwalletMain->cs_wallet);

    std::vector<uint256> txids = pwalletMain->ResendWalletTransactionsBefore(GetTime());
    UniValue result(UniValue::VARR);
    BOOST_FOREACH(const uint256& txid, txids)
    {
        result.push_back(txid.ToString());
    }
    return result;
}

UniValue listunspent(const UniValue& params, bool fHelp)
{
    if (!EnsureWalletIsAvailable(fHelp))
        return NullUniValue;

    if (fHelp || params.size() > 3)
        throw runtime_error(
            "listunspent ( minconf maxconf  [\"address\",...] )\n"
            "\nReturns array of unspent transaction outputs\n"
            "with between minconf and maxconf (inclusive) confirmations.\n"
            "Optionally filter to only include txouts paid to specified addresses.\n"
            "\nArguments:\n"
            "1. minconf          (numeric, optional, default=1) The minimum confirmations to filter\n"
            "2. maxconf          (numeric, optional, default=9999999) The maximum confirmations to filter\n"
            "3. \"addresses\"    (string) A json array of zcoin addresses to filter\n"
            "    [\n"
            "      \"address\"   (string) zcoin address\n"
            "      ,...\n"
            "    ]\n"
            "\nResult\n"
            "[                   (array of json object)\n"
            "  {\n"
            "    \"txid\" : \"txid\",          (string) the transaction id \n"
            "    \"vout\" : n,               (numeric) the vout value\n"
            "    \"address\" : \"address\",    (string) the zcoin address\n"
            "    \"account\" : \"account\",    (string) DEPRECATED. The associated account, or \"\" for the default account\n"
            "    \"scriptPubKey\" : \"key\",   (string) the script key\n"
            "    \"amount\" : x.xxx,         (numeric) the transaction amount in " + CURRENCY_UNIT + "\n"
            "    \"confirmations\" : n,      (numeric) The number of confirmations\n"
            "    \"redeemScript\" : n        (string) The redeemScript if scriptPubKey is P2SH\n"
            "    \"spendable\" : xxx,        (bool) Whether we have the private keys to spend this output\n"
            "    \"solvable\" : xxx          (bool) Whether we know how to spend this output, ignoring the lack of keys\n"
            "  }\n"
            "  ,...\n"
            "]\n"

            "\nExamples\n"
            + HelpExampleCli("listunspent", "")
            + HelpExampleCli("listunspent", "6 9999999 \"[\\\"1PGFqEzfmQch1gKD3ra4k18PNj3tTUUSqg\\\",\\\"1LtvqCaApEdUGFkpKMM4MstjcaL4dKg8SP\\\"]\"")
            + HelpExampleRpc("listunspent", "6, 9999999 \"[\\\"1PGFqEzfmQch1gKD3ra4k18PNj3tTUUSqg\\\",\\\"1LtvqCaApEdUGFkpKMM4MstjcaL4dKg8SP\\\"]\"")
        );

    RPCTypeCheck(params, boost::assign::list_of(UniValue::VNUM)(UniValue::VNUM)(UniValue::VARR));

    int nMinDepth = 1;
    if (params.size() > 0)
        nMinDepth = params[0].get_int();

    int nMaxDepth = 9999999;
    if (params.size() > 1)
        nMaxDepth = params[1].get_int();

    set<CBitcoinAddress> setAddress;
    if (params.size() > 2) {
        UniValue inputs = params[2].get_array();
        for (unsigned int idx = 0; idx < inputs.size(); idx++) {
            const UniValue& input = inputs[idx];
            CBitcoinAddress address(input.get_str());
            if (!address.IsValid())
                throw JSONRPCError(RPC_INVALID_ADDRESS_OR_KEY, string("Invalid zcoin address: ")+input.get_str());
            if (setAddress.count(address))
                throw JSONRPCError(RPC_INVALID_PARAMETER, string("Invalid parameter, duplicated address: ")+input.get_str());
           setAddress.insert(address);
        }
    }

    UniValue results(UniValue::VARR);
    vector<COutput> vecOutputs;
    assert(pwalletMain != NULL);
    LOCK2(cs_main, pwalletMain->cs_wallet);
    pwalletMain->AvailableCoins(vecOutputs, false, NULL, true);
    BOOST_FOREACH(const COutput& out, vecOutputs) {
        if (out.nDepth < nMinDepth || out.nDepth > nMaxDepth)
            continue;

        CTxDestination address;
        const CScript& scriptPubKey = out.tx->vout[out.i].scriptPubKey;
        bool fValidAddress = ExtractDestination(scriptPubKey, address);

        if (setAddress.size() && (!fValidAddress || !setAddress.count(address)))
            continue;

        UniValue entry(UniValue::VOBJ);
        entry.push_back(Pair("txid", out.tx->GetHash().GetHex()));
        entry.push_back(Pair("vout", out.i));

        if (fValidAddress) {
            entry.push_back(Pair("address", CBitcoinAddress(address).ToString()));

            if (pwalletMain->mapAddressBook.count(address))
                entry.push_back(Pair("account", pwalletMain->mapAddressBook[address].name));

            if (scriptPubKey.IsPayToScriptHash()) {
                const CScriptID& hash = boost::get<CScriptID>(address);
                CScript redeemScript;
                if (pwalletMain->GetCScript(hash, redeemScript))
                    entry.push_back(Pair("redeemScript", HexStr(redeemScript.begin(), redeemScript.end())));
            }
        }

        entry.push_back(Pair("scriptPubKey", HexStr(scriptPubKey.begin(), scriptPubKey.end())));
        entry.push_back(Pair("amount", ValueFromAmount(out.tx->vout[out.i].nValue)));
        entry.push_back(Pair("confirmations", out.nDepth));
        entry.push_back(Pair("spendable", out.fSpendable));
        entry.push_back(Pair("solvable", out.fSolvable));
        results.push_back(entry);
    }

    return results;
}

UniValue fundrawtransaction(const UniValue& params, bool fHelp)
{
    if (!EnsureWalletIsAvailable(fHelp))
        return NullUniValue;

    if (fHelp || params.size() < 1 || params.size() > 2)
        throw runtime_error(
                            "fundrawtransaction \"hexstring\" ( options )\n"
                            "\nAdd inputs to a transaction until it has enough in value to meet its out value.\n"
                            "This will not modify existing inputs, and will add one change output to the outputs.\n"
                            "Note that inputs which were signed may need to be resigned after completion since in/outputs have been added.\n"
                            "The inputs added will not be signed, use signrawtransaction for that.\n"
                            "Note that all existing inputs must have their previous output transaction be in the wallet.\n"
                            "Note that all inputs selected must be of standard form and P2SH scripts must be\n"
                            "in the wallet using importaddress or addmultisigaddress (to calculate fees).\n"
                            "You can see whether this is the case by checking the \"solvable\" field in the listunspent output.\n"
                            "Only pay-to-pubkey, multisig, and P2SH versions thereof are currently supported for watch-only\n"
                            "\nArguments:\n"
                            "1. \"hexstring\"           (string, required) The hex string of the raw transaction\n"
                            "2. options               (object, optional)\n"
                            "   {\n"
                            "     \"changeAddress\"     (string, optional, default pool address) The zcoin address to receive the change\n"
                            "     \"changePosition\"    (numeric, optional, default random) The index of the change output\n"
                            "     \"includeWatching\"   (boolean, optional, default false) Also select inputs which are watch only\n"
                            "     \"lockUnspents\"      (boolean, optional, default false) Lock selected unspent outputs\n"
                            "     \"feeRate\"           (numeric, optional, default not set: makes wallet determine the fee) Set a specific feerate (" + CURRENCY_UNIT + " per KB)\n"
                            "   }\n"
                            "                         for backward compatibility: passing in a true instead of an object will result in {\"includeWatching\":true}\n"
                            "\nResult:\n"
                            "{\n"
                            "  \"hex\":       \"value\", (string)  The resulting raw transaction (hex-encoded string)\n"
                            "  \"fee\":       n,         (numeric) Fee in " + CURRENCY_UNIT + " the resulting transaction pays\n"
                            "  \"changepos\": n          (numeric) The position of the added change output, or -1\n"
                            "}\n"
                            "\"hex\"             \n"
                            "\nExamples:\n"
                            "\nCreate a transaction with no inputs\n"
                            + HelpExampleCli("createrawtransaction", "\"[]\" \"{\\\"myaddress\\\":0.01}\"") +
                            "\nAdd sufficient unsigned inputs to meet the output value\n"
                            + HelpExampleCli("fundrawtransaction", "\"rawtransactionhex\"") +
                            "\nSign the transaction\n"
                            + HelpExampleCli("signrawtransaction", "\"fundedtransactionhex\"") +
                            "\nSend the transaction\n"
                            + HelpExampleCli("sendrawtransaction", "\"signedtransactionhex\"")
                            );

    RPCTypeCheck(params, boost::assign::list_of(UniValue::VSTR));

    CTxDestination changeAddress = CNoDestination();
    int changePosition = -1;
    bool includeWatching = false;
    bool lockUnspents = false;
    CFeeRate feeRate = CFeeRate(0);
    bool overrideEstimatedFeerate = false;

    if (params.size() > 1) {
      if (params[1].type() == UniValue::VBOOL) {
        // backward compatibility bool only fallback
        includeWatching = params[1].get_bool();
      }
      else {
        RPCTypeCheck(params, boost::assign::list_of(UniValue::VSTR)(UniValue::VOBJ));

        UniValue options = params[1];

        RPCTypeCheckObj(options,
            {
                {"changeAddress", UniValueType(UniValue::VSTR)},
                {"changePosition", UniValueType(UniValue::VNUM)},
                {"includeWatching", UniValueType(UniValue::VBOOL)},
                {"lockUnspents", UniValueType(UniValue::VBOOL)},
                {"feeRate", UniValueType()}, // will be checked below
            },
            true, true);

        if (options.exists("changeAddress")) {
            CBitcoinAddress address(options["changeAddress"].get_str());

            if (!address.IsValid())
                throw JSONRPCError(RPC_INVALID_PARAMETER, "changeAddress must be a valid zcoin address");

            changeAddress = address.Get();
        }

        if (options.exists("changePosition"))
            changePosition = options["changePosition"].get_int();

        if (options.exists("includeWatching"))
            includeWatching = options["includeWatching"].get_bool();

        if (options.exists("lockUnspents"))
            lockUnspents = options["lockUnspents"].get_bool();

        if (options.exists("feeRate"))
        {
            feeRate = CFeeRate(AmountFromValue(options["feeRate"]));
            overrideEstimatedFeerate = true;
        }
      }
    }

    // parse hex string from parameter
    CTransaction origTx;
    if (!DecodeHexTx(origTx, params[0].get_str(), true))
        throw JSONRPCError(RPC_DESERIALIZATION_ERROR, "TX decode failed");

    if (origTx.vout.size() == 0)
        throw JSONRPCError(RPC_INVALID_PARAMETER, "TX must have at least one output");

    if (changePosition != -1 && (changePosition < 0 || (unsigned int)changePosition > origTx.vout.size()))
        throw JSONRPCError(RPC_INVALID_PARAMETER, "changePosition out of bounds");

    CMutableTransaction tx(origTx);
    CAmount nFeeOut;
    string strFailReason;

    if(!pwalletMain->FundTransaction(tx, nFeeOut, overrideEstimatedFeerate, feeRate, changePosition, strFailReason, includeWatching, lockUnspents, changeAddress))
        throw JSONRPCError(RPC_INTERNAL_ERROR, strFailReason);

    UniValue result(UniValue::VOBJ);
    result.push_back(Pair("hex", EncodeHexTx(tx)));
    result.push_back(Pair("changepos", changePosition));
    result.push_back(Pair("fee", ValueFromAmount(nFeeOut)));

    return result;
}

//[zcoin]: zerocoin section
// zerocoin section

UniValue listunspentmintzerocoins(const UniValue &params, bool fHelp) {
    if (fHelp || params.size() > 2)
        throw runtime_error(
                "listunspentmintzerocoins [minconf=1] [maxconf=9999999] \n"
                        "Returns array of unspent transaction outputs\n"
                        "with between minconf and maxconf (inclusive) confirmations.\n"
                        "Results are an array of Objects, each of which has:\n"
                        "{txid, vout, scriptPubKey, amount, confirmations}");

    if (pwalletMain->IsLocked())
        throw JSONRPCError(RPC_WALLET_UNLOCK_NEEDED,
                           "Error: Please enter the wallet passphrase with walletpassphrase first.");

    RPCTypeCheck(params, boost::assign::list_of(UniValue::VNUM)(UniValue::VNUM)(UniValue::VARR));

    int nMinDepth = 1;
    if (params.size() > 0)
        nMinDepth = params[0].get_int();

    int nMaxDepth = 9999999;
    if (params.size() > 1)
        nMaxDepth = params[1].get_int();

    UniValue results(UniValue::VARR);
    vector <COutput> vecOutputs;
    assert(pwalletMain != NULL);
    pwalletMain->ListAvailableCoinsMintCoins(vecOutputs, false);
    LogPrintf("vecOutputs.size()=%s\n", vecOutputs.size());
    BOOST_FOREACH(const COutput &out, vecOutputs)
    {
        if (out.nDepth < nMinDepth || out.nDepth > nMaxDepth)
            continue;

        int64_t nValue = out.tx->vout[out.i].nValue;
        const CScript &pk = out.tx->vout[out.i].scriptPubKey;
        UniValue entry(UniValue::VOBJ);
        entry.push_back(Pair("txid", out.tx->GetHash().GetHex()));
        entry.push_back(Pair("vout", out.i));
        entry.push_back(Pair("scriptPubKey", HexStr(pk.begin(), pk.end())));
        if (pk.IsPayToScriptHash()) {
            CTxDestination address;
            if (ExtractDestination(pk, address)) {
                const CScriptID &hash = boost::get<CScriptID>(address);
                CScript redeemScript;
                if (pwalletMain->GetCScript(hash, redeemScript))
                    entry.push_back(Pair("redeemScript", HexStr(redeemScript.begin(), redeemScript.end())));
            }
        }
        entry.push_back(Pair("amount", ValueFromAmount(nValue)));
        entry.push_back(Pair("confirmations", out.nDepth));
        results.push_back(entry);
    }

    return results;
}

UniValue mintzerocoin(const UniValue& params, bool fHelp)
{

    if (fHelp || params.size() > 1)
        throw runtime_error("mintzerocoin <amount>(1,10,25,50,100)\n" + HelpRequiringPassphrase());

    int64_t nAmount = 0;
    libzerocoin::CoinDenomination denomination;
    // Amount
    if (params[0].get_real() == 1.0) {
        denomination = libzerocoin::ZQ_LOVELACE;
        nAmount = AmountFromValue(params[0]);
    } else if (params[0].get_real() == 10.0) {
        denomination = libzerocoin::ZQ_GOLDWASSER;
        nAmount = AmountFromValue(params[0]);
    } else if (params[0].get_real() == 25.0) {
        denomination = libzerocoin::ZQ_RACKOFF;
        nAmount = AmountFromValue(params[0]);
    } else if (params[0].get_real() == 50.0) {
        denomination = libzerocoin::ZQ_PEDERSEN;
        nAmount = AmountFromValue(params[0]);
    } else if (params[0].get_real() == 100.0) {
        denomination = libzerocoin::ZQ_WILLIAMSON;
        nAmount = AmountFromValue(params[0]);
    } else {
        throw runtime_error("mintzerocoin <amount>(1,10,25,50,100)\n");
    }
    LogPrintf("rpcWallet.mintzerocoin() denomination = %s, nAmount = %s \n", denomination, nAmount);


    // Always use modulus v2
    libzerocoin::Params *zcParams = ZCParamsV2;

    // The following constructor does all the work of minting a brand
    // new zerocoin. It stores all the private values inside the
    // PrivateCoin object. This includes the coin secrets, which must be
    // stored in a secure location (wallet) at the client.
    libzerocoin::PrivateCoin newCoin(zcParams, denomination, ZEROCOIN_TX_VERSION_2);
    // Get a copy of the 'public' portion of the coin. You should
    // embed this into a Zerocoin 'MINT' transaction along with a series
    // of currency inputs totaling the assigned value of one zerocoin.
    libzerocoin::PublicCoin pubCoin = newCoin.getPublicCoin();

    // Validate
    if (pubCoin.validate()) {
        CScript scriptSerializedCoin =
                CScript() << OP_ZEROCOINMINT << pubCoin.getValue().getvch().size() << pubCoin.getValue().getvch();

        if (pwalletMain->IsLocked())
            throw JSONRPCError(RPC_WALLET_UNLOCK_NEEDED, "Error: Please enter the wallet passphrase with walletpassphrase first.");

        // Wallet comments
        CWalletTx wtx;

        string strError = pwalletMain->MintZerocoin(scriptSerializedCoin, nAmount, wtx);

        if (strError != "")
            throw JSONRPCError(RPC_WALLET_ERROR, strError);

        CWalletDB walletdb(pwalletMain->strWalletFile);
        CZerocoinEntry zerocoinTx;
        zerocoinTx.IsUsed = false;
        zerocoinTx.denomination = denomination;
        zerocoinTx.value = pubCoin.getValue();
        libzerocoin::PublicCoin checkPubCoin(zcParams, zerocoinTx.value, denomination);
        if (!checkPubCoin.validate()) {
            return false;
        }
        zerocoinTx.randomness = newCoin.getRandomness();
        zerocoinTx.serialNumber = newCoin.getSerialNumber();
        const unsigned char *ecdsaSecretKey = newCoin.getEcdsaSeckey();
        zerocoinTx.ecdsaSecretKey = std::vector<unsigned char>(ecdsaSecretKey, ecdsaSecretKey+32);
        walletdb.WriteZerocoinEntry(zerocoinTx);

        return wtx.GetHash().GetHex();
    } else {
        return "";
    }

}

<<<<<<< HEAD
UniValue mintzerocoinV3(const UniValue& params, bool fHelp)
{
    // TODO(martun): change the denominations over here.
    if (fHelp || params.size() > 1)
        throw runtime_error("mintzerocoinV3 <amount>(1,10,25,50,100)\n" + HelpRequiringPassphrase());

    int64_t nAmount = 0;
    sigma::CoinDenominationV3 denomination;

    if (!RealNumberToDenomination(params[0].get_real(), denomination)) 
        throw runtime_error("mintzerocoin <amount>(1,10,25,50,100)\n");
    DenominationToInteger(denomination, nAmount);
    LogPrintf("rpcWallet.mintzerocoin() denomination = %s, nAmount = %s \n", denomination, nAmount);

    sigma::ParamsV3* zcParams = sigma::ParamsV3::get_default();

    // The following constructor does all the work of minting a brand
    // new zerocoin. It stores all the private values inside the
    // PrivateCoin object. This includes the coin secrets, which must be
    // stored in a secure location (wallet) at the client.
    sigma::PrivateCoinV3 newCoin(zcParams, denomination, ZEROCOIN_TX_VERSION_3);
    // Get a copy of the 'public' portion of the coin. You should
    // embed this into a Zerocoin 'MINT' transaction along with a series
    // of currency inputs totaling the assigned value of one zerocoin.
    sigma::PublicCoinV3 pubCoin = newCoin.getPublicCoin();

    // Validate
    if (pubCoin.validate()) {
        CScript scriptSerializedCoin;

        // opcode is inserted as 1 byte according to file script/script.h
        scriptSerializedCoin << OP_ZEROCOINMINTV3;

        // MARTUN: Commenting this for now.
        // this one will probably be written as int64_t, which means it will be written in as few bytes as necessary, and one more byte for sign. In our case our 34 will take 2 bytes, 1 for the number 34 and another one for the sign.
        // scriptSerializedCoin << pubCoin.getValue().memoryRequired();

        // and this one will write the size in different byte lengths depending on the length of vector. If vector size is <0.4c, which is 76, will write the size of vector in just 1 byte. In our case the size is always 34, so must write that 34 in 1 byte.
        std::vector<unsigned char> vch = pubCoin.getValue().getvch();
        scriptSerializedCoin.insert(scriptSerializedCoin.end(), vch.begin(), vch.end());

        if (pwalletMain->IsLocked())
            throw JSONRPCError(RPC_WALLET_UNLOCK_NEEDED, "Error: Please enter the wallet passphrase with walletpassphrase first.");

        // Wallet comments
        CWalletTx wtx;

        string strError = pwalletMain->MintZerocoin(scriptSerializedCoin, nAmount, wtx);

        if (strError != "")
            throw JSONRPCError(RPC_WALLET_ERROR, strError);

        CWalletDB walletdb(pwalletMain->strWalletFile);
        CZerocoinEntryV3 zerocoinTx;
        zerocoinTx.IsUsed = false;
        zerocoinTx.denomination = denomination;
        zerocoinTx.value = pubCoin.getValue();
        sigma::PublicCoinV3 checkPubCoin(zerocoinTx.value, denomination);
        if (!checkPubCoin.validate()) {
            return false;
        }
        zerocoinTx.randomness = newCoin.getRandomness();
        zerocoinTx.serialNumber = newCoin.getSerialNumber();
//        const unsigned char *ecdsaSecretKey = newCoin.getEcdsaSeckey();
//        zerocoinTx.ecdsaSecretKey = std::vector<unsigned char>(ecdsaSecretKey, ecdsaSecretKey+32);
        walletdb.WriteZerocoinEntry(zerocoinTx);

        return wtx.GetHash().GetHex();
    } else {
        return "";
    }

}

UniValue mintmanyzerocoin(const UniValue& params, bool fHelp)
{
    if (fHelp || params.size() > 1)
        throw runtime_error(
                "mintmanyzerocoin {<denomination>(1,10,25,50,100):\"amount\"...}\n"
                + HelpRequiringPassphrase()
                + "\nMint 1 or more zerocoins in a single transaction. Amounts must be of denominations specified.\n"
                "\nArguments:\n"
                "1. \"denominations\"             (object, required) A json object with amounts and denominations\n"
                    "    {\n"
                    "      \"denomination\":amount The denomination of zerocoin to mint (must be one of (1,10,25,50,100)) followed by the amount of the denomination to mint.\n"
                    "      ,...\n"
                    "    }\n"
                "\nExamples:\n"
                    + HelpExampleCli("mintmanyzerocoin", "\"\" \"{\\\"25\\\":10,\\\"10\\\":5}\"")
        );

    int64_t denominationInt = 0;
    libzerocoin::CoinDenomination denomination;
    // Always use modulus v2
    libzerocoin::Params *zcParams = ZCParamsV2;

    vector<CRecipient> vecSend;
    vector<libzerocoin::PrivateCoin> privCoins;
    CWalletTx wtx;

    UniValue sendTo = params[0].get_obj();

    vector<string> keys = sendTo.getKeys();
    BOOST_FOREACH(const string& denominationStr, keys){

        denominationInt = stoi(denominationStr.c_str());

        switch(denominationInt){
            case 1:
                denomination = libzerocoin::ZQ_LOVELACE;
                break;
            case 10:
                denomination = libzerocoin::ZQ_GOLDWASSER;
                break;
            case 25:
                denomination = libzerocoin::ZQ_RACKOFF;
                break;
            case 50:
                denomination = libzerocoin::ZQ_PEDERSEN;
                break;
            case 100:
                denomination = libzerocoin::ZQ_WILLIAMSON;                                                
                break;
            default:
                throw runtime_error(
                    "mintzerocoin <amount>(1,10,25,50,100) (\"zcoinaddress\")\n");
        }


        int64_t amount = sendTo[denominationStr].get_int();

        LogPrintf("rpcWallet.mintmanyzerocoin() denomination = %s, nAmount = %s \n", denominationStr, amount);

        
        if(amount < 0){
                throw runtime_error(
                    "mintmanyzerocoin {<denomination>(1,10,25,50,100):\"amount\"...}\n");
        }

        for(int64_t i=0; i<amount; i++){
            // The following constructor does all the work of minting a brand
            // new zerocoin. It stores all the private values inside the
            // PrivateCoin object. This includes the coin secrets, which must be
            // stored in a secure location (wallet) at the client.
            libzerocoin::PrivateCoin newCoin(zcParams, denomination, ZEROCOIN_TX_VERSION_2);
            // Get a copy of the 'public' portion of the coin. You should
            // embed this into a Zerocoin 'MINT' transaction along with a series
            // of currency inputs totaling the assigned value of one zerocoin.
            
            libzerocoin::PublicCoin pubCoin = newCoin.getPublicCoin();
            
            //Validate
            bool validCoin = pubCoin.validate();

            // loop until we find a valid coin
            while(!validCoin){
                libzerocoin::PrivateCoin newCoin(zcParams, denomination, ZEROCOIN_TX_VERSION_2);
                libzerocoin::PublicCoin pubCoin = newCoin.getPublicCoin();
                validCoin = pubCoin.validate();
            }

            // Create script for coin
            CScript scriptSerializedCoin =
                    CScript() << OP_ZEROCOINMINT << pubCoin.getValue().getvch().size() << pubCoin.getValue().getvch();

            CRecipient recipient = {scriptSerializedCoin, (denominationInt * COIN), false};

            vecSend.push_back(recipient);
            privCoins.push_back(newCoin);
        }
    }

    string strError = pwalletMain->MintAndStoreZerocoin(vecSend, privCoins, wtx);

    if (strError != "")
        throw runtime_error(strError);

    return wtx.GetHash().GetHex();
}

UniValue mintmanyzerocoinV3(const UniValue& params, bool fHelp)
{
    if (fHelp || params.size() > 1)
        throw runtime_error(
                "mintmanyzerocoin {<denomination>(1,10,25,50,100):\"amount\"...}\n"
                + HelpRequiringPassphrase()
                + "\nMint 1 or more zerocoins in a single transaction. Amounts must be of denominations specified.\n"
                  "\nArguments:\n"
                  "1. \"denominations\"             (object, required) A json object with amounts and denominations\n"
                  "    {\n"
                  "      \"denomination\":amount The denomination of zerocoin to mint (must be one of (1,10,25,50,100)) followed by the amount of the denomination to mint.\n"
                  "      ,...\n"
                  "    }\n"
                  "\nExamples:\n"
                + HelpExampleCli("mintmanyzerocoin", "\"\" \"{\\\"25\\\":10,\\\"10\\\":5}\"")
        );

    sigma::ParamsV3* zcParams = sigma::ParamsV3::get_default();

    vector<CRecipient> vecSend;
    vector<sigma::PrivateCoinV3> privCoins;
    CWalletTx wtx;

    UniValue sendTo = params[0].get_obj();
    sigma::CoinDenominationV3 denomination;

    vector<string> keys = sendTo.getKeys();
    BOOST_FOREACH(const string& denominationStr, keys){
        if (!StringToDenomination(denominationStr, denomination)) {
            throw runtime_error(
                "mintzerocoin <amount>(1,10,25,50,100) (\"zcoinaddress\")\n");
        }
        int64_t coinValue;
        DenominationToInteger(denomination, coinValue);
        int64_t numberOfCoins = sendTo[denominationStr].get_int();

        LogPrintf("rpcWallet.mintmanyzerocoin() denomination = %s, nAmount = %s \n", 
            denominationStr, numberOfCoins);

        if(numberOfCoins < 0) {
            throw runtime_error(
                    "mintmanyzerocoin {<denomination>(1,10,25,50,100):\"amount\"...}\n");
        }

        for(int64_t i = 0; i < numberOfCoins; ++i) {
            // The following constructor does all the work of minting a brand
            // new zerocoin. It stores all the private values inside the
            // PrivateCoin object. This includes the coin secrets, which must be
            // stored in a secure location (wallet) at the client.
            sigma::PrivateCoinV3 newCoin(zcParams, denomination, ZEROCOIN_TX_VERSION_3);
            // Get a copy of the 'public' portion of the coin. You should
            // embed this into a Zerocoin 'MINT' transaction along with a series
            // of currency inputs totaling the assigned value of one zerocoin.

            sigma::PublicCoinV3 pubCoin = newCoin.getPublicCoin();

            //Validate
            bool validCoin = pubCoin.validate();

            // no need to loop until we find a valid coin for sigma coins, they are always valid.
            //while(!validCoin){
            //    sigma::PrivateCoinV3 newCoin(zcParams, denomination, ZEROCOIN_TX_VERSION_3);
            //    sigma::PublicCoinV3 pubCoin = newCoin.getPublicCoin();
            //    validCoin = pubCoin.validate();
            //}

            // Create script for coin
            CScript scriptSerializedCoin;
            // opcode is inserted as 1 byte according to file script/script.h
            scriptSerializedCoin << OP_ZEROCOINMINTV3;

            // MARTUN: Commenting this for now.
            // this one will probably be written as int64_t, which means it will be written in as few bytes as necessary, and one more byte for sign. In our case our 34 will take 2 bytes, 1 for the number 34 and another one for the sign.
            // scriptSerializedCoin << pubCoin.getValue().memoryRequired();

            // and this one will write the size in different byte lengths depending on the length of vector. If vector size is <0.4c, which is 76, will write the size of vector in just 1 byte. In our case the size is always 34, so must write that 34 in 1 byte.
            std::vector<unsigned char> vch = pubCoin.getValue().getvch();
            scriptSerializedCoin.insert(scriptSerializedCoin.end(), vch.begin(), vch.end());

            CRecipient recipient = {scriptSerializedCoin, coinValue, false};

            vecSend.push_back(recipient);
            privCoins.push_back(newCoin);
        }
    }

    string strError = pwalletMain->MintAndStoreZerocoinV3(vecSend, privCoins, wtx);

    if (strError != "")
        throw runtime_error(strError);

    return wtx.GetHash().GetHex();
}

UniValue spendzerocoin(const UniValue& params, bool fHelp) {

    if (fHelp || params.size() < 1 || params.size() > 2)
        throw runtime_error(
                "spendzerocoin <amount>(1,10,25,50,100) (\"zcoinaddress\")\n"
                + HelpRequiringPassphrase() +
				"\nArguments:\n"
				"1. \"amount\"      (numeric or string, required) The amount in " + CURRENCY_UNIT + " to send. currently options are following 1, 10, 25, 50 and 100 only\n"
				"2. \"zcoinaddress\"  (string, optional) The zcoin address to send to third party.\n"
				"\nExamples:\n"
				            + HelpExampleCli("spendzerocoin", "10 \"a1kCCGddf5pMXSipLVD9hBG2MGGVNaJ15U\"")
        );

=======
UniValue mintmanyzerocoin(const UniValue& params, bool fHelp)
{
    if (fHelp || params.size() > 1)
        throw runtime_error(
                "mintmanyzerocoin {<denomination>(1,10,25,50,100):\"amount\"...}\n"
                + HelpRequiringPassphrase()
                + "\nMint 1 or more zerocoins in a single transaction. Amounts must be of denominations specified.\n"
                "\nArguments:\n"
                "1. \"denominations\"             (object, required) A json object with amounts and denominations\n"
                    "    {\n"
                    "      \"denomination\":amount The denomination of zerocoin to mint (must be one of (1,10,25,50,100)) followed by the amount of the denomination to mint.\n"
                    "      ,...\n"
                    "    }\n"
                "\nExamples:\n"
                    + HelpExampleCli("mintmanyzerocoin", "\"\" \"{\\\"25\\\":10,\\\"10\\\":5}\"")
        );

    int64_t denominationInt = 0;
    libzerocoin::CoinDenomination denomination;
    // Always use modulus v2
    libzerocoin::Params *zcParams = ZCParamsV2;

    vector<CRecipient> vecSend;
    vector<libzerocoin::PrivateCoin> privCoins;
    CWalletTx wtx;

    UniValue sendTo = params[0].get_obj();

    vector<string> keys = sendTo.getKeys();
    BOOST_FOREACH(const string& denominationStr, keys){

        denominationInt = stoi(denominationStr.c_str());

        switch(denominationInt){
            case 1:
                denomination = libzerocoin::ZQ_LOVELACE;
                break;
            case 10:
                denomination = libzerocoin::ZQ_GOLDWASSER;
                break;
            case 25:
                denomination = libzerocoin::ZQ_RACKOFF;
                break;
            case 50:
                denomination = libzerocoin::ZQ_PEDERSEN;
                break;
            case 100:
                denomination = libzerocoin::ZQ_WILLIAMSON;                                                
                break;
            default:
                throw runtime_error(
                    "mintzerocoin <amount>(1,10,25,50,100) (\"zcoinaddress\")\n");
        }


        int64_t amount = sendTo[denominationStr].get_int();

        LogPrintf("rpcWallet.mintmanyzerocoin() denomination = %s, nAmount = %s \n", denominationStr, amount);

        
        if(amount < 0){
                throw runtime_error(
                    "mintmanyzerocoin {<denomination>(1,10,25,50,100):\"amount\"...}\n");
        }

        for(int64_t i=0; i<amount; i++){
            // The following constructor does all the work of minting a brand
            // new zerocoin. It stores all the private values inside the
            // PrivateCoin object. This includes the coin secrets, which must be
            // stored in a secure location (wallet) at the client.
            libzerocoin::PrivateCoin newCoin(zcParams, denomination, ZEROCOIN_TX_VERSION_2);
            // Get a copy of the 'public' portion of the coin. You should
            // embed this into a Zerocoin 'MINT' transaction along with a series
            // of currency inputs totaling the assigned value of one zerocoin.
            
            libzerocoin::PublicCoin pubCoin = newCoin.getPublicCoin();
            
            //Validate
            bool validCoin = pubCoin.validate();

            // loop until we find a valid coin
            while(!validCoin){
                libzerocoin::PrivateCoin newCoin(zcParams, denomination, ZEROCOIN_TX_VERSION_2);
                libzerocoin::PublicCoin pubCoin = newCoin.getPublicCoin();
                validCoin = pubCoin.validate();
            }

            // Create script for coin
            CScript scriptSerializedCoin =
                    CScript() << OP_ZEROCOINMINT << pubCoin.getValue().getvch().size() << pubCoin.getValue().getvch();

            CRecipient recipient = {scriptSerializedCoin, (denominationInt * COIN), false};

            vecSend.push_back(recipient);
            privCoins.push_back(newCoin);
        }
    }

    string strError = pwalletMain->MintAndStoreZerocoin(vecSend, privCoins, wtx);

    if (strError != "")
        throw runtime_error(strError);

    return wtx.GetHash().GetHex();
}

UniValue spendzerocoin(const UniValue& params, bool fHelp) {

    if (fHelp || params.size() < 1 || params.size() > 2)
        throw runtime_error(
                "spendzerocoin <amount>(1,10,25,50,100) (\"zcoinaddress\")\n"
                + HelpRequiringPassphrase() +
				"\nArguments:\n"
				"1. \"amount\"      (numeric or string, required) The amount in " + CURRENCY_UNIT + " to send. currently options are following 1, 10, 25, 50 and 100 only\n"
				"2. \"zcoinaddress\"  (string, optional) The zcoin address to send to third party.\n"
				"\nExamples:\n"
				            + HelpExampleCli("spendzerocoin", "10 \"a1kCCGddf5pMXSipLVD9hBG2MGGVNaJ15U\"")
        );

>>>>>>> 934b5840
    LOCK2(cs_main, pwalletMain->cs_wallet);

    int64_t nAmount = 0;
    libzerocoin::CoinDenomination denomination;
    // Amount
    if (params[0].get_real() == 1.0) {
        denomination = libzerocoin::ZQ_LOVELACE;
        nAmount = AmountFromValue(params[0]);
    } else if (params[0].get_real() == 10.0) {
        denomination = libzerocoin::ZQ_GOLDWASSER;
        nAmount = AmountFromValue(params[0]);
    } else if (params[0].get_real() == 25.0) {
        denomination = libzerocoin::ZQ_RACKOFF;
        nAmount = AmountFromValue(params[0]);
    } else if (params[0].get_real() == 50.0) {
        denomination = libzerocoin::ZQ_PEDERSEN;
        nAmount = AmountFromValue(params[0]);
    } else if (params[0].get_real() == 100.0) {
        denomination = libzerocoin::ZQ_WILLIAMSON;
        nAmount = AmountFromValue(params[0]);
    } else {
        throw runtime_error(
                "spendzerocoin <amount>(1,10,25,50,100) (\"zcoinaddress\")\n");
    }

    CBitcoinAddress address;
    string thirdPartyaddress = "";
    if (params.size() > 1){
    	// Address
    	thirdPartyaddress = params[1].get_str();
    	address = CBitcoinAddress(params[1].get_str());
		 if (!address.IsValid())
			 throw JSONRPCError(RPC_INVALID_ADDRESS_OR_KEY, "Invalid Zcoin address");
    }

    EnsureWalletIsUnlocked();

    // Wallet comments
    CWalletTx wtx;
    CBigNum coinSerial;
    uint256 txHash;
    CBigNum zcSelectedValue;
    bool zcSelectedIsUsed;

    string strError = pwalletMain->SpendZerocoin(thirdPartyaddress, nAmount, denomination, wtx, coinSerial, txHash, zcSelectedValue,
                                                 zcSelectedIsUsed);

    if (strError != "")
        throw JSONRPCError(RPC_WALLET_ERROR, strError);

    return wtx.GetHash().GetHex();

}

<<<<<<< HEAD
UniValue spendzerocoinV3(const UniValue& params, bool fHelp) {

    if (fHelp || params.size() < 1 || params.size() > 2)
        throw runtime_error(
                "spendzerocoin <amount>(1,10,25,50,100) (\"zcoinaddress\")\n"
                + HelpRequiringPassphrase() +
                "\nArguments:\n"
                "1. \"amount\"      (numeric or string, required) The amount in " + CURRENCY_UNIT + " to send. currently options are following 1, 10, 25, 50 and 100 only\n"
                                                                                                    "2. \"zcoinaddress\"  (string, optional) The zcoin address to send to third party.\n"
                                                                                                    "\nExamples:\n"
                + HelpExampleCli("spendzerocoin", "10 \"a1kCCGddf5pMXSipLVD9hBG2MGGVNaJ15U\"")
        );

    LOCK2(cs_main, pwalletMain->cs_wallet);

    int64_t nAmount = AmountFromValue(params[0]);
    sigma::CoinDenominationV3 denomination;
    if (!RealNumberToDenomination(params[0].get_real(), denomination)) {
        throw runtime_error(
            "spendzerocoin <amount>(1,10,25,50,100) (\"zcoinaddress\")\n");
    }
    
    CBitcoinAddress address;
    string thirdPartyaddress = "";
    if (params.size() > 1){
        // Address
        thirdPartyaddress = params[1].get_str();
        address = CBitcoinAddress(params[1].get_str());
        if (!address.IsValid())
            throw JSONRPCError(RPC_INVALID_ADDRESS_OR_KEY, "Invalid Zcoin address");
    }

    EnsureWalletIsUnlocked();

    // Wallet comments
    CWalletTx wtx;
    Scalar coinSerial;
    uint256 txHash;
    GroupElement zcSelectedValue;
    bool zcSelectedIsUsed;

    string strError = pwalletMain->SpendZerocoinV3(
        thirdPartyaddress, nAmount, denomination, wtx, 
        coinSerial, txHash, zcSelectedValue, zcSelectedIsUsed);

    if (strError != "")
        throw JSONRPCError(RPC_WALLET_ERROR, strError);

    return wtx.GetHash().GetHex();

}

=======
>>>>>>> 934b5840
UniValue spendmanyzerocoin(const UniValue& params, bool fHelp) {

        if (fHelp || params.size() != 1)
        throw runtime_error(
                "spendmanyzerocoin \"{\"address\":\"<third party address or blank for internal>\", \"denominations\": [{\"value\":(1,10,25,50,100), \"amount\":<>}, {\"value\":(1,10,25,50,100), \"amount\":<>},...]}\"\n"
                + HelpRequiringPassphrase()
                + "\nSpend multiple zerocoins in a single transaction. Amounts must be of denominations specified.\n"
                "\nArguments:\n"
                "1. \"address: \"             (object, required) A string specifying the address to send to. If left blank, will spend to a wallet address. \n"
                    " denominations: "
                    "    [\n"
                    "    {"
                    "      \"value\": ,   (numeric) The numeric value must be one of (1,10,25,50,100)\n"
                    "      \"amount\" :,  (numeric or string) The amount of spends of this value.\n"
                    "    }"
                    "    ,...\n"
                    "    ]\n"
                "\nExamples:\n"
<<<<<<< HEAD
                    + HelpExampleCli("spendmanyzerocoin", "\"{\\\"address\\\":\\\"TXYb6pEWBDcxQvTxbFQ9sEV1c3rWUPGW3v\\\", \\\"denominations\\\": [{\\\"value\\\":1, \\\"amount\\\":1}, {\\\"value\":10, \\\"amount\\\":1}]}\"")
=======
                    + HelpExampleCli("spendmanyzerocoin", "\"{\\\"address\\\":\\\"TXYb6pEWBDcxQvTxbFQ9sEV1c3rWUPGW3v\\\", \\\"denominations\\\": [{\\\"value\\\":1, \\\"amount\\\":1}, {\\\"value\\\":10, \\\"amount\\\":1}]}\"")
>>>>>>> 934b5840
                    + HelpExampleCli("spendmanyzerocoin", "\"{\\\"address\\\":\\\"\\\", \\\"denominations\\\": [{\\\"value\\\":1, \\\"amount\\\":2}]}\"")
        );

    UniValue data = params[0].get_obj();

    LOCK2(cs_main, pwalletMain->cs_wallet);

    int64_t value = 0;
    int64_t amount = 0;
    libzerocoin::CoinDenomination denomination;
    std::vector<std::pair<int64_t, libzerocoin::CoinDenomination>> denominations; 

    UniValue inputs = find_value(data, "denominations");

    string addressStr = find_value(data, "address").get_str();

    for(size_t i=0; i<inputs.size();i++) {

        const UniValue& inputObj = inputs[i].get_obj();

        amount = find_value(inputObj, "amount").get_int();

        value = find_value(inputObj, "value").get_int();

        switch(value){
            case 1:
                denomination = libzerocoin::ZQ_LOVELACE;
                break;
            case 10:
                denomination = libzerocoin::ZQ_GOLDWASSER;
                break;
            case 25:
                denomination = libzerocoin::ZQ_RACKOFF;
                break;
            case 50:
                denomination = libzerocoin::ZQ_PEDERSEN;
                break;
            case 100:
                denomination = libzerocoin::ZQ_WILLIAMSON;                                                
                break;
            default:
                throw runtime_error(
                    "spendmanyzerocoin <amount>(1,10,25,50,100) (\"zcoinaddress\")\n");
        }
        for(int64_t j=0; j<amount; j++){
            denominations.push_back(std::make_pair(value * COIN, denomination));
        }
    }

    string thirdPartyAddress = "";
    if (!(addressStr == "")){
        CBitcoinAddress address(addressStr);
        if (!address.IsValid())
            throw JSONRPCError(RPC_INVALID_ADDRESS_OR_KEY, "Invalid Zcoin address");
        thirdPartyAddress = addressStr;
    }

    EnsureWalletIsUnlocked();

    // Wallet comments
    CWalletTx wtx;
    vector<CBigNum> coinSerials;
    uint256 txHash;
    vector<CBigNum> zcSelectedValues;
    string strError = "";

    // begin spend process
    CReserveKey reservekey(pwalletMain);

    if (pwalletMain->IsLocked()) {
        strError = "Error: Wallet locked, unable to create transaction!";
        LogPrintf("SpendZerocoin() : %s", strError.c_str());
        return strError;
    }
    
    strError = pwalletMain->SpendMultipleZerocoin(thirdPartyAddress, denominations, wtx, coinSerials, txHash, zcSelectedValues, false);
    if (strError != "")
        throw JSONRPCError(RPC_WALLET_ERROR, strError);

    return wtx.GetHash().GetHex();
}

<<<<<<< HEAD
UniValue spendmanyzerocoinV3(const UniValue& params, bool fHelp) {

    if (fHelp || params.size() != 1)
        throw runtime_error(
                "spendmanyzerocoin \"{\"address\":\"<third party address or blank for internal>\", \"denominations\": [{\"value\":(1,10,25,50,100), \"amount\":<>}, {\"value\":(1,10,25,50,100), \"amount\":<>},...]}\"\n"
                + HelpRequiringPassphrase()
                + "\nSpend multiple zerocoins in a single transaction. Amounts must be of denominations specified.\n"
                  "\nArguments:\n"
                  "1. \"address: \"             (object, required) A string specifying the address to send to. If left blank, will spend to a wallet address. \n"
                  " denominations: "
                  "    [\n"
                  "    {"
                  "      \"value\": ,   (numeric) The numeric value must be one of (1,10,25,50,100)\n"
                  "      \"amount\" :,  (numeric or string) The amount of spends of this value.\n"
                  "    }"
                  "    ,...\n"
                  "    ]\n"
                  "\nExamples:\n"
                + HelpExampleCli("spendmanyzerocoin", "\"{\\\"address\\\":\\\"TXYb6pEWBDcxQvTxbFQ9sEV1c3rWUPGW3v\\\", \\\"denominations\\\": [{\\\"value\\\":1, \\\"amount\\\":1}, {\\\"value\":10, \\\"amount\\\":1}]}\"")
                + HelpExampleCli("spendmanyzerocoin", "\"{\\\"address\\\":\\\"\\\", \\\"denominations\\\": [{\\\"value\\\":1, \\\"amount\\\":2}]}\"")
        );

    UniValue data = params[0].get_obj();

    LOCK2(cs_main, pwalletMain->cs_wallet);

    int64_t value = 0;
    int64_t amount = 0;
    sigma::CoinDenominationV3 denomination;
    std::vector<std::pair<int64_t, sigma::CoinDenominationV3>> denominations;

    UniValue inputs = find_value(data, "denominations");

    string addressStr = find_value(data, "address").get_str();

    for(size_t i=0; i<inputs.size();i++) {

        const UniValue& inputObj = inputs[i].get_obj();

        amount = find_value(inputObj, "amount").get_int();

        value = find_value(inputObj, "value").get_int();
        if (!IntegerToDenomination(value * COIN, denomination)) {
            throw runtime_error(
                "spendmanyzerocoin <amount>(1,10,25,50,100) (\"zcoinaddress\")\n");
        }
        for(int64_t j=0; j<amount; j++){
            denominations.push_back(std::make_pair(value * COIN, denomination));
        }
    }

    string thirdPartyAddress = "";
    if (!(addressStr == "")){
        CBitcoinAddress address(addressStr);
        if (!address.IsValid())
            throw JSONRPCError(RPC_INVALID_ADDRESS_OR_KEY, "Invalid Zcoin address");
        thirdPartyAddress = addressStr;
    }

    EnsureWalletIsUnlocked();

    // Wallet comments
    CWalletTx wtx;
    vector<Scalar> coinSerials;
    uint256 txHash;
    vector<GroupElement> zcSelectedValues;
    string strError = "";

    // begin spend process
    CReserveKey reservekey(pwalletMain);

    if (pwalletMain->IsLocked()) {
        strError = "Error: Wallet locked, unable to create transaction!";
        LogPrintf("SpendZerocoin() : %s", strError.c_str());
        return strError;
    }

    strError = pwalletMain->SpendMultipleZerocoinV3(thirdPartyAddress, denominations, wtx, coinSerials, txHash, zcSelectedValues, false);
    if (strError != "")
        throw JSONRPCError(RPC_WALLET_ERROR, strError);

    return wtx.GetHash().GetHex();
}

=======
>>>>>>> 934b5840
UniValue resetmintzerocoin(const UniValue& params, bool fHelp) {
    if (fHelp || params.size() != 0)
        throw runtime_error(
                "resetmintzerocoin"
                + HelpRequiringPassphrase());

    list <CZerocoinEntry> listPubcoin;
    CWalletDB walletdb(pwalletMain->strWalletFile);
    walletdb.ListPubCoin(listPubcoin);

    BOOST_FOREACH(const CZerocoinEntry &zerocoinItem, listPubcoin){
        if (zerocoinItem.randomness != 0 && zerocoinItem.serialNumber != 0) {
            CZerocoinEntry zerocoinTx;
            zerocoinTx.IsUsed = false;
            zerocoinTx.denomination = zerocoinItem.denomination;
            zerocoinTx.value = zerocoinItem.value;
            zerocoinTx.serialNumber = zerocoinItem.serialNumber;
            zerocoinTx.nHeight = -1;
            zerocoinTx.randomness = zerocoinItem.randomness;
            zerocoinTx.ecdsaSecretKey = zerocoinItem.ecdsaSecretKey;
<<<<<<< HEAD
            walletdb.WriteZerocoinEntry(zerocoinTx);
        }
    }

    return NullUniValue;
}

UniValue resetmintzerocoinV3(const UniValue& params, bool fHelp) {
    if (fHelp || params.size() != 0)
        throw runtime_error(
                "resetmintzerocoin"
                + HelpRequiringPassphrase());

    list <CZerocoinEntryV3> listPubcoin;
    CWalletDB walletdb(pwalletMain->strWalletFile);
    walletdb.ListPubCoinV3(listPubcoin);

    BOOST_FOREACH(const CZerocoinEntryV3 &zerocoinItem, listPubcoin){
        if (zerocoinItem.randomness != uint64_t(0) && zerocoinItem.serialNumber != uint64_t(0)) {
            CZerocoinEntryV3 zerocoinTx;
            zerocoinTx.IsUsed = false;
            zerocoinTx.denomination = zerocoinItem.denomination;
            zerocoinTx.value = zerocoinItem.value;
            zerocoinTx.serialNumber = zerocoinItem.serialNumber;
            zerocoinTx.nHeight = -1;
            zerocoinTx.randomness = zerocoinItem.randomness;
//            zerocoinTx.ecdsaSecretKey = zerocoinItem.ecdsaSecretKey;
=======
>>>>>>> 934b5840
            walletdb.WriteZerocoinEntry(zerocoinTx);
        }
    }

    return NullUniValue;
}

UniValue listmintzerocoins(const UniValue& params, bool fHelp) {
    if (fHelp || params.size() > 1)
        throw runtime_error(
                "listmintzerocoins <all>(false/true)\n"
                        "\nArguments:\n"
                        "1. <all> (boolean, optional) false (default) to return own mintzerocoins. true to return every mintzerocoins.\n"
                        "\nResults are an array of Objects, each of which has:\n"
                        "{id, IsUsed, denomination, value, serialNumber, nHeight, randomness}");

    bool fAllStatus = false;
    if (params.size() > 0) {
        fAllStatus = params[0].get_bool();
    }

    list <CZerocoinEntry> listPubcoin;
    CWalletDB walletdb(pwalletMain->strWalletFile);
    walletdb.ListPubCoin(listPubcoin);
    UniValue results(UniValue::VARR);

    BOOST_FOREACH(const CZerocoinEntry &zerocoinItem, listPubcoin) {
        if (fAllStatus || zerocoinItem.IsUsed || (zerocoinItem.randomness != 0 && zerocoinItem.serialNumber != 0)) {
            UniValue entry(UniValue::VOBJ);
            entry.push_back(Pair("id", zerocoinItem.id));
            entry.push_back(Pair("IsUsed", zerocoinItem.IsUsed));
            entry.push_back(Pair("denomination", zerocoinItem.denomination));
            entry.push_back(Pair("value", zerocoinItem.value.GetHex()));
            entry.push_back(Pair("serialNumber", zerocoinItem.serialNumber.GetHex()));
            entry.push_back(Pair("nHeight", zerocoinItem.nHeight));
            entry.push_back(Pair("randomness", zerocoinItem.randomness.GetHex()));
            results.push_back(entry);
        }
    }

    return results;
}

UniValue listmintzerocoinsV3(const UniValue& params, bool fHelp) {
    if (fHelp || params.size() > 1)
        throw runtime_error(
                "listmintzerocoins <all>(false/true)\n"
                "\nArguments:\n"
                "1. <all> (boolean, optional) false (default) to return own mintzerocoins. true to return every mintzerocoins.\n"
                "\nResults are an array of Objects, each of which has:\n"
                "{id, IsUsed, denomination, value, serialNumber, nHeight, randomness}");

    bool fAllStatus = false;
    if (params.size() > 0) {
        fAllStatus = params[0].get_bool();
    }

    list <CZerocoinEntryV3> listPubcoin;
    CWalletDB walletdb(pwalletMain->strWalletFile);
    walletdb.ListPubCoinV3(listPubcoin);
    UniValue results(UniValue::VARR);

    BOOST_FOREACH(const CZerocoinEntryV3 &zerocoinItem, listPubcoin) {
        if (fAllStatus || zerocoinItem.IsUsed || (zerocoinItem.randomness != uint64_t(0) && zerocoinItem.serialNumber != uint64_t(0))) {
            UniValue entry(UniValue::VOBJ);
            entry.push_back(Pair("id", zerocoinItem.id));
            entry.push_back(Pair("IsUsed", zerocoinItem.IsUsed));
            entry.push_back(Pair("denomination", zerocoinItem.denomination));
            entry.push_back(Pair("value", zerocoinItem.value.GetHex()));
            entry.push_back(Pair("serialNumber", zerocoinItem.serialNumber.GetHex()));
            entry.push_back(Pair("nHeight", zerocoinItem.nHeight));
            entry.push_back(Pair("randomness", zerocoinItem.randomness.GetHex()));
            results.push_back(entry);
        }
    }

    return results;
}


UniValue listpubcoins(const UniValue& params, bool fHelp) {
    if (fHelp || params.size() > 1)
        throw runtime_error(
                "listpubcoin <all>(1/10/25/50/100)\n"
                        "\nArguments:\n"
                        "1. <all> (int, optional) 1,10,25,50,100 (default) to return all pubcoin with denomination. empty to return all pubcoin.\n"
                        "\nResults are an array of Objects, each of which has:\n"
                        "{id, IsUsed, denomination, value, serialNumber, nHeight, randomness}");

    int denomination = -1;
    if (params.size() > 0) {
        denomination = params[0].get_int();
    }

    list <CZerocoinEntry> listPubcoin;
    CWalletDB walletdb(pwalletMain->strWalletFile);
    walletdb.ListPubCoin(listPubcoin);
    UniValue results(UniValue::VARR);
    listPubcoin.sort(CompID);

    BOOST_FOREACH(const CZerocoinEntry &zerocoinItem, listPubcoin) {
        if (zerocoinItem.id > 0 && (denomination < 0 || zerocoinItem.denomination == denomination)) {
            UniValue entry(UniValue::VOBJ);
            entry.push_back(Pair("id", zerocoinItem.id));
            entry.push_back(Pair("IsUsed", zerocoinItem.IsUsed));
            entry.push_back(Pair("denomination", zerocoinItem.denomination));
            entry.push_back(Pair("value", zerocoinItem.value.GetHex()));
            entry.push_back(Pair("serialNumber", zerocoinItem.serialNumber.GetHex()));
            entry.push_back(Pair("nHeight", zerocoinItem.nHeight));
            entry.push_back(Pair("randomness", zerocoinItem.randomness.GetHex()));
            results.push_back(entry);
        }
    }

    return results;
}

UniValue listpubcoinsV3(const UniValue& params, bool fHelp) {
    if (fHelp || params.size() > 1)
        throw runtime_error(
                "listpubcoin <all>(1/10/25/50/100)\n"
                "\nArguments:\n"
                "1. <all> (int, optional) 1,10,25,50,100 (default) to return all pubcoin with denomination. empty to return all pubcoin.\n"
                "\nResults are an array of Objects, each of which has:\n"
                "{id, IsUsed, denomination, value, serialNumber, nHeight, randomness}");

    int denomination = -1;
    if (params.size() > 0) {
        denomination = params[0].get_int();
    }

    list <CZerocoinEntryV3> listPubcoin;
    CWalletDB walletdb(pwalletMain->strWalletFile);
    walletdb.ListPubCoinV3(listPubcoin);
    UniValue results(UniValue::VARR);
    listPubcoin.sort(CompHeightV3);

    BOOST_FOREACH(const CZerocoinEntryV3 &zerocoinItem, listPubcoin) {
        if (zerocoinItem.id > 0 && (denomination < 0 || zerocoinItem.denomination == denomination)) {
            UniValue entry(UniValue::VOBJ);
            entry.push_back(Pair("id", zerocoinItem.id));
            entry.push_back(Pair("IsUsed", zerocoinItem.IsUsed));
            entry.push_back(Pair("denomination", zerocoinItem.denomination));
            entry.push_back(Pair("value", zerocoinItem.value.GetHex()));
            entry.push_back(Pair("serialNumber", zerocoinItem.serialNumber.GetHex()));
            entry.push_back(Pair("nHeight", zerocoinItem.nHeight));
            entry.push_back(Pair("randomness", zerocoinItem.randomness.GetHex()));
            results.push_back(entry);
        }
    }

    return results;
}


UniValue setmintzerocoinstatus(const UniValue& params, bool fHelp) {
    if (fHelp || params.size() != 2)
        throw runtime_error(
                "setmintzerocoinstatus \"coinserial\" <isused>(true/false)\n"
                        "Set mintzerocoin IsUsed status to True or False\n"
                        "Results are an array of one or no Objects, each of which has:\n"
                        "{id, IsUsed, denomination, value, serialNumber, nHeight, randomness}");

    CBigNum coinSerial;
    coinSerial.SetHex(params[0].get_str());

    bool fStatus = true;
    fStatus = params[1].get_bool();

    list <CZerocoinEntry> listPubcoin;
    CWalletDB walletdb(pwalletMain->strWalletFile);
    walletdb.ListPubCoin(listPubcoin);

    UniValue results(UniValue::VARR);

    BOOST_FOREACH(const CZerocoinEntry &zerocoinItem, listPubcoin) {
        if (zerocoinItem.serialNumber != 0) {
            LogPrintf("zerocoinItem.serialNumber = %s\n", zerocoinItem.serialNumber.GetHex());
            if (zerocoinItem.serialNumber == coinSerial) {
                LogPrintf("setmintzerocoinstatus Found!\n");
                CZerocoinEntry zerocoinTx;
                zerocoinTx.id = zerocoinItem.id;
                zerocoinTx.IsUsed = fStatus;
                zerocoinTx.denomination = zerocoinItem.denomination;
                zerocoinTx.value = zerocoinItem.value;
                zerocoinTx.serialNumber = zerocoinItem.serialNumber;
                zerocoinTx.nHeight = zerocoinItem.nHeight;
                zerocoinTx.randomness = zerocoinItem.randomness;
                zerocoinTx.ecdsaSecretKey = zerocoinItem.ecdsaSecretKey;
                const std::string& isUsedDenomStr = zerocoinTx.IsUsed
                        ? "Used (" + std::to_string(zerocoinTx.denomination) + " mint)"
                        : "New (" + std::to_string(zerocoinTx.denomination) + " mint)";
                pwalletMain->NotifyZerocoinChanged(pwalletMain, zerocoinTx.value.GetHex(), isUsedDenomStr, CT_UPDATED);
                walletdb.WriteZerocoinEntry(zerocoinTx);

                if (!fStatus) {
                    // erase zerocoin spend entry
                    CZerocoinSpendEntry spendEntry;
                    spendEntry.coinSerial = coinSerial;
                    walletdb.EraseCoinSpendSerialEntry(spendEntry);
                }

                UniValue entry(UniValue::VOBJ);
                entry.push_back(Pair("id", zerocoinTx.id));
                entry.push_back(Pair("IsUsed", zerocoinTx.IsUsed));
                entry.push_back(Pair("denomination", zerocoinTx.denomination));
                entry.push_back(Pair("value", zerocoinTx.value.GetHex()));
                entry.push_back(Pair("serialNumber", zerocoinTx.serialNumber.GetHex()));
                entry.push_back(Pair("nHeight", zerocoinTx.nHeight));
                entry.push_back(Pair("randomness", zerocoinTx.randomness.GetHex()));
                results.push_back(entry);
                break;
            }
        }
    }

    return results;
}

<<<<<<< HEAD
UniValue setmintzerocoinstatusV3(const UniValue& params, bool fHelp) {
    if (fHelp || params.size() != 2)
        throw runtime_error(
                "setmintzerocoinstatus \"coinserial\" <isused>(true/false)\n"
                "Set mintzerocoin IsUsed status to True or False\n"
                "Results are an array of one or no Objects, each of which has:\n"
                "{id, IsUsed, denomination, value, serialNumber, nHeight, randomness}");

    Scalar coinSerial;
    coinSerial.SetHex(params[0].get_str());

    bool fStatus = true;
    fStatus = params[1].get_bool();

    list <CZerocoinEntryV3> listPubcoin;
    CWalletDB walletdb(pwalletMain->strWalletFile);
    walletdb.ListPubCoinV3(listPubcoin);

    UniValue results(UniValue::VARR);

    BOOST_FOREACH(const CZerocoinEntryV3 &zerocoinItem, listPubcoin) {
        if (zerocoinItem.serialNumber != uint64_t(0)) {
            LogPrintf("zerocoinItem.serialNumber = %s\n", zerocoinItem.serialNumber.GetHex());
            if (zerocoinItem.serialNumber == coinSerial) {
                LogPrintf("setmintzerocoinstatus Found!\n");
                CZerocoinEntryV3 zerocoinTx;
                zerocoinTx.id = zerocoinItem.id;
                zerocoinTx.IsUsed = fStatus;
                zerocoinTx.denomination = zerocoinItem.denomination;
                zerocoinTx.value = zerocoinItem.value;
                zerocoinTx.serialNumber = zerocoinItem.serialNumber;
                zerocoinTx.nHeight = zerocoinItem.nHeight;
                zerocoinTx.randomness = zerocoinItem.randomness;
//                zerocoinTx.ecdsaSecretKey = zerocoinItem.ecdsaSecretKey;
                const std::string& isUsedDenomStr = zerocoinTx.IsUsed
                                                    ? "Used (" + std::to_string(zerocoinTx.denomination) + " mint)"
                                                    : "New (" + std::to_string(zerocoinTx.denomination) + " mint)";
                pwalletMain->NotifyZerocoinChanged(pwalletMain, zerocoinTx.value.GetHex(), isUsedDenomStr, CT_UPDATED);
                walletdb.WriteZerocoinEntry(zerocoinTx);

                if (!fStatus) {
                    // erase zerocoin spend entry
                    CZerocoinSpendEntryV3 spendEntry;
                    spendEntry.coinSerial = coinSerial;
                    walletdb.EraseCoinSpendSerialEntry(spendEntry);
                }

                UniValue entry(UniValue::VOBJ);
                entry.push_back(Pair("id", zerocoinTx.id));
                entry.push_back(Pair("IsUsed", zerocoinTx.IsUsed));
                entry.push_back(Pair("denomination", zerocoinTx.denomination));
                entry.push_back(Pair("value", zerocoinTx.value.GetHex()));
                entry.push_back(Pair("serialNumber", zerocoinTx.serialNumber.GetHex()));
                entry.push_back(Pair("nHeight", zerocoinTx.nHeight));
                entry.push_back(Pair("randomness", zerocoinTx.randomness.GetHex()));
                results.push_back(entry);
                break;
            }
        }
    }

    return results;
}

=======
>>>>>>> 934b5840
UniValue listspendzerocoins(const UniValue &params, bool fHelp) {
    if (fHelp || params.size() < 1 || params.size() > 2)
        throw runtime_error(
                "listspendzerocoins\n"
                "Return up to \"count\" saved spend transactions\n"
                "\nArguments:\n"
                "1. count            (numeric) The number of transactions to return, <=0 means no limit\n"
                "2. onlyunconfirmed  (bool, optional, default=false) If true return only unconfirmed transactions\n"
                "\nResult:\n"
                "[\n"
                "  {\n"
                "    \"txid\": \"transactionid\",      (string) The transaction hash\n"
                "    \"denomination\": d,            (numeric) Denomination\n"
                "    \"spendid\": id,                (numeric) Spend group id\n"
                "    \"version\": \"v\",               (string) Spend version (1.0, 1.5 or 2.0)\n"
                "    \"modversion\": mv,             (numeric) Modulus version (1 or 2)\n"
                "    \"serial\": \"s\",                (string) Serial number of the coin\n"
                "    \"abandoned\": xxx,             (bool) True if the transaction was already abandoned\n"
                "    \"confirmations\": n,           (numeric) The number of confirmations for the transaction\n"
                "  }\n"
                "]\n");

    int  count = params[0].get_int();
    bool fOnlyUnconfirmed = params.size()>=2 && params[1].get_bool();

    LOCK2(cs_main, pwalletMain->cs_wallet);

    UniValue ret(UniValue::VARR);
    const CWallet::TxItems & txOrdered = pwalletMain->wtxOrdered;

    for (CWallet::TxItems::const_reverse_iterator it = txOrdered.rbegin(); it != txOrdered.rend(); ++it) {
        CWalletTx *const pwtx = (*it).second.first;

        if (!pwtx || !pwtx->IsZerocoinSpend() || pwtx->vin.size() != 1)
            continue;

        UniValue entry(UniValue::VOBJ);

        int confirmations = pwtx->GetDepthInMainChain();
        if (confirmations > 0 && fOnlyUnconfirmed)
            continue;

        entry.push_back(Pair("txid", pwtx->GetHash().GetHex()));
        entry.push_back(Pair("confirmations", confirmations));
        entry.push_back(Pair("abandoned", pwtx->isAbandoned()));

        const CTxIn &txin = pwtx->vin[0];
        int pubcoinId = txin.nSequence;
        bool fModulusV2 = pubcoinId >= ZC_MODULUS_V2_BASE_ID;
        if (fModulusV2)
            pubcoinId -= ZC_MODULUS_V2_BASE_ID;

        CDataStream serializedCoinSpend((const char *)&*(txin.scriptSig.begin() + 4),
                                        (const char *)&*txin.scriptSig.end(),
                                        SER_NETWORK, PROTOCOL_VERSION);
        libzerocoin::CoinSpend spend(fModulusV2 ? ZCParamsV2 : ZCParams, serializedCoinSpend);
        int spendVersion = spend.getVersion();

        entry.push_back(Pair("denomination", (int)spend.getDenomination()));
        entry.push_back(Pair("spendid", pubcoinId));
        entry.push_back(Pair("modversion", fModulusV2 ? 2 : 1));
        entry.push_back(Pair("version", spendVersion==ZEROCOIN_TX_VERSION_1 ? "1.0" :
                                         (spendVersion==ZEROCOIN_TX_VERSION_1_5 ? "1.5" : "2.0")));
        entry.push_back(Pair("serial", spend.getCoinSerialNumber().GetHex()));

        ret.push_back(entry);

        if (count > 0 && (int)ret.size() >= count)
            break;
    }

    return ret;
}

<<<<<<< HEAD
UniValue listspendzerocoinsV3(const UniValue &params, bool fHelp) {
    if (fHelp || params.size() < 1 || params.size() > 2)
        throw runtime_error(
                "listspendzerocoins\n"
                "Return up to \"count\" saved spend transactions\n"
                "\nArguments:\n"
                "1. count            (numeric) The number of transactions to return, <=0 means no limit\n"
                "2. onlyunconfirmed  (bool, optional, default=false) If true return only unconfirmed transactions\n"
                "\nResult:\n"
                "[\n"
                "  {\n"
                "    \"txid\": \"transactionid\",      (string) The transaction hash\n"
                "    \"denomination\": d,            (numeric) Denomination\n"
                "    \"spendid\": id,                (numeric) Spend group id\n"
                "    \"version\": \"v\",               (string) Spend version (1.0, 1.5 or 2.0)\n"
                "    \"modversion\": mv,             (numeric) Modulus version (1 or 2)\n"
                "    \"serial\": \"s\",                (string) Serial number of the coin\n"
                "    \"abandoned\": xxx,             (bool) True if the transaction was already abandoned\n"
                "    \"confirmations\": n,           (numeric) The number of confirmations for the transaction\n"
                "  }\n"
                "]\n");

    int  count = params[0].get_int();
    bool fOnlyUnconfirmed = params.size()>=2 && params[1].get_bool();

    LOCK2(cs_main, pwalletMain->cs_wallet);

    UniValue ret(UniValue::VARR);
    const CWallet::TxItems & txOrdered = pwalletMain->wtxOrdered;

    for (CWallet::TxItems::const_reverse_iterator it = txOrdered.rbegin(); it != txOrdered.rend(); ++it) {
        CWalletTx *const pwtx = (*it).second.first;

        if (!pwtx || !pwtx->IsZerocoinSpendV3() || pwtx->vin.size() != 1)
            continue;

        UniValue entry(UniValue::VOBJ);

        int confirmations = pwtx->GetDepthInMainChain();
        if (confirmations > 0 && fOnlyUnconfirmed)
            continue;

        entry.push_back(Pair("txid", pwtx->GetHash().GetHex()));
        entry.push_back(Pair("confirmations", confirmations));
        entry.push_back(Pair("abandoned", pwtx->isAbandoned()));

        const CTxIn &txin = pwtx->vin[0];
        int pubcoinId = txin.nSequence;
        bool fModulusV2 = pubcoinId >= ZC_MODULUS_V2_BASE_ID;
        if (fModulusV2)
            pubcoinId -= ZC_MODULUS_V2_BASE_ID;

        // NOTE(martun): +1 on the next line stands for 1 byte in which the opcode of
        // OP_ZEROCOINSPENDV3 is written. In zerocoin you will see +4 instead,
        // because the size of serialized spend is also written, probably in 3 bytes.
        CDataStream serializedCoinSpend((const char *)&*(txin.scriptSig.begin() + 1),
                                        (const char *)&*txin.scriptSig.end(),
                                        SER_NETWORK, PROTOCOL_VERSION);
        sigma::ParamsV3* zcParams = sigma::ParamsV3::get_default();
        sigma::CoinSpendV3 spend(zcParams, serializedCoinSpend);
        int spendVersion = spend.getVersion();

        entry.push_back(Pair("denomination", (int)spend.getDenomination()));
        entry.push_back(Pair("spendid", pubcoinId));
        entry.push_back(Pair("modversion", fModulusV2 ? 2 : 1));
        entry.push_back(Pair("version", spendVersion==ZEROCOIN_TX_VERSION_1 ? "1.0" :
                                        (spendVersion==ZEROCOIN_TX_VERSION_1_5 ? "1.5" : "2.0")));
        entry.push_back(Pair("serial", spend.getCoinSerialNumber().GetHex()));

        ret.push_back(entry);

        if (count > 0 && (int)ret.size() >= count)
            break;
    }

    return ret;
}

=======
>>>>>>> 934b5840
UniValue removetxmempool(const UniValue &params, bool fHelp) {
    if (fHelp || params.size() != 1)
        throw runtime_error(
                "removetxmempool <txid>\n"
                + HelpRequiringPassphrase());

    uint256 hash;
    hash.SetHex(params[0].get_str());

    if (pwalletMain->IsLocked())
        throw JSONRPCError(RPC_WALLET_UNLOCK_NEEDED,
                           "Error: Please enter the wallet passphrase with walletpassphrase first.");

    LOCK(cs_main);
    {
        LOCK(mempool.cs);
        if (mempool.exists(hash)) {
            LogPrintf("[Ooops], Uncomplete function\n");
//            CTransaction tx;
//            tx = mempool.lookup(hash);
//            mempool.remove(tx);
            return NullUniValue;
        }
    }

    return NullUniValue;
}

UniValue removetxwallet(const UniValue& params, bool fHelp) {
    if (fHelp || params.size() != 1)
        throw runtime_error("removetxwallet <txid>\n" + HelpRequiringPassphrase());

    uint256 hash;
    hash.SetHex(params[0].get_str());

    if (pwalletMain->IsLocked())
        throw JSONRPCError(RPC_WALLET_UNLOCK_NEEDED, "Error: Please enter the wallet passphrase with walletpassphrase first.");

    pwalletMain->EraseFromWallet(hash);
    return NullUniValue;
}



extern UniValue dumpprivkey_zcoin(const UniValue& params, bool fHelp); // in rpcdump.cpp
extern UniValue importprivkey(const UniValue& params, bool fHelp);
extern UniValue importaddress(const UniValue& params, bool fHelp);
extern UniValue importpubkey(const UniValue& params, bool fHelp);
extern UniValue dumpwallet_zcoin(const UniValue& params, bool fHelp);
extern UniValue importwallet(const UniValue& params, bool fHelp);
extern UniValue importprunedfunds(const UniValue& params, bool fHelp);
extern UniValue removeprunedfunds(const UniValue& params, bool fHelp);

static const CRPCCommand commands[] =
{ //  category              name                        actor (function)           okSafeMode
    //  --------------------- ------------------------    -----------------------    ----------
    { "rawtransactions",    "fundrawtransaction",       &fundrawtransaction,       false },
    { "hidden",             "resendwallettransactions", &resendwallettransactions, true  },
    { "wallet",             "abandontransaction",       &abandontransaction,       false },
    { "wallet",             "addmultisigaddress",       &addmultisigaddress,       true  },
    { "wallet",             "addwitnessaddress",        &addwitnessaddress,        true  },
    { "wallet",             "backupwallet",             &backupwallet,             true  },
    { "wallet",             "dumpprivkey",              &dumpprivkey_zcoin,        true  },
    { "wallet",             "dumpwallet",               &dumpwallet_zcoin,         true  },
    { "wallet",             "encryptwallet",            &encryptwallet,            true  },
    { "wallet",             "getaccountaddress",        &getaccountaddress,        true  },
    { "wallet",             "getaccount",               &getaccount,               true  },
    { "wallet",             "getaddressesbyaccount",    &getaddressesbyaccount,    true  },
    { "wallet",             "getbalance",               &getbalance,               false },
    { "wallet",             "getnewaddress",            &getnewaddress,            true  },
    { "wallet",             "getrawchangeaddress",      &getrawchangeaddress,      true  },
    { "wallet",             "getreceivedbyaccount",     &getreceivedbyaccount,     false },
    { "wallet",             "getreceivedbyaddress",     &getreceivedbyaddress,     false },
    { "wallet",             "gettransaction",           &gettransaction,           false },
    { "wallet",             "getunconfirmedbalance",    &getunconfirmedbalance,    false },
    { "wallet",             "getwalletinfo",            &getwalletinfo,            false },
    { "wallet",             "importprivkey",            &importprivkey,            true  },
    { "wallet",             "importwallet",             &importwallet,             true  },
    { "wallet",             "importaddress",            &importaddress,            true  },
    { "wallet",             "importprunedfunds",        &importprunedfunds,        true  },
    { "wallet",             "importpubkey",             &importpubkey,             true  },
    { "wallet",             "keypoolrefill",            &keypoolrefill,            true  },
    { "wallet",             "listaccounts",             &listaccounts,             false },
    { "wallet",             "listaddressgroupings",     &listaddressgroupings,     false },
    { "wallet",             "listlockunspent",          &listlockunspent,          false },
    { "wallet",             "listreceivedbyaccount",    &listreceivedbyaccount,    false },
    { "wallet",             "listreceivedbyaddress",    &listreceivedbyaddress,    false },
    { "wallet",             "listsinceblock",           &listsinceblock,           false },
    { "wallet",             "listtransactions",         &listtransactions,         false },
    { "wallet",             "listunspent",              &listunspent,              false },
    { "wallet",             "lockunspent",              &lockunspent,              true  },
    { "wallet",             "move",                     &movecmd,                  false },
    { "wallet",             "sendfrom",                 &sendfrom,                 false },
    { "wallet",             "sendmany",                 &sendmany,                 false },
    { "wallet",             "sendtoaddress",            &sendtoaddress,            false },
    { "wallet",             "setaccount",               &setaccount,               true  },
    { "wallet",             "settxfee",                 &settxfee,                 true  },
    { "wallet",             "signmessage",              &signmessage,              true  },
    { "wallet",             "walletlock",               &walletlock,               true  },
    { "wallet",             "walletpassphrasechange",   &walletpassphrasechange,   true  },
    { "wallet",             "walletpassphrase",         &walletpassphrase,         true  },
    { "wallet",             "removeprunedfunds",        &removeprunedfunds,        true  },
    { "wallet",             "setmininput",              &setmininput,              false },
    { "wallet",             "listunspentmintzerocoins",             &listunspentmintzerocoins,             false },
    { "wallet",             "mintzerocoin",             &mintzerocoin,             false },
    { "wallet",             "mintmanyzerocoin",             &mintmanyzerocoin,             false },
    { "wallet",             "spendzerocoin",            &spendzerocoin,            false },
    { "wallet",             "spendmanyzerocoin",            &spendmanyzerocoin,            false },
    { "wallet",             "resetmintzerocoin",        &resetmintzerocoin,        false },
    { "wallet",             "setmintzerocoinstatus",        &setmintzerocoinstatus,        false },
    { "wallet",             "listmintzerocoins",        &listmintzerocoins,        false },
    { "wallet",             "listpubcoins",        &listpubcoins,        false },
    { "wallet",             "removetxmempool",          &removetxmempool,          false },
    { "wallet",             "removetxwallet",           &removetxwallet,           false },
    { "wallet",             "listspendzerocoins",       &listspendzerocoins,       false }
};

void RegisterWalletRPCCommands(CRPCTable &tableRPC)
{
    for (unsigned int vcidx = 0; vcidx < ARRAYLEN(commands); vcidx++)
        tableRPC.appendCommand(commands[vcidx].name, &commands[vcidx]);
}<|MERGE_RESOLUTION|>--- conflicted
+++ resolved
@@ -1360,21 +1360,12 @@
                 entry.push_back(Pair("involvesWatchonly", true));
             entry.push_back(Pair("account", strSentAccount));
             MaybePushAddress(entry, s.destination, addr);
-<<<<<<< HEAD
             if(wtx.IsZerocoinMint()) {
                 entry.push_back(Pair("category", "mint"));
             }
             else if(wtx.IsZerocoinSpend()){
                 entry.push_back(Pair("category", "spend"));
             }
-=======
-            if(wtx.IsZerocoinMint()){
-                    entry.push_back(Pair("category", "mint"));
-                }
-            else if(wtx.IsZerocoinSpend()){
-                    entry.push_back(Pair("category", "spend"));
-                }
->>>>>>> 934b5840
             else {
                 entry.push_back(Pair("category", "send"));
             }
@@ -1428,12 +1419,9 @@
                 else if(wtx.IsZerocoinSpend()){
                     entry.push_back(Pair("category", "spend"));
                 }
-<<<<<<< HEAD
                 else if(wtx.IsZerocoinSpendV3()){
                     entry.push_back(Pair("category", "spend"));
                 }
-=======
->>>>>>> 934b5840
                 else {
                     entry.push_back(Pair("category", "receive"));
                 }
@@ -2765,7 +2753,6 @@
 
 }
 
-<<<<<<< HEAD
 UniValue mintzerocoinV3(const UniValue& params, bool fHelp)
 {
     // TODO(martun): change the denominations over here.
@@ -3053,127 +3040,6 @@
 				            + HelpExampleCli("spendzerocoin", "10 \"a1kCCGddf5pMXSipLVD9hBG2MGGVNaJ15U\"")
         );
 
-=======
-UniValue mintmanyzerocoin(const UniValue& params, bool fHelp)
-{
-    if (fHelp || params.size() > 1)
-        throw runtime_error(
-                "mintmanyzerocoin {<denomination>(1,10,25,50,100):\"amount\"...}\n"
-                + HelpRequiringPassphrase()
-                + "\nMint 1 or more zerocoins in a single transaction. Amounts must be of denominations specified.\n"
-                "\nArguments:\n"
-                "1. \"denominations\"             (object, required) A json object with amounts and denominations\n"
-                    "    {\n"
-                    "      \"denomination\":amount The denomination of zerocoin to mint (must be one of (1,10,25,50,100)) followed by the amount of the denomination to mint.\n"
-                    "      ,...\n"
-                    "    }\n"
-                "\nExamples:\n"
-                    + HelpExampleCli("mintmanyzerocoin", "\"\" \"{\\\"25\\\":10,\\\"10\\\":5}\"")
-        );
-
-    int64_t denominationInt = 0;
-    libzerocoin::CoinDenomination denomination;
-    // Always use modulus v2
-    libzerocoin::Params *zcParams = ZCParamsV2;
-
-    vector<CRecipient> vecSend;
-    vector<libzerocoin::PrivateCoin> privCoins;
-    CWalletTx wtx;
-
-    UniValue sendTo = params[0].get_obj();
-
-    vector<string> keys = sendTo.getKeys();
-    BOOST_FOREACH(const string& denominationStr, keys){
-
-        denominationInt = stoi(denominationStr.c_str());
-
-        switch(denominationInt){
-            case 1:
-                denomination = libzerocoin::ZQ_LOVELACE;
-                break;
-            case 10:
-                denomination = libzerocoin::ZQ_GOLDWASSER;
-                break;
-            case 25:
-                denomination = libzerocoin::ZQ_RACKOFF;
-                break;
-            case 50:
-                denomination = libzerocoin::ZQ_PEDERSEN;
-                break;
-            case 100:
-                denomination = libzerocoin::ZQ_WILLIAMSON;                                                
-                break;
-            default:
-                throw runtime_error(
-                    "mintzerocoin <amount>(1,10,25,50,100) (\"zcoinaddress\")\n");
-        }
-
-
-        int64_t amount = sendTo[denominationStr].get_int();
-
-        LogPrintf("rpcWallet.mintmanyzerocoin() denomination = %s, nAmount = %s \n", denominationStr, amount);
-
-        
-        if(amount < 0){
-                throw runtime_error(
-                    "mintmanyzerocoin {<denomination>(1,10,25,50,100):\"amount\"...}\n");
-        }
-
-        for(int64_t i=0; i<amount; i++){
-            // The following constructor does all the work of minting a brand
-            // new zerocoin. It stores all the private values inside the
-            // PrivateCoin object. This includes the coin secrets, which must be
-            // stored in a secure location (wallet) at the client.
-            libzerocoin::PrivateCoin newCoin(zcParams, denomination, ZEROCOIN_TX_VERSION_2);
-            // Get a copy of the 'public' portion of the coin. You should
-            // embed this into a Zerocoin 'MINT' transaction along with a series
-            // of currency inputs totaling the assigned value of one zerocoin.
-            
-            libzerocoin::PublicCoin pubCoin = newCoin.getPublicCoin();
-            
-            //Validate
-            bool validCoin = pubCoin.validate();
-
-            // loop until we find a valid coin
-            while(!validCoin){
-                libzerocoin::PrivateCoin newCoin(zcParams, denomination, ZEROCOIN_TX_VERSION_2);
-                libzerocoin::PublicCoin pubCoin = newCoin.getPublicCoin();
-                validCoin = pubCoin.validate();
-            }
-
-            // Create script for coin
-            CScript scriptSerializedCoin =
-                    CScript() << OP_ZEROCOINMINT << pubCoin.getValue().getvch().size() << pubCoin.getValue().getvch();
-
-            CRecipient recipient = {scriptSerializedCoin, (denominationInt * COIN), false};
-
-            vecSend.push_back(recipient);
-            privCoins.push_back(newCoin);
-        }
-    }
-
-    string strError = pwalletMain->MintAndStoreZerocoin(vecSend, privCoins, wtx);
-
-    if (strError != "")
-        throw runtime_error(strError);
-
-    return wtx.GetHash().GetHex();
-}
-
-UniValue spendzerocoin(const UniValue& params, bool fHelp) {
-
-    if (fHelp || params.size() < 1 || params.size() > 2)
-        throw runtime_error(
-                "spendzerocoin <amount>(1,10,25,50,100) (\"zcoinaddress\")\n"
-                + HelpRequiringPassphrase() +
-				"\nArguments:\n"
-				"1. \"amount\"      (numeric or string, required) The amount in " + CURRENCY_UNIT + " to send. currently options are following 1, 10, 25, 50 and 100 only\n"
-				"2. \"zcoinaddress\"  (string, optional) The zcoin address to send to third party.\n"
-				"\nExamples:\n"
-				            + HelpExampleCli("spendzerocoin", "10 \"a1kCCGddf5pMXSipLVD9hBG2MGGVNaJ15U\"")
-        );
-
->>>>>>> 934b5840
     LOCK2(cs_main, pwalletMain->cs_wallet);
 
     int64_t nAmount = 0;
@@ -3228,7 +3094,6 @@
 
 }
 
-<<<<<<< HEAD
 UniValue spendzerocoinV3(const UniValue& params, bool fHelp) {
 
     if (fHelp || params.size() < 1 || params.size() > 2)
@@ -3281,8 +3146,6 @@
 
 }
 
-=======
->>>>>>> 934b5840
 UniValue spendmanyzerocoin(const UniValue& params, bool fHelp) {
 
         if (fHelp || params.size() != 1)
@@ -3301,11 +3164,7 @@
                     "    ,...\n"
                     "    ]\n"
                 "\nExamples:\n"
-<<<<<<< HEAD
-                    + HelpExampleCli("spendmanyzerocoin", "\"{\\\"address\\\":\\\"TXYb6pEWBDcxQvTxbFQ9sEV1c3rWUPGW3v\\\", \\\"denominations\\\": [{\\\"value\\\":1, \\\"amount\\\":1}, {\\\"value\":10, \\\"amount\\\":1}]}\"")
-=======
                     + HelpExampleCli("spendmanyzerocoin", "\"{\\\"address\\\":\\\"TXYb6pEWBDcxQvTxbFQ9sEV1c3rWUPGW3v\\\", \\\"denominations\\\": [{\\\"value\\\":1, \\\"amount\\\":1}, {\\\"value\\\":10, \\\"amount\\\":1}]}\"")
->>>>>>> 934b5840
                     + HelpExampleCli("spendmanyzerocoin", "\"{\\\"address\\\":\\\"\\\", \\\"denominations\\\": [{\\\"value\\\":1, \\\"amount\\\":2}]}\"")
         );
 
@@ -3388,7 +3247,6 @@
     return wtx.GetHash().GetHex();
 }
 
-<<<<<<< HEAD
 UniValue spendmanyzerocoinV3(const UniValue& params, bool fHelp) {
 
     if (fHelp || params.size() != 1)
@@ -3473,8 +3331,6 @@
     return wtx.GetHash().GetHex();
 }
 
-=======
->>>>>>> 934b5840
 UniValue resetmintzerocoin(const UniValue& params, bool fHelp) {
     if (fHelp || params.size() != 0)
         throw runtime_error(
@@ -3495,7 +3351,6 @@
             zerocoinTx.nHeight = -1;
             zerocoinTx.randomness = zerocoinItem.randomness;
             zerocoinTx.ecdsaSecretKey = zerocoinItem.ecdsaSecretKey;
-<<<<<<< HEAD
             walletdb.WriteZerocoinEntry(zerocoinTx);
         }
     }
@@ -3523,8 +3378,6 @@
             zerocoinTx.nHeight = -1;
             zerocoinTx.randomness = zerocoinItem.randomness;
 //            zerocoinTx.ecdsaSecretKey = zerocoinItem.ecdsaSecretKey;
-=======
->>>>>>> 934b5840
             walletdb.WriteZerocoinEntry(zerocoinTx);
         }
     }
@@ -3744,7 +3597,6 @@
     return results;
 }
 
-<<<<<<< HEAD
 UniValue setmintzerocoinstatusV3(const UniValue& params, bool fHelp) {
     if (fHelp || params.size() != 2)
         throw runtime_error(
@@ -3809,8 +3661,6 @@
     return results;
 }
 
-=======
->>>>>>> 934b5840
 UniValue listspendzerocoins(const UniValue &params, bool fHelp) {
     if (fHelp || params.size() < 1 || params.size() > 2)
         throw runtime_error(
@@ -3885,7 +3735,6 @@
     return ret;
 }
 
-<<<<<<< HEAD
 UniValue listspendzerocoinsV3(const UniValue &params, bool fHelp) {
     if (fHelp || params.size() < 1 || params.size() > 2)
         throw runtime_error(
@@ -3964,8 +3813,6 @@
     return ret;
 }
 
-=======
->>>>>>> 934b5840
 UniValue removetxmempool(const UniValue &params, bool fHelp) {
     if (fHelp || params.size() != 1)
         throw runtime_error(
