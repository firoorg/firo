--- conflicted
+++ resolved
@@ -3264,10 +3264,7 @@
     int64_t amount = 0;
     libzerocoin::CoinDenomination denomination;
     std::vector<std::pair<int64_t, libzerocoin::CoinDenomination>> denominations;
-<<<<<<< HEAD
-=======
     UniValue addressUni(UniValue::VOBJ);
->>>>>>> 67785c57
 
     UniValue inputs = find_value(data, "denominations");
     if(inputs.isNull()){
