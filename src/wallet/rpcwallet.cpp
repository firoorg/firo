--- conflicted
+++ resolved
@@ -2849,82 +2849,6 @@
 
 }
 
-<<<<<<< HEAD
-UniValue mintzerocoinV3(const UniValue& params, bool fHelp)
-{
-    if (fHelp || params.size() > 1)
-        throw runtime_error("mintzerocoinV3 <amount>(0.1,0.5,1,10,100)\n" + HelpRequiringPassphrase());
-
-    int64_t nAmount = 0;
-    sigma::CoinDenomination denomination;
-
-    if (!RealNumberToDenomination(params[0].get_real(), denomination))
-        throw runtime_error("mintzerocoin <amount>(0.1,0.5,1,10,100)\n");
-    DenominationToInteger(denomination, nAmount);
-    LogPrintf("rpcWallet.mintzerocoin() denomination = %s, nAmount = %s \n", denomination, nAmount);
-
-    sigma::Params* zcParams = sigma::Params::get_default();
-
-    // The following constructor does all the work of minting a brand
-    // new zerocoin. It stores all the private values inside the
-    // PrivateCoin object. This includes the coin secrets, which must be
-    // stored in a secure location (wallet) at the client.
-    sigma::PrivateCoin newCoin(zcParams, denomination, ZEROCOIN_TX_VERSION_3);
-    // Get a copy of the 'public' portion of the coin. You should
-    // embed this into a Zerocoin 'MINT' transaction along with a series
-    // of currency inputs totaling the assigned value of one zerocoin.
-    sigma::PublicCoin pubCoin = newCoin.getPublicCoin();
-
-    // Validate
-    if (pubCoin.validate()) {
-        CScript scriptSerializedCoin;
-
-        // opcode is inserted as 1 byte according to file script/script.h
-        scriptSerializedCoin << OP_SIGMAMINT;
-
-        // MARTUN: Commenting this for now.
-        // this one will probably be written as int64_t, which means it will be written in as few bytes as necessary, and one more byte for sign. In our case our 34 will take 2 bytes, 1 for the number 34 and another one for the sign.
-        // scriptSerializedCoin << pubCoin.getValue().memoryRequired();
-
-        // and this one will write the size in different byte lengths depending on the length of vector. If vector size is <0.4c, which is 76, will write the size of vector in just 1 byte. In our case the size is always 34, so must write that 34 in 1 byte.
-        std::vector<unsigned char> vch = pubCoin.getValue().getvch();
-        scriptSerializedCoin.insert(scriptSerializedCoin.end(), vch.begin(), vch.end());
-
-        if (pwalletMain->IsLocked())
-            throw JSONRPCError(RPC_WALLET_UNLOCK_NEEDED, "Error: Please enter the wallet passphrase with walletpassphrase first.");
-
-        // Wallet comments
-        CWalletTx wtx;
-        bool isSigmaMint = true;
-        string strError = pwalletMain->MintZerocoin(scriptSerializedCoin, nAmount, isSigmaMint, wtx);
-
-        if (strError != "")
-            throw JSONRPCError(RPC_WALLET_ERROR, strError);
-
-        CWalletDB walletdb(pwalletMain->strWalletFile);
-        CSigmaEntry zerocoinTx;
-        zerocoinTx.IsUsed = false;
-        zerocoinTx.set_denomination(denomination);
-        zerocoinTx.value = pubCoin.getValue();
-        sigma::PublicCoin checkPubCoin(zerocoinTx.value, denomination);
-        if (!checkPubCoin.validate()) {
-            return false;
-        }
-        zerocoinTx.randomness = newCoin.getRandomness();
-        zerocoinTx.serialNumber = newCoin.getSerialNumber();
-//        const unsigned char *ecdsaSecretKey = newCoin.getEcdsaSeckey();
-//        zerocoinTx.ecdsaSecretKey = std::vector<unsigned char>(ecdsaSecretKey, ecdsaSecretKey+32);
-        walletdb.WriteZerocoinEntry(zerocoinTx);
-
-        return wtx.GetHash().GetHex();
-    } else {
-        return "";
-    }
-
-}
-
-=======
->>>>>>> fe8600d2
 UniValue mintmanyzerocoin(const UniValue& params, bool fHelp)
 {
     if (fHelp || params.size() == 0 || params.size() % 2 != 0 || params.size() > 10)
@@ -3043,103 +2967,6 @@
     return wtx.GetHash().GetHex();
 }
 
-<<<<<<< HEAD
-UniValue mintmanysigma(const UniValue& params, bool fHelp)
-{
-    if (fHelp || params.size() > 1)
-        throw runtime_error(
-                "mintmanyzerocoin {<denomination>(0.1,0.5,1,10,100):\"amount\"...}\n"
-                + HelpRequiringPassphrase()
-                + "\nMint 1 or more zerocoins in a single transaction. Amounts must be of denominations specified.\n"
-                  "\nArguments:\n"
-                  "1. \"denominations\"             (object, required) A json object with amounts and denominations\n"
-                  "    {\n"
-                  "      \"denomination\":amount The denomination of zerocoin to mint (must be one of (0.1,0.5,1,10,100)) followed by the amount of the denomination to mint.\n"
-                  "      ,...\n"
-                  "    }\n"
-                  "\nExamples:\n"
-                + HelpExampleCli("mintmanyzerocoin", "\"\" \"{\\\"10\\\":1,\\\"0.5\\\":2}\"")
-        );
-
-    sigma::Params* zcParams = sigma::Params::get_default();
-
-    vector<CRecipient> vecSend;
-    vector<sigma::PrivateCoin> privCoins;
-    CWalletTx wtx;
-
-    UniValue sendTo = params[0].get_obj();
-    sigma::CoinDenomination denomination;
-
-    vector<string> keys = sendTo.getKeys();
-    BOOST_FOREACH(const string& denominationStr, keys){
-        if (!StringToDenomination(denominationStr, denomination)) {
-            throw runtime_error(
-                "mintzerocoin <amount>(0.1,0.5,1,10,100) (\"zcoinaddress\")\n");
-        }
-        int64_t coinValue;
-        DenominationToInteger(denomination, coinValue);
-        int64_t numberOfCoins = sendTo[denominationStr].get_int();
-
-        LogPrintf("rpcWallet.mintmanyzerocoin() denomination = %s, nAmount = %s \n",
-            denominationStr, numberOfCoins);
-
-        if(numberOfCoins < 0) {
-            throw runtime_error(
-                    "mintmanyzerocoin {<denomination>(0.1,0.5,1,10,100):\"amount\"...}\n");
-        }
-
-        for(int64_t i = 0; i < numberOfCoins; ++i) {
-            // The following constructor does all the work of minting a brand
-            // new zerocoin. It stores all the private values inside the
-            // PrivateCoin object. This includes the coin secrets, which must be
-            // stored in a secure location (wallet) at the client.
-            sigma::PrivateCoin newCoin(zcParams, denomination, ZEROCOIN_TX_VERSION_3);
-            // Get a copy of the 'public' portion of the coin. You should
-            // embed this into a Zerocoin 'MINT' transaction along with a series
-            // of currency inputs totaling the assigned value of one zerocoin.
-
-            sigma::PublicCoin pubCoin = newCoin.getPublicCoin();
-
-            //Validate
-            bool validCoin = pubCoin.validate();
-
-            // no need to loop until we find a valid coin for sigma coins, they are always valid.
-            //while(!validCoin){
-            //    sigma::PrivateCoin newCoin(zcParams, denomination, ZEROCOIN_TX_VERSION_3);
-            //    sigma::PublicCoin pubCoin = newCoin.getPublicCoin();
-            //    validCoin = pubCoin.validate();
-            //}
-
-            // Create script for coin
-            CScript scriptSerializedCoin;
-            // opcode is inserted as 1 byte according to file script/script.h
-            scriptSerializedCoin << OP_SIGMAMINT;
-
-            // MARTUN: Commenting this for now.
-            // this one will probably be written as int64_t, which means it will be written in as few bytes as necessary, and one more byte for sign. In our case our 34 will take 2 bytes, 1 for the number 34 and another one for the sign.
-            // scriptSerializedCoin << pubCoin.getValue().memoryRequired();
-
-            // and this one will write the size in different byte lengths depending on the length of vector. If vector size is <0.4c, which is 76, will write the size of vector in just 1 byte. In our case the size is always 34, so must write that 34 in 1 byte.
-            std::vector<unsigned char> vch = pubCoin.getValue().getvch();
-            scriptSerializedCoin.insert(scriptSerializedCoin.end(), vch.begin(), vch.end());
-
-            CRecipient recipient = {scriptSerializedCoin, coinValue, false};
-
-            vecSend.push_back(recipient);
-            privCoins.push_back(newCoin);
-        }
-    }
-
-    string strError = pwalletMain->MintAndStoreSigma(vecSend, privCoins, wtx);
-
-    if (strError != "")
-        throw runtime_error(strError);
-
-    return wtx.GetHash().GetHex();
-}
-
-=======
->>>>>>> fe8600d2
 UniValue spendzerocoin(const UniValue& params, bool fHelp) {
 
     if (fHelp || params.size() < 1 || params.size() > 2)
@@ -3228,61 +3055,6 @@
     return  hasUnspendableMints;
 }
 
-<<<<<<< HEAD
-UniValue spendsigma(const UniValue& params, bool fHelp) {
-
-    if (fHelp || params.size() < 1 || params.size() > 2)
-        throw runtime_error(
-                "spendzerocoin <amount>(0.1,0.5,1,10,100) (\"zcoinaddress\")\n"
-                + HelpRequiringPassphrase() +
-                "\nArguments:\n"
-                "1. \"amount\"      (numeric or string, required) The amount in " + CURRENCY_UNIT + " to send. currently options are following 0.1, 0.5, 1, 10 and 100 only\n"
-                                                                                                    "2. \"zcoinaddress\"  (string, optional) The zcoin address to send to third party.\n"
-                                                                                                    "\nExamples:\n"
-                + HelpExampleCli("spendzerocoin", "10 \"a1kCCGddf5pMXSipLVD9hBG2MGGVNaJ15U\"")
-        );
-
-    LOCK2(cs_main, pwalletMain->cs_wallet);
-
-    int64_t nAmount = AmountFromValue(params[0]);
-    sigma::CoinDenomination denomination;
-    if (!RealNumberToDenomination(params[0].get_real(), denomination)) {
-        throw runtime_error(
-            "spendzerocoin <amount>(0.1,0.5,1,10,100) (\"zcoinaddress\")\n");
-    }
-
-    CBitcoinAddress address;
-    string thirdPartyaddress = "";
-    if (params.size() > 1){
-        // Address
-        thirdPartyaddress = params[1].get_str();
-        address = CBitcoinAddress(params[1].get_str());
-        if (!address.IsValid())
-            throw JSONRPCError(RPC_INVALID_ADDRESS_OR_KEY, "Invalid Zcoin address");
-    }
-
-    EnsureWalletIsUnlocked();
-
-    // Wallet comments
-    CWalletTx wtx;
-    Scalar coinSerial;
-    uint256 txHash;
-    GroupElement zcSelectedValue;
-    bool zcSelectedIsUsed;
-
-    string strError = pwalletMain->SpendSigma(
-        thirdPartyaddress, denomination, wtx,
-        coinSerial, txHash, zcSelectedValue, zcSelectedIsUsed);
-
-    if (strError != "")
-        throw JSONRPCError(RPC_WALLET_ERROR, strError);
-
-    return wtx.GetHash().GetHex();
-
-}
-
-=======
->>>>>>> fe8600d2
 UniValue spendmanyzerocoin(const UniValue& params, bool fHelp) {
 
         if (fHelp || params.size() != 1)
@@ -3391,100 +3163,6 @@
 
     return wtx.GetHash().GetHex();
 }
-
-<<<<<<< HEAD
-UniValue spendmanysigma(const UniValue& params, bool fHelp) {
-
-    if (fHelp || params.size() != 1)
-        throw runtime_error(
-                "spendmanyzerocoin \"{\"address\":\"<third party address or blank for internal>\", \"denominations\": [{\"value\":(0.1,0.5,1,10,100), \"amount\":<>}, {\"value\":(0.1,0.5,1,10,100), \"amount\":<>},...]}\"\n"
-                + HelpRequiringPassphrase()
-                + "\nSpend multiple zerocoins in a single transaction. Amounts must be of denominations specified.\n"
-                  "\nArguments:\n"
-                  "1. \"address: \"             (object, required) A string specifying the address to send to. If left blank, will spend to a wallet address. \n"
-                  " denominations: "
-                  "    [\n"
-                  "    {"
-                  "      \"value\": ,   (numeric) The numeric value must be one of (0.1,0.5,1,10,100)\n"
-                  "      \"amount\" :,  (numeric or string) The amount of spends of this value.\n"
-                  "    }"
-                  "    ,...\n"
-                  "    ]\n"
-                  "\nExamples:\n"
-                + HelpExampleCli("spendmanyzerocoin", "\"{\\\"address\\\":\\\"TXYb6pEWBDcxQvTxbFQ9sEV1c3rWUPGW3v\\\", \\\"denominations\\\": [{\\\"value\\\":1, \\\"amount\\\":1}, {\\\"value\":10, \\\"amount\\\":1}]}\"")
-                + HelpExampleCli("spendmanyzerocoin", "\"{\\\"address\\\":\\\"\\\", \\\"denominations\\\": [{\\\"value\\\":1, \\\"amount\\\":2}]}\"")
-        );
-
-    UniValue data = params[0].get_obj();
-
-    LOCK2(cs_main, pwalletMain->cs_wallet);
-
-    int64_t value = 0;
-    int64_t amount = 0;
-    sigma::CoinDenomination denomination;
-    std::vector<sigma::CoinDenomination> denominations;
-
-    UniValue inputs = find_value(data, "denominations");
-
-    string addressStr = find_value(data, "address").get_str();
-
-    for(size_t i=0; i<inputs.size();i++) {
-
-        const UniValue& inputObj = inputs[i].get_obj();
-
-        amount = find_value(inputObj, "amount").get_int();
-
-        value = find_value(inputObj, "value").get_int();
-        if (!IntegerToDenomination(value * COIN, denomination)) {
-            throw runtime_error(
-                "spendmanyzerocoin <amount>(0.1,0.5,1,10,100) (\"zcoinaddress\")\n");
-        }
-        for(int64_t j = 0; j < amount; j++){
-            denominations.push_back(denomination);
-        }
-    }
-
-    string thirdPartyAddress = "";
-    if (!(addressStr == "")){
-        CBitcoinAddress address(addressStr);
-        if (!address.IsValid())
-            throw JSONRPCError(RPC_INVALID_ADDRESS_OR_KEY, "Invalid Zcoin address");
-        thirdPartyAddress = addressStr;
-    }
-
-    EnsureWalletIsUnlocked();
-
-    // Wallet comments
-    CWalletTx wtx;
-    vector<Scalar> coinSerials;
-    uint256 txHash;
-    vector<GroupElement> zcSelectedValues;
-    string strError = "";
-
-    // begin spend process
-    CReserveKey reservekey(pwalletMain);
-
-    if (pwalletMain->IsLocked()) {
-        strError = "Error: Wallet locked, unable to create transaction!";
-        LogPrintf("SpendZerocoin() : %s", strError.c_str());
-        return strError;
-    }
-
-    strError = pwalletMain->SpendMultipleSigma(
-        thirdPartyAddress,
-        denominations,
-        wtx,
-        coinSerials,
-        txHash,
-        zcSelectedValues,
-        false);
-    if (strError != "")
-        throw JSONRPCError(RPC_WALLET_ERROR, strError);
-
-    return wtx.GetHash().GetHex();
-}
-=======
->>>>>>> fe8600d2
 
 UniValue spendmany(const UniValue& params, bool fHelp) {
 
