// Copyright (c) 2010 Satoshi Nakamoto// Copyright (c) 2016-2019 The Firo Core developers
// Copyright (c) 2009-2016 The Bitcoin Core developers
// Distributed under the MIT software license, see the accompanying
// file COPYING or http://www.opensource.org/licenses/mit-license.php.

#include "amount.h"
#include "base58.h"
#include "chain.h"
#include "consensus/validation.h"
#include "core_io.h"
#include "init.h"
#include "validation.h"
#include "sigma.h"
#include "lelantus.h"
#include "llmq/quorums_instantsend.h"
#include "llmq/quorums_chainlocks.h"
#include "../sigma/coinspend.h"
#include "net.h"
#include "policy/policy.h"
#include "policy/rbf.h"
#include "rpc/server.h"
#include "script/sign.h"
#include "timedata.h"
#include "util.h"
#include "utilmoneystr.h"
#include "wallet.h"
#include "walletdb.h"
#include "hdmint/tracker.h"
#include "walletexcept.h"
#include "masternode-payments.h"
#include "lelantusjoinsplitbuilder.h"
#include "bip47/paymentchannel.h"
#include "bip47/account.h"

#include <stdint.h>

#include <boost/assign/list_of.hpp>

#include <univalue.h>

int64_t nWalletUnlockTime;
static CCriticalSection cs_nWalletUnlockTime;

CWallet *GetWalletForJSONRPCRequest(const JSONRPCRequest& request)
{
    return pwalletMain;
}

std::string HelpRequiringPassphrase(CWallet * const pwallet)
{
    return pwallet && pwallet->IsCrypted()
        ? "\nRequires wallet passphrase to be set with walletpassphrase call."
        : "";
}

bool EnsureWalletIsAvailable(CWallet * const pwallet, bool avoidException)
{
    if (!pwallet) {
        if (!avoidException)
            throw JSONRPCError(RPC_METHOD_NOT_FOUND, "Method not found (disabled)");
        else
            return false;
    }
    return true;
}

void EnsureSigmaWalletIsAvailable()
{
    if (!pwalletMain || !pwalletMain->zwallet) {
        throw JSONRPCError(RPC_WALLET_ERROR, "sigma mint/spend is not allowed for legacy wallet");
    }
}

void EnsureLelantusWalletIsAvailable()
{
    if (!pwalletMain || !pwalletMain->zwallet) {
        throw JSONRPCError(RPC_WALLET_ERROR, "lelantus mint/joinsplit is not allowed for legacy wallet");
    }
}

void EnsureSparkWalletIsAvailable()
{
    if (!pwalletMain || !pwalletMain->zwallet) {
        throw JSONRPCError(RPC_WALLET_ERROR, "lelantus mint/joinsplit is not allowed for legacy wallet");
    }
}

void EnsureWalletIsUnlocked(CWallet * const pwallet)
{
    if (pwallet->IsLocked()) {
        throw JSONRPCError(RPC_WALLET_UNLOCK_NEEDED, "Error: Please enter the wallet passphrase with walletpassphrase first.");
    }
}

bool ValidMultiMint(CWallet * const pwallet, const UniValue& data){
    std::vector<std::string> keys = data.getKeys();
    CAmount totalValue = 0;
    int totalInputs = 0;
    int denomination;
    int64_t amount;
    BOOST_FOREACH(const std::string& denominationStr, keys){
        denomination = std::stoi(denominationStr.c_str());
        amount = data[denominationStr].get_int();
        totalInputs += amount;
        totalValue += denomination * amount * COIN;
    }

    return ((totalValue <= pwallet->GetBalance()) &&
            (totalInputs <= ZC_MINT_LIMIT));

}

void WalletTxToJSON(const CWalletTx& wtx, UniValue& entry)
{
    int confirms = wtx.GetDepthInMainChain();
    bool fLLMQLocked = llmq::quorumInstantSendManager->IsLocked(wtx.GetHash());
    bool chainlock = false;
    if (confirms > 0) {
        chainlock = llmq::chainLocksHandler->HasChainLock(mapBlockIndex[wtx.hashBlock]->nHeight, wtx.hashBlock);
    }
    entry.push_back(Pair("confirmations", confirms));
    entry.push_back(Pair("instantlock", fLLMQLocked));
    entry.push_back(Pair("chainlock", chainlock));
    if (wtx.IsCoinBase())
        entry.push_back(Pair("generated", true));
    if (confirms > 0)
    {
        entry.push_back(Pair("blockhash", wtx.hashBlock.GetHex()));
        entry.push_back(Pair("blockindex", wtx.nIndex));
        entry.push_back(Pair("blocktime", mapBlockIndex[wtx.hashBlock]->GetBlockTime()));
    } else {
        entry.push_back(Pair("trusted", wtx.IsTrusted()));
    }
    uint256 hash = wtx.GetHash();
    entry.push_back(Pair("txid", hash.GetHex()));
    UniValue conflicts(UniValue::VARR);
    BOOST_FOREACH(const uint256& conflict, wtx.GetConflicts())
        conflicts.push_back(conflict.GetHex());
    entry.push_back(Pair("walletconflicts", conflicts));
    entry.push_back(Pair("time", wtx.GetTxTime()));
    entry.push_back(Pair("timereceived", (int64_t)wtx.nTimeReceived));

    // Add opt-in RBF status
    std::string rbfStatus = "no";
    if (confirms <= 0) {
        LOCK(mempool.cs);
        RBFTransactionState rbfState = IsRBFOptIn(wtx, mempool);
        if (rbfState == RBF_TRANSACTIONSTATE_UNKNOWN)
            rbfStatus = "unknown";
        else if (rbfState == RBF_TRANSACTIONSTATE_REPLACEABLE_BIP125)
            rbfStatus = "yes";
    }
    entry.push_back(Pair("bip125-replaceable", rbfStatus));

    BOOST_FOREACH(const PAIRTYPE(std::string,std::string)& item, wtx.mapValue)
        entry.push_back(Pair(item.first, item.second));
}

std::string AccountFromValue(const UniValue& value)
{
    std::string strAccount = value.get_str();
    if (strAccount == "*")
        throw JSONRPCError(RPC_WALLET_INVALID_ACCOUNT_NAME, "Invalid account name");
    return strAccount;
}

UniValue getnewaddress(const JSONRPCRequest& request)
{
    CWallet * const pwallet = GetWalletForJSONRPCRequest(request);
    if (!EnsureWalletIsAvailable(pwallet, request.fHelp)) {
        return NullUniValue;
    }

    if (request.fHelp || request.params.size() > 1)
        throw std::runtime_error(
            "getnewaddress ( \"account\" )\n"
            "\nReturns a new Firo address for receiving payments.\n"
            "If 'account' is specified (DEPRECATED), it is added to the address book \n"
            "so payments received with the address will be credited to 'account'.\n"
            "\nArguments:\n"
            "1. \"account\"        (string, optional) DEPRECATED. The account name for the address to be linked to. If not provided, the default account \"\" is used. It can also be set to the empty string \"\" to represent the default account. The account does not need to exist, it will be created if there is no account by the given name.\n"
            "\nResult:\n"
            "\"firoaddress\"    (string) The new Firo address\n"
            "\nExamples:\n"
            + HelpExampleCli("getnewaddress", "")
            + HelpExampleRpc("getnewaddress", "")
        );

    LOCK2(cs_main, pwallet->cs_wallet);

    // Parse the account first so we don't generate a key if there's an error
    std::string strAccount;
    if (request.params.size() > 0)
        strAccount = AccountFromValue(request.params[0]);

    if (!pwallet->IsLocked()) {
        pwallet->TopUpKeyPool();
    }

    // Generate a new key that is added to wallet
    CPubKey newKey;
    if (!pwallet->GetKeyFromPool(newKey)) {
        throw JSONRPCError(RPC_WALLET_KEYPOOL_RAN_OUT, "Error: Keypool ran out, please call keypoolrefill first");
    }
    CKeyID keyID = newKey.GetID();

    pwallet->SetAddressBook(keyID, strAccount, "receive");

    return CBitcoinAddress(keyID).ToString();
}


CBitcoinAddress GetAccountAddress(CWallet * const pwallet, std::string strAccount, bool bForceNew=false)
{
    CPubKey pubKey;
    if (!pwallet->GetAccountPubkey(pubKey, strAccount, bForceNew)) {
        throw JSONRPCError(RPC_WALLET_KEYPOOL_RAN_OUT, "Error: Keypool ran out, please call keypoolrefill first");
    }

    return CBitcoinAddress(pubKey.GetID());
}

UniValue getaccountaddress(const JSONRPCRequest& request)
{
    CWallet * const pwallet = GetWalletForJSONRPCRequest(request);
    if (!EnsureWalletIsAvailable(pwallet, request.fHelp)) {
        return NullUniValue;
    }

    if (request.fHelp || request.params.size() != 1)
        throw std::runtime_error(
            "getaccountaddress \"account\"\n"
            "\nDEPRECATED. Returns the current Firo address for receiving payments to this account.\n"
            "\nArguments:\n"
            "1. \"account\"       (string, required) The account name for the address. It can also be set to the empty string \"\" to represent the default account. The account does not need to exist, it will be created and a new address created  if there is no account by the given name.\n"
            "\nResult:\n"
            "\"firoaddress\"   (string) The account Firo address\n"
            "\nExamples:\n"
            + HelpExampleCli("getaccountaddress", "")
            + HelpExampleCli("getaccountaddress", "\"\"")
            + HelpExampleCli("getaccountaddress", "\"myaccount\"")
            + HelpExampleRpc("getaccountaddress", "\"myaccount\"")
        );

    LOCK2(cs_main, pwallet->cs_wallet);

    // Parse the account first so we don't generate a key if there's an error
    std::string strAccount = AccountFromValue(request.params[0]);

    UniValue ret(UniValue::VSTR);

    ret = GetAccountAddress(pwallet, strAccount).ToString();
    return ret;
}


UniValue getrawchangeaddress(const JSONRPCRequest& request)
{
    CWallet * const pwallet = GetWalletForJSONRPCRequest(request);
    if (!EnsureWalletIsAvailable(pwallet, request.fHelp)) {
        return NullUniValue;
    }

    if (request.fHelp || request.params.size() > 1)
        throw std::runtime_error(
            "getrawchangeaddress\n"
            "\nReturns a new Firo address, for receiving change.\n"
            "This is for use with raw transactions, NOT normal use.\n"
            "\nResult:\n"
            "\"address\"    (string) The address\n"
            "\nExamples:\n"
            + HelpExampleCli("getrawchangeaddress", "")
            + HelpExampleRpc("getrawchangeaddress", "")
       );

    LOCK2(cs_main, pwallet->cs_wallet);

    if (!pwallet->IsLocked()) {
        pwallet->TopUpKeyPool();
    }

    CReserveKey reservekey(pwallet);
    CPubKey vchPubKey;
    if (!reservekey.GetReservedKey(vchPubKey))
        throw JSONRPCError(RPC_WALLET_KEYPOOL_RAN_OUT, "Error: Keypool ran out, please call keypoolrefill first");

    reservekey.KeepKey();

    CKeyID keyID = vchPubKey.GetID();

    return CBitcoinAddress(keyID).ToString();
}


UniValue setaccount(const JSONRPCRequest& request)
{
    CWallet * const pwallet = GetWalletForJSONRPCRequest(request);
    if (!EnsureWalletIsAvailable(pwallet, request.fHelp)) {
        return NullUniValue;
    }

    if (request.fHelp || request.params.size() < 1 || request.params.size() > 2)
        throw std::runtime_error(
            "setaccount \"firoaddress\" \"account\"\n"
            "\nDEPRECATED. Sets the account associated with the given address.\n"
            "\nArguments:\n"
            "1. \"firoaddress\"  (string, required) The Firo address to be associated with an account.\n"
            "2. \"account\"         (string, required) The account to assign the address to.\n"
            "\nExamples:\n"
            + HelpExampleCli("setaccount", "\"1D1ZrZNe3JUo7ZycKEYQQiQAWd9y54F4XX\" \"tabby\"")
            + HelpExampleRpc("setaccount", "\"1D1ZrZNe3JUo7ZycKEYQQiQAWd9y54F4XX\", \"tabby\"")
        );

    LOCK2(cs_main, pwallet->cs_wallet);

    CBitcoinAddress address(request.params[0].get_str());
    if (!address.IsValid())
        throw JSONRPCError(RPC_INVALID_ADDRESS_OR_KEY, "Invalid Firo address");

    std::string strAccount;
    if (request.params.size() > 1)
        strAccount = AccountFromValue(request.params[1]);

    // Only add the account if the address is yours.
    if (IsMine(*pwallet, address.Get())) {
        // Detect when changing the account of an address that is the 'unused current key' of another account:
        if (pwallet->mapAddressBook.count(address.Get())) {
            std::string strOldAccount = pwallet->mapAddressBook[address.Get()].name;
            if (address == GetAccountAddress(pwallet, strOldAccount)) {
                GetAccountAddress(pwallet, strOldAccount, true);
            }
        }
        pwallet->SetAddressBook(address.Get(), strAccount, "receive");
    }
    else
        throw JSONRPCError(RPC_MISC_ERROR, "setaccount can only be used with own address");

    return NullUniValue;
}


UniValue getaccount(const JSONRPCRequest& request)
{
    CWallet * const pwallet = GetWalletForJSONRPCRequest(request);
    if (!EnsureWalletIsAvailable(pwallet, request.fHelp)) {
        return NullUniValue;
    }

    if (request.fHelp || request.params.size() != 1)
        throw std::runtime_error(
            "getaccount \"firoaddress\"\n"
            "\nDEPRECATED. Returns the account associated with the given address.\n"
            "\nArguments:\n"
            "1. \"firoaddress\"  (string, required) The Firo address for account lookup.\n"
            "\nResult:\n"
            "\"accountname\"        (string) the account address\n"
            "\nExamples:\n"
            + HelpExampleCli("getaccount", "\"1D1ZrZNe3JUo7ZycKEYQQiQAWd9y54F4XX\"")
            + HelpExampleRpc("getaccount", "\"1D1ZrZNe3JUo7ZycKEYQQiQAWd9y54F4XX\"")
        );

    LOCK2(cs_main, pwallet->cs_wallet);

    CBitcoinAddress address(request.params[0].get_str());
    if (!address.IsValid())
        throw JSONRPCError(RPC_INVALID_ADDRESS_OR_KEY, "Invalid Firo address");

    std::string strAccount;
    std::map<CTxDestination, CAddressBookData>::iterator mi = pwallet->mapAddressBook.find(address.Get());
    if (mi != pwallet->mapAddressBook.end() && !(*mi).second.name.empty()) {
        strAccount = (*mi).second.name;
    }
    return strAccount;
}

UniValue setmininput(const JSONRPCRequest& request)
{
    if (request.fHelp || request.params.size() < 1 || request.params.size() > 1)
        throw std::runtime_error(
                "setmininput <amount>\n"
                        "<amount> is a real and is rounded to the nearest 0.00000001");

    // Amount
    int64_t nAmount = 0;
    if (request.params[0].get_real() != 0.0)
        nAmount = AmountFromValue(request.params[0]);        // rejects 0.0 amounts

    nMinimumInputValue = nAmount;
    return true;
}


UniValue getaddressesbyaccount(const JSONRPCRequest& request)
{
    CWallet * const pwallet = GetWalletForJSONRPCRequest(request);
    if (!EnsureWalletIsAvailable(pwallet, request.fHelp)) {
        return NullUniValue;
    }

    if (request.fHelp || request.params.size() != 1)
        throw std::runtime_error(
            "getaddressesbyaccount \"account\"\n"
            "\nDEPRECATED. Returns the list of addresses for the given account.\n"
            "\nArguments:\n"
            "1. \"account\"        (string, required) The account name.\n"
            "\nResult:\n"
            "[                     (json array of string)\n"
            "  \"firoaddress\"  (string) a Firo address associated with the given account\n"
            "  ,...\n"
            "]\n"
            "\nExamples:\n"
            + HelpExampleCli("getaddressesbyaccount", "\"tabby\"")
            + HelpExampleRpc("getaddressesbyaccount", "\"tabby\"")
        );

    LOCK2(cs_main, pwallet->cs_wallet);

    std::string strAccount = AccountFromValue(request.params[0]);

    // Find all addresses that have the given account
    UniValue ret(UniValue::VARR);
    for (const std::pair<CBitcoinAddress, CAddressBookData>& item : pwallet->mapAddressBook) {
        const CBitcoinAddress& address = item.first;
        const std::string& strName = item.second.name;
        if (strName == strAccount)
            ret.push_back(address.ToString());
    }
    return ret;
}

static void SendMoney(CWallet * const pwallet, const CTxDestination &address, CAmount nValue, bool fSubtractFeeFromAmount, CWalletTx& wtxNew)
{
    CAmount curBalance = pwallet->GetBalance();

    // Check amount
    if (nValue <= 0)
        throw JSONRPCError(RPC_INVALID_PARAMETER, "Invalid amount");

    if (nValue > curBalance)
        throw JSONRPCError(RPC_WALLET_INSUFFICIENT_FUNDS, "Insufficient funds");

    if (pwallet->GetBroadcastTransactions() && !g_connman) {
        throw JSONRPCError(RPC_CLIENT_P2P_DISABLED, "Error: Peer-to-peer functionality missing or disabled");
    }

    // Parse Firo address
    CScript scriptPubKey = GetScriptForDestination(address);

    // Create and send the transaction
    CReserveKey reservekey(pwallet);
    CAmount nFeeRequired;
    std::string strError;
    std::vector<CRecipient> vecSend;
    int nChangePosRet = -1;
    CRecipient recipient = {scriptPubKey, nValue, fSubtractFeeFromAmount};
    vecSend.push_back(recipient);
    if (!pwallet->CreateTransaction(vecSend, wtxNew, reservekey, nFeeRequired, nChangePosRet, strError)) {
        if (!fSubtractFeeFromAmount && nValue + nFeeRequired > curBalance)
            strError = strprintf("Error: This transaction requires a transaction fee of at least %s", FormatMoney(nFeeRequired));
        throw JSONRPCError(RPC_WALLET_ERROR, strError);
    }
    CValidationState state;
    if (!pwallet->CommitTransaction(wtxNew, reservekey, g_connman.get(), state)) {
        strError = strprintf("Error: The transaction was rejected! Reason given: %s", state.GetRejectReason());
        throw JSONRPCError(RPC_WALLET_ERROR, strError);
    }
}

UniValue sendtoaddress(const JSONRPCRequest& request)
{
    CWallet * const pwallet = GetWalletForJSONRPCRequest(request);
    if (!EnsureWalletIsAvailable(pwallet, request.fHelp)) {
        return NullUniValue;
    }

    if (request.fHelp || request.params.size() < 2 || request.params.size() > 5)
        throw std::runtime_error(
            "sendtoaddress \"firoaddress\" amount ( \"comment\" \"comment-to\" subtractfeefromamount )\n"
            "\nSend an amount to a given address.\n"
            + HelpRequiringPassphrase(pwallet) +
            "\nArguments:\n"
            "1. \"firoaddress\"  (string, required) The Firo address to send to.\n"
            "2. \"amount\"      (numeric or string, required) The amount in " + CURRENCY_UNIT + " to send. eg 0.1\n"
            "3. \"comment\"     (string, optional) A comment used to store what the transaction is for. \n"
            "                             This is not part of the transaction, just kept in your wallet.\n"
            "4. \"comment_to\"         (string, optional) A comment to store the name of the person or organization \n"
            "                             to which you're sending the transaction. This is not part of the \n"
            "                             transaction, just kept in your wallet.\n"
            "5. subtractfeefromamount  (boolean, optional, default=false) The fee will be deducted from the amount being sent.\n"
            "                             The recipient will receive less bitcoins than you enter in the amount field.\n"
            "\nResult:\n"
            "\"txid\"                  (string) The transaction id.\n"
            "\nExamples:\n"
            + HelpExampleCli("sendtoaddress", "\"1M72Sfpbz1BPpXFHz9m3CdqATR44Jvaydd\" 0.1")
            + HelpExampleCli("sendtoaddress", "\"1M72Sfpbz1BPpXFHz9m3CdqATR44Jvaydd\" 0.1 \"donation\" \"seans outpost\"")
            + HelpExampleCli("sendtoaddress", "\"1M72Sfpbz1BPpXFHz9m3CdqATR44Jvaydd\" 0.1 \"\" \"\" true")
            + HelpExampleRpc("sendtoaddress", "\"1M72Sfpbz1BPpXFHz9m3CdqATR44Jvaydd\", 0.1, \"donation\", \"seans outpost\"")
        );

    LOCK2(cs_main, pwallet->cs_wallet);

    CBitcoinAddress address(request.params[0].get_str());
    if (!address.IsValid())
        throw JSONRPCError(RPC_INVALID_ADDRESS_OR_KEY, "Invalid Firo address");

    // Amount
    CAmount nAmount = AmountFromValue(request.params[1]);
    if (nAmount <= 0)
        throw JSONRPCError(RPC_TYPE_ERROR, "Invalid amount for send");

    // Wallet comments
    CWalletTx wtx;
    if (request.params.size() > 2 && !request.params[2].isNull() && !request.params[2].get_str().empty())
        wtx.mapValue["comment"] = request.params[2].get_str();
    if (request.params.size() > 3 && !request.params[3].isNull() && !request.params[3].get_str().empty())
        wtx.mapValue["to"]      = request.params[3].get_str();

    bool fSubtractFeeFromAmount = false;
    if (request.params.size() > 4)
        fSubtractFeeFromAmount = request.params[4].get_bool();

    EnsureWalletIsUnlocked(pwallet);

    SendMoney(pwallet, address.Get(), nAmount, fSubtractFeeFromAmount, wtx);

    return wtx.GetHash().GetHex();
}

UniValue listaddressgroupings(const JSONRPCRequest& request)
{
    CWallet * const pwallet = GetWalletForJSONRPCRequest(request);
    if (!EnsureWalletIsAvailable(pwallet, request.fHelp)) {
        return NullUniValue;
    }

    if (request.fHelp)
        throw std::runtime_error(
            "listaddressgroupings\n"
            "\nLists groups of addresses which have had their common ownership\n"
            "made public by common use as inputs or as the resulting change\n"
            "in past transactions\n"
            "\nResult:\n"
            "[\n"
            "  [\n"
            "    [\n"
            "      \"firoaddress\",     (string) The Firo address\n"
            "      amount,                 (numeric) The amount in " + CURRENCY_UNIT + "\n"
            "      \"account\"             (string, optional) DEPRECATED. The account\n"
            "    ]\n"
            "    ,...\n"
            "  ]\n"
            "  ,...\n"
            "]\n"
            "\nExamples:\n"
            + HelpExampleCli("listaddressgroupings", "")
            + HelpExampleRpc("listaddressgroupings", "")
        );

    LOCK2(cs_main, pwallet->cs_wallet);

    UniValue jsonGroupings(UniValue::VARR);
    std::map<CTxDestination, CAmount> balances = pwallet->GetAddressBalances();
    for (std::set<CTxDestination> grouping : pwallet->GetAddressGroupings()) {
        UniValue jsonGrouping(UniValue::VARR);
        BOOST_FOREACH(CTxDestination address, grouping)
        {
            UniValue addressInfo(UniValue::VARR);
            addressInfo.push_back(CBitcoinAddress(address).ToString());
            addressInfo.push_back(ValueFromAmount(balances[address]));
            {
                if (pwallet->mapAddressBook.find(CBitcoinAddress(address).Get()) != pwallet->mapAddressBook.end()) {
                    addressInfo.push_back(pwallet->mapAddressBook.find(CBitcoinAddress(address).Get())->second.name);
                }
            }
            jsonGrouping.push_back(addressInfo);
        }
        jsonGroupings.push_back(jsonGrouping);
    }
    return jsonGroupings;
}

UniValue listaddressbalances(const JSONRPCRequest& request)
{
    CWallet* const pwallet = GetWalletForJSONRPCRequest(request);
    if (!EnsureWalletIsAvailable(pwallet, request.fHelp))
        return NullUniValue;

    if (request.fHelp || request.params.size() > 1)
        throw std::runtime_error(
            "listaddressbalances ( minamount )\n"
            "\nLists addresses of this wallet and their balances\n"
            "\nArguments:\n"
            "1. minamount               (numeric, optional, default=0) Minimum balance in " + CURRENCY_UNIT + " an address should have to be shown in the list\n"
            "\nResult:\n"
            "{\n"
            "  \"address\": amount,       (string) The dash address and the amount in " + CURRENCY_UNIT + "\n"
            "  ,...\n"
            "}\n"
            "\nExamples:\n"
            + HelpExampleCli("listaddressbalances", "")
            + HelpExampleCli("listaddressbalances", "10")
            + HelpExampleRpc("listaddressbalances", "")
            + HelpExampleRpc("listaddressbalances", "10")
        );

    LOCK2(cs_main, pwallet->cs_wallet);

    CAmount nMinAmount = 0;
    if (request.params.size() > 0)
        nMinAmount = AmountFromValue(request.params[0]);

    if (nMinAmount < 0)
        throw JSONRPCError(RPC_TYPE_ERROR, "Invalid amount");

    UniValue jsonBalances(UniValue::VOBJ);
    std::map<CTxDestination, CAmount> balances = pwallet->GetAddressBalances();
    for (auto& balance : balances)
        if (balance.second >= nMinAmount)
            jsonBalances.push_back(Pair(CBitcoinAddress(balance.first).ToString(), ValueFromAmount(balance.second)));

    return jsonBalances;
}

UniValue signmessage(const JSONRPCRequest& request)
{
    CWallet * const pwallet = GetWalletForJSONRPCRequest(request);
    if (!EnsureWalletIsAvailable(pwallet, request.fHelp)) {
        return NullUniValue;
    }

    if (request.fHelp || request.params.size() != 2)
        throw std::runtime_error(
            "signmessage \"firoaddress\" \"message\"\n"
            "\nSign a message with the private key of an address"
            + HelpRequiringPassphrase(pwallet) + "\n"
            "\nArguments:\n"
            "1. \"firoaddress\"  (string, required) The Firo address to use for the private key.\n"
            "2. \"message\"         (string, required) The message to create a signature of.\n"
            "\nResult:\n"
            "\"signature\"          (string) The signature of the message encoded in base 64\n"
            "\nExamples:\n"
            "\nUnlock the wallet for 30 seconds\n"
            + HelpExampleCli("walletpassphrase", "\"mypassphrase\" 30") +
            "\nCreate the signature\n"
            + HelpExampleCli("signmessage", "\"1D1ZrZNe3JUo7ZycKEYQQiQAWd9y54F4XX\" \"my message\"") +
            "\nVerify the signature\n"
            + HelpExampleCli("verifymessage", "\"1D1ZrZNe3JUo7ZycKEYQQiQAWd9y54F4XX\" \"signature\" \"my message\"") +
            "\nAs json rpc\n"
            + HelpExampleRpc("signmessage", "\"1D1ZrZNe3JUo7ZycKEYQQiQAWd9y54F4XX\", \"my message\"")
        );

    LOCK2(cs_main, pwallet->cs_wallet);

    EnsureWalletIsUnlocked(pwallet);

    std::string strAddress = request.params[0].get_str();
    std::string strMessage = request.params[1].get_str();

    CBitcoinAddress addr(strAddress);
    if (!addr.IsValid())
        throw JSONRPCError(RPC_TYPE_ERROR, "Invalid address");

    CKeyID keyID;
    if (!addr.GetKeyID(keyID))
        throw JSONRPCError(RPC_TYPE_ERROR, "Address does not refer to key");

    CKey key;
    if (!pwallet->GetKey(keyID, key)) {
        throw JSONRPCError(RPC_WALLET_ERROR, "Private key not available");
    }

    CHashWriter ss(SER_GETHASH, 0);
    ss << strMessageMagic;
    ss << strMessage;

    std::vector<unsigned char> vchSig;
    if (!key.SignCompact(ss.GetHash(), vchSig))
        throw JSONRPCError(RPC_INVALID_ADDRESS_OR_KEY, "Sign failed");

    return EncodeBase64(&vchSig[0], vchSig.size());
}

UniValue getreceivedbyaddress(const JSONRPCRequest& request)
{
    CWallet * const pwallet = GetWalletForJSONRPCRequest(request);
    if (!EnsureWalletIsAvailable(pwallet, request.fHelp)) {
        return NullUniValue;
    }

    if (request.fHelp || request.params.size() < 1 || request.params.size() > 3)
        throw std::runtime_error(
            "getreceivedbyaddress \"firoaddress\" ( minconf addlocked )\n"
            "\nReturns the total amount received by the given firoaddress in transactions with at least minconf confirmations.\n"
            "\nArguments:\n"
            "1. \"firoaddress\"  (string, required) The Firo address for transactions.\n"
            "2. minconf             (numeric, optional, default=1) Only include transactions confirmed at least this many times.\n"
            "3. addlocked           (bool, optional, default=false) Whether to include transactions locked via InstantSend.\n"
            "\nResult:\n"
            "amount   (numeric) The total amount in " + CURRENCY_UNIT + " received at this address.\n"
            "\nExamples:\n"
            "\nThe amount from transactions with at least 1 confirmation\n"
            + HelpExampleCli("getreceivedbyaddress", "\"1D1ZrZNe3JUo7ZycKEYQQiQAWd9y54F4XX\"") +
            "\nThe amount including unconfirmed transactions, zero confirmations\n"
            + HelpExampleCli("getreceivedbyaddress", "\"1D1ZrZNe3JUo7ZycKEYQQiQAWd9y54F4XX\" 0") +
            "\nThe amount with at least 2 confirmation, very safe\n"
            + HelpExampleCli("getreceivedbyaddress", "\"1D1ZrZNe3JUo7ZycKEYQQiQAWd9y54F4XX\" 2") +
            "\nAs a json rpc call\n"
            + HelpExampleRpc("getreceivedbyaddress", "\"1D1ZrZNe3JUo7ZycKEYQQiQAWd9y54F4XX\", 2")
       );

    LOCK2(cs_main, pwallet->cs_wallet);

    // Firo address
    CBitcoinAddress address = CBitcoinAddress(request.params[0].get_str());
    if (!address.IsValid())
        throw JSONRPCError(RPC_INVALID_ADDRESS_OR_KEY, "Invalid Firo address");
    CScript scriptPubKey = GetScriptForDestination(address.Get());
    if (!IsMine(*pwallet, scriptPubKey)) {
        return ValueFromAmount(0);
    }

    // Minimum confirmations
    int nMinDepth = 1;
    if (request.params.size() > 1)
        nMinDepth = request.params[1].get_int();
    bool fAddLocked = (request.params.size() > 2 && request.params[2].get_bool());

    // Tally
    CAmount nAmount = 0;
    for (const std::pair<uint256, CWalletTx>& pairWtx : pwallet->mapWallet) {
        const CWalletTx& wtx = pairWtx.second;
        if (wtx.IsCoinBase() || !CheckFinalTx(*wtx.tx))
            continue;

        BOOST_FOREACH(const CTxOut& txout, wtx.tx->vout)
            if (txout.scriptPubKey == scriptPubKey)
                if ((wtx.GetDepthInMainChain() >= nMinDepth) || (fAddLocked && wtx.IsLockedByLLMQInstantSend()))
                    nAmount += txout.nValue;
    }

    return  ValueFromAmount(nAmount);
}


UniValue getreceivedbyaccount(const JSONRPCRequest& request)
{
    CWallet * const pwallet = GetWalletForJSONRPCRequest(request);
    if (!EnsureWalletIsAvailable(pwallet, request.fHelp)) {
        return NullUniValue;
    }

    if (request.fHelp || request.params.size() < 1 || request.params.size() > 3)
        throw std::runtime_error(
            "getreceivedbyaccount \"account\" ( minconf addlocked )\n"
            "\nDEPRECATED. Returns the total amount received by addresses with <account> in transactions with at least [minconf] confirmations.\n"
            "\nArguments:\n"
            "1. \"account\"      (string, required) The selected account, may be the default account using \"\".\n"
            "2. minconf          (numeric, optional, default=1) Only include transactions confirmed at least this many times.\n"
            "3. addlocked      (bool, optional, default=false) Whether to include transactions locked via InstantSend.\n"
            "\nResult:\n"
            "amount              (numeric) The total amount in " + CURRENCY_UNIT + " received for this account.\n"
            "\nExamples:\n"
            "\nAmount received by the default account with at least 1 confirmation\n"
            + HelpExampleCli("getreceivedbyaccount", "\"\"") +
            "\nAmount received at the tabby account including unconfirmed amounts with zero confirmations\n"
            + HelpExampleCli("getreceivedbyaccount", "\"tabby\" 0") +
            "\nThe amount with at least 2 confirmation, very safe\n"
            + HelpExampleCli("getreceivedbyaccount", "\"tabby\" 2") +
            "\nAs a json rpc call\n"
            + HelpExampleRpc("getreceivedbyaccount", "\"tabby\", 2")
        );

    LOCK2(cs_main, pwallet->cs_wallet);

    // Minimum confirmations
    int nMinDepth = 1;
    if (request.params.size() > 1)
        nMinDepth = request.params[1].get_int();
    bool fAddLocked = (request.params.size() > 2 && request.params[2].get_bool());

    // Get the set of pub keys assigned to account
    std::string strAccount = AccountFromValue(request.params[0]);
    std::set<CTxDestination> setAddress = pwallet->GetAccountAddresses(strAccount);

    // Tally
    CAmount nAmount = 0;
    for (const std::pair<uint256, CWalletTx>& pairWtx : pwallet->mapWallet) {
        const CWalletTx& wtx = pairWtx.second;
        if (wtx.IsCoinBase() || !CheckFinalTx(*wtx.tx))
            continue;

        BOOST_FOREACH(const CTxOut& txout, wtx.tx->vout)
        {
            CTxDestination address;
            if (ExtractDestination(txout.scriptPubKey, address) && IsMine(*pwallet, address) && setAddress.count(address)) {
                if ((wtx.GetDepthInMainChain() >= nMinDepth) || (fAddLocked && wtx.IsLockedByLLMQInstantSend()))
                    nAmount += txout.nValue;
            }
        }
    }

    return ValueFromAmount(nAmount);
}


UniValue getbalance(const JSONRPCRequest& request)
{
    CWallet * const pwallet = GetWalletForJSONRPCRequest(request);
    if (!EnsureWalletIsAvailable(pwallet, request.fHelp)) {
        return NullUniValue;
    }

    if (request.fHelp || request.params.size() > 4)
        throw std::runtime_error(
            "getbalance ( \"account\" minconf include_watchonly )\n"
            "\nIf account is not specified, returns the server's total available balance.\n"
            "If account is specified (DEPRECATED), returns the balance in the account.\n"
            "Note that the account \"\" is not the same as leaving the parameter out.\n"
            "The server total may be different to the balance in the default \"\" account.\n"
            "\nArguments:\n"
            "1. \"account\"         (string, optional) DEPRECATED. The account string may be given as a\n"
            "                     specific account name to find the balance associated with wallet keys in\n"
            "                     a named account, or as the empty string (\"\") to find the balance\n"
            "                     associated with wallet keys not in any named account, or as \"*\" to find\n"
            "                     the balance associated with all wallet keys regardless of account.\n"
            "                     When this option is specified, it calculates the balance in a different\n"
            "                     way than when it is not specified, and which can count spends twice when\n"
            "                     there are conflicting pending transactions (such as those created by\n"
            "                     the bumpfee command), temporarily resulting in low or even negative\n"
            "                     balances. In general, account balance calculation is not considered\n"
            "                     reliable and has resulted in confusing outcomes, so it is recommended to\n"
            "                     avoid passing this argument.\n"
            "2. minconf           (numeric, optional, default=1) Only include transactions confirmed at least this many times.\n"
            "3. include_watchonly (bool, optional, default=false) Also include balance in watch-only addresses (see 'importaddress')\n"
            "4. addlocked      (bool, optional, default=false) Whether to include the value of transactions locked via InstantSend in the wallet's balance.\n"
            "\nResult:\n"
            "amount              (numeric) The total amount in " + CURRENCY_UNIT + " received for this account.\n"
            "\nExamples:\n"
            "\nThe total amount in the wallet\n"
            + HelpExampleCli("getbalance", "") +
            "\nThe total amount in the wallet at least 5 blocks confirmed\n"
            + HelpExampleCli("getbalance", "\"*\" 6") +
            "\nAs a json rpc call\n"
            + HelpExampleRpc("getbalance", "\"*\", 6")
        );

    LOCK2(cs_main, pwallet->cs_wallet);

    if (request.params.size() == 0)
        return  ValueFromAmount(pwallet->GetBalance());

    const std::string* account = request.params[0].get_str() != "*" ? &request.params[0].get_str() : nullptr;

    int nMinDepth = 1;
    if (request.params.size() > 1)
        nMinDepth = request.params[1].get_int();
    isminefilter filter = ISMINE_SPENDABLE;
    if(request.params.size() > 2)
        if(request.params[2].get_bool())
            filter = filter | ISMINE_WATCH_ONLY;

    bool fAddLocked = (request.params.size() > 3 && request.params[3].get_bool());

    return ValueFromAmount(pwallet->GetLegacyBalance(filter, nMinDepth, account, fAddLocked));
}

UniValue getprivatebalance(const JSONRPCRequest& request)
{
    CWallet * const pwallet = GetWalletForJSONRPCRequest(request);
    if (!EnsureWalletIsAvailable(pwallet, request.fHelp)) {
        return NullUniValue;
    }

    if (request.fHelp || request.params.size() != 0)
        throw std::runtime_error(
            "getprivatebalance\n"
            "\nReturns  private balance.\n"
            "Private balance is the sum of all confirmed sigma/lelantus mints which are created by the wallet.\n"
            "\nResult:\n"
            "amount              (numeric) The confirmed private balance in " + CURRENCY_UNIT + ".\n"
            "\nExamples:\n"
            "\nThe total amount in the wallet\n"
            + HelpExampleCli("getprivatebalance", "")
            + HelpExampleRpc("getprivatebalance", "")
        );

    EnsureLelantusWalletIsAvailable();
    LOCK2(cs_main, pwallet->cs_wallet);

    return  ValueFromAmount(pwallet->GetPrivateBalance().first + pwallet->sparkWallet->getAvailableBalance());
}

UniValue gettotalbalance(const JSONRPCRequest& request)
{
    CWallet * const pwallet = GetWalletForJSONRPCRequest(request);
    if (!EnsureWalletIsAvailable(pwallet, request.fHelp)) {
        return NullUniValue;
    }


    if (request.fHelp || request.params.size() != 0)
        throw std::runtime_error(
            "gettotalbalance\n"
            "\nReturns total (transparent + private) balance.\n"
            "Transparent balance is the sum of coin amounts received as utxo.\n"
            "Private balance is the sum of all confirmed sigma/lelantus/spark mints which are created by the wallet.\n"
            "\nResult:\n"
            "amount              (numeric) The total balance in " + CURRENCY_UNIT + " for the wallet.\n"
            "\nExamples:\n"
            "\nThe total amount in the wallet\n"
            + HelpExampleCli("gettotalbalance", "")
            + HelpExampleRpc("gettotalbalance", "")
        );

    EnsureLelantusWalletIsAvailable();
    EnsureSparkWalletIsAvailable();
    LOCK2(cs_main, pwallet->cs_wallet);


    return  ValueFromAmount(pwallet->GetBalance() + pwallet->GetPrivateBalance().first + pwallet->sparkWallet->getAvailableBalance());
}

UniValue getunconfirmedbalance(const JSONRPCRequest &request)
{
    CWallet * const pwallet = GetWalletForJSONRPCRequest(request);
    if (!EnsureWalletIsAvailable(pwallet, request.fHelp)) {
        return NullUniValue;
    }

    if (request.fHelp || request.params.size() > 0)
        throw std::runtime_error(
                "getunconfirmedbalance\n"
                "Returns the server's total unconfirmed balance\n");

    LOCK2(cs_main, pwallet->cs_wallet);

    return ValueFromAmount(pwallet->GetUnconfirmedBalance());
}


UniValue movecmd(const JSONRPCRequest& request)
{
    CWallet * const pwallet = GetWalletForJSONRPCRequest(request);
    if (!EnsureWalletIsAvailable(pwallet, request.fHelp)) {
    	    return NullUniValue;
    }

    if (request.fHelp || request.params.size() < 3 || request.params.size() > 5)
        throw std::runtime_error(
            "move \"fromaccount\" \"toaccount\" amount ( minconf \"comment\" )\n"
            "\nDEPRECATED. Move a specified amount from one account in your wallet to another.\n"
            "\nArguments:\n"
            "1. \"fromaccount\"   (string, required) The name of the account to move funds from. May be the default account using \"\".\n"
            "2. \"toaccount\"     (string, required) The name of the account to move funds to. May be the default account using \"\".\n"
            "3. amount            (numeric) Quantity of " + CURRENCY_UNIT + " to move between accounts.\n"
            "4. (dummy)           (numeric, optional) Ignored. Remains for backward compatibility.\n"
            "5. \"comment\"       (string, optional) An optional comment, stored in the wallet only.\n"
            "\nResult:\n"
            "true|false           (boolean) true if successful.\n"
            "\nExamples:\n"
            "\nMove 0.01 " + CURRENCY_UNIT + " from the default account to the account named tabby\n"
            + HelpExampleCli("move", "\"\" \"tabby\" 0.01") +
            "\nMove 0.01 " + CURRENCY_UNIT + " timotei to akiko with a comment and funds have 2 confirmations\n"
            + HelpExampleCli("move", "\"timotei\" \"akiko\" 0.01 6 \"happy birthday!\"") +
            "\nAs a json rpc call\n"
            + HelpExampleRpc("move", "\"timotei\", \"akiko\", 0.01, 6, \"happy birthday!\"")
        );

    LOCK2(cs_main, pwallet->cs_wallet);

    std::string strFrom = AccountFromValue(request.params[0]);
    std::string strTo = AccountFromValue(request.params[1]);
    CAmount nAmount = AmountFromValue(request.params[2]);
    if (nAmount <= 0)
        throw JSONRPCError(RPC_TYPE_ERROR, "Invalid amount for send");
    if (request.params.size() > 3)
        // unused parameter, used to be nMinDepth, keep type-checking it though
        (void)request.params[3].get_int();
    std::string strComment;
    if (request.params.size() > 4)
        strComment = request.params[4].get_str();

    if (!pwallet->AccountMove(strFrom, strTo, nAmount, strComment)) {
        throw JSONRPCError(RPC_DATABASE_ERROR, "database error");
    }

    return true;
}


UniValue sendfrom(const JSONRPCRequest& request)
{
    CWallet * const pwallet = GetWalletForJSONRPCRequest(request);
    if (!EnsureWalletIsAvailable(pwallet, request.fHelp)) {
        return NullUniValue;
    }

    if (request.fHelp || request.params.size() < 3 || request.params.size() > 6)
        throw std::runtime_error(
            "sendfrom \"fromaccount\" \"toaddress\" amount ( minconf \"comment\" \"comment_to\" )\n"
            "\nDEPRECATED (use sendtoaddress). Sent an amount from an account to a bitcoin address."
            + HelpRequiringPassphrase(pwallet) + "\n"
            "\nArguments:\n"
            "1. \"fromaccount\"       (string, required) The name of the account to send funds from. May be the default account using \"\".\n"
            "                       Specifying an account does not influence coin selection, but it does associate the newly created\n"
            "                       transaction with the account, so the account's balance computation and transaction history can reflect\n"
            "                       the spend.\n"
            "2. \"toaddress\"         (string, required) The Firo address to send funds to.\n"
            "3. amount                (numeric or string, required) The amount in " + CURRENCY_UNIT + " (transaction fee is added on top).\n"
            "4. minconf               (numeric, optional, default=1) Only use funds with at least this many confirmations.\n"
            "5. \"comment\"           (string, optional) A comment used to store what the transaction is for. \n"
            "                                     This is not part of the transaction, just kept in your wallet.\n"
            "6. \"comment_to\"        (string, optional) An optional comment to store the name of the person or organization \n"
            "                                     to which you're sending the transaction. This is not part of the transaction, \n"
            "                                     it is just kept in your wallet.\n"
            "\nResult:\n"
            "\"txid\"                 (string) The transaction id.\n"
            "\nExamples:\n"
            "\nSend 0.01 " + CURRENCY_UNIT + " from the default account to the address, must have at least 1 confirmation\n"
            + HelpExampleCli("sendfrom", "\"\" \"1M72Sfpbz1BPpXFHz9m3CdqATR44Jvaydd\" 0.01") +
            "\nSend 0.01 from the tabby account to the given address, funds must have at least 2 confirmations\n"
            + HelpExampleCli("sendfrom", "\"tabby\" \"1M72Sfpbz1BPpXFHz9m3CdqATR44Jvaydd\" 0.01 2 \"donation\" \"seans outpost\"") +
            "\nAs a json rpc call\n"
            + HelpExampleRpc("sendfrom", "\"tabby\", \"1M72Sfpbz1BPpXFHz9m3CdqATR44Jvaydd\", 0.01, 2, \"donation\", \"seans outpost\"")
        );

    LOCK2(cs_main, pwallet->cs_wallet);

    std::string strAccount = AccountFromValue(request.params[0]);
    CBitcoinAddress address(request.params[1].get_str());
    if (!address.IsValid())
        throw JSONRPCError(RPC_INVALID_ADDRESS_OR_KEY, "Invalid Firo address");
    CAmount nAmount = AmountFromValue(request.params[2]);
    if (nAmount <= 0)
        throw JSONRPCError(RPC_TYPE_ERROR, "Invalid amount for send");
    int nMinDepth = 1;
    if (request.params.size() > 3)
        nMinDepth = request.params[3].get_int();

    CWalletTx wtx;
    wtx.strFromAccount = strAccount;
    if (request.params.size() > 4 && !request.params[4].isNull() && !request.params[4].get_str().empty())
        wtx.mapValue["comment"] = request.params[4].get_str();
    if (request.params.size() > 5 && !request.params[5].isNull() && !request.params[5].get_str().empty())
        wtx.mapValue["to"]      = request.params[5].get_str();

    EnsureWalletIsUnlocked(pwallet);

    // Check funds
    CAmount nBalance = pwallet->GetLegacyBalance(ISMINE_SPENDABLE, nMinDepth, &strAccount);
    if (nAmount > nBalance)
        throw JSONRPCError(RPC_WALLET_INSUFFICIENT_FUNDS, "Account has insufficient funds");

    SendMoney(pwallet, address.Get(), nAmount, false, wtx);

    return wtx.GetHash().GetHex();
}


UniValue sendmany(const JSONRPCRequest& request)
{
    CWallet * const pwallet = GetWalletForJSONRPCRequest(request);
    if (!EnsureWalletIsAvailable(pwallet, request.fHelp)) {
        return NullUniValue;
    }

    if (request.fHelp || request.params.size() < 2 || request.params.size() > 5)
        throw std::runtime_error(
            "sendmany \"fromaccount\" {\"address\":amount,...} ( minconf \"comment\" [\"address\",...] )\n"
            "\nSend multiple times. Amounts are double-precision floating point numbers."
            + HelpRequiringPassphrase(pwallet) + "\n"
            "\nArguments:\n"
            "1. \"fromaccount\"         (string, required) DEPRECATED. The account to send the funds from. Should be \"\" for the default account\n"
            "2. \"amounts\"             (string, required) A json object with addresses and amounts\n"
            "    {\n"
            "      \"address\":amount   (numeric or string) The Firo address is the key, the numeric amount (can be string) in " + CURRENCY_UNIT + " is the value\n"
            "      ,...\n"
            "    }\n"
            "3. minconf                 (numeric, optional, default=1) Only use the balance confirmed at least this many times.\n"
            "4. \"comment\"             (string, optional) A comment\n"
            "5. subtractfeefrom         (array, optional) A json array with addresses.\n"
            "                           The fee will be equally deducted from the amount of each selected address.\n"
            "                           Those recipients will receive less bitcoins than you enter in their corresponding amount field.\n"
            "                           If no addresses are specified here, the sender pays the fee.\n"
            "    [\n"
            "      \"address\"          (string) Subtract fee from this address\n"
            "      ,...\n"
            "    ]\n"
            "\nResult:\n"
            "\"txid\"                   (string) The transaction id for the send. Only 1 transaction is created regardless of \n"
            "                                    the number of addresses.\n"
            "\nExamples:\n"
            "\nSend two amounts to two different addresses:\n"
            + HelpExampleCli("sendmany", "\"\" \"{\\\"1D1ZrZNe3JUo7ZycKEYQQiQAWd9y54F4XX\\\":0.01,\\\"1353tsE8YMTA4EuV7dgUXGjNFf9KpVvKHz\\\":0.02}\"") +
            "\nSend two amounts to two different addresses setting the confirmation and comment:\n"
            + HelpExampleCli("sendmany", "\"\" \"{\\\"1D1ZrZNe3JUo7ZycKEYQQiQAWd9y54F4XX\\\":0.01,\\\"1353tsE8YMTA4EuV7dgUXGjNFf9KpVvKHz\\\":0.02}\" 6 \"testing\"") +
            "\nSend two amounts to two different addresses, subtract fee from amount:\n"
            + HelpExampleCli("sendmany", "\"\" \"{\\\"1D1ZrZNe3JUo7ZycKEYQQiQAWd9y54F4XX\\\":0.01,\\\"1353tsE8YMTA4EuV7dgUXGjNFf9KpVvKHz\\\":0.02}\" 1 \"\" \"[\\\"1D1ZrZNe3JUo7ZycKEYQQiQAWd9y54F4XX\\\",\\\"1353tsE8YMTA4EuV7dgUXGjNFf9KpVvKHz\\\"]\"") +
            "\nAs a json rpc call\n"
            + HelpExampleRpc("sendmany", "\"\", \"{\\\"1D1ZrZNe3JUo7ZycKEYQQiQAWd9y54F4XX\\\":0.01,\\\"1353tsE8YMTA4EuV7dgUXGjNFf9KpVvKHz\\\":0.02}\", 6, \"testing\"")
        );

    LOCK2(cs_main, pwallet->cs_wallet);

    if (pwallet->GetBroadcastTransactions() && !g_connman) {
        throw JSONRPCError(RPC_CLIENT_P2P_DISABLED, "Error: Peer-to-peer functionality missing or disabled");
    }

    std::string strAccount = AccountFromValue(request.params[0]);
    UniValue sendTo = request.params[1].get_obj();
    int nMinDepth = 1;
    if (request.params.size() > 2)
        nMinDepth = request.params[2].get_int();

    CWalletTx wtx;
    wtx.strFromAccount = strAccount;
    if (request.params.size() > 3 && !request.params[3].isNull() && !request.params[3].get_str().empty())
        wtx.mapValue["comment"] = request.params[3].get_str();

    UniValue subtractFeeFromAmount(UniValue::VARR);
    if (request.params.size() > 4)
        subtractFeeFromAmount = request.params[4].get_array();

    std::set<CBitcoinAddress> setAddress;
    std::vector<CRecipient> vecSend;

    CAmount totalAmount = 0;
    std::vector<std::string> keys = sendTo.getKeys();
    BOOST_FOREACH(const std::string& name_, keys)
    {
        CBitcoinAddress address(name_);
        if (!address.IsValid())
            throw JSONRPCError(RPC_INVALID_ADDRESS_OR_KEY, std::string("Invalid Firo address: ")+name_);

        if (setAddress.count(address))
            throw JSONRPCError(RPC_INVALID_PARAMETER, std::string("Invalid parameter, duplicated address: ")+name_);
        setAddress.insert(address);

        CScript scriptPubKey = GetScriptForDestination(address.Get());
        CAmount nAmount = AmountFromValue(sendTo[name_]);
        if (nAmount <= 0)
            throw JSONRPCError(RPC_TYPE_ERROR, "Invalid amount for send");
        totalAmount += nAmount;

        bool fSubtractFeeFromAmount = false;
        for (unsigned int idx = 0; idx < subtractFeeFromAmount.size(); idx++) {
            const UniValue& addr = subtractFeeFromAmount[idx];
            if (addr.get_str() == name_)
                fSubtractFeeFromAmount = true;
        }

        CRecipient recipient = {scriptPubKey, nAmount, fSubtractFeeFromAmount};
        vecSend.push_back(recipient);
    }

    EnsureWalletIsUnlocked(pwallet);

    // Check funds
    CAmount nBalance = pwallet->GetLegacyBalance(ISMINE_SPENDABLE, nMinDepth, strAccount.empty() ? nullptr : &strAccount);
    if (totalAmount > nBalance)
        throw JSONRPCError(RPC_WALLET_INSUFFICIENT_FUNDS, "Account has insufficient funds");

    // Send
    CReserveKey keyChange(pwallet);
    CAmount nFeeRequired = 0;
    int nChangePosRet = -1;
    std::string strFailReason;
    bool fCreated = pwallet->CreateTransaction(vecSend, wtx, keyChange, nFeeRequired, nChangePosRet, strFailReason);
    if (!fCreated)
        throw JSONRPCError(RPC_WALLET_INSUFFICIENT_FUNDS, strFailReason);
    CValidationState state;
    if (!pwallet->CommitTransaction(wtx, keyChange, g_connman.get(), state)) {
        strFailReason = strprintf("Transaction commit failed:: %s", state.GetRejectReason());
        throw JSONRPCError(RPC_WALLET_ERROR, strFailReason);
    }

    return wtx.GetHash().GetHex();
}

// Defined in rpc/misc.cpp
extern CScript _createmultisig_redeemScript(CWallet * const pwallet, const UniValue& params);

UniValue addmultisigaddress(const JSONRPCRequest& request)
{
    CWallet * const pwallet = GetWalletForJSONRPCRequest(request);
    if (!EnsureWalletIsAvailable(pwallet, request.fHelp)) {
        return NullUniValue;
    }

    if (request.fHelp || request.params.size() < 2 || request.params.size() > 3)
    {
        std::string msg = "addmultisigaddress nrequired [\"key\",...] ( \"account\" )\n"
            "\nAdd a nrequired-to-sign multisignature address to the wallet.\n"
            "Each key is a Firo address or hex-encoded public key.\n"
            "If 'account' is specified (DEPRECATED), assign address to that account.\n"

            "\nArguments:\n"
            "1. nrequired        (numeric, required) The number of required signatures out of the n keys or addresses.\n"
            "2. \"keys\"         (string, required) A json array of Firo addresses or hex-encoded public keys\n"
            "     [\n"
            "       \"address\"  (string) Firo address or hex-encoded public key\n"
            "       ...,\n"
            "     ]\n"
            "3. \"account\"      (string, optional) DEPRECATED. An account to assign the addresses to.\n"

            "\nResult:\n"
            "\"address\"         (string) A Firo address associated with the keys.\n"

            "\nExamples:\n"
            "\nAdd a multisig address from 2 addresses\n"
            + HelpExampleCli("addmultisigaddress", "2 \"[\\\"16sSauSf5pF2UkUwvKGq4qjNRzBZYqgEL5\\\",\\\"171sgjn4YtPu27adkKGrdDwzRTxnRkBfKV\\\"]\"") +
            "\nAs json rpc call\n"
            + HelpExampleRpc("addmultisigaddress", "2, \"[\\\"16sSauSf5pF2UkUwvKGq4qjNRzBZYqgEL5\\\",\\\"171sgjn4YtPu27adkKGrdDwzRTxnRkBfKV\\\"]\"")
        ;
        throw std::runtime_error(msg);
    }

    LOCK2(cs_main, pwallet->cs_wallet);

    std::string strAccount;
    if (request.params.size() > 2)
        strAccount = AccountFromValue(request.params[2]);

    // Construct using pay-to-script-hash:
    CScript inner = _createmultisig_redeemScript(pwallet, request.params);
    CScriptID innerID(inner);
    pwallet->AddCScript(inner);

    pwallet->SetAddressBook(innerID, strAccount, "send");
    return CBitcoinAddress(innerID).ToString();
}

class Witnessifier : public boost::static_visitor<bool>
{
public:
    CWallet * const pwallet;
    CScriptID result;

    Witnessifier(CWallet *_pwallet) : pwallet(_pwallet) {}

    bool operator()(const CNoDestination &dest) const { return false; }

    bool operator()(const CKeyID &keyID) {
        CPubKey pubkey;
        if (pwallet) {
            CScript basescript = GetScriptForDestination(keyID);
            isminetype typ;
            typ = IsMine(*pwallet, basescript, SIGVERSION_WITNESS_V0);
            if (typ != ISMINE_SPENDABLE && typ != ISMINE_WATCH_SOLVABLE)
                return false;
            CScript witscript = GetScriptForWitness(basescript);
            pwallet->AddCScript(witscript);
            result = CScriptID(witscript);
            return true;
        }
        return false;
    }

    bool operator()(const CScriptID &scriptID) {
        CScript subscript;
        if (pwallet && pwallet->GetCScript(scriptID, subscript)) {
            int witnessversion;
            std::vector<unsigned char> witprog;
            if (subscript.IsWitnessProgram(witnessversion, witprog)) {
                result = scriptID;
                return true;
            }
            isminetype typ;
            typ = IsMine(*pwallet, subscript, SIGVERSION_WITNESS_V0);
            if (typ != ISMINE_SPENDABLE && typ != ISMINE_WATCH_SOLVABLE)
                return false;
            CScript witscript = GetScriptForWitness(subscript);
            pwallet->AddCScript(witscript);
            result = CScriptID(witscript);
            return true;
        }
        return false;
    }
};

UniValue addwitnessaddress(const JSONRPCRequest& request)
{
    CWallet * const pwallet = GetWalletForJSONRPCRequest(request);
    if (!EnsureWalletIsAvailable(pwallet, request.fHelp)) {
        return NullUniValue;
    }

    if (request.fHelp || request.params.size() < 1 || request.params.size() > 1)
    {
        std::string msg = "addwitnessaddress \"address\"\n"
            "\nAdd a witness address for a script (with pubkey or redeemscript known).\n"
            "It returns the witness script.\n"

            "\nArguments:\n"
            "1. \"address\"       (string, required) An address known to the wallet\n"

            "\nResult:\n"
            "\"witnessaddress\",  (string) The value of the new address (P2SH of witness script).\n"
            "}\n"
        ;
        throw std::runtime_error(msg);
    }

    {
        LOCK(cs_main);
        if (!IsWitnessEnabled(chainActive.Tip(), Params().GetConsensus()) && !GetBoolArg("-walletprematurewitness", false)) {
            throw JSONRPCError(RPC_WALLET_ERROR, "Segregated witness not enabled on network");
        }
    }

    CBitcoinAddress address(request.params[0].get_str());
    if (!address.IsValid())
        throw JSONRPCError(RPC_INVALID_ADDRESS_OR_KEY, "Invalid Firo address");

    Witnessifier w(pwallet);
    CTxDestination dest = address.Get();
    bool ret = boost::apply_visitor(w, dest);
    if (!ret) {
        throw JSONRPCError(RPC_WALLET_ERROR, "Public key or redeemscript not known to wallet, or the key is uncompressed");
    }

    pwallet->SetAddressBook(w.result, "", "receive");

    return CBitcoinAddress(w.result).ToString();
}

struct tallyitem
{
    CAmount nAmount;
    int nConf;
    std::vector<uint256> txids;
    bool fIsWatchonly;
    tallyitem()
    {
        nAmount = 0;
        nConf = std::numeric_limits<int>::max();
        fIsWatchonly = false;
    }
};

UniValue ListReceived(CWallet * const pwallet, const UniValue& params, bool fByAccounts, bool fAddLocked)
{
    // Minimum confirmations
    int nMinDepth = 1;
    if (params.size() > 0)
        nMinDepth = params[0].get_int();

    // Whether to include empty accounts
    bool fIncludeEmpty = false;
    if (params.size() > 1)
        fIncludeEmpty = params[1].get_bool();

    isminefilter filter = ISMINE_SPENDABLE;
    if(params.size() > 2)
        if(params[2].get_bool())
            filter = filter | ISMINE_WATCH_ONLY;

    // Tally
    std::map<CBitcoinAddress, tallyitem> mapTally;
    for (const std::pair<uint256, CWalletTx>& pairWtx : pwallet->mapWallet) {
        const CWalletTx& wtx = pairWtx.second;

        if (wtx.IsCoinBase() || !CheckFinalTx(*wtx.tx))
            continue;

        int nDepth = wtx.GetDepthInMainChain();
        if ((nDepth < nMinDepth) && !(fAddLocked && wtx.IsLockedByLLMQInstantSend()))
            continue;

        BOOST_FOREACH(const CTxOut& txout, wtx.tx->vout)
        {
            CTxDestination address;
            if (!ExtractDestination(txout.scriptPubKey, address))
                continue;

            isminefilter mine = IsMine(*pwallet, address);
            if(!(mine & filter))
                continue;

            tallyitem& item = mapTally[address];
            item.nAmount += txout.nValue;
            item.nConf = std::min(item.nConf, nDepth);
            item.txids.push_back(wtx.GetHash());
            if (mine & ISMINE_WATCH_ONLY)
                item.fIsWatchonly = true;
        }
    }

    // Reply
    UniValue ret(UniValue::VARR);
    std::map<std::string, tallyitem> mapAccountTally;
    for (const std::pair<CBitcoinAddress, CAddressBookData>& item : pwallet->mapAddressBook) {
        const CBitcoinAddress& address = item.first;
        const std::string& strAccount = item.second.name;
        std::map<CBitcoinAddress, tallyitem>::iterator it = mapTally.find(address);
        if (it == mapTally.end() && !fIncludeEmpty)
            continue;

        CAmount nAmount = 0;
        int nConf = std::numeric_limits<int>::max();
        bool fIsWatchonly = false;
        if (it != mapTally.end())
        {
            nAmount = (*it).second.nAmount;
            nConf = (*it).second.nConf;
            fIsWatchonly = (*it).second.fIsWatchonly;
        }

        if (fByAccounts)
        {
            tallyitem& _item = mapAccountTally[strAccount];
            _item.nAmount += nAmount;
            _item.nConf = std::min(_item.nConf, nConf);
            _item.fIsWatchonly = fIsWatchonly;
        }
        else
        {
            UniValue obj(UniValue::VOBJ);
            if(fIsWatchonly)
                obj.push_back(Pair("involvesWatchonly", true));
            obj.push_back(Pair("address",       address.ToString()));
            obj.push_back(Pair("account",       strAccount));
            obj.push_back(Pair("amount",        ValueFromAmount(nAmount)));
            obj.push_back(Pair("confirmations", (nConf == std::numeric_limits<int>::max() ? 0 : nConf)));
            if (!fByAccounts)
                obj.push_back(Pair("label", strAccount));
            UniValue transactions(UniValue::VARR);
            if (it != mapTally.end())
            {
                BOOST_FOREACH(const uint256& _item, (*it).second.txids)
                {
                    transactions.push_back(_item.GetHex());
                }
            }
            obj.push_back(Pair("txids", transactions));
            ret.push_back(obj);
        }
    }

    if (fByAccounts)
    {
        for (std::map<std::string, tallyitem>::iterator it = mapAccountTally.begin(); it != mapAccountTally.end(); ++it)
        {
            CAmount nAmount = (*it).second.nAmount;
            int nConf = (*it).second.nConf;
            UniValue obj(UniValue::VOBJ);
            if((*it).second.fIsWatchonly)
                obj.push_back(Pair("involvesWatchonly", true));
            obj.push_back(Pair("account",       (*it).first));
            obj.push_back(Pair("amount",        ValueFromAmount(nAmount)));
            obj.push_back(Pair("confirmations", (nConf == std::numeric_limits<int>::max() ? 0 : nConf)));
            ret.push_back(obj);
        }
    }

    return ret;
}

UniValue listreceivedbyaddress(const JSONRPCRequest& request)
{
    CWallet * const pwallet = GetWalletForJSONRPCRequest(request);
    if (!EnsureWalletIsAvailable(pwallet, request.fHelp)) {
        return NullUniValue;
    }

    if (request.fHelp || request.params.size() > 3)
        throw std::runtime_error(
            "listreceivedbyaddress ( minconf include_empty include_watchonly)\n"
            "\nList balances by receiving address.\n"
            "\nArguments:\n"
            "1. minconf           (numeric, optional, default=1) The minimum number of confirmations before payments are included.\n"
            "2. include_empty     (bool, optional, default=false) Whether to include addresses that haven't received any payments.\n"
            "3. include_watchonly (bool, optional, default=false) Whether to include watch-only addresses (see 'importaddress').\n"
            "4. addlocked         (bool, optional, default=false) Whether to include transactions locked via InstantSend.\n"


            "\nResult:\n"
            "[\n"
            "  {\n"
            "    \"involvesWatchonly\" : true,        (bool) Only returned if imported addresses were involved in transaction\n"
            "    \"address\" : \"receivingaddress\",  (string) The receiving address\n"
            "    \"account\" : \"accountname\",       (string) DEPRECATED. The account of the receiving address. The default account is \"\".\n"
            "    \"amount\" : x.xxx,                  (numeric) The total amount in " + CURRENCY_UNIT + " received by the address\n"
            "    \"confirmations\" : n,               (numeric) The number of confirmations of the most recent transaction included\n"
            "    \"label\" : \"label\",               (string) A comment for the address/transaction, if any\n"
            "    \"txids\": [\n"
            "       n,                                (numeric) The ids of transactions received with the address \n"
            "       ...\n"
            "    ]\n"
            "  }\n"
            "  ,...\n"
            "]\n"

            "\nExamples:\n"
            + HelpExampleCli("listreceivedbyaddress", "")
            + HelpExampleCli("listreceivedbyaddress", "6 true")
            + HelpExampleRpc("listreceivedbyaddress", "6, true, true, true")
        );

    LOCK2(cs_main, pwallet->cs_wallet);

    bool fAddLocked = (request.params.size() > 3 && request.params[3].get_bool());

    return ListReceived(pwallet, request.params, false, fAddLocked);
}

UniValue listreceivedbyaccount(const JSONRPCRequest& request)
{
    CWallet * const pwallet = GetWalletForJSONRPCRequest(request);
    if (!EnsureWalletIsAvailable(pwallet, request.fHelp)) {
        return NullUniValue;
    }

    if (request.fHelp || request.params.size() > 3)
        throw std::runtime_error(
            "listreceivedbyaccount ( minconf include_empty include_watchonly)\n"
            "\nDEPRECATED. List balances by account.\n"
            "\nArguments:\n"
            "1. minconf           (numeric, optional, default=1) The minimum number of confirmations before payments are included.\n"
            "2. include_empty     (bool, optional, default=false) Whether to include accounts that haven't received any payments.\n"
            "3. include_watchonly (bool, optional, default=false) Whether to include watch-only addresses (see 'importaddress').\n"
            "4. addlocked         (bool, optional, default=false) Whether to include transactions locked via InstantSend.\n"

            "\nResult:\n"
            "[\n"
            "  {\n"
            "    \"involvesWatchonly\" : true,   (bool) Only returned if imported addresses were involved in transaction\n"
            "    \"account\" : \"accountname\",  (string) The account name of the receiving account\n"
            "    \"amount\" : x.xxx,             (numeric) The total amount received by addresses with this account\n"
            "    \"confirmations\" : n,          (numeric) The number of confirmations of the most recent transaction included\n"
            "    \"label\" : \"label\"           (string) A comment for the address/transaction, if any\n"
            "  }\n"
            "  ,...\n"
            "]\n"

            "\nExamples:\n"
            + HelpExampleCli("listreceivedbyaccount", "")
            + HelpExampleCli("listreceivedbyaccount", "6 true")
            + HelpExampleRpc("listreceivedbyaccount", "6, true, true, true")
        );

    LOCK2(cs_main, pwallet->cs_wallet);

    bool fAddLocked = (request.params.size() > 3 && request.params[3].get_bool());

    return ListReceived(pwallet, request.params, true, fAddLocked);
}

static void MaybePushAddress(UniValue & entry, const CTxDestination &dest, CBitcoinAddress &addr)
{
    if (addr.Set(dest))
        entry.push_back(Pair("address", addr.ToString()));
}

void ListTransactions(CWallet * const pwallet, const CWalletTx& wtx, const std::string& strAccount, int nMinDepth, bool fLong, UniValue& ret, const isminefilter& filter)
{
    CAmount nFee;
    std::string strSentAccount;
    std::list<COutputEntry> listReceived;
    std::list<COutputEntry> listSent;
    CBitcoinAddress addr;

    wtx.GetAmounts(listReceived, listSent, nFee, strSentAccount, filter);

    bool fAllAccounts = (strAccount == std::string("*"));
    bool involvesWatchonly = wtx.IsFromMe(ISMINE_WATCH_ONLY);

    // Sent
    if ((!listSent.empty() || nFee != 0) && (fAllAccounts || strAccount == strSentAccount))
    {
        BOOST_FOREACH(const COutputEntry& s, listSent)
        {
            UniValue entry(UniValue::VOBJ);
            if (involvesWatchonly || (::IsMine(*pwallet, s.destination) & ISMINE_WATCH_ONLY)) {
                entry.push_back(Pair("involvesWatchonly", true));
            }
            entry.push_back(Pair("account", strSentAccount));
            MaybePushAddress(entry, s.destination, addr);
            if (wtx.tx->HasNoRegularInputs()) {
                entry.push_back(Pair("category", "spend"));
            }
            else if (wtx.tx->IsZerocoinMint() || wtx.tx->IsSigmaMint() || wtx.tx->IsLelantusMint() || wtx.tx->IsSparkMint()) {
                entry.push_back(Pair("category", "mint"));
            }
            else {
                entry.push_back(Pair("category", "send"));
            }
            entry.push_back(Pair("amount", ValueFromAmount(-s.amount)));
            if (pwallet->mapAddressBook.count(s.destination)) {
                entry.push_back(Pair("label", pwallet->mapAddressBook[s.destination].name));
            }
            entry.push_back(Pair("vout", s.vout));
            entry.push_back(Pair("fee", ValueFromAmount(-nFee)));
            if (fLong)
                WalletTxToJSON(wtx, entry);
            entry.push_back(Pair("abandoned", wtx.isAbandoned()));
            ret.push_back(entry);
        }
    }

    // Received
    if (listReceived.size() > 0 && ((wtx.GetDepthInMainChain() >= nMinDepth) || wtx.IsLockedByLLMQInstantSend()))
    {
        BOOST_FOREACH(const COutputEntry& r, listReceived)
        {
            std::string account;
            if (pwallet->mapAddressBook.count(r.destination)) {
                account = pwallet->mapAddressBook[r.destination].name;
            }
            if (fAllAccounts || (account == strAccount))
            {
                UniValue entry(UniValue::VOBJ);
                if (involvesWatchonly || (::IsMine(*pwallet, r.destination) & ISMINE_WATCH_ONLY)) {
                    entry.push_back(Pair("involvesWatchonly", true));
                }
                entry.push_back(Pair("account", account));
                MaybePushAddress(entry, r.destination, addr);
                if (wtx.IsCoinBase())
                {
                    int txHeight = chainActive.Height() - wtx.GetDepthInMainChain();

                    bool its_znode_payment = false;
                    if (!fSkipMnpayoutCheck) {
                        std::vector<CTxOut> voutMasternodePaymentsRet;
                        mnpayments.GetBlockTxOuts(txHeight, GetTime(), CAmount(), voutMasternodePaymentsRet);
                        //compare address of payee to addr.
                        for(CTxOut const & out : voutMasternodePaymentsRet) {
                            CTxDestination payeeDest;
                            ExtractDestination(out.scriptPubKey, payeeDest);
                            CBitcoinAddress payeeAddr(payeeDest);

                            if(addr.ToString() == payeeAddr.ToString()) {
                                its_znode_payment = true;
                            }
                        }
                    }
                    if(its_znode_payment){
                        entry.push_back(Pair("category", "znode"));
                    }
                    else if (wtx.GetDepthInMainChain() < 1)
                        entry.push_back(Pair("category", "orphan"));
                    else if (wtx.GetBlocksToMaturity() > 0)
                        entry.push_back(Pair("category", "immature"));
                    else
                        entry.push_back(Pair("category", "generate"));
                }
                else {
                    entry.push_back(Pair("category", "receive"));
                }
                entry.push_back(Pair("amount", ValueFromAmount(r.amount)));
                if (pwallet->mapAddressBook.count(r.destination)) {
                    entry.push_back(Pair("label", account));
                }
                entry.push_back(Pair("vout", r.vout));
                if (fLong)
                    WalletTxToJSON(wtx, entry);
                ret.push_back(entry);
            }
        }
    }
}

void AcentryToJSON(const CAccountingEntry& acentry, const std::string& strAccount, UniValue& ret)
{
    bool fAllAccounts = (strAccount == std::string("*"));

    if (fAllAccounts || acentry.strAccount == strAccount)
    {
        UniValue entry(UniValue::VOBJ);
        entry.push_back(Pair("account", acentry.strAccount));
        entry.push_back(Pair("category", "move"));
        entry.push_back(Pair("time", acentry.nTime));
        entry.push_back(Pair("amount", ValueFromAmount(acentry.nCreditDebit)));
        entry.push_back(Pair("otheraccount", acentry.strOtherAccount));
        entry.push_back(Pair("comment", acentry.strComment));
        ret.push_back(entry);
    }
}

UniValue listtransactions(const JSONRPCRequest& request)
{
    CWallet * const pwallet = GetWalletForJSONRPCRequest(request);
    if (!EnsureWalletIsAvailable(pwallet, request.fHelp)) {
        return NullUniValue;
    }

    if (request.fHelp || request.params.size() > 4)
        throw std::runtime_error(
            "listtransactions ( \"account\" count skip include_watchonly)\n"
            "\nReturns up to 'count' most recent transactions skipping the first 'from' transactions for account 'account'.\n"
            "\nArguments:\n"
            "1. \"account\"    (string, optional) DEPRECATED. The account name. Should be \"*\".\n"
            "2. count          (numeric, optional, default=10) The number of transactions to return\n"
            "3. skip           (numeric, optional, default=0) The number of transactions to skip\n"
            "4. include_watchonly (bool, optional, default=false) Include transactions to watch-only addresses (see 'importaddress')\n"
            "\nResult:\n"
            "[\n"
            "  {\n"
            "    \"account\":\"accountname\",       (string) DEPRECATED. The account name associated with the transaction. \n"
            "                                                It will be \"\" for the default account.\n"
            "    \"address\":\"firoaddress\",    (string) The Firo address of the transaction. Not present for \n"
            "                                                move transactions (category = move).\n"
            "    \"category\":\"send|receive|move\", (string) The transaction category. 'move' is a local (off blockchain)\n"
            "                                                transaction between accounts, and not associated with an address,\n"
            "                                                transaction id or block. 'send' and 'receive' transactions are \n"
            "                                                associated with an address, transaction id and block details\n"
            "    \"amount\": x.xxx,          (numeric) The amount in " + CURRENCY_UNIT + ". This is negative for the 'send' category, and for the\n"
            "                                         'move' category for moves outbound. It is positive for the 'receive' category,\n"
            "                                         and for the 'move' category for inbound funds.\n"
            "    \"label\": \"label\",       (string) A comment for the address/transaction, if any\n"
            "    \"vout\": n,                (numeric) the vout value\n"
            "    \"fee\": x.xxx,             (numeric) The amount of the fee in " + CURRENCY_UNIT + ". This is negative and only available for the \n"
            "                                         'send' category of transactions.\n"
            "    \"confirmations\": n,       (numeric) The number of confirmations for the transaction. Available for 'send' and \n"
            "                                         'receive' category of transactions. Negative confirmations indicate the\n"
            "                                         transation conflicts with the block chain\n"
            "    \"instantlock\" : true|false, (bool) Current transaction lock state. Available for 'send' and 'receive' category of transactions.\n"
            "    \"chainlock\" : true|false, (bool) The state of the corresponding block chainlock\n"
            "    \"trusted\": xxx,           (bool) Whether we consider the outputs of this unconfirmed transaction safe to spend.\n"
            "    \"blockhash\": \"hashvalue\", (string) The block hash containing the transaction. Available for 'send' and 'receive'\n"
            "                                          category of transactions.\n"
            "    \"blockindex\": n,          (numeric) The index of the transaction in the block that includes it. Available for 'send' and 'receive'\n"
            "                                          category of transactions.\n"
            "    \"blocktime\": xxx,         (numeric) The block time in seconds since epoch (1 Jan 1970 GMT).\n"
            "    \"txid\": \"transactionid\", (string) The transaction id. Available for 'send' and 'receive' category of transactions.\n"
            "    \"time\": xxx,              (numeric) The transaction time in seconds since epoch (midnight Jan 1 1970 GMT).\n"
            "    \"timereceived\": xxx,      (numeric) The time received in seconds since epoch (midnight Jan 1 1970 GMT). Available \n"
            "                                          for 'send' and 'receive' category of transactions.\n"
            "    \"comment\": \"...\",       (string) If a comment is associated with the transaction.\n"
            "    \"otheraccount\": \"accountname\",  (string) DEPRECATED. For the 'move' category of transactions, the account the funds came \n"
            "                                          from (for receiving funds, positive amounts), or went to (for sending funds,\n"
            "                                          negative amounts).\n"
            "    \"bip125-replaceable\": \"yes|no|unknown\",  (string) Whether this transaction could be replaced due to BIP125 (replace-by-fee);\n"
            "                                                     may be unknown for unconfirmed transactions not in the mempool\n"
            "    \"abandoned\": xxx          (bool) 'true' if the transaction has been abandoned (inputs are respendable). Only available for the \n"
            "                                         'send' category of transactions.\n"
            "  }\n"
            "]\n"

            "\nExamples:\n"
            "\nList the most recent 10 transactions in the systems\n"
            + HelpExampleCli("listtransactions", "") +
            "\nList transactions 100 to 120\n"
            + HelpExampleCli("listtransactions", "\"*\" 20 100") +
            "\nAs a json rpc call\n"
            + HelpExampleRpc("listtransactions", "\"*\", 20, 100")
        );

    LOCK2(cs_main, pwallet->cs_wallet);

    std::string strAccount = "*";
    if (request.params.size() > 0)
        strAccount = request.params[0].get_str();
    int nCount = 10;
    if (request.params.size() > 1)
        nCount = request.params[1].get_int();
    int nFrom = 0;
    if (request.params.size() > 2)
        nFrom = request.params[2].get_int();
    isminefilter filter = ISMINE_SPENDABLE;
    if(request.params.size() > 3)
        if(request.params[3].get_bool())
            filter = filter | ISMINE_WATCH_ONLY;

    if (nCount < 0)
        throw JSONRPCError(RPC_INVALID_PARAMETER, "Negative count");
    if (nFrom < 0)
        throw JSONRPCError(RPC_INVALID_PARAMETER, "Negative from");

    UniValue ret(UniValue::VARR);

    const CWallet::TxItems & txOrdered = pwallet->wtxOrdered;

    // iterate backwards until we have nCount items to return:
    for (CWallet::TxItems::const_reverse_iterator it = txOrdered.rbegin(); it != txOrdered.rend(); ++it)
    {
        CWalletTx *const pwtx = (*it).second.first;
        if (pwtx != 0)
            ListTransactions(pwallet, *pwtx, strAccount, 0, true, ret, filter);
        CAccountingEntry *const pacentry = (*it).second.second;
        if (pacentry != 0)
            AcentryToJSON(*pacentry, strAccount, ret);

        if ((int)ret.size() >= (nCount+nFrom)) break;
    }
    // ret is newest to oldest

    if (nFrom > (int)ret.size())
        nFrom = ret.size();
    if ((nFrom + nCount) > (int)ret.size())
        nCount = ret.size() - nFrom;

    std::vector<UniValue> arrTmp = ret.getValues();

    std::vector<UniValue>::iterator first = arrTmp.begin();
    std::advance(first, nFrom);
    std::vector<UniValue>::iterator last = arrTmp.begin();
    std::advance(last, nFrom+nCount);

    if (last != arrTmp.end()) arrTmp.erase(last, arrTmp.end());
    if (first != arrTmp.begin()) arrTmp.erase(arrTmp.begin(), first);

    std::reverse(arrTmp.begin(), arrTmp.end()); // Return oldest to newest

    ret.clear();
    ret.setArray();
    ret.push_backV(arrTmp);

    return ret;
}

UniValue listaccounts(const JSONRPCRequest& request)
{
    CWallet * const pwallet = GetWalletForJSONRPCRequest(request);
    if (!EnsureWalletIsAvailable(pwallet, request.fHelp)) {
        return NullUniValue;
    }

    if (request.fHelp || request.params.size() > 2)
        throw std::runtime_error(
            "listaccounts ( minconf include_watchonly)\n"
            "\nDEPRECATED. Returns Object that has account names as keys, account balances as values.\n"
            "\nArguments:\n"
            "1. minconf             (numeric, optional, default=1) Only include transactions with at least this many confirmations\n"
            "2. include_watchonly   (bool, optional, default=false) Include balances in watch-only addresses (see 'importaddress')\n"
            "3. addlocked           (bool, optional, default=false) Whether to include transactions locked via InstantSend.\n"
            "\nResult:\n"
            "{                      (json object where keys are account names, and values are numeric balances\n"
            "  \"account\": x.xxx,  (numeric) The property name is the account name, and the value is the total balance for the account.\n"
            "  ...\n"
            "}\n"
            "\nExamples:\n"
            "\nList account balances where there at least 1 confirmation\n"
            + HelpExampleCli("listaccounts", "") +
            "\nList account balances including zero confirmation transactions\n"
            + HelpExampleCli("listaccounts", "0") +
            "\nList account balances for 2 or more confirmations\n"
            + HelpExampleCli("listaccounts", "2") +
            "\nAs json rpc call\n"
            + HelpExampleRpc("listaccounts", "2")
        );

    LOCK2(cs_main, pwallet->cs_wallet);

    int nMinDepth = 1;
    if (request.params.size() > 0)
        nMinDepth = request.params[0].get_int();
    isminefilter includeWatchonly = ISMINE_SPENDABLE;
    if(request.params.size() > 1)
        if(request.params[1].get_bool())
            includeWatchonly = includeWatchonly | ISMINE_WATCH_ONLY;
    bool fAddLocked = (request.params.size() > 2 && request.params[2].get_bool());
    std::map<std::string, CAmount> mapAccountBalances;
    for (const std::pair<CTxDestination, CAddressBookData>& entry : pwallet->mapAddressBook) {
        if (IsMine(*pwallet, entry.first) & includeWatchonly) {  // This address belongs to me
            mapAccountBalances[entry.second.name] = 0;
        }
    }

    for (const std::pair<uint256, CWalletTx>& pairWtx : pwallet->mapWallet) {
        const CWalletTx& wtx = pairWtx.second;
        CAmount nFee;
        std::string strSentAccount;
        std::list<COutputEntry> listReceived;
        std::list<COutputEntry> listSent;
        int nDepth = wtx.GetDepthInMainChain();
        if (wtx.GetBlocksToMaturity() > 0 || nDepth < 0)
            continue;
        wtx.GetAmounts(listReceived, listSent, nFee, strSentAccount, includeWatchonly);
        mapAccountBalances[strSentAccount] -= nFee;
        BOOST_FOREACH(const COutputEntry& s, listSent)
            mapAccountBalances[strSentAccount] -= s.amount;
        if ((nDepth >= nMinDepth) || (fAddLocked && wtx.IsLockedByLLMQInstantSend()))
        {
            BOOST_FOREACH(const COutputEntry& r, listReceived)
                if (pwallet->mapAddressBook.count(r.destination)) {
                    mapAccountBalances[pwallet->mapAddressBook[r.destination].name] += r.amount;
                }
                else
                    mapAccountBalances[""] += r.amount;
        }
    }

    const std::list<CAccountingEntry> & acentries = pwallet->laccentries;
    BOOST_FOREACH(const CAccountingEntry& entry, acentries)
        mapAccountBalances[entry.strAccount] += entry.nCreditDebit;

    UniValue ret(UniValue::VOBJ);
    BOOST_FOREACH(const PAIRTYPE(std::string, CAmount)& accountBalance, mapAccountBalances) {
        ret.push_back(Pair(accountBalance.first, ValueFromAmount(accountBalance.second)));
    }
    return ret;
}

UniValue listsinceblock(const JSONRPCRequest& request)
{
    CWallet * const pwallet = GetWalletForJSONRPCRequest(request);
    if (!EnsureWalletIsAvailable(pwallet, request.fHelp)) {
        return NullUniValue;
    }

    if (request.fHelp)
        throw std::runtime_error(
            "listsinceblock ( \"blockhash\" target_confirmations include_watchonly)\n"
            "\nGet all transactions in blocks since block [blockhash], or all transactions if omitted\n"
            "\nArguments:\n"
            "1. \"blockhash\"            (string, optional) The block hash to list transactions since\n"
            "2. target_confirmations:    (numeric, optional) The confirmations required, must be 1 or more\n"
            "3. include_watchonly:       (bool, optional, default=false) Include transactions to watch-only addresses (see 'importaddress')"
            "\nResult:\n"
            "{\n"
            "  \"transactions\": [\n"
            "    \"account\":\"accountname\",       (string) DEPRECATED. The account name associated with the transaction. Will be \"\" for the default account.\n"
            "    \"address\":\"firoaddress\",    (string) The Firo address of the transaction. Not present for move transactions (category = move).\n"
            "    \"category\":\"send|receive\",     (string) The transaction category. 'send' has negative amounts, 'receive' has positive amounts.\n"
            "    \"amount\": x.xxx,          (numeric) The amount in " + CURRENCY_UNIT + ". This is negative for the 'send' category, and for the 'move' category for moves \n"
            "                                          outbound. It is positive for the 'receive' category, and for the 'move' category for inbound funds.\n"
            "    \"vout\" : n,               (numeric) the vout value\n"
            "    \"fee\": x.xxx,             (numeric) The amount of the fee in " + CURRENCY_UNIT + ". This is negative and only available for the 'send' category of transactions.\n"
            "    \"confirmations\": n,       (numeric) The number of confirmations for the transaction. Available for 'send' and 'receive' category of transactions.\n"
            "                                          When it's < 0, it means the transaction conflicted that many blocks ago.\n"
            "    \"instantlock\" : true|false, (bool) Current transaction lock state. Available for 'send' and 'receive' category of transactions.\n"
            "    \"chainlock\" : true|false, (bool) The state of the corresponding block chainlock\n"
            "    \"blockhash\": \"hashvalue\",     (string) The block hash containing the transaction. Available for 'send' and 'receive' category of transactions.\n"
            "    \"blockindex\": n,          (numeric) The index of the transaction in the block that includes it. Available for 'send' and 'receive' category of transactions.\n"
            "    \"blocktime\": xxx,         (numeric) The block time in seconds since epoch (1 Jan 1970 GMT).\n"
            "    \"txid\": \"transactionid\",  (string) The transaction id. Available for 'send' and 'receive' category of transactions.\n"
            "    \"time\": xxx,              (numeric) The transaction time in seconds since epoch (Jan 1 1970 GMT).\n"
            "    \"timereceived\": xxx,      (numeric) The time received in seconds since epoch (Jan 1 1970 GMT). Available for 'send' and 'receive' category of transactions.\n"
            "    \"bip125-replaceable\": \"yes|no|unknown\",  (string) Whether this transaction could be replaced due to BIP125 (replace-by-fee);\n"
            "                                                   may be unknown for unconfirmed transactions not in the mempool\n"
            "    \"abandoned\": xxx,         (bool) 'true' if the transaction has been abandoned (inputs are respendable). Only available for the 'send' category of transactions.\n"
            "    \"comment\": \"...\",       (string) If a comment is associated with the transaction.\n"
            "    \"label\" : \"label\"       (string) A comment for the address/transaction, if any\n"
            "    \"to\": \"...\",            (string) If a comment to is associated with the transaction.\n"
             "  ],\n"
            "  \"lastblock\": \"lastblockhash\"     (string) The hash of the last block\n"
            "}\n"
            "\nExamples:\n"
            + HelpExampleCli("listsinceblock", "")
            + HelpExampleCli("listsinceblock", "\"000000000000000bacf66f7497b7dc45ef753ee9a7d38571037cdb1a57f663ad\" 6")
            + HelpExampleRpc("listsinceblock", "\"000000000000000bacf66f7497b7dc45ef753ee9a7d38571037cdb1a57f663ad\", 6")
        );

    LOCK2(cs_main, pwallet->cs_wallet);

    const CBlockIndex *pindex = NULL;
    int target_confirms = 1;
    isminefilter filter = ISMINE_SPENDABLE;

    if (request.params.size() > 0)
    {
        uint256 blockId;

        blockId.SetHex(request.params[0].get_str());
        BlockMap::iterator it = mapBlockIndex.find(blockId);
        if (it != mapBlockIndex.end())
        {
            pindex = it->second;
            if (chainActive[pindex->nHeight] != pindex)
            {
                // the block being asked for is a part of a deactivated chain;
                // we don't want to depend on its perceived height in the block
                // chain, we want to instead use the last common ancestor
                pindex = chainActive.FindFork(pindex);
            }
        }
        else
            throw JSONRPCError(RPC_INVALID_PARAMETER, "Invalid blockhash");
    }

    if (request.params.size() > 1)
    {
        target_confirms = request.params[1].get_int();

        if (target_confirms < 1)
            throw JSONRPCError(RPC_INVALID_PARAMETER, "Invalid parameter");
    }

    if (request.params.size() > 2 && request.params[2].get_bool())
    {
        filter = filter | ISMINE_WATCH_ONLY;
    }

    int depth = pindex ? (1 + chainActive.Height() - pindex->nHeight) : -1;

    UniValue transactions(UniValue::VARR);

    for (const std::pair<uint256, CWalletTx>& pairWtx : pwallet->mapWallet) {
        CWalletTx tx = pairWtx.second;

        if (depth == -1 || tx.GetDepthInMainChain() < depth)
            ListTransactions(pwallet, tx, "*", 0, true, transactions, filter);
    }

    CBlockIndex *pblockLast = chainActive[chainActive.Height() + 1 - target_confirms];
    uint256 lastblock = pblockLast ? pblockLast->GetBlockHash() : uint256();

    UniValue ret(UniValue::VOBJ);
    ret.push_back(Pair("transactions", transactions));
    ret.push_back(Pair("lastblock", lastblock.GetHex()));

    return ret;
}

UniValue gettransaction(const JSONRPCRequest& request)
{
    CWallet * const pwallet = GetWalletForJSONRPCRequest(request);
    if (!EnsureWalletIsAvailable(pwallet, request.fHelp)) {
        return NullUniValue;
    }

    if (request.fHelp || request.params.size() < 1 || request.params.size() > 2)
        throw std::runtime_error(
            "gettransaction \"txid\" ( include_watchonly )\n"
            "\nGet detailed information about in-wallet transaction <txid>\n"
            "\nArguments:\n"
            "1. \"txid\"                  (string, required) The transaction id\n"
            "2. \"include_watchonly\"     (bool, optional, default=false) Whether to include watch-only addresses in balance calculation and details[]\n"
            "\nResult:\n"
            "{\n"
            "  \"amount\" : x.xxx,        (numeric) The transaction amount in " + CURRENCY_UNIT + "\n"
            "  \"fee\": x.xxx,            (numeric) The amount of the fee in " + CURRENCY_UNIT + ". This is negative and only available for the \n"
            "                              'send' category of transactions.\n"
            "  \"confirmations\" : n,     (numeric) The number of confirmations\n"
            "  \"instantlock\" : true|false, (bool) Current transaction lock state\n"
            "  \"chainlock\" : true|false, (bool) The state of the corresponding block chainlock\n"
            "  \"confirmations\" : n,     (numeric) The number of blockchain confirmations\n"
            "  \"blockhash\" : \"hash\",  (string) The block hash\n"
            "  \"blockindex\" : xx,       (numeric) The index of the transaction in the block that includes it\n"
            "  \"blocktime\" : ttt,       (numeric) The time in seconds since epoch (1 Jan 1970 GMT)\n"
            "  \"txid\" : \"transactionid\",   (string) The transaction id.\n"
            "  \"time\" : ttt,            (numeric) The transaction time in seconds since epoch (1 Jan 1970 GMT)\n"
            "  \"timereceived\" : ttt,    (numeric) The time received in seconds since epoch (1 Jan 1970 GMT)\n"
            "  \"bip125-replaceable\": \"yes|no|unknown\",  (string) Whether this transaction could be replaced due to BIP125 (replace-by-fee);\n"
            "                                                   may be unknown for unconfirmed transactions not in the mempool\n"
            "  \"details\" : [\n"
            "    {\n"
            "      \"account\" : \"accountname\",  (string) DEPRECATED. The account name involved in the transaction, can be \"\" for the default account.\n"
            "      \"address\" : \"firoaddress\",   (string) The Firo address involved in the transaction\n"
            "      \"category\" : \"send|receive\",    (string) The category, either 'send' or 'receive'\n"
            "      \"amount\" : x.xxx,                 (numeric) The amount in " + CURRENCY_UNIT + "\n"
            "      \"label\" : \"label\",              (string) A comment for the address/transaction, if any\n"
            "      \"vout\" : n,                       (numeric) the vout value\n"
            "      \"fee\": x.xxx,                     (numeric) The amount of the fee in " + CURRENCY_UNIT + ". This is negative and only available for the \n"
            "                                           'send' category of transactions.\n"
            "      \"abandoned\": xxx                  (bool) 'true' if the transaction has been abandoned (inputs are respendable). Only available for the \n"
            "                                           'send' category of transactions.\n"
            "    }\n"
            "    ,...\n"
            "  ],\n"
            "  \"hex\" : \"data\"         (string) Raw data for transaction\n"
            "}\n"

            "\nExamples:\n"
            + HelpExampleCli("gettransaction", "\"1075db55d416d3ca199f55b6084e2115b9345e16c5cf302fc80e9d5fbf5d48d\"")
            + HelpExampleCli("gettransaction", "\"1075db55d416d3ca199f55b6084e2115b9345e16c5cf302fc80e9d5fbf5d48d\" true")
            + HelpExampleRpc("gettransaction", "\"1075db55d416d3ca199f55b6084e2115b9345e16c5cf302fc80e9d5fbf5d48d\"")
        );

    LOCK2(cs_main, pwallet->cs_wallet);

    uint256 hash;
    hash.SetHex(request.params[0].get_str());

    isminefilter filter = ISMINE_SPENDABLE;
    if(request.params.size() > 1)
        if(request.params[1].get_bool())
            filter = filter | ISMINE_WATCH_ONLY;

    UniValue entry(UniValue::VOBJ);
    if (!pwallet->mapWallet.count(hash)) {
        throw JSONRPCError(RPC_INVALID_ADDRESS_OR_KEY, "Invalid or non-wallet transaction id");
    }
    const CWalletTx& wtx = pwallet->mapWallet[hash];

    CAmount nCredit = wtx.GetCredit(filter);
    CAmount nDebit = wtx.GetDebit(filter);
    CAmount nNet = nCredit - nDebit;
    CAmount nFee = (wtx.IsFromMe(filter) ? wtx.tx->GetValueOut() - nDebit : 0);
    if (wtx.tx->vin[0].IsLelantusJoinSplit()) {
        try {
            nFee = (0 - lelantus::ParseLelantusJoinSplit(*wtx.tx)->getFee());
        }
        catch (...) {
            // do nothing
        }
    } else if (wtx.tx->IsSparkSpend()) {
        try {
            nFee = (0 - spark::ParseSparkSpend(*wtx.tx).getFee());
        }
        catch (...) {
            // do nothing
        }
    }

    entry.push_back(Pair("amount", ValueFromAmount(nNet - nFee)));

    if (wtx.IsFromMe(filter))
        entry.push_back(Pair("fee", ValueFromAmount(nFee)));

    WalletTxToJSON(wtx, entry);

    UniValue details(UniValue::VARR);
    ListTransactions(pwallet, wtx, "*", 0, false, details, filter);
    entry.push_back(Pair("details", details));

    std::string strHex = EncodeHexTx(static_cast<CTransaction>(wtx), RPCSerializationFlags());
    entry.push_back(Pair("hex", strHex));

    return entry;
}

UniValue abandontransaction(const JSONRPCRequest& request)
{
    CWallet * const pwallet = GetWalletForJSONRPCRequest(request);
    if (!EnsureWalletIsAvailable(pwallet, request.fHelp)) {
        return NullUniValue;
    }

    if (request.fHelp || request.params.size() != 1)
        throw std::runtime_error(
            "abandontransaction \"txid\"\n"
            "\nMark in-wallet transaction <txid> as abandoned\n"
            "This will mark this transaction and all its in-wallet descendants as abandoned which will allow\n"
            "for their inputs to be respent.  It can be used to replace \"stuck\" or evicted transactions.\n"
            "It only works on transactions which are not included in a block and are not currently in the mempool.\n"
            "It has no effect on transactions which are already conflicted or abandoned.\n"
            "\nArguments:\n"
            "1. \"txid\"    (string, required) The transaction id\n"
            "\nResult:\n"
            "\nExamples:\n"
            + HelpExampleCli("abandontransaction", "\"1075db55d416d3ca199f55b6084e2115b9345e16c5cf302fc80e9d5fbf5d48d\"")
            + HelpExampleRpc("abandontransaction", "\"1075db55d416d3ca199f55b6084e2115b9345e16c5cf302fc80e9d5fbf5d48d\"")
        );

    LOCK2(cs_main, pwallet->cs_wallet);

    uint256 hash;
    hash.SetHex(request.params[0].get_str());

    if (!pwallet->mapWallet.count(hash)) {
        throw JSONRPCError(RPC_INVALID_ADDRESS_OR_KEY, "Invalid or non-wallet transaction id");
    }
    if (!pwallet->AbandonTransaction(hash)) {
        throw JSONRPCError(RPC_INVALID_ADDRESS_OR_KEY, "Transaction not eligible for abandonment");
    }

    return NullUniValue;
}


UniValue backupwallet(const JSONRPCRequest& request)
{
    CWallet * const pwallet = GetWalletForJSONRPCRequest(request);
    if (!EnsureWalletIsAvailable(pwallet, request.fHelp)) {
        return NullUniValue;
    }

    if (request.fHelp || request.params.size() != 1)
        throw std::runtime_error(
            "backupwallet \"destination\"\n"
            "\nSafely copies current wallet file to destination, which can be a directory or a path with filename.\n"
            "\nArguments:\n"
            "1. \"destination\"   (string) The destination directory or file\n"
            "\nExamples:\n"
            + HelpExampleCli("backupwallet", "\"backup.dat\"")
            + HelpExampleRpc("backupwallet", "\"backup.dat\"")
        );

    // WARNING: don't lock any mutexes here before calling into pwallet->BackupWallet() due to it can cause dead
    // lock. Here is the example scenario that will cause dead lock if we lock cs_wallet before calling into
    // pwallet->BackupWallet():
    //
    // 1. Other threads construct CWalletDB without locking cs_wallet. This is safe because CWalletDB is a thread safe.
    // 2. This RPC get invoked. Then it lock cs_wallet before calling into pwallet->BackupWallet().
    // 3. pwallet->BackupWallet() will loop until the CWalletDB in the step 1 closed.
    // 4. Thread in step 1 try to lock cs_wallet while CWalletDB still open but it will wait forever due to it already
    //    locked by this RPC.
    //
    // We don't need to worry about pwallet->BackupWallet() due to it already thread safe.

    std::string strDest = request.params[0].get_str();
    if (!pwallet->BackupWallet(strDest)) {
        throw JSONRPCError(RPC_WALLET_ERROR, "Error: Wallet backup failed!");
    }

    return NullUniValue;
}


UniValue keypoolrefill(const JSONRPCRequest& request)
{
    CWallet * const pwallet = GetWalletForJSONRPCRequest(request);
    if (!EnsureWalletIsAvailable(pwallet, request.fHelp)) {
        return NullUniValue;
    }

    if (request.fHelp || request.params.size() > 1)
        throw std::runtime_error(
            "keypoolrefill ( newsize )\n"
            "\nFills the keypool."
            + HelpRequiringPassphrase(pwallet) + "\n"
            "\nArguments\n"
            "1. newsize     (numeric, optional, default=100) The new keypool size\n"
            "\nExamples:\n"
            + HelpExampleCli("keypoolrefill", "")
            + HelpExampleRpc("keypoolrefill", "")
        );

    LOCK2(cs_main, pwallet->cs_wallet);

    // 0 is interpreted by TopUpKeyPool() as the default keypool size given by -keypool
    unsigned int kpSize = 0;
    if (request.params.size() > 0) {
        if (request.params[0].get_int() < 0)
            throw JSONRPCError(RPC_INVALID_PARAMETER, "Invalid parameter, expected valid size.");
        kpSize = (unsigned int)request.params[0].get_int();
    }

    EnsureWalletIsUnlocked(pwallet);
    pwallet->TopUpKeyPool(kpSize);

    if (pwallet->GetKeyPoolSize() < kpSize) {
        throw JSONRPCError(RPC_WALLET_ERROR, "Error refreshing keypool.");
    }

    return NullUniValue;
}


static void LockWallet(CWallet* pWallet)
{
    LOCK(pWallet->cs_wallet);
    pWallet->nRelockTime = 0;
    pWallet->Lock();
}

UniValue walletpassphrase(const JSONRPCRequest& request)
{
    CWallet * const pwallet = GetWalletForJSONRPCRequest(request);
    if (!EnsureWalletIsAvailable(pwallet, request.fHelp)) {
        return NullUniValue;
    }

    if (pwallet->IsCrypted() && (request.fHelp || request.params.size() != 2)) {
        throw std::runtime_error(
            "walletpassphrase \"passphrase\" timeout\n"
            "\nStores the wallet decryption key in memory for 'timeout' seconds.\n"
            "This is needed prior to performing transactions related to private keys such as sending firos\n"
            "\nArguments:\n"
            "1. \"passphrase\"     (string, required) The wallet passphrase\n"
            "2. timeout            (numeric, required) The time to keep the decryption key in seconds.\n"
            "\nNote:\n"
            "Issuing the walletpassphrase command while the wallet is already unlocked will set a new unlock\n"
            "time that overrides the old one.\n"
            "\nExamples:\n"
            "\nunlock the wallet for 60 seconds\n"
            + HelpExampleCli("walletpassphrase", "\"my pass phrase\" 60") +
            "\nLock the wallet again (before 60 seconds)\n"
            + HelpExampleCli("walletlock", "") +
            "\nAs json rpc call\n"
            + HelpExampleRpc("walletpassphrase", "\"my pass phrase\", 60")
        );
    }

    LOCK2(cs_main, pwallet->cs_wallet);

    if (request.fHelp)
        return true;
    if (!pwallet->IsCrypted()) {
        throw JSONRPCError(RPC_WALLET_WRONG_ENC_STATE, "Error: running with an unencrypted wallet, but walletpassphrase was called.");
    }

    // Note that the walletpassphrase is stored in request.params[0] which is not mlock()ed
    SecureString strWalletPass;
    strWalletPass.reserve(100);
    // TODO: get rid of this .c_str() by implementing SecureString::operator=(std::string)
    // Alternately, find a way to make request.params[0] mlock()'d to begin with.
    strWalletPass = request.params[0].get_str().c_str();

    if (strWalletPass.length() > 0)
    {
        if (!pwallet->Unlock(strWalletPass)) {
            throw JSONRPCError(RPC_WALLET_PASSPHRASE_INCORRECT, "Error: The wallet passphrase entered was incorrect.");
        }
    }
    else
        throw std::runtime_error(
            "walletpassphrase <passphrase> <timeout>\n"
            "Stores the wallet decryption key in memory for <timeout> seconds.");

    pwallet->TopUpKeyPool();

    int64_t nSleepTime = request.params[1].get_int64();
    pwallet->nRelockTime = GetTime() + nSleepTime;
    RPCRunLater(strprintf("lockwallet(%s)", pwallet->strWalletFile), boost::bind(LockWallet, pwallet), nSleepTime);

    return NullUniValue;
}


UniValue walletpassphrasechange(const JSONRPCRequest& request)
{
    CWallet * const pwallet = GetWalletForJSONRPCRequest(request);
    if (!EnsureWalletIsAvailable(pwallet, request.fHelp)) {
        return NullUniValue;
    }

    if (pwallet->IsCrypted() && (request.fHelp || request.params.size() != 2)) {
        throw std::runtime_error(
            "walletpassphrasechange \"oldpassphrase\" \"newpassphrase\"\n"
            "\nChanges the wallet passphrase from 'oldpassphrase' to 'newpassphrase'.\n"
            "\nArguments:\n"
            "1. \"oldpassphrase\"      (string) The current passphrase\n"
            "2. \"newpassphrase\"      (string) The new passphrase\n"
            "\nExamples:\n"
            + HelpExampleCli("walletpassphrasechange", "\"old one\" \"new one\"")
            + HelpExampleRpc("walletpassphrasechange", "\"old one\", \"new one\"")
        );
    }

    LOCK2(cs_main, pwallet->cs_wallet);

    if (request.fHelp)
        return true;
    if (!pwallet->IsCrypted()) {
        throw JSONRPCError(RPC_WALLET_WRONG_ENC_STATE, "Error: running with an unencrypted wallet, but walletpassphrasechange was called.");
    }

    // TODO: get rid of these .c_str() calls by implementing SecureString::operator=(std::string)
    // Alternately, find a way to make request.params[0] mlock()'d to begin with.
    SecureString strOldWalletPass;
    strOldWalletPass.reserve(100);
    strOldWalletPass = request.params[0].get_str().c_str();

    SecureString strNewWalletPass;
    strNewWalletPass.reserve(100);
    strNewWalletPass = request.params[1].get_str().c_str();

    if (strOldWalletPass.length() < 1 || strNewWalletPass.length() < 1)
        throw std::runtime_error(
            "walletpassphrasechange <oldpassphrase> <newpassphrase>\n"
            "Changes the wallet passphrase from <oldpassphrase> to <newpassphrase>.");

    if (!pwallet->ChangeWalletPassphrase(strOldWalletPass, strNewWalletPass)) {
        throw JSONRPCError(RPC_WALLET_PASSPHRASE_INCORRECT, "Error: The wallet passphrase entered was incorrect.");
    }

    return NullUniValue;
}


UniValue walletlock(const JSONRPCRequest& request)
{
    CWallet * const pwallet = GetWalletForJSONRPCRequest(request);
    if (!EnsureWalletIsAvailable(pwallet, request.fHelp)) {
        return NullUniValue;
    }

    if (pwallet->IsCrypted() && (request.fHelp || request.params.size() != 0)) {
        throw std::runtime_error(
            "walletlock\n"
            "\nRemoves the wallet encryption key from memory, locking the wallet.\n"
            "After calling this method, you will need to call walletpassphrase again\n"
            "before being able to call any methods which require the wallet to be unlocked.\n"
            "\nExamples:\n"
            "\nSet the passphrase for 2 minutes to perform a transaction\n"
            + HelpExampleCli("walletpassphrase", "\"my pass phrase\" 120") +
            "\nPerform a send (requires passphrase set)\n"
            + HelpExampleCli("sendtoaddress", "\"1M72Sfpbz1BPpXFHz9m3CdqATR44Jvaydd\" 1.0") +
            "\nClear the passphrase since we are done before 2 minutes is up\n"
            + HelpExampleCli("walletlock", "") +
            "\nAs json rpc call\n"
            + HelpExampleRpc("walletlock", "")
        );
    }

    LOCK2(cs_main, pwallet->cs_wallet);

    if (request.fHelp)
        return true;
    if (!pwallet->IsCrypted()) {
        throw JSONRPCError(RPC_WALLET_WRONG_ENC_STATE, "Error: running with an unencrypted wallet, but walletlock was called.");
    }

    pwallet->Lock();
    pwallet->nRelockTime = 0;

    return NullUniValue;
}


UniValue encryptwallet(const JSONRPCRequest& request)
{
    CWallet * const pwallet = GetWalletForJSONRPCRequest(request);
    if (!EnsureWalletIsAvailable(pwallet, request.fHelp)) {
        return NullUniValue;
    }

    if (!pwallet->IsCrypted() && (request.fHelp || request.params.size() != 1)) {
        throw std::runtime_error(
            "encryptwallet \"passphrase\"\n"
            "\nEncrypts the wallet with 'passphrase'. This is for first time encryption.\n"
            "After this, any calls that interact with private keys such as sending or signing \n"
            "will require the passphrase to be set prior the making these calls.\n"
            "Use the walletpassphrase call for this, and then walletlock call.\n"
            "If the wallet is already encrypted, use the walletpassphrasechange call.\n"
            "Note that this will shutdown the server.\n"
            "\nArguments:\n"
            "1. \"passphrase\"    (string) The pass phrase to encrypt the wallet with. It must be at least 1 character, but should be long.\n"
            "\nExamples:\n"
            "\nEncrypt you wallet\n"
            + HelpExampleCli("encryptwallet", "\"my pass phrase\"") +
            "\nNow set the passphrase to use the wallet, such as for signing or sending bitcoin\n"
            + HelpExampleCli("walletpassphrase", "\"my pass phrase\"") +
            "\nNow we can so something like sign\n"
            + HelpExampleCli("signmessage", "\"firoaddress\" \"test message\"") +
            "\nNow lock the wallet again by removing the passphrase\n"
            + HelpExampleCli("walletlock", "") +
            "\nAs a json rpc call\n"
            + HelpExampleRpc("encryptwallet", "\"my pass phrase\"")
        );
    }

    LOCK2(cs_main, pwallet->cs_wallet);

    if (request.fHelp)
        return true;
    if (pwallet->IsCrypted()) {
        throw JSONRPCError(RPC_WALLET_WRONG_ENC_STATE, "Error: running with an encrypted wallet, but encryptwallet was called.");
    }

    // TODO: get rid of this .c_str() by implementing SecureString::operator=(std::string)
    // Alternately, find a way to make request.params[0] mlock()'d to begin with.
    SecureString strWalletPass;
    strWalletPass.reserve(100);
    strWalletPass = request.params[0].get_str().c_str();

    if (strWalletPass.length() < 1)
        throw std::runtime_error(
            "encryptwallet <passphrase>\n"
            "Encrypts the wallet with <passphrase>.");

    if (!pwallet->EncryptWallet(strWalletPass)) {
        throw JSONRPCError(RPC_WALLET_ENCRYPTION_FAILED, "Error: Failed to encrypt the wallet.");
    }

    // BDB seems to have a bad habit of writing old data into
    // slack space in .dat files; that is bad if the old data is
    // unencrypted private keys. So:
    StartShutdown();

    return "wallet encrypted; Firo server stopping, restart to run with encrypted wallet.";
}

UniValue lockunspent(const JSONRPCRequest& request)
{
    CWallet * const pwallet = GetWalletForJSONRPCRequest(request);
    if (!EnsureWalletIsAvailable(pwallet, request.fHelp)) {
        return NullUniValue;
    }

    if (request.fHelp || request.params.size() < 1 || request.params.size() > 2)
        throw std::runtime_error(
            "lockunspent unlock ([{\"txid\":\"txid\",\"vout\":n},...])\n"
            "\nUpdates list of temporarily unspendable outputs.\n"
            "Temporarily lock (unlock=false) or unlock (unlock=true) specified transaction outputs.\n"
            "If no transaction outputs are specified when unlocking then all current locked transaction outputs are unlocked.\n"
            "A locked transaction output will not be chosen by automatic coin selection, when spending bitcoins.\n"
            "Locks are stored in memory only. Nodes start with zero locked outputs, and the locked output list\n"
            "is always cleared (by virtue of process exit) when a node stops or fails.\n"
            "Also see the listunspent call\n"
            "\nArguments:\n"
            "1. unlock            (boolean, required) Whether to unlock (true) or lock (false) the specified transactions\n"
            "2. \"transactions\"  (string, optional) A json array of objects. Each object the txid (string) vout (numeric)\n"
            "     [           (json array of json objects)\n"
            "       {\n"
            "         \"txid\":\"id\",    (string) The transaction id\n"
            "         \"vout\": n         (numeric) The output number\n"
            "       }\n"
            "       ,...\n"
            "     ]\n"

            "\nResult:\n"
            "true|false    (boolean) Whether the command was successful or not\n"

            "\nExamples:\n"
            "\nList the unspent transactions\n"
            + HelpExampleCli("listunspent", "") +
            "\nLock an unspent transaction\n"
            + HelpExampleCli("lockunspent", "false \"[{\\\"txid\\\":\\\"a08e6907dbbd3d809776dbfc5d82e371b764ed838b5655e72f463568df1aadf0\\\",\\\"vout\\\":1}]\"") +
            "\nList the locked transactions\n"
            + HelpExampleCli("listlockunspent", "") +
            "\nUnlock the transaction again\n"
            + HelpExampleCli("lockunspent", "true \"[{\\\"txid\\\":\\\"a08e6907dbbd3d809776dbfc5d82e371b764ed838b5655e72f463568df1aadf0\\\",\\\"vout\\\":1}]\"") +
            "\nAs a json rpc call\n"
            + HelpExampleRpc("lockunspent", "false, \"[{\\\"txid\\\":\\\"a08e6907dbbd3d809776dbfc5d82e371b764ed838b5655e72f463568df1aadf0\\\",\\\"vout\\\":1}]\"")
        );

    LOCK2(cs_main, pwallet->cs_wallet);

    if (request.params.size() == 1)
        RPCTypeCheck(request.params, boost::assign::list_of(UniValue::VBOOL));
    else
        RPCTypeCheck(request.params, boost::assign::list_of(UniValue::VBOOL)(UniValue::VARR));

    bool fUnlock = request.params[0].get_bool();

    if (request.params.size() == 1) {
        if (fUnlock)
            pwallet->UnlockAllCoins();
        return true;
    }

    UniValue outputs = request.params[1].get_array();
    for (unsigned int idx = 0; idx < outputs.size(); idx++) {
        const UniValue& output = outputs[idx];
        if (!output.isObject())
            throw JSONRPCError(RPC_INVALID_PARAMETER, "Invalid parameter, expected object");
        const UniValue& o = output.get_obj();

        RPCTypeCheckObj(o,
            {
                {"txid", UniValueType(UniValue::VSTR)},
                {"vout", UniValueType(UniValue::VNUM)},
            });

        std::string txid = find_value(o, "txid").get_str();
        if (!IsHex(txid))
            throw JSONRPCError(RPC_INVALID_PARAMETER, "Invalid parameter, expected hex txid");

        int nOutput = find_value(o, "vout").get_int();
        if (nOutput < 0)
            throw JSONRPCError(RPC_INVALID_PARAMETER, "Invalid parameter, vout must be positive");

        COutPoint outpt(uint256S(txid), nOutput);

        if (fUnlock)
            pwallet->UnlockCoin(outpt);
        else
            pwallet->LockCoin(outpt);
    }

    return true;
}

UniValue listlockunspent(const JSONRPCRequest& request)
{
    CWallet * const pwallet = GetWalletForJSONRPCRequest(request);
    if (!EnsureWalletIsAvailable(pwallet, request.fHelp)) {
        return NullUniValue;
    }

    if (request.fHelp || request.params.size() > 0)
        throw std::runtime_error(
            "listlockunspent\n"
            "\nReturns list of temporarily unspendable outputs.\n"
            "See the lockunspent call to lock and unlock transactions for spending.\n"
            "\nResult:\n"
            "[\n"
            "  {\n"
            "    \"txid\" : \"transactionid\",     (string) The transaction id locked\n"
            "    \"vout\" : n                      (numeric) The vout value\n"
            "  }\n"
            "  ,...\n"
            "]\n"
            "\nExamples:\n"
            "\nList the unspent transactions\n"
            + HelpExampleCli("listunspent", "") +
            "\nLock an unspent transaction\n"
            + HelpExampleCli("lockunspent", "false \"[{\\\"txid\\\":\\\"a08e6907dbbd3d809776dbfc5d82e371b764ed838b5655e72f463568df1aadf0\\\",\\\"vout\\\":1}]\"") +
            "\nList the locked transactions\n"
            + HelpExampleCli("listlockunspent", "") +
            "\nUnlock the transaction again\n"
            + HelpExampleCli("lockunspent", "true \"[{\\\"txid\\\":\\\"a08e6907dbbd3d809776dbfc5d82e371b764ed838b5655e72f463568df1aadf0\\\",\\\"vout\\\":1}]\"") +
            "\nAs a json rpc call\n"
            + HelpExampleRpc("listlockunspent", "")
        );

    LOCK2(cs_main, pwallet->cs_wallet);

    std::vector<COutPoint> vOutpts;
    pwallet->ListLockedCoins(vOutpts);

    UniValue ret(UniValue::VARR);

    BOOST_FOREACH(COutPoint &outpt, vOutpts) {
        UniValue o(UniValue::VOBJ);

        o.push_back(Pair("txid", outpt.hash.GetHex()));
        o.push_back(Pair("vout", (int)outpt.n));
        ret.push_back(o);
    }

    return ret;
}

UniValue settxfee(const JSONRPCRequest& request)
{
    CWallet * const pwallet = GetWalletForJSONRPCRequest(request);
    if (!EnsureWalletIsAvailable(pwallet, request.fHelp)) {
	return NullUniValue;
    }

    if (request.fHelp || request.params.size() < 1 || request.params.size() > 1)
        throw std::runtime_error(
            "settxfee amount\n"
            "\nSet the transaction fee per kB. Overwrites the paytxfee parameter.\n"
            "\nArguments:\n"
            "1. amount         (numeric or string, required) The transaction fee in " + CURRENCY_UNIT + "/kB\n"
            "\nResult\n"
            "true|false        (boolean) Returns true if successful\n"
            "\nExamples:\n"
            + HelpExampleCli("settxfee", "0.00000001 FIRO")
            + HelpExampleRpc("settxfee", "0.00000001 FIRO")
        );

    LOCK2(cs_main, pwallet->cs_wallet);

    // Amount
    CAmount nAmount = AmountFromValue(request.params[0]);

    payTxFee = CFeeRate(nAmount, 1000);
    return true;
}

UniValue getwalletinfo(const JSONRPCRequest& request)
{
    CWallet * const pwallet = GetWalletForJSONRPCRequest(request);
    if (!EnsureWalletIsAvailable(pwallet, request.fHelp)) {
        return NullUniValue;
    }

    if (request.fHelp || request.params.size() != 0)
        throw std::runtime_error(
            "getwalletinfo\n"
            "Returns an object containing various wallet state info.\n"
            "\nResult:\n"
            "{\n"
            "  \"walletversion\": xxxxx,       (numeric) the wallet version\n"
            "  \"balance\": xxxxxxx,           (numeric) the total confirmed balance of the wallet in " + CURRENCY_UNIT + "\n"
            "  \"unconfirmed_balance\": xxx,   (numeric) the total unconfirmed balance of the wallet in " + CURRENCY_UNIT + "\n"
            "  \"immature_balance\": xxxxxx,   (numeric) the total immature balance of the wallet in " + CURRENCY_UNIT + "\n"
            "  \"txcount\": xxxxxxx,           (numeric) the total number of transactions in the wallet\n"
            "  \"keypoololdest\": xxxxxx,      (numeric) the timestamp (seconds since Unix epoch) of the oldest pre-generated key in the key pool\n"
            "  \"keypoolsize\": xxxx,          (numeric) how many new keys are pre-generated\n"
            "  \"unlocked_until\": ttt,        (numeric) the timestamp in seconds since epoch (midnight Jan 1 1970 GMT) that the wallet is unlocked for transfers, or 0 if the wallet is locked\n"
            "  \"paytxfee\": x.xxxx,           (numeric) the transaction fee configuration, set in " + CURRENCY_UNIT + "/kB\n"
            "  \"hdmasterkeyid\": \"<hash160>\" (string) the Hash160 of the HD master pubkey\n"
            "}\n"
            "\nExamples:\n"
            + HelpExampleCli("getwalletinfo", "")
            + HelpExampleRpc("getwalletinfo", "")
        );

    LOCK2(cs_main, pwallet->cs_wallet);

    UniValue obj(UniValue::VOBJ);
    obj.push_back(Pair("walletversion", pwallet->GetVersion()));
    obj.push_back(Pair("balance",       ValueFromAmount(pwallet->GetBalance())));
    obj.push_back(Pair("unconfirmed_balance", ValueFromAmount(pwallet->GetUnconfirmedBalance())));
    obj.push_back(Pair("immature_balance",    ValueFromAmount(pwallet->GetImmatureBalance())));
    obj.push_back(Pair("txcount",       (int)pwallet->mapWallet.size()));
    obj.push_back(Pair("keypoololdest", pwallet->GetOldestKeyPoolTime()));
    obj.push_back(Pair("keypoolsize",   (int)pwallet->GetKeyPoolSize()));
    if (pwallet->IsCrypted()) {
        obj.push_back(Pair("unlocked_until", pwallet->nRelockTime));
    }
    obj.push_back(Pair("paytxfee",      ValueFromAmount(payTxFee.GetFeePerK())));
    CKeyID masterKeyID = pwallet->GetHDChain().masterKeyID;
    if (!masterKeyID.IsNull())
         obj.push_back(Pair("hdmasterkeyid", masterKeyID.GetHex()));
    return obj;
}

UniValue resendwallettransactions(const JSONRPCRequest& request)
{
    CWallet * const pwallet = GetWalletForJSONRPCRequest(request);
    if (!EnsureWalletIsAvailable(pwallet, request.fHelp)) {
        return NullUniValue;
    }

    if (request.fHelp || request.params.size() != 0)
        throw std::runtime_error(
            "resendwallettransactions\n"
            "Immediately re-broadcast unconfirmed wallet transactions to all peers.\n"
            "Intended only for testing; the wallet code periodically re-broadcasts\n"
            "automatically.\n"
            "Returns array of transaction ids that were re-broadcast.\n"
            );

    if (!g_connman)
        throw JSONRPCError(RPC_CLIENT_P2P_DISABLED, "Error: Peer-to-peer functionality missing or disabled");

    LOCK2(cs_main, pwallet->cs_wallet);

    std::vector<uint256> txids = pwallet->ResendWalletTransactionsBefore(GetTime(), g_connman.get());
    UniValue result(UniValue::VARR);
    BOOST_FOREACH(const uint256& txid, txids)
    {
        result.push_back(txid.ToString());
    }
    return result;
}

UniValue listunspent(const JSONRPCRequest& request)
{
    CWallet * const pwallet = GetWalletForJSONRPCRequest(request);
    if (!EnsureWalletIsAvailable(pwallet, request.fHelp)) {
        return NullUniValue;
    }

    if (request.fHelp || request.params.size() > 4)
        throw std::runtime_error(
            "listunspent ( minconf maxconf  [\"addresses\",...] [include_unsafe] )\n"
            "\nReturns array of unspent transaction outputs\n"
            "with between minconf and maxconf (inclusive) confirmations.\n"
            "Optionally filter to only include txouts paid to specified addresses.\n"
            "\nArguments:\n"
            "1. minconf          (numeric, optional, default=1) The minimum confirmations to filter\n"
            "2. maxconf          (numeric, optional, default=9999999) The maximum confirmations to filter\n"
            "3. \"addresses\"    (string) A json array of Firo addresses to filter\n"
            "    [\n"
            "      \"address\"   (string) Firo address\n"
            "      ,...\n"
            "    ]\n"
            "4. include_unsafe (bool, optional, default=true) Include outputs that are not safe to spend\n"
            "                  because they come from unconfirmed untrusted transactions or unconfirmed\n"
            "                  replacement transactions (cases where we are less sure that a conflicting\n"
            "                  transaction won't be mined).\n"
            "\nResult\n"
            "[                   (array of json object)\n"
            "  {\n"
            "    \"txid\" : \"txid\",          (string) the transaction id \n"
            "    \"vout\" : n,               (numeric) the vout value\n"
            "    \"address\" : \"address\",    (string) the Firo address\n"
            "    \"account\" : \"account\",    (string) DEPRECATED. The associated account, or \"\" for the default account\n"
            "    \"scriptPubKey\" : \"key\",   (string) the script key\n"
            "    \"amount\" : x.xxx,         (numeric) the transaction output amount in " + CURRENCY_UNIT + "\n"
            "    \"confirmations\" : n,      (numeric) The number of confirmations\n"
            "    \"redeemScript\" : n        (string) The redeemScript if scriptPubKey is P2SH\n"
            "    \"spendable\" : xxx,        (bool) Whether we have the private keys to spend this output\n"
            "    \"solvable\" : xxx          (bool) Whether we know how to spend this output, ignoring the lack of keys\n"
            "  }\n"
            "  ,...\n"
            "]\n"

            "\nExamples\n"
            + HelpExampleCli("listunspent", "")
            + HelpExampleCli("listunspent", "6 9999999 \"[\\\"1PGFqEzfmQch1gKD3ra4k18PNj3tTUUSqg\\\",\\\"1LtvqCaApEdUGFkpKMM4MstjcaL4dKg8SP\\\"]\"")
            + HelpExampleRpc("listunspent", "6, 9999999 \"[\\\"1PGFqEzfmQch1gKD3ra4k18PNj3tTUUSqg\\\",\\\"1LtvqCaApEdUGFkpKMM4MstjcaL4dKg8SP\\\"]\"")
        );

    int nMinDepth = 1;
    if (request.params.size() > 0 && !request.params[0].isNull()) {
        RPCTypeCheckArgument(request.params[0], UniValue::VNUM);
        nMinDepth = request.params[0].get_int();
    }

    int nMaxDepth = 9999999;
    if (request.params.size() > 1 && !request.params[1].isNull()) {
        RPCTypeCheckArgument(request.params[1], UniValue::VNUM);
        nMaxDepth = request.params[1].get_int();
    }

    std::set<CBitcoinAddress> setAddress;
    if (request.params.size() > 2 && !request.params[2].isNull()) {
        RPCTypeCheckArgument(request.params[2], UniValue::VARR);
        UniValue inputs = request.params[2].get_array();
        for (unsigned int idx = 0; idx < inputs.size(); idx++) {
            const UniValue& input = inputs[idx];
            CBitcoinAddress address(input.get_str());
            if (!address.IsValid())
                throw JSONRPCError(RPC_INVALID_ADDRESS_OR_KEY, std::string("Invalid Firo address: ")+input.get_str());
            if (setAddress.count(address))
                throw JSONRPCError(RPC_INVALID_PARAMETER, std::string("Invalid parameter, duplicated address: ")+input.get_str());
           setAddress.insert(address);
        }
    }

    bool include_unsafe = true;
    if (request.params.size() > 3 && !request.params[3].isNull()) {
        RPCTypeCheckArgument(request.params[3], UniValue::VBOOL);
        include_unsafe = request.params[3].get_bool();
    }

    UniValue results(UniValue::VARR);
    std::vector<COutput> vecOutputs;
    assert(pwallet != NULL);
    LOCK2(cs_main, pwallet->cs_wallet);
    pwallet->AvailableCoins(vecOutputs, !include_unsafe, NULL, true);
    BOOST_FOREACH(const COutput& out, vecOutputs) {
        if (out.nDepth < nMinDepth || out.nDepth > nMaxDepth)
            continue;

        CTxDestination address;
        const CScript& scriptPubKey = out.tx->tx->vout[out.i].scriptPubKey;
        bool fValidAddress = ExtractDestination(scriptPubKey, address);

        if (setAddress.size() && (!fValidAddress || !setAddress.count(address)))
            continue;

        UniValue entry(UniValue::VOBJ);
        entry.push_back(Pair("txid", out.tx->GetHash().GetHex()));
        entry.push_back(Pair("vout", out.i));

        if (fValidAddress) {
            entry.push_back(Pair("address", CBitcoinAddress(address).ToString()));

            if (pwallet->mapAddressBook.count(address)) {
                entry.push_back(Pair("account", pwallet->mapAddressBook[address].name));
            }

            if (scriptPubKey.IsPayToScriptHash()) {
                const CScriptID& hash = boost::get<CScriptID>(address);
                CScript redeemScript;
                if (pwallet->GetCScript(hash, redeemScript)) {
                    entry.push_back(Pair("redeemScript", HexStr(redeemScript.begin(), redeemScript.end())));
                }
            }
        }

        entry.push_back(Pair("scriptPubKey", HexStr(scriptPubKey.begin(), scriptPubKey.end())));
        entry.push_back(Pair("amount", ValueFromAmount(out.tx->tx->vout[out.i].nValue)));
        entry.push_back(Pair("confirmations", out.nDepth));
        entry.push_back(Pair("spendable", out.fSpendable));
        entry.push_back(Pair("solvable", out.fSolvable));
        results.push_back(entry);
    }

    return results;
}

UniValue fundrawtransaction(const JSONRPCRequest& request)
{
    CWallet * const pwallet = GetWalletForJSONRPCRequest(request);
    if (!EnsureWalletIsAvailable(pwallet, request.fHelp)) {
        return NullUniValue;
    }

    if (request.fHelp || request.params.size() < 1 || request.params.size() > 2)
        throw std::runtime_error(
                            "fundrawtransaction \"hexstring\" ( options )\n"
                            "\nAdd inputs to a transaction until it has enough in value to meet its out value.\n"
                            "This will not modify existing inputs, and will add at most one change output to the outputs.\n"
                            "No existing outputs will be modified unless \"subtractFeeFromOutputs\" is specified.\n"
                            "Note that inputs which were signed may need to be resigned after completion since in/outputs have been added.\n"
                            "The inputs added will not be signed, use signrawtransaction for that.\n"
                            "Note that all existing inputs must have their previous output transaction be in the wallet.\n"
                            "Note that all inputs selected must be of standard form and P2SH scripts must be\n"
                            "in the wallet using importaddress or addmultisigaddress (to calculate fees).\n"
                            "You can see whether this is the case by checking the \"solvable\" field in the listunspent output.\n"
                            "Only pay-to-pubkey, multisig, and P2SH versions thereof are currently supported for watch-only\n"
                            "\nArguments:\n"
                            "1. \"hexstring\"           (string, required) The hex string of the raw transaction\n"
                            "2. options                 (object, optional)\n"
                            "   {\n"
                            "     \"changeAddress\"          (string, optional, default pool address) The Firo address to receive the change\n"
                            "     \"changePosition\"         (numeric, optional, default random) The index of the change output\n"
                            "     \"includeWatching\"        (boolean, optional, default false) Also select inputs which are watch only\n"
                            "     \"lockUnspents\"           (boolean, optional, default false) Lock selected unspent outputs\n"
                            "     \"reserveChangeKey\"       (boolean, optional, default true) Reserves the change output key from the keypool\n"
                            "     \"feeRate\"                (numeric, optional, default not set: makes wallet determine the fee) Set a specific feerate (" + CURRENCY_UNIT + " per KB)\n"
                            "     \"subtractFeeFromOutputs\" (array, optional) A json array of integers.\n"
                            "                              The fee will be equally deducted from the amount of each specified output.\n"
                            "                              The outputs are specified by their zero-based index, before any change output is added.\n"
                            "                              Those recipients will receive less bitcoins than you enter in their corresponding amount field.\n"
                            "                              If no outputs are specified here, the sender pays the fee.\n"
                            "                                  [vout_index,...]\n"
                            "   }\n"
                            "                         for backward compatibility: passing in a true instead of an object will result in {\"includeWatching\":true}\n"
                            "\nResult:\n"
                            "{\n"
                            "  \"hex\":       \"value\", (string)  The resulting raw transaction (hex-encoded string)\n"
                            "  \"fee\":       n,         (numeric) Fee in " + CURRENCY_UNIT + " the resulting transaction pays\n"
                            "  \"changepos\": n          (numeric) The position of the added change output, or -1\n"
                            "}\n"
                            "\nExamples:\n"
                            "\nCreate a transaction with no inputs\n"
                            + HelpExampleCli("createrawtransaction", "\"[]\" \"{\\\"myaddress\\\":0.01}\"") +
                            "\nAdd sufficient unsigned inputs to meet the output value\n"
                            + HelpExampleCli("fundrawtransaction", "\"rawtransactionhex\"") +
                            "\nSign the transaction\n"
                            + HelpExampleCli("signrawtransaction", "\"fundedtransactionhex\"") +
                            "\nSend the transaction\n"
                            + HelpExampleCli("sendrawtransaction", "\"signedtransactionhex\"")
                            );

    RPCTypeCheck(request.params, boost::assign::list_of(UniValue::VSTR));

    CTxDestination changeAddress = CNoDestination();
    int changePosition = -1;
    bool includeWatching = false;
    bool lockUnspents = false;
    bool reserveChangeKey = true;
    CFeeRate feeRate = CFeeRate(0);
    bool overrideEstimatedFeerate = false;
    UniValue subtractFeeFromOutputs;
    std::set<int> setSubtractFeeFromOutputs;

    if (request.params.size() > 1) {
      if (request.params[1].type() == UniValue::VBOOL) {
        // backward compatibility bool only fallback
        includeWatching = request.params[1].get_bool();
      }
      else {
        RPCTypeCheck(request.params, boost::assign::list_of(UniValue::VSTR)(UniValue::VOBJ));

        UniValue options = request.params[1];

        RPCTypeCheckObj(options,
            {
                {"changeAddress", UniValueType(UniValue::VSTR)},
                {"changePosition", UniValueType(UniValue::VNUM)},
                {"includeWatching", UniValueType(UniValue::VBOOL)},
                {"lockUnspents", UniValueType(UniValue::VBOOL)},
                {"reserveChangeKey", UniValueType(UniValue::VBOOL)},
                {"feeRate", UniValueType()}, // will be checked below
                {"subtractFeeFromOutputs", UniValueType(UniValue::VARR)},
            },
            true, true);

        if (options.exists("changeAddress")) {
            CBitcoinAddress address(options["changeAddress"].get_str());

            if (!address.IsValid())
                throw JSONRPCError(RPC_INVALID_ADDRESS_OR_KEY, "changeAddress must be a valid Firo address");

            changeAddress = address.Get();
        }

        if (options.exists("changePosition"))
            changePosition = options["changePosition"].get_int();

        if (options.exists("includeWatching"))
            includeWatching = options["includeWatching"].get_bool();

        if (options.exists("lockUnspents"))
            lockUnspents = options["lockUnspents"].get_bool();

        if (options.exists("reserveChangeKey"))
            reserveChangeKey = options["reserveChangeKey"].get_bool();

        if (options.exists("feeRate"))
        {
            feeRate = CFeeRate(AmountFromValue(options["feeRate"]));
            overrideEstimatedFeerate = true;
        }

        if (options.exists("subtractFeeFromOutputs"))
            subtractFeeFromOutputs = options["subtractFeeFromOutputs"].get_array();
      }
    }

    // parse hex string from parameter
    CMutableTransaction tx;
    if (!DecodeHexTx(tx, request.params[0].get_str(), true))
        throw JSONRPCError(RPC_DESERIALIZATION_ERROR, "TX decode failed");

    if (tx.vout.size() == 0)
        throw JSONRPCError(RPC_INVALID_PARAMETER, "TX must have at least one output");

    if (changePosition != -1 && (changePosition < 0 || (unsigned int)changePosition > tx.vout.size()))
        throw JSONRPCError(RPC_INVALID_PARAMETER, "changePosition out of bounds");

    for (unsigned int idx = 0; idx < subtractFeeFromOutputs.size(); idx++) {
        int pos = subtractFeeFromOutputs[idx].get_int();
        if (setSubtractFeeFromOutputs.count(pos))
            throw JSONRPCError(RPC_INVALID_PARAMETER, strprintf("Invalid parameter, duplicated position: %d", pos));
        if (pos < 0)
            throw JSONRPCError(RPC_INVALID_PARAMETER, strprintf("Invalid parameter, negative position: %d", pos));
        if (pos >= int(tx.vout.size()))
            throw JSONRPCError(RPC_INVALID_PARAMETER, strprintf("Invalid parameter, position too large: %d", pos));
        setSubtractFeeFromOutputs.insert(pos);
    }

    CAmount nFeeOut;
    std::string strFailReason;

    if (!pwallet->FundTransaction(tx, nFeeOut, overrideEstimatedFeerate, feeRate, changePosition, strFailReason, includeWatching, lockUnspents, setSubtractFeeFromOutputs, reserveChangeKey, changeAddress)) {
        throw JSONRPCError(RPC_INTERNAL_ERROR, strFailReason);
    }

    UniValue result(UniValue::VOBJ);
    result.push_back(Pair("hex", EncodeHexTx(tx)));
    result.push_back(Pair("changepos", changePosition));
    result.push_back(Pair("fee", ValueFromAmount(nFeeOut)));

    return result;
}

UniValue regeneratemintpool(const JSONRPCRequest& request) {
    CWallet * const pwallet = GetWalletForJSONRPCRequest(request);
    if (!EnsureWalletIsAvailable(pwallet, request.fHelp)) {
        return NullUniValue;
    }

    if (request.fHelp || request.params.size() > 0)
        throw std::runtime_error(
                "regeneratemintpool\n"
                "\nIf issues exist with the keys that map to mintpool entries in the DB, this function corrects them.\n"
                "\nExamples:\n"
                + HelpExampleCli("regeneratemintpool", "")
                + HelpExampleRpc("regeneratemintpool", "")
            );

    if (pwallet->IsLocked())
        throw JSONRPCError(RPC_WALLET_UNLOCK_NEEDED,
                           "Error: Please enter the wallet passphrase with walletpassphrase first.");

    if (!pwallet->IsHDSeedAvailable() || !pwallet->zwallet) {
        throw JSONRPCError(RPC_WALLET_UNLOCK_NEEDED,
                           "Error: Can only regenerate mintpool on a HD-enabled wallet.");
    }

    CWalletDB walletdb(pwallet->strWalletFile);
    std::vector<std::pair<uint256, MintPoolEntry>> listMintPool = walletdb.ListMintPool();
    std::vector<std::pair<uint256, GroupElement>> serialPubcoinPairs = walletdb.ListSerialPubcoinPairs();

    // <hashPubcoin, hashSerial>
    std::pair<uint256,uint256> nIndexes;

    uint256 oldHashSerial;
    uint256 oldHashPubcoin;

    bool reindexRequired = false;

    for (auto& mintPoolPair : listMintPool){
        oldHashPubcoin = mintPoolPair.first;
        bool hasSerial = pwallet->zwallet->GetSerialForPubcoin(serialPubcoinPairs, oldHashPubcoin, oldHashSerial);

        MintPoolEntry entry = mintPoolPair.second;
        nIndexes = pwallet->zwallet->RegenerateMintPoolEntry(walletdb, std::get<0>(entry),std::get<1>(entry),std::get<2>(entry));

        if(nIndexes.first != oldHashPubcoin){
            walletdb.EraseMintPoolPair(oldHashPubcoin);
            reindexRequired = true;
        }

        if(!hasSerial || nIndexes.second != oldHashSerial){
            walletdb.ErasePubcoin(oldHashSerial);
            reindexRequired = true;
        }
    }

    if(reindexRequired)
        throw JSONRPCError(RPC_INTERNAL_ERROR, "Mintpool issue corrected. Please shutdown firo and restart with -reindex flag.");

    return true;
}

//[firo]: sigma/lelantus section

UniValue listunspentsigmamints(const JSONRPCRequest& request) {
    CWallet * const pwallet = GetWalletForJSONRPCRequest(request);
    if (!EnsureWalletIsAvailable(pwallet, request.fHelp)) {
        return NullUniValue;
    }

    if (request.fHelp || request.params.size() > 2)
        throw std::runtime_error(
                "listunspentsigmamints [minconf=1] [maxconf=9999999] \n"
                        "Returns array of unspent transaction outputs\n"
                        "with between minconf and maxconf (inclusive) confirmations.\n"
                        "Results are an array of Objects, each of which has:\n"
                        "{txid, vout, scriptPubKey, amount, confirmations}");

    if (pwallet->IsLocked())
        throw JSONRPCError(RPC_WALLET_UNLOCK_NEEDED,
                           "Error: Please enter the wallet passphrase with walletpassphrase first.");

    EnsureSigmaWalletIsAvailable();

    RPCTypeCheck(request.params, boost::assign::list_of(UniValue::VNUM)(UniValue::VNUM)(UniValue::VARR));

    int nMinDepth = 1;
    if (request.params.size() > 0)
        nMinDepth = request.params[0].get_int();

    int nMaxDepth = 9999999;
    if (request.params.size() > 1)
        nMaxDepth = request.params[1].get_int();

    UniValue results(UniValue::VARR);
    std::vector <COutput> vecOutputs;
    assert(pwallet != NULL);
    pwallet->ListAvailableSigmaMintCoins(vecOutputs, false);
    LogPrintf("vecOutputs.size()=%s\n", vecOutputs.size());
    BOOST_FOREACH(const COutput &out, vecOutputs)
    {
        if (out.nDepth < nMinDepth || out.nDepth > nMaxDepth)
            continue;

        int64_t nValue = out.tx->tx->vout[out.i].nValue;
        const CScript &pk = out.tx->tx->vout[out.i].scriptPubKey;
        UniValue entry(UniValue::VOBJ);
        entry.push_back(Pair("txid", out.tx->GetHash().GetHex()));
        entry.push_back(Pair("vout", out.i));
        entry.push_back(Pair("scriptPubKey", HexStr(pk.begin(), pk.end())));
        if (pk.IsPayToScriptHash()) {
            CTxDestination address;
            if (ExtractDestination(pk, address)) {
                const CScriptID &hash = boost::get<CScriptID>(address);
                CScript redeemScript;
                if (pwallet->GetCScript(hash, redeemScript))
                    entry.push_back(Pair("redeemScript", HexStr(redeemScript.begin(), redeemScript.end())));
            }
        }
        entry.push_back(Pair("amount", ValueFromAmount(nValue)));
        entry.push_back(Pair("confirmations", out.nDepth));
        results.push_back(entry);
    }

    return results;
}

UniValue listunspentlelantusmints(const JSONRPCRequest& request) {
    CWallet * const pwallet = GetWalletForJSONRPCRequest(request);
    if (!EnsureWalletIsAvailable(pwallet, request.fHelp)) {
        return NullUniValue;
    }

    if (request.fHelp || request.params.size() > 2) {
        throw std::runtime_error(
            "listunspentsigmamints [minconf=1] [maxconf=9999999] \n"
            "Returns array of unspent transaction outputs\n"
            "with between minconf and maxconf (inclusive) confirmations.\n"
            "Results are an array of Objects, each of which has:\n"
            "{txid, vout, scriptPubKey, amount, confirmations}");
    }

    if (pwallet->IsLocked()) {
        throw JSONRPCError(RPC_WALLET_UNLOCK_NEEDED,
            "Error: Please enter the wallet passphrase with walletpassphrase first.");
    }

    EnsureLelantusWalletIsAvailable();

    RPCTypeCheck(request.params, boost::assign::list_of(UniValue::VNUM)(UniValue::VNUM)(UniValue::VARR));

    int nMinDepth = 1;
    if (request.params.size() > 0)
        nMinDepth = request.params[0].get_int();

    int nMaxDepth = 9999999;
    if (request.params.size() > 1)
        nMaxDepth = request.params[1].get_int();

    UniValue results(UniValue::VARR);
    std::vector <COutput> vecOutputs;
    assert(pwallet != NULL);
    pwallet->ListAvailableLelantusMintCoins(vecOutputs, false);
    LogPrintf("vecOutputs.size()=%s\n", vecOutputs.size());
    BOOST_FOREACH(const COutput &out, vecOutputs)
    {
        if (out.nDepth < nMinDepth || out.nDepth > nMaxDepth)
            continue;

        int64_t nValue = out.tx->tx->vout[out.i].nValue;
        const CScript &pk = out.tx->tx->vout[out.i].scriptPubKey;
        UniValue entry(UniValue::VOBJ);
        entry.push_back(Pair("txid", out.tx->GetHash().GetHex()));
        entry.push_back(Pair("vout", out.i));
        entry.push_back(Pair("scriptPubKey", HexStr(pk.begin(), pk.end())));
        if (pk.IsPayToScriptHash()) {
            CTxDestination address;
            if (ExtractDestination(pk, address)) {
                const CScriptID &hash = boost::get<CScriptID>(address);
                CScript redeemScript;
                if (pwallet->GetCScript(hash, redeemScript))
                    entry.push_back(Pair("redeemScript", HexStr(redeemScript.begin(), redeemScript.end())));
            }
        }
        entry.push_back(Pair("amount", ValueFromAmount(nValue)));
        entry.push_back(Pair("confirmations", out.nDepth));
        results.push_back(entry);
    }

    return results;
}

UniValue listunspentsparkmints(const JSONRPCRequest& request) {
    CWallet * const pwallet = GetWalletForJSONRPCRequest(request);
    if (!EnsureWalletIsAvailable(pwallet, request.fHelp)) {
        return NullUniValue;
    }

    if (request.fHelp || request.params.size() > 0) {
        throw std::runtime_error(
                "listunspentsparkmints \n"
                "Returns array of unspent mints coins\n"
                "Results are an array of Objects, each of which has:\n"
<<<<<<< HEAD
                "{txid, nHeight, scriptPubKey, amount}");
=======
                "{txid, nHeight, memo, scriptPubKey, amount}");
>>>>>>> 5f4487b8
    }

    if (pwallet->IsLocked()) {
        throw JSONRPCError(RPC_WALLET_UNLOCK_NEEDED,
                           "Error: Please enter the wallet passphrase with walletpassphrase first.");
    }

    EnsureSparkWalletIsAvailable();

    UniValue results(UniValue::VARR);;
    assert(pwallet != NULL);

<<<<<<< HEAD
    std::list<std::pair<spark::Coin, CSparkMintMeta>> coins = pwallet->sparkWallet->GetAvailableSparkCoins();
=======

    std::list<CSparkMintMeta> coins = pwallet->sparkWallet->GetAvailableSparkCoins();
>>>>>>> 5f4487b8
    LogPrintf("coins.size()=%s\n", coins.size());
    BOOST_FOREACH(const auto& coin, coins)
    {
        UniValue entry(UniValue::VOBJ);
<<<<<<< HEAD
        entry.push_back(Pair("txid", coin.second.txid.GetHex()));
        entry.push_back(Pair("nHeight", coin.second.nHeight));
        entry.push_back(Pair("memo", coin.second.memo));

        CDataStream serialized(SER_NETWORK, PROTOCOL_VERSION);
        serialized << coin.first;
=======
        entry.push_back(Pair("txid", coin.txid.GetHex()));
        entry.push_back(Pair("nHeight", coin.nHeight));
        entry.push_back(Pair("memo", coin.memo));

        CDataStream serialized(SER_NETWORK, PROTOCOL_VERSION);
        serialized << coin.coin;
>>>>>>> 5f4487b8
        CScript script;
        // opcode is inserted as 1 byte according to file script/script.h
        script << OP_SPARKMINT;
        script.insert(script.end(), serialized.begin(), serialized.end());
        entry.push_back(Pair("scriptPubKey", HexStr(script.begin(), script.end())));
<<<<<<< HEAD
        entry.push_back(Pair("amount", ValueFromAmount(coin.second.v)));
=======
        entry.push_back(Pair("amount", ValueFromAmount(coin.v)));
        entry.push_back(Pair("coin", (coin.coin.getHash().GetHex())));
>>>>>>> 5f4487b8
        results.push_back(entry);
    }

    return results;
}

UniValue listsparkmints(const JSONRPCRequest& request) {
    CWallet * const pwallet = GetWalletForJSONRPCRequest(request);
    if (!EnsureWalletIsAvailable(pwallet, request.fHelp)) {
        return NullUniValue;
    }

    if (request.fHelp || request.params.size() > 0) {
        throw std::runtime_error(
                "listsparkmints \n"
                "Returns array of mint coins\n"
                "Results are an array of Objects, each of which has:\n"
<<<<<<< HEAD
                "{txid, nHeight, nId, isUsed, lTagHash, scriptPubKey, amount}");
=======
                "{txid, nHeight, nId, isUsed, lTagHash, memo, scriptPubKey, amount}");
>>>>>>> 5f4487b8
    }

    if (pwallet->IsLocked()) {
        throw JSONRPCError(RPC_WALLET_UNLOCK_NEEDED,
                           "Error: Please enter the wallet passphrase with walletpassphrase first.");
    }

    EnsureSparkWalletIsAvailable();

<<<<<<< HEAD
=======

>>>>>>> 5f4487b8
    UniValue results(UniValue::VARR);;
    assert(pwallet != NULL);

    std::unordered_map<uint256, CSparkMintMeta> coins = pwallet->sparkWallet->getMintMap();
    LogPrintf("coins.size()=%s\n", coins.size());
    BOOST_FOREACH(const auto& coin, coins)
    {
        UniValue entry(UniValue::VOBJ);
        entry.push_back(Pair("txid", coin.second.txid.GetHex()));
        entry.push_back(Pair("nHeight", coin.second.nHeight));
        entry.push_back(Pair("nId", coin.second.nId));
        entry.push_back(Pair("isUsed", coin.second.isUsed));
        entry.push_back(Pair("lTagHash", coin.first.GetHex()));
        entry.push_back(Pair("memo", coin.second.memo));

        CDataStream serialized(SER_NETWORK, PROTOCOL_VERSION);
        serialized << pwallet->sparkWallet->getCoinFromMeta(coin.second);
        CScript script;
        // opcode is inserted as 1 byte according to file script/script.h
        script << OP_SPARKMINT;
        script.insert(script.end(), serialized.begin(), serialized.end());
        entry.push_back(Pair("scriptPubKey", HexStr(script.begin(), script.end())));
        entry.push_back(Pair("amount", ValueFromAmount(coin.second.v)));
        results.push_back(entry);
    }

    return results;
}

UniValue getsparkdefaultaddress(const JSONRPCRequest& request) {
    CWallet * const pwallet = GetWalletForJSONRPCRequest(request);
    if (!EnsureWalletIsAvailable(pwallet, request.fHelp)) {
        return NullUniValue;
    }

    if (request.fHelp || request.params.size() > 0) {
        throw std::runtime_error(
                "getsparkdefaultaddress \n"
                "Returns first spark address in encoded form\n"
                "Result is a string object.");
    }

    EnsureSparkWalletIsAvailable();

    assert(pwallet != NULL);

    spark::Address address = pwallet->sparkWallet->getDefaultAddress();
    unsigned char network = spark::GetNetworkType();
    UniValue result(UniValue::VARR);
    result.push_back(address.encode(network));
    return result;
}

UniValue getnewsparkaddress(const JSONRPCRequest& request) {
    CWallet * const pwallet = GetWalletForJSONRPCRequest(request);
    if (!EnsureWalletIsAvailable(pwallet, request.fHelp)) {
        return NullUniValue;
    }

    if (request.fHelp || request.params.size() > 0) {
        throw std::runtime_error(
                "getnewsparkaddress \n"
                "Returns new spark address in encoded form\n"
                "Result is a string object.");
    }

    EnsureSparkWalletIsAvailable();

    assert(pwallet != NULL);

    spark::Address address = pwallet->sparkWallet->generateNewAddress();
    unsigned char network = spark::GetNetworkType();
    UniValue result(UniValue::VARR);
    result.push_back(address.encode(network));
    return result;
}

UniValue getallsparkaddresses(const JSONRPCRequest& request) {
    CWallet *const pwallet = GetWalletForJSONRPCRequest(request);
    if (!EnsureWalletIsAvailable(pwallet, request.fHelp)) {
        return NullUniValue;
    }

    if (request.fHelp || request.params.size() > 0) {
        throw std::runtime_error(
                "getallsparkaddresses \n"
                "Returns array  spark address in encoded form\n"
                "Results are an array of Objects, each of which has:\n"
                "{diversifier and address}");
    }

    EnsureSparkWalletIsAvailable();

    assert(pwallet != NULL);

    std::unordered_map<int32_t, spark::Address> addresses = pwallet->sparkWallet->getAllAddresses();
    unsigned char network = spark::GetNetworkType();
    UniValue results(UniValue::VOBJ);
    for (auto &itr : addresses) {

        results.push_back(Pair(std::to_string(itr.first), itr.second.encode(network)));
    }
    return results;
}


UniValue listsparkspends(const JSONRPCRequest& request) {
    CWallet *const pwallet = GetWalletForJSONRPCRequest(request);
    if (!EnsureWalletIsAvailable(pwallet, request.fHelp)) {
        return NullUniValue;
    }

    if (request.fHelp || request.params.size() > 0) {
        throw std::runtime_error(
                "listsparkspends \n"
<<<<<<< HEAD
                "Returns array  spark address in encoded form\n"
=======
                "Returns array  spark spends\n"
>>>>>>> 5f4487b8
                "Results are an array of Objects, each of which has:\n"
                "{txid, lTagHash, lTag and amount}");
    }

    EnsureSparkWalletIsAvailable();
    assert(pwallet != NULL);

    std::list<CSparkSpendEntry> spends = pwallet->sparkWallet->ListSparkSpends();

    UniValue results(UniValue::VARR);
    for (auto &itr : spends) {
        UniValue entry(UniValue::VOBJ);
        entry.push_back(Pair("txid", itr.hashTx.GetHex()));
        entry.push_back(Pair("lTagHash", itr.lTagHash.GetHex()));
        entry.push_back(Pair("lTag", itr.lTag.GetHex()));
<<<<<<< HEAD
        entry.push_back(Pair("amount", itr.lTag.GetHex()));
=======
        entry.push_back(Pair("amount", itr.amount));
>>>>>>> 5f4487b8
        results.push_back(entry);
    }
    return results;
}

UniValue getsparkbalance(const JSONRPCRequest& request) {
    CWallet *const pwallet = GetWalletForJSONRPCRequest(request);
    if (!EnsureWalletIsAvailable(pwallet, request.fHelp)) {
        return NullUniValue;
    }

    if (request.fHelp || request.params.size() > 0) {
        throw std::runtime_error(
                "getsparkbalance \n"
                "Returns spark balance\n"
                "Results are an array three Objects:\n"
                "{availableBalance, unconfirmedBalance, and fullBalance}");
    }

    EnsureSparkWalletIsAvailable();
    assert(pwallet != NULL);
<<<<<<< HEAD
    UniValue results(UniValue::VOBJ);
    results.push_back(Pair("availableBalance: ",pwallet->sparkWallet->getAvailableBalance()));
    results.push_back(Pair("unconfirmedBalance: ",pwallet->sparkWallet->getUnconfirmedBalance()));
    results.push_back(Pair("fullBalance: ",pwallet->sparkWallet->getFullBalance()));
=======

    UniValue results(UniValue::VOBJ);
    results.push_back(Pair("availableBalance",pwallet->sparkWallet->getAvailableBalance()));
    results.push_back(Pair("unconfirmedBalance",pwallet->sparkWallet->getUnconfirmedBalance()));
    results.push_back(Pair("fullBalance",pwallet->sparkWallet->getFullBalance()));
>>>>>>> 5f4487b8

    return results;
}

UniValue getsparkaddressbalance(const JSONRPCRequest& request) {
    CWallet *const pwallet = GetWalletForJSONRPCRequest(request);
    if (!EnsureWalletIsAvailable(pwallet, request.fHelp)) {
        return NullUniValue;
    }

    if (request.fHelp || request.params.size() != 1) {
        throw std::runtime_error(
                "getsparkaddressbalance \n"
                "Returns spark address balance\n"
                "Results are an array three Objects:\n"
                "{availableBalance, unconfirmedBalance, and fullBalance}");
    }

    EnsureSparkWalletIsAvailable();
    assert(pwallet != NULL);
<<<<<<< HEAD
=======

>>>>>>> 5f4487b8
    std::string strAddress = request.params[0].get_str();
    const spark::Params* params = spark::Params::get_default();
    unsigned char network = spark::GetNetworkType();
    spark::Address address(params);
    unsigned char coinNetwork;
    try {
        coinNetwork = address.decode(strAddress);
    } catch (...) {
        throw JSONRPCError(RPC_INVALID_ADDRESS_OR_KEY, std::string("Invalid Spark address: ")+strAddress);
    }

    if (coinNetwork != network)
        throw JSONRPCError(RPC_INVALID_PARAMETER, std::string("Invalid address, wrong network type: ")+strAddress);


    UniValue results(UniValue::VOBJ);
    results.push_back(Pair("availableBalance: ",pwallet->sparkWallet->getAddressAvailableBalance(address)));
    results.push_back(Pair("unconfirmedBalance: ",pwallet->sparkWallet->getAddressUnconfirmedBalance(address)));
    results.push_back(Pair("fullBalance: ",pwallet->sparkWallet->getAddressFullBalance(address)));

    return results;
}

UniValue resetsparkmints(const JSONRPCRequest& request) {
    CWallet * const pwallet = GetWalletForJSONRPCRequest(request);
    if (!EnsureWalletIsAvailable(pwallet, request.fHelp)) {
        return NullUniValue;
    }

    if (request.fHelp || request.params.size() != 0)
        throw std::runtime_error(
                "resetsparkmints"
<<<<<<< HEAD
                + HelpRequiringPassphrase(pwallet));
=======
                + HelpRequiringPassphrase(pwallet) + "\nResets all your Spark mints' status to unsued and unconfirmed. To make it valid again, you have to rescan or reindex.\n"
                                                     "WARNING: Run this only for testing and if you fully understand what it does.\n");
>>>>>>> 5f4487b8

    EnsureSparkWalletIsAvailable();

    std::vector<CSparkMintMeta> listMints;
    CWalletDB walletdb(pwallet->strWalletFile);
    listMints = pwallet->sparkWallet->ListSparkMints();

    BOOST_FOREACH(CSparkMintMeta& mint, listMints) {
        mint.isUsed = false;
        mint.nHeight = -1;
        pwallet->sparkWallet->updateMint(mint, walletdb);
    }

    return NullUniValue;
}

UniValue setsparkmintstatus(const JSONRPCRequest& request) {
    CWallet * const pwallet = GetWalletForJSONRPCRequest(request);
    if (!EnsureWalletIsAvailable(pwallet, request.fHelp)) {
        return NullUniValue;
    }

    if (request.fHelp || request.params.size() != 2)
        throw std::runtime_error(
                "setsparkmintstatus \"lTagHash\" <isused>(true/false)\n"
<<<<<<< HEAD
                "Set mintIsUsed status to True or False\n"
                "Results are an array of one or no Objects, each of which has:\n"
                "{id, IsUsed, denomination, value, serialNumber, nHeight, randomness}");
=======
                "Set mintIsUsed status to True or False");
>>>>>>> 5f4487b8

    EnsureSparkWalletIsAvailable();

    uint256 lTagHash;
    lTagHash.SetHex(request.params[0].get_str());

    bool fStatus = true;
    fStatus = request.params[1].get_bool();

    EnsureWalletIsUnlocked(pwallet);
    CWalletDB walletdb(pwallet->strWalletFile);
    CSparkMintMeta coinMeta = pwallet->sparkWallet->getMintMeta(lTagHash);

    if (coinMeta != CSparkMintMeta()) {
        coinMeta.isUsed = fStatus;
        pwallet->sparkWallet->updateMint(coinMeta, walletdb);
    }

    return NullUniValue;
}

UniValue mintspark(const JSONRPCRequest& request)
{
    CWallet * const pwallet = GetWalletForJSONRPCRequest(request);
    if (!EnsureWalletIsAvailable(pwallet, request.fHelp)) {
        return NullUniValue;
    }

<<<<<<< HEAD
    if (request.fHelp || request.params.size() != 1)
        throw std::runtime_error(
            "mintspark {\"address\":amount,memo...}\n"
=======
    if (request.fHelp || request.params.size() == 0 || request.params.size() > 2)
        throw std::runtime_error(
            "mintspark {\"address\":{amount,memo...}}\n"
>>>>>>> 5f4487b8
            + HelpRequiringPassphrase(pwallet) + "\n"
                                                 "\nArguments:\n"
                                                 "    {\n"
                                                 "      \"address\":amount   (numeric or string) The Spark address is the key, the numeric amount (can be string) in " + CURRENCY_UNIT +
                                                 " is the value\n"
                                                 "      ,...\n"
                                                 "    }\n"
                                                 "\nResult:\n"
                                                 "\"txid\" (string) The transaction id for the send. Only 1 transaction is created regardless of \n"
                                                "                                    the number of addresses.\n"
                                                "\nExamples:\n"
                                                "\nSend two amounts to two different spark addresses:\n"
<<<<<<< HEAD
            + HelpExampleCli("mintspark", "\"{\\\"pr18qqntc8e60x0ygnv0ey7skekve73tmvhhlkaehka6qfv56zc4w2j75jldrf8wjf8dy0hu33vsww7fj34fd3k7rnwgv7jdvtmgv2g37xqmm59krmgycgkdes37jqupc62s7khafqynlxsy\\\":[0.01, \\\"\\\"],\\\"pr1t0l6vu9h9a8nr203tfcesps46agtm0aa9uzsty0tp4wqqrg42rg35yf4r839t3fenlfmsgkpwwklxg5r68tvenn5uy29wwykany3t0qrkjy2res6thzwx90nha6wpkegwrm0n8g2cjawq\\\":[0.01, \\\"\\\"]}\"") +
            "\nSend two amounts to two different spark addresses setting memo:\n"
            + HelpExampleRpc("mintspark", "\"{\\\"pr18qqntc8e60x0ygnv0ey7skekve73tmvhhlkaehka6qfv56zc4w2j75jldrf8wjf8dy0hu33vsww7fj34fd3k7rnwgv7jdvtmgv2g37xqmm59krmgycgkdes37jqupc62s7khafqynlxsy\\\":[0.01, \\\"\\\"],\\\"pr1t0l6vu9h9a8nr203tfcesps46agtm0aa9uzsty0tp4wqqrg42rg35yf4r839t3fenlfmsgkpwwklxg5r68tvenn5uy29wwykany3t0qrkjy2res6thzwx90nha6wpkegwrm0n8g2cjawq\\\":[0.01, \\\"memo\\\"]}\"")
=======
            + HelpExampleCli("mintspark", "\"{\\\"sr1xtw3yd6v4ghgz873exv2r5nzfwryufxjzzz4xr48gl4jmh7fxml4568xr0nsdd7s4l5as2h50gakzjqrqpm7yrecne8ut8ylxzygj8klttsgm37tna4jk06acl2azph0dq4yxdqqgwa60\\\":{\\\"amount\\\":0.01, \\\"memo\\\":\\\"test_memo\\\"},\\\"sr1x7gcqdy670l2v4p9h2m4n5zgzde9y6ht86egffa0qrq40c6z329yfgvu8vyf99tgvnq4hwshvfxxhfzuyvz8dr3lt32j70x8l34japg73ca4w6z9x7c7ryd2gnafg9eg3gpr90gtunraw\\\":{\\\"amount\\\":0.01, \\\"memo\\\":\\\"\\\"}}\"") +
            "\nSend two amounts to two different spark addresses setting memo:\n"
            + HelpExampleRpc("mintspark", "\"{\\\"sr1xtw3yd6v4ghgz873exv2r5nzfwryufxjzzz4xr48gl4jmh7fxml4568xr0nsdd7s4l5as2h50gakzjqrqpm7yrecne8ut8ylxzygj8klttsgm37tna4jk06acl2azph0dq4yxdqqgwa60\\\":{\\\"amount\\\":1},\\\"sr1x7gcqdy670l2v4p9h2m4n5zgzde9y6ht86egffa0qrq40c6z329yfgvu8vyf99tgvnq4hwshvfxxhfzuyvz8dr3lt32j70x8l34japg73ca4w6z9x7c7ryd2gnafg9eg3gpr90gtunraw\\\":{\\\"amount\\\":0.01, \\\"memo\\\":\\\"test_memo2\\\"}}\"")
>>>>>>> 5f4487b8
        );
    EnsureWalletIsUnlocked(pwallet);
    EnsureSparkWalletIsAvailable();

    // Ensure spark mints is already accepted by network so users will not lost their coins
    // due to other nodes will treat it as garbage data.
    if (!spark::IsSparkAllowed()) {
        throw JSONRPCError(RPC_WALLET_ERROR, "Spark is not activated yet");
    }

    UniValue sendTo = request.params[0].get_obj();

    std::vector<std::string> keys = sendTo.getKeys();
    const spark::Params* params = spark::Params::get_default();
    unsigned char network = spark::GetNetworkType();

    std::vector<spark::MintedCoinData> outputs;
    BOOST_FOREACH(const std::string& name_, keys)
    {
        spark::Address address(params);
        unsigned char coinNetwork;
        try {
            coinNetwork = address.decode(name_);
        } catch (...) {
            throw JSONRPCError(RPC_INVALID_ADDRESS_OR_KEY, std::string("Invalid Spark address: ")+name_);
        }

        if (coinNetwork != network)
            throw JSONRPCError(RPC_INVALID_PARAMETER, std::string("Invalid address, wrong network type: ")+name_);
<<<<<<< HEAD
        UniValue amountAndMemo = sendTo[name_];
        CAmount nAmount = AmountFromValue(amountAndMemo[0]);
        std::string memo = amountAndMemo[1].get_str();
=======
        UniValue amountAndMemo = sendTo[name_].get_obj();

        CAmount nAmount(0);
        if (amountAndMemo.exists("amount"))
            nAmount = AmountFromValue(amountAndMemo["amount"]);
        else
            throw JSONRPCError(RPC_INVALID_PARAMETER, std::string("Invalid parameters, no amount: ")+name_);

        std::string memo = "";
        if (amountAndMemo.exists("memo"))
            memo = amountAndMemo["memo"].get_str();

>>>>>>> 5f4487b8
        if (nAmount <= 0)
            throw JSONRPCError(RPC_TYPE_ERROR, "Invalid amount for send");
        LogPrintf("rpcWallet.mintSpark() nAmount = %d \n", nAmount);

        spark::MintedCoinData data;
        data.address = address;
        data.memo = memo;
        data.v = nAmount;
        outputs.push_back(data);
    }
<<<<<<< HEAD

    std::vector<std::pair<CWalletTx, CAmount>> wtxAndFee;
    std::string strError = pwallet->MintAndStoreSpark(outputs, wtxAndFee);
=======
    bool subtractFeeFromAmount = false;
    if (request.params.size() > 1)
        subtractFeeFromAmount = request.params[1].get_bool();
    std::vector<std::pair<CWalletTx, CAmount>> wtxAndFee;
    std::string strError = pwallet->MintAndStoreSpark(outputs, wtxAndFee, subtractFeeFromAmount);
    if (strError != "")
        throw JSONRPCError(RPC_WALLET_ERROR, strError);

    UniValue result(UniValue::VARR);
    for(const auto& wtx : wtxAndFee) {
        result.push_back(wtx.first.GetHash().GetHex());
    }

    return result;
}

UniValue automintspark(const JSONRPCRequest& request) {
    CWallet * const pwallet = GetWalletForJSONRPCRequest(request);
    if (!EnsureWalletIsAvailable(pwallet, request.fHelp)) {
        return NullUniValue;
    }

    if (request.fHelp || request.params.size() != 0)
        throw std::runtime_error(
                "This function automatically mints all unspent transparent funds\n"
        );

    EnsureWalletIsUnlocked(pwallet);
    EnsureSparkWalletIsAvailable();

    // Ensure spark mints is already accepted by network so users will not lost their coins
    // due to other nodes will treat it as garbage data.
    if (!spark::IsSparkAllowed()) {
        throw JSONRPCError(RPC_WALLET_ERROR, "Spark is not activated yet");
    }

    std::vector<std::pair<CWalletTx, CAmount>> wtxAndFee;
    std::vector<spark::MintedCoinData> outputs;
    std::string strError = pwallet->MintAndStoreSpark(outputs, wtxAndFee, true, true);

>>>>>>> 5f4487b8
    if (strError != "")
        throw JSONRPCError(RPC_WALLET_ERROR, strError);

    UniValue result(UniValue::VARR);
    for(const auto& wtx : wtxAndFee) {
        result.push_back(wtx.first.GetHash().GetHex());
    }

    return result;
}

UniValue spendspark(const JSONRPCRequest& request)
{
    CWallet * const pwallet = GetWalletForJSONRPCRequest(request);
    if (!EnsureWalletIsAvailable(pwallet, request.fHelp)) {
        return NullUniValue;
    }

<<<<<<< HEAD
    if (request.fHelp || request.params.size() != 2)
        throw std::runtime_error(
                "spendspark {\"address\":amount,subtractfee...} {\"address\":amount,memo,subtractfee...}\n"
                + HelpRequiringPassphrase(pwallet) + "\n"
                                                     "\nArguments:\n"
                                                     "1. \"transparent\"\n"
                                                     "    {\n"
                                                     "      \"address\":amount (numeric or string), subtractfee (bool) The Firo address is the key, the numeric amount (can be string) in " + CURRENCY_UNIT + " is the value\n"
                                                     "      ,...\n"
                                                     "    }\n"
                                                     "2. \"private\"\n"
                                                     "    {\n"
                                                     "      \"address\":amount (numeric or string), memo (string, not required), subtractfee (bool) The Spark address is the key, the numeric amount (can be string) in " + CURRENCY_UNIT + " is the value\n"
                                                     "      ,...\n"
                                                     "    }\n"
=======
    if (request.fHelp || request.params.size() != 1)
        throw std::runtime_error(
                "spendspark {\"address\":{amount,subtractfee...}, \"address\":{amount,memo,subtractfee...}}\n"
                + HelpRequiringPassphrase(pwallet) + "\n"
                                                     "\nArguments:\n"
                                                     "{\n"
                                                     "  \"address\":amount (numeric or string), memo (string,only for private, not required), subtractfee (bool) The Spark address is the key, the numeric amount (can be string) in " + CURRENCY_UNIT + " is the value\n"
                                                     "  ,...\n"
                                                     " }\n"
>>>>>>> 5f4487b8
                                                     "\nResult:\n"
                                                     "\"txid\"                   (string) The transaction id for the send. Only 1 transaction is created regardless of \n"
                                                     "                                    the number of addresses.\n"
                                                     "\nExamples:\n"
<<<<<<< HEAD
                                                     "\nSend two amounts to two different transparent addresses:\n"
                 + HelpExampleCli("spendspark", "\"{\\\"TR1FW48J6ozpRu25U8giSDdTrdXXUYau7U\\\":[0.02, false]}\" \"{}\"") +
                 "\nSend two amounts to two different transparent addresses and two different private addresses:\n"
                 + HelpExampleCli("spendspark", "\"{\\\"TR1FW48J6ozpRu25U8giSDdTrdXXUYau7U\\\":[0.02, false]}\" \"{\\\"pr18qqntc8e60x0ygnv0ey7skekve73tmvhhlkaehka6qfv56zc4w2j75jldrf8wjf8dy0hu33vsww7fj34fd3k7rnwgv7jdvtmgv2g37xqmm59krmgycgkdes37jqupc62s7khafqynlxsy\\\":[0.01, \\\"\\\", false],\\\"pr1t0l6vu9h9a8nr203tfcesps46agtm0aa9uzsty0tp4wqqrg42rg35yf4r839t3fenlfmsgkpwwklxg5r68tvenn5uy29wwykany3t0qrkjy2res6thzwx90nha6wpkegwrm0n8g2cjawq\\\":[0.01, \\\"\\\", false]}\"") +
                 "\nSend two amounts to two different transparent addresses and two different private addresses:\n"
                 + HelpExampleRpc("spendspark", "\"{\\\"TR1FW48J6ozpRu25U8giSDdTrdXXUYau7U\\\":[0.02, false]}\" \"{\\\"pr18qqntc8e60x0ygnv0ey7skekve73tmvhhlkaehka6qfv56zc4w2j75jldrf8wjf8dy0hu33vsww7fj34fd3k7rnwgv7jdvtmgv2g37xqmm59krmgycgkdes37jqupc62s7khafqynlxsy\\\":[0.01, \\\"\\\", false],\\\"pr1t0l6vu9h9a8nr203tfcesps46agtm0aa9uzsty0tp4wqqrg42rg35yf4r839t3fenlfmsgkpwwklxg5r68tvenn5uy29wwykany3t0qrkjy2res6thzwx90nha6wpkegwrm0n8g2cjawq\\\":[0.01, \\\"\\\", false]}\"")
=======
                                                     "\nSend an amount to transparent address:\n"
                 + HelpExampleCli("spendspark", "\"{\\\"TR1FW48J6ozpRu25U8giSDdTrdXXUYau7U\\\":{\\\"amount\\\":0.01, \\\"subtractFee\\\": false}}\"") +
                 "\nSend an amount to a transparent address and two different private addresses:\n"
                 + HelpExampleCli("spendspark", "\"{\\\"TR1FW48J6ozpRu25U8giSDdTrdXXUYau7U\\\":{\\\"amount\\\":0.01, \\\"subtractFee\\\": false}, \\\"sr1hk87wuh660mss6vnxjf0syt4p6r6ptew97de3dvz698tl7p5p3w7h4m4hcw74mxnqhtz70r7gyydcx6pmkfmnew9q4z0c0muga3sd83h786znjx74ccsjwm284aswppqf2jd0sssendlj\\\":{\\\"amount\\\":0.01, \\\"memo\\\":\\\"test_memo\\\", \\\"subtractFee\\\": false},\\\"sr1x7gcqdy670l2v4p9h2m4n5zgzde9y6ht86egffa0qrq40c6z329yfgvu8vyf99tgvnq4hwshvfxxhfzuyvz8dr3lt32j70x8l34japg73ca4w6z9x7c7ryd2gnafg9eg3gpr90gtunraw\\\":{\\\"amount\\\":0.01, \\\"subtractFee\\\": false}}\"") +
                 "\nSend two amounts to two different transparent addresses and two different private addresses:\n"
                 + HelpExampleRpc("spendspark", "\"{\\\"TR1FW48J6ozpRu25U8giSDdTrdXXUYau7U\\\":{\\\"amount\\\":0.01, \\\"subtractFee\\\": false},\\\"TuzUyNtTznSNnT2rPXG6Mk7hHG8Svuuoci\\\":{\\\"amount\\\":0.01, \\\"subtractFee\\\": true}, \\\"sr1hk87wuh660mss6vnxjf0syt4p6r6ptew97de3dvz698tl7p5p3w7h4m4hcw74mxnqhtz70r7gyydcx6pmkfmnew9q4z0c0muga3sd83h786znjx74ccsjwm284aswppqf2jd0sssendlj\\\":{\\\"amount\\\":0.01, \\\"memo\\\":\\\"\\\", \\\"subtractFee\\\": false},\\\"sr1x7gcqdy670l2v4p9h2m4n5zgzde9y6ht86egffa0qrq40c6z329yfgvu8vyf99tgvnq4hwshvfxxhfzuyvz8dr3lt32j70x8l34japg73ca4w6z9x7c7ryd2gnafg9eg3gpr90gtunraw\\\":{\\\"amount\\\":0.01, \\\"memo\\\":\\\"test_memo\\\", \\\"subtractFee\\\": false}}\"")
>>>>>>> 5f4487b8
        );

    EnsureWalletIsUnlocked(pwallet);
    EnsureSparkWalletIsAvailable();

    // Ensure spark mints is already accepted by network so users will not lost their coins
    // due to other nodes will treat it as garbage data.
    if (!spark::IsSparkAllowed()) {
        throw JSONRPCError(RPC_WALLET_ERROR, "Spark is not activated yet");
    }

    std::vector<CRecipient> recipients;
<<<<<<< HEAD
    UniValue sendTo = request.params[0].get_obj();
    std::vector<std::string> keys = sendTo.getKeys();
    std::set<CBitcoinAddress> setAddress;
    BOOST_FOREACH(const std::string& name_, keys)
    {
        CBitcoinAddress address(name_);
        if (!address.IsValid())
            throw JSONRPCError(RPC_INVALID_ADDRESS_OR_KEY, std::string("Invalid Firo address: ")+name_);

        if (setAddress.count(address))
            throw JSONRPCError(RPC_INVALID_PARAMETER, std::string("Invalid parameter, duplicated address: ")+name_);
        setAddress.insert(address);

        CScript scriptPubKey = GetScriptForDestination(address.Get());
        CAmount nAmount = AmountFromValue(sendTo[name_][0]);
        if (nAmount <= 0)
            throw JSONRPCError(RPC_TYPE_ERROR, "Invalid amount for send");

        bool fSubtractFeeFromAmount = sendTo[name_][1].get_bool();

        CRecipient recipient = {scriptPubKey, nAmount, fSubtractFeeFromAmount};
        recipients.push_back(recipient);
    }

    UniValue privSendTo = request.params[1].get_obj();
    keys = privSendTo.getKeys();
    const spark::Params* params = spark::Params::get_default();
    unsigned char network = spark::GetNetworkType();

    std::vector<std::pair<spark::OutputCoinData, bool>> privateRecipients;
    BOOST_FOREACH(const std::string& name_, keys)
    {
        spark::Address address(params);
        unsigned char coinNetwork;
        try {
            coinNetwork = address.decode(name_);
        } catch (...) {
            throw JSONRPCError(RPC_INVALID_ADDRESS_OR_KEY, std::string("Invalid Spark address: ")+name_);
        }

        if (coinNetwork != network)
            throw JSONRPCError(RPC_INVALID_PARAMETER, std::string("Invalid address, wrong network type: ")+name_);
        UniValue amountAndMemo = privSendTo[name_];
        CAmount nAmount = AmountFromValue(amountAndMemo[0]);
        std::string memo = amountAndMemo[1].get_str();
        bool subtractFee = amountAndMemo[2].get_bool();
        if (nAmount <= 0)
            throw JSONRPCError(RPC_TYPE_ERROR, "Invalid amount for send");
        LogPrintf("rpcWallet.mintSpark() nAmount = %d \n", nAmount);

        spark::OutputCoinData data;
        data.address = address;
        data.memo = memo;
        data.v = nAmount;
        privateRecipients.push_back(std::make_pair(data, subtractFee));
    }

    CAmount fee;
    std::vector<CWalletTx> wtxs;
    try {
        wtxs = pwallet->SpendAndStoreSpark(recipients, privateRecipients, fee);
=======
    std::vector<std::pair<spark::OutputCoinData, bool>> privateRecipients;

    UniValue sendTo = request.params[0].get_obj();
    std::vector<std::string> keys = sendTo.getKeys();
    const spark::Params* params = spark::Params::get_default();
    std::set<CBitcoinAddress> setAddress;
    unsigned char network = spark::GetNetworkType();

    BOOST_FOREACH(const std::string& name_, keys)
    {
        spark::Address sAddress(params);
        unsigned char coinNetwork;
        bool isSparkAddress;
        try {
            unsigned char coinNetwork = sAddress.decode(name_);
            isSparkAddress = true;
            if (coinNetwork != network)
                throw JSONRPCError(RPC_INVALID_PARAMETER, std::string("Invalid address, wrong network type: ")+name_);
        } catch (...) {
            isSparkAddress = false;
        }

        if (isSparkAddress) {
            UniValue amountAndMemo = sendTo[name_].get_obj();
            CAmount nAmount(0);
            if (amountAndMemo.exists("amount"))
                nAmount = AmountFromValue(amountAndMemo["amount"]);
            else
            throw JSONRPCError(RPC_INVALID_PARAMETER, std::string("Invalid parameters, no amount: ")+name_);

            if (nAmount <= 0)
                throw JSONRPCError(RPC_TYPE_ERROR, "Invalid amount for send");

            std::string memo = "";
            if (amountAndMemo.exists("memo"))
                memo = amountAndMemo["memo"].get_str();

            bool subtractFee = false;
            if (amountAndMemo.exists("subtractFee"))
                subtractFee = amountAndMemo["subtractFee"].get_bool();
            else
                throw JSONRPCError(RPC_INVALID_PARAMETER, std::string("Invalid parameters, no subtractFee: ")+name_);

            if (nAmount <= 0)
                throw JSONRPCError(RPC_TYPE_ERROR, "Invalid amount for send");
            LogPrintf("rpcWallet.mintSpark() nAmount = %d \n", nAmount);

            spark::OutputCoinData data;
            data.address = sAddress;
            data.memo = memo;
            data.v = nAmount;
            privateRecipients.push_back(std::make_pair(data, subtractFee));
            continue;
        }

        CBitcoinAddress address(name_);
        if (address.IsValid()) {
            if (setAddress.count(address))
                throw JSONRPCError(RPC_INVALID_PARAMETER,
                                   std::string("Invalid parameter, duplicated address: ") + name_);
            setAddress.insert(address);

            CScript scriptPubKey = GetScriptForDestination(address.Get());

            UniValue amountObj = sendTo[name_].get_obj();
            CAmount nAmount(0);
            if (amountObj.exists("amount"))
                nAmount = AmountFromValue(amountObj["amount"]);
            else
                throw JSONRPCError(RPC_INVALID_PARAMETER, std::string("Invalid parameters, no amount: ") + name_);
            if (nAmount <= 0)
                throw JSONRPCError(RPC_TYPE_ERROR, "Invalid amount for send");

            bool fSubtractFeeFromAmount = false;
            if (amountObj.exists("subtractFee"))
                fSubtractFeeFromAmount = amountObj["subtractFee"].get_bool();
            else
                throw JSONRPCError(RPC_INVALID_PARAMETER, std::string("Invalid parameters, no subtractFee: ") + name_);

            CRecipient recipient = {scriptPubKey, nAmount, fSubtractFeeFromAmount};
            recipients.push_back(recipient);

            continue;
        }

        throw JSONRPCError(RPC_INVALID_ADDRESS_OR_KEY, std::string("Invalid Firo address: ") + name_);
    }

    CAmount fee;
    CWalletTx wtx;
    try {
        wtx = pwallet->SpendAndStoreSpark(recipients, privateRecipients, fee);
>>>>>>> 5f4487b8
    } catch (...) {
        throw JSONRPCError(RPC_WALLET_ERROR, "Spark spend creation failed.");
    }

<<<<<<< HEAD
    UniValue result(UniValue::VARR);
    for(const auto& wtx : wtxs) {
        result.push_back(wtx.GetHash().GetHex());
    }

    return result;
=======
    return wtx.GetHash().GetHex();
>>>>>>> 5f4487b8
}

UniValue lelantustospark(const JSONRPCRequest& request) {
    CWallet * const pwallet = GetWalletForJSONRPCRequest(request);
    if (!EnsureWalletIsAvailable(pwallet, request.fHelp)) {
        return NullUniValue;
    }

    if (request.fHelp || request.params.size() > 0) {
        throw std::runtime_error(
                "lelantustospark \n"
                "Takes all your lelantus mints, spends all to transparent layer, takes all that UTX's and mints to Spark");
    }

<<<<<<< HEAD
    EnsureSparkWalletIsAvailable();

    assert(pwallet != NULL);
    std::string strFailReason;
    bool failed = false;
    try {
        failed = pwallet->LelantusToSpark(strFailReason);
    } catch (...) {
        throw JSONRPCError(RPC_WALLET_ERROR, "Lelantus to Spark failed.");
    }

    if (failed || strFailReason != "")
        throw JSONRPCError(RPC_WALLET_ERROR, "Lelantus to Spark failed.");
=======
    if (!lelantus::IsLelantusGraceFulPeriod()) {
        throw JSONRPCError(RPC_WALLET_ERROR, "Lelantus spends are not allowed anymore");
    }


    EnsureWalletIsUnlocked(pwallet);
    EnsureSparkWalletIsAvailable();

    assert(pwallet != NULL);
    std::string strFailReason = "";
    bool passed = false;
    try {
        passed = pwallet->LelantusToSpark(strFailReason);
    } catch (...) {
        throw JSONRPCError(RPC_WALLET_ERROR, "Lelantus to Spark failed!");
    }
    if (!passed || strFailReason != "")
        throw JSONRPCError(RPC_WALLET_ERROR, "Lelantus to Spark failed. " + strFailReason);
>>>>>>> 5f4487b8

    return NullUniValue;
}

UniValue mint(const JSONRPCRequest& request)
{
    CWallet * const pwallet = GetWalletForJSONRPCRequest(request);

    if (!EnsureWalletIsAvailable(pwallet, request.fHelp))
        return NullUniValue;

    if (request.fHelp || request.params.size() != 1)
        throw std::runtime_error(
            "mint amount\n"
            "\nAutomatically choose denominations to mint by amount."
            + HelpRequiringPassphrase(pwallet) + "\n"
            "\nArguments:\n"
            "1. \"amount\"      (numeric or string, required) The amount in " + CURRENCY_UNIT + " to mint, must be a multiple of 0.05\n"
            "\nResult:\n"
            "\"transactionid\"  (string) The transaction id.\n"
            "\nExamples:\n"
            + HelpExampleCli("mint", "0.15")
            + HelpExampleCli("mint", "100.9")
            + HelpExampleRpc("mint", "0.15")
        );

    EnsureWalletIsUnlocked(pwallet);
    EnsureSigmaWalletIsAvailable();

    // Ensure Sigma mints is already accepted by network so users will not lost their coins
    // due to other nodes will treat it as garbage data.
    if (!sigma::IsSigmaAllowed()) {
        throw JSONRPCError(RPC_WALLET_ERROR, "Sigma is not active");
    }

    CAmount nAmount = AmountFromValue(request.params[0]);
    LogPrintf("rpcWallet.mint() denomination = %s, nAmount = %d \n", request.params[0].getValStr(), nAmount);

    std::vector<sigma::CoinDenomination> denominations;
    sigma::GetAllDenoms(denominations);

    CAmount smallestDenom;
    DenominationToInteger(denominations.back(), smallestDenom);

    if (nAmount % smallestDenom != 0) {
        throw JSONRPCError(RPC_INVALID_PARAMETER, "Amount to mint is invalid.\n");
    }

    std::vector<sigma::CoinDenomination> mints;
    if (CWallet::SelectMintCoinsForAmount(nAmount, denominations, mints) != nAmount) {
        throw JSONRPCError(RPC_WALLET_ERROR, "Problem with coin selection.\n");
    }

    std::vector<sigma::PrivateCoin> privCoins;

    const auto& sigmaParams = sigma::Params::get_default();
    std::transform(mints.begin(), mints.end(), std::back_inserter(privCoins),
        [sigmaParams](const sigma::CoinDenomination& denom) -> sigma::PrivateCoin {
            return sigma::PrivateCoin(sigmaParams, denom);
        });
    std::vector<CHDMint> vDMints;
    auto vecSend = CWallet::CreateSigmaMintRecipients(privCoins, vDMints);

    CWalletTx wtx;
    std::string strError = pwallet->MintAndStoreSigma(vecSend, privCoins, vDMints, wtx);

    if (strError != "")
        throw JSONRPCError(RPC_WALLET_ERROR, strError);

    return wtx.GetHash().GetHex();
}

UniValue mintlelantus(const JSONRPCRequest& request)
{
    CWallet * const pwallet = GetWalletForJSONRPCRequest(request);
    if (!EnsureWalletIsAvailable(pwallet, request.fHelp)) {
        return NullUniValue;
    }

    if (request.fHelp || request.params.size() != 1)
        throw std::runtime_error(
                "mintlelantus amount\n"
                + HelpRequiringPassphrase(pwallet) + "\n"
                "\nArguments:\n"
                "1. \"amount\"      (numeric or string, required) The amount in " + CURRENCY_UNIT + " to mint, must be not less than 0.05\n"
                "\nResult:\n"
                "\"transactionid\"  (string) The transaction id.\n"
                "\nExamples:\n"
                + HelpExampleCli("mintlelantus", "0.15")
                + HelpExampleCli("mintlelantus", "100.9")
                + HelpExampleRpc("mintlelantus", "0.15")
        );

    EnsureWalletIsUnlocked(pwallet);
    EnsureLelantusWalletIsAvailable();

    // Ensure Lelantus mints is already accepted by network so users will not lost their coins
    // due to other nodes will treat it as garbage data.
    if (!lelantus::IsLelantusAllowed()) {
        throw JSONRPCError(RPC_WALLET_ERROR, "Lelantus is not active");
    }

    CAmount nAmount = AmountFromValue(request.params[0]);
    LogPrintf("rpcWallet.mintlelantus() nAmount = %d \n", nAmount);

    std::vector<std::pair<CWalletTx, CAmount>> wtxAndFee;
    std::vector<CHDMint> mints;
    std::string strError = pwallet->MintAndStoreLelantus(nAmount, wtxAndFee, mints);

    if (strError != "")
        throw JSONRPCError(RPC_WALLET_ERROR, strError);

    UniValue result(UniValue::VARR);
    for(const auto& wtx : wtxAndFee) {
        result.push_back(wtx.first.GetHash().GetHex());
    }

    return result;
}

UniValue autoMintlelantus(const JSONRPCRequest& request) {
    CWallet * const pwallet = GetWalletForJSONRPCRequest(request);
    if (!EnsureWalletIsAvailable(pwallet, request.fHelp)) {
        return NullUniValue;
    }

    if (request.fHelp || request.params.size() != 0)
        throw std::runtime_error(
                "This function automatically mints all unspent transparent funds\n"
        );

    EnsureWalletIsUnlocked(pwallet);
    EnsureLelantusWalletIsAvailable();

    // Ensure Lelantus mints is already accepted by network so users will not lost their coins
    // due to other nodes will treat it as garbage data.
    if (!lelantus::IsLelantusAllowed()) {
        throw JSONRPCError(RPC_WALLET_ERROR, "Lelantus is not active");
    }

    std::vector<std::pair<CWalletTx, CAmount>> wtxAndFee;
    std::vector<CHDMint> mints;
    std::string strError = pwallet->MintAndStoreLelantus(0, wtxAndFee, mints, true);

    if (strError != "")
        throw JSONRPCError(RPC_WALLET_ERROR, strError);

    UniValue result(UniValue::VARR);
    for(const auto& wtx : wtxAndFee) {
        result.push_back(wtx.first.GetHash().GetHex());
    }

    return result;
}

UniValue spendmany(const JSONRPCRequest& request) {
    CWallet * const pwallet = GetWalletForJSONRPCRequest(request);
    if (!EnsureWalletIsAvailable(pwallet, request.fHelp)) {
        return NullUniValue;
    }

    if (request.fHelp || request.params.size() < 2 || request.params.size() > 5)
        throw std::runtime_error(
                "spendmany \"fromaccount\" {\"address\":amount,...} ( minconf \"comment\" [\"address\",...] )\n"
                "\nSpend multiple coins and remint changes in a single transaction by specify addresses and amount for each address."
                + HelpRequiringPassphrase(pwallet) + "\n"
                "\nArguments:\n"
                "1. \"fromaccount\"         (string, required) DEPRECATED. The account to send the funds from. Should be \"\" for the default account\n"
                "2. \"amounts\"             (string, required) A json object with addresses and amounts\n"
                "    {\n"
                "      \"address\":amount   (numeric or string) The Firo address is the key, the numeric amount (can be string) in " + CURRENCY_UNIT + " is the value\n"
                "      ,...\n"
                "    }\n"
                "3. minconf                 (numeric, optional, default=6) NOT IMPLEMENTED. Only use the balance confirmed at least this many times.\n"
                "4. \"comment\"             (string, optional) A comment\n"
                "5. subtractfeefromamount   (string, optional) A json array with addresses.\n"
                "                           The fee will be equally deducted from the amount of each selected address.\n"
                "                           Those recipients will receive less firos than you enter in their corresponding amount field.\n"
                "                           If no addresses are specified here, the sender pays the fee.\n"
                "    [\n"
                "      \"address\"            (string) Subtract fee from this address\n"
                "      ,...\n"
                "    ]\n"
                "\nResult:\n"
                "\"transactionid\"          (string) The transaction id for the send. Only 1 transaction is created regardless of \n"
                "                                    the number of addresses.\n"
                "\nExamples:\n"
                "\nSend two amounts to two different addresses:\n"
                + HelpExampleCli("spendmany", "\"\" \"{\\\"1D1ZrZNe3JUo7ZycKEYQQiQAWd9y54F4XZ\\\":0.01,\\\"1353tsE8YMTA4EuV7dgUXGjNFf9KpVvKHz\\\":0.02}\"") +
                "\nSend two amounts to two different addresses and subtract fee from amount:\n"
                + HelpExampleCli("spendmany", "\"\" \"{\\\"1D1ZrZNe3JUo7ZycKEYQQiQAWd9y54F4XZ\\\":0.01,\\\"1353tsE8YMTA4EuV7dgUXGjNFf9KpVvKHz\\\":0.02}\" 6 \"testing\" \"[\\\"1D1ZrZNe3JUo7ZycKEYQQiQAWd9y54F4XZ\\\",\\\"1353tsE8YMTA4EuV7dgUXGjNFf9KpVvKHz\\\"]\"")
        );

    if (!sigma::IsSigmaAllowed()) {
        throw JSONRPCError(RPC_WALLET_ERROR, "Sigma is not active");
    }

    EnsureSigmaWalletIsAvailable();

    LOCK2(cs_main, pwallet->cs_wallet);

    // Only account "" have sigma coins.
    std::string strAccount = AccountFromValue(request.params[0]);
    if (!strAccount.empty())
        throw JSONRPCError(RPC_WALLET_INSUFFICIENT_FUNDS, "Account has insufficient funds");

    UniValue sendTo = request.params[1].get_obj();

    CWalletTx wtx;
    if (request.params.size() > 3 && !request.params[3].isNull() && !request.params[3].get_str().empty())
        wtx.mapValue["comment"] = request.params[3].get_str();

    std::unordered_set<std::string> subtractFeeFromAmountSet;
    UniValue subtractFeeFromAmount(UniValue::VARR);
    if (request.params.size() > 4) {
        subtractFeeFromAmount = request.params[4].get_array();
        for (int i = subtractFeeFromAmount.size(); i--;) {
            subtractFeeFromAmountSet.insert(subtractFeeFromAmount[i].get_str());
        }
    }

    std::set<CBitcoinAddress> setAddress;
    std::vector<CRecipient> vecSend;

    CAmount totalAmount = 0;
    auto keys = sendTo.getKeys();
    if (keys.size() <= 0) {
        throw JSONRPCError(RPC_INVALID_PARAMETER, "Required at least an address to send");
    }

    for (const auto& strAddr : keys) {
        CBitcoinAddress address(strAddr);
        if (!address.IsValid())
            throw JSONRPCError(RPC_INVALID_ADDRESS_OR_KEY, "Invalid Firo address: " + strAddr);

        if (!setAddress.insert(address).second)
            throw JSONRPCError(RPC_INVALID_PARAMETER, "Invalid parameter, duplicated address: " + strAddr);

        CScript scriptPubKey = GetScriptForDestination(address.Get());
        CAmount nAmount = AmountFromValue(sendTo[strAddr]);
        if (nAmount <= 0) {
            throw JSONRPCError(RPC_TYPE_ERROR, "Invalid amount for send");
        }
        totalAmount += nAmount;

        bool fSubtractFeeFromAmount =
            subtractFeeFromAmountSet.find(strAddr) != subtractFeeFromAmountSet.end();

        vecSend.push_back({scriptPubKey, nAmount, fSubtractFeeFromAmount});
    }

    EnsureWalletIsUnlocked(pwallet);

    CAmount nFeeRequired = 0;

    try {
        pwallet->SpendSigma(vecSend, wtx, nFeeRequired);
    }
    catch (const InsufficientFunds& e) {
        throw JSONRPCError(RPC_WALLET_INSUFFICIENT_FUNDS, e.what());
    }
    catch (const std::exception& e) {
        throw JSONRPCError(RPC_WALLET_ERROR, e.what());
    }

    return wtx.GetHash().GetHex();
}

UniValue joinsplit(const JSONRPCRequest& request) {

    CWallet * const pwallet = GetWalletForJSONRPCRequest(request);
    if (!EnsureWalletIsAvailable(pwallet, request.fHelp)) {
        return NullUniValue;
    }

    if (request.fHelp || request.params.size() < 1 || request.params.size() > 3)
        throw std::runtime_error(
                "joinsplit {\"address\":amount,...} ([\"address\",...] )\n"
                "\nSpend lelantus and mint in one transaction, you need at least provide one of 1-st or 3-rd arguments."
                + HelpRequiringPassphrase(pwallet) + "\n"
                "\nArguments:\n"
                "1. \"amounts\"             (string, optional) A json object with addresses and amounts\n"
                "    {\n"
                "      \"address\":amount   (numeric or string) The Firo address is the key, the numeric amount (can be string) in " + CURRENCY_UNIT + " is the value\n"
                "      ,...\n"
                "    }\n"
                "2. subtractfeefromamount   (string, optional) A json array with addresses.\n"
                "                           The fee will be equally deducted from the amount of each selected address.\n"
                "                           Those recipients will receive less firos than you enter in their corresponding amount field.\n"
                "                           If no addresses are specified here, the sender pays the fee.\n"
                "    [\n"
                "      \"address\"            (string) Subtract fee from this address\n"
                "      ,...\n"
                "    ]\n"
                "3. output mints            (numeric, optional) A json object with amounts to mint\n"
                "    {\n"
                "      \"mint\"\n"
                "      ,...\n"
                "    }\n"
                "\nResult:\n"
                "\"transactionid\"          (string) The transaction id for the send. Only 1 transaction is created regardless of \n"
                "                                    the number of addresses.\n"
                "\nExamples:\n"
                "\nSend two amounts to two different addresses:\n"
                + HelpExampleCli("joinsplit", "\"{\\\"1D1ZrZNe3JUo7ZycKEYQQiQAWd9y54F4XZ\\\":0.01,\\\"1353tsE8YMTA4EuV7dgUXGjNFf9KpVvKHz\\\":0.02}\"") +
                "\nSend two amounts to two different addresses and subtract fee from amount:\n"
                + HelpExampleCli("joinsplit", "\"{\\\"1D1ZrZNe3JUo7ZycKEYQQiQAWd9y54F4XZ\\\":0.01,\\\"1353tsE8YMTA4EuV7dgUXGjNFf9KpVvKHz\\\":0.02}\"\"[\\\"1D1ZrZNe3JUo7ZycKEYQQiQAWd9y54F4XZ\\\",\\\"1353tsE8YMTA4EuV7dgUXGjNFf9KpVvKHz\\\"]\"")
        );

    if (!lelantus::IsLelantusGraceFulPeriod()) {
        throw JSONRPCError(RPC_WALLET_ERROR, "Lelantus spends are not allowed anymore");
    }

    EnsureLelantusWalletIsAvailable();

    LOCK2(cs_main, pwallet->cs_wallet);


    UniValue sendTo = request.params[0].get_obj();

    std::unordered_set<std::string> subtractFeeFromAmountSet;
    UniValue subtractFeeFromAmount(UniValue::VARR);
    if (request.params.size() > 1) {
        try {
            subtractFeeFromAmount = request.params[1].get_array();
        }  catch (std::runtime_error const &) {
            //may be empty
        }
        for (int i = subtractFeeFromAmount.size(); i--;) {
            subtractFeeFromAmountSet.insert(subtractFeeFromAmount[i].get_str());
        }
    }

    UniValue mintAmounts;
    if(request.params.size() > 2) {
        try {
                mintAmounts = request.params[2].get_obj();
        } catch (std::runtime_error const &) {
            //may be empty
        }
    }

    std::set<CBitcoinAddress> setAddress;
    std::vector<CRecipient> vecSend;
    std::vector<CAmount> vMints;

    CAmount totalAmount = 0;

    auto keys = sendTo.getKeys();
    std::vector<UniValue> mints = mintAmounts.empty() ? std::vector<UniValue>() : mintAmounts.getValues();

    if(keys.empty() && mints.empty())
        throw JSONRPCError(RPC_TYPE_ERROR, "You have to provide at least public addressed or amount to mint");

    for (const auto& strAddr : keys) {
        CBitcoinAddress address(strAddr);
        if (!address.IsValid())
            throw JSONRPCError(RPC_INVALID_ADDRESS_OR_KEY, "Invalid Firo address: " + strAddr);

        if (!setAddress.insert(address).second)
            throw JSONRPCError(RPC_INVALID_PARAMETER, "Invalid parameter, duplicated address: " + strAddr);

        CScript scriptPubKey = GetScriptForDestination(address.Get());
        CAmount nAmount = AmountFromValue(sendTo[strAddr]);
        if (nAmount <= 0) {
            throw JSONRPCError(RPC_TYPE_ERROR, "Invalid amount for send");
        }
        totalAmount += nAmount;

        bool fSubtractFeeFromAmount =
                subtractFeeFromAmountSet.find(strAddr) != subtractFeeFromAmountSet.end();

        vecSend.push_back({scriptPubKey, nAmount, fSubtractFeeFromAmount});
    }

    for(const auto& mint : mints) {
        auto val = mint.get_int64();
        if (!lelantus::IsAvailableToMint(val) || val <= 0) {
            throw JSONRPCError(RPC_INVALID_PARAMETER, "Amount to mint is invalid.\n");
        }

        vMints.push_back(val);
    }

    EnsureWalletIsUnlocked(pwallet);

    CWalletTx wtx;

    try {
        pwallet->JoinSplitLelantus(vecSend, vMints, wtx);
    }
    catch (const InsufficientFunds& e) {
        throw JSONRPCError(RPC_WALLET_INSUFFICIENT_FUNDS, e.what());
    }
    catch (const std::exception& e) {
        throw JSONRPCError(RPC_WALLET_ERROR, e.what());
    }

    return wtx.GetHash().GetHex();
}

UniValue resetsigmamint(const JSONRPCRequest& request) {
    CWallet * const pwallet = GetWalletForJSONRPCRequest(request);
    if (!EnsureWalletIsAvailable(pwallet, request.fHelp)) {
        return NullUniValue;
    }

    if (request.fHelp || request.params.size() != 0)
        throw std::runtime_error(
                "resetsigmamint"
                + HelpRequiringPassphrase(pwallet));

    EnsureSigmaWalletIsAvailable();

    std::vector <CMintMeta> listMints;
    CWalletDB walletdb(pwallet->strWalletFile);
    listMints = pwallet->zwallet->GetTracker().ListMints(false, false);

    BOOST_FOREACH(CMintMeta &mint, listMints) {
        CHDMint dMint;
        if (!walletdb.ReadHDMint(mint.GetPubCoinValueHash(), false, dMint)){
            continue;
        }
        dMint.SetUsed(false);
        dMint.SetHeight(-1);
        pwallet->zwallet->GetTracker().Add(walletdb, dMint, true);
    }

    return NullUniValue;
}

UniValue resetlelantusmint(const JSONRPCRequest& request) {
    CWallet * const pwallet = GetWalletForJSONRPCRequest(request);
    if (!EnsureWalletIsAvailable(pwallet, request.fHelp)) {
        return NullUniValue;
    }

    if (request.fHelp || request.params.size() != 0)
        throw std::runtime_error(
                "resetlelantusmint"
                + HelpRequiringPassphrase(pwallet));

    EnsureLelantusWalletIsAvailable();

    std::vector <CLelantusMintMeta> listMints;
    CWalletDB walletdb(pwallet->strWalletFile);
    listMints = pwallet->zwallet->GetTracker().ListLelantusMints(false, false);

    BOOST_FOREACH(const CLelantusMintMeta& mint, listMints) {
        CHDMint dMint;
        if (!walletdb.ReadHDMint(mint.GetPubCoinValueHash(), true, dMint)) {
            continue;
        }
        dMint.SetUsed(false);
        dMint.SetHeight(-1);
        pwallet->zwallet->GetTracker().AddLelantus(walletdb, dMint, true);
    }

    return NullUniValue;
}

UniValue listsigmamints(const JSONRPCRequest& request) {
    CWallet * const pwallet = GetWalletForJSONRPCRequest(request);
    if (!EnsureWalletIsAvailable(pwallet, request.fHelp)) {
        return NullUniValue;
    }

    if (request.fHelp || request.params.size() > 1)
        throw std::runtime_error(
                "listsigmamints <all>(false/true)\n"
                "\nArguments:\n"
                "1. <all> (boolean, optional) false (default) to return own mints. true to return every mints.\n"
                "\nResults are an array of Objects, each of which has:\n"
                "{id, IsUsed, denomination, value, serialNumber, nHeight, randomness}");

    EnsureSigmaWalletIsAvailable();

    bool fAllStatus = false;
    if (request.params.size() > 0) {
        fAllStatus = request.params[0].get_bool();
    }

    // Mint secret data encrypted in wallet
    EnsureWalletIsUnlocked(pwallet);

    std::list <CSigmaEntry> listPubcoin;
    CWalletDB walletdb(pwallet->strWalletFile);
    listPubcoin = pwallet->zwallet->GetTracker().MintsAsSigmaEntries(false, false);
    UniValue results(UniValue::VARR);

    BOOST_FOREACH(const CSigmaEntry &sigmaItem, listPubcoin) {
        if (fAllStatus || sigmaItem.IsUsed || (sigmaItem.randomness != uint64_t(0) && sigmaItem.serialNumber != uint64_t(0))) {
            UniValue entry(UniValue::VOBJ);
            entry.push_back(Pair("id", sigmaItem.id));
            entry.push_back(Pair("IsUsed", sigmaItem.IsUsed));
            entry.push_back(Pair("denomination", sigmaItem.get_denomination_value()));
            entry.push_back(Pair("value", sigmaItem.value.GetHex()));
            entry.push_back(Pair("serialNumber", sigmaItem.serialNumber.GetHex()));
            entry.push_back(Pair("nHeight", sigmaItem.nHeight));
            entry.push_back(Pair("randomness", sigmaItem.randomness.GetHex()));
            results.push_back(entry);
        }
    }

    return results;
}

UniValue listlelantusmints(const JSONRPCRequest& request) {
    CWallet * const pwallet = GetWalletForJSONRPCRequest(request);
    if (!EnsureWalletIsAvailable(pwallet, request.fHelp)) {
        return NullUniValue;
    }

    if (request.fHelp || request.params.size() > 1)
        throw std::runtime_error(
                "listlelantusmints <all>(false/true)\n"
                "\nArguments:\n"
                "1. <all> (boolean, optional) false (default) to return real listlelantusmints. true to return every listlelantusmints.\n"
                "\nResults are an array of Objects, each of which has:\n"
                "{id, IsUsed, amount, value, serialNumber, nHeight, randomness}");

    EnsureLelantusWalletIsAvailable();

    bool fAllStatus = false;
    if (request.params.size() > 0) {
        fAllStatus = request.params[0].get_bool();
    }

    // Mint secret data encrypted in wallet
    EnsureWalletIsUnlocked(pwallet);

    std::list <CLelantusEntry> listCoin;
    CWalletDB walletdb(pwallet->strWalletFile);
    listCoin = pwallet->zwallet->GetTracker().MintsAsLelantusEntries(false, false);
    UniValue results(UniValue::VARR);

    BOOST_FOREACH(const CLelantusEntry &lelantusItem, listCoin) {
        if ((fAllStatus || lelantusItem.amount != uint64_t(0)) && (lelantusItem.IsUsed || (lelantusItem.randomness != uint64_t(0) && lelantusItem.serialNumber != uint64_t(0)))) {
            UniValue entry(UniValue::VOBJ);
            entry.push_back(Pair("id", lelantusItem.id));
            entry.push_back(Pair("isUsed", lelantusItem.IsUsed));
            entry.push_back(Pair("amount", lelantusItem.amount));
            entry.push_back(Pair("value", lelantusItem.value.GetHex()));
            entry.push_back(Pair("serialNumber", lelantusItem.serialNumber.GetHex()));
            entry.push_back(Pair("nHeight", lelantusItem.nHeight));
            entry.push_back(Pair("randomness", lelantusItem.randomness.GetHex()));
            results.push_back(entry);
        }
    }

    return results;
}

UniValue listsigmapubcoins(const JSONRPCRequest& request) {
    CWallet * const pwallet = GetWalletForJSONRPCRequest(request);
    if (!EnsureWalletIsAvailable(pwallet, request.fHelp)) {
        return NullUniValue;
    }

    std::string help_message =
        "listsigmapubcoins <all>(0.05/0.1/0.5/1/10/25/100)\n"
            "\nArguments:\n"
            "1. <all> (string, optional) 0.05, 0.1, 0.5, 1, 10, 25, 100 (default) to return all sigma public coins with given denomination. empty to return all pubcoin.\n"
            "\nResults are an array of Objects, each of which has:\n"
            "{id, IsUsed, denomination, value, serialNumber, nHeight, randomness}";
    if (request.fHelp || request.params.size() > 1) {
        throw std::runtime_error(help_message);
    }

    EnsureSigmaWalletIsAvailable();

    sigma::CoinDenomination denomination;
    bool filter_by_denom = false;
    if (request.params.size() > 0) {
        filter_by_denom = true;
        if (!sigma::StringToDenomination(request.params[0].get_str(), denomination)) {
            throw std::runtime_error(help_message);
        }
    }

    // Mint secret data encrypted in wallet
    EnsureWalletIsUnlocked(pwallet);

    std::list<CSigmaEntry> listPubcoin;
    CWalletDB walletdb(pwallet->strWalletFile);
    listPubcoin = pwallet->zwallet->GetTracker().MintsAsSigmaEntries(false, false);
    UniValue results(UniValue::VARR);
    listPubcoin.sort(CompSigmaHeight);

    auto state = sigma::CSigmaState::GetState();
    BOOST_FOREACH(const CSigmaEntry &sigmaItem, listPubcoin) {
        sigma::PublicCoin coin(sigmaItem.value, sigmaItem.get_denomination());
        int height, id;
        std::tie(height, id) = state->GetMintedCoinHeightAndId(coin);
        if (id > 0 &&
            (!filter_by_denom || sigmaItem.get_denomination() == denomination)) {
            UniValue entry(UniValue::VOBJ);
            entry.push_back(Pair("id", id));
            entry.push_back(Pair("IsUsed", sigmaItem.IsUsed));
            entry.push_back(Pair("denomination", sigmaItem.get_string_denomination()));
            entry.push_back(Pair("value", sigmaItem.value.GetHex()));
            entry.push_back(Pair("serialNumber", sigmaItem.serialNumber.GetHex()));
            entry.push_back(Pair("nHeight", height));
            entry.push_back(Pair("randomness", sigmaItem.randomness.GetHex()));
            results.push_back(entry);
        }
    }

    return results;
}

UniValue setsigmamintstatus(const JSONRPCRequest& request) {
    CWallet * const pwallet = GetWalletForJSONRPCRequest(request);
    if (!EnsureWalletIsAvailable(pwallet, request.fHelp)) {
        return NullUniValue;
    }

    if (request.fHelp || request.params.size() != 2)
        throw std::runtime_error(
                "setsigmamintstatus \"coinserial\" <isused>(true/false)\n"
                "Set mintsigma IsUsed status to True or False\n"
                "Results are an array of one or no Objects, each of which has:\n"
                "{id, IsUsed, denomination, value, serialNumber, nHeight, randomness}");

    EnsureSigmaWalletIsAvailable();

    Scalar coinSerial;
    coinSerial.SetHex(request.params[0].get_str());

    bool fStatus = true;
    fStatus = request.params[1].get_bool();

    EnsureWalletIsUnlocked(pwallet);

    std::vector <CMintMeta> listMints;
    CWalletDB walletdb(pwallet->strWalletFile);
    listMints = pwallet->zwallet->GetTracker().ListMints(false, false);

    UniValue results(UniValue::VARR);

    BOOST_FOREACH(CMintMeta &mint, listMints) {
        CSigmaEntry sigmaItem;
        if(!pwallet->GetMint(mint.hashSerial, sigmaItem))
            continue;

        CHDMint dMint;
        if (!walletdb.ReadHDMint(mint.GetPubCoinValueHash(), false, dMint)){
            continue;
        }

        if (sigmaItem.serialNumber != uint64_t(0)) {
            LogPrintf("sigmaItem.serialNumber = %s\n", sigmaItem.serialNumber.GetHex());
            if (sigmaItem.serialNumber == coinSerial) {
                LogPrintf("setmintsigmastatus Found!\n");

                const std::string& isUsedDenomStr =
                    fStatus
                    ? "Used (" + std::to_string((double)sigmaItem.get_denomination_value() / COIN) + " mint)"
                    : "New (" + std::to_string((double)sigmaItem.get_denomination_value() / COIN) + " mint)";
                pwallet->NotifyZerocoinChanged(pwallet, sigmaItem.value.GetHex(), isUsedDenomStr, CT_UPDATED);

                if(!mint.isDeterministic){
                    sigmaItem.IsUsed = fStatus;
                    pwallet->zwallet->GetTracker().Add(walletdb, sigmaItem, true);
                }else{
                    dMint.SetUsed(fStatus);
                    pwallet->zwallet->GetTracker().Add(walletdb, dMint, true);
                }

                if (!fStatus) {
                    // erase sigma spend entry
                    CSigmaSpendEntry spendEntry;
                    spendEntry.coinSerial = coinSerial;
                    walletdb.EraseCoinSpendSerialEntry(spendEntry);
                }

                UniValue entry(UniValue::VOBJ);
                entry.push_back(Pair("id", sigmaItem.id));
                entry.push_back(Pair("IsUsed", fStatus));
                entry.push_back(Pair("denomination", sigmaItem.get_denomination_value()));
                entry.push_back(Pair("value", sigmaItem.value.GetHex()));
                entry.push_back(Pair("serialNumber", sigmaItem.serialNumber.GetHex()));
                entry.push_back(Pair("nHeight", sigmaItem.nHeight));
                entry.push_back(Pair("randomness", sigmaItem.randomness.GetHex()));
                results.push_back(entry);
                break;
            }
        }
    }

    return results;
}

UniValue setlelantusmintstatus(const JSONRPCRequest& request) {
    CWallet * const pwallet = GetWalletForJSONRPCRequest(request);
    if (!EnsureWalletIsAvailable(pwallet, request.fHelp)) {
        return NullUniValue;
    }

    if (request.fHelp || request.params.size() != 2)
        throw std::runtime_error(
                "setlelantusmintstatus \"coinserial\" <isused>(true/false)\n"
                "Set lelantus mint IsUsed status to True or False\n"
                "Results are an array of one or no Objects, each of which has:\n"
                "{id, IsUsed, amount, value, serialNumber, nHeight, randomness}");

    EnsureLelantusWalletIsAvailable();

    Scalar coinSerial;
    coinSerial.SetHex(request.params[0].get_str());

    bool fStatus = true;
    fStatus = request.params[1].get_bool();

    EnsureWalletIsUnlocked(pwallet);

    std::vector <CLelantusMintMeta> listMints;
    listMints = pwallet->zwallet->GetTracker().ListLelantusMints(false, false, false);
    CWalletDB walletdb(pwallet->strWalletFile);

    UniValue results(UniValue::VARR);

    BOOST_FOREACH(const CLelantusMintMeta& mint, listMints) {
        CLelantusEntry lelantusItem;
        if(!pwallet->GetMint(mint.hashSerial, lelantusItem))
            continue;

        CHDMint dMint;
        if (!walletdb.ReadHDMint(mint.GetPubCoinValueHash(), true, dMint)){
            continue;
        }

        if (!lelantusItem.serialNumber.isZero()) {
            LogPrintf("lelantusItem.serialNumber = %s\n", lelantusItem.serialNumber.GetHex());
            if (lelantusItem.serialNumber == coinSerial) {
                LogPrintf("setmintlelantusstatus Found!\n");

                const std::string& isUsedAmountStr =
                        fStatus
                        ? "Used (" + std::to_string((double)lelantusItem.amount / COIN) + " mint)"
                        : "New (" + std::to_string((double)lelantusItem.amount / COIN) + " mint)";
                pwallet->NotifyZerocoinChanged(pwallet, lelantusItem.value.GetHex(), isUsedAmountStr, CT_UPDATED);

                dMint.SetUsed(fStatus);
                pwallet->zwallet->GetTracker().AddLelantus(walletdb, dMint, true);

                if (!fStatus) {
                    // erase lelantus spend entry
                    CLelantusSpendEntry spendEntry;
                    spendEntry.coinSerial = coinSerial;
                    walletdb.EraseLelantusSpendSerialEntry(spendEntry);
                }

                UniValue entry(UniValue::VOBJ);
                entry.push_back(Pair("id", lelantusItem.id));
                entry.push_back(Pair("isUsed", fStatus));
                entry.push_back(Pair("amount", lelantusItem.amount));
                entry.push_back(Pair("value", lelantusItem.value.GetHex()));
                entry.push_back(Pair("serialNumber", lelantusItem.serialNumber.GetHex()));
                entry.push_back(Pair("nHeight", lelantusItem.nHeight));
                entry.push_back(Pair("randomness", lelantusItem.randomness.GetHex()));
                results.push_back(entry);
                break;
            }
        }
    }

    return results;
}

UniValue listsigmaspends(const JSONRPCRequest& request) {
    CWallet * const pwallet = GetWalletForJSONRPCRequest(request);
    if (!EnsureWalletIsAvailable(pwallet, request.fHelp)) {
        return NullUniValue;
    }

    if (request.fHelp || request.params.size() < 1 || request.params.size() > 2)
        throw std::runtime_error(
                "listsigmaspends\n"
                "Return up to \"count\" saved sigma spend transactions\n"
                "\nArguments:\n"
                "1. count            (numeric) The number of transactions to return, <=0 means no limit\n"
                "2. onlyunconfirmed  (bool, optional, default=false) If true return only unconfirmed transactions\n"
                "\nResult:\n"
                "[\n"
                "  {\n"
                "    \"txid\": \"transactionid\",      (string) The transaction hash\n"
                "    \"confirmations\": n,             (numeric) The number of confirmations for the transaction\n"
                "    \"abandoned\": xxx,               (bool) True if the transaction was already abandoned\n"
                "    \"spends\": \n"
                "    [\n"
                "      {\n"
                "        \"denomination\": d,            (string) Denomination\n"
                "        \"spendid\": id,                (numeric) Spend group id\n"
                "        \"serial\": \"s\",              (string) Serial number of the coin\n"
                "      }\n"
                "    ]\n"
                "    \"re-mints\": \n"
                "    [\n"
                "      {\n"
                "        \"denomination\": \"s\",        (string) Denomination\n"
                "        \"value\": \"s\",               (string) value\n"
                "      }\n"
                "    ]\n"
                "  }\n"
                "]\n");

    EnsureSigmaWalletIsAvailable();

    int  count = request.params[0].get_int();
    bool fOnlyUnconfirmed = request.params.size()>=2 && request.params[1].get_bool();

    LOCK2(cs_main, pwallet->cs_wallet);

    UniValue ret(UniValue::VARR);
    const CWallet::TxItems& txOrdered = pwallet->wtxOrdered;

    for (CWallet::TxItems::const_reverse_iterator it = txOrdered.rbegin();
         it != txOrdered.rend();
         ++it) {
        CWalletTx *const pwtx = (*it).second.first;

        if (!pwtx || !pwtx->tx->IsSigmaSpend())
            continue;

        UniValue entry(UniValue::VOBJ);

        int confirmations = pwtx->GetDepthInMainChain();
        if (confirmations > 0 && fOnlyUnconfirmed)
            continue;

        entry.push_back(Pair("txid", pwtx->GetHash().GetHex()));
        entry.push_back(Pair("confirmations", confirmations));
        entry.push_back(Pair("abandoned", pwtx->isAbandoned()));

        UniValue spends(UniValue::VARR);
        BOOST_FOREACH(const CTxIn &txin, pwtx->tx->vin) {
            // For sigma public coin group id is prevout.n.
            int pubcoinId = txin.prevout.n;

            // NOTE(martun): +1 on the next line stands for 1 byte in which the opcode of
            // OP_SIGMASPEND is written.
            // because the size of serialized spend is also written, probably in 3 bytes.
            CDataStream serializedCoinSpend((const char *)&*(txin.scriptSig.begin() + 1),
                                            (const char *)&*txin.scriptSig.end(),
                                            SER_NETWORK, PROTOCOL_VERSION);
            sigma::Params* zcParams = sigma::Params::get_default();
            sigma::CoinSpend spend(zcParams, serializedCoinSpend);

            UniValue spendEntry(UniValue::VOBJ);
            spendEntry.push_back(Pair("denomination",
                                 sigma::DenominationToString(spend.getDenomination())));
            spendEntry.push_back(Pair("spendid", pubcoinId));
            spendEntry.push_back(Pair("serial", spend.getCoinSerialNumber().GetHex()));
            spends.push_back(spendEntry);
        }

        entry.push_back(Pair("spends", spends));

        UniValue remints(UniValue::VARR);
        BOOST_FOREACH(const CTxOut &txout, pwtx->tx->vout) {
            if (txout.scriptPubKey.empty() || !txout.scriptPubKey.IsSigmaMint()) {
                continue;
            }
            sigma::CoinDenomination denomination;
            IntegerToDenomination(txout.nValue, denomination);

            UniValue remintEntry(UniValue::VOBJ);
            remintEntry.push_back(Pair(
                "denomination", sigma::DenominationToString(denomination)));
            remintEntry.push_back(Pair(
                "value", sigma::ParseSigmaMintScript(txout.scriptPubKey).tostring()));
            remints.push_back(remintEntry);
        }

        entry.push_back(Pair("remints", remints));
        ret.push_back(entry);

        if (count > 0 && (int)ret.size() >= count)
            break;
    }

    return ret;
}

UniValue listlelantusjoinsplits(const JSONRPCRequest& request) {
    CWallet * const pwallet = GetWalletForJSONRPCRequest(request);
    if (!EnsureWalletIsAvailable(pwallet, request.fHelp)) {
        return NullUniValue;
    }

    if (request.fHelp || request.params.size() < 1 || request.params.size() > 2)
        throw std::runtime_error(
                "listlelantusjoinsplits\n"
                "Return up to \"count\" saved lelantus joinsplit transactions\n"
                "\nArguments:\n"
                "1. count            (numeric) The number of transactions to return, <=0 means no limit\n"
                "2. onlyunconfirmed  (bool, optional, default=false) If true return only unconfirmed transactions\n"
                "\nResult:\n"
                "[\n"
                "  {\n"
                "    \"txid\": \"transactionid\",      (string) The transaction hash\n"
                "    \"confirmations\": n,             (numeric) The number of confirmations for the transaction\n"
                "    \"abandoned\": xxx,               (bool) True if the transaction was already abandoned\n"
                "    \"joinsplits\": \n"
                "    [\n"
                "      {\n"
                "        \"spendid\": id,                (numeric) Spend group id\n"
                "        \"serial\": \"s\",              (string) Serial number of the coin\n"
                "      }\n"
                "    ]\n"
                "  }\n"
                "]\n");

    EnsureLelantusWalletIsAvailable();

    int  count = request.params[0].get_int();
    bool fOnlyUnconfirmed = request.params.size()>=2 && request.params[1].get_bool();

    LOCK2(cs_main, pwallet->cs_wallet);

    UniValue ret(UniValue::VARR);
    const CWallet::TxItems& txOrdered = pwallet->wtxOrdered;

    for (CWallet::TxItems::const_reverse_iterator it = txOrdered.rbegin();
         it != txOrdered.rend();
         ++it) {
        CWalletTx *const pwtx = (*it).second.first;

        if (!pwtx || !pwtx->tx->IsLelantusJoinSplit())
            continue;

        UniValue entry(UniValue::VOBJ);

        int confirmations = pwtx->GetDepthInMainChain();
        if (confirmations > 0 && fOnlyUnconfirmed)
            continue;

        entry.push_back(Pair("txid", pwtx->GetHash().GetHex()));
        entry.push_back(Pair("confirmations", confirmations));
        entry.push_back(Pair("abandoned", pwtx->isAbandoned()));

        UniValue spends(UniValue::VARR);
        std::unique_ptr<lelantus::JoinSplit> joinsplit;
        try {
            joinsplit = lelantus::ParseLelantusJoinSplit(*pwtx->tx);
        } catch (...) {
            continue;
        }

        std::vector<Scalar> spentSerials = joinsplit->getCoinSerialNumbers();
        std::vector<uint32_t> ids = joinsplit->getCoinGroupIds();

        if(spentSerials.size() != ids.size()) {
            continue;
        }

        for(size_t i = 0; i < spentSerials.size(); i++) {
            UniValue spendEntry(UniValue::VOBJ);
            spendEntry.push_back(Pair("spendid", int64_t(ids[i])));
            spendEntry.push_back(Pair("serial", spentSerials[i].GetHex()));
            spends.push_back(spendEntry);
        }

        entry.push_back(Pair("spent_coins", spends));
        ret.push_back(entry);

        if (count > 0 && (int)ret.size() >= count)
            break;
    }

    return ret;
}

UniValue removetxmempool(const JSONRPCRequest& request) {
    CWallet * const pwallet = GetWalletForJSONRPCRequest(request);
    if (!EnsureWalletIsAvailable(pwallet, request.fHelp)) {
        return NullUniValue;
    }

    if (request.fHelp || request.params.size() != 1)
        throw std::runtime_error(
                "removetxmempool <txid>\n"
                + HelpRequiringPassphrase(pwallet));

    uint256 hash;
    hash.SetHex(request.params[0].get_str());

    if (pwallet->IsLocked())
        throw JSONRPCError(RPC_WALLET_UNLOCK_NEEDED,
                           "Error: Please enter the wallet passphrase with walletpassphrase first.");

    LOCK(cs_main);
    {
        LOCK(mempool.cs);
        if (mempool.exists(hash)) {
            LogPrintf("[Ooops], Uncomplete function\n");
//            CTransaction tx;
//            tx = mempool.lookup(hash);
//            mempool.remove(tx);
            return NullUniValue;
        }
    }

    return NullUniValue;
}

UniValue removetxwallet(const JSONRPCRequest& request) {
    CWallet * const pwallet = GetWalletForJSONRPCRequest(request);
    if (!EnsureWalletIsAvailable(pwallet, request.fHelp)) {
        return NullUniValue;
    }

    if (request.fHelp || request.params.size() != 1)
        throw std::runtime_error("removetxwallet <txid>\n" + HelpRequiringPassphrase(pwallet));

    uint256 hash;
    hash.SetHex(request.params[0].get_str());

    if (pwallet->IsLocked())
        throw JSONRPCError(RPC_WALLET_UNLOCK_NEEDED, "Error: Please enter the wallet passphrase with walletpassphrase first.");

    pwallet->EraseFromWallet(hash);
    return NullUniValue;
}



extern UniValue dumpprivkey_firo(const JSONRPCRequest& request); // in rpcdump.cpp
extern UniValue importprivkey(const JSONRPCRequest& request);
extern UniValue importaddress(const JSONRPCRequest& request);
extern UniValue importpubkey(const JSONRPCRequest& request);
extern UniValue dumpwallet_firo(const JSONRPCRequest& request);
extern UniValue importwallet(const JSONRPCRequest& request);
extern UniValue importprunedfunds(const JSONRPCRequest& request);
extern UniValue removeprunedfunds(const JSONRPCRequest& request);

// Calculate the size of the transaction assuming all signatures are max size
// Use DummySignatureCreator, which inserts 72 byte signatures everywhere.
// TODO: re-use this in CWallet::CreateTransaction (right now
// CreateTransaction uses the constructed dummy-signed tx to do a priority
// calculation, but we should be able to refactor after priority is removed).
// NOTE: this requires that all inputs must be in mapWallet (eg the tx should
// be IsAllFromMe).
int64_t CalculateMaximumSignedTxSize(CWallet * const pwallet, const CTransaction &tx)
{
    CMutableTransaction txNew(tx);
    std::vector<std::pair<CWalletTx *, unsigned int>> vCoins;
    // Look up the inputs.  We should have already checked that this transaction
    // IsAllFromMe(ISMINE_SPENDABLE), so every input should already be in our
    // wallet, with a valid index into the vout array.
    for (auto& input : tx.vin) {
        const auto mi = pwallet->mapWallet.find(input.prevout.hash);
        assert(mi != pwallet->mapWallet.end() && input.prevout.n < mi->second.tx->vout.size());
        vCoins.emplace_back(std::make_pair(&(mi->second), input.prevout.n));
    }
    if (!pwallet->DummySignTx(txNew, vCoins)) {
        // This should never happen, because IsAllFromMe(ISMINE_SPENDABLE)
        // implies that we can sign for every input.
        throw JSONRPCError(RPC_INVALID_ADDRESS_OR_KEY, "Transaction contains inputs that cannot be signed");
    }
    return GetVirtualTransactionSize(txNew);
}

UniValue bumpfee(const JSONRPCRequest& request)
{
    CWallet * const pwallet = GetWalletForJSONRPCRequest(request);
    if (!EnsureWalletIsAvailable(pwallet, request.fHelp)) {
        return NullUniValue;
    }

    if (request.fHelp || request.params.size() < 1 || request.params.size() > 2) {
        throw std::runtime_error(
            "bumpfee \"txid\" ( options ) \n"
            "\nBumps the fee of an opt-in-RBF transaction T, replacing it with a new transaction B.\n"
            "An opt-in RBF transaction with the given txid must be in the wallet.\n"
            "The command will pay the additional fee by decreasing (or perhaps removing) its change output.\n"
            "If the change output is not big enough to cover the increased fee, the command will currently fail\n"
            "instead of adding new inputs to compensate. (A future implementation could improve this.)\n"
            "The command will fail if the wallet or mempool contains a transaction that spends one of T's outputs.\n"
            "By default, the new fee will be calculated automatically using estimatefee.\n"
            "The user can specify a confirmation target for estimatefee.\n"
            "Alternatively, the user can specify totalFee, or use RPC setpaytxfee to set a higher fee rate.\n"
            "At a minimum, the new fee rate must be high enough to pay an additional new relay fee (incrementalfee\n"
            "returned by getnetworkinfo) to enter the node's mempool.\n"
            "\nArguments:\n"
            "1. txid                  (string, required) The txid to be bumped\n"
            "2. options               (object, optional)\n"
            "   {\n"
            "     \"confTarget\"        (numeric, optional) Confirmation target (in blocks)\n"
            "     \"totalFee\"          (numeric, optional) Total fee (NOT feerate) to pay, in satoshis.\n"
            "                         In rare cases, the actual fee paid might be slightly higher than the specified\n"
            "                         totalFee if the tx change output has to be removed because it is too close to\n"
            "                         the dust threshold.\n"
            "     \"replaceable\"       (boolean, optional, default true) Whether the new transaction should still be\n"
            "                         marked bip-125 replaceable. If true, the sequence numbers in the transaction will\n"
            "                         be left unchanged from the original. If false, any input sequence numbers in the\n"
            "                         original transaction that were less than 0xfffffffe will be increased to 0xfffffffe\n"
            "                         so the new transaction will not be explicitly bip-125 replaceable (though it may\n"
            "                         still be replacable in practice, for example if it has unconfirmed ancestors which\n"
            "                         are replaceable).\n"
            "   }\n"
            "\nResult:\n"
            "{\n"
            "  \"txid\":    \"value\",   (string)  The id of the new transaction\n"
            "  \"origfee\":  n,         (numeric) Fee of the replaced transaction\n"
            "  \"fee\":      n,         (numeric) Fee of the new transaction\n"
            "  \"errors\":  [ str... ] (json array of strings) Errors encountered during processing (may be empty)\n"
            "}\n"
            "\nExamples:\n"
            "\nBump the fee, get the new transaction\'s txid\n" +
            HelpExampleCli("bumpfee", "<txid>"));
    }

    RPCTypeCheck(request.params, boost::assign::list_of(UniValue::VSTR)(UniValue::VOBJ));
    uint256 hash;
    hash.SetHex(request.params[0].get_str());

    // retrieve the original tx from the wallet
    LOCK2(cs_main, pwallet->cs_wallet);
    EnsureWalletIsUnlocked(pwallet);
    if (!pwallet->mapWallet.count(hash)) {
        throw JSONRPCError(RPC_INVALID_ADDRESS_OR_KEY, "Invalid or non-wallet transaction id");
    }
    CWalletTx& wtx = pwallet->mapWallet[hash];

    if (pwallet->HasWalletSpend(hash)) {
        throw JSONRPCError(RPC_INVALID_PARAMETER, "Transaction has descendants in the wallet");
    }

    {
        LOCK(mempool.cs);
        auto it = mempool.mapTx.find(hash);
        if (it != mempool.mapTx.end() && it->GetCountWithDescendants() > 1) {
            throw JSONRPCError(RPC_INVALID_PARAMETER, "Transaction has descendants in the mempool");
        }
    }

    if (wtx.GetDepthInMainChain() != 0) {
        throw JSONRPCError(RPC_WALLET_ERROR, "Transaction has been mined, or is conflicted with a mined transaction");
    }

    if (!SignalsOptInRBF(wtx)) {
        throw JSONRPCError(RPC_WALLET_ERROR, "Transaction is not BIP 125 replaceable");
    }

    if (wtx.mapValue.count("replaced_by_txid")) {
        throw JSONRPCError(RPC_WALLET_ERROR, strprintf("Cannot bump transaction %s which was already bumped by transaction %s", hash.ToString(), wtx.mapValue.at("replaced_by_txid")));
    }

    // check that original tx consists entirely of our inputs
    // if not, we can't bump the fee, because the wallet has no way of knowing the value of the other inputs (thus the fee)
    if (!pwallet->IsAllFromMe(wtx, ISMINE_SPENDABLE)) {
        throw JSONRPCError(RPC_WALLET_ERROR, "Transaction contains inputs that don't belong to this wallet");
    }

    // figure out which output was change
    // if there was no change output or multiple change outputs, fail
    int nOutput = -1;
    for (size_t i = 0; i < wtx.tx->vout.size(); ++i) {
        if (pwallet->IsChange(wtx.tx->GetHash(), wtx.tx->vout[i])) {
            if (nOutput != -1) {
                throw JSONRPCError(RPC_WALLET_ERROR, "Transaction has multiple change outputs");
            }
            nOutput = i;
        }
    }
    if (nOutput == -1) {
        throw JSONRPCError(RPC_WALLET_ERROR, "Transaction does not have a change output");
    }

    // Calculate the expected size of the new transaction.
    int64_t txSize = GetVirtualTransactionSize(*(wtx.tx));
    const int64_t maxNewTxSize = CalculateMaximumSignedTxSize(pwallet, *wtx.tx);

    // optional parameters
    bool specifiedConfirmTarget = false;
    int newConfirmTarget = nTxConfirmTarget;
    CAmount totalFee = 0;
    bool replaceable = true;
    if (request.params.size() > 1) {
        UniValue options = request.params[1];
        RPCTypeCheckObj(options,
            {
                {"confTarget", UniValueType(UniValue::VNUM)},
                {"totalFee", UniValueType(UniValue::VNUM)},
                {"replaceable", UniValueType(UniValue::VBOOL)},
            },
            true, true);

        if (options.exists("confTarget") && options.exists("totalFee")) {
            throw JSONRPCError(RPC_INVALID_PARAMETER, "confTarget and totalFee options should not both be set. Please provide either a confirmation target for fee estimation or an explicit total fee for the transaction.");
        } else if (options.exists("confTarget")) {
            specifiedConfirmTarget = true;
            newConfirmTarget = options["confTarget"].get_int();
            if (newConfirmTarget <= 0) { // upper-bound will be checked by estimatefee/smartfee
                throw JSONRPCError(RPC_INVALID_PARAMETER, "Invalid confTarget (cannot be <= 0)");
            }
        } else if (options.exists("totalFee")) {
            totalFee = options["totalFee"].get_int64();
            CAmount requiredFee = CWallet::GetRequiredFee(maxNewTxSize);
            if (totalFee < requiredFee ) {
                throw JSONRPCError(RPC_INVALID_PARAMETER,
                                   strprintf("Insufficient totalFee (cannot be less than required fee %s)",
                                             FormatMoney(requiredFee)));
            }
        }

        if (options.exists("replaceable")) {
            replaceable = options["replaceable"].get_bool();
        }
    }

    // calculate the old fee and fee-rate
    CAmount nOldFee = wtx.GetDebit(ISMINE_SPENDABLE) - wtx.tx->GetValueOut();
    CFeeRate nOldFeeRate(nOldFee, txSize);
    CAmount nNewFee;
    CFeeRate nNewFeeRate;
    // The wallet uses a conservative WALLET_INCREMENTAL_RELAY_FEE value to
    // future proof against changes to network wide policy for incremental relay
    // fee that our node may not be aware of.
    CFeeRate walletIncrementalRelayFee = CFeeRate(WALLET_INCREMENTAL_RELAY_FEE);
    if (::incrementalRelayFee > walletIncrementalRelayFee) {
        walletIncrementalRelayFee = ::incrementalRelayFee;
    }

    if (totalFee > 0) {
        CAmount minTotalFee = nOldFeeRate.GetFee(maxNewTxSize) + ::incrementalRelayFee.GetFee(maxNewTxSize);
        if (totalFee < minTotalFee) {
            throw JSONRPCError(RPC_INVALID_PARAMETER, strprintf("Insufficient totalFee, must be at least %s (oldFee %s + incrementalFee %s)",
                                                                FormatMoney(minTotalFee), FormatMoney(nOldFeeRate.GetFee(maxNewTxSize)), FormatMoney(::incrementalRelayFee.GetFee(maxNewTxSize))));
        }
        nNewFee = totalFee;
        nNewFeeRate = CFeeRate(totalFee, maxNewTxSize);
    } else {
        // if user specified a confirm target then don't consider any global payTxFee
        if (specifiedConfirmTarget) {
            nNewFee = CWallet::GetMinimumFee(maxNewTxSize, newConfirmTarget, mempool, CAmount(0));
        }
        // otherwise use the regular wallet logic to select payTxFee or default confirm target
        else {
            nNewFee = CWallet::GetMinimumFee(maxNewTxSize, newConfirmTarget, mempool);
        }

        nNewFeeRate = CFeeRate(nNewFee, maxNewTxSize);

        // New fee rate must be at least old rate + minimum incremental relay rate
        // walletIncrementalRelayFee.GetFeePerK() should be exact, because it's initialized
        // in that unit (fee per kb).
        // However, nOldFeeRate is a calculated value from the tx fee/size, so
        // add 1 satoshi to the result, because it may have been rounded down.
        if (nNewFeeRate.GetFeePerK() < nOldFeeRate.GetFeePerK() + 1 + walletIncrementalRelayFee.GetFeePerK()) {
            nNewFeeRate = CFeeRate(nOldFeeRate.GetFeePerK() + 1 + walletIncrementalRelayFee.GetFeePerK());
            nNewFee = nNewFeeRate.GetFee(maxNewTxSize);
        }
    }

    // Check that in all cases the new fee doesn't violate maxTxFee
     if (nNewFee > maxTxFee) {
         throw JSONRPCError(RPC_WALLET_ERROR,
                            strprintf("Specified or calculated fee %s is too high (cannot be higher than maxTxFee %s)",
                                      FormatMoney(nNewFee), FormatMoney(maxTxFee)));
     }

    // check that fee rate is higher than mempool's minimum fee
    // (no point in bumping fee if we know that the new tx won't be accepted to the mempool)
    // This may occur if the user set TotalFee or paytxfee too low, if fallbackfee is too low, or, perhaps,
    // in a rare situation where the mempool minimum fee increased significantly since the fee estimation just a
    // moment earlier. In this case, we report an error to the user, who may use totalFee to make an adjustment.
    CFeeRate minMempoolFeeRate = mempool.GetMinFee(GetArg("-maxmempool", DEFAULT_MAX_MEMPOOL_SIZE) * 1000000);
    if (nNewFeeRate.GetFeePerK() < minMempoolFeeRate.GetFeePerK()) {
        throw JSONRPCError(RPC_WALLET_ERROR, strprintf("New fee rate (%s) is less than the minimum fee rate (%s) to get into the mempool. totalFee value should to be at least %s or settxfee value should be at least %s to add transaction.", FormatMoney(nNewFeeRate.GetFeePerK()), FormatMoney(minMempoolFeeRate.GetFeePerK()), FormatMoney(minMempoolFeeRate.GetFee(maxNewTxSize)), FormatMoney(minMempoolFeeRate.GetFeePerK())));
    }

    // Now modify the output to increase the fee.
    // If the output is not large enough to pay the fee, fail.
    CAmount nDelta = nNewFee - nOldFee;
    assert(nDelta > 0);
    CMutableTransaction tx(*(wtx.tx));
    CTxOut* poutput = &(tx.vout[nOutput]);
    if (poutput->nValue < nDelta) {
        throw JSONRPCError(RPC_WALLET_ERROR, "Change output is too small to bump the fee");
    }

    // If the output would become dust, discard it (converting the dust to fee)
    poutput->nValue -= nDelta;
    if (poutput->nValue <= poutput->GetDustThreshold(::dustRelayFee)) {
        LogPrint("rpc", "Bumping fee and discarding dust output\n");
        nNewFee += poutput->nValue;
        tx.vout.erase(tx.vout.begin() + nOutput);
    }

    // Mark new tx not replaceable, if requested.
    if (!replaceable) {
        for (auto& input : tx.vin) {
            if (input.nSequence < 0xfffffffe) input.nSequence = 0xfffffffe;
        }
    }

    // sign the new tx
    CTransaction txNewConst(tx);
    int nIn = 0;
    for (auto& input : tx.vin) {
        std::map<uint256, CWalletTx>::const_iterator mi = pwallet->mapWallet.find(input.prevout.hash);
        assert(mi != pwallet->mapWallet.end() && input.prevout.n < mi->second.tx->vout.size());
        const CScript& scriptPubKey = mi->second.tx->vout[input.prevout.n].scriptPubKey;
        const CAmount& amount = mi->second.tx->vout[input.prevout.n].nValue;
        SignatureData sigdata;
        if (!ProduceSignature(TransactionSignatureCreator(pwallet, &txNewConst, nIn, amount, SIGHASH_ALL), scriptPubKey, sigdata)) {
            throw JSONRPCError(RPC_WALLET_ERROR, "Can't sign transaction.");
        }
        UpdateTransaction(tx, nIn, sigdata);
        nIn++;
    }

    // commit/broadcast the tx
    CReserveKey reservekey(pwallet);
    CWalletTx wtxBumped(pwallet, MakeTransactionRef(std::move(tx)));
    wtxBumped.mapValue = wtx.mapValue;
    wtxBumped.mapValue["replaces_txid"] = hash.ToString();
    wtxBumped.vOrderForm = wtx.vOrderForm;
    wtxBumped.strFromAccount = wtx.strFromAccount;
    wtxBumped.fTimeReceivedIsTxTime = true;
    wtxBumped.fFromMe = true;
    CValidationState state;
    if (!pwallet->CommitTransaction(wtxBumped, reservekey, g_connman.get(), state)) {
        // NOTE: CommitTransaction never returns false, so this should never happen.
        throw JSONRPCError(RPC_WALLET_ERROR, strprintf("Error: The transaction was rejected! Reason given: %s", state.GetRejectReason()));
    }

    UniValue vErrors(UniValue::VARR);
    if (state.IsInvalid()) {
        // This can happen if the mempool rejected the transaction.  Report
        // what happened in the "errors" response.
        vErrors.push_back(strprintf("Error: The transaction was rejected: %s", FormatStateMessage(state)));
    }

    // mark the original tx as bumped
    if (!pwallet->MarkReplaced(wtx.GetHash(), wtxBumped.GetHash())) {
        // TODO: see if JSON-RPC has a standard way of returning a response
        // along with an exception. It would be good to return information about
        // wtxBumped to the caller even if marking the original transaction
        // replaced does not succeed for some reason.
        vErrors.push_back("Error: Created new bumpfee transaction but could not mark the original transaction as replaced.");
    }

    UniValue result(UniValue::VOBJ);
    result.push_back(Pair("txid", wtxBumped.GetHash().GetHex()));
    result.push_back(Pair("origfee", ValueFromAmount(nOldFee)));
    result.push_back(Pair("fee", ValueFromAmount(nNewFee)));
    result.push_back(Pair("errors", vErrors));

    return result;
}

/******************************************************************************/
/*                                                                            */
/*                              BIP47                                         */
/*                                                                            */
/******************************************************************************/

UniValue listrapaddresses(const JSONRPCRequest& request)
{
    CWallet * const pwallet = GetWalletForJSONRPCRequest(request);
    if (!EnsureWalletIsAvailable(pwallet, request.fHelp)) {
        return NullUniValue;
    }

    auto help = []() {
        throw std::runtime_error(
            "listrapaddresses verbose \n"
            "Lists all existing receiving RAP addresses with labels. \n"
            "verbose: (bool, optional) - displays all used and next(unused) addresses for each RAP address,\n"
            "\t\tas well as all sending RAP addresses with addresses.\n"
            "Example:\n" +
            HelpExampleCli("listrapaddresses true", ""));
    };

    if (request.fHelp || request.params.size() > 1) {
        help();
    }
    bool verbose = false;
    if (request.params.size() == 1)
        try {
            verbose = request.params[0].getBool();
        } catch (...) {
            help();
        }

    UniValue result(UniValue::VARR);

    if (!verbose) {
        std::vector<bip47::CPaymentCodeDescription> descriptions;
        {
            LOCK(pwallet->cs_wallet);
            descriptions = pwallet->ListPcodes();
        }
        for(bip47::CPaymentCodeDescription const & info : descriptions) {
            UniValue r(UniValue::VOBJ);
            r.push_back(Pair("RAPaddr", std::get<1>(info).toString()));
            r.push_back(Pair("Label",std::get<2>(info)));
            r.push_back(Pair("NotificationAddr",std::get<3>(info).ToString()));
            result.push_back(r);
        }
        return result;
    }

    {
        UniValue r(UniValue::VOBJ);
        LOCK(pwallet->cs_wallet);
        pwallet->GetBip47Wallet()->enumerateReceivers(
            [&result](bip47::CAccountReceiver const & receiver)->bool {
                UniValue r(UniValue::VOBJ);
                r.push_back(Pair("MyRAPaddr", receiver.getMyPcode().toString()));
                r.push_back(Pair("Label", receiver.getLabel()));
                r.push_back(Pair("NotificationAddr",receiver.getMyNotificationAddress().ToString()));
                size_t n = 0;
                for(bip47::CPaymentChannel const & pchannel : receiver.getPchannels()) {
                    r.push_back(Pair(std::string("TheirRapAddr"), pchannel.getTheirPcode().toString()));
                    n = 0;
                    for(bip47::MyAddrContT::value_type const & addr: pchannel.generateMyUsedAddresses()) {
                        r.push_back(Pair(std::string("MyUsed") + std::to_string(n++), addr.first.ToString()));
                    }
                    n = 0;
                    for(bip47::MyAddrContT::value_type const & addr: pchannel.generateMyNextAddresses()) {
                        r.push_back(Pair(std::string("MyNext") + std::to_string(n++), addr.first.ToString()));
                    }
                }
                result.push_back(r);
                return true;
            }
        );
    }
    {
        UniValue r(UniValue::VOBJ);
        LOCK(pwallet->cs_wallet);
        pwallet->GetBip47Wallet()->enumerateSenders(
            [&result](bip47::CAccountSender  const & sender)->bool {
                UniValue r(UniValue::VOBJ);
                r.push_back(Pair("TheirRapAddr", sender.getTheirPcode().toString()));
                r.push_back(Pair("NotificationTxid", sender.getNotificationTxId().ToString()));
                size_t n = 0;
                for(bip47::TheirAddrContT::value_type const & addr : sender.getTheirUsedAddresses())
                    r.push_back(Pair(std::string("TheirUsed") + std::to_string(n++), addr.ToString()));
                r.push_back(Pair(std::string("TheirNext") + std::to_string(n), sender.getTheirNextSecretAddress().ToString()));
                result.push_back(r);
                return true;
            }
        );
    }
    return result;
}

UniValue createrapaddress(const JSONRPCRequest& request)
{
    CWallet * const pwallet = GetWalletForJSONRPCRequest(request);
    if (!EnsureWalletIsAvailable(pwallet, request.fHelp)) {
        return NullUniValue;
    }

    std::function<void()> help = []()
    {
        throw std::runtime_error(
            "createrapaddress  \"label\"\n"
            "Creates a new labeled RAP address. \n"
            "The label should be unique and non-empty. \n"
            "Example:\n" +
            HelpExampleCli("createrapaddress", "<label>"));
    };

    if (request.fHelp || request.params.size() < 1 or request.params.size() > 2) {
        help();
    }

    UniValue result;
    std::string const label = request.params[0].get_str();
    if (label.empty()) {
        help();
    }

    std::vector<bip47::CPaymentCodeDescription> pcodes;
    {
        LOCK(pwallet->cs_wallet);
        pcodes = pwallet->ListPcodes();
    }
    if (std::find_if(pcodes.begin(), pcodes.end(), [&label](bip47::CPaymentCodeDescription const & pcode){ return  std::get<2>(pcode) == label; }) != pcodes.end()) {
        help();
    }

    LOCK(pwallet->cs_wallet);
    EnsureWalletIsUnlocked(pwallet);
    result.setStr(pwallet->GeneratePcode(label).toString());
    return result;
}

UniValue setupchannel(const JSONRPCRequest& request)
{
    CWallet * const pwallet = GetWalletForJSONRPCRequest(request);
    if (!EnsureWalletIsAvailable(pwallet, request.fHelp)) {
        return NullUniValue;
    }

    if (request.fHelp || request.params.size() != 1)
        throw std::runtime_error(
            "setupchannel \"RapAddress\"\n"
            "\nSets up a payment channel for the RAP address. Sends a notification transaction to the RAP address notification address.\n"
            "It __will__ use Lelantus facilities to send the notification tx. The tx cost is " + std::to_string(1.0 * bip47::NotificationTxValue / COIN ) + " for the JoinSplit tx + fees\n"
            + HelpRequiringPassphrase(pwallet) +
            "\nArguments:\n"
            "1. \"RapAddress\"  (string, required) The RAP address to send to.\n"
            "\nResult:\n"
            "\"txid\"                  (string) The notification transaction id.\n"
            "\nExamples:\n"
            + HelpExampleCli("setupchannel", "\"PM8TJTLJbPRGxSbc8EJi42Wrr6QbNSaSSVJ5Y3E4pbCYiTHUskHg13935Ubb7q8tx9GVbh2UuRnBc3WSyJHhUrw8KhprKnn9eDznYGieTzFcwQRya4GA\"")
        );

    bip47::CPaymentCode theirPcode(request.params[0].get_str());

    if (!lelantus::IsLelantusAllowed()) {
        throw JSONRPCError(RPC_WALLET_ERROR, "Lelantus is not active");
    }

    EnsureLelantusWalletIsAvailable();

    LOCK2(cs_main, pwallet->cs_wallet);

    EnsureWalletIsUnlocked(pwallet);

    try {
        CWalletTx wtx = pwallet->PrepareAndSendNotificationTx(theirPcode);
        return wtx.GetHash().GetHex();

    }
    catch (InsufficientFunds const & e)
    {
        throw JSONRPCError(RPC_WALLET_INSUFFICIENT_FUNDS, std::string(e.what())+" Please check your Lelantus balance is greater than " + std::to_string(1.0 * bip47::NotificationTxValue / COIN));
    }
    catch (std::runtime_error const & e)
    {
        throw JSONRPCError(RPC_WALLET_ERROR, e.what());
    }
}

UniValue sendtorapaddress(const JSONRPCRequest& request)
{
    CWallet * const pwallet = GetWalletForJSONRPCRequest(request);
    if (!EnsureWalletIsAvailable(pwallet, request.fHelp)) {
        return NullUniValue;
    }

    if (request.fHelp || request.params.size() < 2 || request.params.size() > 5)
        throw std::runtime_error(
            "sendtorapaddress \"RapAddress\" amount ( \"comment\" \"comment-to\" subtractfeefromamount )\n"
            "\nSend an amount to a given RAP address.\n"
            + HelpRequiringPassphrase(pwallet) +
            "\nArguments:\n"
            "1. \"RapAddress\"  (string, required) The RAP address to send to.\n"
            "2. \"amount\"      (numeric or string, required) The amount in " + CURRENCY_UNIT + " to send. eg 0.1\n"
            "3. \"comment\"     (string, optional) A comment used to store what the transaction is for. \n"
            "                             This is not part of the transaction, just kept in your wallet.\n"
            "4. \"comment_to\"         (string, optional) A comment to store the name of the person or organization \n"
            "                             to which you're sending the transaction. This is not part of the \n"
            "                             transaction, just kept in your wallet.\n"
            "5. subtractfeefromamount  (boolean, optional, default=false) The fee will be deducted from the amount being sent.\n"
            "                             The recipient will receive less bitcoins than you enter in the amount field.\n"
            "\nResult:\n"
            "\"txid\"                  (string) The transaction id.\n"
            "\nExamples:\n"
            + HelpExampleCli("sendtorapaddress", "\"PM8TJTLJbPRGxSbc8EJi42Wrr6QbNSaSSVJ5Y3E4pbCYiTHUskHg13935Ubb7q8tx9GVbh2UuRnBc3WSyJHhUrw8KhprKnn9eDznYGieTzFcwQRya4GA\" 0.1")
            + HelpExampleCli("sendtorapaddress", "\"PM8TJTLJbPRGxSbc8EJi42Wrr6QbNSaSSVJ5Y3E4pbCYiTHUskHg13935Ubb7q8tx9GVbh2UuRnBc3WSyJHhUrw8KhprKnn9eDznYGieTzFcwQRya4GA\" 0.1 \"donation\" \"seans outpost\"")
            + HelpExampleCli("sendtorapaddress", "\"PM8TJTLJbPRGxSbc8EJi42Wrr6QbNSaSSVJ5Y3E4pbCYiTHUskHg13935Ubb7q8tx9GVbh2UuRnBc3WSyJHhUrw8KhprKnn9eDznYGieTzFcwQRya4GA\" 0.1 \"\" \"\" true")
            + HelpExampleRpc("sendtorapaddress", "\"PM8TJTLJbPRGxSbc8EJi42Wrr6QbNSaSSVJ5Y3E4pbCYiTHUskHg13935Ubb7q8tx9GVbh2UuRnBc3WSyJHhUrw8KhprKnn9eDznYGieTzFcwQRya4GA\", 0.1, \"donation\", \"seans outpost\"")
        );

    bip47::CPaymentCode theirPcode(request.params[0].get_str());

    // Amount
    CAmount nAmount = AmountFromValue(request.params[1]);
    if (nAmount <= 0)
        throw JSONRPCError(RPC_TYPE_ERROR, "Invalid amount for send");

    LOCK2(cs_main, pwallet->cs_wallet);

    EnsureWalletIsUnlocked(pwallet);

    CBitcoinAddress address = pwallet->GetTheirNextAddress(theirPcode);

    // Wallet comments
    CWalletTx wtx;
    if (request.params.size() > 2 && !request.params[2].isNull() && !request.params[2].get_str().empty())
        wtx.mapValue["comment"] = request.params[2].get_str();
    if (request.params.size() > 3 && !request.params[3].isNull() && !request.params[3].get_str().empty())
        wtx.mapValue["to"]      = request.params[3].get_str();

    bool fSubtractFeeFromAmount = false;
    if (request.params.size() > 4)
        fSubtractFeeFromAmount = request.params[4].get_bool();

    SendMoney(pwallet, address.Get(), nAmount, fSubtractFeeFromAmount, wtx);

    pwallet->GenerateTheirNextAddress(theirPcode);

    return wtx.GetHash().GetHex();
}

UniValue setusednumber(const JSONRPCRequest& request)
{
    CWallet * const pwallet = GetWalletForJSONRPCRequest(request);
    if (!EnsureWalletIsAvailable(pwallet, request.fHelp)) {
        return NullUniValue;
    }

    if (request.fHelp || request.params.size() < 2 || request.params.size() > 5)
        throw std::runtime_error(
            "setusednumber \"RapAddress\" number\n"
            "\nIncrease the number of used addresses for a RAP address.\n"
            + HelpRequiringPassphrase(pwallet) +
            "\nArguments:\n"
            "1. \"paymentcode\"  (string, required) The RAP address.\n"
            "2. \"number\"       (int32_t, required) The number of used addresses which a RAP address will have after this call.\n"
            "                                        If the current number of used addresses is greater than the provides, the call has no effect."
            "\nResult:\n"
            "\"numberOfUsed\"    (int32_t) The number of used addresses after the call.\n"
            "\nExamples:\n"
            + HelpExampleCli("setusednumber", "\"PM8TJTLJbPRGxSbc8EJi42Wrr6QbNSaSSVJ5Y3E4pbCYiTHUskHg13935Ubb7q8tx9GVbh2UuRnBc3WSyJHhUrw8KhprKnn9eDznYGieTzFcwQRya4GA\" 20")
        );

    bip47::CPaymentCode pcode(request.params[0].get_str());
    size_t const number = ParseInt32V(request.params[1], "number");

    boost::optional<bip47::CPaymentCodeDescription> pcodeDesc;
    {
        LOCK(pwallet->cs_wallet);
        pcodeDesc = pwallet->FindPcode(pcode);
    }

    if(!pcodeDesc)
        throw std::runtime_error("RAP address not found: " + pcode.toString());

    if(std::get<4>(*pcodeDesc) == bip47::CPaymentCodeSide::Receiver)
            EnsureWalletIsUnlocked(pwallet);

    LOCK2(cs_main, pwallet->cs_wallet);

    size_t numberOfUsed = pwallet->SetUsedAddressNumber(pcode, number);

    return UniValue(int(numberOfUsed));
}

/******************************************************************************/

extern UniValue dumpprivkey(const JSONRPCRequest& request); // in rpcdump.cpp
extern UniValue importprivkey(const JSONRPCRequest& request);
extern UniValue importaddress(const JSONRPCRequest& request);
extern UniValue importpubkey(const JSONRPCRequest& request);
extern UniValue dumpwallet(const JSONRPCRequest& request);
extern UniValue importwallet(const JSONRPCRequest& request);
extern UniValue importprunedfunds(const JSONRPCRequest& request);
extern UniValue removeprunedfunds(const JSONRPCRequest& request);
extern UniValue importmulti(const JSONRPCRequest& request);

static const CRPCCommand commands[] =
{ //  category              name                        actor (function)           okSafeMode
    //  --------------------- ------------------------    -----------------------    ----------
    { "rawtransactions",    "fundrawtransaction",       &fundrawtransaction,       false,  {"hexstring","options"} },
    { "hidden",             "resendwallettransactions", &resendwallettransactions, true,   {} },
    { "wallet",             "abandontransaction",       &abandontransaction,       false,  {"txid"} },
    { "wallet",             "addmultisigaddress",       &addmultisigaddress,       true,   {"nrequired","keys","account"} },
    { "wallet",             "addwitnessaddress",        &addwitnessaddress,        true,   {"address"} },
    { "wallet",             "backupwallet",             &backupwallet,             true,   {"destination"} },
    { "wallet",             "bumpfee",                  &bumpfee,                  true,   {"txid", "options"} },
    { "wallet",             "dumpprivkey",              &dumpprivkey_firo,        true,   {"address"}  },
    { "wallet",             "dumpwallet",               &dumpwallet_firo,         true,   {"filename"} },
    { "wallet",             "encryptwallet",            &encryptwallet,            true,   {"passphrase"} },
    { "wallet",             "getaccountaddress",        &getaccountaddress,        true,   {"account"} },
    { "wallet",             "getaccount",               &getaccount,               true,   {"address"} },
    { "wallet",             "getaddressesbyaccount",    &getaddressesbyaccount,    true,   {"account"} },
    { "wallet",             "getbalance",               &getbalance,               false,  {"account","minconf","include_watchonly","addlocked"} },
    { "wallet",             "getprivatebalance",        &getprivatebalance,        false,  {} },
    { "wallet",             "gettotalbalance",          &gettotalbalance,          false,  {} },
    { "wallet",             "getnewaddress",            &getnewaddress,            true,   {"account"} },
    { "wallet",             "getrawchangeaddress",      &getrawchangeaddress,      true,   {} },
    { "wallet",             "getreceivedbyaccount",     &getreceivedbyaccount,     false,  {"account","minconf","addlocked"} },
    { "wallet",             "getreceivedbyaddress",     &getreceivedbyaddress,     false,  {"address","minconf","addlocked"} },
    { "wallet",             "gettransaction",           &gettransaction,           false,  {"txid","include_watchonly"} },
    { "wallet",             "getunconfirmedbalance",    &getunconfirmedbalance,    false,  {} },
    { "wallet",             "getwalletinfo",            &getwalletinfo,            false,  {} },
    { "wallet",             "importmulti",              &importmulti,              true,   {"requests","options"} },
    { "wallet",             "importprivkey",            &importprivkey,            true,   {"privkey","label","rescan"} },
    { "wallet",             "importwallet",             &importwallet,             true,   {"filename"} },
    { "wallet",             "importaddress",            &importaddress,            true,   {"address","label","rescan","p2sh"} },
    { "wallet",             "importprunedfunds",        &importprunedfunds,        true,   {"rawtransaction","txoutproof"} },
    { "wallet",             "importpubkey",             &importpubkey,             true,   {"pubkey","label","rescan"} },
    { "wallet",             "keypoolrefill",            &keypoolrefill,            true,   {"newsize"} },
    { "wallet",             "listaccounts",             &listaccounts,             false,  {"minconf","include_watchonly","addlocked"} },
    { "wallet",             "listaddressgroupings",     &listaddressgroupings,     false,  {} },
    { "wallet",             "listaddressbalances",      &listaddressbalances,      false,  {"minamount"} },
    { "wallet",             "listlockunspent",          &listlockunspent,          false,  {} },
    { "wallet",             "listreceivedbyaccount",    &listreceivedbyaccount,    false,  {"minconf","include_empty","include_watchonly","addlocked"} },
    { "wallet",             "listreceivedbyaddress",    &listreceivedbyaddress,    false,  {"minconf","include_empty","include_watchonly","addlocked"} },
    { "wallet",             "listsinceblock",           &listsinceblock,           false,  {"blockhash","target_confirmations","include_watchonly"} },
    { "wallet",             "listtransactions",         &listtransactions,         false,  {"account","count","skip","include_watchonly"} },
    { "wallet",             "listunspent",              &listunspent,              false,  {"minconf","maxconf","addresses","include_unsafe"} },
    { "wallet",             "lockunspent",              &lockunspent,              true,   {"unlock","transactions"} },
    { "wallet",             "move",                     &movecmd,                  false,  {"fromaccount","toaccount","amount","minconf","comment"} },
    { "wallet",             "sendfrom",                 &sendfrom,                 false,  {"fromaccount","toaddress","amount","minconf","comment","comment_to"} },
    { "wallet",             "sendmany",                 &sendmany,                 false,  {"fromaccount","amounts","minconf","comment","subtractfeefrom"} },
    { "wallet",             "sendtoaddress",            &sendtoaddress,            false,  {"address","amount","comment","comment_to","subtractfeefromamount"} },
    { "wallet",             "setaccount",               &setaccount,               true,   {"address","account"} },
    { "wallet",             "settxfee",                 &settxfee,                 true,   {"amount"} },
    { "wallet",             "signmessage",              &signmessage,              true,   {"address","message"} },
    { "wallet",             "walletlock",               &walletlock,               true,   {} },
    { "wallet",             "walletpassphrasechange",   &walletpassphrasechange,   true,   {"oldpassphrase","newpassphrase"} },
    { "wallet",             "walletpassphrase",         &walletpassphrase,         true,   {"passphrase","timeout"} },
    { "wallet",             "removeprunedfunds",        &removeprunedfunds,        true,   {"txid"} },

    { "wallet",             "listunspentsigmamints",    &listunspentsigmamints,    false },
    { "wallet",             "listunspentlelantusmints", &listunspentlelantusmints, false },
    { "wallet",             "mint",                     &mint,                     false },
    { "wallet",             "mintlelantus",             &mintlelantus,             false },
    { "wallet",             "autoMintlelantus",         &autoMintlelantus,         false },
    { "wallet",             "spendmany",                &spendmany,                false },
    { "wallet",             "joinsplit",                &joinsplit,                false },
    { "wallet",             "resetsigmamint",           &resetsigmamint,           false },
    { "wallet",             "resetlelantusmint",        &resetlelantusmint,        false },
    { "wallet",             "setsigmamintstatus",       &setsigmamintstatus,       false },
    { "wallet",             "setlelantusmintstatus",    &setlelantusmintstatus,    false },
    { "wallet",             "listsigmamints",           &listsigmamints,           false },
    { "wallet",             "listsigmapubcoins",        &listsigmapubcoins,        false },
    { "wallet",             "listlelantusmints",        &listlelantusmints,        false },

    { "wallet",             "setmininput",              &setmininput,              false },
    { "wallet",             "regeneratemintpool",       &regeneratemintpool,       false },
    { "wallet",             "removetxmempool",          &removetxmempool,          false },
    { "wallet",             "removetxwallet",           &removetxwallet,           false },
    { "wallet",             "listsigmaspends",          &listsigmaspends,          false },
    { "wallet",             "listlelantusjoinsplits",   &listlelantusjoinsplits,   false },

    //spark
    { "wallet",             "listunspentsparkmints",  &listunspentsparkmints,  false },
    { "wallet",             "listsparkmints",         &listsparkmints,         false },
    { "wallet",             "listsparkspends",        &listsparkspends,        false },
    { "wallet",             "getsparkdefaultaddress", &getsparkdefaultaddress, false },
    { "wallet",             "getallsparkaddresses",   &getallsparkaddresses,   false },
    { "wallet",             "getnewsparkaddress",     &getnewsparkaddress,     false },
    { "wallet",             "getsparkbalance",        &getsparkbalance,        false },
    { "wallet",             "getsparkaddressbalance", &getsparkaddressbalance, false },
    { "wallet",             "resetsparkmints",        &resetsparkmints,        false },
    { "wallet",             "setsparkmintstatus",     &setsparkmintstatus,     false },
    { "wallet",             "mintspark",              &mintspark,              false },
<<<<<<< HEAD
=======
    { "wallet",             "automintspark",          &automintspark,          false },
>>>>>>> 5f4487b8
    { "wallet",             "spendspark",             &spendspark,             false },
    { "wallet",             "lelantustospark",        &lelantustospark,        false },

    //bip47
    { "bip47",              "createrapaddress",         &createrapaddress,         true },
    { "bip47",              "setupchannel",             &setupchannel,             true },
    { "bip47",              "sendtorapaddress",         &sendtorapaddress,         true },
    { "bip47",              "listrapaddresses",         &listrapaddresses,         true },
    { "bip47",              "setusednumber",            &setusednumber,            true }
};

void RegisterWalletRPCCommands(CRPCTable &t)
{
    if (GetBoolArg("-disablewallet", false))
        return;

    for (unsigned int vcidx = 0; vcidx < ARRAYLEN(commands); vcidx++)
        t.appendCommand(commands[vcidx].name, &commands[vcidx]);
}<|MERGE_RESOLUTION|>--- conflicted
+++ resolved
@@ -3191,11 +3191,7 @@
                 "listunspentsparkmints \n"
                 "Returns array of unspent mints coins\n"
                 "Results are an array of Objects, each of which has:\n"
-<<<<<<< HEAD
-                "{txid, nHeight, scriptPubKey, amount}");
-=======
                 "{txid, nHeight, memo, scriptPubKey, amount}");
->>>>>>> 5f4487b8
     }
 
     if (pwallet->IsLocked()) {
@@ -3208,42 +3204,25 @@
     UniValue results(UniValue::VARR);;
     assert(pwallet != NULL);
 
-<<<<<<< HEAD
-    std::list<std::pair<spark::Coin, CSparkMintMeta>> coins = pwallet->sparkWallet->GetAvailableSparkCoins();
-=======
 
     std::list<CSparkMintMeta> coins = pwallet->sparkWallet->GetAvailableSparkCoins();
->>>>>>> 5f4487b8
     LogPrintf("coins.size()=%s\n", coins.size());
     BOOST_FOREACH(const auto& coin, coins)
     {
         UniValue entry(UniValue::VOBJ);
-<<<<<<< HEAD
-        entry.push_back(Pair("txid", coin.second.txid.GetHex()));
-        entry.push_back(Pair("nHeight", coin.second.nHeight));
-        entry.push_back(Pair("memo", coin.second.memo));
-
-        CDataStream serialized(SER_NETWORK, PROTOCOL_VERSION);
-        serialized << coin.first;
-=======
         entry.push_back(Pair("txid", coin.txid.GetHex()));
         entry.push_back(Pair("nHeight", coin.nHeight));
         entry.push_back(Pair("memo", coin.memo));
 
         CDataStream serialized(SER_NETWORK, PROTOCOL_VERSION);
         serialized << coin.coin;
->>>>>>> 5f4487b8
         CScript script;
         // opcode is inserted as 1 byte according to file script/script.h
         script << OP_SPARKMINT;
         script.insert(script.end(), serialized.begin(), serialized.end());
         entry.push_back(Pair("scriptPubKey", HexStr(script.begin(), script.end())));
-<<<<<<< HEAD
-        entry.push_back(Pair("amount", ValueFromAmount(coin.second.v)));
-=======
         entry.push_back(Pair("amount", ValueFromAmount(coin.v)));
         entry.push_back(Pair("coin", (coin.coin.getHash().GetHex())));
->>>>>>> 5f4487b8
         results.push_back(entry);
     }
 
@@ -3261,11 +3240,7 @@
                 "listsparkmints \n"
                 "Returns array of mint coins\n"
                 "Results are an array of Objects, each of which has:\n"
-<<<<<<< HEAD
-                "{txid, nHeight, nId, isUsed, lTagHash, scriptPubKey, amount}");
-=======
                 "{txid, nHeight, nId, isUsed, lTagHash, memo, scriptPubKey, amount}");
->>>>>>> 5f4487b8
     }
 
     if (pwallet->IsLocked()) {
@@ -3275,10 +3250,7 @@
 
     EnsureSparkWalletIsAvailable();
 
-<<<<<<< HEAD
-=======
-
->>>>>>> 5f4487b8
+
     UniValue results(UniValue::VARR);;
     assert(pwallet != NULL);
 
@@ -3394,11 +3366,7 @@
     if (request.fHelp || request.params.size() > 0) {
         throw std::runtime_error(
                 "listsparkspends \n"
-<<<<<<< HEAD
-                "Returns array  spark address in encoded form\n"
-=======
                 "Returns array  spark spends\n"
->>>>>>> 5f4487b8
                 "Results are an array of Objects, each of which has:\n"
                 "{txid, lTagHash, lTag and amount}");
     }
@@ -3414,11 +3382,7 @@
         entry.push_back(Pair("txid", itr.hashTx.GetHex()));
         entry.push_back(Pair("lTagHash", itr.lTagHash.GetHex()));
         entry.push_back(Pair("lTag", itr.lTag.GetHex()));
-<<<<<<< HEAD
-        entry.push_back(Pair("amount", itr.lTag.GetHex()));
-=======
         entry.push_back(Pair("amount", itr.amount));
->>>>>>> 5f4487b8
         results.push_back(entry);
     }
     return results;
@@ -3440,18 +3404,11 @@
 
     EnsureSparkWalletIsAvailable();
     assert(pwallet != NULL);
-<<<<<<< HEAD
-    UniValue results(UniValue::VOBJ);
-    results.push_back(Pair("availableBalance: ",pwallet->sparkWallet->getAvailableBalance()));
-    results.push_back(Pair("unconfirmedBalance: ",pwallet->sparkWallet->getUnconfirmedBalance()));
-    results.push_back(Pair("fullBalance: ",pwallet->sparkWallet->getFullBalance()));
-=======
 
     UniValue results(UniValue::VOBJ);
     results.push_back(Pair("availableBalance",pwallet->sparkWallet->getAvailableBalance()));
     results.push_back(Pair("unconfirmedBalance",pwallet->sparkWallet->getUnconfirmedBalance()));
     results.push_back(Pair("fullBalance",pwallet->sparkWallet->getFullBalance()));
->>>>>>> 5f4487b8
 
     return results;
 }
@@ -3472,10 +3429,7 @@
 
     EnsureSparkWalletIsAvailable();
     assert(pwallet != NULL);
-<<<<<<< HEAD
-=======
-
->>>>>>> 5f4487b8
+
     std::string strAddress = request.params[0].get_str();
     const spark::Params* params = spark::Params::get_default();
     unsigned char network = spark::GetNetworkType();
@@ -3508,12 +3462,8 @@
     if (request.fHelp || request.params.size() != 0)
         throw std::runtime_error(
                 "resetsparkmints"
-<<<<<<< HEAD
-                + HelpRequiringPassphrase(pwallet));
-=======
                 + HelpRequiringPassphrase(pwallet) + "\nResets all your Spark mints' status to unsued and unconfirmed. To make it valid again, you have to rescan or reindex.\n"
                                                      "WARNING: Run this only for testing and if you fully understand what it does.\n");
->>>>>>> 5f4487b8
 
     EnsureSparkWalletIsAvailable();
 
@@ -3539,13 +3489,7 @@
     if (request.fHelp || request.params.size() != 2)
         throw std::runtime_error(
                 "setsparkmintstatus \"lTagHash\" <isused>(true/false)\n"
-<<<<<<< HEAD
-                "Set mintIsUsed status to True or False\n"
-                "Results are an array of one or no Objects, each of which has:\n"
-                "{id, IsUsed, denomination, value, serialNumber, nHeight, randomness}");
-=======
                 "Set mintIsUsed status to True or False");
->>>>>>> 5f4487b8
 
     EnsureSparkWalletIsAvailable();
 
@@ -3574,15 +3518,9 @@
         return NullUniValue;
     }
 
-<<<<<<< HEAD
-    if (request.fHelp || request.params.size() != 1)
-        throw std::runtime_error(
-            "mintspark {\"address\":amount,memo...}\n"
-=======
     if (request.fHelp || request.params.size() == 0 || request.params.size() > 2)
         throw std::runtime_error(
             "mintspark {\"address\":{amount,memo...}}\n"
->>>>>>> 5f4487b8
             + HelpRequiringPassphrase(pwallet) + "\n"
                                                  "\nArguments:\n"
                                                  "    {\n"
@@ -3595,15 +3533,9 @@
                                                 "                                    the number of addresses.\n"
                                                 "\nExamples:\n"
                                                 "\nSend two amounts to two different spark addresses:\n"
-<<<<<<< HEAD
-            + HelpExampleCli("mintspark", "\"{\\\"pr18qqntc8e60x0ygnv0ey7skekve73tmvhhlkaehka6qfv56zc4w2j75jldrf8wjf8dy0hu33vsww7fj34fd3k7rnwgv7jdvtmgv2g37xqmm59krmgycgkdes37jqupc62s7khafqynlxsy\\\":[0.01, \\\"\\\"],\\\"pr1t0l6vu9h9a8nr203tfcesps46agtm0aa9uzsty0tp4wqqrg42rg35yf4r839t3fenlfmsgkpwwklxg5r68tvenn5uy29wwykany3t0qrkjy2res6thzwx90nha6wpkegwrm0n8g2cjawq\\\":[0.01, \\\"\\\"]}\"") +
-            "\nSend two amounts to two different spark addresses setting memo:\n"
-            + HelpExampleRpc("mintspark", "\"{\\\"pr18qqntc8e60x0ygnv0ey7skekve73tmvhhlkaehka6qfv56zc4w2j75jldrf8wjf8dy0hu33vsww7fj34fd3k7rnwgv7jdvtmgv2g37xqmm59krmgycgkdes37jqupc62s7khafqynlxsy\\\":[0.01, \\\"\\\"],\\\"pr1t0l6vu9h9a8nr203tfcesps46agtm0aa9uzsty0tp4wqqrg42rg35yf4r839t3fenlfmsgkpwwklxg5r68tvenn5uy29wwykany3t0qrkjy2res6thzwx90nha6wpkegwrm0n8g2cjawq\\\":[0.01, \\\"memo\\\"]}\"")
-=======
             + HelpExampleCli("mintspark", "\"{\\\"sr1xtw3yd6v4ghgz873exv2r5nzfwryufxjzzz4xr48gl4jmh7fxml4568xr0nsdd7s4l5as2h50gakzjqrqpm7yrecne8ut8ylxzygj8klttsgm37tna4jk06acl2azph0dq4yxdqqgwa60\\\":{\\\"amount\\\":0.01, \\\"memo\\\":\\\"test_memo\\\"},\\\"sr1x7gcqdy670l2v4p9h2m4n5zgzde9y6ht86egffa0qrq40c6z329yfgvu8vyf99tgvnq4hwshvfxxhfzuyvz8dr3lt32j70x8l34japg73ca4w6z9x7c7ryd2gnafg9eg3gpr90gtunraw\\\":{\\\"amount\\\":0.01, \\\"memo\\\":\\\"\\\"}}\"") +
             "\nSend two amounts to two different spark addresses setting memo:\n"
             + HelpExampleRpc("mintspark", "\"{\\\"sr1xtw3yd6v4ghgz873exv2r5nzfwryufxjzzz4xr48gl4jmh7fxml4568xr0nsdd7s4l5as2h50gakzjqrqpm7yrecne8ut8ylxzygj8klttsgm37tna4jk06acl2azph0dq4yxdqqgwa60\\\":{\\\"amount\\\":1},\\\"sr1x7gcqdy670l2v4p9h2m4n5zgzde9y6ht86egffa0qrq40c6z329yfgvu8vyf99tgvnq4hwshvfxxhfzuyvz8dr3lt32j70x8l34japg73ca4w6z9x7c7ryd2gnafg9eg3gpr90gtunraw\\\":{\\\"amount\\\":0.01, \\\"memo\\\":\\\"test_memo2\\\"}}\"")
->>>>>>> 5f4487b8
         );
     EnsureWalletIsUnlocked(pwallet);
     EnsureSparkWalletIsAvailable();
@@ -3633,11 +3565,6 @@
 
         if (coinNetwork != network)
             throw JSONRPCError(RPC_INVALID_PARAMETER, std::string("Invalid address, wrong network type: ")+name_);
-<<<<<<< HEAD
-        UniValue amountAndMemo = sendTo[name_];
-        CAmount nAmount = AmountFromValue(amountAndMemo[0]);
-        std::string memo = amountAndMemo[1].get_str();
-=======
         UniValue amountAndMemo = sendTo[name_].get_obj();
 
         CAmount nAmount(0);
@@ -3650,7 +3577,6 @@
         if (amountAndMemo.exists("memo"))
             memo = amountAndMemo["memo"].get_str();
 
->>>>>>> 5f4487b8
         if (nAmount <= 0)
             throw JSONRPCError(RPC_TYPE_ERROR, "Invalid amount for send");
         LogPrintf("rpcWallet.mintSpark() nAmount = %d \n", nAmount);
@@ -3661,11 +3587,6 @@
         data.v = nAmount;
         outputs.push_back(data);
     }
-<<<<<<< HEAD
-
-    std::vector<std::pair<CWalletTx, CAmount>> wtxAndFee;
-    std::string strError = pwallet->MintAndStoreSpark(outputs, wtxAndFee);
-=======
     bool subtractFeeFromAmount = false;
     if (request.params.size() > 1)
         subtractFeeFromAmount = request.params[1].get_bool();
@@ -3706,7 +3627,6 @@
     std::vector<spark::MintedCoinData> outputs;
     std::string strError = pwallet->MintAndStoreSpark(outputs, wtxAndFee, true, true);
 
->>>>>>> 5f4487b8
     if (strError != "")
         throw JSONRPCError(RPC_WALLET_ERROR, strError);
 
@@ -3725,23 +3645,6 @@
         return NullUniValue;
     }
 
-<<<<<<< HEAD
-    if (request.fHelp || request.params.size() != 2)
-        throw std::runtime_error(
-                "spendspark {\"address\":amount,subtractfee...} {\"address\":amount,memo,subtractfee...}\n"
-                + HelpRequiringPassphrase(pwallet) + "\n"
-                                                     "\nArguments:\n"
-                                                     "1. \"transparent\"\n"
-                                                     "    {\n"
-                                                     "      \"address\":amount (numeric or string), subtractfee (bool) The Firo address is the key, the numeric amount (can be string) in " + CURRENCY_UNIT + " is the value\n"
-                                                     "      ,...\n"
-                                                     "    }\n"
-                                                     "2. \"private\"\n"
-                                                     "    {\n"
-                                                     "      \"address\":amount (numeric or string), memo (string, not required), subtractfee (bool) The Spark address is the key, the numeric amount (can be string) in " + CURRENCY_UNIT + " is the value\n"
-                                                     "      ,...\n"
-                                                     "    }\n"
-=======
     if (request.fHelp || request.params.size() != 1)
         throw std::runtime_error(
                 "spendspark {\"address\":{amount,subtractfee...}, \"address\":{amount,memo,subtractfee...}}\n"
@@ -3751,26 +3654,16 @@
                                                      "  \"address\":amount (numeric or string), memo (string,only for private, not required), subtractfee (bool) The Spark address is the key, the numeric amount (can be string) in " + CURRENCY_UNIT + " is the value\n"
                                                      "  ,...\n"
                                                      " }\n"
->>>>>>> 5f4487b8
                                                      "\nResult:\n"
                                                      "\"txid\"                   (string) The transaction id for the send. Only 1 transaction is created regardless of \n"
                                                      "                                    the number of addresses.\n"
                                                      "\nExamples:\n"
-<<<<<<< HEAD
-                                                     "\nSend two amounts to two different transparent addresses:\n"
-                 + HelpExampleCli("spendspark", "\"{\\\"TR1FW48J6ozpRu25U8giSDdTrdXXUYau7U\\\":[0.02, false]}\" \"{}\"") +
-                 "\nSend two amounts to two different transparent addresses and two different private addresses:\n"
-                 + HelpExampleCli("spendspark", "\"{\\\"TR1FW48J6ozpRu25U8giSDdTrdXXUYau7U\\\":[0.02, false]}\" \"{\\\"pr18qqntc8e60x0ygnv0ey7skekve73tmvhhlkaehka6qfv56zc4w2j75jldrf8wjf8dy0hu33vsww7fj34fd3k7rnwgv7jdvtmgv2g37xqmm59krmgycgkdes37jqupc62s7khafqynlxsy\\\":[0.01, \\\"\\\", false],\\\"pr1t0l6vu9h9a8nr203tfcesps46agtm0aa9uzsty0tp4wqqrg42rg35yf4r839t3fenlfmsgkpwwklxg5r68tvenn5uy29wwykany3t0qrkjy2res6thzwx90nha6wpkegwrm0n8g2cjawq\\\":[0.01, \\\"\\\", false]}\"") +
-                 "\nSend two amounts to two different transparent addresses and two different private addresses:\n"
-                 + HelpExampleRpc("spendspark", "\"{\\\"TR1FW48J6ozpRu25U8giSDdTrdXXUYau7U\\\":[0.02, false]}\" \"{\\\"pr18qqntc8e60x0ygnv0ey7skekve73tmvhhlkaehka6qfv56zc4w2j75jldrf8wjf8dy0hu33vsww7fj34fd3k7rnwgv7jdvtmgv2g37xqmm59krmgycgkdes37jqupc62s7khafqynlxsy\\\":[0.01, \\\"\\\", false],\\\"pr1t0l6vu9h9a8nr203tfcesps46agtm0aa9uzsty0tp4wqqrg42rg35yf4r839t3fenlfmsgkpwwklxg5r68tvenn5uy29wwykany3t0qrkjy2res6thzwx90nha6wpkegwrm0n8g2cjawq\\\":[0.01, \\\"\\\", false]}\"")
-=======
                                                      "\nSend an amount to transparent address:\n"
                  + HelpExampleCli("spendspark", "\"{\\\"TR1FW48J6ozpRu25U8giSDdTrdXXUYau7U\\\":{\\\"amount\\\":0.01, \\\"subtractFee\\\": false}}\"") +
                  "\nSend an amount to a transparent address and two different private addresses:\n"
                  + HelpExampleCli("spendspark", "\"{\\\"TR1FW48J6ozpRu25U8giSDdTrdXXUYau7U\\\":{\\\"amount\\\":0.01, \\\"subtractFee\\\": false}, \\\"sr1hk87wuh660mss6vnxjf0syt4p6r6ptew97de3dvz698tl7p5p3w7h4m4hcw74mxnqhtz70r7gyydcx6pmkfmnew9q4z0c0muga3sd83h786znjx74ccsjwm284aswppqf2jd0sssendlj\\\":{\\\"amount\\\":0.01, \\\"memo\\\":\\\"test_memo\\\", \\\"subtractFee\\\": false},\\\"sr1x7gcqdy670l2v4p9h2m4n5zgzde9y6ht86egffa0qrq40c6z329yfgvu8vyf99tgvnq4hwshvfxxhfzuyvz8dr3lt32j70x8l34japg73ca4w6z9x7c7ryd2gnafg9eg3gpr90gtunraw\\\":{\\\"amount\\\":0.01, \\\"subtractFee\\\": false}}\"") +
                  "\nSend two amounts to two different transparent addresses and two different private addresses:\n"
                  + HelpExampleRpc("spendspark", "\"{\\\"TR1FW48J6ozpRu25U8giSDdTrdXXUYau7U\\\":{\\\"amount\\\":0.01, \\\"subtractFee\\\": false},\\\"TuzUyNtTznSNnT2rPXG6Mk7hHG8Svuuoci\\\":{\\\"amount\\\":0.01, \\\"subtractFee\\\": true}, \\\"sr1hk87wuh660mss6vnxjf0syt4p6r6ptew97de3dvz698tl7p5p3w7h4m4hcw74mxnqhtz70r7gyydcx6pmkfmnew9q4z0c0muga3sd83h786znjx74ccsjwm284aswppqf2jd0sssendlj\\\":{\\\"amount\\\":0.01, \\\"memo\\\":\\\"\\\", \\\"subtractFee\\\": false},\\\"sr1x7gcqdy670l2v4p9h2m4n5zgzde9y6ht86egffa0qrq40c6z329yfgvu8vyf99tgvnq4hwshvfxxhfzuyvz8dr3lt32j70x8l34japg73ca4w6z9x7c7ryd2gnafg9eg3gpr90gtunraw\\\":{\\\"amount\\\":0.01, \\\"memo\\\":\\\"test_memo\\\", \\\"subtractFee\\\": false}}\"")
->>>>>>> 5f4487b8
         );
 
     EnsureWalletIsUnlocked(pwallet);
@@ -3783,69 +3676,6 @@
     }
 
     std::vector<CRecipient> recipients;
-<<<<<<< HEAD
-    UniValue sendTo = request.params[0].get_obj();
-    std::vector<std::string> keys = sendTo.getKeys();
-    std::set<CBitcoinAddress> setAddress;
-    BOOST_FOREACH(const std::string& name_, keys)
-    {
-        CBitcoinAddress address(name_);
-        if (!address.IsValid())
-            throw JSONRPCError(RPC_INVALID_ADDRESS_OR_KEY, std::string("Invalid Firo address: ")+name_);
-
-        if (setAddress.count(address))
-            throw JSONRPCError(RPC_INVALID_PARAMETER, std::string("Invalid parameter, duplicated address: ")+name_);
-        setAddress.insert(address);
-
-        CScript scriptPubKey = GetScriptForDestination(address.Get());
-        CAmount nAmount = AmountFromValue(sendTo[name_][0]);
-        if (nAmount <= 0)
-            throw JSONRPCError(RPC_TYPE_ERROR, "Invalid amount for send");
-
-        bool fSubtractFeeFromAmount = sendTo[name_][1].get_bool();
-
-        CRecipient recipient = {scriptPubKey, nAmount, fSubtractFeeFromAmount};
-        recipients.push_back(recipient);
-    }
-
-    UniValue privSendTo = request.params[1].get_obj();
-    keys = privSendTo.getKeys();
-    const spark::Params* params = spark::Params::get_default();
-    unsigned char network = spark::GetNetworkType();
-
-    std::vector<std::pair<spark::OutputCoinData, bool>> privateRecipients;
-    BOOST_FOREACH(const std::string& name_, keys)
-    {
-        spark::Address address(params);
-        unsigned char coinNetwork;
-        try {
-            coinNetwork = address.decode(name_);
-        } catch (...) {
-            throw JSONRPCError(RPC_INVALID_ADDRESS_OR_KEY, std::string("Invalid Spark address: ")+name_);
-        }
-
-        if (coinNetwork != network)
-            throw JSONRPCError(RPC_INVALID_PARAMETER, std::string("Invalid address, wrong network type: ")+name_);
-        UniValue amountAndMemo = privSendTo[name_];
-        CAmount nAmount = AmountFromValue(amountAndMemo[0]);
-        std::string memo = amountAndMemo[1].get_str();
-        bool subtractFee = amountAndMemo[2].get_bool();
-        if (nAmount <= 0)
-            throw JSONRPCError(RPC_TYPE_ERROR, "Invalid amount for send");
-        LogPrintf("rpcWallet.mintSpark() nAmount = %d \n", nAmount);
-
-        spark::OutputCoinData data;
-        data.address = address;
-        data.memo = memo;
-        data.v = nAmount;
-        privateRecipients.push_back(std::make_pair(data, subtractFee));
-    }
-
-    CAmount fee;
-    std::vector<CWalletTx> wtxs;
-    try {
-        wtxs = pwallet->SpendAndStoreSpark(recipients, privateRecipients, fee);
-=======
     std::vector<std::pair<spark::OutputCoinData, bool>> privateRecipients;
 
     UniValue sendTo = request.params[0].get_obj();
@@ -3938,21 +3768,11 @@
     CWalletTx wtx;
     try {
         wtx = pwallet->SpendAndStoreSpark(recipients, privateRecipients, fee);
->>>>>>> 5f4487b8
     } catch (...) {
         throw JSONRPCError(RPC_WALLET_ERROR, "Spark spend creation failed.");
     }
 
-<<<<<<< HEAD
-    UniValue result(UniValue::VARR);
-    for(const auto& wtx : wtxs) {
-        result.push_back(wtx.GetHash().GetHex());
-    }
-
-    return result;
-=======
     return wtx.GetHash().GetHex();
->>>>>>> 5f4487b8
 }
 
 UniValue lelantustospark(const JSONRPCRequest& request) {
@@ -3967,21 +3787,6 @@
                 "Takes all your lelantus mints, spends all to transparent layer, takes all that UTX's and mints to Spark");
     }
 
-<<<<<<< HEAD
-    EnsureSparkWalletIsAvailable();
-
-    assert(pwallet != NULL);
-    std::string strFailReason;
-    bool failed = false;
-    try {
-        failed = pwallet->LelantusToSpark(strFailReason);
-    } catch (...) {
-        throw JSONRPCError(RPC_WALLET_ERROR, "Lelantus to Spark failed.");
-    }
-
-    if (failed || strFailReason != "")
-        throw JSONRPCError(RPC_WALLET_ERROR, "Lelantus to Spark failed.");
-=======
     if (!lelantus::IsLelantusGraceFulPeriod()) {
         throw JSONRPCError(RPC_WALLET_ERROR, "Lelantus spends are not allowed anymore");
     }
@@ -4000,7 +3805,6 @@
     }
     if (!passed || strFailReason != "")
         throw JSONRPCError(RPC_WALLET_ERROR, "Lelantus to Spark failed. " + strFailReason);
->>>>>>> 5f4487b8
 
     return NullUniValue;
 }
@@ -5751,10 +5555,7 @@
     { "wallet",             "resetsparkmints",        &resetsparkmints,        false },
     { "wallet",             "setsparkmintstatus",     &setsparkmintstatus,     false },
     { "wallet",             "mintspark",              &mintspark,              false },
-<<<<<<< HEAD
-=======
     { "wallet",             "automintspark",          &automintspark,          false },
->>>>>>> 5f4487b8
     { "wallet",             "spendspark",             &spendspark,             false },
     { "wallet",             "lelantustospark",        &lelantustospark,        false },
 
