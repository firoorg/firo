--- conflicted
+++ resolved
@@ -248,11 +248,7 @@
     if (GetBoolArg("-walletrejectlongchains", DEFAULT_WALLET_REJECT_LONG_CHAINS)) {
         // Lastly, ensure this tx will pass the mempool's chain limits
         LockPoints lp;
-<<<<<<< HEAD
-        CTxMemPoolEntry entry(MakeTransactionRef(tx), 0, 0, 0, 0, 0, false, 0, lp);
-=======
         CTxMemPoolEntry entry(MakeTransactionRef(tx), 0, 0, 0, 0, false, 0, lp);
->>>>>>> dd549592
         CTxMemPool::setEntries setAncestors;
         size_t nLimitAncestors = GetArg("-limitancestorcount", DEFAULT_ANCESTOR_LIMIT);
         size_t nLimitAncestorSize = GetArg("-limitancestorsize", DEFAULT_ANCESTOR_SIZE_LIMIT) * 1000;
