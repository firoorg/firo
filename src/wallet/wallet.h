// Copyright (c) 2009-2010 Satoshi Nakamoto
// Copyright (c) 2009-2016 The Bitcoin Core developers
// Distributed under the MIT software license, see the accompanying
// file COPYING or http://www.opensource.org/licenses/mit-license.php.

#ifndef BITCOIN_WALLET_WALLET_H
#define BITCOIN_WALLET_WALLET_H

#include "amount.h"
#include "../libzerocoin/bitcoin_bignum/bignum.h"
#include "../sigma/coin.h"
#include "../liblelantus/coin.h"
#include "streams.h"
#include "tinyformat.h"
#include "ui_interface.h"
#include "utilstrencodings.h"
#include "validationinterface.h"
#include "script/ismine.h"
#include "script/sign.h"
#include "wallet/crypter.h"
#include "wallet/walletdb.h"
#include "wallet/rpcwallet.h"
#include "wallet/mnemoniccontainer.h"
#include "../base58.h"
#include "zerocoin_params.h"
#include "univalue.h"

#include "hdmint/tracker.h"
#include "hdmint/wallet.h"

#include "primitives/zerocoin.h"


#include <algorithm>
#include <atomic>
#include <map>
#include <set>
#include <stdexcept>
#include <stdint.h>
#include <string>
#include <utility>
#include <vector>

#include <boost/shared_ptr.hpp>
#include <boost/thread.hpp>

extern CWallet* pwalletMain;

/**
 * Settings
 */
extern CFeeRate payTxFee;
extern unsigned int nTxConfirmTarget;
extern bool bSpendZeroConfChange;
extern bool fSendFreeTransactions;
extern bool fWalletRbf;

static const unsigned int DEFAULT_KEYPOOL_SIZE = 100;
//! -paytxfee default
static const CAmount DEFAULT_TRANSACTION_FEE = 0;
//! -fallbackfee default
static const CAmount DEFAULT_FALLBACK_FEE = 20000;
//! -mintxfee default
static const CAmount DEFAULT_TRANSACTION_MINFEE = 1000;
//! minimum recommended increment for BIP 125 replacement txs
static const CAmount WALLET_INCREMENTAL_RELAY_FEE = 5000;
//! target minimum change amount
static const CAmount MIN_CHANGE = CENT;
//! final minimum change amount after paying for fees
static const CAmount MIN_FINAL_CHANGE = MIN_CHANGE/2;
//! Default for -spendzeroconfchange
static const bool DEFAULT_SPEND_ZEROCONF_CHANGE = true;
//! Default for -sendfreetransactions
static const bool DEFAULT_SEND_FREE_TRANSACTIONS = false;
//! Default for -walletrejectlongchains
static const bool DEFAULT_WALLET_REJECT_LONG_CHAINS = false;
//! -txconfirmtarget default
static const unsigned int DEFAULT_TX_CONFIRM_TARGET = 6;
//! -walletrbf default
static const bool DEFAULT_WALLET_RBF = false;
//! Largest (in bytes) free transaction we're willing to create
static const unsigned int MAX_FREE_TRANSACTION_CREATE_SIZE = 1000;
static const bool DEFAULT_WALLETBROADCAST = true;
static const bool DEFAULT_DISABLE_WALLET = false;

static const bool DEFAULT_UPGRADE_CHAIN = false;

//! if set, all keys will be derived by using BIP32
static const bool DEFAULT_USE_HD_WALLET = true;

//! if set, all keys will be derived by using BIP39
static const bool DEFAULT_USE_MNEMONIC = true;

extern const char * DEFAULT_WALLET_DAT;

const uint32_t BIP32_HARDENED_KEY_LIMIT = 0x80000000;
const uint32_t BIP44_INDEX = 0x2C;
const uint32_t BIP44_TEST_INDEX = 0x1;   // https://github.com/satoshilabs/slips/blob/master/slip-0044.md#registered-coin-types
const uint32_t BIP44_FIRO_INDEX = 0x88; // https://github.com/satoshilabs/slips/blob/master/slip-0044.md#registered-coin-types
const uint32_t BIP44_MINT_INDEX = 0x2;
#ifdef ENABLE_ELYSIUM
const uint32_t BIP44_ELYSIUM_MINT_INDEX_V0 = 0x3;
const uint32_t BIP44_ELYSIUM_MINT_INDEX_V1 = 0x4;
const uint32_t BIP44_ELYSIUM_LELANTUSMINT_INDEX = 0x6;
const uint32_t BIP44_ELYSIUM_LELANTUSMINT_VALUE_INDEX = 0x7;
#endif
const uint32_t BIP44_MINT_VALUE_INDEX = 0x5;

class CBlockIndex;
class CCoinControl;
class COutput;
class CReserveKey;
class CScript;
class CTxMemPool;
class CWalletTx;

/** (client) version numbers for particular wallet features */
enum WalletFeature
{
    FEATURE_BASE = 10500, // the earliest version new wallets supports (only useful for getinfo's clientversion output)

    FEATURE_WALLETCRYPT = 40000, // wallet encryption
    FEATURE_COMPRPUBKEY = 60000, // compressed public keys

    FEATURE_HD = 130000, // Hierarchical key derivation after BIP32 (HD Wallet)
    FEATURE_LATEST = FEATURE_COMPRPUBKEY // HD is optional, use FEATURE_COMPRPUBKEY as latest version
};

struct CompactTallyItem
{
    CBitcoinAddress address;
    CAmount nAmount;
    std::vector<CTxIn> vecTxIn;
    CompactTallyItem()
    {
        nAmount = 0;
    }
};


/** A key pool entry */
class CKeyPool
{
public:
    int64_t nTime;
    CPubKey vchPubKey;

    CKeyPool();
    CKeyPool(const CPubKey& vchPubKeyIn);

    ADD_SERIALIZE_METHODS;

    template <typename Stream, typename Operation>
    inline void SerializationOp(Stream& s, Operation ser_action) {
        int nVersion = s.GetVersion();
        if (!(s.GetType() & SER_GETHASH))
            READWRITE(nVersion);
        READWRITE(nTime);
        READWRITE(vchPubKey);
    }
};

/** Address book data */
class CAddressBookData
{
public:
    std::string name;
    std::string purpose;

    CAddressBookData()
    {
        purpose = "unknown";
    }

    typedef std::map<std::string, std::string> StringMap;
    StringMap destdata;
};

struct CRecipient
{
    CScript scriptPubKey;
    CAmount nAmount;
    bool fSubtractFeeFromAmount;
};

typedef std::map<std::string, std::string> mapValue_t;


static inline void ReadOrderPos(int64_t& nOrderPos, mapValue_t& mapValue)
{
    if (!mapValue.count("n"))
    {
        nOrderPos = -1; // TODO: calculate elsewhere
        return;
    }
    nOrderPos = atoi64(mapValue["n"].c_str());
}


static inline void WriteOrderPos(const int64_t& nOrderPos, mapValue_t& mapValue)
{
    if (nOrderPos == -1)
        return;
    mapValue["n"] = i64tostr(nOrderPos);
}

struct COutputEntry
{
    CTxDestination destination;
    CAmount amount;
    int vout;
};

/** A transaction with a merkle branch linking it to the block chain. */
class CMerkleTx
{
private:
  /** Constant used in hashBlock to indicate tx has been abandoned */
    static const uint256 ABANDON_HASH;

public:
    CTransactionRef tx;
    uint256 hashBlock;

    /* An nIndex == -1 means that hashBlock (in nonzero) refers to the earliest
     * block in the chain we know this or any in-wallet dependency conflicts
     * with. Older clients interpret nIndex == -1 as unconfirmed for backward
     * compatibility.
     */
    int nIndex;

    CMerkleTx()
    {
        SetTx(MakeTransactionRef());
        Init();
    }

    CMerkleTx(CTransactionRef arg)
    {
        SetTx(std::move(arg));
        Init();
    }

    /** Helper conversion operator to allow passing CMerkleTx where CTransaction is expected.
     *  TODO: adapt callers and remove this operator. */
    operator const CTransaction&() const { return *tx; }

    void Init()
    {
        hashBlock = uint256();
        nIndex = -1;
    }

    void SetTx(CTransactionRef arg)
    {
        tx = std::move(arg);
    }

    ADD_SERIALIZE_METHODS;

    template <typename Stream, typename Operation>
    inline void SerializationOp(Stream& s, Operation ser_action) {
        std::vector<uint256> vMerkleBranch; // For compatibility with older versions.
        READWRITE(tx);
        READWRITE(hashBlock);
        READWRITE(vMerkleBranch);
        READWRITE(nIndex);
    }

    void SetMerkleBranch(const CBlockIndex* pIndex, int posInBlock);

    /**
     * Return depth of transaction in blockchain:
     * <0  : conflicts with a transaction this deep in the blockchain
     *  0  : in memory pool, waiting to be included in a block
     * >=1 : this many blocks deep in the main chain
     */
    int GetDepthInMainChain(const CBlockIndex* &pindexRet) const;
    int GetDepthInMainChain() const { const CBlockIndex *pindexRet; return GetDepthInMainChain(pindexRet); }

    int GetDepthInMainChain(const CBlockIndex* &pindexRet, bool enableIX) const;
    int GetDepthInMainChain(bool enableIX) const { const CBlockIndex *pindexRet; return GetDepthInMainChain(pindexRet, enableIX); }

    bool IsInMainChain() const { const CBlockIndex *pindexRet; return GetDepthInMainChain(pindexRet) > 0; }
    int GetBlocksToMaturity() const;

    bool AcceptToMemoryPool(const CAmount& nAbsurdFee, CValidationState& state);
    bool hashUnset() const { return (hashBlock.IsNull() || hashBlock == ABANDON_HASH); }
    bool isAbandoned() const { return (hashBlock == ABANDON_HASH); }
    void setAbandoned() { hashBlock = ABANDON_HASH; }

    const uint256& GetHash() const { return tx->GetHash(); }
    bool IsCoinBase() const { return tx->IsCoinBase(); }
};

/**
 * A transaction with a bunch of additional info that only the owner cares about.
 * It includes any unrecorded transactions needed to link it back to the block chain.
 */
class CWalletTx : public CMerkleTx
{
private:
    const CWallet* pwallet;

public:
    mapValue_t mapValue;
    std::vector<std::pair<std::string, std::string> > vOrderForm;
    unsigned int fTimeReceivedIsTxTime;
    unsigned int nTimeReceived; //!< time received by this node
    unsigned int nTimeSmart;
    /**
     * From me flag is set to 1 for transactions that were created by the wallet
     * on this bitcoin node, and set to 0 for transactions that were created
     * externally and came in through the network or sendrawtransaction RPC.
     */
    char fFromMe;
    std::string strFromAccount;
    int64_t nOrderPos; //!< position in ordered transaction list
    std::unordered_set<uint32_t> changes; //!< positions of changes in vout

    // memory only
    mutable bool fDebitCached;
    mutable bool fCreditCached;
    mutable bool fImmatureCreditCached;
    mutable bool fAvailableCreditCached;
    mutable bool fWatchDebitCached;
    mutable bool fWatchCreditCached;
    mutable bool fImmatureWatchCreditCached;
    mutable bool fAvailableWatchCreditCached;
    mutable bool fChangeCached;
    mutable CAmount nDebitCached;
    mutable CAmount nCreditCached;
    mutable CAmount nImmatureCreditCached;
    mutable CAmount nAvailableCreditCached;
    mutable CAmount nWatchDebitCached;
    mutable CAmount nWatchCreditCached;
    mutable CAmount nImmatureWatchCreditCached;
    mutable CAmount nAvailableWatchCreditCached;
    mutable CAmount nChangeCached;

    CWalletTx()
    {
        Init(NULL);
    }

    CWalletTx(const CWallet* pwalletIn, CTransactionRef arg) : CMerkleTx(std::move(arg))
    {
        Init(pwalletIn);
    }

    void Init(const CWallet* pwalletIn)
    {
        pwallet = pwalletIn;
        mapValue.clear();
        vOrderForm.clear();
        fTimeReceivedIsTxTime = false;
        nTimeReceived = 0;
        nTimeSmart = 0;
        fFromMe = false;
        strFromAccount.clear();
        fDebitCached = false;
        fCreditCached = false;
        fImmatureCreditCached = false;
        fAvailableCreditCached = false;
        fWatchDebitCached = false;
        fWatchCreditCached = false;
        fImmatureWatchCreditCached = false;
        fAvailableWatchCreditCached = false;
        fChangeCached = false;
        nDebitCached = 0;
        nCreditCached = 0;
        nImmatureCreditCached = 0;
        nAvailableCreditCached = 0;
        nWatchDebitCached = 0;
        nWatchCreditCached = 0;
        nAvailableWatchCreditCached = 0;
        nImmatureWatchCreditCached = 0;
        nChangeCached = 0;
        nOrderPos = -1;
        changes.clear();
    }

    ADD_SERIALIZE_METHODS;

    template <typename Stream, typename Operation>
    inline void SerializationOp(Stream& s, Operation ser_action) {
        constexpr uint32_t FLAG_WITH_CHANGES = 0x00000001;

        if (ser_action.ForRead())
            Init(NULL);

        char fSpent = false;
        uint32_t flags = 0;

        if (!ser_action.ForRead())
        {
            flags = FLAG_WITH_CHANGES;

            mapValue["fromaccount"] = strFromAccount;
            mapValue["flags"] = strprintf("0x%x", flags);

            WriteOrderPos(nOrderPos, mapValue);

            if (nTimeSmart)
                mapValue["timesmart"] = strprintf("%u", nTimeSmart);
        }

        READWRITE(*(CMerkleTx*)this);
        std::vector<CMerkleTx> vUnused; //!< Used to be vtxPrev
        READWRITE(vUnused);
        READWRITE(mapValue);
        READWRITE(vOrderForm);
        READWRITE(fTimeReceivedIsTxTime);
        READWRITE(nTimeReceived);
        READWRITE(fFromMe);
        READWRITE(fSpent);

        if (ser_action.ForRead())
        {
            strFromAccount = mapValue["fromaccount"];

            ReadOrderPos(nOrderPos, mapValue);

            nTimeSmart = mapValue.count("timesmart") ? (unsigned int)atoi64(mapValue["timesmart"]) : 0;

            auto it = mapValue.find("flags");
            if (it != mapValue.end()) {
                flags = static_cast<uint32_t>(std::strtoul(it->second.c_str(), nullptr, 0));
            }
        }

        if (flags & FLAG_WITH_CHANGES) {
            READWRITE(changes);
        }

        mapValue.erase("fromaccount");
        mapValue.erase("version");
        mapValue.erase("spent");
        mapValue.erase("n");
        mapValue.erase("timesmart");
        mapValue.erase("flags");
    }

    //! make sure balances are recalculated
    void MarkDirty()
    {
        fCreditCached = false;
        fAvailableCreditCached = false;
        fImmatureCreditCached = false;
        fWatchDebitCached = false;
        fWatchCreditCached = false;
        fAvailableWatchCreditCached = false;
        fImmatureWatchCreditCached = false;
        fDebitCached = false;
        fChangeCached = false;
    }

    void BindWallet(CWallet *pwalletIn)
    {
        pwallet = pwalletIn;
        MarkDirty();
    }

    //! filter decides which addresses will count towards the debit
    CAmount GetDebit(const isminefilter& filter) const;
    CAmount GetCredit(const isminefilter& filter) const;
    CAmount GetImmatureCredit(bool fUseCache=true) const;
    CAmount GetAvailableCredit(bool fUseCache=true, bool fExcludeLocked = false) const;
    CAmount GetImmatureWatchOnlyCredit(const bool& fUseCache=true) const;
    CAmount GetAvailableWatchOnlyCredit(const bool& fUseCache=true) const;
    CAmount GetAnonymizedCredit(bool fUseCache=true) const;
    CAmount GetChange() const;

    void GetAmounts(std::list<COutputEntry>& listReceived,
                    std::list<COutputEntry>& listSent, CAmount& nFee, std::string& strSentAccount, const isminefilter& filter) const;

    void GetAccountAmounts(const std::string& strAccount, CAmount& nReceived,
                           CAmount& nSent, CAmount& nFee, const isminefilter& filter) const;

    bool IsFromMe(const isminefilter& filter) const
    {
        return (GetDebit(filter) > 0);
    }

    // True if only scriptSigs are different
    bool IsEquivalentTo(const CWalletTx& tx) const;

    bool InMempool() const;
    bool InStempool() const;
    bool IsTrusted() const;

    bool IsChange(uint32_t out) const;
    bool IsChange(const CTxOut& out) const;

    int64_t GetTxTime() const;
    int GetRequestCount() const;

    bool RelayWalletTransaction(CConnman* connman);

    std::set<uint256> GetConflicts() const;
};




class COutput
{
public:
    const CWalletTx *tx;
    int i;
    int nDepth;
    bool fSpendable;
    bool fSolvable;

    COutput(const CWalletTx *txIn, int iIn, int nDepthIn, bool fSpendableIn, bool fSolvableIn)
    {
        tx = txIn; i = iIn; nDepth = nDepthIn; fSpendable = fSpendableIn; fSolvable = fSolvableIn;
    }

    std::string ToString() const;
};




/** Private key that includes an expiration date in case it never gets used. */
class CWalletKey
{
public:
    CPrivKey vchPrivKey;
    int64_t nTimeCreated;
    int64_t nTimeExpires;
    std::string strComment;
    //! todo: add something to note what created it (user, getnewaddress, change)
    //!   maybe should have a map<string, string> property map

    CWalletKey(int64_t nExpires=0);

    ADD_SERIALIZE_METHODS;

    template <typename Stream, typename Operation>
    inline void SerializationOp(Stream& s, Operation ser_action) {
        int nVersion = s.GetVersion();
        if (!(s.GetType() & SER_GETHASH))
            READWRITE(nVersion);
        READWRITE(vchPrivKey);
        READWRITE(nTimeCreated);
        READWRITE(nTimeExpires);
        READWRITE(LIMITED_STRING(strComment, 65536));
    }
};

/**
 * Internal transfers.
 * Database key is acentry<account><counter>.
 */
class CAccountingEntry
{
public:
    std::string strAccount;
    CAmount nCreditDebit;
    int64_t nTime;
    std::string strOtherAccount;
    std::string strComment;
    mapValue_t mapValue;
    int64_t nOrderPos; //!< position in ordered transaction list
    uint64_t nEntryNo;

    CAccountingEntry()
    {
        SetNull();
    }

    void SetNull()
    {
        nCreditDebit = 0;
        nTime = 0;
        strAccount.clear();
        strOtherAccount.clear();
        strComment.clear();
        nOrderPos = -1;
        nEntryNo = 0;
    }

    ADD_SERIALIZE_METHODS;

    template <typename Stream, typename Operation>
    inline void SerializationOp(Stream& s, Operation ser_action) {
        int nVersion = s.GetVersion();
        if (!(s.GetType() & SER_GETHASH))
            READWRITE(nVersion);
        //! Note: strAccount is serialized as part of the key, not here.
        READWRITE(nCreditDebit);
        READWRITE(nTime);
        READWRITE(LIMITED_STRING(strOtherAccount, 65536));

        if (!ser_action.ForRead())
        {
            WriteOrderPos(nOrderPos, mapValue);

            if (!(mapValue.empty() && _ssExtra.empty()))
            {
                CDataStream ss(s.GetType(), s.GetVersion());
                ss.insert(ss.begin(), '\0');
                ss << mapValue;
                ss.insert(ss.end(), _ssExtra.begin(), _ssExtra.end());
                strComment.append(ss.str());
            }
        }

        READWRITE(LIMITED_STRING(strComment, 65536));

        size_t nSepPos = strComment.find("\0", 0, 1);
        if (ser_action.ForRead())
        {
            mapValue.clear();
            if (std::string::npos != nSepPos)
            {
                CDataStream ss(std::vector<char>(strComment.begin() + nSepPos + 1, strComment.end()), s.GetType(), s.GetVersion());
                ss >> mapValue;
                _ssExtra = std::vector<char>(ss.begin(), ss.end());
            }
            ReadOrderPos(nOrderPos, mapValue);
        }
        if (std::string::npos != nSepPos)
            strComment.erase(nSepPos);

        mapValue.erase("n");
    }

private:
    std::vector<char> _ssExtra;
};

/**
 * A CWallet is an extension of a keystore, which also maintains a set of transactions and balances,
 * and provides the ability to create new transactions.
 */
class CWallet : public CCryptoKeyStore, public CValidationInterface
{
private:
    static std::atomic<bool> fFlushThreadRunning;

    /**
     * Select a set of coins such that nValueRet >= nTargetValue and at least
     * all coins from coinControl are selected; Never select unconfirmed coins
     * if they are not ours
     */
    bool SelectCoins(const std::vector<COutput>& vAvailableCoins, const CAmount& nTargetValue, std::set<std::pair<const CWalletTx*,unsigned int> >& setCoinsRet, CAmount& nValueRet, const CCoinControl *coinControl = NULL) const;

    CWalletDB *pwalletdbEncryption;

    //! the current wallet version: clients below this version are not able to load the wallet
    int nWalletVersion;

    //! the maximum wallet format version: memory-only variable that specifies to what version this wallet may be upgraded
    int nWalletMaxVersion;

    int64_t nNextResend;
    int64_t nLastResend;
    bool fBroadcastTransactions;

    mutable bool fAnonymizableTallyCached;
    mutable std::vector<CompactTallyItem> vecAnonymizableTallyCached;
    mutable bool fAnonymizableTallyCachedNonDenom;
    mutable std::vector<CompactTallyItem> vecAnonymizableTallyCachedNonDenom;

    /**
     * Used to keep track of spent outpoints, and
     * detect and report conflicts (double-spends or
     * mutated transactions where the mutant gets mined).
     */
    typedef std::multimap<COutPoint, uint256> TxSpends;
    TxSpends mapTxSpends;
    void AddToSpends(const COutPoint& outpoint, const uint256& wtxid);
    void AddToSpends(const uint256& wtxid);

    std::set<COutPoint> setWalletUTXO;

    /* Mark a transaction (and its in-wallet descendants) as conflicting with a particular block. */
    void MarkConflicted(const uint256& hashBlock, const uint256& hashTx);

    void SyncMetaData(std::pair<TxSpends::iterator, TxSpends::iterator>);

    /* the HD chain data model (external chain counters) */
    CHDChain hdChain;
    MnemonicContainer mnemonicContainer;

    bool fFileBacked;

    std::set<int64_t> setKeyPool;

    int64_t nTimeFirstKey;

    /**
     * Private version of AddWatchOnly method which does not accept a
     * timestamp, and which will reset the wallet's nTimeFirstKey value to 1 if
     * the watch key did not previously have a timestamp associated with it.
     * Because this is an inherited virtual method, it is accessible despite
     * being marked private, but it is marked private anyway to encourage use
     * of the other AddWatchOnly which accepts a timestamp and sets
     * nTimeFirstKey more intelligently for more efficient rescans.
     */
    bool AddWatchOnly(const CScript& dest) override;

public:
    /*
     * Main wallet lock.
     * This lock protects all the fields added by CWallet
     *   except for:
     *      fFileBacked (immutable after instantiation)
     *      strWalletFile (immutable after instantiation)
     */
    mutable CCriticalSection cs_wallet;

    const std::string strWalletFile;

    void LoadKeyPool(int nIndex, const CKeyPool &keypool)
    {
        setKeyPool.insert(nIndex);

        // If no metadata exists yet, create a default with the pool key's
        // creation time. Note that this may be overwritten by actually
        // stored metadata for that key later, which is fine.
        CKeyID keyid = keypool.vchPubKey.GetID();
        if (mapKeyMetadata.count(keyid) == 0)
            mapKeyMetadata[keyid] = CKeyMetadata(keypool.nTime);
    }

    // Map from Key ID (for regular keys) or Script ID (for watch-only keys) to
    // key metadata.
    std::map<CTxDestination, CKeyMetadata> mapKeyMetadata;
    //znode
    int64_t nKeysLeftSinceAutoBackup;

    typedef std::map<unsigned int, CMasterKey> MasterKeyMap;
    MasterKeyMap mapMasterKeys;
    unsigned int nMasterKeyMaxID;

    std::unique_ptr<CHDMintWallet> zwallet;

    CWallet()
    {
        SetNull();
    }

    CWallet(const std::string& strWalletFileIn) : strWalletFile(strWalletFileIn)
    {
        SetNull();
        fFileBacked = true;
    }

    ~CWallet()
    {
        delete pwalletdbEncryption;
        pwalletdbEncryption = NULL;
    }

    void SetNull()
    {
        nWalletVersion = FEATURE_BASE;
        nWalletMaxVersion = FEATURE_BASE;
        fFileBacked = false;
        nMasterKeyMaxID = 0;
        pwalletdbEncryption = NULL;
        nOrderPosNext = 0;
        nNextResend = 0;
        nLastResend = 0;
        nTimeFirstKey = 0;
        fBroadcastTransactions = false;
        fAnonymizableTallyCached = false;
        fAnonymizableTallyCachedNonDenom = false;
        vecAnonymizableTallyCached.clear();
        vecAnonymizableTallyCachedNonDenom.clear();
        zwallet = NULL;
    }

    std::map<uint256, CWalletTx> mapWallet;
    std::list<CAccountingEntry> laccentries;
    bool EraseFromWallet(uint256 hash);
    typedef std::pair<CWalletTx*, CAccountingEntry*> TxPair;
    typedef std::multimap<int64_t, TxPair > TxItems;
    TxItems wtxOrdered;

    int64_t nOrderPosNext;
    std::map<uint256, int> mapRequestCount;

    std::map<CTxDestination, CAddressBookData> mapAddressBook;

    CPubKey vchDefaultKey;

    std::set<COutPoint> setLockedCoins;

    const CWalletTx* GetWalletTx(const uint256& hash) const;

    //! check whether we are allowed to upgrade (or already support) to the named feature
    bool CanSupportFeature(enum WalletFeature wf) { AssertLockHeld(cs_wallet); return nWalletMaxVersion >= wf; }

    /**
     * populate vCoins with vector of available COutputs.
     */
    void AvailableCoins(std::vector<COutput>& vCoins, bool fOnlyConfirmed=true, const CCoinControl *coinControl = NULL, bool fIncludeZeroValue=false) const;

    void AvailableCoinsForLMint(std::vector<std::pair<CAmount, std::vector<COutput>>>& valueAndUTXO, const CCoinControl *coinControl) const;

    bool IsHDSeedAvailable() { return !hdChain.masterKeyID.IsNull(); }

    /**
     * Shuffle and select coins until nTargetValue is reached while avoiding
     * small change; This method is stochastic for some inputs and upon
     * completion the coin set and corresponding actual target value is
     * assembled
     */
    bool SelectCoinsMinConf(const CAmount& nTargetValue, int nConfMine, int nConfTheirs, uint64_t nMaxAncestors, std::vector<COutput> vCoins, std::set<std::pair<const CWalletTx*,unsigned int> >& setCoinsRet, CAmount& nValueRet) const;

    bool IsSpent(const uint256& hash, unsigned int n) const;

    bool IsLockedCoin(uint256 hash, unsigned int n) const;
    void LockCoin(const COutPoint& output);
    void UnlockCoin(const COutPoint& output);
    void UnlockAllCoins();
    void ListLockedCoins(std::vector<COutPoint>& vOutpts);
    void ListProTxCoins(std::vector<COutPoint>& vOutpts);

    bool HasMasternode();

    // znode
    /// Get 1000 FIRO output and keys which can be used for the Znode
    bool GetZnodeVinAndKeys(CTxIn& txinRet, CPubKey& pubKeyRet, CKey& keyRet, std::string strTxHash = "", std::string strOutputIndex = "");
    /// Extract txin information and keys from output
    bool GetVinAndKeysFromOutput(COutput out, CTxIn& txinRet, CPubKey& pubKeyRet, CKey& keyRet);

    CPubKey GetKeyFromKeypath(uint32_t nChange, uint32_t nChild, CKey& secret);
    /**
     * keystore implementation
     * Generate a new key
     */
    CPubKey GenerateNewKey(uint32_t nChange=0, bool fWriteChain=true);
    void DeriveNewChildKey(CKeyMetadata& metadata, CKey& secret);
    //! Adds a key to the store, and saves it to disk.
    bool AddKeyPubKey(const CKey& key, const CPubKey &pubkey) override;
    //! Adds a key to the store, without saving it to disk (used by LoadWallet)
    bool LoadKey(const CKey& key, const CPubKey &pubkey) { return CCryptoKeyStore::AddKeyPubKey(key, pubkey); }
    //! Load metadata (used by LoadWallet)
    bool LoadKeyMetadata(const CTxDestination& pubKey, const CKeyMetadata &metadata);

    bool LoadMinVersion(int nVersion) { AssertLockHeld(cs_wallet); nWalletVersion = nVersion; nWalletMaxVersion = std::max(nWalletMaxVersion, nVersion); return true; }
    void UpdateTimeFirstKey(int64_t nCreateTime);

    //! Adds an encrypted key to the store, and saves it to disk.
    bool AddCryptedKey(const CPubKey &vchPubKey, const std::vector<unsigned char> &vchCryptedSecret) override;
    //! Adds an encrypted key to the store, without saving it to disk (used by LoadWallet)
    bool LoadCryptedKey(const CPubKey &vchPubKey, const std::vector<unsigned char> &vchCryptedSecret);
    bool AddCScript(const CScript& redeemScript) override;
    bool LoadCScript(const CScript& redeemScript);

    //! Adds a destination data tuple to the store, and saves it to disk
    bool AddDestData(const CTxDestination &dest, const std::string &key, const std::string &value);
    //! Erases a destination data tuple in the store and on disk
    bool EraseDestData(const CTxDestination &dest, const std::string &key);
    //! Adds a destination data tuple to the store, without saving it to disk
    bool LoadDestData(const CTxDestination &dest, const std::string &key, const std::string &value);
    //! Look up a destination data tuple in the store, return true if found false otherwise
    bool GetDestData(const CTxDestination &dest, const std::string &key, std::string *value) const;

    //! Adds a watch-only address to the store, and saves it to disk.
    bool AddWatchOnly(const CScript& dest, int64_t nCreateTime);
    bool RemoveWatchOnly(const CScript &dest) override;
    //! Adds a watch-only address to the store, without saving it to disk (used by LoadWallet)
    bool LoadWatchOnly(const CScript &dest);

    //! Holds a timestamp at which point the wallet is scheduled (externally) to be relocked. Caller must arrange for actual relocking to occur via Lock().
    int64_t nRelockTime;

    bool Unlock(const SecureString& strWalletPassphrase, const bool& fFirstUnlock=false);
    bool ChangeWalletPassphrase(const SecureString& strOldWalletPassphrase, const SecureString& strNewWalletPassphrase);
    bool EncryptWallet(const SecureString& strWalletPassphrase);

    void GetKeyBirthTimes(std::map<CTxDestination, int64_t> &mapKeyBirth) const;

    /**
     * Increment the next transaction order id
     * @return next transaction order id
     */
    int64_t IncOrderPosNext(CWalletDB *pwalletdb = NULL);
    DBErrors ReorderTransactions();
    bool AccountMove(std::string strFrom, std::string strTo, CAmount nAmount, std::string strComment = "");
    bool GetAccountPubkey(CPubKey &pubKey, std::string strAccount, bool bForceNew = false);

    void MarkDirty();
    bool AddToWallet(const CWalletTx& wtxIn, bool fFlushOnClose=true);
    bool LoadToWallet(const CWalletTx& wtxIn);
    void SyncTransaction(const CTransaction& tx, const CBlockIndex *pindex, int posInBlock) override;
    bool AddToWalletIfInvolvingMe(const CTransaction& tx, const CBlockIndex* pIndex, int posInBlock, bool fUpdate);
    CBlockIndex* ScanForWalletTransactions(CBlockIndex* pindexStart, bool fUpdate = false, bool fRecoverMnemonic = false);
    void ReacceptWalletTransactions();
    void ResendWalletTransactions(int64_t nBestBlockTime, CConnman* connman) override;
    std::vector<uint256> ResendWalletTransactionsBefore(int64_t nTime, CConnman* connman);
    CAmount GetBalance(bool fExcludeLocked = false) const;
    CAmount GetUnconfirmedBalance() const;
    CAmount GetImmatureBalance() const;
    CAmount GetWatchOnlyBalance() const;
    CAmount GetUnconfirmedWatchOnlyBalance() const;
    CAmount GetImmatureWatchOnlyBalance() const;

    static std::vector<CRecipient> CreateSigmaMintRecipients(
        std::vector<sigma::PrivateCoin>& coins,
        vector<CHDMint>& vDMints);

    static CRecipient CreateLelantusMintRecipient(
        lelantus::PrivateCoin& coin,
        CHDMint& vDMint,
        bool generate = true);

    static int GetRequiredCoinCountForAmount(
        const CAmount& required,
        const std::vector<sigma::CoinDenomination>& denominations);

    static CAmount SelectMintCoinsForAmount(
        const CAmount& required,
        const std::vector<sigma::CoinDenomination>& denominations,
        std::vector<sigma::CoinDenomination>& coinsOut);

    static CAmount SelectSpendCoinsForAmount(
        const CAmount& required,
        const std::list<CSigmaEntry>& coinsIn,
        std::vector<CSigmaEntry>& coinsOut);

    // Returns a list of unspent and verified coins, I.E. coins which are ready
    // to be spent.
    std::list<CSigmaEntry> GetAvailableCoins(const CCoinControl *coinControl = NULL, bool includeUnsafe = false, bool forEstimation = false) const;

<<<<<<< HEAD
    std::list<CLelantusEntry> GetAvailableLelantusCoins(const CCoinControl *coinControl = NULL, bool includeUnsafe = false) const;
=======
    std::list<CLelantusEntry> GetAvailableLelantusCoins(const CCoinControl *coinControl = NULL, bool includeUnsafe = false, bool forEstimation = false) const;
>>>>>>> 2508162a

    std::vector<unsigned char> EncryptMintAmount(uint64_t amount, const secp_primitives::GroupElement& pubcoin) const;

    bool DecryptMintAmount(const std::vector<unsigned char>& encryptedValue, const secp_primitives::GroupElement& pubcoin, uint64_t& amount) const;


<<<<<<< HEAD
    /** \brief Selects coins to spend, and coins to re-mint based on the required amount to spend, provided by the user. As the lower denomination now is 0.1 zcoin, user's request will be rounded up to the nearest 0.1. This difference between the user's requested value, and the actually spent value will be left to the miners as a fee.
=======
    /** \brief Selects coins to spend, and coins to re-mint based on the required amount to spend, provided by the user. As the lower denomination now is 0.1 firo, user's request will be rounded up to the nearest 0.1. This difference between the user's requested value, and the actually spent value will be left to the miners as a fee.
>>>>>>> 2508162a
     * \param[in] required Required amount to spend.
     * \param[out] coinsToSpend_out Coins which user needs to spend.
     * \param[out] coinsToMint_out Coins which will be re-minted by the user to get the change back.
     * \returns true, if it was possible to spend exactly required(rounded up to 0.1 firo) amount using coins we have.
     */
    bool GetCoinsToSpend(
        CAmount required,
        std::vector<CSigmaEntry>& coinsToSpend_out,
        std::vector<sigma::CoinDenomination>& coinsToMint_out,
        const size_t coinsLimit = SIZE_MAX,
        const CAmount amountLimit = MAX_MONEY,
        const CCoinControl *coinControl = NULL,
        bool forEstimation = false) const;

    bool GetCoinsToJoinSplit(
            CAmount required,
            std::vector<CLelantusEntry>& coinsToSpend_out,
            CAmount& changeToMint,
            const size_t coinsToSpendLimit = SIZE_MAX,
            const CAmount amountToSpendLimit = MAX_MONEY,
            const CCoinControl *coinControl = NULL,
            bool forEstimation = false) const;

    bool GetCoinsToJoinSplit(
            CAmount required,
            std::vector<CLelantusEntry>& coinsToSpend_out,
            CAmount& changeToMint,
            const size_t coinsToSpendLimit = SIZE_MAX,
            const CAmount amountToSpendLimit = MAX_MONEY,
            const CCoinControl *coinControl = NULL) const;

    /**
     * Insert additional inputs into the transaction by
     * calling CreateTransaction();
     */
    bool FundTransaction(CMutableTransaction& tx, CAmount& nFeeRet, bool overrideEstimatedFeeRate, const CFeeRate& specificFeeRate, int& nChangePosInOut, std::string& strFailReason, bool includeWatching, bool lockUnspents, const std::set<int>& setSubtractFeeFromOutputs, bool keepReserveKey = true, const CTxDestination& destChange = CNoDestination());

    /**
     * Create a new transaction paying the recipients with a set of coins
     * selected by SelectCoins(); Also create the change output, when needed
     * @note passing nChangePosInOut as -1 will result in setting a random position
     */
    bool CreateTransaction(const std::vector<CRecipient>& vecSend, CWalletTx& wtxNew, CReserveKey& reservekey, CAmount& nFeeRet, int& nChangePosInOut,
                           std::string& strFailReason, const CCoinControl *coinControl = NULL, bool sign = true, int nExtraPayloadSize = 0);

    /**
     * Add zerocoin Mint and Spend function
     */
    void ListAvailableCoinsMintCoins(std::vector<COutput>& vCoins, bool fOnlyConfirmed=true) const;
    void ListAvailableSigmaMintCoins(vector <COutput> &vCoins, bool fOnlyConfirmed) const;
    void ListAvailableLelantusMintCoins(vector<COutput> &vCoins, bool fOnlyConfirmed) const;

    bool CreateMintTransaction(const std::vector<CRecipient>& vecSend, CWalletTx& wtxNew, CReserveKey& reservekey, CAmount& nFeeRet, int& nChangePosInOut,
                           std::string& strFailReason, bool isSigmaMint, const CCoinControl *coinControl = NULL, bool sign = true);
    bool CreateMintTransaction(CScript pubCoin, int64_t nValue,
                                       CWalletTx& wtxNew, CReserveKey& reservekey, int64_t& nFeeRet, std::string& strFailReason, bool isSigmaMint, const CCoinControl *coinControl=NULL);
    bool CreateZerocoinSpendTransaction(std::string& thirdPartyaddress, int64_t nValue, libzerocoin::CoinDenomination denomination,
                                        CWalletTx& wtxNew, CReserveKey& reservekey, CBigNum& coinSerial, uint256& txHash, CBigNum& zcSelectedValue, bool& zcSelectedIsUsed,  std::string& strFailReason, bool forceUsed = false);
    bool CreateLelantusMintTransactions(CAmount valueToMint, std::vector<std::pair<CWalletTx, CAmount>>& wtxAndFee,
                                        CAmount& nAllFeeRet, std::vector<CHDMint>& dMints,
                                        std::list<CReserveKey>& reservekeys, int& nChangePosInOut,
                                        std::string& strFailReason, const CCoinControl *coinControl, bool autoMintAll = false, bool sign = true);

    CWalletTx CreateSigmaSpendTransaction(
        const std::vector<CRecipient>& recipients,
        CAmount& fee,
        std::vector<CSigmaEntry>& selected,
        std::vector<CHDMint>& changes,
        bool& fChangeAddedToFee,
        const CCoinControl *coinControl = NULL);

    CWalletTx CreateLelantusJoinSplitTransaction(
        const std::vector<CRecipient>& recipients,
        CAmount& fee,
        const std::vector<CAmount>& newMints,
        std::vector<CLelantusEntry>& spendCoins,
        std::vector<CHDMint>& mintCoins,
        const CCoinControl *coinControl = NULL);

    bool CreateMultipleZerocoinSpendTransaction(std::string& thirdPartyaddress, const std::vector<std::pair<int64_t, libzerocoin::CoinDenomination>>& denominations,
                                        CWalletTx& wtxNew, CReserveKey& reservekey, vector<CBigNum>& coinSerials, uint256& txHash, vector<CBigNum>& zcSelectedValues, std::string& strFailReason, bool forceUsed = false);

    bool CommitZerocoinSpendTransaction(CWalletTx& wtxNew, CReserveKey& reservekey);
    bool CommitSigmaTransaction(CWalletTx& wtxNew, std::vector<CSigmaEntry>& selectedCoins, std::vector<CHDMint>& changes);
    bool CommitLelantusTransaction(CWalletTx& wtxNew, std::vector<CLelantusEntry>& spendCoins, std::vector<CHDMint>& mintCoins);
    std::string SendMoney(CScript scriptPubKey, int64_t nValue, CWalletTx& wtxNew, bool fAskFee=false);
    std::string SendMoneyToDestination(const CTxDestination &address, int64_t nValue, CWalletTx& wtxNew, bool fAskFee=false);

    std::string MintZerocoin(CScript pubCoin, int64_t nValue, CWalletTx& wtxNew, bool fAskFee=false);
    std::string MintAndStoreZerocoin(vector<CRecipient> vecSend, vector<libzerocoin::PrivateCoin> privCoins, CWalletTx &wtxNew, bool fAskFee=false);
    std::string MintAndStoreSigma(
        const vector<CRecipient>& vecSend,
        const vector<sigma::PrivateCoin>& privCoins,
        vector<CHDMint> vDMints,
        CWalletTx &wtxNew,
        bool fAskFee=false,
        const CCoinControl *coinControl = NULL);

    std::string MintAndStoreLelantus(
            const CAmount& value,
            std::vector<std::pair<CWalletTx, CAmount>>& wtxAndFee,
            std::vector<CHDMint>& mints,
            bool autoMintAll = false,
            bool fAskFee = false,
            const CCoinControl *coinControl = NULL);

    std::string SpendZerocoin(std::string& thirdPartyaddress, int64_t nValue, libzerocoin::CoinDenomination denomination, CWalletTx& wtxNew, CBigNum& coinSerial, uint256& txHash, CBigNum& zcSelectedValue, bool& zcSelectedIsUsed, bool forceUsed = false);
    std::string SpendMultipleZerocoin(std::string& thirdPartyaddress, const std::vector<std::pair<int64_t, libzerocoin::CoinDenomination>>& denominations, CWalletTx& wtxNew, vector<CBigNum>& coinSerials, uint256& txHash, vector<CBigNum>& zcSelectedValues, bool forceUsed = false);

    std::vector<CSigmaEntry> SpendSigma(const std::vector<CRecipient>& recipients, CWalletTx& result);
    std::vector<CSigmaEntry> SpendSigma(const std::vector<CRecipient>& recipients, CWalletTx& result, CAmount& fee);

    void JoinSplitLelantus(const std::vector<CRecipient>& recipients, const std::vector<CAmount>& newMints, CWalletTx& result);

<<<<<<< HEAD
    bool GetMint(const uint256& hashSerial, CSigmaEntry& zerocoin) const;
=======
    CAmount EstimateJoinSplitFee(CAmount required, bool subtractFeeFromAmount, const CCoinControl *coinControl);

    bool GetMint(const uint256& hashSerial, CSigmaEntry& zerocoin, bool forEstimation = false) const;

    bool GetMint(const uint256& hashSerial, CLelantusEntry& mint, bool forEstimation = false) const;
>>>>>>> 2508162a

    bool GetMint(const uint256& hashSerial, CLelantusEntry& mint) const;

    bool CreateZerocoinMintModel(string &stringError,
                                 const string& denomAmount);


    bool CreateZerocoinMintModel(string &stringError, const std::vector<std::pair<int,int>>& denominationPairs);

    bool CreateZerocoinSpendModel(string &stringError, string thirdPartyAddress, string denomAmount, bool forceUsed = false);

    bool CreateZerocoinSpendModel(CWalletTx& wtx, string &stringError, string& thirdPartyAddress, const vector<string>& denomAmounts, bool forceUsed = false);

    bool SetZerocoinBook(const CZerocoinEntry& zerocoinEntry);

    bool CommitTransaction(CWalletTx& wtxNew, CReserveKey& reservekey, CConnman* connman, CValidationState& state);


    bool CreateCollateralTransaction(CMutableTransaction& txCollateral, std::string& strReason);
    bool ConvertList(std::vector<CTxIn> vecTxIn, std::vector<CAmount>& vecAmounts);

    bool CheckDenomination(string denomAmount, int64_t& nAmount, libzerocoin::CoinDenomination& denomination);

    // functions to do reminting from zerocoin to sigma
    int GetNumberOfUnspentMintsForDenomination(int version, libzerocoin::CoinDenomination d, CZerocoinEntry *mintEntry = NULL);
    bool CreateZerocoinToSigmaRemintModel(string &stringError, int version, libzerocoin::CoinDenomination d, CWalletTx *wtx = NULL);

    void ListAccountCreditDebit(const std::string& strAccount, std::list<CAccountingEntry>& entries);
    bool AddAccountingEntry(const CAccountingEntry&);
    bool AddAccountingEntry(const CAccountingEntry&, CWalletDB *pwalletdb);
    template <typename ContainerType>
    bool DummySignTx(CMutableTransaction &txNew, const ContainerType &coins);

    static CFeeRate minTxFee;
    static CFeeRate fallbackFee;
    /**
     * Estimate the minimum fee considering user set parameters
     * and the required fee
     */
    static CAmount GetMinimumFee(unsigned int nTxBytes, unsigned int nConfirmTarget, const CTxMemPool& pool);
    /**
     * Estimate the minimum fee considering required fee and targetFee or if 0
     * then fee estimation for nConfirmTarget
     */
    static CAmount GetMinimumFee(unsigned int nTxBytes, unsigned int nConfirmTarget, const CTxMemPool& pool, CAmount targetFee);
    /**
     * Return the minimum required fee taking into account the
     * floating relay fee and user set minimum transaction fee
     */
    static CAmount GetRequiredFee(unsigned int nTxBytes);

    bool NewKeyPool();
    bool TopUpKeyPool(unsigned int kpSize = 0);
    void ReserveKeyFromKeyPool(int64_t& nIndex, CKeyPool& keypool);
    void KeepKey(int64_t nIndex);
    void ReturnKey(int64_t nIndex);
    bool GetKeyFromPool(CPubKey &key);
    int64_t GetOldestKeyPoolTime();
    void GetAllReserveKeys(std::set<CKeyID>& setAddress) const;

    std::set< std::set<CTxDestination> > GetAddressGroupings();
    std::map<CTxDestination, CAmount> GetAddressBalances();

    CAmount GetAccountBalance(const std::string& strAccount, int nMinDepth, const isminefilter& filter);
    CAmount GetAccountBalance(CWalletDB& walletdb, const std::string& strAccount, int nMinDepth, const isminefilter& filter);
    std::set<CTxDestination> GetAccountAddresses(const std::string& strAccount) const;

    isminetype IsMine(const CTxIn& txin) const;
    /**
     * Returns amount of debit if the input matches the
     * filter, otherwise returns 0
     */
    CAmount GetDebit(const CTxIn& txin, const isminefilter& filter) const;
    isminetype IsMine(const CTxOut& txout) const;
    CAmount GetCredit(const CTxOut& txout, const isminefilter& filter) const;
    bool IsChange(const uint256& tx, const CTxOut& txout) const;
    CAmount GetChange(const uint256& tx, const CTxOut& txout) const;
    bool IsMine(const CTransaction& tx) const;
    /** should probably be renamed to IsRelevantToMe */
    bool IsFromMe(const CTransaction& tx) const;
    CAmount GetDebit(const CTransaction& tx, const isminefilter& filter) const;
    /** Returns whether all of the inputs match the filter */
    bool IsAllFromMe(const CTransaction& tx, const isminefilter& filter) const;
    CAmount GetCredit(const CTransaction& tx, const isminefilter& filter) const;
    CAmount GetChange(const CTransaction& tx) const;
    void SetBestChain(const CBlockLocator& loc) override;

    DBErrors LoadWallet(bool& fFirstRunRet);
    void AutoLockMasternodeCollaterals();
    DBErrors ZapWalletTx(std::vector<CWalletTx>& vWtx);
    DBErrors ZapSelectTx(std::vector<uint256>& vHashIn, std::vector<uint256>& vHashOut);

    // Remove all CSigmaEntry and CHDMint objects from WalletDB.
    DBErrors ZapSigmaMints();
    // Remove all Lelantus HDMint objects from WalletDB
    DBErrors ZapLelantusMints();

    bool SetAddressBook(const CTxDestination& address, const std::string& strName, const std::string& purpose);

    bool DelAddressBook(const CTxDestination& address);

    bool UpdatedTransaction(const uint256 &hashTx) override;

    void Inventory(const uint256 &hash) override
    {
        {
            LOCK(cs_wallet);
            std::map<uint256, int>::iterator mi = mapRequestCount.find(hash);
            if (mi != mapRequestCount.end())
                (*mi).second++;
        }
    }

    void GetScriptForMining(boost::shared_ptr<CReserveScript> &script) override;
    void ResetRequestCount(const uint256 &hash) override
    {
        LOCK(cs_wallet);
        mapRequestCount[hash] = 0;
    };

    unsigned int GetKeyPoolSize()
    {
        AssertLockHeld(cs_wallet); // setKeyPool
        return setKeyPool.size();
    }

    bool SetDefaultKey(const CPubKey &vchPubKey);

    //! signify that a particular wallet feature is now used. this may change nWalletVersion and nWalletMaxVersion if those are lower
    bool SetMinVersion(enum WalletFeature, CWalletDB* pwalletdbIn = NULL, bool fExplicit = false);

    //! change which version we're allowed to upgrade to (note that this does not immediately imply upgrading to that format)
    bool SetMaxVersion(int nVersion);

    //! get the current wallet format (the oldest client version guaranteed to understand this wallet)
    int GetVersion() { LOCK(cs_wallet); return nWalletVersion; }

    //! Get wallet transactions that conflict with given transaction (spend same outputs)
    std::set<uint256> GetConflicts(const uint256& txid) const;

    //! Check if a given transaction has any of its outputs spent by another transaction in the wallet
    bool HasWalletSpend(const uint256& txid) const;

    //! Flush wallet (bitdb flush)
    void Flush(bool shutdown=false);

    //! Verify the wallet database and perform salvage if required
    static bool Verify();

    /**
     * Address book entry changed.
     * @note called with lock cs_wallet held.
     */
    boost::signals2::signal<void (CWallet *wallet, const CTxDestination
            &address, const std::string &label, bool isMine,
            const std::string &purpose,
            ChangeType status)> NotifyAddressBookChanged;

    /**
     * Wallet transaction added, removed or updated.
     * @note called with lock cs_wallet held.
     */
    boost::signals2::signal<void (CWallet *wallet, const uint256 &hashTx,
            ChangeType status)> NotifyTransactionChanged;
    /**
     * Zerocoin entry changed.
     * @note called with lock cs_wallet held.
     */
    boost::signals2::signal<void (CWallet *wallet, const std::string &pubCoin, const std::string &isUsed, ChangeType status)> NotifyZerocoinChanged;


    /** Show progress e.g. for rescan */
    boost::signals2::signal<void (const std::string &title, int nProgress)> ShowProgress;

    /** Watch-only address added */
    boost::signals2::signal<void (bool fHaveWatchOnly)> NotifyWatchonlyChanged;

    /** Inquire whether this wallet broadcasts transactions. */
    bool GetBroadcastTransactions() const { return fBroadcastTransactions; }
    /** Set whether this wallet broadcasts transactions. */
    void SetBroadcastTransactions(bool broadcast) { fBroadcastTransactions = broadcast; }

    /* Mark a transaction (and it in-wallet descendants) as abandoned so its inputs may be respent. */
    bool AbandonTransaction(const uint256& hashTx);

    /** Mark a transaction as replaced by another transaction (e.g., BIP 125). */
    bool MarkReplaced(const uint256& originalHash, const uint256& newHash);

    /* Returns the wallets help message */
    static std::string GetWalletHelpString(bool showDebug);

    /* Initializes the wallet, returns a new CWallet instance or a null pointer in case of an error */
    static CWallet* CreateWalletFromFile(const std::string walletFile);
    static bool InitLoadWallet();

    /**
     * Wallet post-init setup
     * Gives the wallet a chance to register repetitive tasks and complete post-init tasks
     */
    void postInitProcess(boost::thread_group& threadGroup);

    /* Wallets parameter interaction */
    static bool ParameterInteraction();

    bool BackupWallet(const std::string& strDest);

    /* Set the HD chain model (chain child index counters) */
    bool SetHDChain(const CHDChain& chain, bool memonly, bool& upgradeChain, bool genNewKeyPool = true);
    bool SetHDChain(const CHDChain& chain, bool memonly) { bool upgradeChain = DEFAULT_UPGRADE_CHAIN; return SetHDChain(chain, memonly, upgradeChain); }
    const CHDChain& GetHDChain() { return hdChain; }

    bool SetMnemonicContainer(const MnemonicContainer& mnContainer, bool memonly);
    const MnemonicContainer& GetMnemonicContainer() { return mnemonicContainer; }

    bool EncryptMnemonicContainer(const CKeyingMaterial& vMasterKeyIn);
    bool DecryptMnemonicContainer(MnemonicContainer& mnContainer);

    void GenerateNewMnemonic();

    /* Returns true if HD is enabled */
    bool IsHDEnabled();

    /* Generates a new HD master key (will not be activated) */
    CPubKey GenerateNewHDMasterKey();

    /* Set the current HD master key (will reset the chain child index counters) */
    bool SetHDMasterKey(const CPubKey& key, const int cHDChainVersion=CHDChain().CURRENT_VERSION);
};

/** A key allocated from the key pool. */
class CReserveKey : public CReserveScript
{
protected:
    CWallet* pwallet;
    int64_t nIndex;
    CPubKey vchPubKey;
public:
    CReserveKey(CWallet* pwalletIn)
    {
        nIndex = -1;
        pwallet = pwalletIn;
    }

    ~CReserveKey()
    {
        ReturnKey();
    }

    void ReturnKey();
    bool GetReservedKey(CPubKey &pubkey);
    void KeepKey();
    void KeepScript() { KeepKey(); }
};


/**
 * Account information.
 * Stored in wallet with key "acc"+string account name.
 */
class CAccount
{
public:
    CPubKey vchPubKey;

    CAccount()
    {
        SetNull();
    }

    void SetNull()
    {
        vchPubKey = CPubKey();
    }

    ADD_SERIALIZE_METHODS;

    template <typename Stream, typename Operation>
    inline void SerializationOp(Stream& s, Operation ser_action) {
        int nVersion = s.GetVersion();
        if (!(s.GetType() & SER_GETHASH))
            READWRITE(nVersion);
        READWRITE(vchPubKey);
    }
};

bool CompHeight(const CZerocoinEntry & a, const CZerocoinEntry & b);
bool CompSigmaHeight(const CSigmaEntry& a, const CSigmaEntry& b);
bool CompID(const CZerocoinEntry & a, const CZerocoinEntry & b);
bool CompSigmaID(const CSigmaEntry& a, const CSigmaEntry& b);

// Helper for producing a bunch of max-sized low-S signatures (eg 72 bytes)
// ContainerType is meant to hold pair<CWalletTx *, int>, and be iterable
// so that each entry corresponds to each vIn, in order.
template <typename ContainerType>
bool CWallet::DummySignTx(CMutableTransaction &txNew, const ContainerType &coins)
{
    // Fill in dummy signatures for fee calculation.
    int nIn = 0;
    for (const auto& coin : coins)
    {
        const CScript& scriptPubKey = coin.first->tx->vout[coin.second].scriptPubKey;
        SignatureData sigdata;

        if (!ProduceSignature(DummySignatureCreator(this), scriptPubKey, sigdata))
        {
            return false;
        } else {
            UpdateTransaction(txNew, nIn, sigdata);
        }

        nIn++;
    }
    return true;
}
#endif // BITCOIN_WALLET_WALLET_H<|MERGE_RESOLUTION|>--- conflicted
+++ resolved
@@ -930,22 +930,14 @@
     // to be spent.
     std::list<CSigmaEntry> GetAvailableCoins(const CCoinControl *coinControl = NULL, bool includeUnsafe = false, bool forEstimation = false) const;
 
-<<<<<<< HEAD
-    std::list<CLelantusEntry> GetAvailableLelantusCoins(const CCoinControl *coinControl = NULL, bool includeUnsafe = false) const;
-=======
     std::list<CLelantusEntry> GetAvailableLelantusCoins(const CCoinControl *coinControl = NULL, bool includeUnsafe = false, bool forEstimation = false) const;
->>>>>>> 2508162a
 
     std::vector<unsigned char> EncryptMintAmount(uint64_t amount, const secp_primitives::GroupElement& pubcoin) const;
 
     bool DecryptMintAmount(const std::vector<unsigned char>& encryptedValue, const secp_primitives::GroupElement& pubcoin, uint64_t& amount) const;
 
 
-<<<<<<< HEAD
-    /** \brief Selects coins to spend, and coins to re-mint based on the required amount to spend, provided by the user. As the lower denomination now is 0.1 zcoin, user's request will be rounded up to the nearest 0.1. This difference between the user's requested value, and the actually spent value will be left to the miners as a fee.
-=======
     /** \brief Selects coins to spend, and coins to re-mint based on the required amount to spend, provided by the user. As the lower denomination now is 0.1 firo, user's request will be rounded up to the nearest 0.1. This difference between the user's requested value, and the actually spent value will be left to the miners as a fee.
->>>>>>> 2508162a
      * \param[in] required Required amount to spend.
      * \param[out] coinsToSpend_out Coins which user needs to spend.
      * \param[out] coinsToMint_out Coins which will be re-minted by the user to get the change back.
@@ -968,14 +960,6 @@
             const CAmount amountToSpendLimit = MAX_MONEY,
             const CCoinControl *coinControl = NULL,
             bool forEstimation = false) const;
-
-    bool GetCoinsToJoinSplit(
-            CAmount required,
-            std::vector<CLelantusEntry>& coinsToSpend_out,
-            CAmount& changeToMint,
-            const size_t coinsToSpendLimit = SIZE_MAX,
-            const CAmount amountToSpendLimit = MAX_MONEY,
-            const CCoinControl *coinControl = NULL) const;
 
     /**
      * Insert additional inputs into the transaction by
@@ -1060,17 +1044,11 @@
 
     void JoinSplitLelantus(const std::vector<CRecipient>& recipients, const std::vector<CAmount>& newMints, CWalletTx& result);
 
-<<<<<<< HEAD
-    bool GetMint(const uint256& hashSerial, CSigmaEntry& zerocoin) const;
-=======
     CAmount EstimateJoinSplitFee(CAmount required, bool subtractFeeFromAmount, const CCoinControl *coinControl);
 
     bool GetMint(const uint256& hashSerial, CSigmaEntry& zerocoin, bool forEstimation = false) const;
 
     bool GetMint(const uint256& hashSerial, CLelantusEntry& mint, bool forEstimation = false) const;
->>>>>>> 2508162a
-
-    bool GetMint(const uint256& hashSerial, CLelantusEntry& mint) const;
 
     bool CreateZerocoinMintModel(string &stringError,
                                  const string& denomAmount);
