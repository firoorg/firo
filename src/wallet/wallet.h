// Copyright (c) 2009-2010 Satoshi Nakamoto
// Copyright (c) 2009-2016 The Bitcoin Core developers
// Distributed under the MIT software license, see the accompanying
// file COPYING or http://www.opensource.org/licenses/mit-license.php.

#ifndef BITCOIN_WALLET_WALLET_H
#define BITCOIN_WALLET_WALLET_H

#include "amount.h"
#include "../sigma/coin.h"
#include "../liblelantus/coin.h"
#include "streams.h"
#include "tinyformat.h"
#include "ui_interface.h"
#include "utilstrencodings.h"
#include "validationinterface.h"
#include "script/ismine.h"
#include "script/sign.h"
#include "wallet/crypter.h"
#include "wallet/walletdb.h"
#include "wallet/rpcwallet.h"
#include "wallet/mnemoniccontainer.h"
#include "../spark/sparkwallet.h"
#include "../base58.h"
#include "firo_params.h"
#include "univalue.h"

#include "hdmint/tracker.h"
#include "hdmint/wallet.h"

#include "primitives/mint_spend.h"

#include "bip47/paymentcode.h"


#include <algorithm>
#include <atomic>
#include <map>
#include <set>
#include <stdexcept>
#include <stdint.h>
#include <string>
#include <utility>
#include <vector>

#include <boost/shared_ptr.hpp>
#include <boost/thread.hpp>

extern CWallet* pwalletMain;

/**
 * Settings
 */
extern CFeeRate payTxFee;
extern unsigned int nTxConfirmTarget;
extern bool bSpendZeroConfChange;
extern bool fSendFreeTransactions;
extern bool fWalletRbf;
extern bool fRescanning;
extern bool fWalletInitialized;

static const unsigned int DEFAULT_KEYPOOL_SIZE = 100;
//! -paytxfee default
static const CAmount DEFAULT_TRANSACTION_FEE = 0;
//! -fallbackfee default
static const CAmount DEFAULT_FALLBACK_FEE = 20000;
//! -mintxfee default
static const CAmount DEFAULT_TRANSACTION_MINFEE = 1000;
//! minimum recommended increment for BIP 125 replacement txs
static const CAmount WALLET_INCREMENTAL_RELAY_FEE = 5000;
//! target minimum change amount
static const CAmount MIN_CHANGE = CENT;
//! final minimum change amount after paying for fees
static const CAmount MIN_FINAL_CHANGE = MIN_CHANGE/2;
//! Default for -spendzeroconfchange
static const bool DEFAULT_SPEND_ZEROCONF_CHANGE = true;
//! Default for -sendfreetransactions
static const bool DEFAULT_SEND_FREE_TRANSACTIONS = false;
//! Default for -walletrejectlongchains
static const bool DEFAULT_WALLET_REJECT_LONG_CHAINS = false;
//! -txconfirmtarget default
static const unsigned int DEFAULT_TX_CONFIRM_TARGET = 6;
//! -walletrbf default
static const bool DEFAULT_WALLET_RBF = false;
//! Largest (in bytes) free transaction we're willing to create
static const unsigned int MAX_FREE_TRANSACTION_CREATE_SIZE = 1000;
static const bool DEFAULT_WALLETBROADCAST = true;
static const bool DEFAULT_DISABLE_WALLET = false;

static const bool DEFAULT_UPGRADE_CHAIN = false;

//! if set, all keys will be derived by using BIP32
static const bool DEFAULT_USE_HD_WALLET = true;

//! if set, all keys will be derived by using BIP39
static const bool DEFAULT_USE_MNEMONIC = true;

extern const char * DEFAULT_WALLET_DAT;

const uint32_t BIP32_HARDENED_KEY_LIMIT = 0x80000000;
const uint32_t BIP44_INDEX = 0x2C;
const uint32_t BIP44_TEST_INDEX = 0x1;   // https://github.com/satoshilabs/slips/blob/master/slip-0044.md#registered-coin-types
const uint32_t BIP44_FIRO_INDEX = 0x88; // https://github.com/satoshilabs/slips/blob/master/slip-0044.md#registered-coin-types
const uint32_t BIP44_MINT_INDEX = 0x2;
#ifdef ENABLE_ELYSIUM
const uint32_t BIP44_ELYSIUM_MINT_INDEX_V0 = 0x3;
const uint32_t BIP44_ELYSIUM_MINT_INDEX_V1 = 0x4;
const uint32_t BIP44_ELYSIUM_LELANTUSMINT_INDEX = 0x6;
const uint32_t BIP44_ELYSIUM_LELANTUSMINT_VALUE_INDEX = 0x7;
#endif
const uint32_t BIP44_MINT_VALUE_INDEX = 0x5;

class CBlockIndex;
class CCoinControl;
class COutput;
class CReserveKey;
class CScript;
class CTxMemPool;
class CWalletTx;
namespace bip47 {
class CPaymentChannel;
}


namespace bip47 {
    class CPaymentCode;
    class CWallet;
}

/** (client) version numbers for particular wallet features */
enum WalletFeature
{
    FEATURE_BASE = 10500, // the earliest version new wallets supports (only useful for getinfo's clientversion output)

    FEATURE_WALLETCRYPT = 40000, // wallet encryption
    FEATURE_COMPRPUBKEY = 60000, // compressed public keys

    FEATURE_HD = 130000, // Hierarchical key derivation after BIP32 (HD Wallet)
    FEATURE_LATEST = FEATURE_COMPRPUBKEY // HD is optional, use FEATURE_COMPRPUBKEY as latest version
};

struct CompactTallyItem
{
    CBitcoinAddress address;
    CAmount nAmount;
    std::vector<CTxIn> vecTxIn;
    CompactTallyItem()
    {
        nAmount = 0;
    }
};


/** A key pool entry */
class CKeyPool
{
public:
    int64_t nTime;
    CPubKey vchPubKey;

    CKeyPool();
    CKeyPool(const CPubKey& vchPubKeyIn);

    ADD_SERIALIZE_METHODS;

    template <typename Stream, typename Operation>
    inline void SerializationOp(Stream& s, Operation ser_action) {
        int nVersion = s.GetVersion();
        if (!(s.GetType() & SER_GETHASH))
            READWRITE(nVersion);
        READWRITE(nTime);
        READWRITE(vchPubKey);
    }
};

/** Address book data */
class CAddressBookData
{
public:
    std::string name = "";
    std::string purpose = "unknown";
    int64_t nCreatedAt = 0;

    typedef std::map<std::string, std::string> StringMap;
    StringMap destdata;
};

struct CRecipient
{
    CScript scriptPubKey;
    CAmount nAmount;
    bool fSubtractFeeFromAmount;
};

typedef std::map<std::string, std::string> mapValue_t;


static inline void ReadOrderPos(int64_t& nOrderPos, mapValue_t& mapValue)
{
    if (!mapValue.count("n"))
    {
        nOrderPos = -1; // TODO: calculate elsewhere
        return;
    }
    nOrderPos = atoi64(mapValue["n"].c_str());
}


static inline void WriteOrderPos(const int64_t& nOrderPos, mapValue_t& mapValue)
{
    if (nOrderPos == -1)
        return;
    mapValue["n"] = i64tostr(nOrderPos);
}

struct COutputEntry
{
    CTxDestination destination;
    CAmount amount;
    int vout;
};

/** A transaction with a merkle branch linking it to the block chain. */
class CMerkleTx
{
private:
  /** Constant used in hashBlock to indicate tx has been abandoned */
    static const uint256 ABANDON_HASH;

public:
    CTransactionRef tx;
    uint256 hashBlock;

    /* An nIndex == -1 means that hashBlock (in nonzero) refers to the earliest
     * block in the chain we know this or any in-wallet dependency conflicts
     * with. Older clients interpret nIndex == -1 as unconfirmed for backward
     * compatibility.
     */
    int nIndex;

    CMerkleTx()
    {
        SetTx(MakeTransactionRef());
        Init();
    }

    CMerkleTx(CTransactionRef arg)
    {
        SetTx(std::move(arg));
        Init();
    }

    /** Helper conversion operator to allow passing CMerkleTx where CTransaction is expected.
     *  TODO: adapt callers and remove this operator. */
    operator const CTransaction&() const { return *tx; }

    void Init()
    {
        hashBlock = uint256();
        nIndex = -1;
    }

    void SetTx(CTransactionRef arg)
    {
        tx = std::move(arg);
    }

    ADD_SERIALIZE_METHODS;

    template <typename Stream, typename Operation>
    inline void SerializationOp(Stream& s, Operation ser_action) {
        std::vector<uint256> vMerkleBranch; // For compatibility with older versions.
        READWRITE(tx);
        READWRITE(hashBlock);
        READWRITE(vMerkleBranch);
        READWRITE(nIndex);
    }

    void SetMerkleBranch(const CBlockIndex* pIndex, int posInBlock);

    /**
     * Return depth of transaction in blockchain:
     * <0  : conflicts with a transaction this deep in the blockchain
     *  0  : in memory pool, waiting to be included in a block
     * >=1 : this many blocks deep in the main chain
     */
    int GetDepthInMainChain(const CBlockIndex* &pindexRet) const;
    int GetDepthInMainChain() const { const CBlockIndex *pindexRet; return GetDepthInMainChain(pindexRet); }

    int GetDepthInMainChain(const CBlockIndex* &pindexRet, bool enableIX) const;
    int GetDepthInMainChain(bool enableIX) const { const CBlockIndex *pindexRet; return GetDepthInMainChain(pindexRet, enableIX); }

    bool IsInMainChain() const { const CBlockIndex *pindexRet; return GetDepthInMainChain(pindexRet) > 0; }
    bool IsLockedByLLMQInstantSend() const;
    bool IsChainLocked() const;
    int GetBlocksToMaturity() const;

    bool AcceptToMemoryPool(const CAmount& nAbsurdFee, CValidationState& state);
    bool hashUnset() const { return (hashBlock.IsNull() || hashBlock == ABANDON_HASH); }
    bool isAbandoned() const { return (hashBlock == ABANDON_HASH); }
    void setAbandoned() { hashBlock = ABANDON_HASH; }

    const uint256& GetHash() const { return tx->GetHash(); }
    bool IsCoinBase() const { return tx->IsCoinBase(); }
};

/**
 * A transaction with a bunch of additional info that only the owner cares about.
 * It includes any unrecorded transactions needed to link it back to the block chain.
 */
class CWalletTx : public CMerkleTx
{
private:
    const CWallet* pwallet;

public:
    mapValue_t mapValue;
    std::vector<std::pair<std::string, std::string> > vOrderForm;
    unsigned int fTimeReceivedIsTxTime;
    unsigned int nTimeReceived; //!< time received by this node
    unsigned int nTimeSmart;
    /**
     * From me flag is set to 1 for transactions that were created by the wallet
     * on this bitcoin node, and set to 0 for transactions that were created
     * externally and came in through the network or sendrawtransaction RPC.
     */
    char fFromMe;
    std::string strFromAccount;
    int64_t nOrderPos; //!< position in ordered transaction list
    std::unordered_set<uint32_t> changes; //!< positions of changes in vout

    // memory only
    mutable bool fDebitCached;
    mutable bool fCreditCached;
    mutable bool fImmatureCreditCached;
    mutable bool fAvailableCreditCached;
    mutable bool fWatchDebitCached;
    mutable bool fWatchCreditCached;
    mutable bool fImmatureWatchCreditCached;
    mutable bool fAvailableWatchCreditCached;
    mutable bool fChangeCached;
    mutable CAmount nDebitCached;
    mutable CAmount nCreditCached;
    mutable CAmount nImmatureCreditCached;
    mutable CAmount nAvailableCreditCached;
    mutable CAmount nWatchDebitCached;
    mutable CAmount nWatchCreditCached;
    mutable CAmount nImmatureWatchCreditCached;
    mutable CAmount nAvailableWatchCreditCached;
    mutable CAmount nChangeCached;

    CWalletTx()
    {
        Init(NULL);
    }

    CWalletTx(const CWallet* pwalletIn, CTransactionRef arg) : CMerkleTx(std::move(arg))
    {
        Init(pwalletIn);
    }

    void Init(const CWallet* pwalletIn)
    {
        pwallet = pwalletIn;
        mapValue.clear();
        vOrderForm.clear();
        fTimeReceivedIsTxTime = false;
        nTimeReceived = 0;
        nTimeSmart = 0;
        fFromMe = false;
        strFromAccount.clear();
        fDebitCached = false;
        fCreditCached = false;
        fImmatureCreditCached = false;
        fAvailableCreditCached = false;
        fWatchDebitCached = false;
        fWatchCreditCached = false;
        fImmatureWatchCreditCached = false;
        fAvailableWatchCreditCached = false;
        fChangeCached = false;
        nDebitCached = 0;
        nCreditCached = 0;
        nImmatureCreditCached = 0;
        nAvailableCreditCached = 0;
        nWatchDebitCached = 0;
        nWatchCreditCached = 0;
        nAvailableWatchCreditCached = 0;
        nImmatureWatchCreditCached = 0;
        nChangeCached = 0;
        nOrderPos = -1;
        changes.clear();
    }

    ADD_SERIALIZE_METHODS;

    template <typename Stream, typename Operation>
    inline void SerializationOp(Stream& s, Operation ser_action) {
        constexpr uint32_t FLAG_WITH_CHANGES = 0x00000001;

        if (ser_action.ForRead())
            Init(NULL);

        char fSpent = false;
        uint32_t flags = 0;

        if (!ser_action.ForRead())
        {
            flags = FLAG_WITH_CHANGES;

            mapValue["fromaccount"] = strFromAccount;
            mapValue["flags"] = strprintf("0x%x", flags);

            WriteOrderPos(nOrderPos, mapValue);

            if (nTimeSmart)
                mapValue["timesmart"] = strprintf("%u", nTimeSmart);
        }

        READWRITE(*(CMerkleTx*)this);
        std::vector<CMerkleTx> vUnused; //!< Used to be vtxPrev
        READWRITE(vUnused);
        READWRITE(mapValue);
        READWRITE(vOrderForm);
        READWRITE(fTimeReceivedIsTxTime);
        READWRITE(nTimeReceived);
        READWRITE(fFromMe);
        READWRITE(fSpent);

        if (ser_action.ForRead())
        {
            strFromAccount = mapValue["fromaccount"];

            ReadOrderPos(nOrderPos, mapValue);

            nTimeSmart = mapValue.count("timesmart") ? (unsigned int)atoi64(mapValue["timesmart"]) : 0;

            auto it = mapValue.find("flags");
            if (it != mapValue.end()) {
                flags = static_cast<uint32_t>(std::strtoul(it->second.c_str(), nullptr, 0));
            }
        }

        if (flags & FLAG_WITH_CHANGES) {
            READWRITE(changes);
        }

        mapValue.erase("fromaccount");
        mapValue.erase("version");
        mapValue.erase("spent");
        mapValue.erase("n");
        mapValue.erase("timesmart");
        mapValue.erase("flags");
    }

    //! make sure balances are recalculated
    void MarkDirty()
    {
        fCreditCached = false;
        fAvailableCreditCached = false;
        fImmatureCreditCached = false;
        fWatchDebitCached = false;
        fWatchCreditCached = false;
        fAvailableWatchCreditCached = false;
        fImmatureWatchCreditCached = false;
        fDebitCached = false;
        fChangeCached = false;
    }

    void BindWallet(CWallet *pwalletIn)
    {
        pwallet = pwalletIn;
        MarkDirty();
    }

    //! filter decides which addresses will count towards the debit
    CAmount GetDebit(const isminefilter& filter) const;
    CAmount GetCredit(const isminefilter& filter) const;
    CAmount GetImmatureCredit(bool fUseCache=true) const;
    CAmount GetAvailableCredit(bool fUseCache=true, bool fExcludeLocked = false) const;
    CAmount GetImmatureWatchOnlyCredit(const bool& fUseCache=true) const;
    CAmount GetAvailableWatchOnlyCredit(const bool& fUseCache=true) const;
    CAmount GetAnonymizedCredit(bool fUseCache=true) const;
    CAmount GetChange() const;

    void GetAPIAmounts(std::list<COutputEntry>& listReceived,
                    std::list<COutputEntry>& listSent, CAmount& nFee, std::string& strSentAccount, const isminefilter& filter, bool ignoreChange=true) const;

    void GetAmounts(std::list<COutputEntry>& listReceived,
                    std::list<COutputEntry>& listSent, CAmount& nFee, std::string& strSentAccount, const isminefilter& filter) const;

    bool IsFromMe(const isminefilter& filter) const
    {
        return (GetDebit(filter) > 0);
    }

    // True if only scriptSigs are different
    bool IsEquivalentTo(const CWalletTx& tx) const;

    bool InMempool() const;
    bool InStempool() const;
    bool IsTrusted() const;

    bool IsChange(uint32_t out) const;
    bool IsChange(const CTxOut& out) const;

    int64_t GetTxTime() const;
    int GetRequestCount() const;

    bool RelayWalletTransaction(CConnman* connman);

    std::set<uint256> GetConflicts() const;
};




class COutput
{
public:
    const CWalletTx *tx;
    int i;
    int nDepth;
    bool fSpendable;
    bool fSolvable;

    COutput(const CWalletTx *txIn, int iIn, int nDepthIn, bool fSpendableIn, bool fSolvableIn)
    {
        tx = txIn; i = iIn; nDepth = nDepthIn; fSpendable = fSpendableIn; fSolvable = fSolvableIn;
    }

    std::string ToString() const;
};




/** Private key that includes an expiration date in case it never gets used. */
class CWalletKey
{
public:
    CPrivKey vchPrivKey;
    int64_t nTimeCreated;
    int64_t nTimeExpires;
    std::string strComment;
    //! todo: add something to note what created it (user, getnewaddress, change)
    //!   maybe should have a map<string, string> property map

    CWalletKey(int64_t nExpires=0);

    ADD_SERIALIZE_METHODS;

    template <typename Stream, typename Operation>
    inline void SerializationOp(Stream& s, Operation ser_action) {
        int nVersion = s.GetVersion();
        if (!(s.GetType() & SER_GETHASH))
            READWRITE(nVersion);
        READWRITE(vchPrivKey);
        READWRITE(nTimeCreated);
        READWRITE(nTimeExpires);
        READWRITE(LIMITED_STRING(strComment, 65536));
    }
};

/**
 * Internal transfers.
 * Database key is acentry<account><counter>.
 */
class CAccountingEntry
{
public:
    std::string strAccount;
    CAmount nCreditDebit;
    int64_t nTime;
    std::string strOtherAccount;
    std::string strComment;
    mapValue_t mapValue;
    int64_t nOrderPos; //!< position in ordered transaction list
    uint64_t nEntryNo;

    CAccountingEntry()
    {
        SetNull();
    }

    void SetNull()
    {
        nCreditDebit = 0;
        nTime = 0;
        strAccount.clear();
        strOtherAccount.clear();
        strComment.clear();
        nOrderPos = -1;
        nEntryNo = 0;
    }

    ADD_SERIALIZE_METHODS;

    template <typename Stream, typename Operation>
    inline void SerializationOp(Stream& s, Operation ser_action) {
        int nVersion = s.GetVersion();
        if (!(s.GetType() & SER_GETHASH))
            READWRITE(nVersion);
        //! Note: strAccount is serialized as part of the key, not here.
        READWRITE(nCreditDebit);
        READWRITE(nTime);
        READWRITE(LIMITED_STRING(strOtherAccount, 65536));

        if (!ser_action.ForRead())
        {
            WriteOrderPos(nOrderPos, mapValue);

            if (!(mapValue.empty() && _ssExtra.empty()))
            {
                CDataStream ss(s.GetType(), s.GetVersion());
                ss.insert(ss.begin(), '\0');
                ss << mapValue;
                ss.insert(ss.end(), _ssExtra.begin(), _ssExtra.end());
                strComment.append(ss.str());
            }
        }

        READWRITE(LIMITED_STRING(strComment, 65536));

        size_t nSepPos = strComment.find("\0", 0, 1);
        if (ser_action.ForRead())
        {
            mapValue.clear();
            if (std::string::npos != nSepPos)
            {
                CDataStream ss(std::vector<char>(strComment.begin() + nSepPos + 1, strComment.end()), s.GetType(), s.GetVersion());
                ss >> mapValue;
                _ssExtra = std::vector<char>(ss.begin(), ss.end());
            }
            ReadOrderPos(nOrderPos, mapValue);
        }
        if (std::string::npos != nSepPos)
            strComment.erase(nSepPos);

        mapValue.erase("n");
    }

private:
    std::vector<char> _ssExtra;
};

class LelantusJoinSplitBuilder;

/**
 * A CWallet is an extension of a keystore, which also maintains a set of transactions and balances,
 * and provides the ability to create new transactions.
 */
class CWallet : public CCryptoKeyStore, public CValidationInterface
{
private:
    friend class CSparkWallet;

    static std::atomic<bool> fFlushThreadRunning;

    /**
     * Select a set of coins such that nValueRet >= nTargetValue and at least
     * all coins from coinControl are selected; Never select unconfirmed coins
     * if they are not ours
     */
    bool SelectCoins(const std::vector<COutput>& vAvailableCoins, const CAmount& nTargetValue, std::set<std::pair<const CWalletTx*,unsigned int> >& setCoinsRet, CAmount& nValueRet, const CCoinControl *coinControl = NULL, bool fForUseInInstantSend = true) const;

    CWalletDB *pwalletdbEncryption;

    //! the current wallet version: clients below this version are not able to load the wallet
    int nWalletVersion;

    //! the maximum wallet format version: memory-only variable that specifies to what version this wallet may be upgraded
    int nWalletMaxVersion;

    int64_t nNextResend;
    int64_t nLastResend;
    bool fBroadcastTransactions;

    mutable bool fAnonymizableTallyCached;
    mutable std::vector<CompactTallyItem> vecAnonymizableTallyCached;
    mutable bool fAnonymizableTallyCachedNonDenom;
    mutable std::vector<CompactTallyItem> vecAnonymizableTallyCachedNonDenom;

    /**
     * Used to keep track of spent outpoints, and
     * detect and report conflicts (double-spends or
     * mutated transactions where the mutant gets mined).
     */
    typedef std::multimap<COutPoint, uint256> TxSpends;
    TxSpends mapTxSpends;
    void AddToSpends(const COutPoint& outpoint, const uint256& wtxid);
    void AddToSpends(const uint256& wtxid);

    std::set<COutPoint> setWalletUTXO;

    /* Mark a transaction (and its in-wallet descendants) as conflicting with a particular block. */
    void MarkConflicted(const uint256& hashBlock, const uint256& hashTx);

    void SyncMetaData(std::pair<TxSpends::iterator, TxSpends::iterator>);

    /* the HD chain data model (external chain counters) */
    CHDChain hdChain;
    MnemonicContainer mnemonicContainer;

    bool fFileBacked;

    std::set<int64_t> setKeyPool;

    std::map<CKeyID, int64_t> m_pool_key_to_index;

    int64_t nTimeFirstKey;

    std::shared_ptr<bip47::CWallet> bip47wallet;

    /**
     * Private version of AddWatchOnly method which does not accept a
     * timestamp, and which will reset the wallet's nTimeFirstKey value to 1 if
     * the watch key did not previously have a timestamp associated with it.
     * Because this is an inherited virtual method, it is accessible despite
     * being marked private, but it is marked private anyway to encourage use
     * of the other AddWatchOnly which accepts a timestamp and sets
     * nTimeFirstKey more intelligently for more efficient rescans.
     */
    bool AddWatchOnly(const CScript& dest) override;
    bool validateAddress(const std::string& address);
    bool validateSparkAddress(const std::string& address);

public:
    /*
     * Main wallet lock.
     * This lock protects all the fields added by CWallet
     *   except for:
     *      fFileBacked (immutable after instantiation)
     *      strWalletFile (immutable after instantiation)
     */
    mutable CCriticalSection cs_wallet;

    const std::string strWalletFile;

    void LoadKeyPool(int nIndex, const CKeyPool &keypool)
    {
        setKeyPool.insert(nIndex);

        m_pool_key_to_index[keypool.vchPubKey.GetID()] = nIndex;
        // If no metadata exists yet, create a default with the pool key's
        // creation time. Note that this may be overwritten by actually
        // stored metadata for that key later, which is fine.
        CKeyID keyid = keypool.vchPubKey.GetID();
        if (mapKeyMetadata.count(keyid) == 0)
            mapKeyMetadata[keyid] = CKeyMetadata(keypool.nTime);
    }

    // Map from Key ID (for regular keys) or Script ID (for watch-only keys) to
    // key metadata.
    std::map<CTxDestination, CKeyMetadata> mapKeyMetadata;
    //znode
    int64_t nKeysLeftSinceAutoBackup;

    typedef std::map<unsigned int, CMasterKey> MasterKeyMap;
    MasterKeyMap mapMasterKeys;
    unsigned int nMasterKeyMaxID;

    std::unique_ptr<CHDMintWallet> zwallet;

    std::unique_ptr<CSparkWallet> sparkWallet;

    CWallet()
    {
        SetNull();
    }

    CWallet(const std::string& strWalletFileIn) : strWalletFile(strWalletFileIn)
    {
        SetNull();
        fFileBacked = true;
    }

    ~CWallet()
    {
        delete pwalletdbEncryption;
        pwalletdbEncryption = NULL;
    }

    void SetNull()
    {
        nWalletVersion = FEATURE_BASE;
        nWalletMaxVersion = FEATURE_BASE;
        fFileBacked = false;
        nMasterKeyMaxID = 0;
        pwalletdbEncryption = NULL;
        nOrderPosNext = 0;
        nNextResend = 0;
        nLastResend = 0;
        nTimeFirstKey = 0;
        fBroadcastTransactions = false;
        fAnonymizableTallyCached = false;
        fAnonymizableTallyCachedNonDenom = false;
        vecAnonymizableTallyCached.clear();
        vecAnonymizableTallyCachedNonDenom.clear();
        zwallet = NULL;
        bip47wallet.reset();
    }

#ifdef ENABLE_ELYSIUM
    std::map<uint256, std::string> mapTxOrigins;
#endif

    std::map<uint256, CWalletTx> mapWallet;
    std::list<CAccountingEntry> laccentries;
    bool EraseFromWallet(uint256 hash);
    typedef std::pair<CWalletTx*, CAccountingEntry*> TxPair;
    typedef std::multimap<int64_t, TxPair > TxItems;
    TxItems wtxOrdered;

    int64_t nOrderPosNext;
    std::map<uint256, int> mapRequestCount;

    std::map<CTxDestination, CAddressBookData> mapAddressBook;
    std::map<std::string, CAddressBookData> mapSparkAddressBook;
    std::multimap<std::string, std::string> mapCustomKeyValues;

    CPubKey vchDefaultKey;

    std::set<COutPoint> setLockedCoins;

    const CWalletTx* GetWalletTx(const uint256& hash) const;

    //! check whether we are allowed to upgrade (or already support) to the named feature
    bool CanSupportFeature(enum WalletFeature wf) { AssertLockHeld(cs_wallet); return nWalletMaxVersion >= wf; }

    /**
     * populate vCoins with vector of available COutputs.
     */
    void AvailableCoins(std::vector<COutput>& vCoins, bool fOnlyConfirmed=true, const CCoinControl *coinControl = NULL, bool fIncludeZeroValue=false, bool fForUseInInstantSend = false) const;

    void AvailableCoinsForLMint(std::vector<std::pair<CAmount, std::vector<COutput>>>& valueAndUTXO, const CCoinControl *coinControl) const;

    bool IsHDSeedAvailable() { return !hdChain.masterKeyID.IsNull(); }

    /**
     * Shuffle and select coins until nTargetValue is reached while avoiding
     * small change; This method is stochastic for some inputs and upon
     * completion the coin set and corresponding actual target value is
     * assembled
     */
    bool SelectCoinsMinConf(const CAmount& nTargetValue, int nConfMine, int nConfTheirs, uint64_t nMaxAncestors, std::vector<COutput> vCoins, std::set<std::pair<const CWalletTx*,unsigned int> >& setCoinsRet, CAmount& nValueRet, bool fForUseInInstantSend = false) const;

    bool IsSpent(const uint256& hash, unsigned int n) const;

    bool IsLockedCoin(uint256 hash, unsigned int n) const;
    void LockCoin(const COutPoint& output);
    void UnlockCoin(const COutPoint& output);
    void UnlockAllCoins();
    void ListLockedCoins(std::vector<COutPoint>& vOutpts);
    void ListProTxCoins(std::vector<COutPoint>& vOutpts);
    bool HasProTxCoin(COutPoint& coin);

    bool HasMasternode();

    // znode
    /// Get 1000 FIRO output and keys which can be used for the Znode
    bool GetZnodeVinAndKeys(CTxIn& txinRet, CPubKey& pubKeyRet, CKey& keyRet, std::string strTxHash = "", std::string strOutputIndex = "");
    /// Extract txin information and keys from output
    bool GetVinAndKeysFromOutput(COutput out, CTxIn& txinRet, CPubKey& pubKeyRet, CKey& keyRet);

    CPubKey GetKeyFromKeypath(uint32_t nChange, uint32_t nChild, CKey& secret);
    /**
     * keystore implementation
     * Generate a new key
     */
    CPubKey GenerateNewKey(uint32_t nChange=0, bool fWriteChain=true);
    void DeriveNewChildKey(CKeyMetadata& metadata, CKey& secret);
    //! Adds a key to the store, and saves it to disk.
    bool AddKeyPubKey(const CKey& key, const CPubKey &pubkey) override;
    //! Adds a key to the store, without saving it to disk (used by LoadWallet)
    bool LoadKey(const CKey& key, const CPubKey &pubkey) { return CCryptoKeyStore::AddKeyPubKey(key, pubkey); }
    //! Load metadata (used by LoadWallet)
    bool LoadKeyMetadata(const CTxDestination& pubKey, const CKeyMetadata &metadata);

    bool LoadMinVersion(int nVersion) { AssertLockHeld(cs_wallet); nWalletVersion = nVersion; nWalletMaxVersion = std::max(nWalletMaxVersion, nVersion); return true; }
    void UpdateTimeFirstKey(int64_t nCreateTime);

    //! Adds an encrypted key to the store, and saves it to disk.
    bool AddCryptedKey(const CPubKey &vchPubKey, const std::vector<unsigned char> &vchCryptedSecret) override;
    //! Adds an encrypted key to the store, without saving it to disk (used by LoadWallet)
    bool LoadCryptedKey(const CPubKey &vchPubKey, const std::vector<unsigned char> &vchCryptedSecret);
    bool AddCScript(const CScript& redeemScript) override;
    bool LoadCScript(const CScript& redeemScript);

    //! Adds a destination data tuple to the store, and saves it to disk
    bool AddDestData(const CTxDestination &dest, const std::string &key, const std::string &value);
    //! Erases a destination data tuple in the store and on disk
    bool EraseDestData(const CTxDestination &dest, const std::string &key);
    //! Adds a destination data tuple to the store, without saving it to disk
    bool LoadDestData(const CTxDestination &dest, const std::string &key, const std::string &value);
    bool LoadDestData(const std::string &dest, const std::string &key, const std::string &value);
    //! Look up a destination data tuple in the store, return true if found false otherwise
    bool GetDestData(const CTxDestination &dest, const std::string &key, std::string *value) const;

    //! Adds a watch-only address to the store, and saves it to disk.
    bool AddWatchOnly(const CScript& dest, int64_t nCreateTime);
    bool RemoveWatchOnly(const CScript &dest) override;
    //! Adds a watch-only address to the store, without saving it to disk (used by LoadWallet)
    bool LoadWatchOnly(const CScript &dest);

    //! Holds a timestamp at which point the wallet is scheduled (externally) to be relocked. Caller must arrange for actual relocking to occur via Lock().
    int64_t nRelockTime;

    bool Unlock(const SecureString& strWalletPassphrase, const bool& fFirstUnlock=false);
    bool ChangeWalletPassphrase(const SecureString& strOldWalletPassphrase, const SecureString& strNewWalletPassphrase);
    bool EncryptWallet(const SecureString& strWalletPassphrase);

    void GetKeyBirthTimes(std::map<CTxDestination, int64_t> &mapKeyBirth) const;

    /**
     * Increment the next transaction order id
     * @return next transaction order id
     */
    int64_t IncOrderPosNext(CWalletDB *pwalletdb = NULL);
    DBErrors ReorderTransactions();
    bool AccountMove(std::string strFrom, std::string strTo, CAmount nAmount, std::string strComment = "");
    bool GetAccountPubkey(CPubKey &pubKey, std::string strAccount, bool bForceNew = false);

    void MarkDirty();
    bool AddToWallet(const CWalletTx& wtxIn, bool fFlushOnClose=true);
    bool LoadToWallet(const CWalletTx& wtxIn);
    void SyncTransaction(const CTransaction& tx, const CBlockIndex *pindex, int posInBlock) override;
    bool AddToWalletIfInvolvingMe(const CTransaction& tx, const CBlockIndex* pIndex, int posInBlock, bool fUpdate);
    CBlockIndex* ScanForWalletTransactions(CBlockIndex* pindexStart, bool fUpdate = false, bool fRecoverMnemonic = false);
    void ReacceptWalletTransactions();
    void ResendWalletTransactions(int64_t nBestBlockTime, CConnman* connman) override;
    std::vector<uint256> ResendWalletTransactionsBefore(int64_t nTime, CConnman* connman);
    CAmount GetBalance(bool fExcludeLocked = false) const;
    std::pair<CAmount, CAmount> GetPrivateBalance() const;
    std::pair<CAmount, CAmount> GetPrivateBalance(size_t &confirmed, size_t &unconfirmed) const;
    CAmount GetUnconfirmedBalance() const;
    CAmount GetImmatureBalance() const;
    CAmount GetWatchOnlyBalance() const;
    CAmount GetUnconfirmedWatchOnlyBalance() const;
    CAmount GetImmatureWatchOnlyBalance() const;
    CAmount GetLegacyBalance(const isminefilter& filter, int minDepth, const std::string* account, bool fAddLocked = false) const;

    static std::vector<CRecipient> CreateSigmaMintRecipients(
        std::vector<sigma::PrivateCoin>& coins,
        std::vector<CHDMint>& vDMints);

    static CRecipient CreateLelantusMintRecipient(
        lelantus::PrivateCoin& coin,
        CHDMint& vDMint,
        bool generate = true);

    static int GetRequiredCoinCountForAmount(
        const CAmount& required,
        const std::vector<sigma::CoinDenomination>& denominations);

    static CAmount SelectMintCoinsForAmount(
        const CAmount& required,
        const std::vector<sigma::CoinDenomination>& denominations,
        std::vector<sigma::CoinDenomination>& coinsOut);

    static CAmount SelectSpendCoinsForAmount(
        const CAmount& required,
        const std::list<CSigmaEntry>& coinsIn,
        std::vector<CSigmaEntry>& coinsOut);

    // Returns a list of unspent and verified coins, I.E. coins which are ready
    // to be spent.
    std::list<CSigmaEntry> GetAvailableCoins(const CCoinControl *coinControl = NULL, bool includeUnsafe = false, bool forEstimation = false) const;

    std::list<CLelantusEntry> GetAvailableLelantusCoins(const CCoinControl *coinControl = NULL, bool includeUnsafe = false, bool forEstimation = false) const;

    // Returns the list of pairs of coins and meta data for that coin,
    std::list<CSparkMintMeta> GetAvailableSparkCoins(const CCoinControl *coinControl = NULL) const;

    std::vector<unsigned char> EncryptMintAmount(uint64_t amount, const secp_primitives::GroupElement& pubcoin) const;

    bool DecryptMintAmount(const std::vector<unsigned char>& encryptedValue, const secp_primitives::GroupElement& pubcoin, uint64_t& amount) const;


    /** \brief Selects coins to spend, and coins to re-mint based on the required amount to spend, provided by the user. As the lower denomination now is 0.1 firo, user's request will be rounded up to the nearest 0.1. This difference between the user's requested value, and the actually spent value will be left to the miners as a fee.
     * \param[in] required Required amount to spend.
     * \param[out] coinsToSpend_out Coins which user needs to spend.
     * \param[out] coinsToMint_out Coins which will be re-minted by the user to get the change back.
     * \returns true, if it was possible to spend exactly required(rounded up to 0.1 firo) amount using coins we have.
     */
    bool GetCoinsToSpend(
        CAmount required,
        std::vector<CSigmaEntry>& coinsToSpend_out,
        std::vector<sigma::CoinDenomination>& coinsToMint_out,
        std::list<CSigmaEntry>& coins,
        const size_t coinsLimit = SIZE_MAX,
        const CAmount amountLimit = MAX_MONEY,
        const CCoinControl *coinControl = NULL) const;

    bool GetCoinsToJoinSplit(
            CAmount required,
            std::vector<CLelantusEntry>& coinsToSpend_out,
            CAmount& changeToMint,
            std::list<CLelantusEntry> coins,
            const size_t coinsToSpendLimit = SIZE_MAX,
            const CAmount amountToSpendLimit = MAX_MONEY,
            const CCoinControl *coinControl = NULL) const;

    /**
     * Insert additional inputs into the transaction by
     * calling CreateTransaction();
     */
    bool FundTransaction(CMutableTransaction& tx, CAmount& nFeeRet, bool overrideEstimatedFeeRate, const CFeeRate& specificFeeRate, int& nChangePosInOut, std::string& strFailReason, bool includeWatching, bool lockUnspents, const std::set<int>& setSubtractFeeFromOutputs, bool keepReserveKey = true, const CTxDestination& destChange = CNoDestination());

    /**
     * Create a new transaction paying the recipients with a set of coins
     * selected by SelectCoins(); Also create the change output, when needed
     * @note passing nChangePosInOut as -1 will result in setting a random position
     */
    bool CreateTransaction(const std::vector<CRecipient>& vecSend, CWalletTx& wtxNew, CReserveKey& reservekey, CAmount& nFeeRet, int& nChangePosInOut,
                           std::string& strFailReason, const CCoinControl *coinControl = NULL, bool sign = true, int nExtraPayloadSize = 0, bool fUseInstantSend=false);

    bool IsSigmaMintFromTxOutAvailable(CTxOut txout);

    /**
     * Add Mint and Spend functions
     */
    void ListAvailableSigmaMintCoins(std::vector <COutput> &vCoins, bool fOnlyConfirmed) const;
    void ListAvailableLelantusMintCoins(std::vector<COutput> &vCoins, bool fOnlyConfirmed) const;

    bool CreateMintTransaction(const std::vector<CRecipient>& vecSend, CWalletTx& wtxNew, CReserveKey& reservekey, CAmount& nFeeRet, int& nChangePosInOut,
                           std::string& strFailReason, const CCoinControl *coinControl = NULL, bool sign = true);
    bool CreateMintTransaction(CScript pubCoin, int64_t nValue,
                                       CWalletTx& wtxNew, CReserveKey& reservekey, int64_t& nFeeRet, std::string& strFailReason, const CCoinControl *coinControl=NULL);
    bool CreateLelantusMintTransactions(CAmount valueToMint, std::vector<std::pair<CWalletTx, CAmount>>& wtxAndFee,
                                        CAmount& nAllFeeRet, std::vector<CHDMint>& dMints,
                                        std::list<CReserveKey>& reservekeys, int& nChangePosInOut,
                                        std::string& strFailReason, const CCoinControl *coinControl, bool autoMintAll = false, bool sign = true);



    CWalletTx CreateSigmaSpendTransaction(
        const std::vector<CRecipient>& recipients,
        CAmount& fee,
        std::vector<CSigmaEntry>& selected,
        std::vector<CHDMint>& changes,
        bool& fChangeAddedToFee,
        const CCoinControl *coinControl = NULL);

    CWalletTx CreateLelantusJoinSplitTransaction(
        const std::vector<CRecipient>& recipients,
        CAmount& fee,
        const std::vector<CAmount>& newMints,
        std::vector<CLelantusEntry>& spendCoins,
        std::vector<CSigmaEntry>& sigmaSpendCoins,
        std::vector<CHDMint>& mintCoins,
        const CCoinControl *coinControl = NULL,
        std::function<void(CTxOut & , LelantusJoinSplitBuilder const &)> modifier = nullptr);

    bool CommitSigmaTransaction(CWalletTx& wtxNew, std::vector<CSigmaEntry>& selectedCoins, std::vector<CHDMint>& changes);
    bool CommitLelantusTransaction(CWalletTx& wtxNew, std::vector<CLelantusEntry>& spendCoins, std::vector<CSigmaEntry>& sigmaSpendCoins, std::vector<CHDMint>& mintCoins);
    std::string SendMoney(CScript scriptPubKey, int64_t nValue, CWalletTx& wtxNew, bool fAskFee=false);
    std::string SendMoneyToDestination(const CTxDestination &address, int64_t nValue, CWalletTx& wtxNew, bool fAskFee=false);

    std::string MintAndStoreSigma(
        const std::vector<CRecipient>& vecSend,
        const std::vector<sigma::PrivateCoin>& privCoins,
        std::vector<CHDMint> vDMints,
        CWalletTx &wtxNew,
        bool fAskFee=false,
        const CCoinControl *coinControl = NULL);

    std::string MintAndStoreLelantus(
            const CAmount& value,
            std::vector<std::pair<CWalletTx, CAmount>>& wtxAndFee,
            std::vector<CHDMint>& mints,
            bool autoMintAll = false,
            bool fAskFee = false,
            const CCoinControl *coinControl = NULL);

    std::string MintAndStoreSpark(
            const std::vector<spark::MintedCoinData>& outputs,
            std::vector<std::pair<CWalletTx, CAmount>>& wtxAndFee,
            bool subtractFeeFromAmount,
            bool autoMintAll = false,
            bool fAskFee = false,
            const CCoinControl *coinControl = NULL);

    CWalletTx CreateSparkSpendTransaction(
            const std::vector<CRecipient>& recipients,
            const std::vector<std::pair<spark::OutputCoinData, bool>>&  privateRecipients,
            CAmount &fee,
            const CCoinControl *coinControl = NULL);

    CWalletTx SpendAndStoreSpark(
            const std::vector<CRecipient>& recipients,
            const std::vector<std::pair<spark::OutputCoinData, bool>>&  privateRecipients,
            CAmount &fee,
            const CCoinControl *coinControl = NULL);

    bool LelantusToSpark(std::string& strFailReason);

    std::vector<CSigmaEntry> SpendSigma(const std::vector<CRecipient>& recipients, CWalletTx& result);
    std::vector<CSigmaEntry> SpendSigma(const std::vector<CRecipient>& recipients, CWalletTx& result, CAmount& fee);

    std::vector<CLelantusEntry> JoinSplitLelantus(const std::vector<CRecipient>& recipients, const std::vector<CAmount>& newMints, CWalletTx& result,  const CCoinControl *coinControl = NULL);

    std::pair<CAmount, unsigned int> EstimateJoinSplitFee(CAmount required, bool subtractFeeFromAmount, std::list<CSigmaEntry> sigmaCoins, std::list<CLelantusEntry> coins, const CCoinControl *coinControl);

    bool GetMint(const uint256& hashSerial, CSigmaEntry& sigmaEntry, bool forEstimation = false) const;

    bool GetMint(const uint256& hashSerial, CLelantusEntry& mint, bool forEstimation = false) const;

    bool CommitTransaction(CWalletTx& wtxNew, CReserveKey& reservekey, CConnman* connman, CValidationState& state);


    bool CreateCollateralTransaction(CMutableTransaction& txCollateral, std::string& strReason);
    bool ConvertList(std::vector<CTxIn> vecTxIn, std::vector<CAmount>& vecAmounts);

    void ListAccountCreditDebit(const std::string& strAccount, std::list<CAccountingEntry>& entries);
    bool AddAccountingEntry(const CAccountingEntry&);
    bool AddAccountingEntry(const CAccountingEntry&, CWalletDB *pwalletdb);
    template <typename ContainerType>
    bool DummySignTx(CMutableTransaction &txNew, const ContainerType &coins);

    static CFeeRate minTxFee;
    static CFeeRate fallbackFee;
    /**
     * Estimate the minimum fee considering user set parameters
     * and the required fee
     */
    static CAmount GetMinimumFee(unsigned int nTxBytes, unsigned int nConfirmTarget, const CTxMemPool& pool);
    /**
     * Estimate the minimum fee considering required fee and targetFee or if 0
     * then fee estimation for nConfirmTarget
     */
    static CAmount GetMinimumFee(unsigned int nTxBytes, unsigned int nConfirmTarget, const CTxMemPool& pool, CAmount targetFee);
    /**
     * Return the minimum required fee taking into account the
     * floating relay fee and user set minimum transaction fee
     */
    static CAmount GetRequiredFee(unsigned int nTxBytes);

    bool NewKeyPool();
    bool TopUpKeyPool(unsigned int kpSize = 0);
    void ReserveKeyFromKeyPool(int64_t& nIndex, CKeyPool& keypool);
    void KeepKey(int64_t nIndex);
    void ReturnKey(int64_t nIndex, const CPubKey& pubkey);
    bool GetKeyFromPool(CPubKey &key);
    int64_t GetOldestKeyPoolTime();
    /**
     * Marks all keys in the keypool up to and including reserve_key as used.
     */
    void MarkReserveKeysAsUsed(int64_t keypool_id);
    const std::map<CKeyID, int64_t>& GetAllReserveKeys() const { return m_pool_key_to_index; }

    std::set< std::set<CTxDestination> > GetAddressGroupings();
    std::map<CTxDestination, CAmount> GetAddressBalances();

    std::set<CTxDestination> GetAccountAddresses(const std::string& strAccount) const;

    isminetype IsMine(const CTxIn& txin, const CTransaction& tx) const;
    /**
     * Returns amount of debit if the input matches the
     * filter, otherwise returns 0
     */
    CAmount GetDebit(const CTxIn& txin, const CTransaction&tx, const isminefilter& filter) const;
    isminetype IsMine(const CTxOut& txout) const;
    CAmount GetCredit(const CTxOut& txout, const isminefilter& filter) const;
    bool IsChange(const uint256& tx, const CTxOut& txout) const;
    CAmount GetChange(const uint256& tx, const CTxOut& txout) const;
    bool IsMine(const CTransaction& tx) const;
    /** should probably be renamed to IsRelevantToMe */
    bool IsFromMe(const CTransaction& tx) const;
    CAmount GetDebit(const CTransaction& tx, const isminefilter& filter) const;
    /** Returns whether all of the inputs match the filter */
    bool IsAllFromMe(const CTransaction& tx, const isminefilter& filter) const;
    CAmount GetCredit(const CTransaction& tx, const isminefilter& filter) const;
    CAmount GetChange(const CTransaction& tx) const;
    void SetBestChain(const CBlockLocator& loc) override;

    DBErrors LoadWallet(bool& fFirstRunRet);
    void AutoLockMasternodeCollaterals();
    DBErrors ZapWalletTx(std::vector<CWalletTx>& vWtx);
    DBErrors ZapSelectTx(std::vector<uint256>& vHashIn, std::vector<uint256>& vHashOut);

    // Remove all CSigmaEntry and CHDMint objects from WalletDB.
    DBErrors ZapSigmaMints();
    // Remove all Lelantus HDMint objects from WalletDB
    DBErrors ZapLelantusMints();

    bool SetAddressBook(const CTxDestination& address, const std::string& strName, const std::string& purpose);
    bool SetSparkAddressBook(const std::string& address, const std::string& strName, const std::string& purpose);

    bool DelAddressBook(const CTxDestination& address);
    bool DelAddressBook(const std::string& address);

    bool UpdatedTransaction(const uint256 &hashTx) override;
    const std::string& GetAccountName(const CScript& scriptPubKey) const;

    void Inventory(const uint256 &hash) override
    {
        {
            LOCK(cs_wallet);
            std::map<uint256, int>::iterator mi = mapRequestCount.find(hash);
            if (mi != mapRequestCount.end())
                (*mi).second++;
        }
    }

    void GetScriptForMining(boost::shared_ptr<CReserveScript> &script) override;
    void ResetRequestCount(const uint256 &hash) override
    {
        LOCK(cs_wallet);
        mapRequestCount[hash] = 0;
    };

    unsigned int GetKeyPoolSize()
    {
        AssertLockHeld(cs_wallet); // setKeyPool
        return setKeyPool.size();
    }

    bool SetDefaultKey(const CPubKey &vchPubKey);

    //! signify that a particular wallet feature is now used. this may change nWalletVersion and nWalletMaxVersion if those are lower
    bool SetMinVersion(enum WalletFeature, CWalletDB* pwalletdbIn = NULL, bool fExplicit = false);

    //! change which version we're allowed to upgrade to (note that this does not immediately imply upgrading to that format)
    bool SetMaxVersion(int nVersion);

    //! get the current wallet format (the oldest client version guaranteed to understand this wallet)
    int GetVersion() { LOCK(cs_wallet); return nWalletVersion; }

    //! Get wallet transactions that conflict with given transaction (spend same outputs)
    std::set<uint256> GetConflicts(const uint256& txid) const;

    //! Check if a given transaction has any of its outputs spent by another transaction in the wallet
    bool HasWalletSpend(const uint256& txid) const;

    //! Flush wallet (bitdb flush)
    void Flush(bool shutdown=false);

    //! Verify the wallet database and perform salvage if required
    static bool Verify();

    /**
     * Address book entry changed.
     * @note called with lock cs_wallet held.
     */
    boost::signals2::signal<void (CWallet *wallet, const CTxDestination
            &address, const std::string &label, bool isMine,
            const std::string &purpose,
            ChangeType status)> NotifyAddressBookChanged;

    boost::signals2::signal<void (CWallet *wallet, const std::string
            &address, const std::string &label, bool isMine,
            const std::string &purpose,
            ChangeType status)> NotifySparkAddressBookChanged;

    /**
     * Wallet transaction added, removed or updated.
     * @note called with lock cs_wallet held.
     */
    boost::signals2::signal<void (CWallet *wallet, const uint256 &hashTx,
            ChangeType status)> NotifyTransactionChanged;
    /**
     * sigma/lelantus entry changed.
     * @note called with lock cs_wallet held.
     */
    boost::signals2::signal<void (CWallet *wallet, const std::string &pubCoin, const std::string &isUsed, ChangeType status)> NotifyZerocoinChanged;


    /** Show progress e.g. for rescan */
    boost::signals2::signal<void (const std::string &title, int nProgress)> ShowProgress;

    /** Watch-only address added */
    boost::signals2::signal<void (bool fHaveWatchOnly)> NotifyWatchonlyChanged;

    /** Payment code added */
    boost::signals2::signal<void (bip47::CPaymentCodeDescription)> NotifyPcodeCreated;

    /** Payment code labeled */
    boost::signals2::signal<void (std::string pcode, std::string label, bool removed)> NotifyPcodeLabeled;

    /** Unlock required (for example for adding a privkey to the wallet),  */
    boost::signals2::signal<void (int receiverAccountNum, CBlockIndex* pBlockIndex)> NotifyBip47KeysChanged;

    /** IS-lock received */
    boost::signals2::signal<void ()> NotifyISLockReceived;

    /** ChainLock received */
    boost::signals2::signal<void (int height)> NotifyChainLockReceived;

    /** Inquire whether this wallet broadcasts transactions. */
    bool GetBroadcastTransactions() const { return fBroadcastTransactions; }
    /** Set whether this wallet broadcasts transactions. */
    void SetBroadcastTransactions(bool broadcast) { fBroadcastTransactions = broadcast; }

    /* Mark a transaction (and it in-wallet descendants) as abandoned so its inputs may be respent. */
    bool AbandonTransaction(const uint256& hashTx);

    /** Mark a transaction as replaced by another transaction (e.g., BIP 125). */
    bool MarkReplaced(const uint256& originalHash, const uint256& newHash);

    /* Returns the wallets help message */
    static std::string GetWalletHelpString(bool showDebug);

    /* Initializes the wallet, returns a new CWallet instance or a null pointer in case of an error */
    static CWallet* CreateWalletFromFile(const std::string walletFile);
    static bool InitLoadWallet();

    /**
     * Wallet post-init setup
     * Gives the wallet a chance to register repetitive tasks and complete post-init tasks
     */
    void postInitProcess(boost::thread_group& threadGroup);

    /* Wallets parameter interaction */
    static bool ParameterInteraction();

    bool BackupWallet(const std::string& strDest);

    /* Set the HD chain model (chain child index counters) */
    bool SetHDChain(const CHDChain& chain, bool memonly, bool& upgradeChain, bool genNewKeyPool = true);
    bool SetHDChain(const CHDChain& chain, bool memonly) { bool upgradeChain = DEFAULT_UPGRADE_CHAIN; return SetHDChain(chain, memonly, upgradeChain); }
    const CHDChain& GetHDChain() { return hdChain; }

    bool SetMnemonicContainer(const MnemonicContainer& mnContainer, bool memonly);
    const MnemonicContainer& GetMnemonicContainer() { return mnemonicContainer; }

    bool EncryptMnemonicContainer(const CKeyingMaterial& vMasterKeyIn);
    bool DecryptMnemonicContainer(MnemonicContainer& mnContainer);

    void GenerateNewMnemonic();

    /* Returns true if HD is enabled */
    bool IsHDEnabled();

    /* Generates a new HD master key (will not be activated) */
    CPubKey GenerateNewHDMasterKey();

    /* Set the current HD master key (will reset the chain child index counters) */
    bool SetHDMasterKey(const CPubKey& key, const int cHDChainVersion=CHDChain().CURRENT_VERSION);

    /**************************************************************************/
    /* bip47 */
    /* Generates and strores a new payment code for receiving*/
    bip47::CPaymentCode GeneratePcode(std::string const & label);

    /*Prepares and sends a notification tx using Lelantus facilities*/
    CWalletTx PrepareAndSendNotificationTx(bip47::CPaymentCode const & theirPcode);

    /* Lists all receiving pcodes as tuples of (pcode, label, notification address) */
    std::vector<bip47::CPaymentCodeDescription> ListPcodes();

    /* Creates a payment channel for their payment code. */
    bip47::CPaymentChannel & SetupPchannel(bip47::CPaymentCode const & theirPcode);

    /* Stores the notification tx id into the wallet database */
    void SetNotificationTxId(bip47::CPaymentCode const & theirPcode, uint256 const & txid);

    /* Returns next unused address for their payment code. Throws if no payment channel was setup */
    CBitcoinAddress GetTheirNextAddress(bip47::CPaymentCode const & theirPcode) const;

    /* Returns and stores a next unused address for their payment code. Throws if no payment channel was setup */
    CBitcoinAddress GenerateTheirNextAddress(bip47::CPaymentCode const & theirPcode);

    /*Loads previously stored bip47 accounts */
    void LoadBip47Wallet();

    std::shared_ptr<bip47::CWallet const>  GetBip47Wallet() const;

    boost::optional<bip47::CPaymentCodeDescription> FindPcode(bip47::CPaymentCode const & pcode) const;
    boost::optional<bip47::CPaymentCodeDescription> FindPcode(CBitcoinAddress const & address) const;

    /*Marks address as used for a receiving bip47 account. Returns the account if found*/
    bip47::CAccountReceiver const * AddressUsed(CBitcoinAddress const & address);

    /*Checks if this is a BIP47 transaction and handles it. May send an unlock request if wallet is locked.*/
    void HandleBip47Transaction(CWalletTx const & wtx);

    // Checks if this is a spark transaction and handles it.
    void HandleSparkTransaction(CWalletTx const & wtx);

    /*Attaches a new label to a sending payment code.*/
    void LabelSendingPcode(bip47::CPaymentCode const & pcode, std::string const & label, bool remove = false);
    std::string GetSendingPcodeLabel(bip47::CPaymentCode const & pcode) const;

    /*Relabels an existing receiving payment code*/
    void LabelReceivingPcode(bip47::CPaymentCode const & pcode, std::string const & label);

    /*Sets used address number for a sending or receiving payment channel*/
    size_t SetUsedAddressNumber(bip47::CPaymentCode const & pcode, size_t number);

    void NotifyTransactionLock(const CTransaction &tx) override;
    void NotifyChainLock(const CBlockIndex* pindexChainLock) override;
<<<<<<< HEAD
=======
    
    bool IsSparkAddressMine(const std::string& address);
    CAmount GetAvailableSparkBalance();
    CAmount GetUnconfirmedSparkBalance();
    bool CreateSparkMintTransactions(
        const std::vector<spark::MintedCoinData>& outputs,
        std::vector<std::pair<CWalletTx, CAmount>>& wtxAndFee,
        CAmount& nAllFeeRet,
        std::list<CReserveKey>& reservekeys,
        int& nChangePosInOut,
        bool subtractFeeFromAmount,
        std::string& strFailReason,
        const CCoinControl *coinControl,
        bool autoMintAll);
>>>>>>> ce1282a4

#ifdef ENABLE_ELYSIUM
    void LoadTxOrigin(uint256, std::string& destination);
#endif
};

/** A key allocated from the key pool. */
class CReserveKey : public CReserveScript
{
protected:
    CWallet* pwallet;
    int64_t nIndex;
    CPubKey vchPubKey;
public:
    CReserveKey(CWallet* pwalletIn)
    {
        nIndex = -1;
        pwallet = pwalletIn;
    }

    ~CReserveKey()
    {
        ReturnKey();
    }

    void ReturnKey();
    bool GetReservedKey(CPubKey &pubkey);
    void KeepKey();
    void KeepScript() { KeepKey(); }
};


/**
 * Account information.
 * Stored in wallet with key "acc"+string account name.
 */
class CAccount
{
public:
    CPubKey vchPubKey;

    CAccount()
    {
        SetNull();
    }

    void SetNull()
    {
        vchPubKey = CPubKey();
    }

    ADD_SERIALIZE_METHODS;

    template <typename Stream, typename Operation>
    inline void SerializationOp(Stream& s, Operation ser_action) {
        int nVersion = s.GetVersion();
        if (!(s.GetType() & SER_GETHASH))
            READWRITE(nVersion);
        READWRITE(vchPubKey);
    }
};

bool CompSigmaHeight(const CSigmaEntry& a, const CSigmaEntry& b);
bool CompSigmaID(const CSigmaEntry& a, const CSigmaEntry& b);

// Helper for producing a bunch of max-sized low-S signatures (eg 72 bytes)
// ContainerType is meant to hold pair<CWalletTx *, int>, and be iterable
// so that each entry corresponds to each vIn, in order.
template <typename ContainerType>
bool CWallet::DummySignTx(CMutableTransaction &txNew, const ContainerType &coins)
{
    // Fill in dummy signatures for fee calculation.
    int nIn = 0;
    for (const auto& coin : coins)
    {
        const CScript& scriptPubKey = coin.first->tx->vout[coin.second].scriptPubKey;
        SignatureData sigdata;

        if (!ProduceSignature(DummySignatureCreator(this), scriptPubKey, sigdata))
        {
            return false;
        } else {
            UpdateTransaction(txNew, nIn, sigdata);
        }

        nIn++;
    }
    return true;
}

CWalletTx PrepareAndSendNotificationTx(CWallet* pwallet, bip47::CPaymentCode const & theirPcode);

#endif // BITCOIN_WALLET_WALLET_H<|MERGE_RESOLUTION|>--- conflicted
+++ resolved
@@ -1389,8 +1389,6 @@
 
     void NotifyTransactionLock(const CTransaction &tx) override;
     void NotifyChainLock(const CBlockIndex* pindexChainLock) override;
-<<<<<<< HEAD
-=======
     
     bool IsSparkAddressMine(const std::string& address);
     CAmount GetAvailableSparkBalance();
@@ -1405,7 +1403,6 @@
         std::string& strFailReason,
         const CCoinControl *coinControl,
         bool autoMintAll);
->>>>>>> ce1282a4
 
 #ifdef ENABLE_ELYSIUM
     void LoadTxOrigin(uint256, std::string& destination);
