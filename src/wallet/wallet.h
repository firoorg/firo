--- conflicted
+++ resolved
@@ -1004,17 +1004,8 @@
 		std::vector<CHDMint>& mintCoins,
 		const CCoinControl *coinControl = NULL);
 
-<<<<<<< HEAD
-    bool CreateMultipleZerocoinSpendTransaction(std::string& thirdPartyaddress, const std::vector<std::pair<int64_t, libzerocoin::CoinDenomination>>& denominations,
-                                        CWalletTx& wtxNew, CReserveKey& reservekey, vector<CBigNum>& coinSerials, uint256& txHash, vector<CBigNum>& zcSelectedValues, std::string& strFailReason, bool forceUsed = false);
-
-    bool CommitZerocoinSpendTransaction(CWalletTx& wtxNew, CReserveKey& reservekey);
-	bool CommitSigmaTransaction(CWalletTx& wtxNew, std::vector<CSigmaEntry>& selectedCoins, std::vector<CHDMint>& changes);
-	bool CommitLelantusTransaction(CWalletTx& wtxNew, std::vector<CLelantusEntry>& spendCoins, std::vector<CSigmaEntry>& sigmaSpendCoins, std::vector<CHDMint>& mintCoins);
-=======
     bool CommitSigmaTransaction(CWalletTx& wtxNew, std::vector<CSigmaEntry>& selectedCoins, std::vector<CHDMint>& changes);
     bool CommitLelantusTransaction(CWalletTx& wtxNew, std::vector<CLelantusEntry>& spendCoins, std::vector<CSigmaEntry>& sigmaSpendCoins, std::vector<CHDMint>& mintCoins);
->>>>>>> 2ec9860e
     std::string SendMoney(CScript scriptPubKey, int64_t nValue, CWalletTx& wtxNew, bool fAskFee=false);
     std::string SendMoneyToDestination(const CTxDestination &address, int64_t nValue, CWalletTx& wtxNew, bool fAskFee=false);
 
