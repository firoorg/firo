// Copyright (c) 2009-2010 Satoshi Nakamoto
// Copyright (c) 2009-2015 The Bitcoin Core developers
// Distributed under the MIT software license, see the accompanying
// file COPYING or http://www.opensource.org/licenses/mit-license.php.

#ifndef BITCOIN_WALLET_WALLET_H
#define BITCOIN_WALLET_WALLET_H

#include "amount.h"
#include "../libzerocoin/bitcoin_bignum/bignum.h"
#include "../sigma/coin.h"
#include "streams.h"
#include "tinyformat.h"
#include "ui_interface.h"
#include "utilstrencodings.h"
#include "validationinterface.h"
#include "script/ismine.h"
#include "wallet/crypter.h"
#include "wallet/walletdb.h"
#include "wallet/rpcwallet.h"
#include "../base58.h"
#include "zerocoin_params.h"
#include "univalue.h"

#include <algorithm>
#include <map>
#include <set>
#include <stdexcept>
#include <stdint.h>
#include <string>
#include <utility>
#include <vector>

#include <boost/shared_ptr.hpp>

extern CWallet* pwalletMain;

/**
 * Settings
 */
extern CFeeRate payTxFee;
extern unsigned int nTxConfirmTarget;
extern bool bSpendZeroConfChange;
extern bool fSendFreeTransactions;

static const unsigned int DEFAULT_KEYPOOL_SIZE = 100;
//! -paytxfee default
static const CAmount DEFAULT_TRANSACTION_FEE = 0;
//! -fallbackfee default
static const CAmount DEFAULT_FALLBACK_FEE = 20000;
//! -mintxfee default
static const CAmount DEFAULT_TRANSACTION_MINFEE = 1000;
//! minimum change amount
static const CAmount MIN_CHANGE = CENT;
//! Default for -spendzeroconfchange
static const bool DEFAULT_SPEND_ZEROCONF_CHANGE = true;
//! Default for -sendfreetransactions
static const bool DEFAULT_SEND_FREE_TRANSACTIONS = false;
//! Default for -walletrejectlongchains
static const bool DEFAULT_WALLET_REJECT_LONG_CHAINS = false;
//! -txconfirmtarget default
static const unsigned int DEFAULT_TX_CONFIRM_TARGET = 2;
//! Largest (in bytes) free transaction we're willing to create
static const unsigned int MAX_FREE_TRANSACTION_CREATE_SIZE = 1000;
static const bool DEFAULT_WALLETBROADCAST = true;

//! if set, all keys will be derived by using BIP32
static const bool DEFAULT_USE_HD_WALLET = true;

extern const char * DEFAULT_WALLET_DAT;

class CBlockIndex;
class CCoinControl;
class COutput;
class CReserveKey;
class CScript;
class CTxMemPool;
class CWalletTx;

/** (client) version numbers for particular wallet features */
enum WalletFeature
{
    FEATURE_BASE = 10500, // the earliest version new wallets supports (only useful for getinfo's clientversion output)

    FEATURE_WALLETCRYPT = 40000, // wallet encryption
    FEATURE_COMPRPUBKEY = 60000, // compressed public keys

    FEATURE_HD = 130000, // Hierarchical key derivation after BIP32 (HD Wallet)
    FEATURE_LATEST = FEATURE_COMPRPUBKEY // HD is optional, use FEATURE_COMPRPUBKEY as latest version
};

enum AvailableCoinsType
{
    ALL_COINS = 1,
    ONLY_DENOMINATED = 2,
    ONLY_NOT1000IFMN = 3,
    ONLY_NONDENOMINATED_NOT1000IFMN = 4,
    ONLY_1000 = 5, // find znode outputs including locked ones (use with caution)
    ONLY_PRIVATESEND_COLLATERAL = 6
};

struct CompactTallyItem
{
    CBitcoinAddress address;
    CAmount nAmount;
    std::vector<CTxIn> vecTxIn;
    CompactTallyItem()
    {
        nAmount = 0;
    }
};


/** A key pool entry */
class CKeyPool
{
public:
    int64_t nTime;
    CPubKey vchPubKey;

    CKeyPool();
    CKeyPool(const CPubKey& vchPubKeyIn);

    ADD_SERIALIZE_METHODS;

    template <typename Stream, typename Operation>
    inline void SerializationOp(Stream& s, Operation ser_action, int nType, int nVersion) {
        if (!(nType & SER_GETHASH))
            READWRITE(nVersion);
        READWRITE(nTime);
        READWRITE(vchPubKey);
    }
};

/** Address book data */
class CAddressBookData
{
public:
    std::string name;
    std::string purpose;

    CAddressBookData()
    {
        purpose = "unknown";
    }

    typedef std::map<std::string, std::string> StringMap;
    StringMap destdata;
};

struct CRecipient
{
    CScript scriptPubKey;
    CAmount nAmount;
    bool fSubtractFeeFromAmount;
};

typedef std::map<std::string, std::string> mapValue_t;


static void ReadOrderPos(int64_t& nOrderPos, mapValue_t& mapValue)
{
    if (!mapValue.count("n"))
    {
        nOrderPos = -1; // TODO: calculate elsewhere
        return;
    }
    nOrderPos = atoi64(mapValue["n"].c_str());
}


static void WriteOrderPos(const int64_t& nOrderPos, mapValue_t& mapValue)
{
    if (nOrderPos == -1)
        return;
    mapValue["n"] = i64tostr(nOrderPos);
}

struct COutputEntry
{
    CTxDestination destination;
    CAmount amount;
    int vout;
};

/** A transaction with a merkle branch linking it to the block chain. */
class CMerkleTx : public CTransaction
{
private:
  /** Constant used in hashBlock to indicate tx has been abandoned */
    static const uint256 ABANDON_HASH;

public:
    uint256 hashBlock;

    /* An nIndex == -1 means that hashBlock (in nonzero) refers to the earliest
     * block in the chain we know this or any in-wallet dependency conflicts
     * with. Older clients interpret nIndex == -1 as unconfirmed for backward
     * compatibility.
     */
    int nIndex;

    CMerkleTx()
    {
        Init();
    }

    CMerkleTx(const CTransaction& txIn) : CTransaction(txIn)
    {
        Init();
    }

    void Init()
    {
        hashBlock = uint256();
        nIndex = -1;
    }

    ADD_SERIALIZE_METHODS;

    template <typename Stream, typename Operation>
    inline void SerializationOp(Stream& s, Operation ser_action, int nType, int nVersion) {
        std::vector<uint256> vMerkleBranch; // For compatibility with older versions.
        READWRITE(*(CTransaction*)this);
        nVersion = this->nVersion;
        READWRITE(hashBlock);
        READWRITE(vMerkleBranch);
        READWRITE(nIndex);
    }

    int SetMerkleBranch(const CBlock& block);

    /**
     * Return depth of transaction in blockchain:
     * <0  : conflicts with a transaction this deep in the blockchain
     *  0  : in memory pool, waiting to be included in a block
     * >=1 : this many blocks deep in the main chain
     */
    int GetDepthInMainChain(const CBlockIndex* &pindexRet) const;
    int GetDepthInMainChain() const { const CBlockIndex *pindexRet; return GetDepthInMainChain(pindexRet); }

    int GetDepthInMainChain(const CBlockIndex* &pindexRet, bool enableIX) const;
    int GetDepthInMainChain(bool enableIX) const { const CBlockIndex *pindexRet; return GetDepthInMainChain(pindexRet, enableIX); }

    bool IsInMainChain() const { const CBlockIndex *pindexRet; return GetDepthInMainChain(pindexRet) > 0; }
    int GetBlocksToMaturity() const;

    /** Pass this transaction to the mempool. Fails if absolute fee exceeds absurd fee. */
    bool AcceptToMemoryPool(
        bool fLimitFree,
        const CAmount nAbsurdFee,
        CValidationState& state,
        bool fCheckInputs,
        bool isCheckWalletTransaction = false,
        bool markZcoinSpendTransactionSerial = true);

    bool hashUnset() const { return (hashBlock.IsNull() || hashBlock == ABANDON_HASH); }
    bool isAbandoned() const { return (hashBlock == ABANDON_HASH); }
    void setAbandoned() { hashBlock = ABANDON_HASH; }
};

/**
 * A transaction with a bunch of additional info that only the owner cares about.
 * It includes any unrecorded transactions needed to link it back to the block chain.
 */
class CWalletTx : public CMerkleTx
{
private:
    const CWallet* pwallet;

public:
    mapValue_t mapValue;
    std::vector<std::pair<std::string, std::string> > vOrderForm;
    unsigned int fTimeReceivedIsTxTime;
    unsigned int nTimeReceived; //!< time received by this node
    unsigned int nTimeSmart;
    char fFromMe;
    std::string strFromAccount;
    int64_t nOrderPos; //!< position in ordered transaction list
    std::unordered_set<uint32_t> changes; //!< positions of changes in vout

    // memory only
    mutable bool fDebitCached;
    mutable bool fCreditCached;
    mutable bool fImmatureCreditCached;
    mutable bool fAvailableCreditCached;
    mutable bool fWatchDebitCached;
    mutable bool fWatchCreditCached;
    mutable bool fImmatureWatchCreditCached;
    mutable bool fAvailableWatchCreditCached;
    mutable bool fChangeCached;
    mutable CAmount nDebitCached;
    mutable CAmount nCreditCached;
    mutable CAmount nImmatureCreditCached;
    mutable CAmount nAvailableCreditCached;
    mutable CAmount nWatchDebitCached;
    mutable CAmount nWatchCreditCached;
    mutable CAmount nImmatureWatchCreditCached;
    mutable CAmount nAvailableWatchCreditCached;
    mutable CAmount nChangeCached;

    CWalletTx()
    {
        Init(NULL);
    }

    CWalletTx(const CWallet* pwalletIn)
    {
        Init(pwalletIn);
    }

    CWalletTx(const CWallet* pwalletIn, const CMerkleTx& txIn) : CMerkleTx(txIn)
    {
        Init(pwalletIn);
    }

    CWalletTx(const CWallet* pwalletIn, const CTransaction& txIn) : CMerkleTx(txIn)
    {
        Init(pwalletIn);
    }

    void Init(const CWallet* pwalletIn)
    {
        pwallet = pwalletIn;
        mapValue.clear();
        vOrderForm.clear();
        fTimeReceivedIsTxTime = false;
        nTimeReceived = 0;
        nTimeSmart = 0;
        fFromMe = false;
        strFromAccount.clear();
        fDebitCached = false;
        fCreditCached = false;
        fImmatureCreditCached = false;
        fAvailableCreditCached = false;
        fWatchDebitCached = false;
        fWatchCreditCached = false;
        fImmatureWatchCreditCached = false;
        fAvailableWatchCreditCached = false;
        fChangeCached = false;
        nDebitCached = 0;
        nCreditCached = 0;
        nImmatureCreditCached = 0;
        nAvailableCreditCached = 0;
        nWatchDebitCached = 0;
        nWatchCreditCached = 0;
        nAvailableWatchCreditCached = 0;
        nImmatureWatchCreditCached = 0;
        nChangeCached = 0;
        nOrderPos = -1;
        changes.clear();
    }

    ADD_SERIALIZE_METHODS;

    template <typename Stream, typename Operation>
    inline void SerializationOp(Stream& s, Operation ser_action, int nType, int nVersion) {
        constexpr uint32_t FLAG_WITH_CHANGES = 0x00000001;

        if (ser_action.ForRead())
            Init(NULL);

        char fSpent = false;
        uint32_t flags = 0;

        if (!ser_action.ForRead())
        {
            flags = FLAG_WITH_CHANGES;

            mapValue["fromaccount"] = strFromAccount;
            mapValue["flags"] = strprintf("0x%x", flags);

            WriteOrderPos(nOrderPos, mapValue);

            if (nTimeSmart)
                mapValue["timesmart"] = strprintf("%u", nTimeSmart);
        }

        READWRITE(*(CMerkleTx*)this);
        std::vector<CMerkleTx> vUnused; //!< Used to be vtxPrev
        READWRITE(vUnused);
        READWRITE(mapValue);
        READWRITE(vOrderForm);
        READWRITE(fTimeReceivedIsTxTime);
        READWRITE(nTimeReceived);
        READWRITE(fFromMe);
        READWRITE(fSpent);

        if (ser_action.ForRead())
        {
            strFromAccount = mapValue["fromaccount"];

            ReadOrderPos(nOrderPos, mapValue);

            nTimeSmart = mapValue.count("timesmart") ? (unsigned int)atoi64(mapValue["timesmart"]) : 0;

            auto it = mapValue.find("flags");
            if (it != mapValue.end()) {
                flags = static_cast<uint32_t>(std::strtoul(it->second.c_str(), nullptr, 0));
            }
        }

        if (flags & FLAG_WITH_CHANGES) {
            READWRITE(changes);
        }

        mapValue.erase("fromaccount");
        mapValue.erase("version");
        mapValue.erase("spent");
        mapValue.erase("n");
        mapValue.erase("timesmart");
        mapValue.erase("flags");
    }

    //! make sure balances are recalculated
    void MarkDirty()
    {
        fCreditCached = false;
        fAvailableCreditCached = false;
        fWatchDebitCached = false;
        fWatchCreditCached = false;
        fAvailableWatchCreditCached = false;
        fImmatureWatchCreditCached = false;
        fDebitCached = false;
        fChangeCached = false;
    }

    void BindWallet(CWallet *pwalletIn)
    {
        pwallet = pwalletIn;
        MarkDirty();
    }

    //! filter decides which addresses will count towards the debit
    CAmount GetDebit(const isminefilter& filter) const;
    CAmount GetCredit(const isminefilter& filter) const;
    CAmount GetImmatureCredit(bool fUseCache=true) const;
    CAmount GetAvailableCredit(bool fUseCache=true) const;
    CAmount GetImmatureWatchOnlyCredit(const bool& fUseCache=true) const;
    CAmount GetAvailableWatchOnlyCredit(const bool& fUseCache=true) const;
    CAmount GetAnonymizedCredit(bool fUseCache=true) const;
    CAmount GetChange() const;

    void GetAmounts(std::list<COutputEntry>& listReceived,
                    std::list<COutputEntry>& listSent, CAmount& nFee, std::string& strSentAccount, const isminefilter& filter) const;

    void GetAccountAmounts(const std::string& strAccount, CAmount& nReceived,
                           CAmount& nSent, CAmount& nFee, const isminefilter& filter) const;

    bool IsFromMe(const isminefilter& filter) const
    {
        return (GetDebit(filter) > 0);
    }

    // True if only scriptSigs are different
    bool IsEquivalentTo(const CWalletTx& tx) const;

    bool InMempool() const;
    bool InStempool() const;
    bool IsTrusted() const;

    bool IsChange(uint32_t out) const;
    bool IsChange(const CTxOut& out) const;

    int64_t GetTxTime() const;
    int GetRequestCount() const;

    bool RelayWalletTransaction(bool fCheckInputs = true);

    std::set<uint256> GetConflicts() const;
};




class COutput
{
public:
    const CWalletTx *tx;
    int i;
    int nDepth;
    bool fSpendable;
    bool fSolvable;

    COutput(const CWalletTx *txIn, int iIn, int nDepthIn, bool fSpendableIn, bool fSolvableIn)
    {
        tx = txIn; i = iIn; nDepth = nDepthIn; fSpendable = fSpendableIn; fSolvable = fSolvableIn;
    }
    int Priority() const;

    std::string ToString() const;
};




/** Private key that includes an expiration date in case it never gets used. */
class CWalletKey
{
public:
    CPrivKey vchPrivKey;
    int64_t nTimeCreated;
    int64_t nTimeExpires;
    std::string strComment;
    //! todo: add something to note what created it (user, getnewaddress, change)
    //!   maybe should have a map<string, string> property map

    CWalletKey(int64_t nExpires=0);

    ADD_SERIALIZE_METHODS;

    template <typename Stream, typename Operation>
    inline void SerializationOp(Stream& s, Operation ser_action, int nType, int nVersion) {
        if (!(nType & SER_GETHASH))
            READWRITE(nVersion);
        READWRITE(vchPrivKey);
        READWRITE(nTimeCreated);
        READWRITE(nTimeExpires);
        READWRITE(LIMITED_STRING(strComment, 65536));
    }
};

/**
 * Internal transfers.
 * Database key is acentry<account><counter>.
 */
class CAccountingEntry
{
public:
    std::string strAccount;
    CAmount nCreditDebit;
    int64_t nTime;
    std::string strOtherAccount;
    std::string strComment;
    mapValue_t mapValue;
    int64_t nOrderPos; //!< position in ordered transaction list
    uint64_t nEntryNo;

    CAccountingEntry()
    {
        SetNull();
    }

    void SetNull()
    {
        nCreditDebit = 0;
        nTime = 0;
        strAccount.clear();
        strOtherAccount.clear();
        strComment.clear();
        nOrderPos = -1;
        nEntryNo = 0;
    }

    ADD_SERIALIZE_METHODS;

    template <typename Stream, typename Operation>
    inline void SerializationOp(Stream& s, Operation ser_action, int nType, int nVersion) {
        if (!(nType & SER_GETHASH))
            READWRITE(nVersion);
        //! Note: strAccount is serialized as part of the key, not here.
        READWRITE(nCreditDebit);
        READWRITE(nTime);
        READWRITE(LIMITED_STRING(strOtherAccount, 65536));

        if (!ser_action.ForRead())
        {
            WriteOrderPos(nOrderPos, mapValue);

            if (!(mapValue.empty() && _ssExtra.empty()))
            {
                CDataStream ss(nType, nVersion);
                ss.insert(ss.begin(), '\0');
                ss << mapValue;
                ss.insert(ss.end(), _ssExtra.begin(), _ssExtra.end());
                strComment.append(ss.str());
            }
        }

        READWRITE(LIMITED_STRING(strComment, 65536));

        size_t nSepPos = strComment.find("\0", 0, 1);
        if (ser_action.ForRead())
        {
            mapValue.clear();
            if (std::string::npos != nSepPos)
            {
                CDataStream ss(std::vector<char>(strComment.begin() + nSepPos + 1, strComment.end()), nType, nVersion);
                ss >> mapValue;
                _ssExtra = std::vector<char>(ss.begin(), ss.end());
            }
            ReadOrderPos(nOrderPos, mapValue);
        }
        if (std::string::npos != nSepPos)
            strComment.erase(nSepPos);

        mapValue.erase("n");
    }

private:
    std::vector<char> _ssExtra;
};

enum MintAlgorithm {
    ZEROCOIN = 1,
    SIGMA = 2
};

/**
 * A CWallet is an extension of a keystore, which also maintains a set of transactions and balances,
 * and provides the ability to create new transactions.
 */
class CWallet : public CCryptoKeyStore, public CValidationInterface
{
private:
    /**
     * Select a set of coins such that nValueRet >= nTargetValue and at least
     * all coins from coinControl are selected; Never select unconfirmed coins
     * if they are not ours
     */
    bool SelectCoins(const std::vector<COutput>& vAvailableCoins, const CAmount& nTargetValue, std::set<std::pair<const CWalletTx*,unsigned int> >& setCoinsRet, CAmount& nValueRet, const CCoinControl *coinControl = NULL, AvailableCoinsType nCoinType = ALL_COINS, bool fUseInstantSend = false) const;

    CWalletDB *pwalletdbEncryption;

    //! the current wallet version: clients below this version are not able to load the wallet
    int nWalletVersion;

    //! the maximum wallet format version: memory-only variable that specifies to what version this wallet may be upgraded
    int nWalletMaxVersion;

    int64_t nNextResend;
    int64_t nLastResend;
    bool fBroadcastTransactions;

    mutable bool fAnonymizableTallyCached;
    mutable std::vector<CompactTallyItem> vecAnonymizableTallyCached;
    mutable bool fAnonymizableTallyCachedNonDenom;
    mutable std::vector<CompactTallyItem> vecAnonymizableTallyCachedNonDenom;

    /**
     * Used to keep track of spent outpoints, and
     * detect and report conflicts (double-spends or
     * mutated transactions where the mutant gets mined).
     */
    typedef std::multimap<COutPoint, uint256> TxSpends;
    TxSpends mapTxSpends;
    void AddToSpends(const COutPoint& outpoint, const uint256& wtxid);
    void AddToSpends(const uint256& wtxid);

    /* Mark a transaction (and its in-wallet descendants) as conflicting with a particular block. */
    void MarkConflicted(const uint256& hashBlock, const uint256& hashTx);

    void SyncMetaData(std::pair<TxSpends::iterator, TxSpends::iterator>);

    /* the HD chain data model (external chain counters) */
    CHDChain hdChain;

public:
    /*
     * Main wallet lock.
     * This lock protects all the fields added by CWallet
     *   except for:
     *      fFileBacked (immutable after instantiation)
     *      strWalletFile (immutable after instantiation)
     */
    mutable CCriticalSection cs_wallet;

    bool fFileBacked;
    std::string strWalletFile;

    std::set<int64_t> setKeyPool;
    std::map<CKeyID, CKeyMetadata> mapKeyMetadata;
    //znode
    int64_t nKeysLeftSinceAutoBackup;

    typedef std::map<unsigned int, CMasterKey> MasterKeyMap;
    MasterKeyMap mapMasterKeys;
    unsigned int nMasterKeyMaxID;

    CWallet()
    {
        SetNull();
    }

    CWallet(const std::string& strWalletFileIn)
    {
        SetNull();

        strWalletFile = strWalletFileIn;
        fFileBacked = true;
    }

    ~CWallet()
    {
        delete pwalletdbEncryption;
        pwalletdbEncryption = NULL;
    }

    void SetNull()
    {
        nWalletVersion = FEATURE_BASE;
        nWalletMaxVersion = FEATURE_BASE;
        fFileBacked = false;
        nMasterKeyMaxID = 0;
        pwalletdbEncryption = NULL;
        nOrderPosNext = 0;
        nNextResend = 0;
        nLastResend = 0;
        nTimeFirstKey = 0;
        fBroadcastTransactions = false;
        fAnonymizableTallyCached = false;
        fAnonymizableTallyCachedNonDenom = false;
        vecAnonymizableTallyCached.clear();
        vecAnonymizableTallyCachedNonDenom.clear();
    }

    std::map<uint256, CWalletTx> mapWallet;
    std::list<CAccountingEntry> laccentries;
    bool EraseFromWallet(uint256 hash);
    typedef std::pair<CWalletTx*, CAccountingEntry*> TxPair;
    typedef std::multimap<int64_t, TxPair > TxItems;
    TxItems wtxOrdered;

    int64_t nOrderPosNext;
    std::map<uint256, int> mapRequestCount;

    std::map<CTxDestination, CAddressBookData> mapAddressBook;

    CPubKey vchDefaultKey;

    std::set<COutPoint> setLockedCoins;

    int64_t nTimeFirstKey;

    const CWalletTx* GetWalletTx(const uint256& hash) const;

    //! check whether we are allowed to upgrade (or already support) to the named feature
    bool CanSupportFeature(enum WalletFeature wf) { AssertLockHeld(cs_wallet); return nWalletMaxVersion >= wf; }

    /**
     * populate vCoins with vector of available COutputs.
     */
    void AvailableCoins(std::vector<COutput>& vCoins, bool fOnlyConfirmed=true, const CCoinControl *coinControl = NULL, bool fIncludeZeroValue=false, AvailableCoinsType nCoinType=ALL_COINS, bool fUseInstantSend = false) const;

    /**
     * Shuffle and select coins until nTargetValue is reached while avoiding
     * small change; This method is stochastic for some inputs and upon
     * completion the coin set and corresponding actual target value is
     * assembled
     */
    bool SelectCoinsMinConf(const CAmount& nTargetValue, int nConfMine, int nConfTheirs, uint64_t nMaxAncestors, std::vector<COutput> vCoins, std::set<std::pair<const CWalletTx*,unsigned int> >& setCoinsRet, CAmount& nValueRet) const;
    bool SelectCoinsByDenominations(int nDenom, CAmount nValueMin, CAmount nValueMax, std::vector<CTxIn>& vecTxInRet, std::vector<COutput>& vCoinsRet, CAmount& nValueRet, int nPrivateSendRoundsMin, int nPrivateSendRoundsMax);
    bool GetCollateralTxIn(CTxIn& txinRet, CAmount& nValueRet) const;
    bool SelectCoinsDark(CAmount nValueMin, CAmount nValueMax, std::vector<CTxIn>& vecTxInRet, CAmount& nValueRet, int nPrivateSendRoundsMin, int nPrivateSendRoundsMax) const;
    bool SelectCoinsGrouppedByAddresses(std::vector<CompactTallyItem>& vecTallyRet, bool fSkipDenominated = true, bool fAnonymizable = true) const;

    bool IsSpent(const uint256& hash, unsigned int n) const;

    bool IsLockedCoin(uint256 hash, unsigned int n) const;
    void LockCoin(const COutPoint& output);
    void UnlockCoin(const COutPoint& output);
    void UnlockAllCoins();
    void ListLockedCoins(std::vector<COutPoint>& vOutpts);

    // znode
    /// Get 1000 XZC output and keys which can be used for the Znode
    bool GetZnodeVinAndKeys(CTxIn& txinRet, CPubKey& pubKeyRet, CKey& keyRet, std::string strTxHash = "", std::string strOutputIndex = "");
    /// Extract txin information and keys from output
    bool GetVinAndKeysFromOutput(COutput out, CTxIn& txinRet, CPubKey& pubKeyRet, CKey& keyRet);
    bool HasCollateralInputs(bool fOnlyConfirmed = true) const;
    int  CountInputsWithAmount(CAmount nInputAmount);

    /**
     * keystore implementation
     * Generate a new key
     */
    CPubKey GenerateNewKey();
    //! Adds a key to the store, and saves it to disk.
    bool AddKeyPubKey(const CKey& key, const CPubKey &pubkey);
    //! Adds a key to the store, without saving it to disk (used by LoadWallet)
    bool LoadKey(const CKey& key, const CPubKey &pubkey) { return CCryptoKeyStore::AddKeyPubKey(key, pubkey); }
    //! Load metadata (used by LoadWallet)
    bool LoadKeyMetadata(const CPubKey &pubkey, const CKeyMetadata &metadata);

    bool LoadMinVersion(int nVersion) { AssertLockHeld(cs_wallet); nWalletVersion = nVersion; nWalletMaxVersion = std::max(nWalletMaxVersion, nVersion); return true; }

    //! Adds an encrypted key to the store, and saves it to disk.
    bool AddCryptedKey(const CPubKey &vchPubKey, const std::vector<unsigned char> &vchCryptedSecret);
    //! Adds an encrypted key to the store, without saving it to disk (used by LoadWallet)
    bool LoadCryptedKey(const CPubKey &vchPubKey, const std::vector<unsigned char> &vchCryptedSecret);
    bool AddCScript(const CScript& redeemScript);
    bool LoadCScript(const CScript& redeemScript);

    //! Adds a destination data tuple to the store, and saves it to disk
    bool AddDestData(const CTxDestination &dest, const std::string &key, const std::string &value);
    //! Erases a destination data tuple in the store and on disk
    bool EraseDestData(const CTxDestination &dest, const std::string &key);
    //! Adds a destination data tuple to the store, without saving it to disk
    bool LoadDestData(const CTxDestination &dest, const std::string &key, const std::string &value);
    //! Look up a destination data tuple in the store, return true if found false otherwise
    bool GetDestData(const CTxDestination &dest, const std::string &key, std::string *value) const;

    //! Adds a watch-only address to the store, and saves it to disk.
    bool AddWatchOnly(const CScript &dest);
    bool RemoveWatchOnly(const CScript &dest);
    //! Adds a watch-only address to the store, without saving it to disk (used by LoadWallet)
    bool LoadWatchOnly(const CScript &dest);

    bool Unlock(const SecureString& strWalletPassphrase);
    bool ChangeWalletPassphrase(const SecureString& strOldWalletPassphrase, const SecureString& strNewWalletPassphrase);
    bool EncryptWallet(const SecureString& strWalletPassphrase);

    void GetKeyBirthTimes(std::map<CKeyID, int64_t> &mapKeyBirth) const;

    /**
     * Increment the next transaction order id
     * @return next transaction order id
     */
    int64_t IncOrderPosNext(CWalletDB *pwalletdb = NULL);
    bool AccountMove(std::string strFrom, std::string strTo, CAmount nAmount, std::string strComment = "");
    bool GetAccountPubkey(CPubKey &pubKey, std::string strAccount, bool bForceNew = false);

    void MarkDirty();
    bool AddToWallet(const CWalletTx& wtxIn, bool fFromLoadWallet, CWalletDB* pwalletdb);
    void SyncTransaction(const CTransaction& tx, const CBlockIndex *pindex, const CBlock* pblock);
    bool AddToWalletIfInvolvingMe(const CTransaction& tx, const CBlock* pblock, bool fUpdate);
    int ScanForWalletTransactions(CBlockIndex* pindexStart, bool fUpdate = false);
    void ReacceptWalletTransactions();
    void ResendWalletTransactions(int64_t nBestBlockTime);
    std::vector<uint256> ResendWalletTransactionsBefore(int64_t nTime);
    //znode
    CAmount GetBalance() const;
    CAmount GetUnconfirmedBalance() const;
    CAmount GetImmatureBalance() const;
    CAmount GetWatchOnlyBalance() const;
    CAmount GetUnconfirmedWatchOnlyBalance() const;
    CAmount GetImmatureWatchOnlyBalance() const;
    // get the PrivateSend chain depth for a given input
    int GetRealInputPrivateSendRounds(CTxIn txin, int nRounds) const;
    // respect current settings
    int GetInputPrivateSendRounds(CTxIn txin) const;
    bool IsDenominated(const CTxIn &txin) const;
    bool IsDenominatedAmount(CAmount nInputAmount) const;
    bool IsCollateralAmount(CAmount nInputAmount) const;
    CAmount GetAnonymizableBalance(bool fSkipDenominated = false) const;
    CAmount GetAnonymizedBalance() const;
//    double GetAverageAnonymizedRounds() const;
//    CAmount GetNormalizedAnonymizedBalance() const;
    CAmount GetNeedsToBeAnonymizedBalance(CAmount nMinBalance = 0) const;
    CAmount GetDenominatedBalance(bool unconfirmed=false) const;

    static std::vector<CRecipient> CreateSigmaMintRecipients(
        const std::vector<sigma::PrivateCoin>& coins);

    static int GetRequiredCoinCountForAmount(
        const CAmount& required,
        const std::vector<sigma::CoinDenomination>& denominations);

    static CAmount SelectMintCoinsForAmount(
        const CAmount& required,
        const std::vector<sigma::CoinDenomination>& denominations,
        std::vector<sigma::CoinDenomination>& coinsOut);

    static CAmount SelectSpendCoinsForAmount(
        const CAmount& required,
        const std::list<CSigmaEntry>& coinsIn,
        std::vector<CSigmaEntry>& coinsOut);

    // Returns a list of unspent and verified coins, I.E. coins which are ready
    // to be spent.
    std::list<CSigmaEntry> GetAvailableCoins() const;

    /** \brief Selects coins to spend, and coins to re-mint based on the required amount to spend, provided by the user. As the lower denomination now is 0.1 zcoin, user's request will be rounded up to the nearest 0.1. This difference between the user's requested value, and the actually spent value will be left to the miners as a fee.
     * \param[in] required Required amount to spend.
     * \param[out] coinsToSpend_out Coins which user needs to spend.
     * \param[out] coinsToMint_out Coins which will be re-minted by the user to get the change back.
     * \returns true, if it was possible to spend exactly required(rounded up to 0.1 zcoin) amount using coins we have.
     */
    bool GetCoinsToSpend(
        CAmount required,
<<<<<<< HEAD
        std::vector<CSigmaEntry>& coinsToSpend_out,
        std::vector<sigma::CoinDenomination>& coinsToMint_out) const;
=======
        std::vector<CZerocoinEntryV3>& coinsToSpend_out,
        std::vector<sigma::CoinDenominationV3>& coinsToMint_out,
        const size_t coinsLimit = SIZE_MAX,
        const CAmount amountLimit = MAX_MONEY) const;
>>>>>>> fe8600d2

    /**
     * Insert additional inputs into the transaction by
     * calling CreateTransaction();
     */
    bool FundTransaction(CMutableTransaction& tx, CAmount& nFeeRet, bool overrideEstimatedFeeRate, const CFeeRate& specificFeeRate, int& nChangePosInOut, std::string& strFailReason, bool includeWatching, bool lockUnspents, const CTxDestination& destChange = CNoDestination());

    /**
     * Create a new transaction paying the recipients with a set of coins
     * selected by SelectCoins(); Also create the change output, when needed
     * @note passing nChangePosInOut as -1 will result in setting a random position
     */
    bool CreateTransaction(const std::vector<CRecipient>& vecSend, CWalletTx& wtxNew, CReserveKey& reservekey, CAmount& nFeeRet, int& nChangePosInOut,
                           std::string& strFailReason, const CCoinControl *coinControl = NULL, bool sign = true, AvailableCoinsType nCoinType = ALL_COINS, bool fUseInstantSend = false);

    /**
     * Add zerocoin Mint and Spend function
     */
    void ListAvailableCoinsMintCoins(std::vector<COutput>& vCoins, bool fOnlyConfirmed=true) const;
    bool CreateZerocoinMintTransaction(const std::vector<CRecipient>& vecSend, CWalletTx& wtxNew, CReserveKey& reservekey, CAmount& nFeeRet, int& nChangePosInOut,
                           std::string& strFailReason, bool isSigmaMint, const CCoinControl *coinControl = NULL, bool sign = true);
    bool CreateZerocoinMintTransaction(CScript pubCoin, int64_t nValue,
                                       CWalletTx& wtxNew, CReserveKey& reservekey, int64_t& nFeeRet, std::string& strFailReason, bool isSigmaMint, const CCoinControl *coinControl=NULL);
    bool CreateZerocoinSpendTransaction(std::string& thirdPartyaddress, int64_t nValue, libzerocoin::CoinDenomination denomination,
                                        CWalletTx& wtxNew, CReserveKey& reservekey, CBigNum& coinSerial, uint256& txHash, CBigNum& zcSelectedValue, bool& zcSelectedIsUsed,  std::string& strFailReason, bool forceUsed = false);

    bool CreateSigmaSpendTransaction(
        std::string& thirdPartyaddress,
        sigma::CoinDenomination denomination,
        CWalletTx& wtxNew,
        CReserveKey& reservekey,
        CAmount& nFeeRet,
        Scalar& coinSerial,
        uint256& txHash,
        GroupElement& zcSelectedValue,
        bool& zcSelectedIsUsed,
        std::string& strFailReason,
        bool forceUsed = false,
        const CCoinControl *coinControl = NULL);

    CWalletTx CreateSigmaSpendTransaction(
        const std::vector<CRecipient>& recipients,
        CAmount& fee,
        std::vector<CSigmaEntry>& selected,
        std::vector<CSigmaEntry>& changes);

    bool CreateMultipleZerocoinSpendTransaction(std::string& thirdPartyaddress, const std::vector<std::pair<int64_t, libzerocoin::CoinDenomination>>& denominations,
                                        CWalletTx& wtxNew, CReserveKey& reservekey, vector<CBigNum>& coinSerials, uint256& txHash, vector<CBigNum>& zcSelectedValues, std::string& strFailReason, bool forceUsed = false);
    bool CreateMultipleSigmaSpendTransaction(
        std::string& thirdPartyaddress,
        const std::vector<sigma::CoinDenomination>& denominations,
        CWalletTx& wtxNew,
        CReserveKey& reservekey,
        CAmount& nFeeRet,
        vector<Scalar>& coinSerials,
        uint256& txHash,
        vector<GroupElement>& zcSelectedValues,
        std::string& strFailReason,
        bool forceUsed = false,
        const CCoinControl *coinControl = NULL);

    bool CommitZerocoinSpendTransaction(CWalletTx& wtxNew, CReserveKey& reservekey);
    bool CommitSigmaTransaction(CWalletTx& wtxNew, std::vector<CSigmaEntry>& selectedCoins, std::vector<CSigmaEntry>& changes);
    std::string SendMoney(CScript scriptPubKey, int64_t nValue, CWalletTx& wtxNew, bool fAskFee=false);
    std::string SendMoneyToDestination(const CTxDestination &address, int64_t nValue, CWalletTx& wtxNew, bool fAskFee=false);

    std::string MintZerocoin(CScript pubCoin, int64_t nValue, bool isSigmaMint, CWalletTx& wtxNew, bool fAskFee=false);
    std::string MintAndStoreZerocoin(vector<CRecipient> vecSend, vector<libzerocoin::PrivateCoin> privCoins, CWalletTx &wtxNew, bool fAskFee=false);
    std::string MintAndStoreSigma(
        const vector<CRecipient>& vecSend,
        const vector<sigma::PrivateCoin>& privCoins,
        CWalletTx &wtxNew,
        bool fAskFee=false);

    std::string SpendZerocoin(std::string& thirdPartyaddress, int64_t nValue, libzerocoin::CoinDenomination denomination, CWalletTx& wtxNew, CBigNum& coinSerial, uint256& txHash, CBigNum& zcSelectedValue, bool& zcSelectedIsUsed, bool forceUsed = false);
    std::string SpendSigma(std::string& thirdPartyaddress, sigma::CoinDenomination denomination, CWalletTx& wtxNew, Scalar& coinSerial, uint256& txHash, GroupElement& zcSelectedValue, bool& zcSelectedIsUsed, bool forceUsed = false, bool fAskFee=false);
    std::string SpendMultipleZerocoin(std::string& thirdPartyaddress, const std::vector<std::pair<int64_t, libzerocoin::CoinDenomination>>& denominations, CWalletTx& wtxNew, vector<CBigNum>& coinSerials, uint256& txHash, vector<CBigNum>& zcSelectedValues, bool forceUsed = false);

    std::string SpendMultipleSigma(std::string& thirdPartyaddress, const std::vector<sigma::CoinDenomination>& denominations, CWalletTx& wtxNew, vector<Scalar>& coinSerials, uint256& txHash, vector<GroupElement>& zcSelectedValues, bool forceUsed = false, bool fAskFee=false);

    std::vector<CSigmaEntry> SpendSigma(const std::vector<CRecipient>& recipients, CWalletTx& result);
    std::vector<CSigmaEntry> SpendSigma(const std::vector<CRecipient>& recipients, CWalletTx& result, CAmount& fee);

    bool CreateZerocoinMintModel(string &stringError,
                                 const string& denomAmount,
                                 MintAlgorithm algo = ZEROCOIN);

    bool CreateZerocoinMintModelV2(string &stringError, const string& denomAmount);
    bool CreateSigmaMintModel(string &stringError, const string& denomAmount);

    bool CreateZerocoinMintModel(
        string &stringError,
        const std::vector<std::pair<std::string, int>>& denominationPairs,
        MintAlgorithm algo = ZEROCOIN);

    bool CreateSigmaMintModel(
        string &stringError,
        const std::vector<std::pair<sigma::CoinDenomination, int>>& denominationPairs);

    bool CreateZerocoinMintModelV2(string &stringError, const std::vector<std::pair<int,int>>& denominationPairs);

    // If dontSpendSigma is set, spends only old zcoin mints if any. Used in old unit tests.
    bool CreateZerocoinSpendModel(string &stringError, string thirdPartyAddress, string denomAmount, bool forceUsed = false, bool dontSpendSigma = false);

    bool CreateSigmaSpendModel(string &stringError, string thirdPartyAddress, string denomAmount, bool forceUsed = false);
    bool CreateZerocoinSpendModel(CWalletTx& wtx, string &stringError, string& thirdPartyAddress, const vector<string>& denomAmounts, bool forceUsed = false);
    bool CreateZerocoinSpendModelV2(CWalletTx& wtx, string &stringError, string& thirdPartyAddress, const vector<string>& denomAmounts, bool forceUsed = false);
    bool CreateSigmaSpendModel(CWalletTx& wtx, string &stringError, string& thirdPartyAddress, const vector<string>& denomAmounts, bool forceUsed = false);

    //function for spending all old mints form v2 protocol
    bool SpendOldMints(string& stringError);

    bool SetZerocoinBook(const CZerocoinEntry& zerocoinEntry);

    void CommitTransaction(CWalletTx& tx);
    bool CommitTransaction(CWalletTx& wtxNew, CReserveKey& reservekey);

    bool CreateCollateralTransaction(CMutableTransaction& txCollateral, std::string& strReason);
    bool ConvertList(std::vector<CTxIn> vecTxIn, std::vector<CAmount>& vecAmounts);

    bool AddAccountingEntry(const CAccountingEntry&, CWalletDB& pwalletdb);

    bool CheckDenomination(string denomAmount, int64_t& nAmount, libzerocoin::CoinDenomination& denomination);

    bool CheckHasV2Mint(libzerocoin::CoinDenomination denomination, bool forceUsed);

    static CFeeRate minTxFee;
    static CFeeRate fallbackFee;
    /**
     * Estimate the minimum fee considering user set parameters
     * and the required fee
     */
    static CAmount GetMinimumFee(unsigned int nTxBytes, unsigned int nConfirmTarget, const CTxMemPool& pool);
    /**
     * Return the minimum required fee taking into account the
     * floating relay fee and user set minimum transaction fee
     */
    static CAmount GetRequiredFee(unsigned int nTxBytes);

    bool NewKeyPool();
    bool TopUpKeyPool(unsigned int kpSize = 0);
    void ReserveKeyFromKeyPool(int64_t& nIndex, CKeyPool& keypool);
    void KeepKey(int64_t nIndex);
    void ReturnKey(int64_t nIndex);
    bool GetKeyFromPool(CPubKey &key);
    int64_t GetOldestKeyPoolTime();
    void GetAllReserveKeys(std::set<CKeyID>& setAddress) const;

    std::set< std::set<CTxDestination> > GetAddressGroupings();
    std::map<CTxDestination, CAmount> GetAddressBalances();

    CAmount GetAccountBalance(const std::string& strAccount, int nMinDepth, const isminefilter& filter);
    CAmount GetAccountBalance(CWalletDB& walletdb, const std::string& strAccount, int nMinDepth, const isminefilter& filter);
    std::set<CTxDestination> GetAccountAddresses(const std::string& strAccount) const;

    isminetype IsMine(const CTxIn& txin) const;
    CAmount GetDebit(const CTxIn& txin, const isminefilter& filter) const;
    isminetype IsMine(const CTxOut& txout) const;
    CAmount GetCredit(const CTxOut& txout, const isminefilter& filter) const;
    bool IsChange(const uint256& tx, const CTxOut& txout) const;
    CAmount GetChange(const uint256& tx, const CTxOut& txout) const;
    bool IsMine(const CTransaction& tx) const;
    /** should probably be renamed to IsRelevantToMe */
    bool IsFromMe(const CTransaction& tx) const;
    CAmount GetDebit(const CTransaction& tx, const isminefilter& filter) const;
    CAmount GetCredit(const CTransaction& tx, const isminefilter& filter) const;
    CAmount GetChange(const CTransaction& tx) const;
    void SetBestChain(const CBlockLocator& loc);

    DBErrors LoadWallet(bool& fFirstRunRet);
    DBErrors ZapWalletTx(std::vector<CWalletTx>& vWtx);
    DBErrors ZapSelectTx(std::vector<uint256>& vHashIn, std::vector<uint256>& vHashOut);

    bool SetAddressBook(const CTxDestination& address, const std::string& strName, const std::string& purpose);

    bool DelAddressBook(const CTxDestination& address);

    void UpdatedTransaction(const uint256 &hashTx);

    void Inventory(const uint256 &hash)
    {
        LOCK(cs_wallet);
        std::map<uint256, int>::iterator mi = mapRequestCount.find(hash);
        if (mi != mapRequestCount.end())
            (*mi).second++;
    }

    void GetScriptForMining(boost::shared_ptr<CReserveScript> &script);
    void ResetRequestCount(const uint256 &hash)
    {
        LOCK(cs_wallet);
        mapRequestCount[hash] = 0;
    };

    unsigned int GetKeyPoolSize()
    {
        AssertLockHeld(cs_wallet); // setKeyPool
        return setKeyPool.size();
    }

    bool SetDefaultKey(const CPubKey &vchPubKey);

    //! signify that a particular wallet feature is now used. this may change nWalletVersion and nWalletMaxVersion if those are lower
    bool SetMinVersion(enum WalletFeature, CWalletDB* pwalletdbIn = NULL, bool fExplicit = false);

    //! change which version we're allowed to upgrade to (note that this does not immediately imply upgrading to that format)
    bool SetMaxVersion(int nVersion);

    //! get the current wallet format (the oldest client version guaranteed to understand this wallet)
    int GetVersion() { LOCK(cs_wallet); return nWalletVersion; }

    //! Get wallet transactions that conflict with given transaction (spend same outputs)
    std::set<uint256> GetConflicts(const uint256& txid) const;

    //! Flush wallet (bitdb flush)
    void Flush(bool shutdown=false);

    //! Verify the wallet database and perform salvage if required
    static bool Verify();

    /**
     * Address book entry changed.
     * @note called with lock cs_wallet held.
     */
    boost::signals2::signal<void (CWallet *wallet, const CTxDestination
            &address, const std::string &label, bool isMine,
            const std::string &purpose,
            ChangeType status)> NotifyAddressBookChanged;

    /**
     * Wallet transaction added, removed or updated.
     * @note called with lock cs_wallet held.
     */
    boost::signals2::signal<void (CWallet *wallet, const uint256 &hashTx,
            ChangeType status)> NotifyTransactionChanged;
    /**
     * Zerocoin entry changed.
     * @note called with lock cs_wallet held.
     */
    boost::signals2::signal<void (CWallet *wallet, const std::string &pubCoin, const std::string &isUsed, ChangeType status)> NotifyZerocoinChanged;


    /** Show progress e.g. for rescan */
    boost::signals2::signal<void (const std::string &title, int nProgress)> ShowProgress;

    /** Watch-only address added */
    boost::signals2::signal<void (bool fHaveWatchOnly)> NotifyWatchonlyChanged;

    /** Inquire whether this wallet broadcasts transactions. */
    bool GetBroadcastTransactions() const { return fBroadcastTransactions; }
    /** Set whether this wallet broadcasts transactions. */
    void SetBroadcastTransactions(bool broadcast) { fBroadcastTransactions = broadcast; }

    /* Mark a transaction (and it in-wallet descendants) as abandoned so its inputs may be respent. */
    bool AbandonTransaction(const uint256& hashTx);

    /* Returns the wallets help message */
    static std::string GetWalletHelpString(bool showDebug);

    /* Initializes the wallet, returns a new CWallet instance or a null pointer in case of an error */
    static bool InitLoadWallet();

    /* Wallets parameter interaction */
    static bool ParameterInteraction();

    bool BackupWallet(const std::string& strDest);

    /* Set the HD chain model (chain child index counters) */
    bool SetHDChain(const CHDChain& chain, bool memonly);
    const CHDChain& GetHDChain() { return hdChain; }

    /* Generates a new HD master key (will not be activated) */
    CPubKey GenerateNewHDMasterKey();

    /* Set the current HD master key (will reset the chain child index counters) */
    bool SetHDMasterKey(const CPubKey& key);
};

/** A key allocated from the key pool. */
class CReserveKey : public CReserveScript
{
protected:
    CWallet* pwallet;
    int64_t nIndex;
    CPubKey vchPubKey;
public:
    CReserveKey(CWallet* pwalletIn)
    {
        nIndex = -1;
        pwallet = pwalletIn;
    }

    ~CReserveKey()
    {
        ReturnKey();
    }

    void ReturnKey();
    bool GetReservedKey(CPubKey &pubkey);
    void KeepKey();
    void KeepScript() { KeepKey(); }
};


/**
 * Account information.
 * Stored in wallet with key "acc"+string account name.
 */
class CAccount
{
public:
    CPubKey vchPubKey;

    CAccount()
    {
        SetNull();
    }

    void SetNull()
    {
        vchPubKey = CPubKey();
    }

    ADD_SERIALIZE_METHODS;

    template <typename Stream, typename Operation>
    inline void SerializationOp(Stream& s, Operation ser_action, int nType, int nVersion) {
        if (!(nType & SER_GETHASH))
            READWRITE(nVersion);
        READWRITE(vchPubKey);
    }
};

class CZerocoinEntry
{
private:
    template <typename Stream>
    auto is_eof_helper(Stream &s, bool) -> decltype(s.eof()) {
        return s.eof();
    }

    template <typename Stream>
    bool is_eof_helper(Stream &s, int) {
        return false;
    }

    template<typename Stream>
    bool is_eof(Stream &s) {
        return is_eof_helper(s, true);
    }

public:
    //public
    Bignum value;
    int denomination;
    //private
    Bignum randomness;
    Bignum serialNumber;
    vector<unsigned char> ecdsaSecretKey;

    bool IsUsed;
    int nHeight;
    int id;

    CZerocoinEntry()
    {
        SetNull();
    }

    void SetNull()
    {
        IsUsed = false;
        randomness = 0;
        serialNumber = 0;
        value = 0;
        denomination = -1;
        nHeight = -1;
        id = -1;
    }

    bool IsCorrectV2Mint() const {
        return value > 0 && randomness > 0 && serialNumber > 0 && serialNumber.bitSize() <= 160 &&
                ecdsaSecretKey.size() >= 32;
    }

    ADD_SERIALIZE_METHODS;

    template <typename Stream, typename Operation>
    inline void SerializationOp(Stream& s, Operation ser_action, int nType, int nVersion) {
        READWRITE(IsUsed);
        READWRITE(randomness);
        READWRITE(serialNumber);
        READWRITE(value);
        READWRITE(denomination);
        READWRITE(nHeight);
        READWRITE(id);
        if (ser_action.ForRead()) {
            if (!is_eof(s)) {
                int nStoredVersion = 0;
                READWRITE(nStoredVersion);
                if (nStoredVersion >= ZC_ADVANCED_WALLETDB_MINT_VERSION)
                    READWRITE(ecdsaSecretKey);
            }
        }
        else {
            READWRITE(nVersion);
            READWRITE(ecdsaSecretKey);
        }
    }

};


class CSigmaEntry
{
public:
    void set_denomination(sigma::CoinDenomination denom) {
        DenominationToInteger(denom, denomination);
    }
    void set_denomination_value(int64_t new_denomination) {
        denomination = new_denomination;
    }
    int64_t get_denomination_value() const {
        return denomination;
    }
    sigma::CoinDenomination get_denomination() const {
        sigma::CoinDenomination result;
        IntegerToDenomination(denomination, result);
        return result;
    }

    //public
    GroupElement value;

    //private
    Scalar randomness;
    Scalar serialNumber;

    // Signature over partial transaction
    // to make sure the outputs are not changed by attacker.
    std::vector<unsigned char> ecdsaSecretKey;

    bool IsUsed;
    int nHeight;
    int id;

private:
    // NOTE(martun): made this one private to make sure people don't
    // misuse it and try to assign a value of type sigma::CoinDenomination
    // to it. In these cases the value is automatically converted to int,
    // which is not what we want.
    // Starting from Version 3 == sigma, this number is coin value * COIN,
    // I.E. it is set to 100.000.000 for 1 zcoin.
    int64_t denomination;

public:

    CSigmaEntry()
    {
        SetNull();
    }

    void SetNull()
    {
        IsUsed = false;
        randomness = Scalar(uint64_t(0));
        serialNumber = Scalar(uint64_t(0));
        value = GroupElement();
        denomination = -1;
        nHeight = -1;
        id = -1;
    }

    bool IsCorrectSigmaMint() const {
        return randomness.isMember() && serialNumber.isMember();
    }

    ADD_SERIALIZE_METHODS;

    template <typename Stream, typename Operation>
    inline void SerializationOp(Stream& s, Operation ser_action, int nType, int nVersion) {
        READWRITE(IsUsed);
        READWRITE(randomness);
        READWRITE(serialNumber);
        READWRITE(value);
        READWRITE(denomination);
        READWRITE(nHeight);
        READWRITE(id);
        if (ser_action.ForRead()) {
            if (!is_eof(s)) {
                int nStoredVersion = 0;
                READWRITE(nStoredVersion);
                READWRITE(ecdsaSecretKey);
            }
        }
        else {
            READWRITE(nVersion);
            READWRITE(ecdsaSecretKey);
        }
    }
private:
    template <typename Stream>
    auto is_eof_helper(Stream &s, bool) -> decltype(s.eof()) {
        return s.eof();
    }

    template <typename Stream>
    bool is_eof_helper(Stream &s, int) {
        return false;
    }

    template<typename Stream>
    bool is_eof(Stream &s) {
        return is_eof_helper(s, true);
    }
};


class CZerocoinSpendEntry
{
public:
    Bignum coinSerial;
    uint256 hashTx;
    Bignum pubCoin;
    int denomination;
    int id;

    CZerocoinSpendEntry()
    {
        SetNull();
    }

    void SetNull()
    {
        coinSerial = 0;
//        hashTx =
        pubCoin = 0;
        denomination = 0;
        id = 0;
    }
    ADD_SERIALIZE_METHODS;

    template <typename Stream, typename Operation>
    inline void SerializationOp(Stream& s, Operation ser_action, int nType, int nVersion) {
        READWRITE(coinSerial);
        READWRITE(hashTx);
        READWRITE(pubCoin);
        READWRITE(denomination);
        READWRITE(id);
    }
};

class CSigmaSpendEntry
{
public:
    Scalar coinSerial;
    uint256 hashTx;
    GroupElement pubCoin;
    int id;

    void set_denomination(sigma::CoinDenomination denom) {
        DenominationToInteger(denom, denomination);
    }

    void set_denomination_value(int64_t new_denomination) {
        denomination = new_denomination;
    }

    int64_t get_denomination_value() const {
        return denomination;
    }

    sigma::CoinDenomination get_denomination() const {
        sigma::CoinDenomination result;
        IntegerToDenomination(denomination, result);
        return result;
    }

    CSigmaSpendEntry()
    {
        SetNull();
    }

    void SetNull()
    {
        coinSerial = Scalar(uint64_t(0));
//        hashTx =
        pubCoin = GroupElement();
        denomination = 0;
        id = 0;
    }
    ADD_SERIALIZE_METHODS;

    template <typename Stream, typename Operation>
    inline void SerializationOp(Stream& s, Operation ser_action, int nType, int nVersion) {
        READWRITE(coinSerial);
        READWRITE(hashTx);
        READWRITE(pubCoin);
        READWRITE(denomination);
        READWRITE(id);
    }
private:
    // NOTE(martun): made this one private to make sure people don't
    // misuse it and try to assign a value of type sigma::CoinDenomination
    // to it. In these cases the value is automatically converted to int,
    // which is not what we want.
    // Starting from Version 3 == sigma, this number is coin value * COIN,
    // I.E. it is set to 100.000.000 for 1 zcoin.
    int64_t denomination;
};

bool CompHeight(const CZerocoinEntry & a, const CZerocoinEntry & b);
bool CompSigmaHeight(const CSigmaEntry& a, const CSigmaEntry& b);
bool CompID(const CZerocoinEntry & a, const CZerocoinEntry & b);
bool CompSigmaID(const CSigmaEntry& a, const CSigmaEntry& b);
#endif // BITCOIN_WALLET_WALLET_H<|MERGE_RESOLUTION|>--- conflicted
+++ resolved
@@ -878,15 +878,10 @@
      */
     bool GetCoinsToSpend(
         CAmount required,
-<<<<<<< HEAD
         std::vector<CSigmaEntry>& coinsToSpend_out,
-        std::vector<sigma::CoinDenomination>& coinsToMint_out) const;
-=======
-        std::vector<CZerocoinEntryV3>& coinsToSpend_out,
-        std::vector<sigma::CoinDenominationV3>& coinsToMint_out,
+        std::vector<sigma::CoinDenomination>& coinsToMint_out,
         const size_t coinsLimit = SIZE_MAX,
         const CAmount amountLimit = MAX_MONEY) const;
->>>>>>> fe8600d2
 
     /**
      * Insert additional inputs into the transaction by
