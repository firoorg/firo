--- conflicted
+++ resolved
@@ -956,12 +956,8 @@
         const std::vector<CRecipient>& recipients,
         CAmount& fee,
         std::vector<CSigmaEntry>& selected,
-<<<<<<< HEAD
-        std::vector<CSigmaEntry>& changes,
+        std::vector<CHDMint>& changes,
         const CCoinControl *coinControl = NULL);
-=======
-        std::vector<CHDMint>& changes);
->>>>>>> 2d5a06dd
 
     bool CreateMultipleZerocoinSpendTransaction(std::string& thirdPartyaddress, const std::vector<std::pair<int64_t, libzerocoin::CoinDenomination>>& denominations,
                                         CWalletTx& wtxNew, CReserveKey& reservekey, vector<CBigNum>& coinSerials, uint256& txHash, vector<CBigNum>& zcSelectedValues, std::string& strFailReason, bool forceUsed = false);
