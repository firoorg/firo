// Copyright (c) 2009-2010 Satoshi Nakamoto
// Copyright (c) 2009-2016 The Bitcoin Core developers
// Distributed under the MIT software license, see the accompanying
// file COPYING or http://www.opensource.org/licenses/mit-license.php.

#ifndef BITCOIN_WALLET_WALLET_H
#define BITCOIN_WALLET_WALLET_H

#include <functional>
#include "amount.h"
#include "../sigma/coin.h"
#include "../liblelantus/coin.h"
#include "streams.h"
#include "tinyformat.h"
#include "ui_interface.h"
#include "utilstrencodings.h"
#include "validationinterface.h"
#include "script/ismine.h"
#include "script/sign.h"
#include "wallet/crypter.h"
#ifdef ENABLE_WALLET
#include "wallet/walletdb.h"
#endif // ENABLE_WALLET
#include "wallet/rpcwallet.h"
#include "wallet/mnemoniccontainer.h"
#include "../spark/sparkwallet.h"
#include "../base58.h"
#include "firo_params.h"
#include "univalue.h"

#include "hdmint/tracker.h"
#include "hdmint/wallet.h"

#include "primitives/mint_spend.h"

#include "bip47/paymentcode.h"


#include <algorithm>
#include <atomic>
#include <map>
#include <set>
#include <stdexcept>
#include <stdint.h>
#include <string>
#include <utility>
#include <vector>

#include <boost/shared_ptr.hpp>
#include <boost/thread.hpp>

extern CWallet* pwalletMain;

/**
 * Settings
 */
extern CFeeRate payTxFee;
extern unsigned int nTxConfirmTarget;
extern bool bSpendZeroConfChange;
extern bool fSendFreeTransactions;
extern bool fWalletRbf;

static const unsigned int DEFAULT_KEYPOOL_SIZE = 100;
//! -paytxfee default
static const CAmount DEFAULT_TRANSACTION_FEE = 0;
//! -fallbackfee default
static const CAmount DEFAULT_FALLBACK_FEE = 20000;
//! -mintxfee default
static const CAmount DEFAULT_TRANSACTION_MINFEE = 1000;
//! minimum recommended increment for BIP 125 replacement txs
static const CAmount WALLET_INCREMENTAL_RELAY_FEE = 5000;
//! target minimum change amount
static const CAmount MIN_CHANGE = CENT;
//! final minimum change amount after paying for fees
static const CAmount MIN_FINAL_CHANGE = MIN_CHANGE/2;
//! Default for -spendzeroconfchange
static const bool DEFAULT_SPEND_ZEROCONF_CHANGE = true;
//! Default for -sendfreetransactions
static const bool DEFAULT_SEND_FREE_TRANSACTIONS = false;
//! Default for -walletrejectlongchains
static const bool DEFAULT_WALLET_REJECT_LONG_CHAINS = false;
//! -txconfirmtarget default
static const unsigned int DEFAULT_TX_CONFIRM_TARGET = 6;
//! -walletrbf default
static const bool DEFAULT_WALLET_RBF = false;
//! Largest (in bytes) free transaction we're willing to create
static const unsigned int MAX_FREE_TRANSACTION_CREATE_SIZE = 1000;
static const bool DEFAULT_WALLETBROADCAST = true;
static const bool DEFAULT_DISABLE_WALLET = false;

static const bool DEFAULT_UPGRADE_CHAIN = false;

//! if set, all keys will be derived by using BIP32
static const bool DEFAULT_USE_HD_WALLET = true;

//! if set, all keys will be derived by using BIP39
static const bool DEFAULT_USE_MNEMONIC = true;

extern const char * DEFAULT_WALLET_DAT;

const uint32_t BIP32_HARDENED_KEY_LIMIT = 0x80000000;
const uint32_t BIP44_INDEX = 0x2C;
const uint32_t BIP44_TEST_INDEX = 0x1;   // https://github.com/satoshilabs/slips/blob/master/slip-0044.md#registered-coin-types
const uint32_t BIP44_FIRO_INDEX = 0x88; // https://github.com/satoshilabs/slips/blob/master/slip-0044.md#registered-coin-types
const uint32_t BIP44_MINT_INDEX = 0x2;

const uint32_t BIP44_MINT_VALUE_INDEX = 0x5;

class CBlockIndex;
class CCoinControl;
class COutput;
class CReserveKey;
class CScript;
class CTxMemPool;
class CWalletTx;
namespace bip47 {
class CPaymentChannel;
}


namespace bip47 {
    class CPaymentCode;
    class CWallet;
}

/** (client) version numbers for particular wallet features */
enum WalletFeature
{
    FEATURE_BASE = 10500, // the earliest version new wallets supports (only useful for getinfo's clientversion output)

    FEATURE_WALLETCRYPT = 40000, // wallet encryption
    FEATURE_COMPRPUBKEY = 60000, // compressed public keys

    FEATURE_HD = 130000, // Hierarchical key derivation after BIP32 (HD Wallet)
    FEATURE_LATEST = FEATURE_COMPRPUBKEY // HD is optional, use FEATURE_COMPRPUBKEY as latest version
};

struct CompactTallyItem
{
    CBitcoinAddress address;
    CAmount nAmount;
    std::vector<CTxIn> vecTxIn;
    CompactTallyItem()
    {
        nAmount = 0;
    }
};


/** A key pool entry */
class CKeyPool
{
public:
    int64_t nTime;
    CPubKey vchPubKey;

    CKeyPool();
    CKeyPool(const CPubKey& vchPubKeyIn);

    ADD_SERIALIZE_METHODS;

    template <typename Stream, typename Operation>
    inline void SerializationOp(Stream& s, Operation ser_action) {
        int nVersion = s.GetVersion();
        if (!(s.GetType() & SER_GETHASH))
            READWRITE(nVersion);
        READWRITE(nTime);
        READWRITE(vchPubKey);
    }
};

/** Address book data */
class CAddressBookData
{
public:
    std::string name;
    std::string purpose;

    CAddressBookData()
    {
        purpose = "unknown";
    }

    typedef std::map<std::string, std::string> StringMap;
    StringMap destdata;
};

struct CRecipient
{
    CScript scriptPubKey;
    CAmount nAmount;
    bool fSubtractFeeFromAmount;
    std::string address;
    std::string memo;
};

typedef std::map<std::string, std::string> mapValue_t;


static inline void ReadOrderPos(int64_t& nOrderPos, mapValue_t& mapValue)
{
    if (!mapValue.count("n"))
    {
        nOrderPos = -1; // TODO: calculate elsewhere
        return;
    }
    nOrderPos = atoi64(mapValue["n"].c_str());
}


static inline void WriteOrderPos(const int64_t& nOrderPos, mapValue_t& mapValue)
{
    if (nOrderPos == -1)
        return;
    mapValue["n"] = i64tostr(nOrderPos);
}

struct COutputEntry
{
    CTxDestination destination;
    CAmount amount;
    int vout;
};

/** A transaction with a merkle branch linking it to the block chain. */
class CMerkleTx
{
private:
  /** Constant used in hashBlock to indicate tx has been abandoned */
    static const uint256 ABANDON_HASH;

public:
    CTransactionRef tx;
    uint256 hashBlock;

    /* An nIndex == -1 means that hashBlock (in nonzero) refers to the earliest
     * block in the chain we know this or any in-wallet dependency conflicts
     * with. Older clients interpret nIndex == -1 as unconfirmed for backward
     * compatibility.
     */
    int nIndex;

    CMerkleTx()
    {
        SetTx(MakeTransactionRef());
        Init();
    }

    CMerkleTx(CTransactionRef arg)
    {
        SetTx(std::move(arg));
        Init();
    }

    /** Helper conversion operator to allow passing CMerkleTx where CTransaction is expected.
     *  TODO: adapt callers and remove this operator. */
    operator const CTransaction&() const { return *tx; }

    void Init()
    {
        hashBlock = uint256();
        nIndex = -1;
    }

    void SetTx(CTransactionRef arg)
    {
        tx = std::move(arg);
    }

    ADD_SERIALIZE_METHODS;

    template <typename Stream, typename Operation>
    inline void SerializationOp(Stream& s, Operation ser_action) {
        std::vector<uint256> vMerkleBranch; // For compatibility with older versions.
        READWRITE(tx);
        READWRITE(hashBlock);
        READWRITE(vMerkleBranch);
        READWRITE(nIndex);
    }

    void SetMerkleBranch(const CBlockIndex* pIndex, int posInBlock);

    /**
     * Return depth of transaction in blockchain:
     * <0  : conflicts with a transaction this deep in the blockchain
     *  0  : in memory pool, waiting to be included in a block
     * >=1 : this many blocks deep in the main chain
     */
    int GetDepthInMainChain(const CBlockIndex* &pindexRet) const;
    int GetDepthInMainChain() const { const CBlockIndex *pindexRet; return GetDepthInMainChain(pindexRet); }

    int GetDepthInMainChain(const CBlockIndex* &pindexRet, bool enableIX) const;
    int GetDepthInMainChain(bool enableIX) const { const CBlockIndex *pindexRet; return GetDepthInMainChain(pindexRet, enableIX); }

    bool IsInMainChain() const { const CBlockIndex *pindexRet; return GetDepthInMainChain(pindexRet) > 0; }
    bool IsLockedByLLMQInstantSend() const;
    bool IsChainLocked() const;
    int GetBlocksToMaturity() const;

    bool AcceptToMemoryPool(const CAmount& nAbsurdFee, CValidationState& state);
    bool hashUnset() const { return (hashBlock.IsNull() || hashBlock == ABANDON_HASH); }
    bool isAbandoned() const { return (hashBlock == ABANDON_HASH); }
    void setAbandoned() { hashBlock = ABANDON_HASH; }

    const uint256& GetHash() const { return tx->GetHash(); }
    bool IsCoinBase() const { return tx->IsCoinBase(); }
};

/**
 * A transaction with a bunch of additional info that only the owner cares about.
 * It includes any unrecorded transactions needed to link it back to the block chain.
 */
class CWalletTx : public CMerkleTx
{
private:
    const CWallet* pwallet;

public:
    mapValue_t mapValue;
    std::vector<std::pair<std::string, std::string> > vOrderForm;
    unsigned int fTimeReceivedIsTxTime;
    unsigned int nTimeReceived; //!< time received by this node
    unsigned int nTimeSmart;
    /**
     * From me flag is set to 1 for transactions that were created by the wallet
     * on this bitcoin node, and set to 0 for transactions that were created
     * externally and came in through the network or sendrawtransaction RPC.
     */
    char fFromMe;
    std::string strFromAccount;
    int64_t nOrderPos; //!< position in ordered transaction list
    std::unordered_set<uint32_t> changes; //!< positions of changes in vout

    // memory only
    mutable bool fDebitCached;
    mutable bool fCreditCached;
    mutable bool fImmatureCreditCached;
    mutable bool fAvailableCreditCached;
    mutable bool fWatchDebitCached;
    mutable bool fWatchCreditCached;
    mutable bool fImmatureWatchCreditCached;
    mutable bool fAvailableWatchCreditCached;
    mutable bool fChangeCached;
    mutable CAmount nDebitCached;
    mutable CAmount nCreditCached;
    mutable CAmount nImmatureCreditCached;
    mutable CAmount nAvailableCreditCached;
    mutable CAmount nWatchDebitCached;
    mutable CAmount nWatchCreditCached;
    mutable CAmount nImmatureWatchCreditCached;
    mutable CAmount nAvailableWatchCreditCached;
    mutable CAmount nChangeCached;

    CWalletTx()
    {
        Init(nullptr);
    }

    CWalletTx(const CWallet* pwalletIn, CTransactionRef arg) : CMerkleTx(std::move(arg))
    {
        Init(pwalletIn);
    }

    void Init(const CWallet* pwalletIn)
    {
        pwallet = pwalletIn;
        mapValue.clear();
        vOrderForm.clear();
        fTimeReceivedIsTxTime = false;
        nTimeReceived = 0;
        nTimeSmart = 0;
        fFromMe = false;
        strFromAccount.clear();
        fDebitCached = false;
        fCreditCached = false;
        fImmatureCreditCached = false;
        fAvailableCreditCached = false;
        fWatchDebitCached = false;
        fWatchCreditCached = false;
        fImmatureWatchCreditCached = false;
        fAvailableWatchCreditCached = false;
        fChangeCached = false;
        nDebitCached = 0;
        nCreditCached = 0;
        nImmatureCreditCached = 0;
        nAvailableCreditCached = 0;
        nWatchDebitCached = 0;
        nWatchCreditCached = 0;
        nAvailableWatchCreditCached = 0;
        nImmatureWatchCreditCached = 0;
        nChangeCached = 0;
        nOrderPos = -1;
        changes.clear();
    }

    ADD_SERIALIZE_METHODS;

    template <typename Stream, typename Operation>
    inline void SerializationOp(Stream& s, Operation ser_action) {
        constexpr uint32_t FLAG_WITH_CHANGES = 0x00000001;

        if (ser_action.ForRead())
            Init(nullptr);

        char fSpent = false;
        uint32_t flags = 0;

        if (!ser_action.ForRead())
        {
            flags = FLAG_WITH_CHANGES;

            mapValue["fromaccount"] = strFromAccount;
            mapValue["flags"] = strprintf("0x%x", flags);

            WriteOrderPos(nOrderPos, mapValue);

            if (nTimeSmart)
                mapValue["timesmart"] = strprintf("%u", nTimeSmart);
        }

        READWRITE(*(CMerkleTx*)this);
        std::vector<CMerkleTx> vUnused; //!< Used to be vtxPrev
        READWRITE(vUnused);
        READWRITE(mapValue);
        READWRITE(vOrderForm);
        READWRITE(fTimeReceivedIsTxTime);
        READWRITE(nTimeReceived);
        READWRITE(fFromMe);
        READWRITE(fSpent);

        if (ser_action.ForRead())
        {
            strFromAccount = mapValue["fromaccount"];

            ReadOrderPos(nOrderPos, mapValue);

            nTimeSmart = mapValue.count("timesmart") ? (unsigned int)atoi64(mapValue["timesmart"]) : 0;

            auto it = mapValue.find("flags");
            if (it != mapValue.end()) {
                flags = static_cast<uint32_t>(std::strtoul(it->second.c_str(), nullptr, 0));
            }
        }

        if (flags & FLAG_WITH_CHANGES) {
            READWRITE(changes);
        }

        mapValue.erase("fromaccount");
        mapValue.erase("version");
        mapValue.erase("spent");
        mapValue.erase("n");
        mapValue.erase("timesmart");
        mapValue.erase("flags");
    }

    //! make sure balances are recalculated
    void MarkDirty()
    {
        fCreditCached = false;
        fAvailableCreditCached = false;
        fImmatureCreditCached = false;
        fWatchDebitCached = false;
        fWatchCreditCached = false;
        fAvailableWatchCreditCached = false;
        fImmatureWatchCreditCached = false;
        fDebitCached = false;
        fChangeCached = false;
    }

    void BindWallet(CWallet *pwalletIn)
    {
        pwallet = pwalletIn;
        MarkDirty();
    }

    //! filter decides which addresses will count towards the debit
    CAmount GetDebit(const isminefilter& filter) const;
    CAmount GetCredit(const isminefilter& filter) const;
    CAmount GetImmatureCredit(bool fUseCache=true) const;
    CAmount GetAvailableCredit(bool fUseCache=true, bool fExcludeLocked = false) const;
    CAmount GetImmatureWatchOnlyCredit(const bool& fUseCache=true) const;
    CAmount GetAvailableWatchOnlyCredit(const bool& fUseCache=true) const;
    CAmount GetAnonymizedCredit(bool fUseCache=true) const;
    CAmount GetChange() const;

    void GetAmounts(std::list<COutputEntry>& listReceived,
                    std::list<COutputEntry>& listSent, CAmount& nFee, std::string& strSentAccount, const isminefilter& filter) const;

    bool IsFromMe(const isminefilter& filter) const
    {
        return (GetDebit(filter) > 0);
    }

    // True if only scriptSigs are different
    bool IsEquivalentTo(const CWalletTx& tx) const;

    bool InMempool() const;
    bool InStempool() const;
    bool IsTrusted() const;

    bool IsChange(uint32_t out) const;
    bool IsChange(const CTxOut& out) const;

    int64_t GetTxTime() const;
    int GetRequestCount() const;

    bool RelayWalletTransaction(CConnman* connman);

    std::set<uint256> GetConflicts() const;
};




class COutput
{
public:
    const CWalletTx *tx;
    int i;
    int nDepth;
    bool fSpendable;
    bool fSolvable;

    COutput(const CWalletTx *txIn, int iIn, int nDepthIn, bool fSpendableIn, bool fSolvableIn)
    {
        tx = txIn; i = iIn; nDepth = nDepthIn; fSpendable = fSpendableIn; fSolvable = fSolvableIn;
    }

    std::string ToString() const;
};




/** Private key that includes an expiration date in case it never gets used. */
class CWalletKey
{
public:
    CPrivKey vchPrivKey;
    int64_t nTimeCreated;
    int64_t nTimeExpires;
    std::string strComment;
    //! todo: add something to note what created it (user, getnewaddress, change)
    //!   maybe should have a map<string, string> property map

    CWalletKey(int64_t nExpires=0);

    ADD_SERIALIZE_METHODS;

    template <typename Stream, typename Operation>
    inline void SerializationOp(Stream& s, Operation ser_action) {
        int nVersion = s.GetVersion();
        if (!(s.GetType() & SER_GETHASH))
            READWRITE(nVersion);
        READWRITE(vchPrivKey);
        READWRITE(nTimeCreated);
        READWRITE(nTimeExpires);
        READWRITE(LIMITED_STRING(strComment, 65536));
    }
};

/**
 * Internal transfers.
 * Database key is acentry<account><counter>.
 */
class CAccountingEntry
{
public:
    std::string strAccount;
    CAmount nCreditDebit;
    int64_t nTime;
    std::string strOtherAccount;
    std::string strComment;
    mapValue_t mapValue;
    int64_t nOrderPos; //!< position in ordered transaction list
    uint64_t nEntryNo;

    CAccountingEntry()
    {
        SetNull();
    }

    void SetNull()
    {
        nCreditDebit = 0;
        nTime = 0;
        strAccount.clear();
        strOtherAccount.clear();
        strComment.clear();
        nOrderPos = -1;
        nEntryNo = 0;
    }

    ADD_SERIALIZE_METHODS;

    template <typename Stream, typename Operation>
    inline void SerializationOp(Stream& s, Operation ser_action) {
        int nVersion = s.GetVersion();
        if (!(s.GetType() & SER_GETHASH))
            READWRITE(nVersion);
        //! Note: strAccount is serialized as part of the key, not here.
        READWRITE(nCreditDebit);
        READWRITE(nTime);
        READWRITE(LIMITED_STRING(strOtherAccount, 65536));

        if (!ser_action.ForRead())
        {
            WriteOrderPos(nOrderPos, mapValue);

            if (!(mapValue.empty() && _ssExtra.empty()))
            {
                CDataStream ss(s.GetType(), s.GetVersion());
                ss.insert(ss.begin(), '\0');
                ss << mapValue;
                ss.insert(ss.end(), _ssExtra.begin(), _ssExtra.end());
                strComment.append(ss.str());
            }
        }

        READWRITE(LIMITED_STRING(strComment, 65536));

        size_t nSepPos = strComment.find("\0", 0, 1);
        if (ser_action.ForRead())
        {
            mapValue.clear();
            if (std::string::npos != nSepPos)
            {
                CDataStream ss(std::vector<char>(strComment.begin() + nSepPos + 1, strComment.end()), s.GetType(), s.GetVersion());
                ss >> mapValue;
                _ssExtra = std::vector<char>(ss.begin(), ss.end());
            }
            ReadOrderPos(nOrderPos, mapValue);
        }
        if (std::string::npos != nSepPos)
            strComment.erase(nSepPos);

        mapValue.erase("n");
    }

private:
    std::vector<char> _ssExtra;
};

class LelantusJoinSplitBuilder;


/**Open unlock wallet window**/
//static boost::signals2::signal<void (CWallet *wallet)> UnlockWallet;
extern boost::signals2::signal<void (CWallet *wallet)> UnlockWallet;

/**
 * A CWallet is an extension of a keystore, which also maintains a set of transactions and balances,
 * and provides the ability to create new transactions.
 */
class CWallet : public CCryptoKeyStore, public CValidationInterface
{
private:
    friend class CSparkWallet;

    static std::atomic<bool> fFlushThreadRunning;

    /**
     * Select a set of coins such that nValueRet >= nTargetValue and at least
     * all coins from coinControl are selected; Never select unconfirmed coins
     * if they are not ours
     */
    bool SelectCoins(const std::vector<COutput>& vAvailableCoins, const CAmount& nTargetValue, std::set<std::pair<const CWalletTx*,unsigned int> >& setCoinsRet, CAmount& nValueRet, const CCoinControl *coinControl = nullptr, bool fForUseInInstantSend = true) const;

    CWalletDB *pwalletdbEncryption;

    //! the current wallet version: clients below this version are not able to load the wallet
    int nWalletVersion;

    //! the maximum wallet format version: memory-only variable that specifies to what version this wallet may be upgraded
    int nWalletMaxVersion;

    int64_t nNextResend;
    int64_t nLastResend;
    bool fBroadcastTransactions;

    mutable bool fAnonymizableTallyCached;
    mutable std::vector<CompactTallyItem> vecAnonymizableTallyCached;
    mutable bool fAnonymizableTallyCachedNonDenom;
    mutable std::vector<CompactTallyItem> vecAnonymizableTallyCachedNonDenom;

    /**
     * Used to keep track of spent outpoints, and
     * detect and report conflicts (double-spends or
     * mutated transactions where the mutant gets mined).
     */
    typedef std::multimap<COutPoint, uint256> TxSpends;
    TxSpends mapTxSpends;
    void AddToSpends(const COutPoint& outpoint, const uint256& wtxid);
    void AddToSpends(const uint256& wtxid);

    std::set<COutPoint> setWalletUTXO;

    /* Mark a transaction (and its in-wallet descendants) as conflicting with a particular block. */
    void MarkConflicted(const uint256& hashBlock, const uint256& hashTx);

    void SyncMetaData(std::pair<TxSpends::iterator, TxSpends::iterator>);

    /* the HD chain data model (external chain counters) */
    CHDChain hdChain;
    MnemonicContainer mnemonicContainer;

    bool fFileBacked;

    std::set<int64_t> setKeyPool;

    std::map<CKeyID, int64_t> m_pool_key_to_index;

    int64_t nTimeFirstKey;

    std::shared_ptr<bip47::CWallet> bip47wallet;

    /**
     * Private version of AddWatchOnly method which does not accept a
     * timestamp, and which will reset the wallet's nTimeFirstKey value to 1 if
     * the watch key did not previously have a timestamp associated with it.
     * Because this is an inherited virtual method, it is accessible despite
     * being marked private, but it is marked private anyway to encourage use
     * of the other AddWatchOnly which accepts a timestamp and sets
     * nTimeFirstKey more intelligently for more efficient rescans.
     */
    bool AddWatchOnly(const CScript& dest) override;

public:
    /*
     * Main wallet lock.
     * This lock protects all the fields added by CWallet
     *   except for:
     *      fFileBacked (immutable after instantiation)
     *      strWalletFile (immutable after instantiation)
     */
    mutable CCriticalSection cs_wallet;

    const std::string strWalletFile;

    void LoadKeyPool(int nIndex, const CKeyPool &keypool)
    {
        setKeyPool.insert(nIndex);

        m_pool_key_to_index[keypool.vchPubKey.GetID()] = nIndex;
        // If no metadata exists yet, create a default with the pool key's
        // creation time. Note that this may be overwritten by actually
        // stored metadata for that key later, which is fine.
        CKeyID keyid = keypool.vchPubKey.GetID();
        if (mapKeyMetadata.count(keyid) == 0)
            mapKeyMetadata[keyid] = CKeyMetadata(keypool.nTime);
    }

    // Map from Key ID (for regular keys) or Script ID (for watch-only keys) to
    // key metadata.
    std::map<CTxDestination, CKeyMetadata> mapKeyMetadata;
    //znode
    int64_t nKeysLeftSinceAutoBackup;

    typedef std::map<unsigned int, CMasterKey> MasterKeyMap;
    MasterKeyMap mapMasterKeys;
    unsigned int nMasterKeyMaxID;

    std::unique_ptr<CHDMintWallet> zwallet;

    std::unique_ptr<CSparkWallet> sparkWallet;

    std::atomic<bool> fUnlockRequested;

    CWallet()
    {
        SetNull();
    }

    CWallet(const std::string& strWalletFileIn) : strWalletFile(strWalletFileIn)
    {
        SetNull();
        fFileBacked = true;
    }

    ~CWallet()
    {
        delete pwalletdbEncryption;
        pwalletdbEncryption = nullptr;
    }

    void SetNull()
    {
        nWalletVersion = FEATURE_BASE;
        nWalletMaxVersion = FEATURE_BASE;
        fFileBacked = false;
        nMasterKeyMaxID = 0;
        pwalletdbEncryption = nullptr;
        nOrderPosNext = 0;
        nNextResend = 0;
        nLastResend = 0;
        nTimeFirstKey = 0;
        fBroadcastTransactions = false;
        fAnonymizableTallyCached = false;
        fAnonymizableTallyCachedNonDenom = false;
        vecAnonymizableTallyCached.clear();
        vecAnonymizableTallyCachedNonDenom.clear();
        zwallet = nullptr;
        bip47wallet.reset();
    }

    std::map<uint256, CWalletTx> mapWallet;
    std::list<CAccountingEntry> laccentries;
    bool EraseFromWallet(uint256 hash);
    typedef std::pair<CWalletTx*, CAccountingEntry*> TxPair;
    typedef std::multimap<int64_t, TxPair > TxItems;
    TxItems wtxOrdered;

    int64_t nOrderPosNext;
    std::map<uint256, int> mapRequestCount;

    std::map<CTxDestination, CAddressBookData> mapAddressBook;
    std::map<std::string, CAddressBookData> mapSparkAddressBook;
    std::map<std::string, CAddressBookData> mapRAPAddressBook;
    std::multimap<std::string, std::string> mapCustomKeyValues;

    CPubKey vchDefaultKey;

    std::set<COutPoint> setLockedCoins;

    const CWalletTx* GetWalletTx(const uint256& hash) const;

    //! check whether we are allowed to upgrade (or already support) to the named feature
    bool CanSupportFeature(enum WalletFeature wf) { AssertLockHeld(cs_wallet); return nWalletMaxVersion >= wf; }

    /**
     * populate vCoins with vector of available COutputs.
     */
    void AvailableCoins(std::vector<COutput>& vCoins, bool fOnlyConfirmed=true, const CCoinControl *coinControl = nullptr, bool fIncludeZeroValue=false, bool fForUseInInstantSend = false) const;

    void AvailableCoinsForLMint(std::vector<std::pair<CAmount, std::vector<COutput>>>& valueAndUTXO, const CCoinControl *coinControl) const;

    bool IsHDSeedAvailable() { return !hdChain.masterKeyID.IsNull(); }

    /**
     * Shuffle and select coins until nTargetValue is reached while avoiding
     * small change; This method is stochastic for some inputs and upon
     * completion the coin set and corresponding actual target value is
     * assembled
     */
    bool SelectCoinsMinConf(const CAmount& nTargetValue, int nConfMine, int nConfTheirs, uint64_t nMaxAncestors, std::vector<COutput> vCoins, std::set<std::pair<const CWalletTx*,unsigned int> >& setCoinsRet, CAmount& nValueRet, bool fForUseInInstantSend = false) const;

    bool IsSpent(const uint256& hash, unsigned int n) const;

    bool IsLockedCoin(uint256 hash, unsigned int n) const;
    void LockCoin(const COutPoint& output);
    void UnlockCoin(const COutPoint& output);
    void UnlockAllCoins();
    void ListLockedCoins(std::vector<COutPoint>& vOutpts);
    void ListProTxCoins(std::vector<COutPoint>& vOutpts);

    bool HasMasternode();

    // znode
    /// Get 1000 FIRO output and keys which can be used for the Znode
    bool GetZnodeVinAndKeys(CTxIn& txinRet, CPubKey& pubKeyRet, CKey& keyRet, std::string strTxHash = "", std::string strOutputIndex = "");
    /// Extract txin information and keys from output
    bool GetVinAndKeysFromOutput(COutput out, CTxIn& txinRet, CPubKey& pubKeyRet, CKey& keyRet);

    CPubKey GetKeyFromKeypath(uint32_t nChange, uint32_t nChild, CKey& secret);
    /**
     * keystore implementation
     * Generate a new key
     */
    CPubKey GenerateNewKey(uint32_t nChange=0, bool fWriteChain=true);
    void DeriveNewChildKey(CKeyMetadata& metadata, CKey& secret);
    //! Adds a key to the store, and saves it to disk.
    bool AddKeyPubKey(const CKey& key, const CPubKey &pubkey) override;
    //! Adds a key to the store, without saving it to disk (used by LoadWallet)
    bool LoadKey(const CKey& key, const CPubKey &pubkey) { return CCryptoKeyStore::AddKeyPubKey(key, pubkey); }
    //! Load metadata (used by LoadWallet)
    bool LoadKeyMetadata(const CTxDestination& pubKey, const CKeyMetadata &metadata);

    bool LoadMinVersion(int nVersion) { AssertLockHeld(cs_wallet); nWalletVersion = nVersion; nWalletMaxVersion = std::max(nWalletMaxVersion, nVersion); return true; }
    void UpdateTimeFirstKey(int64_t nCreateTime);

    //! Adds an encrypted key to the store, and saves it to disk.
    bool AddCryptedKey(const CPubKey &vchPubKey, const std::vector<unsigned char> &vchCryptedSecret) override;
    //! Adds an encrypted key to the store, without saving it to disk (used by LoadWallet)
    bool LoadCryptedKey(const CPubKey &vchPubKey, const std::vector<unsigned char> &vchCryptedSecret);
    bool AddCScript(const CScript& redeemScript) override;
    bool LoadCScript(const CScript& redeemScript);

    //! Adds a destination data tuple to the store, and saves it to disk
    bool AddDestData(const CTxDestination &dest, const std::string &key, const std::string &value);
    bool AddDestData(const std::string &dest, const std::string &key, const std::string &value);
    //! Erases a destination data tuple in the store and on disk
    bool EraseDestData(const CTxDestination &dest, const std::string &key);
    bool EraseDestData(const std::string &dest, const std::string &key);
    //! Adds a destination data tuple to the store, without saving it to disk
    bool LoadDestData(const CTxDestination &dest, const std::string &key, const std::string &value);
    bool LoadDestData(const std::string &dest, const std::string &key, const std::string &value);
    //! Look up a destination data tuple in the store, return true if found false otherwise
    bool GetDestData(const CTxDestination &dest, const std::string &key, std::string *value) const;

    //! Adds a watch-only address to the store, and saves it to disk.
    bool AddWatchOnly(const CScript& dest, int64_t nCreateTime);
    bool RemoveWatchOnly(const CScript &dest) override;
    //! Adds a watch-only address to the store, without saving it to disk (used by LoadWallet)
    bool LoadWatchOnly(const CScript &dest);

    //! Holds a timestamp at which point the wallet is scheduled (externally) to be relocked. Caller must arrange for actual relocking to occur via Lock().
    int64_t nRelockTime;

    bool Unlock(const SecureString& strWalletPassphrase, const bool& fFirstUnlock=false);
    bool ChangeWalletPassphrase(const SecureString& strOldWalletPassphrase, const SecureString& strNewWalletPassphrase);
    bool EncryptWallet(const SecureString& strWalletPassphrase);

    void RequestUnlock();
    bool WaitForUnlock();

    void GetKeyBirthTimes(std::map<CTxDestination, int64_t> &mapKeyBirth) const;

    /**
     * Increment the next transaction order id
     * @return next transaction order id
     */
    int64_t IncOrderPosNext(CWalletDB *pwalletdb = nullptr);
    DBErrors ReorderTransactions();
    bool AccountMove(std::string strFrom, std::string strTo, CAmount nAmount, std::string strComment = "");
    bool GetAccountPubkey(CPubKey &pubKey, std::string strAccount, bool bForceNew = false);

    void MarkDirty();
    bool AddToWallet(const CWalletTx& wtxIn, bool fFlushOnClose=true);
    bool LoadToWallet(const CWalletTx& wtxIn);
    void SyncTransaction(const CTransaction& tx, const CBlockIndex *pindex, int posInBlock) override;
    bool AddToWalletIfInvolvingMe(const CTransaction& tx, const CBlockIndex* pIndex, int posInBlock, bool fUpdate);
    CBlockIndex* ScanForWalletTransactions(CBlockIndex* pindexStart, bool fUpdate = false, bool fRecoverMnemonic = false);
    CBlockIndex* GetBlockByDate(CBlockIndex* pindexStart, const std::string& dateStr);
    void ReacceptWalletTransactions();
    void ResendWalletTransactions(int64_t nBestBlockTime, CConnman* connman) override;
    std::vector<uint256> ResendWalletTransactionsBefore(int64_t nTime, CConnman* connman);
    CAmount GetBalance(bool fExcludeLocked = false) const;
    std::pair<CAmount, CAmount> GetPrivateBalance() const;
    std::pair<CAmount, CAmount> GetPrivateBalance(size_t &confirmed, size_t &unconfirmed) const;
    CAmount GetUnconfirmedBalance() const;
    CAmount GetImmatureBalance() const;
    CAmount GetWatchOnlyBalance() const;
    CAmount GetUnconfirmedWatchOnlyBalance() const;
    CAmount GetImmatureWatchOnlyBalance() const;
    CAmount GetLegacyBalance(const isminefilter& filter, int minDepth, const std::string* account, bool fAddLocked = false) const;

    static std::vector<CRecipient> CreateSigmaMintRecipients(
        std::vector<sigma::PrivateCoin>& coins,
        std::vector<CHDMint>& vDMints);

    static CRecipient CreateLelantusMintRecipient(
        lelantus::PrivateCoin& coin,
        CHDMint& vDMint,
        bool generate = true);

    static int GetRequiredCoinCountForAmount(
        const CAmount& required,
        const std::vector<sigma::CoinDenomination>& denominations);

    static CAmount SelectMintCoinsForAmount(
        const CAmount& required,
        const std::vector<sigma::CoinDenomination>& denominations,
        std::vector<sigma::CoinDenomination>& coinsOut);

    static CAmount SelectSpendCoinsForAmount(
        const CAmount& required,
        const std::list<CSigmaEntry>& coinsIn,
        std::vector<CSigmaEntry>& coinsOut);

    // Returns a list of unspent and verified coins, I.E. coins which are ready
    // to be spent.
    std::list<CSigmaEntry> GetAvailableCoins(const CCoinControl *coinControl = nullptr, bool includeUnsafe = false, bool forEstimation = false) const;

    std::list<CLelantusEntry> GetAvailableLelantusCoins(const CCoinControl *coinControl = nullptr, bool includeUnsafe = false, bool forEstimation = false) const;

<<<<<<< HEAD
    // Returns the list of pairs of coins and meta data for that coin,
    std::list<CSparkMintMeta> GetAvailableSparkCoins(const CCoinControl *coinControl = nullptr) const;

=======
>>>>>>> f247ce4d
    std::vector<unsigned char> EncryptMintAmount(uint64_t amount, const secp_primitives::GroupElement& pubcoin) const;

    bool DecryptMintAmount(const std::vector<unsigned char>& encryptedValue, const secp_primitives::GroupElement& pubcoin, uint64_t& amount) const;


    /** \brief Selects coins to spend, and coins to re-mint based on the required amount to spend, provided by the user. As the lower denomination now is 0.1 firo, user's request will be rounded up to the nearest 0.1. This difference between the user's requested value, and the actually spent value will be left to the miners as a fee.
     * \param[in] required Required amount to spend.
     * \param[out] coinsToSpend_out Coins which user needs to spend.
     * \param[out] coinsToMint_out Coins which will be re-minted by the user to get the change back.
     * \returns true, if it was possible to spend exactly required(rounded up to 0.1 firo) amount using coins we have.
     */
    bool GetCoinsToSpend(
        CAmount required,
        std::vector<CSigmaEntry>& coinsToSpend_out,
        std::vector<sigma::CoinDenomination>& coinsToMint_out,
        std::list<CSigmaEntry>& coins,
        const size_t coinsLimit = SIZE_MAX,
        const CAmount amountLimit = MAX_MONEY,
        const CCoinControl *coinControl = nullptr) const;

    bool GetCoinsToJoinSplit(
            CAmount required,
            std::vector<CLelantusEntry>& coinsToSpend_out,
            CAmount& changeToMint,
            std::list<CLelantusEntry> coins,
            const size_t coinsToSpendLimit = SIZE_MAX,
            const CAmount amountToSpendLimit = MAX_MONEY,
            const CCoinControl *coinControl = nullptr) const;

    std::vector<unsigned char> ProvePrivateTxOwn(const uint256& txid, const std::string& message) const;

    /**
     * Insert additional inputs into the transaction by
     * calling CreateTransaction();
     */
    bool FundTransaction(CMutableTransaction& tx, CAmount& nFeeRet, bool overrideEstimatedFeeRate, const CFeeRate& specificFeeRate, int& nChangePosInOut, std::string& strFailReason, bool includeWatching, bool lockUnspents, const std::set<int>& setSubtractFeeFromOutputs, bool keepReserveKey = true, const CTxDestination& destChange = CNoDestination());

    /**
     * Create a new transaction paying the recipients with a set of coins
     * selected by SelectCoins(); Also create the change output, when needed
     * @note passing nChangePosInOut as -1 will result in setting a random position
     */
    bool CreateTransaction(const std::vector<CRecipient>& vecSend, CWalletTx& wtxNew, CReserveKey& reservekey, CAmount& nFeeRet, int& nChangePosInOut,
                           std::string& strFailReason, const CCoinControl *coinControl = nullptr, bool sign = true, int nExtraPayloadSize = 0, bool fUseInstantSend=false);

    /**
     * Add Mint and Spend functions
     */
    void ListAvailableSigmaMintCoins(std::vector <COutput> &vCoins, bool fOnlyConfirmed) const;
    void ListAvailableLelantusMintCoins(std::vector<COutput> &vCoins, bool fOnlyConfirmed) const;

    bool CreateMintTransaction(const std::vector<CRecipient>& vecSend, CWalletTx& wtxNew, CReserveKey& reservekey, CAmount& nFeeRet, int& nChangePosInOut,
                           std::string& strFailReason, const CCoinControl *coinControl = nullptr, bool sign = true);
    bool CreateMintTransaction(CScript pubCoin, int64_t nValue,
                                       CWalletTx& wtxNew, CReserveKey& reservekey, int64_t& nFeeRet, std::string& strFailReason, const CCoinControl *coinControl = nullptr);
    bool CreateLelantusMintTransactions(CAmount valueToMint, std::vector<std::pair<CWalletTx, CAmount>>& wtxAndFee,
                                        CAmount& nAllFeeRet, std::vector<CHDMint>& dMints,
                                        std::list<CReserveKey>& reservekeys, int& nChangePosInOut,
                                        std::string& strFailReason, const CCoinControl *coinControl, bool autoMintAll = false, bool sign = true);

    std::pair<CAmount, CAmount> GetSparkBalance();
    spats::Wallet::asset_balances_t GetSpatsBalances() const;
    bool IsSparkAddressMine(const std::string& address);

    bool CreateSparkMintTransactions(
        const std::vector<spark::MintedCoinData>& outputs,
        std::vector<std::pair<CWalletTx, CAmount>>& wtxAndFee,
        CAmount& nAllFeeRet,
        std::list<CReserveKey>& reservekeys,
        int& nChangePosInOut,
        bool subtractFeeFromAmount,
        std::string& strFailReason,
        const CCoinControl *coinControl,
        bool autoMintAll = false);

    CWalletTx CreateSigmaSpendTransaction(
        const std::vector<CRecipient>& recipients,
        CAmount& fee,
        std::vector<CSigmaEntry>& selected,
        std::vector<CHDMint>& changes,
        bool& fChangeAddedToFee,
        const CCoinControl *coinControl = nullptr);

    CWalletTx CreateLelantusJoinSplitTransaction(
        const std::vector<CRecipient>& recipients,
        CAmount& fee,
        const std::vector<CAmount>& newMints,
        std::vector<CLelantusEntry>& spendCoins,
        std::vector<CSigmaEntry>& sigmaSpendCoins,
        std::vector<CHDMint>& mintCoins,
        const CCoinControl *coinControl = nullptr,
        std::function<void(CTxOut & , LelantusJoinSplitBuilder const &)> modifier = nullptr);

    bool CommitSigmaTransaction(CWalletTx& wtxNew, std::vector<CSigmaEntry>& selectedCoins, std::vector<CHDMint>& changes);
    bool CommitLelantusTransaction(CWalletTx& wtxNew, std::vector<CLelantusEntry>& spendCoins, std::vector<CSigmaEntry>& sigmaSpendCoins, std::vector<CHDMint>& mintCoins);
    std::string SendMoney(CScript scriptPubKey, int64_t nValue, CWalletTx& wtxNew, bool fAskFee=false);
    std::string SendMoneyToDestination(const CTxDestination &address, int64_t nValue, CWalletTx& wtxNew, bool fAskFee=false);

    std::string MintAndStoreSigma(
        const std::vector<CRecipient>& vecSend,
        const std::vector<sigma::PrivateCoin>& privCoins,
        std::vector<CHDMint> vDMints,
        CWalletTx &wtxNew,
        bool fAskFee=false,
        const CCoinControl *coinControl = nullptr);

    std::string MintAndStoreLelantus(
            const CAmount& value,
            std::vector<std::pair<CWalletTx, CAmount>>& wtxAndFee,
            std::vector<CHDMint>& mints,
            bool autoMintAll = false,
            bool fAskFee = false,
            const CCoinControl *coinControl = nullptr);

    std::string MintAndStoreSpark(
            const std::vector<spark::MintedCoinData>& outputs,
            std::vector<std::pair<CWalletTx, CAmount>>& wtxAndFee,
            bool subtractFeeFromAmount,
            bool autoMintAll = false,
            bool fAskFee = false,
            const CCoinControl *coinControl = nullptr);

    CWalletTx MintAndStoreSpats(
            const std::pair<spark::MintedCoinData, spark::Address>& spatsRecipient,
            const CCoinControl *coinControl = NULL);

    CWalletTx CreateSparkSpendTransaction(
            const std::vector<CRecipient>& recipients,
            const std::vector<std::pair<spark::OutputCoinData, bool>>&  privateRecipients,
            const std::vector<spark::OutputCoinData>& spatsRecipients,
            CAmount &fee,
            const CCoinControl *coinControl = nullptr);

    CWalletTx SpendAndStoreSpark(
            const std::vector<CRecipient>& recipients,
            const std::vector<std::pair<spark::OutputCoinData, bool>>&  privateRecipients,
            const std::vector<spark::OutputCoinData>& spatsRecipients,
            CAmount &fee,
            const CCoinControl *coinControl = nullptr);

    // nullopt return means the tx was aborted due to user_confirmation_callback() returning false
    std::optional<CWalletTx> CreateNewSparkAsset(const spats::SparkAsset& a, const spats::public_address_t& destination_public_address = {},
        const std::function<bool(const spats::CreateAssetAction& action, CAmount standard_fee, std::int64_t txsize)>& user_confirmation_callback = {});
    std::optional<CWalletTx> UnregisterSparkAsset(spats::asset_type_t asset_type, std::optional<spats::identifier_t> identifier,
        const std::function<bool(const spats::UnregisterAssetAction& action, CAmount standard_fee, std::int64_t txsize)>& user_confirmation_callback = {});
    std::optional<CWalletTx> ModifySparkAsset(const spats::SparkAsset& old_asset, const spats::SparkAsset& new_asset,
        const std::function<bool(const spats::ModifyAssetAction& action, CAmount standard_fee, std::int64_t txsize)>& user_confirmation_callback = {});
    std::optional<CWalletTx> MintSparkAssetSupply(spats::asset_type_t asset_type, spats::supply_amount_t new_supply, const spats::public_address_t &receiver_pubaddress,
        const CCoinControl *coin_control = nullptr,
        const std::function<bool(const spats::MintAction& action, CAmount standard_fee, std::int64_t txsize)>& user_confirmation_callback = {});
    std::optional<CWalletTx> BurnSparkAssetSupply(spats::asset_type_t asset_type, const spats::asset_symbol_t &asset_symbol, spats::supply_amount_t burn_amount,
        const spats::BurnActionUserConfirmationCallback& user_confirmation_callback = {});

    bool LelantusToSpark(std::string& strFailReason);

    std::vector<CSigmaEntry> SpendSigma(const std::vector<CRecipient>& recipients, CWalletTx& result);
    std::vector<CSigmaEntry> SpendSigma(const std::vector<CRecipient>& recipients, CWalletTx& result, CAmount& fee);

    std::vector<CLelantusEntry> JoinSplitLelantus(const std::vector<CRecipient>& recipients, const std::vector<CAmount>& newMints, CWalletTx& result,  const CCoinControl *coinControl = nullptr);

    std::pair<CAmount, unsigned int> EstimateJoinSplitFee(CAmount required, bool subtractFeeFromAmount, std::list<CSigmaEntry> sigmaCoins, std::list<CLelantusEntry> coins, const CCoinControl *coinControl);

    bool GetMint(const uint256& hashSerial, CSigmaEntry& sigmaEntry, bool forEstimation = false) const;

    bool GetMint(const uint256& hashSerial, CLelantusEntry& mint, bool forEstimation = false) const;

    bool CommitTransaction(CWalletTx& wtxNew, CReserveKey& reservekey, CConnman* connman, CValidationState& state);


    bool CreateCollateralTransaction(CMutableTransaction& txCollateral, std::string& strReason);
    bool ConvertList(std::vector<CTxIn> vecTxIn, std::vector<CAmount>& vecAmounts);

    void ListAccountCreditDebit(const std::string& strAccount, std::list<CAccountingEntry>& entries);
    bool AddAccountingEntry(const CAccountingEntry&);
    bool AddAccountingEntry(const CAccountingEntry&, CWalletDB *pwalletdb);
    template <typename ContainerType>
    bool DummySignTx(CMutableTransaction &txNew, const ContainerType &coins);

    static CFeeRate minTxFee;
    static CFeeRate fallbackFee;
    /**
     * Estimate the minimum fee considering user set parameters
     * and the required fee
     */
    static CAmount GetMinimumFee(unsigned int nTxBytes, unsigned int nConfirmTarget, const CTxMemPool& pool);
    /**
     * Estimate the minimum fee considering required fee and targetFee or if 0
     * then fee estimation for nConfirmTarget
     */
    static CAmount GetMinimumFee(unsigned int nTxBytes, unsigned int nConfirmTarget, const CTxMemPool& pool, CAmount targetFee);
    /**
     * Return the minimum required fee taking into account the
     * floating relay fee and user set minimum transaction fee
     */
    static CAmount GetRequiredFee(unsigned int nTxBytes);

    bool NewKeyPool();
    bool TopUpKeyPool(unsigned int kpSize = 0);
    void ReserveKeyFromKeyPool(int64_t& nIndex, CKeyPool& keypool);
    void KeepKey(int64_t nIndex);
    void ReturnKey(int64_t nIndex, const CPubKey& pubkey);
    bool GetKeyFromPool(CPubKey &key);
    int64_t GetOldestKeyPoolTime();
    /**
     * Marks all keys in the keypool up to and including reserve_key as used.
     */
    void MarkReserveKeysAsUsed(int64_t keypool_id);
    const std::map<CKeyID, int64_t>& GetAllReserveKeys() const { return m_pool_key_to_index; }

    std::set< std::set<CTxDestination> > GetAddressGroupings();
    std::map<CTxDestination, CAmount> GetAddressBalances();

    std::set<CTxDestination> GetAccountAddresses(const std::string& strAccount) const;

    isminetype IsMine(const CTxIn& txin, const CTransaction& tx) const;
    /**
     * Returns amount of debit if the input matches the
     * filter, otherwise returns 0
     */
    CAmount GetDebit(const CTxIn& txin, const CTransaction&tx, const isminefilter& filter) const;
    isminetype IsMine(const CTxOut& txout) const;
    CAmount GetCredit(const CTxOut& txout, const isminefilter& filter) const;
    bool IsChange(const uint256& tx, const CTxOut& txout) const;
    CAmount GetChange(const uint256& tx, const CTxOut& txout) const;
    bool IsMine(const CTransaction& tx) const;
    /** should probably be renamed to IsRelevantToMe */
    bool IsFromMe(const CTransaction& tx) const;
    CAmount GetDebit(const CTransaction& tx, const isminefilter& filter) const;
    /** Returns whether all of the inputs match the filter */
    bool IsAllFromMe(const CTransaction& tx, const isminefilter& filter) const;
    CAmount GetCredit(const CTransaction& tx, const isminefilter& filter) const;
    CAmount GetChange(const CTransaction& tx) const;
    void SetBestChain(const CBlockLocator& loc) override;

    DBErrors LoadWallet(bool& fFirstRunRet);
    void AutoLockMasternodeCollaterals();
    DBErrors ZapWalletTx(std::vector<CWalletTx>& vWtx);
    DBErrors ZapSelectTx(std::vector<uint256>& vHashIn, std::vector<uint256>& vHashOut);

    // Remove all CSigmaEntry and CHDMint objects from WalletDB.
    DBErrors ZapSigmaMints();
    // Remove all Lelantus HDMint objects from WalletDB
    DBErrors ZapLelantusMints();
    // Remove all Spark Mint objects from WalletDB
    DBErrors ZapSparkMints();

    bool SetAddressBook(const CTxDestination& address, const std::string& strName, const std::string& purpose);
    bool SetSparkAddressBook(const std::string& address, const std::string& strName, const std::string& purpose);
    bool SetRAPAddressBook(const std::string& address, const std::string& strName, const std::string& purpose);
    bool DelAddressBook(const CTxDestination& address);
    bool DelAddressBook(const std::string& address);

    bool UpdatedTransaction(const uint256 &hashTx) override;
    const std::string& GetAccountName(const CScript& scriptPubKey) const;

    void Inventory(const uint256 &hash) override
    {
        {
            LOCK(cs_wallet);
            std::map<uint256, int>::iterator mi = mapRequestCount.find(hash);
            if (mi != mapRequestCount.end())
                (*mi).second++;
        }
    }

    void GetScriptForMining(boost::shared_ptr<CReserveScript> &script) override;
    void ResetRequestCount(const uint256 &hash) override
    {
        LOCK(cs_wallet);
        mapRequestCount[hash] = 0;
    };

    unsigned int GetKeyPoolSize()
    {
        AssertLockHeld(cs_wallet); // setKeyPool
        return setKeyPool.size();
    }

    bool SetDefaultKey(const CPubKey &vchPubKey);

    //! signify that a particular wallet feature is now used. this may change nWalletVersion and nWalletMaxVersion if those are lower
    bool SetMinVersion(enum WalletFeature, CWalletDB* pwalletdbIn = nullptr, bool fExplicit = false);

    //! change which version we're allowed to upgrade to (note that this does not immediately imply upgrading to that format)
    bool SetMaxVersion(int nVersion);

    //! get the current wallet format (the oldest client version guaranteed to understand this wallet)
    int GetVersion() { LOCK(cs_wallet); return nWalletVersion; }

    //! Get wallet transactions that conflict with given transaction (spend same outputs)
    std::set<uint256> GetConflicts(const uint256& txid) const;

    //! Check if a given transaction has any of its outputs spent by another transaction in the wallet
    bool HasWalletSpend(const uint256& txid) const;

    //! Flush wallet (bitdb flush)
    void Flush(bool shutdown=false);

    //! Verify the wallet database and perform salvage if required
    static bool Verify();

    /**
     * Address book entry changed.
     * @note called with lock cs_wallet held.
     */
    boost::signals2::signal<void (CWallet *wallet, const CTxDestination
            &address, const std::string &label, bool isMine,
            const std::string &purpose,
            ChangeType status)> NotifyAddressBookChanged;

    boost::signals2::signal<void (CWallet *wallet, const std::string
            &address, const std::string &label, bool isMine,
            const std::string &purpose,
            ChangeType status)> NotifySparkAddressBookChanged;

    boost::signals2::signal<void (CWallet *wallet, const std::string
            &address, const std::string &label, bool isMine,
            const std::string &purpose,
            ChangeType status)> NotifyRAPAddressBookChanged;

    /**
     * Wallet transaction added, removed or updated.
     * @note called with lock cs_wallet held.
     */
    boost::signals2::signal<void (CWallet *wallet, const uint256 &hashTx,
            ChangeType status)> NotifyTransactionChanged;
    /**
     * sigma/lelantus entry changed.
     * @note called with lock cs_wallet held.
     */
    boost::signals2::signal<void (CWallet *wallet, const std::string &pubCoin, const std::string &isUsed, ChangeType status)> NotifyZerocoinChanged;


    /** Show progress e.g. for rescan */
    boost::signals2::signal<void (const std::string &title, int nProgress)> ShowProgress;

    /** Watch-only address added */
    boost::signals2::signal<void (bool fHaveWatchOnly)> NotifyWatchonlyChanged;

    /** Payment code added */
    boost::signals2::signal<void (bip47::CPaymentCodeDescription)> NotifyPcodeCreated;

    /** Payment code labeled */
    boost::signals2::signal<void (std::string pcode, std::string label, bool removed)> NotifyPcodeLabeled;

    /** Unlock required (for example for adding a privkey to the wallet),  */
    boost::signals2::signal<void (int receiverAccountNum, CBlockIndex* pBlockIndex)> NotifyBip47KeysChanged;

    /** IS-lock received */
    boost::signals2::signal<void ()> NotifyISLockReceived;

    /** ChainLock received */
    boost::signals2::signal<void (int height)> NotifyChainLockReceived;

    /** Inquire whether this wallet broadcasts transactions. */
    bool GetBroadcastTransactions() const { return fBroadcastTransactions; }
    /** Set whether this wallet broadcasts transactions. */
    void SetBroadcastTransactions(bool broadcast) { fBroadcastTransactions = broadcast; }

    /* Mark a transaction (and it in-wallet descendants) as abandoned so its inputs may be respent. */
    bool AbandonTransaction(const uint256& hashTx);

    /** Mark a transaction as replaced by another transaction (e.g., BIP 125). */
    bool MarkReplaced(const uint256& originalHash, const uint256& newHash);

    /* Returns the wallets help message */
    static std::string GetWalletHelpString(bool showDebug);

    /* Initializes the wallet, returns a new CWallet instance or a null pointer in case of an error */
    static CWallet* CreateWalletFromFile(const std::string walletFile);
    static bool InitLoadWallet();

    /**
     * Wallet post-init setup
     * Gives the wallet a chance to register repetitive tasks and complete post-init tasks
     */
    void postInitProcess(boost::thread_group& threadGroup);

    /* Wallets parameter interaction */
    static bool ParameterInteraction();

    bool BackupWallet(const std::string& strDest);

    /* Set the HD chain model (chain child index counters) */
    bool SetHDChain(const CHDChain& chain, bool memonly, bool& upgradeChain, bool genNewKeyPool = true);
    bool SetHDChain(const CHDChain& chain, bool memonly) { bool upgradeChain = DEFAULT_UPGRADE_CHAIN; return SetHDChain(chain, memonly, upgradeChain); }
    const CHDChain& GetHDChain() { return hdChain; }

    bool SetMnemonicContainer(const MnemonicContainer& mnContainer, bool memonly);
    const MnemonicContainer& GetMnemonicContainer() { return mnemonicContainer; }

    bool EncryptMnemonicContainer(const CKeyingMaterial& vMasterKeyIn);
    bool DecryptMnemonicContainer(MnemonicContainer& mnContainer);

    void GenerateNewMnemonic();

    /* Returns true if HD is enabled */
    bool IsHDEnabled();

    /* Generates a new HD master key (will not be activated) */
    CPubKey GenerateNewHDMasterKey();

    /* Set the current HD master key (will reset the chain child index counters) */
    bool SetHDMasterKey(const CPubKey& key, const int cHDChainVersion=CHDChain().CURRENT_VERSION);

    /**************************************************************************/
    /* bip47 */
    /* Generates and strores a new payment code for receiving*/
    bip47::CPaymentCode GeneratePcode(std::string const & label);

    /*Prepares and sends a notification tx using Lelantus facilities*/
    CWalletTx PrepareAndSendNotificationTx(bip47::CPaymentCode const & theirPcode);

    /* Lists all receiving pcodes as tuples of (pcode, label, notification address) */
    std::vector<bip47::CPaymentCodeDescription> ListPcodes();

    /* Creates a payment channel for their payment code. */
    bip47::CPaymentChannel & SetupPchannel(bip47::CPaymentCode const & theirPcode);

    /* Stores the notification tx id into the wallet database */
    void SetNotificationTxId(bip47::CPaymentCode const & theirPcode, uint256 const & txid);

    /* Returns next unused address for their payment code. Throws if no payment channel was setup */
    CBitcoinAddress GetTheirNextAddress(bip47::CPaymentCode const & theirPcode) const;

    /* Returns and stores a next unused address for their payment code. Throws if no payment channel was setup */
    CBitcoinAddress GenerateTheirNextAddress(bip47::CPaymentCode const & theirPcode);

    /*Loads previously stored bip47 accounts */
    void LoadBip47Wallet();

    std::shared_ptr<bip47::CWallet const>  GetBip47Wallet() const;

    boost::optional<bip47::CPaymentCodeDescription> FindPcode(bip47::CPaymentCode const & pcode) const;
    boost::optional<bip47::CPaymentCodeDescription> FindPcode(CBitcoinAddress const & address) const;

    /*Marks address as used for a receiving bip47 account. Returns the account if found*/
    bip47::CAccountReceiver const * AddressUsed(CBitcoinAddress const & address);

    /*Checks if this is a BIP47 transaction and handles it. May send an unlock request if wallet is locked.*/
    void HandleBip47Transaction(CWalletTx const & wtx);

    // Checks if this is a spark transaction and handles it.
    void HandleSparkTransaction(CWalletTx const & wtx);

    /*Attaches a new label to a sending payment code.*/
    void LabelSendingPcode(bip47::CPaymentCode const & pcode, std::string const & label, bool remove = false);
    std::string GetSendingPcodeLabel(bip47::CPaymentCode const & pcode) const;

    /*Relabels an existing receiving payment code*/
    void LabelReceivingPcode(bip47::CPaymentCode const & pcode, std::string const & label);

    /*Sets used address number for a sending or receiving payment channel*/
    size_t SetUsedAddressNumber(bip47::CPaymentCode const & pcode, size_t number);

    void NotifyTransactionLock(const CTransaction &tx) override;
    void NotifyChainLock(const CBlockIndex* pindexChainLock) override;

    bool validateAddress(const std::string& address);
    bool validateSparkAddress(const std::string& address) const;
    bool GetSparkOutputTx(const CScript& scriptPubKey, CSparkOutputTx& output) const;
};

/** A key allocated from the key pool. */
class CReserveKey : public CReserveScript
{
protected:
    CWallet* pwallet;
    int64_t nIndex;
    CPubKey vchPubKey;
public:
    CReserveKey(CWallet* pwalletIn)
    {
        nIndex = -1;
        pwallet = pwalletIn;
    }

    ~CReserveKey()
    {
        ReturnKey();
    }

    void ReturnKey();
    bool GetReservedKey(CPubKey &pubkey);
    void KeepKey();
    void KeepScript() { KeepKey(); }
};


/**
 * Account information.
 * Stored in wallet with key "acc"+string account name.
 */
class CAccount
{
public:
    CPubKey vchPubKey;

    CAccount()
    {
        SetNull();
    }

    void SetNull()
    {
        vchPubKey = CPubKey();
    }

    ADD_SERIALIZE_METHODS;

    template <typename Stream, typename Operation>
    inline void SerializationOp(Stream& s, Operation ser_action) {
        int nVersion = s.GetVersion();
        if (!(s.GetType() & SER_GETHASH))
            READWRITE(nVersion);
        READWRITE(vchPubKey);
    }
};

bool CompSigmaHeight(const CSigmaEntry& a, const CSigmaEntry& b);
bool CompSigmaID(const CSigmaEntry& a, const CSigmaEntry& b);

// Helper for producing a bunch of max-sized low-S signatures (eg 72 bytes)
// ContainerType is meant to hold pair<CWalletTx *, int>, and be iterable
// so that each entry corresponds to each vIn, in order.
template <typename ContainerType>
bool CWallet::DummySignTx(CMutableTransaction &txNew, const ContainerType &coins)
{
    // Fill in dummy signatures for fee calculation.
    int nIn = 0;
    for (const auto& coin : coins)
    {
        const CScript& scriptPubKey = coin.first->tx->vout[coin.second].scriptPubKey;
        SignatureData sigdata;

        if (!ProduceSignature(DummySignatureCreator(this), scriptPubKey, sigdata))
        {
            return false;
        } else {
            UpdateTransaction(txNew, nIn, sigdata);
        }

        nIn++;
    }
    return true;
}

CWalletTx PrepareAndSendNotificationTx(CWallet* pwallet, bip47::CPaymentCode const & theirPcode);

#endif // BITCOIN_WALLET_WALLET_H<|MERGE_RESOLUTION|>--- conflicted
+++ resolved
@@ -974,12 +974,6 @@
 
     std::list<CLelantusEntry> GetAvailableLelantusCoins(const CCoinControl *coinControl = nullptr, bool includeUnsafe = false, bool forEstimation = false) const;
 
-<<<<<<< HEAD
-    // Returns the list of pairs of coins and meta data for that coin,
-    std::list<CSparkMintMeta> GetAvailableSparkCoins(const CCoinControl *coinControl = nullptr) const;
-
-=======
->>>>>>> f247ce4d
     std::vector<unsigned char> EncryptMintAmount(uint64_t amount, const secp_primitives::GroupElement& pubcoin) const;
 
     bool DecryptMintAmount(const std::vector<unsigned char>& encryptedValue, const secp_primitives::GroupElement& pubcoin, uint64_t& amount) const;
