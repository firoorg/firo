--- conflicted
+++ resolved
@@ -81,13 +81,10 @@
 //! Largest (in bytes) free transaction we're willing to create
 static const unsigned int MAX_FREE_TRANSACTION_CREATE_SIZE = 1000;
 static const bool DEFAULT_WALLETBROADCAST = true;
-<<<<<<< HEAD
 static const bool DEFAULT_DISABLE_WALLET = false;
-=======
-
-static bool DEFAULT_UPGRADE_CHAIN = false;
-
->>>>>>> 05ca80a6
+
+static const bool DEFAULT_UPGRADE_CHAIN = false;
+
 //! if set, all keys will be derived by using BIP32
 static const bool DEFAULT_USE_HD_WALLET = true;
 
@@ -1261,7 +1258,8 @@
     bool BackupWallet(const std::string& strDest);
 
     /* Set the HD chain model (chain child index counters) */
-    bool SetHDChain(const CHDChain& chain, bool memonly, bool& upgradeChain = DEFAULT_UPGRADE_CHAIN, bool genNewKeyPool = true);
+    bool SetHDChain(const CHDChain& chain, bool memonly, bool& upgradeChain, bool genNewKeyPool = true);
+    bool SetHDChain(const CHDChain& chain, bool memonly) { bool upgradeChain = DEFAULT_UPGRADE_CHAIN; SetHDChain(chain, memonly, upgradeChain); }
     const CHDChain& GetHDChain() { return hdChain; }
 
     bool SetMnemonicContainer(const MnemonicContainer& mnContainer, bool memonly);
