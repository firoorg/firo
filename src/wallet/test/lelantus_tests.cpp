#include "../../test/fixtures.h"
#include "../../validation.h"

#include "../wallet.h"

#include <boost/test/unit_test.hpp>

<<<<<<< HEAD
BOOST_FIXTURE_TEST_SUITE(wallet_lelantus_tests, LelantusTestingSetup)
=======
class LelantusWalletTestingSetup : public TestChain100Setup {
public:
    LelantusWalletTestingSetup() :
        params(lelantus::Params::get_default()) {

        CPubKey key;
        {
            LOCK(pwalletMain->cs_wallet);
            key = pwalletMain->GenerateNewKey();
        }

        script = GetScriptForDestination(key.GetID());
    }

public:
    bool GenerateBlock(std::vector<CMutableTransaction> const &txns = {}) {
        auto last = chainActive.Tip();

        CreateAndProcessBlock(txns, script);
        auto block = chainActive.Tip();

        if (block != last) {
            pwalletMain->ScanForWalletTransactions(block, true);
        }

        return block != last;
    }

    void GenerateBlocks(size_t blocks) {
        while (--blocks) {
            GenerateBlock();
        }
    }

    std::vector<CHDMint> GenerateMints(std::vector<CAmount> const &amounts, std::vector<CMutableTransaction> &txs) {
        std::vector<CHDMint> mints;

        for (auto a : amounts) {
            std::vector<std::pair<CWalletTx, CAmount>> wtxAndFee;
            auto result = pwalletMain->MintAndStoreLelantus(a, wtxAndFee, mints);
            for(const auto& itr : wtxAndFee)
                txs.emplace_back(itr.first);

            if (result != "") {
                throw std::runtime_error("Fail to generate mints " + result);
            }
        }

        return mints;
    }

public:
    lelantus::Params const *params;
    CScript script;
};

BOOST_FIXTURE_TEST_SUITE(wallet_lelantus_tests, LelantusWalletTestingSetup)
>>>>>>> 863f1ebe

BOOST_AUTO_TEST_CASE(create_mint_recipient)
{
    lelantus::PrivateCoin coin(params, 1);
    CHDMint m;

    auto r = CWallet::CreateLelantusMintRecipient(coin, m);

    // payload is commentment and schnorr proof
    size_t expectedSize = 1 // op code
        + lelantus::PublicCoin().GetSerializeSize()
        + lelantus::SchnorrProof<Scalar, GroupElement>().memoryRequired();

    BOOST_CHECK(r.scriptPubKey.IsLelantusMint());
    BOOST_CHECK_EQUAL(expectedSize, r.scriptPubKey.size());

    // assert HDMint
    BOOST_CHECK_EQUAL(0, m.GetCount());
}

BOOST_AUTO_TEST_CASE(mint_and_store_lelantus)
{
    fRequireStandard = true; // to verify mainnet can accept lelantus mint
    pwalletMain->SetBroadcastTransactions(true);

    GenerateBlocks(110);
    auto amount = 1 * COIN;

    std::vector<std::pair<CWalletTx, CAmount>> wtxAndFee;
    std::vector<CHDMint> mints;
    auto result = pwalletMain->MintAndStoreLelantus(amount, wtxAndFee, mints);

    BOOST_CHECK_EQUAL("", result);

    size_t mintAmount = 0;
    for(const auto& wtx : wtxAndFee) {
        auto tx = wtx.first.tx.get();

        BOOST_CHECK(tx->IsLelantusMint());
        BOOST_CHECK(tx->IsLelantusTransaction());
        BOOST_CHECK(mempool.exists(tx->GetHash()));


        for (auto const &out : tx->vout) {
            if (out.scriptPubKey.IsLelantusMint()) {
                mintAmount += out.nValue;
            }
        }

        // verify tx
        CMutableTransaction mtx(*tx);
        BOOST_CHECK(GenerateBlock({mtx}));
    }

    BOOST_CHECK_EQUAL(amount, mintAmount);
}

BOOST_AUTO_TEST_CASE(get_and_list_mints)
{
    GenerateBlocks(120);
    std::vector<CAmount> confirmedAmounts = {1, 2 * COIN};
    std::vector<CAmount> unconfirmedAmounts = {10 * COIN};
    std::vector<CAmount> allAmounts(confirmedAmounts);
    allAmounts.insert(allAmounts.end(), unconfirmedAmounts.begin(), unconfirmedAmounts.end());

    // Generate all coins
    std::vector<CMutableTransaction> txs;
    auto mints = GenerateMints(allAmounts, txs);
    GenerateBlock(std::vector<CMutableTransaction>(txs.begin(), txs.begin() + txs.size() - 1));

    std::vector<std::pair<lelantus::PublicCoin, uint64_t>> pubCoins;
    pubCoins.reserve(mints.size() - 1);
    for (size_t i = 0; i != mints.size() - 1; i++) {
        pubCoins.emplace_back(mints[i].GetPubcoinValue(), mints[i].GetAmount());
    }

    zwalletMain->GetTracker().UpdateMintStateFromBlock(pubCoins);

    auto extractAmountsFromOutputs = [](std::vector<COutput> const &outs) -> std::vector<CAmount> {
        std::vector<CAmount> amounts;
        for (auto const &out : outs) {
            amounts.push_back(out.tx->tx->vout[out.i].nValue);
        }

        return amounts;
    };

    std::vector<COutput> confirmedCoins, allCoins;
    pwalletMain->ListAvailableLelantusMintCoins(confirmedCoins, true);
    pwalletMain->ListAvailableLelantusMintCoins(allCoins, false);
    auto confirmed = extractAmountsFromOutputs(confirmedCoins);
    auto all = extractAmountsFromOutputs(allCoins);

    BOOST_CHECK(std::is_permutation(confirmed.begin(), confirmed.end(), confirmedAmounts.begin()));
    BOOST_CHECK(std::is_permutation(all.begin(), all.end(), allAmounts.begin()));

    // get mints
    CLelantusEntry entry;
    BOOST_CHECK(pwalletMain->GetMint(mints.front().GetSerialHash(), entry));
    BOOST_CHECK(entry.value == mints.front().GetPubcoinValue());

    uint256 fakeSerial;
    std::fill(fakeSerial.begin(), fakeSerial.end(), 1);
    BOOST_CHECK(!pwalletMain->GetMint(fakeSerial, entry));
}

BOOST_AUTO_TEST_SUITE_END()<|MERGE_RESOLUTION|>--- conflicted
+++ resolved
@@ -5,67 +5,7 @@
 
 #include <boost/test/unit_test.hpp>
 
-<<<<<<< HEAD
 BOOST_FIXTURE_TEST_SUITE(wallet_lelantus_tests, LelantusTestingSetup)
-=======
-class LelantusWalletTestingSetup : public TestChain100Setup {
-public:
-    LelantusWalletTestingSetup() :
-        params(lelantus::Params::get_default()) {
-
-        CPubKey key;
-        {
-            LOCK(pwalletMain->cs_wallet);
-            key = pwalletMain->GenerateNewKey();
-        }
-
-        script = GetScriptForDestination(key.GetID());
-    }
-
-public:
-    bool GenerateBlock(std::vector<CMutableTransaction> const &txns = {}) {
-        auto last = chainActive.Tip();
-
-        CreateAndProcessBlock(txns, script);
-        auto block = chainActive.Tip();
-
-        if (block != last) {
-            pwalletMain->ScanForWalletTransactions(block, true);
-        }
-
-        return block != last;
-    }
-
-    void GenerateBlocks(size_t blocks) {
-        while (--blocks) {
-            GenerateBlock();
-        }
-    }
-
-    std::vector<CHDMint> GenerateMints(std::vector<CAmount> const &amounts, std::vector<CMutableTransaction> &txs) {
-        std::vector<CHDMint> mints;
-
-        for (auto a : amounts) {
-            std::vector<std::pair<CWalletTx, CAmount>> wtxAndFee;
-            auto result = pwalletMain->MintAndStoreLelantus(a, wtxAndFee, mints);
-            for(const auto& itr : wtxAndFee)
-                txs.emplace_back(itr.first);
-
-            if (result != "") {
-                throw std::runtime_error("Fail to generate mints " + result);
-            }
-        }
-
-        return mints;
-    }
-
-public:
-    lelantus::Params const *params;
-    CScript script;
-};
-
-BOOST_FIXTURE_TEST_SUITE(wallet_lelantus_tests, LelantusWalletTestingSetup)
->>>>>>> 863f1ebe
 
 BOOST_AUTO_TEST_CASE(create_mint_recipient)
 {
