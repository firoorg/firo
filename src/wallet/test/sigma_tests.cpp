// Copyright (c) 2012-2015 The Bitcoin Core developers
// Distributed under the MIT software license, see the accompanying
// file COPYING or http://www.opensource.org/licenses/mit-license.php.

#include "../wallet.h"
#include "../walletexcept.h"

#include "../../sigma/coinspend.h"
#include "../../main.h"
#include "../../random.h"

#include <set>
#include <stdint.h>
#include <utility>
#include <vector>
#include <exception>
#include <algorithm>
#include <list>
#include <numeric>

#include "wallet_test_fixture.h"
#include "../../zerocoin_v3.h"

#include <boost/test/unit_test.hpp>

static const CBitcoinAddress randomAddr1("aBydwLXzmGc7j4mr4CVf461NvBjBFk71U1");
static const CBitcoinAddress randomAddr2("aLTSv7QbTZbkgorYEhbNx2gH4hGYNLsoGv");
static const CBitcoinAddress randomAddr3("a6r15E8Q9gqgWZSLLxZRQs4CWNkaaP5Y5b");

static std::list<std::pair<uint256, CBlockIndex>> blocks;

struct WalletSigmaTestingSetup : WalletTestingSetup
{
    ~WalletSigmaTestingSetup()
    {
        blocks.clear();
    }
};

static void AddSigmaCoin(const sigma::PrivateCoin& coin, const sigma::CoinDenomination denomination)
{
    CSigmaEntry zerocoinTx;

    zerocoinTx.IsUsed = false;
    zerocoinTx.set_denomination(denomination);
    zerocoinTx.value = coin.getPublicCoin().getValue();
    zerocoinTx.randomness = coin.getRandomness();
    zerocoinTx.serialNumber = coin.getSerialNumber();
    zerocoinTx.ecdsaSecretKey.resize(32);

    std::copy_n(coin.getEcdsaSeckey(), 32, zerocoinTx.ecdsaSecretKey.begin());

    if (!CWalletDB(pwalletMain->strWalletFile).WriteZerocoinEntry(zerocoinTx)) {
        throw std::runtime_error("Failed to add zerocoin to wallet");
    }
}

<<<<<<< HEAD
static void GenerateBlockWithCoins(const std::vector<std::pair<sigma::CoinDenomination, int>>& coins)
=======
static void GenerateBlockWithCoins(const std::vector<std::pair<sigma::CoinDenominationV3, int>>& coins, bool addToWallet = true)
>>>>>>> fe8600d2
{
    auto params = sigma::Params::get_default();
    sigma::CSigmaState *sigmaState = sigma::CSigmaState::GetState();
    auto block = blocks.emplace(blocks.end());

    // setup block
    block->first = GetRandHash();
    block->second.phashBlock = &block->first;
    block->second.pprev = chainActive.Tip();
    block->second.nHeight = block->second.pprev->nHeight + 1;

    // generate coins
    for (auto& coin : coins) {
        for (int i = 0; i < coin.second; i++) {
            sigma::PrivateCoin priv(params, coin.first);
            auto& pub = priv.getPublicCoin();

            block->second.sigmaMintedPubCoins[std::make_pair(coin.first, 1)].push_back(pub);

            if (addToWallet) {
                AddSigmaCoin(priv, coin.first);
            }
        }
    }

    // add block
    sigmaState->AddBlock(&block->second);
    chainActive.SetTip(&block->second);
}

static void GenerateEmptyBlocks(int number_of_blocks)
{
    for (int i = 0; i < number_of_blocks; ++i) {
        GenerateBlockWithCoins({});
   }
}

static bool CheckDenominationCoins(
        const std::vector<std::pair<sigma::CoinDenomination, int>>& expected,
        std::vector<sigma::CoinDenomination> actualDenominations)
{
    // Flatten expected.
    std::vector<sigma::CoinDenomination> expectedDenominations;

    for (auto& denominationExpected : expected) {
        for (int i = 0; i < denominationExpected.second; i++) {
            expectedDenominations.push_back(denominationExpected.first);
        }
    }

    // Number of coins does not match.
    if (expectedDenominations.size() != actualDenominations.size())
        return false;

    std::sort(expectedDenominations.begin(), expectedDenominations.end());
    std::sort(actualDenominations.begin(), actualDenominations.end());

    // Denominations must match.
    return expectedDenominations == actualDenominations;
}

static bool CheckDenominationCoins(
        const std::vector<std::pair<sigma::CoinDenomination, int>>& expected,
        const std::vector<CSigmaEntry>& actual)
{
    // Flatten expected.
    std::vector<sigma::CoinDenomination> expectedDenominations;

    for (auto& denominationExpected : expected) {
        for (int i = 0; i < denominationExpected.second; i++) {
            expectedDenominations.push_back(denominationExpected.first);
        }
    }

    // Get denominations set for `actual` vector
    std::vector<sigma::CoinDenomination> actualDenominations;
    for (auto& entry : actual) {
        actualDenominations.push_back(entry.get_denomination());
    }

    // Number of coins does not match.
    if (expectedDenominations.size() != actualDenominations.size())
        return false;

    std::sort(expectedDenominations.begin(), expectedDenominations.end());
    std::sort(actualDenominations.begin(), actualDenominations.end());

    // Denominations must match.
    return expectedDenominations == actualDenominations;
}

static bool CheckSpend(const CTxIn& vin, const CSigmaEntry& expected)
{
    // check vin properties
    if (!vin.IsSigmaSpend()) {
        return false;
    }

    if (vin.nSequence != CTxIn::SEQUENCE_FINAL) {
        return false;
    }

    if (!vin.prevout.IsSigmaMintGroup()) {
        return false;
    }

    // check spend script
    CDataStream serialized(SER_NETWORK, PROTOCOL_VERSION);
    serialized.write(reinterpret_cast<const char *>(&vin.scriptSig[1]), vin.scriptSig.size() - 1);

    sigma::CoinSpend spend(sigma::Params::get_default(), serialized);

    if (!spend.HasValidSerial() || spend.getCoinSerialNumber() != expected.serialNumber) {
        return false;
    }

    if (spend.getDenomination() != expected.get_denomination()) {
        return false;
    }

    return true;
}

static CAmount GetCoinSetByDenominationAmount(
    std::vector<std::pair<sigma::CoinDenomination, int>>& coins,
    int D01 = 0,
    int D05 = 0,
    int D1 = 0,
    int D10 = 0,
    int D100 = 0)
{
    coins.clear();

    coins.push_back(std::pair<sigma::CoinDenomination, int>(sigma::CoinDenomination::SIGMA_DENOM_0_1, D01));
    coins.push_back(std::pair<sigma::CoinDenomination, int>(sigma::CoinDenomination::SIGMA_DENOM_0_5, D05));
    coins.push_back(std::pair<sigma::CoinDenomination, int>(sigma::CoinDenomination::SIGMA_DENOM_1, D1));
    coins.push_back(std::pair<sigma::CoinDenomination, int>(sigma::CoinDenomination::SIGMA_DENOM_10, D10));
    coins.push_back(std::pair<sigma::CoinDenomination, int>(sigma::CoinDenomination::SIGMA_DENOM_100, D100));

    CAmount sum(0);
    for (auto& coin : coins) {
        CAmount r;
        sigma::DenominationToInteger(coin.first, r);
        sum += r * coin.second;
    }

    return sum;
}

static void AddOneCoinForEachGroup()
{
    std::vector<std::pair<sigma::CoinDenominationV3, int>> coins;
    GetCoinSetByDenominationAmount(coins, 1, 1, 1, 1, 1);
    GenerateBlockWithCoins(coins, false);
}

static bool ContainTxOut(const std::vector<CTxOut>& outs, const std::pair<const CScript&, const CAmount&>& expected, int expectedOccurrence = -1) {

    const auto occurrence = std::count_if(outs.begin(), outs.end(),
        [&expected](const CTxOut& txout) {
            return expected.first == txout.scriptPubKey && expected.second == txout.nValue;
        });

    // occurrence less than zero mean outs contain at least one expected
    return (expectedOccurrence < 0 && occurrence > 0) || (occurrence == expectedOccurrence);
}

BOOST_FIXTURE_TEST_SUITE(wallet_sigma_tests, WalletSigmaTestingSetup)

BOOST_AUTO_TEST_CASE(get_coin_no_coin)
{
    CAmount require = COIN / 10;

<<<<<<< HEAD
    std::vector<CSigmaEntry> coins;
    std::vector<sigma::CoinDenomination> coinsToMint;
    BOOST_CHECK_MESSAGE(pwalletMain->GetCoinsToSpend(require, coins, coinsToMint) == 0,
      "Expect no coin in group");
=======
    std::vector<CZerocoinEntryV3> coins;
    std::vector<sigma::CoinDenominationV3> coinsToMint;
    BOOST_CHECK_THROW(pwalletMain->GetCoinsToSpend(require, coins, coinsToMint), InsufficientFunds);
>>>>>>> fe8600d2

    std::vector<std::pair<sigma::CoinDenomination, int>> needCoins;

    BOOST_CHECK_MESSAGE(CheckDenominationCoins(needCoins, coins),
      "Expect no coin in group");
}

BOOST_AUTO_TEST_CASE(get_coin_different_denomination)
{
    std::vector<std::pair<sigma::CoinDenomination, int>> newCoins;
    GetCoinSetByDenominationAmount(newCoins, 2, 1, 1, 1, 1);
    GenerateBlockWithCoins(newCoins);
    GenerateEmptyBlocks(5);

    CAmount require(111 * COIN + 7 * COIN / 10); // 111.7

<<<<<<< HEAD
    std::vector<CSigmaEntry> coins;
    std::vector<sigma::CoinDenomination> coinsToMint;
    BOOST_CHECK_MESSAGE(pwalletMain->GetCoinsToSpend(require, coins, coinsToMint),
      "Expect enough for requirement");

    BOOST_CHECK_MESSAGE(CheckDenominationCoins(newCoins, coins),
      "Expect one for each denomination with onemore SIGMA_DENOM_0_1");
=======
    std::vector<CZerocoinEntryV3> coins;
    std::vector<sigma::CoinDenominationV3> coinsToMint;
    BOOST_CHECK_THROW(pwalletMain->GetCoinsToSpend(require, coins, coinsToMint), InsufficientFunds);
>>>>>>> fe8600d2
}

BOOST_AUTO_TEST_CASE(get_coin_round_up)
{
    std::vector<std::pair<sigma::CoinDenomination, int>> newCoins;
    GetCoinSetByDenominationAmount(newCoins, 5, 5, 5, 5, 5);
    GenerateBlockWithCoins(newCoins);
    GenerateEmptyBlocks(5);

    // This must get rounded up to 111.8
    CAmount require(111 * COIN + 7 * COIN / 10 + 5 * COIN / 100); // 111.75

    std::vector<CSigmaEntry> coinsToSpend;
    std::vector<sigma::CoinDenomination> coinsToMint;
    BOOST_CHECK_MESSAGE(pwalletMain->GetCoinsToSpend(require, coinsToSpend, coinsToMint),
      "Expect enough for requirement");

    // We would expect to spend 100 + 10 + 1 + 1 and re-mint 0.1 + 0.1.
    std::vector<std::pair<sigma::CoinDenomination, int>> expectedToSpend;
    GetCoinSetByDenominationAmount(expectedToSpend, 0, 0, 2, 1, 1);

    std::vector<std::pair<sigma::CoinDenomination, int>> expectedToMint;
    GetCoinSetByDenominationAmount(expectedToMint, 2, 0, 0, 0, 0);

    BOOST_CHECK_MESSAGE(CheckDenominationCoins(expectedToSpend, coinsToSpend),
      "Expected to get coins to spend with denominations 100 + 10 + 1 + 1.");

    BOOST_CHECK_MESSAGE(CheckDenominationCoins(expectedToMint, coinsToMint),
      "Expected to re-mint coins with denominations 0.1 + 0.1.");
}

BOOST_AUTO_TEST_CASE(get_coin_not_enough)
{
    std::vector<std::pair<sigma::CoinDenomination, int>> newCoins;
    GetCoinSetByDenominationAmount(newCoins, 1, 1, 1, 1, 1);
    GenerateBlockWithCoins(newCoins);
    GenerateEmptyBlocks(5);

    CAmount require(11170 * CENT); // 111.7

<<<<<<< HEAD
    std::vector<CSigmaEntry> coins;
    std::vector<sigma::CoinDenomination> coinsToMint;
    BOOST_CHECK_MESSAGE(!pwalletMain->GetCoinsToSpend(require, coins, coinsToMint),
        "Expect not enough coin and equal to one for each denomination");
=======
    std::vector<CZerocoinEntryV3> coins;
    std::vector<sigma::CoinDenominationV3> coinsToMint;
    BOOST_CHECK_THROW(pwalletMain->GetCoinsToSpend(require, coins, coinsToMint), InsufficientFunds);
>>>>>>> fe8600d2
}

BOOST_AUTO_TEST_CASE(get_coin_cannot_spend_unconfirmed_coins)
{
    std::vector<std::pair<sigma::CoinDenomination, int>> newCoins;
    GetCoinSetByDenominationAmount(newCoins, 1, 1, 1, 1, 1);
    GenerateBlockWithCoins(newCoins);
    // Intentionally do not create 5 more blocks after this one, so coins can not be spent.
    // GenerateEmptyBlocks(5);

    CAmount require(111 * COIN + 5 * COIN / 10); // 111.5

<<<<<<< HEAD
    std::vector<CSigmaEntry> coins;
    std::vector<sigma::CoinDenomination> coinsToMint;
    BOOST_CHECK_MESSAGE(!pwalletMain->GetCoinsToSpend(require, coins, coinsToMint),
        "Expect not enough coin and equal to one for each denomination");
=======
    std::vector<CZerocoinEntryV3> coins;
    std::vector<sigma::CoinDenominationV3> coinsToMint;
    BOOST_CHECK_THROW(pwalletMain->GetCoinsToSpend(require, coins, coinsToMint), InsufficientFunds);
>>>>>>> fe8600d2
}

BOOST_AUTO_TEST_CASE(get_coin_minimize_coins_spend_fit_amount)
{
<<<<<<< HEAD
    std::vector<std::pair<sigma::CoinDenomination, int>> newCoins;
=======
    std::vector<std::pair<sigma::CoinDenominationV3, int>> newCoins;
    AddOneCoinForEachGroup();
>>>>>>> fe8600d2
    GetCoinSetByDenominationAmount(newCoins, 0, 0, 0, 10, 1);
    GenerateBlockWithCoins(newCoins);
    GenerateEmptyBlocks(5);

    CAmount require(100 * COIN);

    std::vector<CSigmaEntry> coins;
    std::vector<sigma::CoinDenomination> coinsToMint;
    BOOST_CHECK_MESSAGE(pwalletMain->GetCoinsToSpend(require, coins,coinsToMint),
      "Expect enough coin and equal to one SIGMA_DENOM_100");

    std::vector<std::pair<sigma::CoinDenomination, int>> expectedCoins;
    GetCoinSetByDenominationAmount(expectedCoins, 0, 0, 0, 0, 1);

    BOOST_CHECK_MESSAGE(CheckDenominationCoins(expectedCoins, coins),
      "Expect only one SIGMA_DENOM_100");
}

BOOST_AUTO_TEST_CASE(get_coin_minimize_coins_spend)
{
<<<<<<< HEAD
    std::vector<std::pair<sigma::CoinDenomination, int>> newCoins;
=======
    std::vector<std::pair<sigma::CoinDenominationV3, int>> newCoins;
    AddOneCoinForEachGroup();
>>>>>>> fe8600d2
    GetCoinSetByDenominationAmount(newCoins, 1, 0, 7, 1, 1);
    GenerateBlockWithCoins(newCoins);
    GenerateEmptyBlocks(5);

    CAmount require(17 * COIN);

    std::vector<CSigmaEntry> coins;
    std::vector<sigma::CoinDenomination> coinsToMint;
    BOOST_CHECK_MESSAGE(pwalletMain->GetCoinsToSpend(require, coins, coinsToMint),
      "Coins to spend value is not equal to required amount.");

    std::vector<std::pair<sigma::CoinDenomination, int>> expectedCoins;
    GetCoinSetByDenominationAmount(expectedCoins, 0, 0, 7, 1, 0);

    BOOST_CHECK_MESSAGE(CheckDenominationCoins(expectedCoins, coins),
      "Expect only one SIGMA_DENOM_10 and 7 SIGMA_DENOM_1");
}

BOOST_AUTO_TEST_CASE(get_coin_choose_smallest_enough)
{
<<<<<<< HEAD
    std::vector<std::pair<sigma::CoinDenomination, int>> newCoins;
=======
    std::vector<std::pair<sigma::CoinDenominationV3, int>> newCoins;
    AddOneCoinForEachGroup();
>>>>>>> fe8600d2
    GetCoinSetByDenominationAmount(newCoins, 1, 1, 1, 1, 1);
    GenerateBlockWithCoins(newCoins);
    GenerateEmptyBlocks(5);

    CAmount require(9 * COIN / 10); // 0.9

    std::vector<CSigmaEntry> coins;
    std::vector<sigma::CoinDenomination> coinsToMint;
    BOOST_CHECK_MESSAGE(pwalletMain->GetCoinsToSpend(require, coins,coinsToMint),
      "Expect enough coin and equal one SIGMA_DENOM_1");

    std::vector<std::pair<sigma::CoinDenomination, int>> expectedCoins;
    GetCoinSetByDenominationAmount(expectedCoins, 0, 0, 1, 0, 0);

    BOOST_CHECK_MESSAGE(CheckDenominationCoins(expectedCoins, coins),
      "Expect only one SIGMA_DENOM_1");
}

BOOST_AUTO_TEST_CASE(get_coin_by_limit_max_to_1)
{
    std::vector<std::pair<sigma::CoinDenominationV3, int>> newCoins;
    GetCoinSetByDenominationAmount(newCoins, 0, 0, 2, 0, 0);
    GenerateBlockWithCoins(newCoins);
    GenerateEmptyBlocks(5);

    CAmount require(1 * COIN + 10 * CENT); // 1.1

    std::vector<CZerocoinEntryV3> coins;
    std::vector<sigma::CoinDenominationV3> coinsToMint;
    BOOST_CHECK_EXCEPTION(pwalletMain->GetCoinsToSpend(require, coins, coinsToMint, 1),
        std::runtime_error,
        [](const std::runtime_error& e) {
            return e.what() == std::string("Can not choose coins within limit.");
        });
}

BOOST_AUTO_TEST_CASE(create_spend_with_insufficient_coins)
{
    CAmount fee;
    CWalletTx tx;
    std::vector<CSigmaEntry> selected;
    std::vector<CSigmaEntry> changes;
    std::vector<CRecipient> recipients;

    GenerateBlockWithCoins({ std::make_pair(sigma::CoinDenomination::SIGMA_DENOM_10, 1) });
    GenerateEmptyBlocks(5);

    recipients.push_back(CRecipient{
        .scriptPubKey = GetScriptForDestination(randomAddr1.Get()),
        .nAmount = 5 * COIN,
        .fSubtractFeeFromAmount = false
    });

    recipients.push_back(CRecipient{
        .scriptPubKey = GetScriptForDestination(randomAddr2.Get()),
        .nAmount = 5 * COIN,
        .fSubtractFeeFromAmount = false
    });

    recipients.push_back(CRecipient{
        .scriptPubKey = GetScriptForDestination(randomAddr3.Get()),
        .nAmount = 1 * COIN,
        .fSubtractFeeFromAmount = false
    });

    BOOST_CHECK_EXCEPTION(
        pwalletMain->CreateSigmaSpendTransaction(recipients, fee, selected, changes),
        InsufficientFunds,
        [](const InsufficientFunds& e) { return e.what() == std::string("Insufficient funds"); });
}

BOOST_AUTO_TEST_CASE(create_spend_with_confirmation_less_than_6)
{
    CAmount fee;
    std::vector<CSigmaEntry> selected;
    std::vector<CSigmaEntry> changes;
    std::vector<CRecipient> recipients;

    GenerateBlockWithCoins({ std::make_pair(sigma::CoinDenomination::SIGMA_DENOM_10, 2) });

    recipients.push_back(CRecipient{
        .scriptPubKey = GetScriptForDestination(randomAddr1.Get()),
        .nAmount = 5 * COIN,
        .fSubtractFeeFromAmount = false
    });

    recipients.push_back(CRecipient{
        .scriptPubKey = GetScriptForDestination(randomAddr2.Get()),
        .nAmount = 5 * COIN,
        .fSubtractFeeFromAmount = false
    });

    recipients.push_back(CRecipient{
        .scriptPubKey = GetScriptForDestination(randomAddr3.Get()),
        .nAmount = 1 * COIN,
        .fSubtractFeeFromAmount = false
    });

    BOOST_CHECK_EXCEPTION(
        pwalletMain->CreateSigmaSpendTransaction(recipients, fee, selected, changes),
        InsufficientFunds,
        [](const InsufficientFunds& e) { return e.what() == std::string("Insufficient funds"); });
}

BOOST_AUTO_TEST_CASE(create_spend_with_coins_less_than_2)
{
    CAmount fee;
    std::vector<CSigmaEntry> selected;
    std::vector<CSigmaEntry> changes;
    std::vector<CRecipient> recipients;

    GenerateBlockWithCoins({ std::make_pair(sigma::CoinDenomination::SIGMA_DENOM_10, 1) });
    GenerateEmptyBlocks(5);

    recipients.push_back(CRecipient{
        .scriptPubKey = GetScriptForDestination(randomAddr1.Get()),
        .nAmount = 5 * COIN,
        .fSubtractFeeFromAmount = false
    });

    BOOST_CHECK_EXCEPTION(
        pwalletMain->CreateSigmaSpendTransaction(recipients, fee, selected, changes),
        std::runtime_error,
        [](const std::runtime_error& e) {return e.what() == std::string("Insufficient funds");});
}

BOOST_AUTO_TEST_CASE(create_spend_with_coins_more_than_1)
{
    CAmount fee;
    std::vector<CSigmaEntry> selected;
    std::vector<CSigmaEntry> changes;
    std::vector<CRecipient> recipients;

    GenerateBlockWithCoins({ std::make_pair(sigma::CoinDenomination::SIGMA_DENOM_10, 2) });
    GenerateEmptyBlocks(5);

    recipients.push_back(CRecipient{
        .scriptPubKey = GetScriptForDestination(randomAddr1.Get()),
        .nAmount = 5 * COIN,
        .fSubtractFeeFromAmount = false
    });

    recipients.push_back(CRecipient{
        .scriptPubKey = GetScriptForDestination(randomAddr2.Get()),
        .nAmount = 10 * COIN,
        .fSubtractFeeFromAmount = false
    });

    CWalletTx tx = pwalletMain->CreateSigmaSpendTransaction(recipients, fee, selected, changes);

    BOOST_CHECK(tx.vin.size() == 2);

    // 2 outputs to recipients 5 + 10 xzc
    // 9 mints as changes, 1 * 4 + 0.5 * 1 + 0.1 * 4 xzc
    BOOST_CHECK(tx.vout.size() == 11);
    BOOST_CHECK(fee > 0);

    BOOST_CHECK(selected.size() == 2);
    BOOST_CHECK(selected[0].get_denomination() == sigma::CoinDenomination::SIGMA_DENOM_10);
    BOOST_CHECK(selected[1].get_denomination() == sigma::CoinDenomination::SIGMA_DENOM_10);

    BOOST_CHECK(CheckSpend(tx.vin[0], selected[0]));
    BOOST_CHECK(CheckSpend(tx.vin[1], selected[1]));

    BOOST_CHECK(ContainTxOut(tx.vout,
        make_pair(GetScriptForDestination(randomAddr1.Get()), 5 * COIN ), 1));
    BOOST_CHECK(ContainTxOut(tx.vout,
        make_pair(GetScriptForDestination(randomAddr2.Get()), 10 * COIN ), 1));

    CAmount remintsSum = std::accumulate(tx.vout.begin(), tx.vout.end(), 0, [](CAmount c, const CTxOut& v) {
        return c + (v.scriptPubKey.IsSigmaMint() ? v.nValue : 0);
    });

    BOOST_CHECK(remintsSum == 49 * COIN / 10);

    // check walletdb
    std::list<CSigmaEntry> coinList;
    std::list<CSigmaSpendEntry> spends;
    CWalletDB db(pwalletMain->strWalletFile);

    db.ListSigmaPubCoin(coinList);
    BOOST_CHECK(coinList.size() == 2);

    db.ListCoinSpendSerial(spends);
    BOOST_CHECK(spends.empty());

    pwalletMain->SpendSigma(recipients, tx, fee);

    coinList.clear();
    db.ListSigmaPubCoin(coinList);
    BOOST_CHECK(coinList.size() == 11);
    BOOST_CHECK(std::count_if(coinList.begin(), coinList.end(),
        [](const CSigmaEntry& coin){return !coin.IsUsed;}) == 9);

    spends.clear();
    db.ListCoinSpendSerial(spends);
    BOOST_CHECK(spends.size() == 2);
}

BOOST_AUTO_TEST_CASE(spend)
{
    CWalletTx tx;
    CAmount fee;
    std::vector<CRecipient> recipients;

    GenerateBlockWithCoins({ std::make_pair(sigma::CoinDenomination::SIGMA_DENOM_10, 2) });
    GenerateEmptyBlocks(5);

    recipients.push_back(CRecipient{
        .scriptPubKey = GetScriptForDestination(randomAddr1.Get()),
        .nAmount = 5 * COIN,
        .fSubtractFeeFromAmount = false
    });

    auto selected = pwalletMain->SpendSigma(recipients, tx, fee);

    CWalletDB db(pwalletMain->strWalletFile);

    std::list<CSigmaSpendEntry> spends;
    db.ListCoinSpendSerial(spends);

    std::list<CSigmaEntry> coins;
    db.ListSigmaPubCoin(coins);

    BOOST_CHECK(selected.size() == 1);
    BOOST_CHECK(selected[0].get_denomination() == sigma::CoinDenomination::SIGMA_DENOM_10);
    BOOST_CHECK(selected[0].id == 1);
    BOOST_CHECK(selected[0].IsUsed);
    BOOST_CHECK(selected[0].nHeight == 1);

    BOOST_CHECK(spends.size() == 1);
    BOOST_CHECK(spends.front().coinSerial == selected[0].serialNumber);
    BOOST_CHECK((spends.front().hashTx == tx.GetHash()));
    BOOST_CHECK(spends.front().pubCoin == selected[0].value);
    BOOST_CHECK(spends.front().id == selected[0].id);
    BOOST_CHECK(spends.front().get_denomination() == selected[0].get_denomination());

    for (auto& coin : coins) {
        if (std::find_if(
            selected.begin(),
            selected.end(),
            [&coin](const CSigmaEntry& e) { return e.serialNumber == coin.serialNumber; }) != selected.end()) {
            continue;
        }

        BOOST_CHECK(coin.IsUsed == false);
        BOOST_CHECK(coin.id == -1);
        BOOST_CHECK(coin.nHeight == -1);
    }
}

BOOST_AUTO_TEST_SUITE_END()<|MERGE_RESOLUTION|>--- conflicted
+++ resolved
@@ -55,11 +55,8 @@
     }
 }
 
-<<<<<<< HEAD
-static void GenerateBlockWithCoins(const std::vector<std::pair<sigma::CoinDenomination, int>>& coins)
-=======
-static void GenerateBlockWithCoins(const std::vector<std::pair<sigma::CoinDenominationV3, int>>& coins, bool addToWallet = true)
->>>>>>> fe8600d2
+
+static void GenerateBlockWithCoins(const std::vector<std::pair<sigma::CoinDenomination, int>>& coins, bool addToWallet = true)
 {
     auto params = sigma::Params::get_default();
     sigma::CSigmaState *sigmaState = sigma::CSigmaState::GetState();
@@ -233,16 +230,9 @@
 {
     CAmount require = COIN / 10;
 
-<<<<<<< HEAD
     std::vector<CSigmaEntry> coins;
     std::vector<sigma::CoinDenomination> coinsToMint;
-    BOOST_CHECK_MESSAGE(pwalletMain->GetCoinsToSpend(require, coins, coinsToMint) == 0,
-      "Expect no coin in group");
-=======
-    std::vector<CZerocoinEntryV3> coins;
-    std::vector<sigma::CoinDenominationV3> coinsToMint;
     BOOST_CHECK_THROW(pwalletMain->GetCoinsToSpend(require, coins, coinsToMint), InsufficientFunds);
->>>>>>> fe8600d2
 
     std::vector<std::pair<sigma::CoinDenomination, int>> needCoins;
 
@@ -259,19 +249,9 @@
 
     CAmount require(111 * COIN + 7 * COIN / 10); // 111.7
 
-<<<<<<< HEAD
     std::vector<CSigmaEntry> coins;
     std::vector<sigma::CoinDenomination> coinsToMint;
-    BOOST_CHECK_MESSAGE(pwalletMain->GetCoinsToSpend(require, coins, coinsToMint),
-      "Expect enough for requirement");
-
-    BOOST_CHECK_MESSAGE(CheckDenominationCoins(newCoins, coins),
-      "Expect one for each denomination with onemore SIGMA_DENOM_0_1");
-=======
-    std::vector<CZerocoinEntryV3> coins;
-    std::vector<sigma::CoinDenominationV3> coinsToMint;
     BOOST_CHECK_THROW(pwalletMain->GetCoinsToSpend(require, coins, coinsToMint), InsufficientFunds);
->>>>>>> fe8600d2
 }
 
 BOOST_AUTO_TEST_CASE(get_coin_round_up)
@@ -312,16 +292,9 @@
 
     CAmount require(11170 * CENT); // 111.7
 
-<<<<<<< HEAD
     std::vector<CSigmaEntry> coins;
     std::vector<sigma::CoinDenomination> coinsToMint;
-    BOOST_CHECK_MESSAGE(!pwalletMain->GetCoinsToSpend(require, coins, coinsToMint),
-        "Expect not enough coin and equal to one for each denomination");
-=======
-    std::vector<CZerocoinEntryV3> coins;
-    std::vector<sigma::CoinDenominationV3> coinsToMint;
     BOOST_CHECK_THROW(pwalletMain->GetCoinsToSpend(require, coins, coinsToMint), InsufficientFunds);
->>>>>>> fe8600d2
 }
 
 BOOST_AUTO_TEST_CASE(get_coin_cannot_spend_unconfirmed_coins)
@@ -334,26 +307,15 @@
 
     CAmount require(111 * COIN + 5 * COIN / 10); // 111.5
 
-<<<<<<< HEAD
     std::vector<CSigmaEntry> coins;
     std::vector<sigma::CoinDenomination> coinsToMint;
-    BOOST_CHECK_MESSAGE(!pwalletMain->GetCoinsToSpend(require, coins, coinsToMint),
-        "Expect not enough coin and equal to one for each denomination");
-=======
-    std::vector<CZerocoinEntryV3> coins;
-    std::vector<sigma::CoinDenominationV3> coinsToMint;
     BOOST_CHECK_THROW(pwalletMain->GetCoinsToSpend(require, coins, coinsToMint), InsufficientFunds);
->>>>>>> fe8600d2
 }
 
 BOOST_AUTO_TEST_CASE(get_coin_minimize_coins_spend_fit_amount)
 {
-<<<<<<< HEAD
     std::vector<std::pair<sigma::CoinDenomination, int>> newCoins;
-=======
-    std::vector<std::pair<sigma::CoinDenominationV3, int>> newCoins;
     AddOneCoinForEachGroup();
->>>>>>> fe8600d2
     GetCoinSetByDenominationAmount(newCoins, 0, 0, 0, 10, 1);
     GenerateBlockWithCoins(newCoins);
     GenerateEmptyBlocks(5);
@@ -374,12 +336,8 @@
 
 BOOST_AUTO_TEST_CASE(get_coin_minimize_coins_spend)
 {
-<<<<<<< HEAD
     std::vector<std::pair<sigma::CoinDenomination, int>> newCoins;
-=======
-    std::vector<std::pair<sigma::CoinDenominationV3, int>> newCoins;
     AddOneCoinForEachGroup();
->>>>>>> fe8600d2
     GetCoinSetByDenominationAmount(newCoins, 1, 0, 7, 1, 1);
     GenerateBlockWithCoins(newCoins);
     GenerateEmptyBlocks(5);
@@ -400,12 +358,8 @@
 
 BOOST_AUTO_TEST_CASE(get_coin_choose_smallest_enough)
 {
-<<<<<<< HEAD
     std::vector<std::pair<sigma::CoinDenomination, int>> newCoins;
-=======
-    std::vector<std::pair<sigma::CoinDenominationV3, int>> newCoins;
     AddOneCoinForEachGroup();
->>>>>>> fe8600d2
     GetCoinSetByDenominationAmount(newCoins, 1, 1, 1, 1, 1);
     GenerateBlockWithCoins(newCoins);
     GenerateEmptyBlocks(5);
