#include "../txbuilder.h"
#include "../../amount.h"
#include "../../random.h"

#include "wallet_test_fixture.h"

#include <boost/test/unit_test.hpp>

#include <functional>
#include <vector>

static const CBitcoinAddress randomAddr1("aHEog3QYDGa8wH4Go9igKLDFkpaMsi3btq");
static const CBitcoinAddress randomAddr2("aLTSv7QbTZbkgorYEhbNx2gH4hGYNLsoGv");

class TestInputSigner : public InputSigner
{
public:
    CScript signature;

public:
    TestInputSigner()
    {
    }

    explicit TestInputSigner(const CScript& sig, const COutPoint& output = COutPoint(), uint32_t seq = CTxIn::SEQUENCE_FINAL) :
        InputSigner(output, seq),
        signature(sig)
    {
    }

    CScript Sign(const CMutableTransaction& tx, const uint256& sig, bool fDummy = false) override
    {
        return signature;
    }
};

class TestTxBuilder : public TxBuilder
{
public:
    std::vector<CAmount> amountsRequested;
    std::vector<CAmount> changesRequested;
    std::vector<std::pair<CAmount, unsigned>> adjustFeeRequested;

    std::function<CAmount(std::vector<std::unique_ptr<InputSigner>>& signers, CAmount required, bool fDummy)> getInputs;
<<<<<<< HEAD
    std::function<CAmount(std::vector<CTxOut>& outputs, CAmount amount, bool fDummy)> getChanges;
=======
    std::function<CAmount(std::vector<CTxOut>& outputs, CAmount amount, CWalletDB& walletdb, bool fDummy)> getChanges;
>>>>>>> 6b2da229
    std::function<CAmount(CAmount needed, unsigned txSize)> adjustFee;

public:
    explicit TestTxBuilder(CWallet& wallet) : TxBuilder(wallet)
    {
    }

protected:
    CAmount GetInputs(std::vector<std::unique_ptr<InputSigner>>& signers, CAmount required, bool fDummy = false) override
    {
        amountsRequested.push_back(required);

        return getInputs ? getInputs(signers, required, false) : required;
    }

<<<<<<< HEAD
    CAmount GetChanges(std::vector<CTxOut>& outputs, CAmount amount, bool fDummy = false) override
    {
        changesRequested.push_back(amount);

        return getChanges ? getChanges(outputs, amount, false) : amount;
=======
    CAmount GetChanges(std::vector<CTxOut>& outputs, CAmount amount, CWalletDB& walletdb, bool fDummy = false) override
    {
        changesRequested.push_back(amount);

        return getChanges ? getChanges(outputs, amount, walletdb, false) : amount;
>>>>>>> 6b2da229
    }

    CAmount AdjustFee(CAmount needed, unsigned txSize) override
    {
        adjustFeeRequested.push_back(std::make_pair(needed, txSize));

        return adjustFee ? adjustFee(needed, txSize) : TxBuilder::AdjustFee(needed, txSize);
    }
};

BOOST_FIXTURE_TEST_SUITE(wallet_txbuilder_tests, WalletTestingSetup)

BOOST_AUTO_TEST_CASE(build_with_empty_recipients)
{
    TestTxBuilder builder(*pwalletMain);
    CAmount fee;
    CWalletDB walletdb(pwalletMain->strWalletFile);
    bool fChangeAddedToFee;
    BOOST_CHECK_EXCEPTION(
        builder.Build({}, fee, fChangeAddedToFee, walletdb),
        std::invalid_argument,
        [](const std::invalid_argument& e) { return e.what() == std::string("No recipients"); }
    );
}

BOOST_AUTO_TEST_CASE(build_with_some_recipients_have_negative_amount)
{
    TestTxBuilder builder(*pwalletMain);
    CAmount fee;

    std::vector<CRecipient> recipients = {
        {.scriptPubKey = GetScriptForDestination(randomAddr1.Get()), .nAmount = 10, .fSubtractFeeFromAmount = false},
        {.scriptPubKey = GetScriptForDestination(randomAddr2.Get()), .nAmount = -5, .fSubtractFeeFromAmount = false}
    };
    CWalletDB walletdb(pwalletMain->strWalletFile);
    bool fChangeAddedToFee;
    BOOST_CHECK_EXCEPTION(
        builder.Build(recipients, fee, fChangeAddedToFee, walletdb),
        std::invalid_argument,
        [](const std::invalid_argument& e) { return e.what() == std::string("Recipient 1 has invalid amount"); }
    );
}

BOOST_AUTO_TEST_CASE(build_with_some_recipients_have_amount_exceed_limit)
{
    TestTxBuilder builder(*pwalletMain);
    CAmount fee;

    std::vector<CRecipient> recipients = {
        {.scriptPubKey = GetScriptForDestination(randomAddr1.Get()), .nAmount = MAX_MONEY + 1, .fSubtractFeeFromAmount = false},
        {.scriptPubKey = GetScriptForDestination(randomAddr2.Get()), .nAmount = 1, .fSubtractFeeFromAmount = false}
    };

    CWalletDB walletdb(pwalletMain->strWalletFile);
    bool fChangeAddedToFee;
    BOOST_CHECK_EXCEPTION(
        builder.Build(recipients, fee, fChangeAddedToFee, walletdb),
        std::invalid_argument,
        [](const std::invalid_argument& e) { return e.what() == std::string("Recipient 0 has invalid amount"); }
    );
}

BOOST_AUTO_TEST_CASE(build_with_no_subtract_fee)
{
    TestTxBuilder builder(*pwalletMain);
    CAmount fee;

    std::vector<CRecipient> recipients = {
        {.scriptPubKey = GetScriptForDestination(randomAddr1.Get()), .nAmount = 10, .fSubtractFeeFromAmount = false},
        {.scriptPubKey = GetScriptForDestination(randomAddr2.Get()), .nAmount = 20, .fSubtractFeeFromAmount = false}
    };
    CWalletDB walletdb(pwalletMain->strWalletFile);
    bool fChangeAddedToFee;
    auto tx = builder.Build(recipients, fee, fChangeAddedToFee, walletdb);

    BOOST_CHECK_GT(fee, 0);
    BOOST_CHECK_GT(builder.amountsRequested.size(), 0);
    BOOST_CHECK_EQUAL(builder.amountsRequested.back(), 30 + fee);

    BOOST_CHECK_EQUAL(tx.tx->vout.size(), 2);
    BOOST_CHECK(tx.tx->vout[0].scriptPubKey == GetScriptForDestination(randomAddr1.Get()));
    BOOST_CHECK_EQUAL(tx.tx->vout[0].nValue, 10);
    BOOST_CHECK(tx.tx->vout[1].scriptPubKey == GetScriptForDestination(randomAddr2.Get()));
    BOOST_CHECK_EQUAL(tx.tx->vout[1].nValue, 20);
}

BOOST_AUTO_TEST_CASE(build_with_subtract_fee)
{
    TestTxBuilder builder(*pwalletMain);
    CAmount fee;

    std::vector<CRecipient> recipients = {
        {.scriptPubKey = GetScriptForDestination(randomAddr1.Get()), .nAmount = 10, .fSubtractFeeFromAmount = true},
        {.scriptPubKey = GetScriptForDestination(randomAddr2.Get()), .nAmount = 20, .fSubtractFeeFromAmount = true}
    };

    CWalletDB walletdb(pwalletMain->strWalletFile);
    bool fChangeAddedToFee;
    auto tx = builder.Build(recipients, fee, fChangeAddedToFee, walletdb);

    BOOST_CHECK_GT(fee, 0);
    BOOST_CHECK_GT(builder.amountsRequested.size(), 0);
    BOOST_CHECK_EQUAL(builder.amountsRequested.back(), 30);

    BOOST_CHECK_EQUAL(tx.tx->vout.size(), 2);
    BOOST_CHECK(tx.tx->vout[0].scriptPubKey == GetScriptForDestination(randomAddr1.Get()));
    BOOST_CHECK_EQUAL(tx.tx->vout[0].nValue, 10 - (fee / 2 + fee % 2));
    BOOST_CHECK(tx.tx->vout[1].scriptPubKey == GetScriptForDestination(randomAddr2.Get()));
    BOOST_CHECK_EQUAL(tx.tx->vout[1].nValue, 20 - fee / 2);
}

BOOST_AUTO_TEST_CASE(build_with_changes)
{
    TestTxBuilder builder(*pwalletMain);
    CAmount fee;
    CScript in1, in2;
    COutPoint out1(GetRandHash(), 0), out2(GetRandHash(), 1);

    in1 << std::vector<unsigned char>({ 0x21, 0xe3, 0xad, 0x9a, 0xec, 0x5b, 0x70, 0xcb, 0x4c, 0xc1, 0xd8, 0xe2, 0x95, 0x27, 0xe3, 0x7c });
    in2 << std::vector<unsigned char>({ 0xac, 0xd9, 0x86, 0x7d, 0xd7, 0x6e, 0xc1, 0xb7, 0x9d, 0xde, 0xdc, 0xbd, 0x91, 0xc1, 0x8e, 0xed });

    builder.getInputs = [&in1, &in2, &out1, &out2](std::vector<std::unique_ptr<InputSigner>>& signers, CAmount required, bool fDummy) {
        signers.push_back(std::unique_ptr<InputSigner>(new TestInputSigner(in1, out1, 1)));
        signers.push_back(std::unique_ptr<InputSigner>(new TestInputSigner(in2, out2, 2)));
        return required + 5;
    };

<<<<<<< HEAD
    builder.getChanges = [](std::vector<CTxOut>& outputs, CAmount amount, bool fDummy) {
=======
    builder.getChanges = [](std::vector<CTxOut>& outputs, CAmount amount, CWalletDB& walletdb, bool fDummy) {
>>>>>>> 6b2da229
        outputs.emplace_back(amount - 1, CScript());
        return 1;
    };

    std::vector<CRecipient> recipients = {
        {.scriptPubKey = GetScriptForDestination(randomAddr1.Get()), .nAmount = 10, .fSubtractFeeFromAmount = false},
        {.scriptPubKey = GetScriptForDestination(randomAddr2.Get()), .nAmount = 20, .fSubtractFeeFromAmount = false}
    };
    CWalletDB walletdb(pwalletMain->strWalletFile);
    bool fChangeAddedToFee;
    auto tx = builder.Build(recipients, fee, fChangeAddedToFee, walletdb);

    BOOST_CHECK_GT(fee, 0);
    BOOST_CHECK_GT(builder.amountsRequested.size(), 0);
    BOOST_CHECK_EQUAL(builder.amountsRequested.back(), 30 + fee - 1);

    BOOST_CHECK_GT(builder.changesRequested.size(), 0);

    for (auto& call : builder.changesRequested) {
        BOOST_CHECK_EQUAL(call, 5);
    }

    BOOST_CHECK_GT(builder.adjustFeeRequested.size(), 0);

    for (auto& call : builder.adjustFeeRequested) {
        BOOST_CHECK_GT(call.first, 0);
        BOOST_CHECK_GT(call.second, 0);
    }

    BOOST_CHECK_EQUAL(tx.tx->vin.size(), 2);
    BOOST_CHECK(tx.tx->vin[0].scriptSig == in1);
    BOOST_CHECK(tx.tx->vin[0].prevout == out1);
    BOOST_CHECK_EQUAL(tx.tx->vin[0].nSequence, 1);
    BOOST_CHECK(tx.tx->vin[1].scriptSig == in2);
    BOOST_CHECK(tx.tx->vin[1].prevout == out2);
    BOOST_CHECK_EQUAL(tx.tx->vin[1].nSequence, 2);

    BOOST_CHECK_EQUAL(tx.tx->vout.size(), 3);
    BOOST_CHECK(std::find_if(tx.tx->vout.begin(), tx.tx->vout.end(), [](const CTxOut& o) { return o.nValue == 4; }) != tx.tx->vout.end());
    BOOST_CHECK(std::find_if(tx.tx->vout.begin(), tx.tx->vout.end(), [](const CTxOut& o) { return o.nValue == 10; }) != tx.tx->vout.end());
    BOOST_CHECK(std::find_if(tx.tx->vout.begin(), tx.tx->vout.end(), [](const CTxOut& o) { return o.nValue == 20; }) != tx.tx->vout.end());
}

BOOST_AUTO_TEST_SUITE_END()
<|MERGE_RESOLUTION|>--- conflicted
+++ resolved
@@ -42,11 +42,7 @@
     std::vector<std::pair<CAmount, unsigned>> adjustFeeRequested;
 
     std::function<CAmount(std::vector<std::unique_ptr<InputSigner>>& signers, CAmount required, bool fDummy)> getInputs;
-<<<<<<< HEAD
-    std::function<CAmount(std::vector<CTxOut>& outputs, CAmount amount, bool fDummy)> getChanges;
-=======
     std::function<CAmount(std::vector<CTxOut>& outputs, CAmount amount, CWalletDB& walletdb, bool fDummy)> getChanges;
->>>>>>> 6b2da229
     std::function<CAmount(CAmount needed, unsigned txSize)> adjustFee;
 
 public:
@@ -62,19 +58,11 @@
         return getInputs ? getInputs(signers, required, false) : required;
     }
 
-<<<<<<< HEAD
-    CAmount GetChanges(std::vector<CTxOut>& outputs, CAmount amount, bool fDummy = false) override
+    CAmount GetChanges(std::vector<CTxOut>& outputs, CAmount amount, CWalletDB& walletdb, bool fDummy = false) override
     {
         changesRequested.push_back(amount);
 
-        return getChanges ? getChanges(outputs, amount, false) : amount;
-=======
-    CAmount GetChanges(std::vector<CTxOut>& outputs, CAmount amount, CWalletDB& walletdb, bool fDummy = false) override
-    {
-        changesRequested.push_back(amount);
-
         return getChanges ? getChanges(outputs, amount, walletdb, false) : amount;
->>>>>>> 6b2da229
     }
 
     CAmount AdjustFee(CAmount needed, unsigned txSize) override
@@ -202,11 +190,7 @@
         return required + 5;
     };
 
-<<<<<<< HEAD
-    builder.getChanges = [](std::vector<CTxOut>& outputs, CAmount amount, bool fDummy) {
-=======
     builder.getChanges = [](std::vector<CTxOut>& outputs, CAmount amount, CWalletDB& walletdb, bool fDummy) {
->>>>>>> 6b2da229
         outputs.emplace_back(amount - 1, CScript());
         return 1;
     };
