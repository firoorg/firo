--- conflicted
+++ resolved
@@ -2027,15 +2027,7 @@
         throw runtime_error("Unknown sigma denomination.\n");
     }
 
-<<<<<<< HEAD
-        CAmount need = required - sum;
-        CZerocoinEntryV3 chosenCoin;
-
-        auto highestCoin = coins.begin();
-        if (need >= highestCoin->get_denomination_value()) {
-=======
     CAmount val = required + max_coin_value / zeros;
->>>>>>> b1052dbd
 
     // We need only last 2 rows of matrix of knapsack algorithm.
     std::vector<uint64_t> prev_row;
@@ -2059,12 +2051,6 @@
                     next_row[j] = prev_row[j - denom_i] + 1;
             }
         }
-<<<<<<< HEAD
-
-        sum += chosenCoin.get_denomination_value();
-        selected.push_back(chosenCoin);
-=======
->>>>>>> b1052dbd
     }
 
     int index = val;
@@ -7475,32 +7461,32 @@
 
 
 bool CMerkleTx::AcceptToMemoryPool(
-        bool fLimitFree,
-        CAmount nAbsurdFee,
-        CValidationState &state,
+        bool fLimitFree, 
+        CAmount nAbsurdFee, 
+        CValidationState &state, 
         bool fCheckInputs,
         bool isCheckWalletTransaction,
         bool markZcoinSpendTransactionSerial) {
-    LogPrintf("CMerkleTx::AcceptToMemoryPool(), transaction %s, fCheckInputs=%s\n",
-              GetHash().ToString(),
+    LogPrintf("CMerkleTx::AcceptToMemoryPool(), transaction %s, fCheckInputs=%s\n", 
+              GetHash().ToString(), 
               fCheckInputs);
     if (GetBoolArg("-dandelion", true)) {
         bool res = ::AcceptToMemoryPool(
-            stempool,
-            state,
-            *this,
-            fCheckInputs,
-            fLimitFree,
+            stempool, 
+            state, 
+            *this, 
+            fCheckInputs, 
+            fLimitFree, 
             NULL, /* pfMissingInputs */
             false, /* fOverrideMempoolLimit */
-            nAbsurdFee,
+            nAbsurdFee, 
             isCheckWalletTransaction,
             false /* markZcoinSpendTransactionSerial */
         );
         if (!res) {
             LogPrintf(
-                "CMerkleTx::AcceptToMemoryPool, failed to add txn %s to dandelion stempool: %s.\n",
-                GetHash().ToString(),
+                "CMerkleTx::AcceptToMemoryPool, failed to add txn %s to dandelion stempool: %s.\n", 
+                GetHash().ToString(), 
                 state.GetRejectReason());
         }
         return res;
@@ -7508,27 +7494,27 @@
         // Changes to mempool should also be made to Dandelion stempool
         CValidationState dummyState;
         ::AcceptToMemoryPool(
-            stempool,
-            dummyState,
-            *this,
-            fCheckInputs,
-            fLimitFree,
-            NULL, /* pfMissingInputs */
+            stempool, 
+            dummyState, 
+            *this, 
+            fCheckInputs, 
+            fLimitFree, 
+            NULL, /* pfMissingInputs */ 
             false, /* fOverrideMempoolLimit */
-            nAbsurdFee,
+            nAbsurdFee, 
             isCheckWalletTransaction,
             false /* markZcoinSpendTransactionSerial */
         );
         return ::AcceptToMemoryPool(
-            mempool,
-            state,
-            *this,
-            fCheckInputs,
-            fLimitFree,
+            mempool, 
+            state, 
+            *this, 
+            fCheckInputs, 
+            fLimitFree, 
             NULL, /* pfMissingInputs */
             false, /* fOverrideMempoolLimit */
-            nAbsurdFee,
-            isCheckWalletTransaction,
+            nAbsurdFee, 
+            isCheckWalletTransaction, 
             markZcoinSpendTransactionSerial);
     }
 }
@@ -7537,4 +7523,4 @@
 bool CompHeightV3(const CZerocoinEntryV3 &a, const CZerocoinEntryV3 &b) { return a.nHeight < b.nHeight; }
 
 bool CompID(const CZerocoinEntry &a, const CZerocoinEntry &b) { return a.id < b.id; }
-bool CompIDV3(const CZerocoinEntryV3 &a, const CZerocoinEntryV3 &b) { return a.id < b.id; }+bool CompIDV3(const CZerocoinEntryV3 &a, const CZerocoinEntryV3 &b) { return a.id < b.id; }
