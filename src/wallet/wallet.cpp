// Copyright (c) 2009-2010 Satoshi Nakamoto
// Copyright (c) 2009-2016 The Bitcoin Core developers
// Distributed under the MIT software license, see the accompanying
// file COPYING or http://www.opensource.org/licenses/mit-license.php.

#include "wallet.h"
#include "walletexcept.h"
#include "sigmaspendbuilder.h"
#include "lelantusjoinsplitbuilder.h"
#include "amount.h"
#include "base58.h"
#include "checkpoints.h"
#include "chain.h"
#include "wallet/coincontrol.h"
#include "consensus/consensus.h"
#include "consensus/validation.h"
#include "key.h"
#include "keystore.h"
#include "validation.h"
#include "sigma.h"
#include "../sigma/coinspend.h"
#include "../sigma/spend_metadata.h"
#include "../sigma/coin.h"
#include "lelantus.h"
#include "llmq/quorums_instantsend.h"
#include "llmq/quorums_chainlocks.h"
#include "net.h"
#include "policy/policy.h"
#include "primitives/block.h"
#include "primitives/transaction.h"
#include "script/script.h"
#include "script/sign.h"
#include "timedata.h"
#include "txmempool.h"
#include "util.h"
#include "ui_interface.h"
#include "utilmoneystr.h"
#include "validation.h"
#include "masternode-sync.h"
#include "random.h"
#include "init.h"
#include "hdmint/wallet.h"
#include "rpc/protocol.h"

#include "crypto/hmac_sha512.h"
#include "crypto/aes.h"

#include "hdmint/tracker.h"

#include "evo/deterministicmns.h"

#include <assert.h>
#include <boost/algorithm/string.hpp>
#include <boost/algorithm/string/replace.hpp>
#include <boost/filesystem.hpp>
#include <boost/thread.hpp>
#include <vector>

#include "bip47/account.h"
#include "bip47/paymentcode.h"
#include "bip47/bip47utils.h"

#ifdef ENABLE_ELYSIUM
#include "../elysium/rules.h"
#include "../elysium/packetencoder.h"
#include "../elysium/elysium.h"
#endif

#ifdef ENABLE_CLIENTAPI
#include "client-api/server.h"
#endif


CWallet* pwalletMain = NULL;

/** Transaction fee set by the user */
CFeeRate payTxFee(DEFAULT_TRANSACTION_FEE);
unsigned int nTxConfirmTarget = DEFAULT_TX_CONFIRM_TARGET;
bool bSpendZeroConfChange = DEFAULT_SPEND_ZEROCONF_CHANGE;
bool fSendFreeTransactions = DEFAULT_SEND_FREE_TRANSACTIONS;
bool fWalletRbf = DEFAULT_WALLET_RBF;
bool fRescanning = false;
bool fWalletInitialized = false;

const char * DEFAULT_WALLET_DAT = "wallet.dat";

/**
 * Fees smaller than this (in satoshi) are considered zero fee (for transaction creation)
 * Override with -mintxfee
 */
CFeeRate CWallet::minTxFee = CFeeRate(DEFAULT_TRANSACTION_MINFEE);
/**
 * If fee estimation does not have enough data to provide estimates, use this fee instead.
 * Has no effect if not using fee estimation
 * Override with -fallbackfee
 */
CFeeRate CWallet::fallbackFee = CFeeRate(DEFAULT_FALLBACK_FEE);

const uint256 CMerkleTx::ABANDON_HASH(uint256S("0000000000000000000000000000000000000000000000000000000000000001"));

/** @defgroup mapWallet
 *
 * @{
 */

struct CompareValueOnly
{
    bool operator()(const std::pair<CAmount, std::pair<const CWalletTx*, unsigned int> >& t1,
                    const std::pair<CAmount, std::pair<const CWalletTx*, unsigned int> >& t2) const
    {
        return t1.first < t2.first;
    }
};

struct CompareByAmount
{
    bool operator()(const CompactTallyItem& t1, const CompactTallyItem& t2) const
    {
        return t1.nAmount > t2.nAmount;
    }
};

static void EnsureMintWalletAvailable()
{
    if (!pwalletMain || !pwalletMain->zwallet) {
        throw std::logic_error("Sigma feature requires HD wallet");
    }
}

std::string COutput::ToString() const {
    return strprintf("COutput(%s, %d, %d) [%s]", tx->GetHash().ToString(), i, nDepth, FormatMoney(tx->tx->vout[i].nValue));
}

class CAffectedKeysVisitor : public boost::static_visitor<void> {
private:
    const CKeyStore &keystore;
    std::vector<CKeyID> &vKeys;

public:
    CAffectedKeysVisitor(const CKeyStore &keystoreIn, std::vector<CKeyID> &vKeysIn) : keystore(keystoreIn), vKeys(vKeysIn) {}

    void Process(const CScript &script) {
        txnouttype type;
        std::vector<CTxDestination> vDest;
        int nRequired;
        if (ExtractDestinations(script, type, vDest, nRequired)) {
            BOOST_FOREACH(const CTxDestination &dest, vDest)
                boost::apply_visitor(*this, dest);
        }
    }

    void operator()(const CKeyID &keyId) {
        if (keystore.HaveKey(keyId))
            vKeys.push_back(keyId);
    }

    void operator()(const CScriptID &scriptId) {
        CScript script;
        if (keystore.GetCScript(scriptId, script))
            Process(script);
    }

    void operator()(const CNoDestination &none) {}
};

const CWalletTx *CWallet::GetWalletTx(const uint256 &hash) const {
    LOCK(cs_wallet);
    std::map<uint256, CWalletTx>::const_iterator it = mapWallet.find(hash);
    if (it == mapWallet.end())
        return NULL;
    return &(it->second);
}

CPubKey CWallet::GetKeyFromKeypath(uint32_t nChange, uint32_t nChild, CKey& secret) {
    AssertLockHeld(cs_wallet); // mapKeyMetadata

    uint32_t nIndex = Params().GetConsensus().IsMain() ? BIP44_FIRO_INDEX : BIP44_TEST_INDEX;

    // Fail if not using HD wallet (no keypaths)
    if (hdChain.masterKeyID.IsNull())
        throw std::runtime_error(std::string(__func__) + ": Non-HD wallet detected");

    // use BIP44 keypath: m / purpose' / coin_type' / account' / change / address_index
    CKey key;                      //master key seed (256bit)
    CExtKey masterKey;             //hd master key
    CExtKey purposeKey;            //key at m/44'
    CExtKey coinTypeKey;           //key at m/44'/<1/136>' (Testnet or Firo Coin Type respectively, according to SLIP-0044)
    CExtKey accountKey;            //key at m/44'/<1/136>'/0'
    CExtKey externalChainChildKey; //key at m/44'/<1/136>'/0'/<c> (Standard: 0/1, Mints: 2)
    CExtKey childKey;              //key at m/44'/<1/136>'/0'/<c>/<n>

    if(hdChain.nVersion >= CHDChain::VERSION_WITH_BIP39){
        MnemonicContainer mContainer = mnemonicContainer;
        DecryptMnemonicContainer(mContainer);
        SecureVector seed = mContainer.GetSeed();
        masterKey.SetMaster(&seed[0], seed.size());
    } else {
        // try to get the master key
        if (!GetKey(hdChain.masterKeyID, key))
            throw std::runtime_error(std::string(__func__) + ": Master key not found");
        masterKey.SetMaster(key.begin(), key.size());
    }

    // derive m/44'
    // use hardened derivation (child keys >= 0x80000000 are hardened after bip32)
    masterKey.Derive(purposeKey, BIP44_INDEX | BIP32_HARDENED_KEY_LIMIT);

    // derive m/44'/136'
    purposeKey.Derive(coinTypeKey, nIndex | BIP32_HARDENED_KEY_LIMIT);

    // derive m/44'/136'/0'
    coinTypeKey.Derive(accountKey, BIP32_HARDENED_KEY_LIMIT);

    // derive m/44'/136'/0'/<c>
    accountKey.Derive(externalChainChildKey, nChange);

    // derive m/44'/136'/0'/<c>/<n>
    externalChainChildKey.Derive(childKey, nChild);

    secret = childKey.key;

    CPubKey pubkey = secret.GetPubKey();
    assert(secret.VerifyPubKey(pubkey));

    return pubkey;
}

CPubKey CWallet::GenerateNewKey(uint32_t nChange, bool fWriteChain)
{
    AssertLockHeld(cs_wallet); // mapKeyMetadata
    bool fCompressed = CanSupportFeature(FEATURE_COMPRPUBKEY); // default to compressed public keys if we want 0.6.0 wallets

    CKey secret;

    // Create new metadata
    int64_t nCreationTime = GetTime();
    CKeyMetadata metadata(nCreationTime);
    metadata.nChange = Component(nChange, false);

    uint32_t nIndex = Params().GetConsensus().IsMain() ? BIP44_FIRO_INDEX : BIP44_TEST_INDEX;

    // use HD key derivation if HD was enabled during wallet creation
    // TODO: change code to foloow bitcoin structure more closely
    if (IsHDEnabled()) {
        // use BIP44 keypath: m / purpose' / coin_type' / account' / change / address_index
        CKey key;                      //master key seed (256bit)
        CExtKey masterKey;             //hd master key
        CExtKey purposeKey;            //key at m/44'
        CExtKey coinTypeKey;           //key at m/44'/<1/136>' (Testnet or Firo Coin Type respectively, according to SLIP-0044)
        CExtKey accountKey;            //key at m/44'/<1/136>'/0'
        CExtKey externalChainChildKey; //key at m/44'/<1/136>'/0'/<c> (Standard: 0/1, Mints: 2)
        CExtKey childKey;              //key at m/44'/<1/136>'/0'/<c>/<n>
        //For bip39 we use it's original way for generating keys to make it compatible with hardware and software wallets
        if(hdChain.nVersion >= CHDChain::VERSION_WITH_BIP39){
            MnemonicContainer mContainer = mnemonicContainer;
            DecryptMnemonicContainer(mContainer);
            SecureVector seed = mContainer.GetSeed();
            masterKey.SetMaster(seed.empty() ? nullptr: &seed[0], seed.size());
        } else {
            // try to get the master key
            if (!GetKey(hdChain.masterKeyID, key) || !key.size())
                throw std::runtime_error(std::string(__func__) + ": Master key not found");
            masterKey.SetMaster(key.begin(), key.size());
        }

        // derive m/44'
        // use hardened derivation (child keys >= 0x80000000 are hardened after bip32)
        masterKey.Derive(purposeKey, BIP44_INDEX | BIP32_HARDENED_KEY_LIMIT);

        // derive m/44'/136'
        purposeKey.Derive(coinTypeKey, nIndex | BIP32_HARDENED_KEY_LIMIT);

        // derive m/44'/136'/0'
        coinTypeKey.Derive(accountKey, BIP32_HARDENED_KEY_LIMIT);

        // derive m/44'/136'/0'/<c>
        accountKey.Derive(externalChainChildKey, nChange);

        // derive child key at next index, skip keys already known to the wallet
        do
        {
            if (hdChain.nExternalChainCounters.size() <= nChange) {
                hdChain.nExternalChainCounters.resize(nChange+1, 0);
            }
            externalChainChildKey.Derive(childKey, hdChain.nExternalChainCounters[nChange]);
            metadata.hdKeypath = "m/44'/" + std::to_string(nIndex) + "'/0'/" + std::to_string(nChange) + "/" + std::to_string(hdChain.nExternalChainCounters[nChange]);
            metadata.hdMasterKeyID = hdChain.masterKeyID;
            metadata.nChild = Component(hdChain.nExternalChainCounters[nChange], false);
            // increment childkey index
            hdChain.nExternalChainCounters[nChange]++;
        } while (HaveKey(childKey.key.GetPubKey().GetID()));
        secret = childKey.key;

        // update the chain model in the database
        if(fWriteChain){
            if (!CWalletDB(strWalletFile).WriteHDChain(hdChain))
                throw std::runtime_error(std::string(__func__) + ": Writing HD chain model failed");
        }
    /* bitcoin 0.14:
    if (IsHDEnabled()) {
        DeriveNewChildKey(metadata, secret);
    */
    } else {
        secret.MakeNewKey(fCompressed);
    }

    // Compressed public keys were introduced in version 0.6.0
    if (fCompressed)
        SetMinVersion(FEATURE_COMPRPUBKEY);

    CPubKey pubkey = secret.GetPubKey();
    assert(secret.VerifyPubKey(pubkey));

    mapKeyMetadata[pubkey.GetID()] = metadata;
    UpdateTimeFirstKey(nCreationTime);

    if (!AddKeyPubKey(secret, pubkey))
        throw std::runtime_error(std::string(__func__) + ": AddKey failed");
    return pubkey;
}

void CWallet::DeriveNewChildKey(CKeyMetadata& metadata, CKey& secret)
{
    // for now we use a fixed keypath scheme of m/0'/0'/k
    CKey key;                      //master key seed (256bit)
    CExtKey masterKey;             //hd master key
    CExtKey accountKey;            //key at m/0'
    CExtKey externalChainChildKey; //key at m/0'/0'
    CExtKey childKey;              //key at m/0'/0'/<n>'

    // try to get the master key
    if (!GetKey(hdChain.masterKeyID, key))
        throw std::runtime_error(std::string(__func__) + ": Master key not found");

    masterKey.SetMaster(key.begin(), key.size());

    // derive m/0'
    // use hardened derivation (child keys >= 0x80000000 are hardened after bip32)
    masterKey.Derive(accountKey, BIP32_HARDENED_KEY_LIMIT);

    // derive m/0'/0'
    accountKey.Derive(externalChainChildKey, BIP32_HARDENED_KEY_LIMIT);

    // derive child key at next index, skip keys already known to the wallet
    do {
        // always derive hardened keys
        // childIndex | BIP32_HARDENED_KEY_LIMIT = derive childIndex in hardened child-index-range
        // example: 1 | BIP32_HARDENED_KEY_LIMIT == 0x80000001 == 2147483649
        externalChainChildKey.Derive(childKey, hdChain.nExternalChainCounter | BIP32_HARDENED_KEY_LIMIT);
        metadata.hdKeypath = "m/0'/0'/" + std::to_string(hdChain.nExternalChainCounter) + "'";
        metadata.hdMasterKeyID = hdChain.masterKeyID;
        // increment childkey index
        hdChain.nExternalChainCounter++;
    } while (HaveKey(childKey.key.GetPubKey().GetID()));
    secret = childKey.key;

    // update the chain model in the database
    if (!CWalletDB(strWalletFile).WriteHDChain(hdChain))
        throw std::runtime_error(std::string(__func__) + ": Writing HD chain model failed");
}

bool CWallet::AddKeyPubKey(const CKey& secret, const CPubKey &pubkey)
{
    AssertLockHeld(cs_wallet); // mapKeyMetadata
    if (!CCryptoKeyStore::AddKeyPubKey(secret, pubkey))
        return false;

    // check if we need to remove from watch-only
    CScript script;
    script = GetScriptForDestination(pubkey.GetID());
    if (HaveWatchOnly(script))
        RemoveWatchOnly(script);
    script = GetScriptForRawPubKey(pubkey);
    if (HaveWatchOnly(script))
        RemoveWatchOnly(script);

    if (!fFileBacked)
        return true;
    if (!IsCrypted()) {
        return CWalletDB(strWalletFile).WriteKey(pubkey,
                                                 secret.GetPrivKey(),
                                                 mapKeyMetadata[pubkey.GetID()]);
    }
    return true;
}

bool CWallet::AddCryptedKey(const CPubKey &vchPubKey,
                            const std::vector<unsigned char> &vchCryptedSecret)
{
    if (!CCryptoKeyStore::AddCryptedKey(vchPubKey, vchCryptedSecret))
        return false;
    if (!fFileBacked)
        return true;
    {
        LOCK(cs_wallet);
        if (pwalletdbEncryption)
            return pwalletdbEncryption->WriteCryptedKey(vchPubKey,
                                                        vchCryptedSecret,
                                                        mapKeyMetadata[vchPubKey.GetID()]);
        else
            return CWalletDB(strWalletFile).WriteCryptedKey(vchPubKey,
                                                            vchCryptedSecret,
                                                            mapKeyMetadata[vchPubKey.GetID()]);
    }
    return false;
}

bool CWallet::LoadKeyMetadata(const CTxDestination& keyID, const CKeyMetadata &meta)
{
    AssertLockHeld(cs_wallet); // mapKeyMetadata
    UpdateTimeFirstKey(meta.nCreateTime);
    mapKeyMetadata[keyID] = meta;
    return true;
}

bool CWallet::LoadCryptedKey(const CPubKey &vchPubKey, const std::vector<unsigned char> &vchCryptedSecret)
{
    return CCryptoKeyStore::AddCryptedKey(vchPubKey, vchCryptedSecret);
}

void CWallet::UpdateTimeFirstKey(int64_t nCreateTime)
{
    AssertLockHeld(cs_wallet);
    if (nCreateTime <= 1) {
        // Cannot determine birthday information, so set the wallet birthday to
        // the beginning of time.
        nTimeFirstKey = 1;
    } else if (!nTimeFirstKey || nCreateTime < nTimeFirstKey) {
        nTimeFirstKey = nCreateTime;
    }
}

bool CWallet::AddCScript(const CScript& redeemScript)
{
    if (!CCryptoKeyStore::AddCScript(redeemScript))
        return false;
    if (!fFileBacked)
        return true;
    return CWalletDB(strWalletFile).WriteCScript(Hash160(redeemScript), redeemScript);
}

bool CWallet::LoadCScript(const CScript& redeemScript)
{
    /* A sanity check was added in pull #3843 to avoid adding redeemScripts
     * that never can be redeemed. However, old wallets may still contain
     * these. Do not add them to the wallet and warn. */
    if (redeemScript.size() > MAX_SCRIPT_ELEMENT_SIZE)
    {
        std::string strAddr = CBitcoinAddress(CScriptID(redeemScript)).ToString();
        LogPrintf("%s: Warning: This wallet contains a redeemScript of size %i which exceeds maximum size %i thus can never be redeemed. Do not use address %s.\n",
            __func__, redeemScript.size(), MAX_SCRIPT_ELEMENT_SIZE, strAddr);
        return true;
    }

    return CCryptoKeyStore::AddCScript(redeemScript);
}

bool CWallet::AddWatchOnly(const CScript& dest)
{
    if (!CCryptoKeyStore::AddWatchOnly(dest))
        return false;
    const CKeyMetadata& meta = mapKeyMetadata[CScriptID(dest)];
    UpdateTimeFirstKey(meta.nCreateTime);
    NotifyWatchonlyChanged(true);
    if (!fFileBacked)
        return true;
    return CWalletDB(strWalletFile).WriteWatchOnly(dest, meta);
}

bool CWallet::AddWatchOnly(const CScript& dest, int64_t nCreateTime)
{
    mapKeyMetadata[CScriptID(dest)].nCreateTime = nCreateTime;
    return AddWatchOnly(dest);
}

bool CWallet::RemoveWatchOnly(const CScript &dest)
{
    AssertLockHeld(cs_wallet);
    if (!CCryptoKeyStore::RemoveWatchOnly(dest))
        return false;
    if (!HaveWatchOnly())
        NotifyWatchonlyChanged(false);
    if (fFileBacked)
        if (!CWalletDB(strWalletFile).EraseWatchOnly(dest))
            return false;

    return true;
}

bool CWallet::LoadWatchOnly(const CScript &dest)
{
    return CCryptoKeyStore::AddWatchOnly(dest);
}

bool CWallet::Unlock(const SecureString &strWalletPassphrase, const bool& fFirstUnlock)
{
    CCrypter crypter;
    CKeyingMaterial vMasterKey;

    {
        LOCK(cs_wallet);
        BOOST_FOREACH(const MasterKeyMap::value_type& pMasterKey, mapMasterKeys)
        {
            if(!crypter.SetKeyFromPassphrase(strWalletPassphrase, pMasterKey.second.vchSalt, pMasterKey.second.nDeriveIterations, pMasterKey.second.nDerivationMethod))
                return false;
            if (!crypter.Decrypt(pMasterKey.second.vchCryptedKey, vMasterKey))
                continue; // try another master key
            if (CCryptoKeyStore::Unlock(vMasterKey, fFirstUnlock))
                return true;
        }
    }
    return false;
}

bool CWallet::ChangeWalletPassphrase(const SecureString& strOldWalletPassphrase, const SecureString& strNewWalletPassphrase)
{
    bool fWasLocked = IsLocked();

    {
        LOCK(cs_wallet);
        Lock();

        CCrypter crypter;
        CKeyingMaterial vMasterKey;
        BOOST_FOREACH(MasterKeyMap::value_type& pMasterKey, mapMasterKeys)
        {
            if(!crypter.SetKeyFromPassphrase(strOldWalletPassphrase, pMasterKey.second.vchSalt, pMasterKey.second.nDeriveIterations, pMasterKey.second.nDerivationMethod))
                return false;
            if (!crypter.Decrypt(pMasterKey.second.vchCryptedKey, vMasterKey))
                return false;
            if (CCryptoKeyStore::Unlock(vMasterKey))
            {
                int64_t nStartTime = GetTimeMillis();
                crypter.SetKeyFromPassphrase(strNewWalletPassphrase, pMasterKey.second.vchSalt, pMasterKey.second.nDeriveIterations, pMasterKey.second.nDerivationMethod);
                pMasterKey.second.nDeriveIterations = pMasterKey.second.nDeriveIterations * (100 / ((double)(GetTimeMillis() - nStartTime)));

                nStartTime = GetTimeMillis();
                crypter.SetKeyFromPassphrase(strNewWalletPassphrase, pMasterKey.second.vchSalt, pMasterKey.second.nDeriveIterations, pMasterKey.second.nDerivationMethod);
                pMasterKey.second.nDeriveIterations = (pMasterKey.second.nDeriveIterations + pMasterKey.second.nDeriveIterations * 100 / ((double)(GetTimeMillis() - nStartTime))) / 2;

                if (pMasterKey.second.nDeriveIterations < 25000)
                    pMasterKey.second.nDeriveIterations = 25000;

                LogPrintf("Wallet passphrase changed to an nDeriveIterations of %i\n", pMasterKey.second.nDeriveIterations);

                if (!crypter.SetKeyFromPassphrase(strNewWalletPassphrase, pMasterKey.second.vchSalt, pMasterKey.second.nDeriveIterations, pMasterKey.second.nDerivationMethod))
                    return false;
                if (!crypter.Encrypt(vMasterKey, pMasterKey.second.vchCryptedKey))
                    return false;
                CWalletDB(strWalletFile).WriteMasterKey(pMasterKey.first, pMasterKey.second);
                if (fWasLocked)
                    Lock();
                return true;
            }
        }
    }

    return false;
}

void CWallet::SetBestChain(const CBlockLocator& loc)
{
    CWalletDB walletdb(strWalletFile);
    walletdb.WriteBestBlock(loc);
}

bool CWallet::SetMinVersion(enum WalletFeature nVersion, CWalletDB* pwalletdbIn, bool fExplicit)
{
    LOCK(cs_wallet); // nWalletVersion
    if (nWalletVersion >= nVersion)
        return true;

    // when doing an explicit upgrade, if we pass the max version permitted, upgrade all the way
    if (fExplicit && nVersion > nWalletMaxVersion)
            nVersion = FEATURE_LATEST;

    nWalletVersion = nVersion;

    if (nVersion > nWalletMaxVersion)
        nWalletMaxVersion = nVersion;

    if (fFileBacked)
    {
        CWalletDB* pwalletdb = pwalletdbIn ? pwalletdbIn : new CWalletDB(strWalletFile);
        if (nWalletVersion > 40000)
            pwalletdb->WriteMinVersion(nWalletVersion);
        if (!pwalletdbIn)
            delete pwalletdb;
    }

    return true;
}

bool CWallet::SetMaxVersion(int nVersion)
{
    LOCK(cs_wallet); // nWalletVersion, nWalletMaxVersion
    // cannot downgrade below current version
    if (nWalletVersion > nVersion)
        return false;

    nWalletMaxVersion = nVersion;

    return true;
}

std::set<uint256> CWallet::GetConflicts(const uint256& txid) const
{
    std::set<uint256> result;
    AssertLockHeld(cs_wallet);

    std::map<uint256, CWalletTx>::const_iterator it = mapWallet.find(txid);
    if (it == mapWallet.end())
        return result;
    const CWalletTx& wtx = it->second;

    std::pair<TxSpends::const_iterator, TxSpends::const_iterator> range;

    BOOST_FOREACH(const CTxIn& txin, wtx.tx->vin)
    {
        if (mapTxSpends.count(txin.prevout) <= 1)
            continue;  // No conflict if zero or one spends
        range = mapTxSpends.equal_range(txin.prevout);
        for (TxSpends::const_iterator _it = range.first; _it != range.second; ++_it)
            result.insert(_it->second);
    }
    return result;
}

bool CWallet::HasWalletSpend(const uint256& txid) const
{
    AssertLockHeld(cs_wallet);
    auto iter = mapTxSpends.lower_bound(COutPoint(txid, 0));
    return (iter != mapTxSpends.end() && iter->first.hash == txid);
}

void CWallet::Flush(bool shutdown)
{
    bitdb.Flush(shutdown);
}

bool CWallet::Verify()
{
    if (GetBoolArg("-disablewallet", DEFAULT_DISABLE_WALLET))
        return true;

    LogPrintf("Using BerkeleyDB version %s\n", DbEnv::version(0, 0, 0));
    std::string walletFile = GetArg("-wallet", DEFAULT_WALLET_DAT);

    LogPrintf("Using wallet %s\n", walletFile);
    uiInterface.InitMessage(_("Verifying wallet..."));

    // Wallet file must be a plain filename without a directory
    if (walletFile != boost::filesystem::basename(walletFile) + boost::filesystem::extension(walletFile))
        return InitError(strprintf(_("Wallet %s resides outside data directory %s"), walletFile, GetDataDir().string()));

    if (!bitdb.Open(GetDataDir()))
    {
        // try moving the database env out of the way
        boost::filesystem::path pathDatabase = GetDataDir() / "database";
        boost::filesystem::path pathDatabaseBak = GetDataDir() / strprintf("database.%d.bak", GetTime());
        try {
            boost::filesystem::rename(pathDatabase, pathDatabaseBak);
            LogPrintf("Moved old %s to %s. Retrying.\n", pathDatabase.string(), pathDatabaseBak.string());
        } catch (const boost::filesystem::filesystem_error&) {
            // failure is ok (well, not really, but it's not worse than what we started with)
        }

        // try again
        if (!bitdb.Open(GetDataDir())) {
            // if it still fails, it probably means we can't even create the database env
            return InitError(strprintf(_("Error initializing wallet database environment %s!"), GetDataDir()));
        }
    }

    if (GetBoolArg("-salvagewallet", false))
    {
        // Recover readable keypairs:
        if (!CWalletDB::Recover(bitdb, walletFile, true))
            return false;
    }

    if (boost::filesystem::exists(GetDataDir() / walletFile))
    {
        CDBEnv::VerifyResult r = bitdb.Verify(walletFile, CWalletDB::Recover);
        if (r == CDBEnv::RECOVER_OK)
        {
            InitWarning(strprintf(_("Warning: Wallet file corrupt, data salvaged!"
                                         " Original %s saved as %s in %s; if"
                                         " your balance or transactions are incorrect you should"
                                         " restore from a backup."),
                walletFile, "wallet.{timestamp}.bak", GetDataDir()));
        }
        if (r == CDBEnv::RECOVER_FAIL)
            return InitError(strprintf(_("%s corrupt, salvage failed"), walletFile));
    }

    return true;
}

void CWallet::SyncMetaData(std::pair<TxSpends::iterator, TxSpends::iterator> range)
{
    // We want all the wallet transactions in range to have the same metadata as
    // the oldest (smallest nOrderPos).
    // So: find smallest nOrderPos:

    int nMinOrderPos = std::numeric_limits<int>::max();
    const CWalletTx* copyFrom = NULL;
    for (TxSpends::iterator it = range.first; it != range.second; ++it)
    {
        const uint256& hash = it->second;
        int n = mapWallet[hash].nOrderPos;
        if (n < nMinOrderPos)
        {
            nMinOrderPos = n;
            copyFrom = &mapWallet[hash];
        }
    }
    // Now copy data from copyFrom to rest:
    for (TxSpends::iterator it = range.first; it != range.second; ++it)
    {
        const uint256& hash = it->second;
        CWalletTx* copyTo = &mapWallet[hash];
        if (copyFrom == copyTo) continue;
        if (!copyFrom->IsEquivalentTo(*copyTo)) continue;
        copyTo->mapValue = copyFrom->mapValue;
        copyTo->vOrderForm = copyFrom->vOrderForm;
        // fTimeReceivedIsTxTime not copied on purpose
        // nTimeReceived not copied on purpose
        copyTo->nTimeSmart = copyFrom->nTimeSmart;
        copyTo->fFromMe = copyFrom->fFromMe;
        copyTo->strFromAccount = copyFrom->strFromAccount;
        // nOrderPos not copied on purpose
        // cached members not copied on purpose
    }
}

/**
 * Outpoint is spent if any non-conflicted transaction
 * spends it:
 */
bool CWallet::IsSpent(const uint256 &hash, unsigned int n) const
{
    auto tx = GetWalletTx(hash);

    // Try to handle mint output first.
    if (tx && tx->tx->vout.size() > n) {
        LOCK(cs_wallet);

        auto& script = tx->tx->vout[n].scriptPubKey;
        CWalletDB db(strWalletFile);

        if (script.IsZerocoinMint()) {
            return true;
        } else if (zwallet && script.IsSigmaMint()) {
            auto pub = sigma::ParseSigmaMintScript(script);
            uint256 hashPubcoin = primitives::GetPubCoinValueHash(pub);
            CMintMeta meta;
            if(!zwallet->GetTracker().GetMetaFromPubcoin(hashPubcoin, meta)){
                return false;
            }
            return meta.isUsed;
        } else if (zwallet && (script.IsLelantusMint() || script.IsLelantusJMint())) {
            secp_primitives::GroupElement pubcoin;
            try {
                lelantus::ParseLelantusMintScript(script, pubcoin);
            } catch (std::invalid_argument &) {
                return false;
            }
            uint256 hashPubcoin = primitives::GetPubCoinValueHash(pubcoin);
            CLelantusMintMeta meta;
            if(!zwallet->GetTracker().GetLelantusMetaFromPubcoin(hashPubcoin, meta)){
                return false;
            }
            return meta.isUsed;
        }
    }

    // Normal output.
    const COutPoint outpoint(hash, n);
    std::pair<TxSpends::const_iterator, TxSpends::const_iterator> range;
    range = mapTxSpends.equal_range(outpoint);

    for (TxSpends::const_iterator it = range.first; it != range.second; ++it)
    {
        const uint256& wtxid = it->second;
        std::map<uint256, CWalletTx>::const_iterator mit = mapWallet.find(wtxid);
        if (mit != mapWallet.end()) {
            int depth = mit->second.GetDepthInMainChain();
            if (depth > 0  || (depth == 0 && !mit->second.isAbandoned()))
                return true; // Spent
        }
    }
    return false;
}

void CWallet::AddToSpends(const COutPoint& outpoint, const uint256& wtxid)
{
    mapTxSpends.insert(std::make_pair(outpoint, wtxid));
    setWalletUTXO.erase(outpoint);

    std::pair<TxSpends::iterator, TxSpends::iterator> range;
    range = mapTxSpends.equal_range(outpoint);
    SyncMetaData(range);
}


void CWallet::AddToSpends(const uint256& wtxid)
{
    assert(mapWallet.count(wtxid));
    CWalletTx& thisTx = mapWallet[wtxid];
    if (thisTx.IsCoinBase()) // Coinbases don't spend anything!
        return;

    BOOST_FOREACH(const CTxIn& txin, thisTx.tx->vin) {
        if (!txin.IsZerocoinSpend() && !txin.IsSigmaSpend() && !txin.IsLelantusJoinSplit()) {
            AddToSpends(txin.prevout, wtxid);
        }
    }
}

bool CWallet::EncryptWallet(const SecureString& strWalletPassphrase)
{
    if (IsCrypted())
        return false;

    CKeyingMaterial vMasterKey;

    vMasterKey.resize(WALLET_CRYPTO_KEY_SIZE);
    GetStrongRandBytes(&vMasterKey[0], WALLET_CRYPTO_KEY_SIZE);

    CMasterKey kMasterKey;

    kMasterKey.vchSalt.resize(WALLET_CRYPTO_SALT_SIZE);
    GetStrongRandBytes(&kMasterKey.vchSalt[0], WALLET_CRYPTO_SALT_SIZE);

    CCrypter crypter;
    int64_t nStartTime = GetTimeMillis();
    crypter.SetKeyFromPassphrase(strWalletPassphrase, kMasterKey.vchSalt, 25000, kMasterKey.nDerivationMethod);
    kMasterKey.nDeriveIterations = 2500000 / ((double)(GetTimeMillis() - nStartTime));

    nStartTime = GetTimeMillis();
    crypter.SetKeyFromPassphrase(strWalletPassphrase, kMasterKey.vchSalt, kMasterKey.nDeriveIterations, kMasterKey.nDerivationMethod);
    kMasterKey.nDeriveIterations = (kMasterKey.nDeriveIterations + kMasterKey.nDeriveIterations * 100 / ((double)(GetTimeMillis() - nStartTime))) / 2;

    if (kMasterKey.nDeriveIterations < 25000)
        kMasterKey.nDeriveIterations = 25000;

    LogPrintf("Encrypting Wallet with an nDeriveIterations of %i\n", kMasterKey.nDeriveIterations);

    if (!crypter.SetKeyFromPassphrase(strWalletPassphrase, kMasterKey.vchSalt, kMasterKey.nDeriveIterations, kMasterKey.nDerivationMethod))
        return false;
    if (!crypter.Encrypt(vMasterKey, kMasterKey.vchCryptedKey))
        return false;

    {
        LOCK(cs_wallet);
        mapMasterKeys[++nMasterKeyMaxID] = kMasterKey;
        if (fFileBacked)
        {
            assert(!pwalletdbEncryption);
            pwalletdbEncryption = new CWalletDB(strWalletFile);
            if (!pwalletdbEncryption->TxnBegin()) {
                delete pwalletdbEncryption;
                pwalletdbEncryption = NULL;
                return false;
            }
            pwalletdbEncryption->WriteMasterKey(nMasterKeyMaxID, kMasterKey);
        }

        if (!EncryptKeys(vMasterKey))
        {
            if (fFileBacked) {
                pwalletdbEncryption->TxnAbort();
                delete pwalletdbEncryption;
            }
            // We now probably have half of our keys encrypted in memory, and half not...
            // die and let the user reload the unencrypted wallet.
            assert(false);
        }

        // Encryption was introduced in version 0.4.0
        SetMinVersion(FEATURE_WALLETCRYPT, pwalletdbEncryption, true);

        if (fFileBacked)
        {
            if (!pwalletdbEncryption->TxnCommit()) {
                delete pwalletdbEncryption;
                // We now have keys encrypted in memory, but not on disk...
                // die to avoid confusion and let the user reload the unencrypted wallet.
                assert(false);
            }

            delete pwalletdbEncryption;
            pwalletdbEncryption = NULL;
        }

        Lock();
        Unlock(strWalletPassphrase, true);

        if(!mnemonicContainer.IsNull() && hdChain.nVersion >= CHDChain::VERSION_WITH_BIP39) {
            assert(EncryptMnemonicContainer(vMasterKey));
            SetMinVersion(FEATURE_HD);
            assert(SetMnemonicContainer(mnemonicContainer, false));
            TopUpKeyPool();
        }

        Lock();

        // Need to completely rewrite the wallet file; if we don't, bdb might keep
        // bits of the unencrypted private key in slack space in the database file.
        CDB::Rewrite(strWalletFile);

    }
    NotifyStatusChanged(this);

    return true;
}

DBErrors CWallet::ReorderTransactions()
{
    LOCK(cs_wallet);
    CWalletDB walletdb(strWalletFile);

    // Old wallets didn't have any defined order for transactions
    // Probably a bad idea to change the output of this

    // First: get all CWalletTx and CAccountingEntry into a sorted-by-time multimap.
    typedef std::pair<CWalletTx*, CAccountingEntry*> TxPair;
    typedef std::multimap<int64_t, TxPair > TxItems;
    TxItems txByTime;

    for (std::map<uint256, CWalletTx>::iterator it = mapWallet.begin(); it != mapWallet.end(); ++it)
    {
        CWalletTx* wtx = &((*it).second);
        txByTime.insert(make_pair(wtx->nTimeReceived, TxPair(wtx, (CAccountingEntry*)0)));
    }
    std::list<CAccountingEntry> acentries;
    walletdb.ListAccountCreditDebit("", acentries);
    BOOST_FOREACH(CAccountingEntry& entry, acentries)
    {
        txByTime.insert(make_pair(entry.nTime, TxPair((CWalletTx*)0, &entry)));
    }

    nOrderPosNext = 0;
    std::vector<int64_t> nOrderPosOffsets;
    for (TxItems::iterator it = txByTime.begin(); it != txByTime.end(); ++it)
    {
        CWalletTx *const pwtx = (*it).second.first;
        CAccountingEntry *const pacentry = (*it).second.second;
        int64_t& nOrderPos = (pwtx != 0) ? pwtx->nOrderPos : pacentry->nOrderPos;

        if (nOrderPos == -1)
        {
            nOrderPos = nOrderPosNext++;
            nOrderPosOffsets.push_back(nOrderPos);

            if (pwtx)
            {
                if (!walletdb.WriteTx(*pwtx))
                    return DB_LOAD_FAIL;
            }
            else
                if (!walletdb.WriteAccountingEntry(pacentry->nEntryNo, *pacentry))
                    return DB_LOAD_FAIL;
        }
        else
        {
            int64_t nOrderPosOff = 0;
            BOOST_FOREACH(const int64_t& nOffsetStart, nOrderPosOffsets)
            {
                if (nOrderPos >= nOffsetStart)
                    ++nOrderPosOff;
            }
            nOrderPos += nOrderPosOff;
            nOrderPosNext = std::max(nOrderPosNext, nOrderPos + 1);

            if (!nOrderPosOff)
                continue;

            // Since we're changing the order, write it back
            if (pwtx)
            {
                if (!walletdb.WriteTx(*pwtx))
                    return DB_LOAD_FAIL;
            }
            else
                if (!walletdb.WriteAccountingEntry(pacentry->nEntryNo, *pacentry))
                    return DB_LOAD_FAIL;
        }
    }
    walletdb.WriteOrderPosNext(nOrderPosNext);

    return DB_LOAD_OK;
}

int64_t CWallet::IncOrderPosNext(CWalletDB *pwalletdb)
{
    AssertLockHeld(cs_wallet); // nOrderPosNext
    int64_t nRet = nOrderPosNext++;
    if (pwalletdb) {
        pwalletdb->WriteOrderPosNext(nOrderPosNext);
    } else {
        CWalletDB(strWalletFile).WriteOrderPosNext(nOrderPosNext);
    }
    return nRet;
}

bool CWallet::AccountMove(std::string strFrom, std::string strTo, CAmount nAmount, std::string strComment)
{
    CWalletDB walletdb(strWalletFile);
    if (!walletdb.TxnBegin())
        return false;

    int64_t nNow = GetAdjustedTime();

    // Debit
    CAccountingEntry debit;
    debit.nOrderPos = IncOrderPosNext(&walletdb);
    debit.strAccount = strFrom;
    debit.nCreditDebit = -nAmount;
    debit.nTime = nNow;
    debit.strOtherAccount = strTo;
    debit.strComment = strComment;
    AddAccountingEntry(debit, &walletdb);

    // Credit
    CAccountingEntry credit;
    credit.nOrderPos = IncOrderPosNext(&walletdb);
    credit.strAccount = strTo;
    credit.nCreditDebit = nAmount;
    credit.nTime = nNow;
    credit.strOtherAccount = strFrom;
    credit.strComment = strComment;
    AddAccountingEntry(credit, &walletdb);

    if (!walletdb.TxnCommit())
        return false;

    return true;
}

bool CWallet::GetAccountPubkey(CPubKey &pubKey, std::string strAccount, bool bForceNew)
{
    CWalletDB walletdb(strWalletFile);

    CAccount account;
    walletdb.ReadAccount(strAccount, account);

    if (!bForceNew) {
        if (!account.vchPubKey.IsValid())
            bForceNew = true;
        else {
            // Check if the current key has been used
            CScript scriptPubKey = GetScriptForDestination(account.vchPubKey.GetID());
            for (std::map<uint256, CWalletTx>::iterator it = mapWallet.begin();
                 it != mapWallet.end() && account.vchPubKey.IsValid();
                 ++it)
                BOOST_FOREACH(const CTxOut& txout, (*it).second.tx->vout)
                    if (txout.scriptPubKey == scriptPubKey) {
                        bForceNew = true;
                        break;
                    }
        }
    }

    // Generate a new key
    if (bForceNew) {
        if (!GetKeyFromPool(account.vchPubKey))
            return false;

        SetAddressBook(account.vchPubKey.GetID(), strAccount, "receive");
        walletdb.WriteAccount(strAccount, account);
    }

    pubKey = account.vchPubKey;

    return true;
}

void CWallet::MarkDirty()
{
    {
        LOCK(cs_wallet);
        BOOST_FOREACH(PAIRTYPE(const uint256, CWalletTx)& item, mapWallet)
            item.second.MarkDirty();
    }
}

namespace {
void HandleSecretAddresses(CWallet & wallet, bip47::CAccountReceiver const & receiver)
{
    if (wallet.IsLocked()) {
        wallet.NotifyBip47KeysChanged(receiver.getAccountNum(), chainActive.Tip());
        return;
    }

    bip47::utils::AddReceiverSecretAddresses(receiver, wallet);
}
}

bool CWallet::MarkReplaced(const uint256& originalHash, const uint256& newHash)
{
    LOCK(cs_wallet);

    auto mi = mapWallet.find(originalHash);

    // There is a bug if MarkReplaced is not called on an existing wallet transaction.
    assert(mi != mapWallet.end());

    CWalletTx& wtx = (*mi).second;

    // Ensure for now that we're not overwriting data
    assert(wtx.mapValue.count("replaced_by_txid") == 0);

    wtx.mapValue["replaced_by_txid"] = newHash.ToString();

    CWalletDB walletdb(strWalletFile, "r+");

    bool success = true;
    if (!walletdb.WriteTx(wtx)) {
        LogPrintf("%s: Updating walletdb tx %s failed", __func__, wtx.GetHash().ToString());
        success = false;
    }

    NotifyTransactionChanged(this, originalHash, CT_UPDATED);

    return success;
}

bool CWallet::AddToWallet(const CWalletTx& wtxIn, bool fFlushOnClose)
{
    LOCK(cs_wallet);

    CWalletDB walletdb(strWalletFile, "r+", fFlushOnClose);

    uint256 hash = wtxIn.GetHash();

    // Inserts only if not already there, returns tx inserted or tx found
    std::pair<std::map<uint256, CWalletTx>::iterator, bool> ret = mapWallet.insert(std::make_pair(hash, wtxIn));
    CWalletTx& wtx = (*ret.first).second;
    wtx.BindWallet(this);
    bool fInsertedNew = ret.second;
    if (fInsertedNew)
    {
        wtx.nTimeReceived = GetAdjustedTime();
        wtx.nOrderPos = IncOrderPosNext(&walletdb);
        wtxOrdered.insert(make_pair(wtx.nOrderPos, TxPair(&wtx, (CAccountingEntry*)0)));

        auto mnList = deterministicMNManager->GetListAtChainTip();
        for(unsigned int i = 0; i < wtx.tx->vout.size(); ++i) {
            if (IsMine(wtx.tx->vout[i]) && !IsSpent(hash, i)) {
                setWalletUTXO.insert(COutPoint(hash, i));
                if (deterministicMNManager->IsProTxWithCollateral(wtx.tx, i) || mnList.HasMNByCollateral(COutPoint(hash, i))) {
                    LockCoin(COutPoint(hash, i));
                }
            }
        }

        wtx.nTimeSmart = wtx.nTimeReceived;
        if (!wtxIn.hashUnset())
        {
            if (mapBlockIndex.count(wtxIn.hashBlock))
            {
                int64_t latestNow = wtx.nTimeReceived;
                int64_t latestEntry = 0;
                {
                    // Tolerate times up to the last timestamp in the wallet not more than 5 minutes into the future
                    int64_t latestTolerated = latestNow + 300;
                    const TxItems & txOrdered = wtxOrdered;
                    for (TxItems::const_reverse_iterator it = txOrdered.rbegin(); it != txOrdered.rend(); ++it)
                    {
                        CWalletTx *const pwtx = (*it).second.first;
                        if (pwtx == &wtx)
                            continue;
                        CAccountingEntry *const pacentry = (*it).second.second;
                        int64_t nSmartTime;
                        if (pwtx)
                        {
                            nSmartTime = pwtx->nTimeSmart;
                            if (!nSmartTime)
                                nSmartTime = pwtx->nTimeReceived;
                        }
                        else
                            nSmartTime = pacentry->nTime;
                        if (nSmartTime <= latestTolerated)
                        {
                            latestEntry = nSmartTime;
                            if (nSmartTime > latestNow)
                                latestNow = nSmartTime;
                            break;
                        }
                    }
                }

                int64_t blocktime = mapBlockIndex[wtxIn.hashBlock]->GetBlockTime();
                wtx.nTimeSmart = std::max(latestEntry, std::min(blocktime, latestNow));
            }
            else
                LogPrintf("AddToWallet(): found %s in block %s not in index\n",
                         wtxIn.GetHash().ToString(),
                         wtxIn.hashBlock.ToString());
        }
        AddToSpends(hash);
    }

    bool fUpdated = false;
    if (!fInsertedNew)
    {
        // Merge
        if (!wtxIn.hashUnset() && wtxIn.hashBlock != wtx.hashBlock)
        {
            wtx.hashBlock = wtxIn.hashBlock;
            fUpdated = true;
        }
        // If no longer abandoned, update
        if (wtxIn.hashBlock.IsNull() && wtx.isAbandoned())
        {
            wtx.hashBlock = wtxIn.hashBlock;
            fUpdated = true;
        }
        if (wtxIn.nIndex != -1 && (wtxIn.nIndex != wtx.nIndex))
        {
            wtx.nIndex = wtxIn.nIndex;
            fUpdated = true;
        }
        if (wtxIn.fFromMe && wtxIn.fFromMe != wtx.fFromMe)
        {
            wtx.fFromMe = wtxIn.fFromMe;
            fUpdated = true;
        }
    }

    //// debug print
    LogPrintf("AddToWallet %s  %s%s\n", wtxIn.GetHash().ToString(), (fInsertedNew ? "new" : ""), (fUpdated ? "update" : ""));

    // Write to disk
    if (fInsertedNew || fUpdated)
        if (!walletdb.WriteTx(wtx))
            return false;

    // Handle bip47 notification tx
    if (fInsertedNew)
    {
        HandleBip47Transaction(wtx);
    }

    // Break debit/credit balance caches:
    wtx.MarkDirty();

    // Notify UI of new or updated transaction
    NotifyTransactionChanged(this, hash, fInsertedNew ? CT_NEW : CT_UPDATED);

    // notify an external script when a wallet transaction comes in or is updated
    std::string strCmd = GetArg("-walletnotify", "");

    if ( !strCmd.empty())
    {
        boost::replace_all(strCmd, "%s", wtxIn.GetHash().GetHex());
        boost::thread t(runCommand, strCmd); // thread runs free
    }

    return true;
}

bool CWallet::LoadToWallet(const CWalletTx& wtxIn)
{
    uint256 hash = wtxIn.GetHash();

    mapWallet[hash] = wtxIn;
    CWalletTx& wtx = mapWallet[hash];
    wtx.BindWallet(this);
    wtxOrdered.insert(make_pair(wtx.nOrderPos, TxPair(&wtx, (CAccountingEntry*)0)));
    AddToSpends(hash);
    BOOST_FOREACH(const CTxIn& txin, wtx.tx->vin) {
        if (mapWallet.count(txin.prevout.hash)) {
            CWalletTx& prevtx = mapWallet[txin.prevout.hash];
            if (prevtx.nIndex == -1 && !prevtx.hashUnset()) {
                MarkConflicted(prevtx.hashBlock, wtx.GetHash());
            }
        }
    }

    return true;
}

/**
 * Add a transaction to the wallet, or update it.  pIndex and posInBlock should
 * be set when the transaction was known to be included in a block.  When
 * posInBlock = SYNC_TRANSACTION_NOT_IN_BLOCK (-1) , then wallet state is not
 * updated in AddToWallet, but notifications happen and cached balances are
 * marked dirty.
 * If fUpdate is true, existing transactions will be updated.
 * TODO: One exception to this is that the abandoned state is cleared under the
 * assumption that any further notification of a transaction that was considered
 * abandoned is an indication that it is not safe to be considered abandoned.
 * Abandoned state should probably be more carefuly tracked via different
 * posInBlock signals or by checking mempool presence when necessary.
 */
bool CWallet::AddToWalletIfInvolvingMe(const CTransaction& tx, const CBlockIndex* pIndex, int posInBlock, bool fUpdate)
{
    {
        AssertLockHeld(cs_wallet);

        if (posInBlock != -1) {
            if(!(tx.IsCoinBase() || tx.IsSigmaSpend() || tx.IsZerocoinRemint() || tx.IsZerocoinSpend()) || tx.IsLelantusJoinSplit()) {
                BOOST_FOREACH(const CTxIn& txin, tx.vin) {
                    std::pair<TxSpends::const_iterator, TxSpends::const_iterator> range = mapTxSpends.equal_range(txin.prevout);
                    while (range.first != range.second) {
                        if (range.first->second != tx.GetHash()) {
                            LogPrintf("Transaction %s (in block %s) conflicts with wallet transaction %s (both spend %s:%i)\n", tx.GetHash().ToString(), pIndex->GetBlockHash().ToString(), range.first->second.ToString(), range.first->first.hash.ToString(), range.first->first.n);
                            MarkConflicted(pIndex->GetBlockHash(), range.first->second);
                        }
                        range.first++;
                    }
                }
            }
        }

        bool fExisted = mapWallet.count(tx.GetHash()) != 0;
        if (fExisted && !fUpdate) return false;
        if (fExisted || IsMine(tx) || IsFromMe(tx))
        {
            /* Check if any keys in the wallet keypool that were supposed to be unused
         * have appeared in a new transaction. If so, remove those keys from the keypool.
         * This can happen when restoring an old wallet backup that does not contain
         * the mostly recently created transactions from newer versions of the wallet.
         */
            // loop though all outputs
            for (const CTxOut& txout: tx.vout) {
                // extract addresses and check if they match with an unused keypool key
                std::vector<CKeyID> vAffected;
                CAffectedKeysVisitor(*this, vAffected).Process(txout.scriptPubKey);
                for (const CKeyID &keyid : vAffected) {
                    std::map<CKeyID, int64_t>::const_iterator mi = m_pool_key_to_index.find(keyid);
                    if (mi != m_pool_key_to_index.end()) {
                        LogPrintf("%s: Detected a used keypool key, mark all keypool key up to this key as used\n", __func__);
                        MarkReserveKeysAsUsed(mi->second);

                        if (!TopUpKeyPool()) {
                            LogPrintf("%s: Topping up keypool failed (locked wallet)\n", __func__);
                        }
                    }
                }
            }

            CWalletTx wtx(this, MakeTransactionRef(tx));

            // Get merkle branch if transaction was found in a block
            if (posInBlock != -1)
                wtx.SetMerkleBranch(pIndex, posInBlock);

            return AddToWallet(wtx, false);
        }
    }
    return false;
}

bool CWallet::AbandonTransaction(const uint256& hashTx)
{
    LOCK2(cs_main, cs_wallet);

    CWalletDB walletdb(strWalletFile, "r+");

    std::set<uint256> todo;
    std::set<uint256> done;

    // Can't mark abandoned if confirmed or in mempool
    assert(mapWallet.count(hashTx));
    CWalletTx& origtx = mapWallet[hashTx];
    if (origtx.GetDepthInMainChain() > 0 || origtx.InMempool() || origtx.InStempool() || origtx.IsLockedByLLMQInstantSend()) {
        return false;
    }

    todo.insert(hashTx);

    while (!todo.empty()) {
        uint256 now = *todo.begin();
        todo.erase(now);
        done.insert(now);
        assert(mapWallet.count(now));
        CWalletTx& wtx = mapWallet[now];
        int currentconfirm = wtx.GetDepthInMainChain();
        // If the orig tx was not in block, none of its spends can be
        assert(currentconfirm <= 0);
        // if (currentconfirm < 0) {Tx and spends are already conflicted, no need to abandon}
        if (currentconfirm == 0 && !wtx.isAbandoned()) {
            // If the orig tx was not in block/mempool, none of its spends can be in mempool
            assert(!wtx.InMempool());
            assert(!wtx.InStempool());
            wtx.nIndex = -1;
            wtx.setAbandoned();
            wtx.MarkDirty();
            walletdb.WriteTx(wtx);
            NotifyTransactionChanged(this, wtx.GetHash(), CT_UPDATED);
            // Iterate over all its outputs, and mark transactions in the wallet that spend them abandoned too
            TxSpends::const_iterator iter = mapTxSpends.lower_bound(COutPoint(hashTx, 0));
            while (iter != mapTxSpends.end() && iter->first.hash == now) {
                if (!done.count(iter->second)) {
                    todo.insert(iter->second);
                }
                iter++;
            }
            // If a transaction changes 'conflicted' state, that changes the balance
            // available of the outputs it spends. So force those to be recomputed
            BOOST_FOREACH(const CTxIn& txin, wtx.tx->vin)
            {
                if (mapWallet.count(txin.prevout.hash))
                    mapWallet[txin.prevout.hash].MarkDirty();
            }
        }

        if (wtx.tx->IsSigmaSpend()) {
            // find out coin serial number
            assert(wtx.tx->vin.size() == 1);

            const CTxIn &txin = wtx.tx->vin[0];
            // NOTE(martun): +1 on the next line stands for 1 byte in which the opcode of
            // OP_SIGMASPEND is written.
            // because the size of serialized spend is also written, probably in 3 bytes.
            CDataStream serializedCoinSpend((const char *)&*(txin.scriptSig.begin() + 1),
                                            (const char *)&*txin.scriptSig.end(),
                                            SER_NETWORK, PROTOCOL_VERSION);
            sigma::CoinSpend spend(sigma::Params::get_default(),
                                         serializedCoinSpend);

            Scalar serial = spend.getCoinSerialNumber();

            // mark corresponding mint as unspent
            uint256 hashSerial = primitives::GetSerialHash(serial);
            CMintMeta meta;
            if(zwallet->GetTracker().GetMetaFromSerial(hashSerial, meta)){
                meta.isUsed = false;
                zwallet->GetTracker().UpdateState(meta);

                // erase sigma spend entry
                CSigmaSpendEntry spendEntry;
                spendEntry.coinSerial = serial;
                walletdb.EraseCoinSpendSerialEntry(spendEntry);
            }
        } else if (wtx.tx->IsLelantusJoinSplit()) {
            // find out coin serial number
            assert(wtx.tx->vin.size() == 1);

            std::unique_ptr<lelantus::JoinSplit> joinsplit;
            try {
                joinsplit = lelantus::ParseLelantusJoinSplit(*wtx.tx);
            }
            catch (...) {
                continue;
            }

            const std::vector<Scalar>& serials = joinsplit->getCoinSerialNumbers();

            for (const auto& serial : serials) {
                // mark corresponding mint as unspent
                uint256 hashSerial = primitives::GetSerialHash(serial);
                CLelantusMintMeta meta;
                if(zwallet->GetTracker().GetMetaFromSerial(hashSerial, meta)){
                    meta.isUsed = false;
                    zwallet->GetTracker().UpdateState(meta);

                    // erase lelantus spend entry
                    CLelantusSpendEntry spendEntry;
                    spendEntry.coinSerial = serial;
                    walletdb.EraseLelantusSpendSerialEntry(spendEntry);
                }
            }
        }

        if (wtx.tx->IsSigmaMint()) {
            for (const CTxOut &txout: wtx.tx->vout) {
                if (!txout.scriptPubKey.IsSigmaMint())
                    continue;

                try {
                    auto groupElement = sigma::ParseSigmaMintScript(txout.scriptPubKey);
                    uint256 hashPubcoin = primitives::GetPubCoinValueHash(groupElement);
                    CMintMeta meta;
                    if (zwallet->GetTracker().GetMetaFromPubcoin(hashPubcoin, meta))
                        zwallet->GetTracker().Archive(meta);
                }
                catch (std::invalid_argument &) {
                    continue;
                }
            }
        }

        if (wtx.tx->IsLelantusMint()) {
            for (const CTxOut &txout: wtx.tx->vout) {
                if (!txout.scriptPubKey.IsLelantusMint() && !txout.scriptPubKey.IsLelantusJMint())
                    continue;

                try {
                    secp_primitives::GroupElement groupElement;
                    lelantus::ParseLelantusMintScript(txout.scriptPubKey, groupElement);
                    uint256 hashPubcoin = primitives::GetPubCoinValueHash(groupElement);
                    CLelantusMintMeta meta;
                    if (zwallet->GetTracker().GetLelantusMetaFromPubcoin(hashPubcoin, meta))
                        zwallet->GetTracker().Archive(meta);
                }
                catch (std::invalid_argument &) {
                    continue;
                }
            }
        }
    }

    return true;
}

void CWallet::MarkConflicted(const uint256& hashBlock, const uint256& hashTx)
{
    LOCK2(cs_main, cs_wallet);

    int conflictconfirms = 0;
    if (mapBlockIndex.count(hashBlock)) {
        CBlockIndex* pindex = mapBlockIndex[hashBlock];
        if (chainActive.Contains(pindex)) {
            conflictconfirms = -(chainActive.Height() - pindex->nHeight + 1);
        }
    }
    // If number of conflict confirms cannot be determined, this means
    // that the block is still unknown or not yet part of the main chain,
    // for example when loading the wallet during a reindex. Do nothing in that
    // case.
    if (conflictconfirms >= 0)
        return;

    // Do not flush the wallet here for performance reasons
    CWalletDB walletdb(strWalletFile, "r+", false);

    std::set<uint256> todo;
    std::set<uint256> done;

    todo.insert(hashTx);

    while (!todo.empty()) {
        uint256 now = *todo.begin();
        todo.erase(now);
        done.insert(now);
        assert(mapWallet.count(now));
        CWalletTx& wtx = mapWallet[now];
        int currentconfirm = wtx.GetDepthInMainChain();
        if (conflictconfirms < currentconfirm) {
            // Block is 'more conflicted' than current confirm; update.
            // Mark transaction as conflicted with this block.
            wtx.nIndex = -1;
            wtx.hashBlock = hashBlock;
            wtx.MarkDirty();
            walletdb.WriteTx(wtx);
            // Iterate over all its outputs, and mark transactions in the wallet that spend them conflicted too
            TxSpends::const_iterator iter = mapTxSpends.lower_bound(COutPoint(now, 0));
            while (iter != mapTxSpends.end() && iter->first.hash == now) {
                 if (!done.count(iter->second)) {
                     todo.insert(iter->second);
                 }
                 iter++;
            }
            // If a transaction changes 'conflicted' state, that changes the balance
            // available of the outputs it spends. So force those to be recomputed
            BOOST_FOREACH(const CTxIn& txin, wtx.tx->vin)
            {
                if (mapWallet.count(txin.prevout.hash))
                    mapWallet[txin.prevout.hash].MarkDirty();
            }
        }
    }
}

void CWallet::SyncTransaction(const CTransaction& tx, const CBlockIndex *pindex, int posInBlock)
{
    LOCK2(cs_main, cs_wallet);

    if (!AddToWalletIfInvolvingMe(tx, pindex, posInBlock, true))
        return; // Not one of ours

    // If a transaction changes 'conflicted' state, that changes the balance
    // available of the outputs it spends. So force those to be
    // recomputed, also:
    BOOST_FOREACH(const CTxIn& txin, tx.vin)
    {
        if (mapWallet.count(txin.prevout.hash))
            mapWallet[txin.prevout.hash].MarkDirty();
    }

    // Notify of wallet transaction
    GetMainSignals().WalletTransaction(tx);
}


isminetype CWallet::IsMine(const CTxIn &txin, const CTransaction& tx) const
{
    LOCK(cs_wallet);

    if (txin.IsZerocoinSpend()) {
        return ISMINE_NO;
    } else if (txin.IsSigmaSpend()) {
        CWalletDB db(strWalletFile);

        CDataStream serializedCoinSpend(
            std::vector<char>(txin.scriptSig.begin() + 1, txin.scriptSig.end()),
            SER_NETWORK, PROTOCOL_VERSION);

        sigma::Params* sigmaParams = sigma::Params::get_default();
        sigma::CoinSpend spend(sigmaParams, serializedCoinSpend);

        if (db.HasCoinSpendSerialEntry(spend.getCoinSerialNumber())) {
            return ISMINE_SPENDABLE;
        }
    } else if (txin.IsLelantusJoinSplit()) {
        CWalletDB db(strWalletFile);
        std::unique_ptr<lelantus::JoinSplit> joinsplit;
        try {
            joinsplit = lelantus::ParseLelantusJoinSplit(tx);
        }
        catch (...) {
            return ISMINE_NO;
        }

        if (db.HasLelantusSpendSerialEntry(joinsplit->getCoinSerialNumbers()[0]) || db.HasCoinSpendSerialEntry(joinsplit->getCoinSerialNumbers()[0])) {
            return ISMINE_SPENDABLE;
        }
    } else if (txin.IsZerocoinRemint()) {
        return ISMINE_NO;
    }
    else {
        std::map<uint256, CWalletTx>::const_iterator mi = mapWallet.find(txin.prevout.hash);
        if (mi != mapWallet.end())
        {
            const CWalletTx& prev = (*mi).second;
            if (txin.prevout.n < prev.tx->vout.size())
                return IsMine(prev.tx->vout[txin.prevout.n]);
        }
    }

    return ISMINE_NO;
}

// Note that this function doesn't distinguish between a 0-valued input,
// and a not-"is mine" (according to the filter) input.
CAmount CWallet::GetDebit(const CTxIn &txin, const CTransaction& tx, const isminefilter& filter) const
{
    LOCK(cs_wallet);

    if (txin.IsZerocoinSpend()) {
        // Reverting it to its pre-Sigma state.
        goto end;
    } else if (txin.IsSigmaSpend()) {
        if (!(filter & ISMINE_SPENDABLE)) {
            goto end;
        }

        CWalletDB db(strWalletFile);
        std::unique_ptr<sigma::CoinSpend> spend;

        try {
            std::tie(spend, std::ignore) = sigma::ParseSigmaSpend(txin);
        } catch (CBadTxIn&) {
            goto end;
        }

        if (db.HasCoinSpendSerialEntry(spend->getCoinSerialNumber())) {
            return spend->getIntDenomination();
        }
    } else if (txin.IsZerocoinRemint()) {
        return 0;
    } else if (txin.IsLelantusJoinSplit()) {
        if (!(filter & ISMINE_SPENDABLE)) {
            goto end;
        }

        CWalletDB db(strWalletFile);
        std::unique_ptr<lelantus::JoinSplit> joinsplit;
        try {
            joinsplit = lelantus::ParseLelantusJoinSplit(tx);
        }
        catch (...) {
            goto end;
        }

        CAmount amount = 0;

        const std::vector<Scalar>& serials = joinsplit->getCoinSerialNumbers();
        for (const auto& serial : serials) {
            CLelantusSpendEntry lelantusSpend;
            if(db.ReadLelantusSpendSerialEntry(serial, lelantusSpend))
                amount += lelantusSpend.amount;
        }
        return amount;
    } else {
        std::map<uint256, CWalletTx>::const_iterator mi = mapWallet.find(txin.prevout.hash);
        if (mi != mapWallet.end())
        {
            const CWalletTx& prev = (*mi).second;
            if (txin.prevout.n < prev.tx->vout.size())
                if (IsMine(prev.tx->vout[txin.prevout.n]) & filter)
                    return prev.tx->vout[txin.prevout.n].nValue;
        }
    }

end:
    return 0;
}

isminetype CWallet::IsMine(const CTxOut &txout) const
{
    LOCK(cs_wallet);

    if (txout.scriptPubKey.IsSigmaMint() || txout.scriptPubKey.IsLelantusMint() || txout.scriptPubKey.IsLelantusJMint()) {
        CWalletDB db(strWalletFile);
        secp_primitives::GroupElement pub;

            if (txout.scriptPubKey.IsSigmaMint()) {
                try {
                    pub = sigma::ParseSigmaMintScript(txout.scriptPubKey);
                } catch (std::invalid_argument &) {
                    return ISMINE_NO;
                }

            }
            else {
                try {
                    lelantus::ParseLelantusMintScript(txout.scriptPubKey, pub);
                } catch (std::invalid_argument &) {
                    return ISMINE_NO;
                }
            }
        return db.HasHDMint(pub) ? ISMINE_SPENDABLE : ISMINE_NO;
    } else {
        return ::IsMine(*this, txout.scriptPubKey);
    }
}

CAmount CWallet::GetCredit(const CTxOut& txout, const isminefilter& filter) const
{
    if (!MoneyRange(txout.nValue))
        throw std::runtime_error(std::string(__func__) + ": value out of range");
    if (txout.scriptPubKey.IsLelantusJMint()) {
        if (!(filter & ISMINE_SPENDABLE))
            return 0;
        CWalletDB db(strWalletFile);
        secp_primitives::GroupElement pub;
        try {
            std::vector<unsigned char> encryptedValue;
            lelantus::ParseLelantusJMintScript(txout.scriptPubKey, pub, encryptedValue);
        } catch (std::invalid_argument&) {
            return ISMINE_NO;
        }
        uint256 hashPubcoin = primitives::GetPubCoinValueHash(pub);
        CHDMint dMint;
        if (db.ReadHDMint(hashPubcoin, true, dMint)) {
            return dMint.GetAmount();
        }
        return 0;
    }
    return ((IsMine(txout) & filter) ? txout.nValue : 0);
}

bool CWallet::IsChange(const uint256& tx, const CTxOut &txout) const
{
    auto wtx = GetWalletTx(tx);
    if (!wtx) {
        throw std::invalid_argument("The specified transaction hash is not belong to the wallet");
    }

    return wtx->IsChange(txout);
}

CAmount CWallet::GetChange(const uint256& tx, const CTxOut &txout) const
{
    if (!MoneyRange(txout.nValue))
        throw std::runtime_error(std::string(__func__) + ": value out of range");
    return (IsChange(tx, txout) ? txout.nValue : 0);
}

bool CWallet::IsMine(const CTransaction& tx) const
{
    BOOST_FOREACH(const CTxOut& txout, tx.vout)
        if (IsMine(txout))
            return true;
    return false;
}

bool CWallet::IsFromMe(const CTransaction& tx) const
{
    return (GetDebit(tx, ISMINE_ALL) > 0);
}

CAmount CWallet::GetDebit(const CTransaction& tx, const isminefilter& filter) const
{
    CAmount nDebit = 0;
    BOOST_FOREACH(const CTxIn& txin, tx.vin)
    {
        nDebit += GetDebit(txin, tx, filter);
        if (!MoneyRange(nDebit))
            throw std::runtime_error(std::string(__func__) + ": value out of range");
    }
    return nDebit;
}

bool CWallet::IsAllFromMe(const CTransaction& tx, const isminefilter& filter) const
{
    LOCK(cs_wallet);

    BOOST_FOREACH(const CTxIn& txin, tx.vin)
    {
        auto mi = mapWallet.find(txin.prevout.hash);
        if (mi == mapWallet.end())
            return false; // any unknown inputs can't be from us

        const CWalletTx& prev = (*mi).second;

        if (txin.prevout.n >= prev.tx->vout.size())
            return false; // invalid input!

        if (!(IsMine(prev.tx->vout[txin.prevout.n]) & filter))
            return false;
    }
    return true;
}

CAmount CWallet::GetCredit(const CTransaction& tx, const isminefilter& filter) const
{
    CAmount nCredit = 0;
    BOOST_FOREACH(const CTxOut& txout, tx.vout)
    {
        nCredit += GetCredit(txout, filter);
        if (!MoneyRange(nCredit))
            throw std::runtime_error(std::string(__func__) + ": value out of range");
    }
    return nCredit;
}

CAmount CWallet::GetChange(const CTransaction& tx) const
{
    CAmount nChange = 0;
    BOOST_FOREACH(const CTxOut& txout, tx.vout)
    {
        nChange += GetChange(tx.GetHash(), txout);
        if (!MoneyRange(nChange))
            throw std::runtime_error(std::string(__func__) + ": value out of range");
    }
    return nChange;
}

CPubKey CWallet::GenerateNewHDMasterKey()
{
    CKey key;
    key.MakeNewKey(true);

    int64_t nCreationTime = GetTime();
    CKeyMetadata metadata(nCreationTime);

    // calculate the pubkey
    CPubKey pubkey = key.GetPubKey();
    assert(key.VerifyPubKey(pubkey));

    // set the hd keypath to "m" -> Master, refers the masterkeyid to itself
    metadata.hdKeypath     = "m";
    metadata.hdMasterKeyID = pubkey.GetID();

    {
        LOCK(cs_wallet);

        // mem store the metadata
        mapKeyMetadata[pubkey.GetID()] = metadata;

        // write the key&metadata to the database
        if (!AddKeyPubKey(key, pubkey))
            throw std::runtime_error(std::string(__func__) + ": AddKeyPubKey failed");
    }

    return pubkey;
}

void CWallet::GenerateNewMnemonic()
{
    CHDChain newHdChain;
    MnemonicContainer mnContainer;

    std::string strSeed = GetArg("-hdseed", "not hex");

    bool isHDSeedSet = strSeed != "not hex";

    if(isHDSeedSet && IsHex(strSeed)) {
        std::vector<unsigned char> seed = ParseHex(strSeed);
        if (!mnContainer.SetSeed(SecureVector(seed.begin(), seed.end())))
            throw std::runtime_error(std::string(__func__) + ": SetSeed failed");
        newHdChain.masterKeyID = CKeyID(Hash160(seed.begin(), seed.end()));
    }
    else {
        LogPrintf("CWallet::GenerateNewMnemonic -- Generating new MnemonicContainer\n");

        std::string mnemonic = GetArg("-mnemonic", "");
        std::string mnemonicPassphrase = GetArg("-mnemonicpassphrase", "");
        //remove trailing string identifiers
        boost::algorithm::trim_if(mnemonic, [](char c){return c=='\"' || c=='\'';});
        boost::algorithm::trim_if(mnemonicPassphrase, [](char c){return c=='\"' || c=='\'';});
        //Use 24 words by default;
        bool use12Words = GetBoolArg("-use12", false);
        mnContainer.Set12Words(use12Words);

        SecureString secureMnemonic(mnemonic.begin(), mnemonic.end());
        SecureString securePassphrase(mnemonicPassphrase.begin(), mnemonicPassphrase.end());

        if (!mnContainer.SetMnemonic(secureMnemonic, securePassphrase))
            throw std::runtime_error(std::string(__func__) + ": SetMnemonic failed");
        newHdChain.masterKeyID = CKeyID(Hash160(mnContainer.seed.begin(), mnContainer.seed.end()));
    }

    if (!SetHDChain(newHdChain, false))
        throw std::runtime_error(std::string(__func__) + ": SetHDChain failed");

    if (!SetMnemonicContainer(mnContainer, false))
        throw std::runtime_error(std::string(__func__) + ": SetMnemonicContainer failed");
}

bool CWallet::SetHDMasterKey(const CPubKey &pubkey, const int cHDChainVersion) {
    LOCK(cs_wallet);

    // ensure this wallet.dat can only be opened by clients supporting HD
    SetMinVersion(FEATURE_HD);

    // store the keyid (hash160) together with
    // the child index counter in the database
    // as a hdchain object
    CHDChain newHdChain;
    newHdChain.nVersion = cHDChainVersion;
    newHdChain.masterKeyID = pubkey.GetID();
    SetHDChain(newHdChain, false);

    return true;
}

bool CWallet::SetHDChain(const CHDChain &chain, bool memonly, bool& upgradeChain, bool genNewKeyPool)
{
    LOCK(cs_wallet);
    upgradeChain = (chain.nVersion==CHDChain::VERSION_BASIC);
    if (upgradeChain && !IsLocked()) { // Upgrade HDChain to latest version
        CHDChain newChain;
        newChain.masterKeyID = chain.masterKeyID;
        newChain.nVersion = CHDChain::VERSION_WITH_BIP44; // old versions cannot use mnemonic
        // whether to generate the keypool now (conditional as leads to DB deadlock if loading DB simultaneously)
        if (genNewKeyPool)
            NewKeyPool();
        if (!memonly && !CWalletDB(strWalletFile).WriteHDChain(newChain))
            throw std::runtime_error(std::string(__func__) + ": writing chain failed");
        hdChain = newChain;
    }
    else {
        if (!memonly && !CWalletDB(strWalletFile).WriteHDChain(chain))
            throw std::runtime_error(std::string(__func__) + ": writing chain failed");
        hdChain = chain;
    }

    return true;
}

bool CWallet::IsHDEnabled()
{
    return !hdChain.masterKeyID.IsNull();
}

bool CWallet::SetMnemonicContainer(const MnemonicContainer& mnContainer, bool memonly) {
    if (!memonly && !CWalletDB(strWalletFile).WriteMnemonic(mnContainer))
        throw std::runtime_error(std::string(__func__) + ": writing chain failed");
    mnemonicContainer = mnContainer;
    return true;
}

bool CWallet::EncryptMnemonicContainer(const CKeyingMaterial& vMasterKeyIn)
{
    if (!IsCrypted())
        return false;

    if (mnemonicContainer.IsCrypted())
        return true;

    uint256 id = uint256S(hdChain.masterKeyID.GetHex());

    std::vector<unsigned char> cryptedSeed;
    if (!EncryptMnemonicSecret(vMasterKeyIn, mnemonicContainer.GetSeed(), id, cryptedSeed))
        return false;
    SecureVector secureCryptedSeed(cryptedSeed.begin(), cryptedSeed.end());
    if (!mnemonicContainer.SetSeed(secureCryptedSeed))
        return false;

    SecureString mnemonic;
    if (mnemonicContainer.GetMnemonic(mnemonic)) {
        std::vector<unsigned char> cryptedMnemonic;
        SecureVector vectorMnemonic(mnemonic.begin(), mnemonic.end());

        if ((!mnemonic.empty() && !EncryptMnemonicSecret(vMasterKeyIn, vectorMnemonic, id, cryptedMnemonic)))
            return false;

        SecureVector secureCryptedMnemonic(cryptedMnemonic.begin(), cryptedMnemonic.end());
        if (!mnemonicContainer.SetMnemonic(secureCryptedMnemonic))
            return false;
    }

    mnemonicContainer.SetCrypted(true);

    return true;
}

bool CWallet::DecryptMnemonicContainer(MnemonicContainer& mnContainer)
{
    if (!IsCrypted())
        return true;

    if (!mnemonicContainer.IsCrypted())
        return false;

    uint256 id = uint256S(hdChain.masterKeyID.GetHex());

    SecureVector seed;
    SecureVector cryptedSeed = mnemonicContainer.GetSeed();
    std::vector<unsigned char> vCryptedSeed(cryptedSeed.begin(), cryptedSeed.end());
    if (!DecryptMnemonicSecret(vCryptedSeed, id, seed))
        return false;

    mnContainer = mnemonicContainer;
    if (!mnContainer.SetSeed(seed))
        return false;

    SecureString cryptedMnemonic;

    if (mnemonicContainer.GetMnemonic(cryptedMnemonic)) {
        SecureVector vectorMnemonic;

        std::vector<unsigned char> CryptedMnemonic(cryptedMnemonic.begin(), cryptedMnemonic.end());
        if (!CryptedMnemonic.empty() && !DecryptMnemonicSecret(CryptedMnemonic, id, vectorMnemonic))
            return false;

        if (!mnContainer.SetMnemonic(vectorMnemonic))
            return false;
    }

    mnContainer.SetCrypted(false);

    return true;
}

int64_t CWalletTx::GetTxTime() const {
    int64_t n = nTimeSmart;
    return n ? n : nTimeReceived;
}

int CWalletTx::GetRequestCount() const
{
    // Returns -1 if it wasn't being tracked
    int nRequests = -1;
    {
        LOCK(pwallet->cs_wallet);
        if (IsCoinBase())
        {
            // Generated block
            if (!hashUnset())
            {
                std::map<uint256, int>::const_iterator mi = pwallet->mapRequestCount.find(hashBlock);
                if (mi != pwallet->mapRequestCount.end())
                    nRequests = (*mi).second;
            }
        }
        else
        {
            // Did anyone request this transaction?
            std::map<uint256, int>::const_iterator mi = pwallet->mapRequestCount.find(GetHash());
            if (mi != pwallet->mapRequestCount.end())
            {
                nRequests = (*mi).second;

                // How about the block it's in?
                if (nRequests == 0 && !hashUnset())
                {
                    std::map<uint256, int>::const_iterator _mi = pwallet->mapRequestCount.find(hashBlock);
                    if (_mi != pwallet->mapRequestCount.end())
                        nRequests = (*_mi).second;
                    else
                        nRequests = 1; // If it's in someone else's block it must have got out
                }
            }
        }
    }
    return nRequests;
}


void CWalletTx::GetAPIAmounts(std::list <COutputEntry> &listReceived,
                           std::list <COutputEntry> &listSent, CAmount &nFee, std::string &strSentAccount,
                           const isminefilter &filter, bool ignoreChange) const {
    nFee = 0;
    listReceived.clear();
    listSent.clear();
    strSentAccount = strFromAccount;

    bool fromMe = false;
    const CWalletTx * storedTx = pwalletMain->GetWalletTx(this->GetHash());
    if(!(storedTx==NULL))
        fromMe = storedTx->fFromMe;

    CAmount nDebit = GetDebit(filter);
    CAmount nValueOut = tx->GetValueOut();

    if (tx->IsLelantusJoinSplit()) {
        nFee = lelantus::ParseLelantusJoinSplit(*tx)->getFee();
    } else if (nDebit > 0) { // debit>0 means we signed/sent this transaction
        // Compute fee:
        nFee = nDebit - nValueOut;
    }

    // Sent/received.
    for (unsigned int i = 0; i < tx->vout.size(); ++i) {
        const CTxOut &txout = tx->vout[i];
        isminetype fIsMine = pwallet->IsMine(txout);
        // Only need to handle txouts if AT LEAST one of these is true:
        //   1) they debit from us (sent)
        //   2) the output is to us (received)

        if(!tx->IsSigmaSpend() && !tx->IsZerocoinSpend() && !tx->IsLelantusJoinSplit()){
            if (nDebit > 0) {
                // Don't report 'change' txouts
                if (ignoreChange && IsChange(static_cast<uint32_t>(i))) {
                    continue;
                }
            } else if (!(fIsMine & filter)){
                continue;
            }
        }

        // In either case, we need to get the destination address
        CTxDestination address;

        if (txout.scriptPubKey.IsSigmaMint() || txout.scriptPubKey.IsZerocoinMint() || txout.scriptPubKey.IsLelantusMint() || txout.scriptPubKey.IsLelantusJMint()) {
            address = CNoDestination();
        } else if (!ExtractDestination(txout.scriptPubKey, address) && !txout.scriptPubKey.IsUnspendable()) {
            LogPrintf("CWalletTx::GetAmounts: Unknown transaction type found, txid %s\n",
                      this->GetHash().ToString());
            address = CNoDestination();
        }

        COutputEntry output = {address, txout.nValue, (int) i};

        /// If we are debited by the transaction, add the output as a "sent" entry
        if (nDebit > 0 || ((tx->IsSigmaSpend() || tx->IsZerocoinSpend() || tx->IsLelantusJoinSplit()) && fromMe)){
            listSent.push_back(output);
        }

        // If we are receiving the output, add it as a "received" entry
        if (fIsMine & filter)
            listReceived.push_back(output);
    }

}

void CWalletTx::GetAmounts(std::list<COutputEntry>& listReceived,
                           std::list<COutputEntry>& listSent, CAmount& nFee, std::string& strSentAccount, const isminefilter& filter) const
{
    nFee = 0;
    listReceived.clear();
    listSent.clear();
    strSentAccount = strFromAccount;

    // Compute fee:
    CAmount nDebit = GetDebit(filter);
    if (nDebit > 0) // debit>0 means we signed/sent this transaction
    {
        if (!tx->IsLelantusJoinSplit()) {
            CAmount nValueOut = tx->GetValueOut();
            nFee = nDebit - nValueOut;
        }
        else
            try {
                nFee = lelantus::ParseLelantusJoinSplit(*tx)->getFee();
            }
            catch (...) {
                // do nothing
            }
    }

    // Sent/received.
    for (unsigned int i = 0; i < tx->vout.size(); ++i)
    {
        const CTxOut& txout = tx->vout[i];
        isminetype fIsMine = pwallet->IsMine(txout);
        // Only need to handle txouts if AT LEAST one of these is true:
        //   1) they debit from us (sent)
        //   2) the output is to us (received)
        if (nDebit > 0)
        {
            // Don't report 'change' txouts
            if (IsChange(static_cast<uint32_t>(i)))
                continue;
        }
        else if (!(fIsMine & filter))
            continue;

        // In either case, we need to get the destination address
        CTxDestination address;

        if (txout.scriptPubKey.IsZerocoinMint() || txout.scriptPubKey.IsSigmaMint() || txout.scriptPubKey.IsLelantusMint() || txout.scriptPubKey.IsLelantusJMint())
        {
            address = CNoDestination();
        }
        else if (!ExtractDestination(txout.scriptPubKey, address) && !txout.scriptPubKey.IsUnspendable())
        {
            LogPrintf("CWalletTx::GetAmounts: Unknown transaction type found, txid %s\n",
                     this->GetHash().ToString());
            address = CNoDestination();
        }

        CAmount nValue;
        if(txout.scriptPubKey.IsLelantusJMint()) {
            LOCK(pwalletMain->cs_wallet);
            nValue = pwallet->GetCredit(txout, ISMINE_SPENDABLE);
        } else {
            nValue = txout.nValue;
        }

        COutputEntry output = {address, nValue, (int)i};

        // If we are debited by the transaction, add the output as a "sent" entry
        if (nDebit > 0)
            listSent.push_back(output);

        // If we are receiving the output, add it as a "received" entry
        if (fIsMine & filter)
            listReceived.push_back(output);
    }

}

/**
 * Scan the block chain (starting in pindexStart) for transactions
 * from or to us. If fUpdate is true, found transactions that already
 * exist in the wallet will be updated.
 *
 * Returns pointer to the first block in the last contiguous range that was
 * successfully scanned.
 *
 */
CBlockIndex* CWallet::ScanForWalletTransactions(CBlockIndex *pindexStart, bool fUpdate, bool fRecoverMnemonic)
{
    CBlockIndex* ret = nullptr;
    int64_t nNow = GetTime();
    const CChainParams& chainParams = Params();
    fRescanning = true;

    CBlockIndex* pindex = pindexStart;
    {
        LOCK2(cs_main, cs_wallet);

        // no need to read and scan block, if block was created before
        // our wallet birthday (as adjusted for block time variability)
        // if you are recovering wallet with mnemonics start rescan from block when mnemonics implemented in Firo
        if (fRecoverMnemonic) {
            pindex = chainActive[chainParams.GetConsensus().nMnemonicBlock];
            if (pindex == NULL)
                pindex = chainActive.Tip();
        } else
            while (pindex && nTimeFirstKey && (pindex->GetBlockTime() < (nTimeFirstKey - 7200)))
                pindex = chainActive.Next(pindex);

        ShowProgress(_("Rescanning..."), 0); // show rescan progress in GUI as dialog or on splashscreen, if -rescan on startup
        double dProgressStart = GuessVerificationProgress(chainParams.TxData(), pindex);
        double dProgressTip = GuessVerificationProgress(chainParams.TxData(), chainActive.Tip());
        while (pindex)
        {
            // A temporary fix for inability to Ctrl-C rescan when restoring a wallet (will be fixed in 0.15.)
            if (ShutdownRequested())
                return nullptr;
            if (pindex->nHeight % 100 == 0 && dProgressTip - dProgressStart > 0.0)
                ShowProgress(_("Rescanning..."), std::max(1, std::min(99, (int)((GuessVerificationProgress(chainParams.TxData(), pindex) - dProgressStart) / (dProgressTip - dProgressStart) * 100))));
            if (GetTime() >= nNow + 60) {
                nNow = GetTime();
                LogPrintf("Still rescanning. At block %d. Progress=%f\n", pindex->nHeight, GuessVerificationProgress(chainParams.TxData(), pindex));
            }

            CBlock block;
            if (ReadBlockFromDisk(block, pindex, Params().GetConsensus())) {
                for (size_t posInBlock = 0; posInBlock < block.vtx.size(); ++posInBlock) {
                    AddToWalletIfInvolvingMe(*block.vtx[posInBlock], pindex, posInBlock, fUpdate);
                }
                if (!ret) {
                    ret = pindex;
                }
            } else {
                ret = nullptr;
            }
            pindex = chainActive.Next(pindex);
        }
        ShowProgress(_("Rescanning..."), 100); // hide progress dialog in GUI
    }

    fRescanning = false;
    return ret;
}

void CWallet::ReacceptWalletTransactions()
{
    // If transactions aren't being broadcasted, don't let them into local mempool either
    if (!fBroadcastTransactions)
        return;
    LOCK2(cs_main, cs_wallet);
    std::map<int64_t, CWalletTx*> mapSorted;

    // Sort pending wallet transactions based on their initial wallet insertion order
    BOOST_FOREACH(PAIRTYPE(const uint256, CWalletTx)& item, mapWallet)
    {
        const uint256& wtxid = item.first;
        CWalletTx& wtx = item.second;
        assert(wtx.GetHash() == wtxid);

        int nDepth = wtx.GetDepthInMainChain();

        if (!wtx.IsCoinBase() && (nDepth == 0 && !wtx.isAbandoned() && !wtx.IsLockedByLLMQInstantSend())) {
            mapSorted.insert(std::make_pair(wtx.nOrderPos, &wtx));
        }
    }

    // Try to add wallet transactions to memory pool
    BOOST_FOREACH(PAIRTYPE(const int64_t, CWalletTx*)& item, mapSorted)
    {
        CWalletTx& wtx = *(item.second);
        CValidationState state;
        // the app was closed and re-opened, do NOT check their
        // serial numbers, and DO NOT try to mark their serial numbers
        // a second time. We assume those operations were already done.
        wtx.AcceptToMemoryPool(maxTxFee, state);
        // If Dandelion enabled, relay transaction once again.
        if (GetBoolArg("-dandelion", true)) {
            wtx.RelayWalletTransaction(g_connman.get());
        }
    }
}

bool CWalletTx::RelayWalletTransaction(CConnman* connman)
{
    assert(pwallet->GetBroadcastTransactions());
    if (!IsCoinBase() && !isAbandoned() && GetDepthInMainChain() == 0)
    {
        CValidationState state;
        /* GetDepthInMainChain already catches known conflicts. */
        if (InMempool() || InStempool() || AcceptToMemoryPool(maxTxFee, state))
        {
            // If Dandelion enabled, push inventory item to just one destination.
            if (GetBoolArg("-dandelion", true)) {
                int64_t nCurrTime = GetTimeMicros();
                int64_t nEmbargo = 1000000 * DANDELION_EMBARGO_MINIMUM
                        + PoissonNextSend(nCurrTime, DANDELION_EMBARGO_AVG_ADD);
                CNode::insertDandelionEmbargo(GetHash(), nEmbargo);
                CInv inv(MSG_DANDELION_TX, GetHash());
                return CNode::localDandelionDestinationPushInventory(inv);
            }
            else {
                // LogPrintf("Relaying wtx %s\n", GetHash().ToString());
                if (connman) {
                    connman->RelayTransaction(*this);
                    return true;
                }
            }
        }
    }

    return false;
}

std::set<uint256> CWalletTx::GetConflicts() const
{
    std::set<uint256> result;
    if (pwallet != NULL)
    {
        uint256 myHash = GetHash();
        result = pwallet->GetConflicts(myHash);
        result.erase(myHash);
    }
    return result;
}

CAmount CWalletTx::GetDebit(const isminefilter& filter) const
{
    if (tx->vin.empty())
        return 0;

    CAmount debit = 0;
    if(filter & ISMINE_SPENDABLE)
    {
        if (fDebitCached)
            debit += nDebitCached;
        else
        {
            nDebitCached = pwallet->GetDebit(*this, ISMINE_SPENDABLE);
            fDebitCached = true;
            debit += nDebitCached;
        }
    }
    if(filter & ISMINE_WATCH_ONLY)
    {
        if(fWatchDebitCached)
            debit += nWatchDebitCached;
        else
        {
            nWatchDebitCached = pwallet->GetDebit(*this, ISMINE_WATCH_ONLY);
            fWatchDebitCached = true;
            debit += nWatchDebitCached;
        }
    }
    return debit;
}

CAmount CWalletTx::GetCredit(const isminefilter& filter) const
{
    // Must wait until coinbase is safely deep enough in the chain before valuing it
    if (IsCoinBase() && GetBlocksToMaturity() > 0)
        return 0;

    CAmount credit = 0;
    if (filter & ISMINE_SPENDABLE)
    {
        // GetBalance can assume transactions in mapWallet won't change
        if (fCreditCached)
            credit += nCreditCached;
        else
        {
            nCreditCached = pwallet->GetCredit(*this, ISMINE_SPENDABLE);
            fCreditCached = true;
            credit += nCreditCached;
        }
    }
    if (filter & ISMINE_WATCH_ONLY)
    {
        if (fWatchCreditCached)
            credit += nWatchCreditCached;
        else
        {
            nWatchCreditCached = pwallet->GetCredit(*this, ISMINE_WATCH_ONLY);
            fWatchCreditCached = true;
            credit += nWatchCreditCached;
        }
    }
    return credit;
}

CAmount CWalletTx::GetImmatureCredit(bool fUseCache) const
{
    if (IsCoinBase() && GetBlocksToMaturity() > 0 && IsInMainChain())
    {
        if (fUseCache && fImmatureCreditCached)
            return nImmatureCreditCached;
        nImmatureCreditCached = pwallet->GetCredit(*this, ISMINE_SPENDABLE);
        fImmatureCreditCached = true;
        return nImmatureCreditCached;
    }

    return 0;
}

CAmount CWalletTx::GetAvailableCredit(bool fUseCache, bool fExcludeLocked) const {
    if (pwallet == 0)
        return 0;

    // Must wait until coinbase is safely deep enough in the chain before valuing it
    if (IsCoinBase() && GetBlocksToMaturity() > 0)
        return 0;

    // We cannot use cache if vout contains mints due to it will not update when it spend
    if (fUseCache && fAvailableCreditCached && !tx->IsZerocoinMint() && !tx->IsSigmaMint() && !tx->IsLelantusMint() && !fExcludeLocked)
        return nAvailableCreditCached;

    CAmount nCredit = 0;
    uint256 hashTx = GetHash();
    for (unsigned int i = 0; i < tx->vout.size(); i++)
    {
        const CTxOut &txout = tx->vout[i];

        bool isPrivate = txout.scriptPubKey.IsZerocoinMint() || txout.scriptPubKey.IsSigmaMint() || txout.scriptPubKey.IsLelantusMint() || txout.scriptPubKey.IsLelantusJMint();
        if (isPrivate) continue;
        if (fExcludeLocked && pwallet->IsLockedCoin(hashTx, i)) continue;

        if (!pwallet->IsSpent(hashTx, i))
        {
            nCredit += pwallet->GetCredit(txout, ISMINE_SPENDABLE);
            if (!MoneyRange(nCredit))
                throw std::runtime_error("CWalletTx::GetAvailableCredit() : value out of range");
        }
    }

    nAvailableCreditCached = nCredit;
    fAvailableCreditCached = true;

    if (fExcludeLocked)
        fAvailableCreditCached = false;

    return nCredit;
}

CAmount CWalletTx::GetImmatureWatchOnlyCredit(const bool& fUseCache) const
{
    if (IsCoinBase() && GetBlocksToMaturity() > 0 && IsInMainChain())
    {
        if (fUseCache && fImmatureWatchCreditCached)
            return nImmatureWatchCreditCached;
        nImmatureWatchCreditCached = pwallet->GetCredit(*this, ISMINE_WATCH_ONLY);
        fImmatureWatchCreditCached = true;
        return nImmatureWatchCreditCached;
    }

    return 0;
}

CAmount CWalletTx::GetAvailableWatchOnlyCredit(const bool& fUseCache) const
{
    if (pwallet == 0)
        return 0;

    // Must wait until coinbase is safely deep enough in the chain before valuing it
    if (IsCoinBase() && GetBlocksToMaturity() > 0)
        return 0;

    if (fUseCache && fAvailableWatchCreditCached)
        return nAvailableWatchCreditCached;

    CAmount nCredit = 0;
    for (unsigned int i = 0; i < tx->vout.size(); i++)
    {
        if (!pwallet->IsSpent(GetHash(), i))
        {
            const CTxOut &txout = tx->vout[i];
            nCredit += pwallet->GetCredit(txout, ISMINE_WATCH_ONLY);
            if (!MoneyRange(nCredit))
                throw std::runtime_error("CWalletTx::GetAvailableCredit() : value out of range");
        }
    }

    nAvailableWatchCreditCached = nCredit;
    fAvailableWatchCreditCached = true;
    return nCredit;
}

CAmount CWalletTx::GetChange() const
{
    if (fChangeCached)
        return nChangeCached;
    nChangeCached = pwallet->GetChange(*this);
    fChangeCached = true;
    return nChangeCached;
}

bool CWalletTx::InMempool() const
{
    LOCK(mempool.cs);
    if (mempool.exists(GetHash())) {
        return true;
    }
    return false;
}

bool CWalletTx::InStempool() const
{
    if (txpools.getStemTxPool().exists(GetHash())) {
        return true;
    }
    return false;
}

bool CWalletTx::IsTrusted() const
{
    // Quick answer in most cases.
    // Zerocoin spend is always false due to it use nSequence incorrectly.
    if (!tx->IsZerocoinSpend() && !CheckFinalTx(*this))
        return false;
    int nDepth = GetDepthInMainChain();
    if (nDepth >= 1)
        return true;
    if (nDepth < 0)
        return false;
    if (IsLockedByLLMQInstantSend())
        return true;
    if (!bSpendZeroConfChange || !IsFromMe(ISMINE_ALL)) // using wtx's cached debit
        return false;

    // Don't trust unconfirmed transactions from us unless they are in the mempool.
    if (!InMempool() && !InStempool())
        return false;

    // Trusted if all inputs are from us and are in the mempool:
    BOOST_FOREACH(const CTxIn& txin, tx->vin)
    {
        if (txin.IsZerocoinSpend() || txin.IsSigmaSpend() || txin.IsZerocoinRemint() || txin.IsLelantusJoinSplit()) {
            if (!(pwallet->IsMine(txin, *tx) & ISMINE_SPENDABLE)) {
                return false;
            }
        } else {
            // Transactions not sent by us: not trusted
            const CWalletTx *parent = pwallet->GetWalletTx(txin.prevout.hash);
            if (parent == NULL)
                return false;
            const CTxOut &parentOut = parent->tx->vout[txin.prevout.n];
            if (pwallet->IsMine(parentOut) != ISMINE_SPENDABLE)
                return false;
        }
    }

    return true;
}

bool CWalletTx::IsChange(uint32_t out) const {
    if (out >= tx->vout.size()) {
        throw std::invalid_argument("The specified output index is not valid");
    }

    if (changes.count(out)) {
        return true;
    }

    // Legacy transaction handling.
    // Zerocoin spend have one special output mode to spend to yourself with change address,
    // we don't want to identify that output as change.
    if (!tx->IsZerocoinSpend() && ::IsMine(*pwallet, tx->vout[out].scriptPubKey)) {
        CTxDestination address;
        if (!ExtractDestination(tx->vout[out].scriptPubKey, address)) {
            return true;
        }

        LOCK(pwallet->cs_wallet);
        if (!pwallet->mapAddressBook.count(address)) {
            return true;
        }
    }

    return false;
}

bool CWalletTx::IsChange(const CTxOut& out) const {
    auto it = std::find(tx->vout.begin(), tx->vout.end(), out);
    if (it == tx->vout.end()) {
        throw std::invalid_argument("The specified output does not belong to the transaction");
    }

    return IsChange(it - tx->vout.begin());
}

bool CWalletTx::IsEquivalentTo(const CWalletTx& _tx) const
{
        CMutableTransaction tx1 = *this->tx;
        CMutableTransaction tx2 = *_tx.tx;
        for (unsigned int i = 0; i < tx1.vin.size(); i++) tx1.vin[i].scriptSig = CScript();
        for (unsigned int i = 0; i < tx2.vin.size(); i++) tx2.vin[i].scriptSig = CScript();
        return CTransaction(tx1) == CTransaction(tx2);
}

std::vector<uint256> CWallet::ResendWalletTransactionsBefore(int64_t nTime, CConnman* connman)
{
    std::vector<uint256> result;

    LOCK(cs_wallet);
    // Sort them in chronological order
    std::multimap<unsigned int, CWalletTx*> mapSorted;
    BOOST_FOREACH(PAIRTYPE(const uint256, CWalletTx)& item, mapWallet)
    {
        CWalletTx& wtx = item.second;
        // Don't rebroadcast if newer than nTime:
        if (wtx.nTimeReceived > nTime)
            continue;
        mapSorted.insert(std::make_pair(wtx.nTimeReceived, &wtx));
    }
    BOOST_FOREACH(PAIRTYPE(const unsigned int, CWalletTx*)& item, mapSorted)
    {
        CWalletTx& wtx = *item.second;
        if (wtx.RelayWalletTransaction(connman))
            result.push_back(wtx.GetHash());
    }
    return result;
}

void CWallet::ResendWalletTransactions(int64_t nBestBlockTime, CConnman* connman)
{
    // Do this infrequently and randomly to avoid giving away
    // that these are our transactions.
    if (GetTime() < nNextResend || !fBroadcastTransactions)
        return;
    bool fFirst = (nNextResend == 0);
    nNextResend = GetTime() + GetRand(30 * 60);
    if (fFirst)
        return;

    // Only do it if there's been a new block since last time
    if (nBestBlockTime < nLastResend)
        return;
    nLastResend = GetTime();

    // Rebroadcast unconfirmed txes older than 5 minutes before the last
    // block was found:
    std::vector<uint256> relayed = ResendWalletTransactionsBefore(nBestBlockTime-5*60, connman);
    if (!relayed.empty())
        LogPrintf("%s: rebroadcast %u unconfirmed transactions\n", __func__, relayed.size());
}

/** @} */ // end of mapWallet




/** @defgroup Actions
 *
 * @{
 */


CAmount CWallet::GetBalance(bool fExcludeLocked) const
{
    CAmount nTotal = 0;
    {
        LOCK2(cs_main, cs_wallet);
        for (std::map<uint256, CWalletTx>::const_iterator it = mapWallet.begin(); it != mapWallet.end(); ++it)
        {
            const CWalletTx* pcoin = &(*it).second;
            if (pcoin->IsInMainChain())
                nTotal += pcoin->GetAvailableCredit(true, fExcludeLocked);
        }
    }

    return nTotal;
}

std::pair<CAmount, CAmount> CWallet::GetPrivateBalance() const
{
    size_t confirmed, unconfirmed;
    return GetPrivateBalance(confirmed, unconfirmed);
}

std::pair<CAmount, CAmount> CWallet::GetPrivateBalance(size_t &confirmed, size_t &unconfirmed) const
{
    std::pair<CAmount, CAmount> balance = {0, 0};

    confirmed = 0;
    unconfirmed = 0;

    auto zwallet = pwalletMain->zwallet.get();

    if(!zwallet)
        return balance;

    auto lelantusCoins = zwallet->GetTracker().ListLelantusMints(true, false, false);
    for (auto const &c : lelantusCoins) {

        if (c.isUsed || c.isArchived || !c.isSeedCorrect) {
            continue;
        }

        auto conf = c.nHeight > 0
            ? chainActive.Height() - c.nHeight + 1 : 0;

        if (conf >= ZC_MINT_CONFIRMATIONS) {
            confirmed++;
            balance.first += c.amount;
        } else {
            unconfirmed++;
            balance.second += c.amount;
        }
    }

    auto sigmaCoins = zwallet->GetTracker().ListMints(true, false, false);
    for (auto const &c : sigmaCoins) {

        if (c.isUsed || c.isArchived || !c.isSeedCorrect) {
            continue;
        }

        CAmount amount;
        if (!sigma::DenominationToInteger(c.denom, amount)) {
            throw std::runtime_error("Fail to get denomination value");
        }

        auto conf = c.nHeight > 0
            ? chainActive.Height() - c.nHeight + 1 : 0;

        if (conf >= ZC_MINT_CONFIRMATIONS) {
            confirmed++;
            balance.first += amount;
        } else {
            unconfirmed++;
            balance.second += amount;
        }
    }

    return balance;
}

std::vector<CRecipient> CWallet::CreateSigmaMintRecipients(
    std::vector<sigma::PrivateCoin>& coins,
    std::vector<CHDMint>& vDMints)
{
    EnsureMintWalletAvailable();

    std::vector<CRecipient> vecSend;
    CWalletDB walletdb(pwalletMain->strWalletFile);

    std::transform(coins.begin(), coins.end(), std::back_inserter(vecSend),
        [&vDMints, &walletdb](sigma::PrivateCoin& coin) -> CRecipient {

            // Generate and store secrets deterministically in the following function.
            CHDMint dMint;
            pwalletMain->zwallet->GenerateMint(walletdb, coin.getPublicCoin().getDenomination(), coin, dMint);


            // Get a copy of the 'public' portion of the coin. You should
            // embed this into a Signa 'MINT' transaction along with a series
            // of currency inputs totaling the assigned value of one sigma.
            auto& pubCoin = coin.getPublicCoin();

            if (!pubCoin.validate()) {
                throw std::runtime_error("Unable to mint a sigma coin.");
            }

            // Create script for coin
            CScript scriptSerializedCoin;
            // opcode is inserted as 1 byte according to file script/script.h
            scriptSerializedCoin << OP_SIGMAMINT;

            // and this one will write the size in different byte lengths depending on the length of vector. If vector size is <0.4c, which is 76, will write the size of vector in just 1 byte. In our case the size is always 34, so must write that 34 in 1 byte.
            std::vector<unsigned char> vch = pubCoin.getValue().getvch();
            scriptSerializedCoin.insert(scriptSerializedCoin.end(), vch.begin(), vch.end());

            CAmount v;
            DenominationToInteger(pubCoin.getDenomination(), v);

            vDMints.push_back(dMint);

            return {scriptSerializedCoin, v, false};
        }
    );

    return vecSend;
}

CRecipient CWallet::CreateLelantusMintRecipient(
        lelantus::PrivateCoin& coin,
        CHDMint& vDMint,
        bool generate)
{
    EnsureMintWalletAvailable();

    while (true) {
        CWalletDB walletdb(pwalletMain->strWalletFile);
        uint160 seedID;
        if (generate) {
            // Generate and store secrets deterministically in the following function.
            pwalletMain->zwallet->GenerateLelantusMint(walletdb, coin, vDMint, seedID);
        }

        // Get a copy of the 'public' portion of the coin. You should
        // embed this into a Lelantus 'MINT' transaction along with a series of currency inputs
        auto &pubCoin = coin.getPublicCoin();

        if (!pubCoin.validate()) {
            throw std::runtime_error("Unable to mint a lelantus coin.");
        }

        // Create script for coin
        CScript script;
        // opcode is inserted as 1 byte according to file script/script.h
        script << OP_LELANTUSMINT;

        // and this one will write the size in different byte lengths depending on the length of vector. If vector size is <0.4c, which is 76, will write the size of vector in just 1 byte. In our case the size is always 34, so must write that 34 in 1 byte.
        std::vector<unsigned char> vch = pubCoin.getValue().getvch();
        script.insert(script.end(), vch.begin(), vch.end()); //this uses 34 byte

        // generating schnorr proof
        CDataStream serializedSchnorrProof(SER_NETWORK, PROTOCOL_VERSION);
        lelantus::GenerateMintSchnorrProof(coin, serializedSchnorrProof);
        script.insert(script.end(), serializedSchnorrProof.begin(), serializedSchnorrProof.end()); //this uses 98 byte

        auto pubcoin = vDMint.GetPubcoinValue() +
                       lelantus::Params::get_default()->get_h1() * Scalar(vDMint.GetAmount()).negate();
        uint256 hashPub = primitives::GetPubCoinValueHash(pubcoin);
        CDataStream ss(SER_GETHASH, 0);
        ss << hashPub;
        ss << seedID;
        uint256 hashForRecover = Hash(ss.begin(), ss.end());

        // Check if there is a mint with same private data in chain, most likely Hd mint state corruption,
        // If yes, try with new counter
        GroupElement dummyValue;
        if (lelantus::CLelantusState::GetState()->HasCoinTag(dummyValue, hashForRecover) ||
            sigma::CSigmaState::GetState()->HasCoinHash(dummyValue, hashPub))
            continue;

        CDataStream serializedHash(SER_NETWORK, 0);
        serializedHash << hashForRecover;
        script.insert(script.end(), serializedHash.begin(), serializedHash.end());

        // overall Lelantus mint script size is 1 + 34 + 98 + 32 = 165 byte
        return {script, CAmount(coin.getV()), false};
    }
}

// coinsIn has to be sorted in descending order.
int CWallet::GetRequiredCoinCountForAmount(
        const CAmount& required,
        const std::vector<sigma::CoinDenomination>& denominations) {
    CAmount val = required;
    int result = 0;
    for (std::size_t i = 0; i < denominations.size(); i++)
    {
        CAmount denom;
        DenominationToInteger(denominations[i], denom);
        while (val >= denom) {
            val -= denom;
            result++;
        }
    }

    return result;
}

/** \brief denominations has to be sorted in descending order. Each denomination can be used multiple times.
 *
 *  \returns The amount which was possible to actually mint.
 */
CAmount CWallet::SelectMintCoinsForAmount(
        const CAmount& required,
        const std::vector<sigma::CoinDenomination>& denominations,
        std::vector<sigma::CoinDenomination>& coinsOut) {
    CAmount val = required;
    for (std::size_t i = 0; i < denominations.size(); i++)
    {
        CAmount denom;
        DenominationToInteger(denominations[i], denom);
        while (val >= denom)
        {
            val -= denom;
            coinsOut.push_back(denominations[i]);
        }
    }

    return required - val;
}

/** \brief coinsIn has to be sorted in descending order. Each coin can be used only once.
 *
 *  \returns The amount which was possible to actually spend.
 */
CAmount CWallet::SelectSpendCoinsForAmount(
        const CAmount& required,
        const std::list<CSigmaEntry>& coinsIn,
        std::vector<CSigmaEntry>& coinsOut) {
    CAmount val = required;
    for (auto coinIt = coinsIn.begin(); coinIt != coinsIn.end(); coinIt++)
    {
        if (coinIt->IsUsed)
          continue;
        CAmount denom = coinIt->get_denomination_value();
        if (val >= denom)
        {
            val -= denom;
            coinsOut.push_back(*coinIt);
        }
    }

    return required - val;
}

// Calculate total balance in a different way from GetBalance. The biggest
// difference is that GetBalance sums up all unspent TxOuts paying to the
// wallet, while this sums up both spent and unspent TxOuts paying to the
// wallet, and then subtracts the values of TxIns spending from the wallet. This
// also has fewer restrictions on which unconfirmed transactions are considered
// trusted.
CAmount CWallet::GetLegacyBalance(const isminefilter& filter, int minDepth, const std::string* account, bool fAddLocked) const
{
    LOCK2(cs_main, cs_wallet);

    CAmount balance = 0;
    for (const auto& entry : mapWallet) {
        const CWalletTx& wtx = entry.second;
        const int depth = wtx.GetDepthInMainChain();
        if (depth < 0 || !CheckFinalTx(*wtx.tx) || wtx.GetBlocksToMaturity() > 0) {
            continue;
        }

        // Loop through tx outputs and add incoming payments. For outgoing txs,
        // treat change outputs specially, as part of the amount debited.
        CAmount debit = wtx.GetDebit(filter);
        const bool outgoing = debit > 0;
        for (const CTxOut& out : wtx.tx->vout) {
            if (outgoing && IsChange(wtx.tx->GetHash(), out)) {
                debit -= out.nValue;
            } else if (IsMine(out) & filter && depth >= minDepth && (!account || *account == GetAccountName(out.scriptPubKey))) {
                balance += out.nValue;
            }
        }

        // For outgoing txs, subtract amount debited.
        if (outgoing && (!account || *account == wtx.strFromAccount)) {
            balance -= debit;
        }
    }

    if (account) {
        balance += CWalletDB(strWalletFile).GetAccountCreditDebit(*account);
    }

    return balance;
}

std::list<CSigmaEntry> CWallet::GetAvailableCoins(const CCoinControl *coinControl, bool includeUnsafe, bool forEstimation) const {
    EnsureMintWalletAvailable();
    LOCK2(cs_main, cs_wallet);
    CWalletDB walletdb(strWalletFile);
    std::list<CSigmaEntry> coins;
    std::vector<CMintMeta> vecMints = zwallet->GetTracker().ListMints(true, true, false);
    std::list<CMintMeta> listMints(vecMints.begin(), vecMints.end());
    for (const CMintMeta& mint : listMints) {
        CSigmaEntry entry;
        GetMint(mint.hashSerial, entry, forEstimation);
        coins.push_back(entry);
    }

    std::set<COutPoint> lockedCoins = setLockedCoins;

    // Filter out coins which are not confirmed, I.E. do not have at least 2 blocks
    // above them, after they were minted.
    // Also filter out used coins.
    // Finally filter out coins that have not been selected from CoinControl should that be used
    coins.remove_if([lockedCoins, coinControl, includeUnsafe](const CSigmaEntry& coin) {
        sigma::CSigmaState* sigmaState = sigma::CSigmaState::GetState();
        if (coin.IsUsed)
            return true;

        int coinHeight, coinId;
        std::tie(coinHeight, coinId) =  sigmaState->GetMintedCoinHeightAndId(
            sigma::PublicCoin(coin.value, coin.get_denomination()));

        // Check group size
        uint256 hashOut;
        std::vector<sigma::PublicCoin> coinOuts;
        sigmaState->GetCoinSetForSpend(
            &chainActive,
            chainActive.Height() - (ZC_MINT_CONFIRMATIONS - 1), // required 1 confirmation for mint to spend
            coin.get_denomination(),
            coinId,
            hashOut,
            coinOuts
        );

        if (!includeUnsafe && coinOuts.size() < 2) {
            return true;
        }

        if (coinHeight == -1) {
            // Coin still in the mempool.
            return true;
        }

        if (coinHeight + (ZC_MINT_CONFIRMATIONS - 1) > chainActive.Height()) {
            // Remove the coin from the candidates list, since it does not have the
            // required number of confirmations.
            return true;
        }

        COutPoint outPoint;
        sigma::PublicCoin pubCoin(coin.value, coin.get_denomination());
        sigma::GetOutPoint(outPoint, pubCoin);

        if(lockedCoins.count(outPoint) > 0){
            return true;
        }

        if(coinControl != NULL){
            if(coinControl->HasSelected()){
                if(!coinControl->IsSelected(outPoint)){
                    return true;
                }
            }
        }

        return false;
    });

    return coins;
}

std::list<CLelantusEntry> CWallet::GetAvailableLelantusCoins(const CCoinControl *coinControl, bool includeUnsafe, bool forEstimation) const {
    EnsureMintWalletAvailable();

    LOCK2(cs_main, cs_wallet);
    CWalletDB walletdb(strWalletFile);
    std::list<CLelantusEntry> coins;
    std::vector<CLelantusMintMeta> vecMints = zwallet->GetTracker().ListLelantusMints(true, true, false);
    for (const CLelantusMintMeta& mint : vecMints) {
        CLelantusEntry entry;
        GetMint(mint.hashSerial, entry, forEstimation);
        if(entry.amount != 0) // ignore 0 mints which where created to increase privacy
            coins.push_back(entry);
    }

    std::set<COutPoint> lockedCoins = setLockedCoins;

    // Filter out coins which are not in the blockchain
    // Also filter out used coins.
    // Finally filter out coins that have not been selected from CoinControl should that be used
    coins.remove_if([lockedCoins, coinControl, includeUnsafe](const CLelantusEntry& coin) {
        lelantus::CLelantusState* state = lelantus::CLelantusState::GetState();
        if (coin.IsUsed)
            return true;

        COutPoint outPoint;
        lelantus::PublicCoin pubCoin(coin.value);
        lelantus::GetOutPoint(outPoint, pubCoin);

        if(lockedCoins.count(outPoint) > 0){
            return true;
        }

        if(coinControl != NULL){
            if(coinControl->HasSelected()){
                if(!coinControl->IsSelected(outPoint)){
                    return true;
                }
            }
        }

        int coinHeight, coinId;
        std::tie(coinHeight, coinId) =  state->GetMintedCoinHeightAndId(lelantus::PublicCoin(coin.value));

        // Check group size
        uint256 hashOut;
        std::vector<lelantus::PublicCoin> coinOuts;
        std::vector<unsigned char> setHash;
        state->GetCoinSetForSpend(
            &chainActive,
            chainActive.Height(),
            coinId,
            hashOut,
            coinOuts,
            setHash
        );

        if (!includeUnsafe && coinOuts.size() < 2) {
            return true;
        }

        if (coinHeight == -1) {
            // Coin still in the mempool.
            return true;
        }

<<<<<<< HEAD
        COutPoint outPoint;
        lelantus::PublicCoin pubCoin(coin.value);
        lelantus::GetOutPoint(outPoint, pubCoin);

        if(lockedCoins.count(outPoint) > 0){
            return true;
        }

        if(coinControl != NULL){
            if(coinControl->HasSelected()){
                if(!coinControl->IsSelected(outPoint)){
                    return true;
                }
            }
        }

=======
        if (coinHeight + (ZC_MINT_CONFIRMATIONS - 1) > chainActive.Height()) {
            // Remove the coin from the candidates list, since it does not have the
            // required number of confirmations.
            return true;
        }

>>>>>>> fda7d55c
        return false;
    });

    return coins;
}

std::vector<unsigned char> GetAESKey(const secp_primitives::GroupElement& pubcoin) {
    uint32_t keyPath = primitives::GetPubCoinValueHash(pubcoin).GetFirstUint32();
    CKey secret;
    {
        pwalletMain->GetKeyFromKeypath(BIP44_MINT_VALUE_INDEX, keyPath, secret);
    }

    std::vector<unsigned char> result(CHMAC_SHA512::OUTPUT_SIZE);

    CHMAC_SHA512(secret.begin(), secret.size()).Finalize(&result[0]);
    return result;
}

std::vector<unsigned char> CWallet::EncryptMintAmount(uint64_t amount, const secp_primitives::GroupElement& pubcoin) const {
    LOCK(cs_wallet);
    std::vector<unsigned char> key = GetAESKey(pubcoin);
    AES256Encrypt enc(key.data());
    std::vector<unsigned char> ciphertext(16);
    std::vector<unsigned char> plaintext(16);
    memcpy(plaintext.data(), &amount, 8);
    enc.Encrypt(ciphertext.data(), plaintext.data());
    return ciphertext;
}

bool CWallet::DecryptMintAmount(const std::vector<unsigned char>& encryptedValue, const secp_primitives::GroupElement& pubcoin, uint64_t& amount) const {
    if (IsLocked() || hdChain.masterKeyID.IsNull()) {
        amount = 0;
        return true;
    }

    LOCK(cs_wallet);
    std::vector<unsigned char> key = GetAESKey(pubcoin);
    AES256Decrypt dec(key.data());
    std::vector<unsigned char> plaintext(16);
    dec.Decrypt(plaintext.data(), encryptedValue.data());
    memcpy(&amount, plaintext.data(), 8);
    return true;
}


template<typename Iterator>
static CAmount CalculateCoinsBalance(Iterator begin, Iterator end) {
    CAmount balance(0);
    for (auto start = begin; start != end; start++) {
        balance += start->get_denomination_value();
    }
    return balance;
}

template<typename Iterator>
static CAmount CalculateLelantusCoinsBalance(Iterator begin, Iterator end) {
    CAmount balance(0);
    for (auto start = begin; start != end; start++) {
        balance += start->amount;
    }
    return balance;
}

bool CWallet::GetCoinsToSpend(
        CAmount required,
        std::vector<CSigmaEntry>& coinsToSpend_out,
        std::vector<sigma::CoinDenomination>& coinsToMint_out,
        std::list<CSigmaEntry>& coins,
        const size_t coinsToSpendLimit,
        const CAmount amountToSpendLimit,
        const CCoinControl *coinControl) const
{
    // Sanity check to make sure this function is never called with a too large
    // amount to spend, resulting to a possible crash due to out of memory condition.
    if (!MoneyRange(required)) {
        throw std::invalid_argument("Request to spend more than 21 MLN firos.\n");
    }

    if (!MoneyRange(amountToSpendLimit)) {
        throw std::invalid_argument(_("Amount limit is exceed max money"));
    }

    // We have Coins denomination * 10^8, we divide with 0.05 * 10^8 and add one coin of
    // denomination 100 (also divide by 0.05 * 10^8)
    constexpr CAmount zeros(5000000);

    // Rounding, Anything below 0.05 coin goes to the miners as a fee.
    int roundedRequired = required / zeros;
    if (required % zeros != 0) {
        ++roundedRequired;
    }

    int limitVal = amountToSpendLimit / zeros;

    if (roundedRequired > limitVal) {
        throw std::invalid_argument(
            _("Required amount exceed value spend limit"));
    }

    CAmount availableBalance = CalculateCoinsBalance(coins.begin(), coins.end());

    if (roundedRequired * zeros > availableBalance) {
        throw InsufficientFunds();
    }

    // sort by highest denomination. if it is same denomination we will prefer the previous block
    auto comparer = [](const CSigmaEntry& a, const CSigmaEntry& b) -> bool {
        return a.get_denomination_value() != b.get_denomination_value() ? a.get_denomination_value() > b.get_denomination_value() : a.nHeight < b.nHeight;
    };
    coins.sort(comparer);

    std::vector<sigma::CoinDenomination> denominations;
    sigma::GetAllDenoms(denominations);

    // Value of the largest coin, I.E. 100 for now.
    CAmount max_coin_value;
    if (!DenominationToInteger(denominations[0], max_coin_value)) {
        throw std::runtime_error("Unknown sigma denomination.\n");
    }

    int val = roundedRequired + max_coin_value / zeros;

    // val represent max value in range that we will search which may be over limit.
    // then we trim it out because we never use it.
    val = std::min(val, limitVal);

    // We need only last 2 rows of matrix of knapsack algorithm.
    std::vector<uint64_t> prev_row;
    prev_row.resize(val + 1);

    std::vector<uint64_t> next_row(val + 1, (INT_MAX - 1) / 2);

    auto coinIt = coins.rbegin();
    next_row[0] = 0;
    next_row[coinIt->get_denomination_value() / zeros] = 1;
    ++coinIt;

    for (; coinIt != coins.rend(); coinIt++) {
        std::swap(prev_row, next_row);
        CAmount denom_i = coinIt->get_denomination_value() / zeros;
        for (int j = 1; j <= val; j++) {
            next_row[j] = prev_row[j];
            if (j >= denom_i &&  next_row[j] > prev_row[j - denom_i] + 1) {
                    next_row[j] = prev_row[j - denom_i] + 1;
            }
        }
    }

    int index = val;
    uint64_t best_spend_val = 0;

    // If coinControl, want to use all inputs
    bool coinControlUsed = false;
    if(coinControl != NULL){
        if(coinControl->HasSelected()){
            auto coinIt = coins.rbegin();
            for (; coinIt != coins.rend(); coinIt++) {
                best_spend_val += coinIt->get_denomination_value();
            }
            coinControlUsed = true;
        }
    }
    if(!coinControlUsed) {
        best_spend_val = val;
        int minimum = INT_MAX - 1;
        while(index >= roundedRequired) {
            int temp_min = next_row[index] + GetRequiredCoinCountForAmount(
                (index - roundedRequired) * zeros, denominations);
            if (minimum > temp_min && next_row[index] != (INT_MAX - 1) / 2 && next_row[index] <= coinsToSpendLimit) {
                best_spend_val = index;
                minimum = temp_min;
            }
            --index;
        }
        best_spend_val *= zeros;

        if (minimum == INT_MAX - 1)
            throw std::invalid_argument(
                _("Can not choose coins within limit."));
    }

    if (SelectMintCoinsForAmount(best_spend_val - roundedRequired * zeros, denominations, coinsToMint_out) != best_spend_val - roundedRequired * zeros) {
        throw std::invalid_argument(
            _("Problem with coin selection for re-mint while spending."));
    }
    if (SelectSpendCoinsForAmount(best_spend_val, coins, coinsToSpend_out) != best_spend_val) {
        throw std::invalid_argument(
            _("Problem with coin selection for spend."));
    }

    return true;
}

bool CWallet::GetCoinsToJoinSplit(
        CAmount required,
        std::vector<CLelantusEntry>& coinsToSpend_out,
        CAmount& changeToMint,
        std::list<CLelantusEntry> coins,
        const size_t coinsToSpendLimit,
        const CAmount amountToSpendLimit,
        const CCoinControl *coinControl) const
{

    EnsureMintWalletAvailable();
    const Consensus::Params &consensusParams = Params().GetConsensus();

    if (required > consensusParams.nMaxValueLelantusSpendPerTransaction) {
        throw std::invalid_argument(_("The required amount exceeds spend limit"));
    }

    CAmount availableBalance = CalculateLelantusCoinsBalance(coins.begin(), coins.end());

    if (required > availableBalance) {
        throw InsufficientFunds();
    }

    // sort by biggest amount. if it is same amount we will prefer the older block
    auto comparer = [](const CLelantusEntry& a, const CLelantusEntry& b) -> bool {
        return a.amount != b.amount ? a.amount > b.amount : a.nHeight < b.nHeight;
    };
    coins.sort(comparer);

    CAmount spend_val(0);

    std::list<CLelantusEntry> coinsToSpend;

    // If coinControl, want to use all inputs
    bool coinControlUsed = false;
    if(coinControl != NULL) {
        if(coinControl->HasSelected()) {
            auto coinIt = coins.rbegin();
            for (; coinIt != coins.rend(); coinIt++) {
                spend_val += coinIt->amount;
            }
            coinControlUsed = true;
            coinsToSpend.insert(coinsToSpend.begin(), coins.begin(), coins.end());
        }
    }

    if(!coinControlUsed) {
        while (spend_val < required) {
            if(coins.empty())
                break;

            CLelantusEntry choosen;
            CAmount need = required - spend_val;

            auto itr = coins.begin();
            if(need >= itr->amount) {
                choosen = *itr;
                coins.erase(itr);
            } else {
                for (auto coinIt = coins.rbegin(); coinIt != coins.rend(); coinIt++) {
                    auto nextItr = coinIt;
                    nextItr++;

                    if (coinIt->amount >= need && (nextItr == coins.rend() || nextItr->amount != coinIt->amount)) {
                        choosen = *coinIt;
                        coins.erase(std::next(coinIt).base());
                        break;
                    }
                }
            }

            spend_val += choosen.amount;
            coinsToSpend.push_back(choosen);
        }
    }

    // sort by group id ay ascending order. it is mandatory for creting proper joinsplit
    auto idComparer = [](const CLelantusEntry& a, const CLelantusEntry& b) -> bool {
        return a.id < b.id;
    };
    coinsToSpend.sort(idComparer);

    changeToMint = spend_val - required;
    coinsToSpend_out.insert(coinsToSpend_out.begin(), coinsToSpend.begin(), coinsToSpend.end());

    return true;
}

CAmount CWallet::GetUnconfirmedBalance() const {
    CAmount nTotal = 0;
    {
        LOCK2(cs_main, cs_wallet);
        for (std::map<uint256, CWalletTx>::const_iterator it = mapWallet.begin(); it != mapWallet.end(); ++it) {
            const CWalletTx *pcoin = &(*it).second;
            if (!pcoin->IsTrusted() && pcoin->GetDepthInMainChain() == 0 &&
                (pcoin->InMempool() || pcoin->InStempool()))
                nTotal += pcoin->GetAvailableCredit();
        }
    }
    return nTotal;
}

CAmount CWallet::GetImmatureBalance() const {
    CAmount nTotal = 0;
    {
        LOCK2(cs_main, cs_wallet);
        for (std::map<uint256, CWalletTx>::const_iterator it = mapWallet.begin(); it != mapWallet.end(); ++it) {
            const CWalletTx *pcoin = &(*it).second;
            nTotal += pcoin->GetImmatureCredit();
        }
    }
    return nTotal;
}

CAmount CWallet::GetWatchOnlyBalance() const {
    CAmount nTotal = 0;
    {
        LOCK2(cs_main, cs_wallet);
        for (std::map<uint256, CWalletTx>::const_iterator it = mapWallet.begin(); it != mapWallet.end(); ++it) {
            const CWalletTx *pcoin = &(*it).second;
            if (pcoin->IsTrusted())
                nTotal += pcoin->GetAvailableWatchOnlyCredit();
        }
    }

    return nTotal;
}

CAmount CWallet::GetUnconfirmedWatchOnlyBalance() const {
    CAmount nTotal = 0;
    {
        LOCK2(cs_main, cs_wallet);
        for (std::map<uint256, CWalletTx>::const_iterator it = mapWallet.begin(); it != mapWallet.end(); ++it) {
            const CWalletTx *pcoin = &(*it).second;
            if (!pcoin->IsTrusted() && pcoin->GetDepthInMainChain() == 0 &&
                (pcoin->InMempool() || pcoin->InStempool()) && !pcoin->IsLockedByLLMQInstantSend())
                nTotal += pcoin->GetAvailableWatchOnlyCredit();
        }
    }
    return nTotal;
}

CAmount CWallet::GetImmatureWatchOnlyBalance() const
{
    CAmount nTotal = 0;
    {
        LOCK2(cs_main, cs_wallet);
        for (std::map<uint256, CWalletTx>::const_iterator it = mapWallet.begin(); it != mapWallet.end(); ++it)
        {
            const CWalletTx* pcoin = &(*it).second;
            nTotal += pcoin->GetImmatureWatchOnlyCredit();
        }
    }
    return nTotal;
}

void CWallet::AvailableCoins(std::vector <COutput> &vCoins, bool fOnlyConfirmed, const CCoinControl *coinControl, bool fIncludeZeroValue, bool fUseInstantSend) const
{
    static const int ZNODE_COIN_REQUIRED  = 1000;
    vCoins.clear();
    CoinType nCoinType = coinControl ? coinControl->nCoinType : CoinType::ALL_COINS;

    {
        LOCK2(cs_main, cs_wallet);
        int nInstantSendConfirmationsRequired = Params().GetConsensus().nInstantSendConfirmationsRequired;

        for (std::map<uint256, CWalletTx>::const_iterator it = mapWallet.begin(); it != mapWallet.end(); ++it)
        {
            const uint256& wtxid = it->first;
            const CWalletTx* pcoin = &(*it).second;

            if (!CheckFinalTx(*pcoin))
                continue;

            if (fOnlyConfirmed && !pcoin->IsTrusted())
                continue;

            if (pcoin->IsCoinBase() && pcoin->GetBlocksToMaturity() > 0)
                continue;

            int nDepth = pcoin->GetDepthInMainChain(false);
            // do not use IX for inputs that have less then nInstantSendConfirmationsRequired blockchain confirmations
            if (fUseInstantSend && nDepth < nInstantSendConfirmationsRequired)
                continue;

            // We should not consider coins from transactions that are replacing
            // other transactions.
            //
            // Example: There is a transaction A which is replaced by bumpfee
            // transaction B. In this case, we want to prevent creation of
            // a transaction B' which spends an output of B.
            //
            // Reason: If transaction A were initially confirmed, transactions B
            // and B' would no longer be valid, so the user would have to create
            // a new transaction C to replace B'. However, in the case of a
            // one-block reorg, transactions B' and C might BOTH be accepted,
            // when the user only wanted one of them. Specifically, there could
            // be a 1-block reorg away from the chain where transactions A and C
            // were accepted to another chain where B, B', and C were all
            // accepted.
            if (nDepth == 0 && fOnlyConfirmed && pcoin->mapValue.count("replaces_txid")) {
                continue;
            }

            // Similarly, we should not consider coins from transactions that
            // have been replaced. In the example above, we would want to prevent
            // creation of a transaction A' spending an output of A, because if
            // transaction B were initially confirmed, conflicting with A and
            // A', we wouldn't want to the user to create a transaction D
            // intending to replace A', but potentially resulting in a scenario
            // where A, A', and D could all be accepted (instead of just B and
            // D, or just A and A' like the user would want).
            if (nDepth == 0 && fOnlyConfirmed && pcoin->mapValue.count("replaced_by_txid")) {
                continue;
            }

            for (unsigned int i = 0; i < pcoin->tx->vout.size(); i++) {
                if (pcoin->tx->IsElysiumReferenceOutput(i) && nCoinType != CoinType::APPROPRIATE_FOR_ELYSIUM_MINT) continue;

                bool found = false;
                if(nCoinType == CoinType::ALL_COINS || nCoinType == CoinType::APPROPRIATE_FOR_ELYSIUM_MINT){
                    // We are now taking ALL_COINS to mean everything sans mints and Elysium reference outputs
                    found = !(pcoin->tx->vout[i].scriptPubKey.IsZerocoinMint()
                            || pcoin->tx->vout[i].scriptPubKey.IsSigmaMint()
                            || pcoin->tx->vout[i].scriptPubKey.IsLelantusMint()
                            || pcoin->tx->vout[i].scriptPubKey.IsLelantusJMint())
                            || pcoin->tx->vout[i].scriptPubKey.IsZerocoinRemint();
                } else if(nCoinType == CoinType::ONLY_MINTS){
                    // Do not consider anything other than mints
                    found = (pcoin->tx->vout[i].scriptPubKey.IsZerocoinMint()
                            || pcoin->tx->vout[i].scriptPubKey.IsSigmaMint()
                            || pcoin->tx->vout[i].scriptPubKey.IsZerocoinRemint()
                            || pcoin->tx->vout[i].scriptPubKey.IsLelantusMint()
                            || pcoin->tx->vout[i].scriptPubKey.IsLelantusJMint());
                } else if (nCoinType == CoinType::ONLY_NOT1000IFMN) {
                    found = !(fMasternodeMode && pcoin->tx->vout[i].nValue == ZNODE_COIN_REQUIRED * COIN);
                } else if (nCoinType == CoinType::ONLY_NONDENOMINATED_NOT1000IFMN) {
                    if (fMasternodeMode) found = pcoin->tx->vout[i].nValue != ZNODE_COIN_REQUIRED * COIN; // do not use Hot MN funds
                } else if (nCoinType == CoinType::ONLY_1000) {
                    found = pcoin->tx->vout[i].nValue == ZNODE_COIN_REQUIRED * COIN;
                } else {
                    found = true;
                }
                if (!found) continue;

                isminetype mine = IsMine(pcoin->tx->vout[i]);


                if (!(IsSpent(wtxid, i)) && mine != ISMINE_NO &&
                    (!IsLockedCoin((*it).first, i) || coinControl || nCoinType == CoinType::ONLY_1000) &&
                    (pcoin->tx->vout[i].nValue > 0 || fIncludeZeroValue || (pcoin->tx->vout[i].scriptPubKey.IsLelantusJMint() && GetCredit(pcoin->tx->vout[i], ISMINE_SPENDABLE) > 0)) &&
                    (!coinControl || !coinControl->HasSelected() || coinControl->fAllowOtherInputs || coinControl->IsSelected(COutPoint((*it).first, i)))) {
                        vCoins.push_back(COutput(pcoin, i, nDepth,
                                                 ((mine & ISMINE_SPENDABLE) != ISMINE_NO) ||
                                                  (coinControl && coinControl->fAllowWatchOnly && (mine & ISMINE_WATCH_SOLVABLE) != ISMINE_NO),
                                                 (mine & (ISMINE_SPENDABLE | ISMINE_WATCH_SOLVABLE)) != ISMINE_NO));
                }
            }
        }
    }
}

void CWallet::AvailableCoinsForLMint(std::vector<std::pair<CAmount, std::vector<COutput>>>& valueAndUTXO, const CCoinControl *coinControl) const
{
    valueAndUTXO.clear();
    std::vector<COutput> vAvailableCoins;
    AvailableCoins(vAvailableCoins, true, coinControl);

    std::map<CTxDestination, std::pair<CAmount, std::vector<COutput>>> mapAddrToUTXO;
    for(const auto& coin : vAvailableCoins)
    {
        CTxDestination address;
        const auto& scriptPubKey = coin.tx->tx->vout[coin.i].scriptPubKey;

        if (!ExtractDestination(scriptPubKey, address) && !scriptPubKey.IsUnspendable())
            continue;

        auto& element = mapAddrToUTXO[address];
        if(element.second.empty())
            element.first = coin.tx->tx->vout[coin.i].nValue;
        else
            element.first += coin.tx->tx->vout[coin.i].nValue;
        element.second.push_back(coin);
    }

    valueAndUTXO.reserve(mapAddrToUTXO.size());
    for(const auto& element : mapAddrToUTXO)
        valueAndUTXO.emplace_back(element.second);

    std::sort(valueAndUTXO.begin(), valueAndUTXO.end(), [](const std::pair<CAmount,std::vector<COutput>> &left, const std::pair<CAmount,std::vector<COutput>> &right) {
        return left.first > right.first;
    });

}

bool CWallet::GetZnodeVinAndKeys(CTxIn &txinRet, CPubKey &pubKeyRet, CKey &keyRet, std::string strTxHash,
                                 std::string strOutputIndex) {
    // wait for reindex and/or import to finish
    if (fImporting || fReindex) return false;

    // Find possible candidates
    std::vector <COutput> vPossibleCoins;
    CCoinControl coinControl;
    coinControl.nCoinType = CoinType::ONLY_1000;
    AvailableCoins(vPossibleCoins, true, &coinControl, false);
    if (vPossibleCoins.empty()) {
        LogPrintf("CWallet::GetZnodeVinAndKeys -- Could not locate any valid znode vin\n");
        return false;
    }

    if (strTxHash.empty()) // No output specified, select the first one
        return GetVinAndKeysFromOutput(vPossibleCoins[0], txinRet, pubKeyRet, keyRet);

    // Find specific vin
    uint256 txHash = uint256S(strTxHash);
    int nOutputIndex = atoi(strOutputIndex.c_str());

    BOOST_FOREACH(COutput & out, vPossibleCoins)
    if (out.tx->GetHash() == txHash && out.i == nOutputIndex) // found it!
        return GetVinAndKeysFromOutput(out, txinRet, pubKeyRet, keyRet);

    LogPrintf("CWallet::GetZnodeVinAndKeys -- Could not locate specified znode vin\n");
    return false;
}

bool CWallet::GetVinAndKeysFromOutput(COutput out, CTxIn &txinRet, CPubKey &pubKeyRet, CKey &keyRet) {
    // wait for reindex and/or import to finish
    if (fImporting || fReindex) return false;

    CScript pubScript;

    txinRet = CTxIn(out.tx->GetHash(), out.i);
    pubScript = out.tx->tx->vout[out.i].scriptPubKey; // the inputs PubKey

    CTxDestination address1;
    ExtractDestination(pubScript, address1);
    CBitcoinAddress address2(address1);

    CKeyID keyID;
    if (!address2.GetKeyID(keyID)) {
        LogPrintf("CWallet::GetVinAndKeysFromOutput -- Address does not refer to a key\n");
        return false;
    }

    if (!GetKey(keyID, keyRet)) {
        LogPrintf("CWallet::GetVinAndKeysFromOutput -- Private key for address is not known\n");
        return false;
    }

    pubKeyRet = keyRet.GetPubKey();
    return true;
}

// available implies a mature or unspent mint.
bool CWallet::IsSigmaMintFromTxOutAvailable(CTxOut txout){

    if(!txout.scriptPubKey.IsSigmaMint())
        throw std::runtime_error(std::string(__func__) + ": txout is not a SIGMA_MINT\n");

    if (!pwalletMain->zwallet)
        throw JSONRPCError(RPC_WALLET_ERROR, "sigma mint/spend is not allowed for legacy wallet");

    CWalletDB walletdb(pwalletMain->strWalletFile);
    CHDMint fHdMint;
    sigma::CoinDenomination denomination;

    GroupElement pubCoinValue = sigma::ParseSigmaMintScript(txout.scriptPubKey);

    IntegerToDenomination(txout.nValue, denomination);

    sigma::PublicCoin pubCoin(pubCoinValue, denomination);

    if(walletdb.ReadHDMint(pubCoin.getValueHash(), false, fHdMint))
        return true;

    return false;
}

//[firo]
void CWallet::ListAvailableSigmaMintCoins(std::vector<COutput> &vCoins, bool fOnlyConfirmed) const {
    EnsureMintWalletAvailable();

    vCoins.clear();
    LOCK2(cs_main, cs_wallet);
    std::list<CSigmaEntry> listOwnCoins;
    CWalletDB walletdb(pwalletMain->strWalletFile);
    listOwnCoins = zwallet->GetTracker().MintsAsSigmaEntries(true, false);
    LogPrintf("listOwnCoins.size()=%s\n", listOwnCoins.size());
    for (std::map<uint256, CWalletTx>::const_iterator it = mapWallet.begin(); it != mapWallet.end(); ++it) {
        const CWalletTx *pcoin = &(*it).second;
//        LogPrintf("pcoin=%s\n", pcoin->GetHash().ToString());
        if (!CheckFinalTx(*pcoin)) {
            LogPrintf("!CheckFinalTx(*pcoin)=%s\n", !CheckFinalTx(*pcoin));
            continue;
        }

        if (fOnlyConfirmed && !pcoin->IsTrusted()) {
            LogPrintf("fOnlyConfirmed = %s, !pcoin->IsTrusted()\n", fOnlyConfirmed, !pcoin->IsTrusted());
            continue;
        }

        if (pcoin->IsCoinBase() && pcoin->GetBlocksToMaturity() > 0) {
            LogPrintf("Not trusted\n");
            continue;
        }

        int nDepth = pcoin->GetDepthInMainChain();
        if (nDepth < 0) {
            LogPrintf("nDepth=%s\n", nDepth);
            continue;
        }
        LogPrintf("pcoin->tx->vout.size()=%s\n", pcoin->tx->vout.size());

        for (unsigned int i = 0; i < pcoin->tx->vout.size(); i++) {
            if (pcoin->tx->vout[i].scriptPubKey.IsSigmaMint()) {
                CTxOut txout = pcoin->tx->vout[i];
                secp_primitives::GroupElement pubCoin = sigma::ParseSigmaMintScript(
                    txout.scriptPubKey);
                LogPrintf("Pubcoin=%s\n", pubCoin.tostring());
                // CHECKING PROCESS
                BOOST_FOREACH(const CSigmaEntry &ownCoinItem, listOwnCoins) {
                   if (ownCoinItem.value == pubCoin && ownCoinItem.IsUsed == false &&
                        ownCoinItem.randomness != uint64_t(0) && ownCoinItem.serialNumber != uint64_t(0)) {
                        vCoins.push_back(COutput(pcoin, i, nDepth, true, true));
                        LogPrintf("-->OK\n");
                    }
                }
            }
        }
    }
}

void CWallet::ListAvailableLelantusMintCoins(std::vector<COutput> &vCoins, bool fOnlyConfirmed) const {
    EnsureMintWalletAvailable();

    vCoins.clear();
    LOCK2(cs_main, cs_wallet);
    std::list<CLelantusEntry> listOwnCoins;
    CWalletDB walletdb(pwalletMain->strWalletFile);
    listOwnCoins = zwallet->GetTracker().MintsAsLelantusEntries(true, false);
    LogPrintf("listOwnCoins.size()=%s\n", listOwnCoins.size());
    for (std::map<uint256, CWalletTx>::const_iterator it = mapWallet.begin(); it != mapWallet.end(); ++it) {
        const CWalletTx *pcoin = &(*it).second;
//        LogPrintf("pcoin=%s\n", pcoin->GetHash().ToString());
        if (!CheckFinalTx(*pcoin)) {
            LogPrintf("!CheckFinalTx(*pcoin)=%s\n", !CheckFinalTx(*pcoin));
            continue;
        }

        if (fOnlyConfirmed && !pcoin->IsTrusted()) {
            LogPrintf("fOnlyConfirmed = %s, !pcoin->IsTrusted() = %s\n", fOnlyConfirmed, !pcoin->IsTrusted());
            continue;
        }

        if (pcoin->IsCoinBase() && pcoin->GetBlocksToMaturity() > 0) {
            LogPrintf("Not trusted\n");
            continue;
        }

        int nDepth = pcoin->GetDepthInMainChain();
        if (nDepth < 0) {
            LogPrintf("nDepth=%s\n", nDepth);
            continue;
        }
        LogPrintf("pcoin->tx->vout.size()=%s\n", pcoin->tx->vout.size());

        for (unsigned int i = 0; i < pcoin->tx->vout.size(); i++) {
            if (pcoin->tx->vout[i].scriptPubKey.IsLelantusMint() || pcoin->tx->vout[i].scriptPubKey.IsLelantusJMint()) {
                CTxOut txout = pcoin->tx->vout[i];
                secp_primitives::GroupElement pubCoin;
                try {
                    lelantus::ParseLelantusMintScript(txout.scriptPubKey, pubCoin);
                } catch (std::invalid_argument &) {
                    continue;
                }
                LogPrintf("Pubcoin=%s\n", pubCoin.tostring());
                // CHECKING PROCESS
                BOOST_FOREACH(const CLelantusEntry& ownCoinItem, listOwnCoins) {
                    if (ownCoinItem.value == pubCoin && ownCoinItem.IsUsed == false &&
                        !ownCoinItem.randomness.isZero() && !ownCoinItem.serialNumber.isZero()) {
                        vCoins.push_back(COutput(pcoin, i, nDepth, true, true));
                        LogPrintf("-->OK\n");
                    }
                }
            }
        }
    }
}

static void ApproximateBestSubset(std::vector<std::pair<CAmount, std::pair<const CWalletTx*,unsigned int> > >vValue, const CAmount& nTotalLower, const CAmount& nTargetValue,
                                  std::vector<char>& vfBest, CAmount& nBest, int iterations = 1000)
{
    std::vector<char> vfIncluded;

    vfBest.assign(vValue.size(), true);
    nBest = nTotalLower;

    FastRandomContext insecure_rand;

    for (int nRep = 0; nRep < iterations && nBest != nTargetValue; nRep++) {
        vfIncluded.assign(vValue.size(), false);
        CAmount nTotal = 0;
        bool fReachedTarget = false;
        for (int nPass = 0; nPass < 2 && !fReachedTarget; nPass++)
        {
            for (unsigned int i = 0; i < vValue.size(); i++)
            {
                //The solver here uses a randomized algorithm,
                //the randomness serves no real security purpose but is just
                //needed to prevent degenerate behavior and it is important
                //that the rng is fast. We do not use a constant random sequence,
                //because there may be some privacy improvement by making
                //the selection random.
                if (nPass == 0 ? insecure_rand.rand32()&1 : !vfIncluded[i])
                {
                    nTotal += vValue[i].first;
                    vfIncluded[i] = true;
                    if (nTotal >= nTargetValue)
                    {
                        fReachedTarget = true;
                        if (nTotal < nBest)
                        {
                            nBest = nTotal;
                            vfBest = vfIncluded;
                        }
                        nTotal -= vValue[i].first;
                        vfIncluded[i] = false;
                    }
                }
            }
        }
    }
}

bool CWallet::SelectCoinsMinConf(const CAmount& nTargetValue, const int nConfMine, const int nConfTheirs, const uint64_t nMaxAncestors, std::vector<COutput> vCoins,
                                 std::set<std::pair<const CWalletTx*,unsigned int> >& setCoinsRet, CAmount& nValueRet, bool fForUseInInstantSend) const
{
    setCoinsRet.clear();
    nValueRet = 0;

    // List of values less than target
    std::pair<CAmount, std::pair<const CWalletTx*,unsigned int> > coinLowestLarger;
    coinLowestLarger.first = std::numeric_limits<CAmount>::max();
    coinLowestLarger.second.first = NULL;
    std::vector<std::pair<CAmount, std::pair<const CWalletTx*,unsigned int> > > vValue;
    CAmount nTotalLower = 0;

    Shuffle(vCoins.begin(), vCoins.end(), FastRandomContext());

    BOOST_FOREACH(const COutput &output, vCoins)
    {
        if (!output.fSpendable)
            continue;

        const CWalletTx *pcoin = output.tx;

            bool fLockedByIS = pcoin->IsLockedByLLMQInstantSend();

        if (output.nDepth < ((pcoin->IsFromMe(ISMINE_ALL) || pcoin->tx->IsLelantusMint()) ? nConfMine : nConfTheirs) && !fLockedByIS)
            continue;

        if (!mempool.TransactionWithinChainLimit(pcoin->GetHash(), nMaxAncestors))
            continue;

        int i = output.i;
        CAmount n = pcoin->tx->vout[i].nValue;

        std::pair<CAmount,std::pair<const CWalletTx*,unsigned int> > coin = std::make_pair(n,std::make_pair(pcoin, i));

        if (n == nTargetValue)
        {
            setCoinsRet.insert(coin.second);
            nValueRet += coin.first;
            return true;
        }
        else if (n < nTargetValue + MIN_CHANGE)
        {
            vValue.push_back(coin);
            nTotalLower += n;
        }
        else if (n < coinLowestLarger.first)
        {
            coinLowestLarger = coin;
        }
    }

    if (nTotalLower == nTargetValue)
    {
        for (unsigned int i = 0; i < vValue.size(); ++i)
        {
            setCoinsRet.insert(vValue[i].second);
            nValueRet += vValue[i].first;
        }
        return true;
    }

    if (nTotalLower < nTargetValue)
    {
        if (coinLowestLarger.second.first == NULL)
            return false;
        setCoinsRet.insert(coinLowestLarger.second);
        nValueRet += coinLowestLarger.first;
        return true;
    }

    // Solve subset sum by stochastic approximation
    std::sort(vValue.begin(), vValue.end(), CompareValueOnly());
    std::reverse(vValue.begin(), vValue.end());
    std::vector<char> vfBest;
    CAmount nBest;

    ApproximateBestSubset(vValue, nTotalLower, nTargetValue, vfBest, nBest, fForUseInInstantSend);
    if (nBest != nTargetValue && nTotalLower >= nTargetValue + MIN_CHANGE)
        ApproximateBestSubset(vValue, nTotalLower, nTargetValue + MIN_CHANGE, vfBest, nBest, fForUseInInstantSend);

    // If we have a bigger coin and (either the stochastic approximation didn't find a good solution,
    //                                   or the next bigger coin is closer), return the bigger coin
    if (coinLowestLarger.second.first &&
        ((nBest != nTargetValue && nBest < nTargetValue + MIN_CHANGE) || coinLowestLarger.first <= nBest))
    {
        setCoinsRet.insert(coinLowestLarger.second);
        nValueRet += coinLowestLarger.first;
    }
    else {
        for (unsigned int i = 0; i < vValue.size(); i++)
            if (vfBest[i])
            {
                setCoinsRet.insert(vValue[i].second);
                nValueRet += vValue[i].first;
            }

        LogPrint("selectcoins", "SelectCoins() best subset: ");
        for (unsigned int i = 0; i < vValue.size(); i++)
            if (vfBest[i])
                LogPrint("selectcoins", "%s ", FormatMoney(vValue[i].first));
        LogPrint("selectcoins", "total %s\n", FormatMoney(nBest));
    }

    return true;
}

bool CWallet::SelectCoins(const std::vector<COutput>& vAvailableCoins, const CAmount& nTargetValue, std::set<std::pair<const CWalletTx*,unsigned int> >& setCoinsRet, CAmount& nValueRet, const CCoinControl* coinControl, bool fForUseInInstantSend) const
{
    std::vector<COutput> vCoins(vAvailableCoins);
    CoinType nCoinType = coinControl ? coinControl->nCoinType : CoinType::ALL_COINS;

    // coin control -> return all selected outputs (we want all selected to go into the transaction for sure)
    if (coinControl && coinControl->HasSelected() && !coinControl->fAllowOtherInputs)
    {
        BOOST_FOREACH(const COutput& out, vCoins)
        {
            if (!out.fSpendable)
                 continue;
            nValueRet += out.tx->tx->vout[out.i].nValue;
            setCoinsRet.insert(std::make_pair(out.tx, out.i));
        }
        return (nValueRet >= nTargetValue);
    }

    // calculate value from preset inputs and store them
    std::set<std::pair<const CWalletTx*, uint32_t> > setPresetCoins;
    CAmount nValueFromPresetInputs = 0;

    std::vector<COutPoint> vPresetInputs;
    if (coinControl)
        coinControl->ListSelected(vPresetInputs);
    BOOST_FOREACH(const COutPoint& outpoint, vPresetInputs)
    {
        std::map<uint256, CWalletTx>::const_iterator it = mapWallet.find(outpoint.hash);
        if (it != mapWallet.end())
        {
            const CWalletTx* pcoin = &it->second;
            // Clearly invalid input, fail
            if (pcoin->tx->vout.size() <= outpoint.n)
                return false;
            nValueFromPresetInputs += pcoin->tx->vout[outpoint.n].nValue;
            setPresetCoins.insert(std::make_pair(pcoin, outpoint.n));
        } else
            return false; // TODO: Allow non-wallet inputs
    }

    // remove preset inputs from vCoins
    for (std::vector<COutput>::iterator it = vCoins.begin(); it != vCoins.end() && coinControl && coinControl->HasSelected();)
    {
        if (setPresetCoins.count(std::make_pair(it->tx, it->i)))
            it = vCoins.erase(it);
        else
            ++it;
    }

    size_t nMaxChainLength = std::min(GetArg("-limitancestorcount", DEFAULT_ANCESTOR_LIMIT), GetArg("-limitdescendantcount", DEFAULT_DESCENDANT_LIMIT));
    bool fRejectLongChains = GetBoolArg("-walletrejectlongchains", DEFAULT_WALLET_REJECT_LONG_CHAINS);

    bool res = nTargetValue <= nValueFromPresetInputs ||
        SelectCoinsMinConf(nTargetValue - nValueFromPresetInputs, 1, 6, 0, vCoins, setCoinsRet, nValueRet, fForUseInInstantSend) ||
        SelectCoinsMinConf(nTargetValue - nValueFromPresetInputs, 1, 1, 0, vCoins, setCoinsRet, nValueRet, fForUseInInstantSend) ||
        (bSpendZeroConfChange && SelectCoinsMinConf(nTargetValue - nValueFromPresetInputs, 0, 1, 2, vCoins, setCoinsRet, nValueRet, fForUseInInstantSend)) ||
        (bSpendZeroConfChange && SelectCoinsMinConf(nTargetValue - nValueFromPresetInputs, 0, 1, std::min((size_t)4, nMaxChainLength/3), vCoins, setCoinsRet, nValueRet, fForUseInInstantSend)) ||
        (bSpendZeroConfChange && SelectCoinsMinConf(nTargetValue - nValueFromPresetInputs, 0, 1, nMaxChainLength/2, vCoins, setCoinsRet, nValueRet, fForUseInInstantSend)) ||
        (bSpendZeroConfChange && SelectCoinsMinConf(nTargetValue - nValueFromPresetInputs, 0, 1, nMaxChainLength, vCoins, setCoinsRet, nValueRet, fForUseInInstantSend)) ||
        (bSpendZeroConfChange && !fRejectLongChains && SelectCoinsMinConf(nTargetValue - nValueFromPresetInputs, 0, 1, std::numeric_limits<uint64_t>::max(), vCoins, setCoinsRet, nValueRet, fForUseInInstantSend));

    // because SelectCoinsMinConf clears the setCoinsRet, we now add the possible inputs to the coinset
    setCoinsRet.insert(setPresetCoins.begin(), setPresetCoins.end());

    // add preset inputs to the total value selected
    nValueRet += nValueFromPresetInputs;

    return res;
}

bool CWallet::FundTransaction(CMutableTransaction& tx, CAmount& nFeeRet, bool overrideEstimatedFeeRate, const CFeeRate& specificFeeRate, int& nChangePosInOut, std::string& strFailReason, bool includeWatching, bool lockUnspents, const std::set<int>& setSubtractFeeFromOutputs, bool keepReserveKey, const CTxDestination& destChange)
{
    std::vector<CRecipient> vecSend;

    // Turn the txout set into a CRecipient vector
    for (size_t idx = 0; idx < tx.vout.size(); idx++)
    {
        const CTxOut& txOut = tx.vout[idx];
        CRecipient recipient = {txOut.scriptPubKey, txOut.nValue, setSubtractFeeFromOutputs.count(idx) == 1};
        vecSend.push_back(recipient);
    }

    CCoinControl coinControl;
    coinControl.destChange = destChange;
    coinControl.fAllowOtherInputs = true;
    coinControl.fAllowWatchOnly = includeWatching;
    coinControl.fOverrideFeeRate = overrideEstimatedFeeRate;
    coinControl.nFeeRate = specificFeeRate;

    BOOST_FOREACH(const CTxIn& txin, tx.vin)
        coinControl.Select(txin.prevout);

    int nExtraPayloadSize = 0;
    if (tx.nVersion == 3 && tx.nType != TRANSACTION_NORMAL)
        nExtraPayloadSize = (int)tx.vExtraPayload.size();

    CReserveKey reservekey(this);
    CWalletTx wtx;
    if (!CreateTransaction(vecSend, wtx, reservekey, nFeeRet, nChangePosInOut, strFailReason, &coinControl, nExtraPayloadSize))
        return false;

    if (nChangePosInOut != -1)
        tx.vout.insert(tx.vout.begin() + nChangePosInOut, wtx.tx->vout[nChangePosInOut]);

    // Copy output sizes from new transaction; they may have had the fee subtracted from them
    for (unsigned int idx = 0; idx < tx.vout.size(); idx++)
        tx.vout[idx].nValue = wtx.tx->vout[idx].nValue;

    // Add new txins (keeping original txin scriptSig/order)
    BOOST_FOREACH(const CTxIn& txin, wtx.tx->vin)
    {
        if (!coinControl.IsSelected(txin.prevout))
        {
            tx.vin.push_back(txin);

            if (lockUnspents)
            {
              LOCK2(cs_main, cs_wallet);
              LockCoin(txin.prevout);
            }
        }
    }

    // optionally keep the change output key
    if (keepReserveKey)
        reservekey.KeepKey();

    return true;
}

bool CWallet::ConvertList(std::vector <CTxIn> vecTxIn, std::vector <CAmount> &vecAmounts) {
    BOOST_FOREACH(CTxIn txin, vecTxIn) {
        if (mapWallet.count(txin.prevout.hash)) {
            CWalletTx &wtx = mapWallet[txin.prevout.hash];
            if (txin.prevout.n < wtx.tx->vout.size()) {
                vecAmounts.push_back(wtx.tx->vout[txin.prevout.n].nValue);
            }
        } else {
            LogPrintf("CWallet::ConvertList -- Couldn't find transaction\n");
        }
    }
    return true;
}

bool CWallet::CreateTransaction(const std::vector<CRecipient>& vecSend, CWalletTx& wtxNew, CReserveKey& reservekey, CAmount& nFeeRet,
                                int& nChangePosInOut, std::string& strFailReason, const CCoinControl* coinControl, bool sign, int nExtraPayloadSize, bool fUseInstantSend)
{
    CAmount nFeePay = 0;

    CAmount nValue = 0;
    int nChangePosRequest = nChangePosInOut;
    unsigned int nSubtractFeeFromAmount = 0;
    for (const auto& recipient : vecSend)
    {
        if (nValue < 0 || recipient.nAmount < 0)
        {
            strFailReason = _("Transaction amounts must not be negative");
            return false;
        }
        nValue += recipient.nAmount;

        if (recipient.fSubtractFeeFromAmount)
            nSubtractFeeFromAmount++;
    }
    if (vecSend.empty())
    {
        strFailReason = _("Transaction must have at least one recipient");
        return false;
    }

    wtxNew.fTimeReceivedIsTxTime = true;
    wtxNew.BindWallet(this);
    CMutableTransaction txNew;

    // Discourage fee sniping.
    //
    // For a large miner the value of the transactions in the best block and
    // the mempool can exceed the cost of deliberately attempting to mine two
    // blocks to orphan the current best block. By setting nLockTime such that
    // only the next block can include the transaction, we discourage this
    // practice as the height restricted and limited blocksize gives miners
    // considering fee sniping fewer options for pulling off this attack.
    //
    // A simple way to think about this is from the wallet's point of view we
    // always want the blockchain to move forward. By setting nLockTime this
    // way we're basically making the statement that we only want this
    // transaction to appear in the next block; we don't want to potentially
    // encourage reorgs by allowing transactions to appear at lower heights
    // than the next block in forks of the best chain.
    //
    // Of course, the subsidy is high enough, and transaction volume low
    // enough, that fee sniping isn't a problem yet, but by implementing a fix
    // now we ensure code won't be written that makes assumptions about
    // nLockTime that preclude a fix later.

    txNew.nLockTime = chainActive.Height();

    // Secondly occasionally randomly pick a nLockTime even further back, so
    // that transactions that are delayed after signing for whatever reason,
    // e.g. high-latency mix networks and some CoinJoin implementations, have
    // better privacy.
    if (GetRandInt(10) == 0)
        txNew.nLockTime = std::max(0, (int)txNew.nLockTime - GetRandInt(100));

    assert(txNew.nLockTime <= (unsigned int)chainActive.Height());
    assert(txNew.nLockTime < LOCKTIME_THRESHOLD);

    {
        std::set<std::pair<const CWalletTx*, unsigned int>> setCoins;
        LOCK2(cs_main, cs_wallet);
        {
            std::vector<COutput> vAvailableCoins;
            AvailableCoins(vAvailableCoins, true, coinControl, false, fUseInstantSend);
            int nInstantSendConfirmationsRequired = Params().GetConsensus().nInstantSendConfirmationsRequired;

            nFeeRet = 0;
            if(nFeePay > 0) nFeeRet = nFeePay;
            double dPriority = 0;
            // Start with no fee and loop until there is enough fee
            while (true)
            {
                nChangePosInOut = nChangePosRequest;
                txNew.vin.clear();
                txNew.vout.clear();
                wtxNew.fFromMe = true;
                bool fFirst = true;

                CAmount nValueToSelect = nValue;
                if (nSubtractFeeFromAmount == 0)
                    nValueToSelect += nFeeRet;
                // vouts to the payees
                for (const auto& recipient : vecSend)
                {
                    CTxOut txout(recipient.nAmount, recipient.scriptPubKey);

                    if (recipient.fSubtractFeeFromAmount)
                    {
                        txout.nValue -= nFeeRet / nSubtractFeeFromAmount; // Subtract fee equally from each selected recipient

                        if (fFirst) // first receiver pays the remainder not divisible by output count
                        {
                            fFirst = false;
                            txout.nValue -= nFeeRet % nSubtractFeeFromAmount;
                        }
                    }

                    if (txout.IsDust(dustRelayFee))
                    {
                        if (recipient.fSubtractFeeFromAmount && nFeeRet > 0)
                        {
                            if (txout.nValue < 0)
                                strFailReason = _("The transaction amount is too small to pay the fee");
                            else
                                strFailReason = _("The transaction amount is too small to send after the fee has been deducted");
                        }
                        else
                            strFailReason = _("Transaction amount too small");
                        return false;
                    }
                    txNew.vout.push_back(txout);
                }

                // Choose coins to use
                CAmount nValueIn = 0;
                setCoins.clear();
                if (!SelectCoins(vAvailableCoins, nValueToSelect, setCoins, nValueIn, coinControl, fUseInstantSend))
                {
                    strFailReason = _("Insufficient funds");
                    return false;
                }

                const CAmount nChange = nValueIn - nValueToSelect;
                CTxOut newTxOut;

                if (nChange > 0)
                {
                    // Fill a vout to ourself
                    // TODO: pass in scriptChange instead of reservekey so
                    // change transaction isn't always pay-to-dash-address
                    CScript scriptChange;

                    // coin control: send change to custom address
                    if (coinControl && !boost::get<CNoDestination>(&coinControl->destChange))
                        scriptChange = GetScriptForDestination(coinControl->destChange);

                    // no coin control: send change to newly generated address
                    else
                    {
                        // Note: We use a new key here to keep it from being obvious which side is the change.
                        //  The drawback is that by not reusing a previous key, the change may be lost if a
                        //  backup is restored, if the backup doesn't have the new private key for the change.
                        //  If we reused the old key, it would be possible to add code to look for and
                        //  rediscover unknown transactions that were written with keys of ours to recover
                        //  post-backup change.

                        // Reserve a new key pair from key pool
                        CPubKey vchPubKey;
                        bool ret;
                        ret = reservekey.GetReservedKey(vchPubKey);
                        if (!ret)
                        {
                            strFailReason = _("Keypool ran out, please call keypoolrefill first");
                            return false;
                        }

                        scriptChange = GetScriptForDestination(vchPubKey.GetID());
                    }

                    newTxOut = CTxOut(nChange, scriptChange);

                    // We do not move dust-change to fees, because the sender would end up paying more than requested.
                    // This would be against the purpose of the all-inclusive feature.
                    // So instead we raise the change and deduct from the recipient.
                    if (nSubtractFeeFromAmount > 0 && newTxOut.IsDust(dustRelayFee))
                    {
                        CAmount nDust = newTxOut.GetDustThreshold(dustRelayFee) - newTxOut.nValue;
                        newTxOut.nValue += nDust; // raise change until no more dust
                        for (unsigned int i = 0; i < vecSend.size(); i++) // subtract from first recipient
                        {
                            if (vecSend[i].fSubtractFeeFromAmount)
                            {
                                txNew.vout[i].nValue -= nDust;
                                if (txNew.vout[i].IsDust(dustRelayFee))
                                {
                                    strFailReason = _("The transaction amount is too small to send after the fee has been deducted");
                                    return false;
                                }
                                break;
                            }
                        }
                    }

                    // Never create dust outputs; if we would, just
                    // add the dust to the fee.
                    if (newTxOut.IsDust(dustRelayFee))
                    {
                        nChangePosInOut = -1;
                        nFeeRet += nChange;
                        reservekey.ReturnKey();
                    }
                    else
                    {
                        if (nChangePosInOut == -1)
                        {
                            // Insert change txn at random position:
                            nChangePosInOut = GetRandInt(txNew.vout.size()+1);
                        }
                        else if ((unsigned int)nChangePosInOut > txNew.vout.size())
                        {
                            strFailReason = _("Change index out of range");
                            return false;
                        }

                        std::vector<CTxOut>::iterator position = txNew.vout.begin()+nChangePosInOut;
                        txNew.vout.insert(position, newTxOut);
                    }
                } else {
                    reservekey.ReturnKey();
                    nChangePosInOut = -1;
                }

                // Fill vin
                //
                // Note how the sequence number is set to max()-1 so that the
                // nLockTime set above actually works.
                //
                // BIP125 defines opt-in RBF as any nSequence < maxint-1, so
                // we use the highest possible value in that range (maxint-2)
                // to avoid conflicting with other possible uses of nSequence,
                // and in the spirit of "smallest possible change from prior
                // behavior."
                for (const auto& coin : setCoins)
                    txNew.vin.push_back(CTxIn(coin.first->GetHash(),coin.second,CScript(),
                                              std::numeric_limits<unsigned int>::max() - (fWalletRbf ? 2 : 1)));

                // Fill in dummy signatures for fee calculation.
                if (!DummySignTx(txNew, setCoins)) {
                    strFailReason = _("Signing transaction failed");
                    return false;
                }

                unsigned int nBytes = ::GetSerializeSize(txNew, SER_NETWORK, PROTOCOL_VERSION);

                if (nExtraPayloadSize != 0) {
                    // account for extra payload in fee calculation
                    nBytes += GetSizeOfCompactSize(nExtraPayloadSize) + nExtraPayloadSize;
                }

                if (nBytes > MAX_STANDARD_TX_SIZE) {
                    // Do not create oversized transactions (bad-txns-oversize).
                    strFailReason = _("Transaction too large");
                    return false;
                }

                CTransaction txNewConst(txNew);
                dPriority = txNewConst.ComputePriority(dPriority, nBytes);

                // Remove scriptSigs to eliminate the fee calculation dummy signatures
                for (auto& vin : txNew.vin) {
                    vin.scriptSig = CScript();
                    vin.scriptWitness.SetNull();
                }

                // Allow to override the default confirmation target over the CoinControl instance
                int currentConfirmationTarget = nTxConfirmTarget;
                if (coinControl && coinControl->nConfirmTarget > 0)
                    currentConfirmationTarget = coinControl->nConfirmTarget;

                // Can we complete this as a free transaction?
                if (fSendFreeTransactions && nBytes <= MAX_FREE_TRANSACTION_CREATE_SIZE)
                {
                    // Not enough fee: enough priority?
                    double dPriorityNeeded = mempool.estimateSmartPriority(currentConfirmationTarget);
                    // Require at least hard-coded AllowFree.
                    if (dPriority >= dPriorityNeeded && AllowFree(dPriority))
                        break;
                }

                CAmount nFeeNeeded = GetMinimumFee(nBytes, currentConfirmationTarget, mempool);
                LogPrintf("fee needed for tx: %s\n", nFeeNeeded);

                if (coinControl && nFeeNeeded > 0 && coinControl->nMinimumTotalFee > nFeeNeeded) {
                    nFeeNeeded = coinControl->nMinimumTotalFee;
                }
                if (coinControl && coinControl->fOverrideFeeRate)
                    nFeeNeeded = coinControl->nFeeRate.GetFee(nBytes);

                // If we made it here and we aren't even able to meet the relay fee on the next pass, give up
                // because we must be at the maximum allowed fee.
                if (nFeeNeeded < ::minRelayTxFee.GetFee(nBytes))
                {
                    strFailReason = _("Transaction too large for fee policy");
                    return false;
                }

                if (nFeeRet >= nFeeNeeded) {
                    // Reduce fee to only the needed amount if we have change
                    // output to increase.  This prevents potential overpayment
                    // in fees if the coins selected to meet nFeeNeeded result
                    // in a transaction that requires less fee than the prior
                    // iteration.
                    // TODO: The case where nSubtractFeeFromAmount > 0 remains
                    // to be addressed because it requires returning the fee to
                    // the payees and not the change output.
                    // TODO: The case where there is no change output remains
                    // to be addressed so we avoid creating too small an output.
                    if (nFeeRet > nFeeNeeded && nChangePosInOut != -1 && nSubtractFeeFromAmount == 0) {
                        CAmount extraFeePaid = nFeeRet - nFeeNeeded;
                        std::vector<CTxOut>::iterator change_position = txNew.vout.begin()+nChangePosInOut;
                        change_position->nValue += extraFeePaid;
                        nFeeRet -= extraFeePaid;
                    }
                    break; // Done, enough fee included.
                }

                // Try to reduce change to include necessary fee
                if (nChangePosInOut != -1 && nSubtractFeeFromAmount == 0) {
                    CAmount additionalFeeNeeded = nFeeNeeded - nFeeRet;
                    std::vector<CTxOut>::iterator change_position = txNew.vout.begin()+nChangePosInOut;
                    // Only reduce change if remaining amount is still a large enough output.
                    if (change_position->nValue >= MIN_FINAL_CHANGE + additionalFeeNeeded) {
                        change_position->nValue -= additionalFeeNeeded;
                        nFeeRet += additionalFeeNeeded;
                        break; // Done, able to increase fee from change
                    }
                }

                // Include more fee and try again.
                nFeeRet = nFeeNeeded;
                continue;
            }
        }

        if (sign)
        {
            CTransaction txNewConst(txNew);
            int nIn = 0;
            for (const auto& coin : setCoins)
            {
                const CScript& scriptPubKey = coin.first->tx->vout[coin.second].scriptPubKey;
                SignatureData sigdata;

                if (!ProduceSignature(TransactionSignatureCreator(this, &txNewConst, nIn, coin.first->tx->vout[coin.second].nValue, SIGHASH_ALL), scriptPubKey, sigdata))
                {
                    strFailReason = _("Signing transaction failed");
                    return false;
                } else {
                    UpdateTransaction(txNew, nIn, sigdata);
                }

                nIn++;
            }
        }

        // Embed the constructed transaction data in wtxNew.
        wtxNew.SetTx(MakeTransactionRef(std::move(txNew)));
    }

    if (GetBoolArg("-walletrejectlongchains", DEFAULT_WALLET_REJECT_LONG_CHAINS)) {
        // Lastly, ensure this tx will pass the mempool's chain limits
        LockPoints lp;
        CTxMemPoolEntry entry(wtxNew.tx, 0, 0, 0, 0, false, 0, lp);

        CTxMemPool::setEntries setAncestors;
        size_t nLimitAncestors = GetArg("-limitancestorcount", DEFAULT_ANCESTOR_LIMIT);
        size_t nLimitAncestorSize = GetArg("-limitancestorsize", DEFAULT_ANCESTOR_SIZE_LIMIT)*1000;
        size_t nLimitDescendants = GetArg("-limitdescendantcount", DEFAULT_DESCENDANT_LIMIT);
        size_t nLimitDescendantSize = GetArg("-limitdescendantsize", DEFAULT_DESCENDANT_SIZE_LIMIT)*1000;
        std::string errString;
        if (!mempool.CalculateMemPoolAncestors(entry, setAncestors, nLimitAncestors, nLimitAncestorSize, nLimitDescendants, nLimitDescendantSize, errString)) {
            strFailReason = _("Transaction has too long of a mempool chain");
            return false;
        }
    }
    return true;
}

/**
 * Call after CreateTransaction unless you want to abort
 */
bool CWallet::CommitTransaction(CWalletTx& wtxNew, CReserveKey& reservekey, CConnman* connman, CValidationState& state)
{
    {
        LOCK2(cs_main, cs_wallet);
        LogPrintf("CommitTransaction:\n%s", wtxNew.tx->ToString());
        {
            // Take key pair from key pool so it won't be used again
            reservekey.KeepKey();

            // Add tx to wallet, because if it has change it's also ours,
            // otherwise just for transaction history.
            AddToWallet(wtxNew);

            // Notify that old coins are spent
            BOOST_FOREACH(const CTxIn& txin, wtxNew.tx->vin)
            {
                // Skip inputs of anonymized transactions
                if (txin.prevout.hash.IsNull())
                    continue;

                CWalletTx &coin = mapWallet[txin.prevout.hash];
                coin.BindWallet(this);
                NotifyTransactionChanged(this, coin.GetHash(), CT_UPDATED);
            }
        }

        // Track how many getdata requests our transaction gets
        mapRequestCount[wtxNew.GetHash()] = 0;

        if (fBroadcastTransactions)
        {
            // Broadcast
            if (!wtxNew.AcceptToMemoryPool(maxTxFee, state)) {
                LogPrintf("CommitTransaction(): Transaction cannot be broadcast immediately, %s\n", state.GetRejectReason());
                // TODO: if we expect the failure to be long term or permanent, instead delete wtx from the wallet and return failure.
            } else {
                wtxNew.RelayWalletTransaction(connman);
            }
        }
    }
    return true;
}

bool CWallet::EraseFromWallet(uint256 hash) {
    if (!fFileBacked)
        return false;
    {
        LOCK(cs_wallet);
        if (mapWallet.erase(hash))
            CWalletDB(strWalletFile).EraseTx(hash);
    }
    return true;
}

/**
 * @brief CWallet::CreateMintTransaction
 * @param vecSend
 * @param wtxNew
 * @param reservekey
 * @param nFeeRet
 * @param strFailReason
 * @param coinControl
 * @return
 */
bool CWallet::CreateMintTransaction(const std::vector <CRecipient> &vecSend, CWalletTx &wtxNew,
                                            CReserveKey &reservekey,
                                            CAmount &nFeeRet, int &nChangePosInOut, std::string &strFailReason,
                                            const CCoinControl *coinControl, bool sign) {
    CAmount nValue = 0;
    int nChangePosRequest = nChangePosInOut;
    unsigned int nSubtractFeeFromAmount = 0;
    BOOST_FOREACH(const CRecipient &recipient, vecSend)
    {
        if (nValue < 0 || recipient.nAmount < 0) {
            strFailReason = _("Transaction amounts must be positive");
            return false;
        }
        nValue += recipient.nAmount;
    }
    if (vecSend.empty() || nValue < 0) {
        strFailReason = _("Transaction amounts must be positive");
        return false;
    }
    wtxNew.fTimeReceivedIsTxTime = true;
    wtxNew.BindWallet(this);
    CMutableTransaction txNew;
    txNew.nLockTime = chainActive.Height();
    if (GetRandInt(10) == 0)
        txNew.nLockTime = std::max(0, (int) txNew.nLockTime - GetRandInt(100));

    assert(txNew.nLockTime <= (unsigned int) chainActive.Height());
    assert(txNew.nLockTime < LOCKTIME_THRESHOLD);

    {
        LOCK2(cs_main, cs_wallet);
        {
            std::vector<COutput> vAvailableCoins;
            AvailableCoins(vAvailableCoins, true, coinControl);

            nFeeRet = payTxFee.GetFeePerK();
            LogPrintf("nFeeRet=%s\n", nFeeRet);
            // Start with no fee and loop until there is enough fee
            while (true)
            {
                nChangePosInOut = nChangePosRequest;
                txNew.vin.clear();
                txNew.vout.clear();

                wtxNew.fFromMe = true;
                wtxNew.changes.clear();

                CAmount nValueToSelect = nValue + nFeeRet;
                double dPriority = 0;
                // vouts to the payees
                BOOST_FOREACH(const CRecipient &recipient, vecSend)
                {
                    CTxOut txout(recipient.nAmount, recipient.scriptPubKey);
                    LogPrintf("txout:%s\n", txout.ToString());

                    if (txout.IsDust(::minRelayTxFee)) {
                        if (recipient.fSubtractFeeFromAmount && nFeeRet > 0) {
                            if (txout.nValue < 0)
                                strFailReason = _("The transaction amount is too small to pay the fee");
                            else
                                strFailReason = _(
                                        "The transaction amount is too small to send after the fee has been deducted");
                        } else
                            strFailReason = _("Transaction amount too small");
                        return false;
                    }
                    txNew.vout.push_back(txout);
                }

                // Choose coins to use
                std::set<std::pair<const CWalletTx*,unsigned int> > setCoins;
                CAmount nValueIn = 0;
                if (!SelectCoins(vAvailableCoins, nValueToSelect, setCoins, nValueIn, coinControl))
                {
                    if (nValueIn < nValueToSelect) {
                        strFailReason = _("Insufficient funds");
                    }
                    return false;
                }
                BOOST_FOREACH(PAIRTYPE(const CWalletTx*, unsigned int) pcoin, setCoins)
                {
                    CAmount nCredit = pcoin.first->tx->vout[pcoin.second].nValue;
                    //The coin age after the next block (depth+1) is used instead of the current,
                    //reflecting an assumption the user would accept a bit more delay for
                    //a chance at a free transaction.
                    //But mempool inputs might still be in the mempool, so their age stays 0
                    int age = pcoin.first->GetDepthInMainChain();
                    assert(age >= 0);
                    if (age != 0)
                        age += 1;
                    dPriority += (double)nCredit * age;
                }

                CAmount nChange = nValueIn - nValueToSelect;

                if (nChange > 0) {
                    // Fill a vout to ourself
                    // TODO: pass in scriptChange instead of reservekey so
                    // change transaction isn't always pay-to-bitcoin-address
                    CScript scriptChange;

                    // coin control: send change to custom address
                    if (coinControl && !boost::get<CNoDestination>(&coinControl->destChange))
                        scriptChange = GetScriptForDestination(coinControl->destChange);

                    // send change to one of the specified change addresses
                    else if (IsArgSet("-change") && mapMultiArgs.at("-change").size() > 0) {
                        CBitcoinAddress address(mapMultiArgs.at("change")[GetRandInt(mapMultiArgs.at("-change").size())]);
                        CKeyID keyID;
                        if (!address.GetKeyID(keyID)) {
                            strFailReason = _("Bad change address");
                            return false;
                        }
                        scriptChange = GetScriptForDestination(keyID);
                    }

                    // no coin control: send change to newly generated address
                    else
                    {
                        // Note: We use a new key here to keep it from being obvious which side is the change.
                        //  The drawback is that by not reusing a previous key, the change may be lost if a
                        //  backup is restored, if the backup doesn't have the new private key for the change.
                        //  If we reused the old key, it would be possible to add code to look for and
                        //  rediscover unknown transactions that were written with keys of ours to recover
                        //  post-backup change.

                        // Reserve a new key pair from key pool
                        CPubKey vchPubKey;
                        bool ret;
                        ret = reservekey.GetReservedKey(vchPubKey);
                        if (!ret)
                        {
                            strFailReason = _("Keypool ran out, please call keypoolrefill first");
                            return false;
                        }

                        scriptChange = GetScriptForDestination(vchPubKey.GetID());
                    }

                    CTxOut newTxOut(nChange, scriptChange);

                    // We do not move dust-change to fees, because the sender would end up paying more than requested.
                    // This would be against the purpose of the all-inclusive feature.
                    // So instead we raise the change and deduct from the recipient.
                    if (nSubtractFeeFromAmount > 0 && newTxOut.IsDust(::minRelayTxFee))
                    {
                        CAmount nDust = newTxOut.GetDustThreshold(::minRelayTxFee) - newTxOut.nValue;
                        newTxOut.nValue += nDust; // raise change until no more dust
                        for (unsigned int i = 0; i < vecSend.size(); i++) // subtract from first recipient
                        {
                            if (vecSend[i].fSubtractFeeFromAmount)
                            {
                                txNew.vout[i].nValue -= nDust;
                                if (txNew.vout[i].IsDust(::minRelayTxFee))
                                {
                                    strFailReason = _("The transaction amount is too small to send after the fee has been deducted");
                                    return false;
                                }
                                break;
                            }
                        }
                    }

                    // Never create dust outputs; if we would, just
                    // add the dust to the fee.
                    if (newTxOut.IsDust(::minRelayTxFee))
                    {
                        nChangePosInOut = -1;
                        nFeeRet += nChange;
                        reservekey.ReturnKey();
                    }
                    else
                    {
                        if (nChangePosInOut == -1)
                        {
                            // Insert change txn at random position:
                            nChangePosInOut = GetRandInt(txNew.vout.size()+1);
                        }
                        else if ((unsigned int)nChangePosInOut > txNew.vout.size())
                        {
                            strFailReason = _("Change index out of range");
                            return false;
                        }

                        std::vector<CTxOut>::iterator position = txNew.vout.begin()+nChangePosInOut;
                        txNew.vout.insert(position, newTxOut);
                        wtxNew.changes.insert(static_cast<uint32_t>(nChangePosInOut));
                    }
                }
                else
                    reservekey.ReturnKey();

                // Fill vin
                //
                // Note how the sequence number is set to max()-1 so that the
                // nLockTime set above actually works.
                BOOST_FOREACH(const PAIRTYPE(const CWalletTx*,unsigned int)& coin, setCoins)
                    txNew.vin.push_back(CTxIn(coin.first->GetHash(),coin.second,CScript(),
                                              std::numeric_limits<unsigned int>::max()-1));

                // Sign
                int nIn = 0;
                CTransaction txNewConst(txNew);
                BOOST_FOREACH(const PAIRTYPE(const CWalletTx*,unsigned int)& coin, setCoins)
                {
                    bool signSuccess;
                    const CScript& scriptPubKey = coin.first->tx->vout[coin.second].scriptPubKey;
                    SignatureData sigdata;
                    if (sign)
                        signSuccess = ProduceSignature(TransactionSignatureCreator(this, &txNewConst, nIn, coin.first->tx->vout[coin.second].nValue, SIGHASH_ALL), scriptPubKey, sigdata);
                    else
                        signSuccess = ProduceSignature(DummySignatureCreator(this), scriptPubKey, sigdata);

                    if (!signSuccess)
                    {
                        strFailReason = _("Signing transaction failed");
                        return false;
                    } else {
                        UpdateTransaction(txNew, nIn, sigdata);
                    }
                    nIn++;
                }
                unsigned int nBytes = GetVirtualTransactionSize(txNew);
                // Remove scriptSigs if we used dummy signatures for fee calculation
                if (!sign) {
                    BOOST_FOREACH(CTxIn & vin, txNew.vin)
                    vin.scriptSig = CScript();
                }
                // Embed the constructed transaction data in wtxNew.
                wtxNew.SetTx(MakeTransactionRef(std::move(txNew)));

                // Limit size
                if (GetTransactionWeight(*wtxNew.tx) >= MAX_STANDARD_TX_WEIGHT) {
                    strFailReason = _("Transaction too large");
                    return false;
                }
                dPriority = wtxNew.tx->ComputePriority(dPriority, nBytes);

                // Can we complete this as a free transaction?
                if (fSendFreeTransactions && nBytes <= MAX_FREE_TRANSACTION_CREATE_SIZE) {
                    // Not enough fee: enough priority?
                    double dPriorityNeeded = mempool.estimateSmartPriority(nTxConfirmTarget);
                    // Require at least hard-coded AllowFree.
                    if (dPriority >= dPriorityNeeded && AllowFree(dPriority))
                        break;
                }
                CAmount nFeeNeeded = GetMinimumFee(nBytes, nTxConfirmTarget, mempool);
                if (coinControl && nFeeNeeded > 0 && coinControl->nMinimumTotalFee > nFeeNeeded) {
                    nFeeNeeded = coinControl->nMinimumTotalFee;
                }
                if (coinControl && coinControl->fOverrideFeeRate)
                    nFeeNeeded = coinControl->nFeeRate.GetFee(nBytes);
                if (nFeeRet >= nFeeNeeded)
                    break; // Done, enough fee included.

                // Include more fee and try again.
                nFeeRet = nFeeNeeded;
                continue;
            }
        }
    }

    if (GetBoolArg("-walletrejectlongchains", DEFAULT_WALLET_REJECT_LONG_CHAINS)) {
        // Lastly, ensure this tx will pass the mempool's chain limits
        LockPoints lp;
        CTxMemPoolEntry entry(MakeTransactionRef(txNew), 0, 0, 0, 0, false, 0, lp);
        CTxMemPool::setEntries setAncestors;
        size_t nLimitAncestors = GetArg("-limitancestorcount", DEFAULT_ANCESTOR_LIMIT);
        size_t nLimitAncestorSize = GetArg("-limitancestorsize", DEFAULT_ANCESTOR_SIZE_LIMIT) * 1000;
        size_t nLimitDescendants = GetArg("-limitdescendantcount", DEFAULT_DESCENDANT_LIMIT);
        size_t nLimitDescendantSize = GetArg("-limitdescendantsize", DEFAULT_DESCENDANT_SIZE_LIMIT) * 1000;
        std::string errString;
        if (!mempool.CalculateMemPoolAncestors(entry, setAncestors, nLimitAncestors, nLimitAncestorSize,
                                               nLimitDescendants, nLimitDescendantSize, errString)) {
            strFailReason = _("Transaction has too long of a mempool chain");
            return false;
        }
    }
    return true;
}

bool CWallet::CreateLelantusMintTransactions(
    CAmount valueToMint,
    std::vector<std::pair<CWalletTx, CAmount>>& wtxAndFee,
    CAmount& nAllFeeRet,
    std::vector<CHDMint>& dMints,
    std::list<CReserveKey>& reservekeys,
    int& nChangePosInOut,
    std::string& strFailReason,
    const CCoinControl *coinControl,
    bool autoMintAll,
    bool sign)
{
    const auto& lelantusParams = lelantus::Params::get_default();

    int nChangePosRequest = nChangePosInOut;

    // Create transaction template
    CWalletTx wtxNew;
    wtxNew.fTimeReceivedIsTxTime = true;
    wtxNew.BindWallet(this);

    CMutableTransaction txNew;
    txNew.nLockTime = chainActive.Height();

    assert(txNew.nLockTime <= (unsigned int) chainActive.Height());
    assert(txNew.nLockTime < LOCKTIME_THRESHOLD);

    {
        LOCK2(cs_main, cs_wallet);
        {
            std::list<CWalletTx> cacheWtxs;
            std::vector<std::pair<CAmount, std::vector<COutput>>> valueAndUTXO;
            AvailableCoinsForLMint(valueAndUTXO, coinControl);

            Shuffle(valueAndUTXO.begin(), valueAndUTXO.end(), FastRandomContext());
            {
                CWalletDB walletdb(pwalletMain->strWalletFile);
                pwalletMain->zwallet->ResetCount(walletdb);
            }
            while (!valueAndUTXO.empty()) {

                // initialize
                CWalletTx wtx = wtxNew;
                CMutableTransaction tx = txNew;

                reservekeys.emplace_back(this);
                auto &reservekey = reservekeys.back();

                if (GetRandInt(10) == 0)
                    tx.nLockTime = std::max(0, (int) tx.nLockTime - GetRandInt(100));

                CHDMint dMint;

                auto nFeeRet = 0;
                LogPrintf("nFeeRet=%s\n", nFeeRet);

                auto itr = valueAndUTXO.begin();

                CAmount valueToMintInTx = std::min(
                        ::Params().GetConsensus().nMaxValueLelantusMint,
                        itr->first);

                if (!autoMintAll) {
                    valueToMintInTx = std::min(valueToMintInTx, valueToMint);
                }

                CAmount nValueToSelect, mintedValue;

                std::set<std::pair<const CWalletTx *, unsigned int>> setCoins;
                bool skipCoin = false;
                // Start with no fee and loop until there is enough fee
                while (true) {
                    mintedValue = valueToMintInTx;
                    nValueToSelect = mintedValue + nFeeRet;

                    // if have no enough coins in this group then subtract fee from mint
                    if (nValueToSelect > itr->first) {
                        mintedValue -= nFeeRet;
                        nValueToSelect = mintedValue + nFeeRet;
                    }

                    if (!MoneyRange(mintedValue) || mintedValue == 0) {
                        valueAndUTXO.erase(itr);
                        skipCoin = true;
                        break;
                    }

                    nChangePosInOut = nChangePosRequest;
                    tx.vin.clear();
                    tx.vout.clear();

                    wtx.fFromMe = true;
                    wtx.changes.clear();

                    setCoins.clear();

                    // create recipient using random private coin to mock script sig
                    lelantus::PrivateCoin privCoin(lelantusParams, mintedValue);
                    auto recipient = CWallet::CreateLelantusMintRecipient(privCoin, dMint, false);

                    double dPriority = 0;

                    // vout to create mint
                    CTxOut txout(recipient.nAmount, recipient.scriptPubKey);

                    if (txout.IsDust(::minRelayTxFee)) {
                        strFailReason = _("Transaction amount too small");
                        return false;
                    }

                    tx.vout.push_back(txout);

                    // Choose coins to use

                    CAmount nValueIn = 0;
                    if (!SelectCoins(itr->second, nValueToSelect, setCoins, nValueIn, coinControl)) {

                        if (nValueIn < nValueToSelect) {
                            strFailReason = _("Insufficient funds");
                        }
                        return false;
                    }

                    for (auto const &pcoin : setCoins) {
                        CAmount nCredit = pcoin.first->tx->vout[pcoin.second].nValue;
                        //The coin age after the next block (depth+1) is used instead of the current,
                        //reflecting an assumption the user would accept a bit more delay for
                        //a chance at a free transaction.
                        //But mempool inputs might still be in the mempool, so their age stays 0
                        int age = pcoin.first->GetDepthInMainChain();
                        assert(age >= 0);
                        if (age != 0)
                            age += 1;
                        dPriority += (double) nCredit * age;
                    }

                    CAmount nChange = nValueIn - nValueToSelect;

                    if (nChange > 0) {
                        // Fill a vout to ourself
                        // TODO: pass in scriptChange instead of reservekey so
                        // change transaction isn't always pay-to-bitcoin-address
                        CScript scriptChange;

                        // coin control: send change to custom address
                        if (coinControl && !boost::get<CNoDestination>(&coinControl->destChange))
                            scriptChange = GetScriptForDestination(coinControl->destChange);

                            // send change to one of the specified change addresses
                        else if (IsArgSet("-change") && mapMultiArgs.at("-change").size() > 0) {
                            CBitcoinAddress address(
                                    mapMultiArgs.at("change")[GetRandInt(mapMultiArgs.at("-change").size())]);
                            CKeyID keyID;
                            if (!address.GetKeyID(keyID)) {
                                strFailReason = _("Bad change address");
                                return false;
                            }
                            scriptChange = GetScriptForDestination(keyID);
                        }

                            // no coin control: send change to newly generated address
                        else {
                            // Note: We use a new key here to keep it from being obvious which side is the change.
                            //  The drawback is that by not reusing a previous key, the change may be lost if a
                            //  backup is restored, if the backup doesn't have the new private key for the change.
                            //  If we reused the old key, it would be possible to add code to look for and
                            //  rediscover unknown transactions that were written with keys of ours to recover
                            //  post-backup change.

                            // Reserve a new key pair from key pool
                            CPubKey vchPubKey;
                            bool ret;
                            ret = reservekey.GetReservedKey(vchPubKey);
                            if (!ret) {
                                strFailReason = _("Keypool ran out, please call keypoolrefill first");
                                return false;
                            }

                            scriptChange = GetScriptForDestination(vchPubKey.GetID());
                        }

                        CTxOut newTxOut(nChange, scriptChange);

                        // Never create dust outputs; if we would, just
                        // add the dust to the fee.
                        if (newTxOut.IsDust(::minRelayTxFee)) {
                            nChangePosInOut = -1;
                            nFeeRet += nChange;
                            reservekey.ReturnKey();
                        } else {

                            if (nChangePosInOut == -1) {

                                // Insert change txn at random position:
                                nChangePosInOut = GetRandInt(tx.vout.size() + 1);
                            } else if ((unsigned int) nChangePosInOut > tx.vout.size()) {

                                strFailReason = _("Change index out of range");
                                return false;
                            }

                            std::vector<CTxOut>::iterator position = tx.vout.begin() + nChangePosInOut;
                            tx.vout.insert(position, newTxOut);
                            wtx.changes.insert(static_cast<uint32_t>(nChangePosInOut));
                        }
                    } else {
                        reservekey.ReturnKey();
                    }

                    // Fill vin
                    //
                    // Note how the sequence number is set to max()-1 so that the
                    // nLockTime set above actually works.
                    for (const auto &coin : setCoins) {
                        tx.vin.push_back(CTxIn(
                                coin.first->GetHash(),
                                coin.second,
                                CScript(),
                                std::numeric_limits<unsigned int>::max() - 1));
                    }

                    // Fill in dummy signatures for fee calculation.
                    if (!DummySignTx(tx, setCoins)) {
                        strFailReason = _("Signing transaction failed");
                        return false;
                    }

                    unsigned int nBytes = GetVirtualTransactionSize(tx);

                    // Limit size
                    CTransaction txConst(tx);
                    if (GetTransactionWeight(txConst) >= MAX_STANDARD_TX_WEIGHT) {
                        strFailReason = _("Transaction too large");
                        return false;
                    }
                    dPriority = txConst.ComputePriority(dPriority, nBytes);

                    // Remove scriptSigs to eliminate the fee calculation dummy signatures
                    for (auto &vin : tx.vin) {
                        vin.scriptSig = CScript();
                        vin.scriptWitness.SetNull();
                    }

                    // Can we complete this as a free transaction?
                    if (fSendFreeTransactions && nBytes <= MAX_FREE_TRANSACTION_CREATE_SIZE) {
                        // Not enough fee: enough priority?
                        double dPriorityNeeded = mempool.estimateSmartPriority(nTxConfirmTarget);
                        // Require at least hard-coded AllowFree.
                        if (dPriority >= dPriorityNeeded && AllowFree(dPriority))
                            break;
                    }
                    CAmount nFeeNeeded = GetMinimumFee(nBytes, nTxConfirmTarget, mempool);

                    if (coinControl && nFeeNeeded > 0 && coinControl->nMinimumTotalFee > nFeeNeeded) {
                        nFeeNeeded = coinControl->nMinimumTotalFee;
                    }

                    if (coinControl && coinControl->fOverrideFeeRate)
                        nFeeNeeded = coinControl->nFeeRate.GetFee(nBytes);

                    // If we made it here and we aren't even able to meet the relay fee on the next pass, give up
                    // because we must be at the maximum allowed fee.
                    if (nFeeNeeded < ::minRelayTxFee.GetFee(nBytes)) {
                        strFailReason = _("Transaction too large for fee policy");
                        return false;
                    }

                    if (nFeeRet >= nFeeNeeded) {
                        for (auto &usedCoin : setCoins) {
                            for (auto coin = itr->second.begin(); coin != itr->second.end(); coin++) {
                                if (usedCoin.first == coin->tx && usedCoin.second == coin->i) {
                                    itr->first -= coin->tx->tx->vout[coin->i].nValue;
                                    itr->second.erase(coin);
                                    break;
                                }
                            }
                        }

                        if (itr->second.empty()) {
                            valueAndUTXO.erase(itr);
                        }

                        // Generate hdMint
                        recipient = CWallet::CreateLelantusMintRecipient(privCoin, dMint);

                        // vout to mint
                        txout = CTxOut(recipient.nAmount, recipient.scriptPubKey);
                        LogPrintf("txout: %s\n", txout.ToString());

                        for (size_t i = 0; i != tx.vout.size(); i++) {
                            if (tx.vout[i].scriptPubKey.IsLelantusMint()) {
                                tx.vout[i] = txout;
                            }
                        }

                        break; // Done, enough fee included.
                    }

                    // Include more fee and try again.
                    nFeeRet = nFeeNeeded;
                    continue;
                }

                if(skipCoin)
                    continue;

                if (GetBoolArg("-walletrejectlongchains", DEFAULT_WALLET_REJECT_LONG_CHAINS)) {
                    // Lastly, ensure this tx will pass the mempool's chain limits
                    LockPoints lp;
                    CTxMemPoolEntry entry(MakeTransactionRef(tx), 0, 0, 0, 0, false, 0, lp);
                    CTxMemPool::setEntries setAncestors;
                    size_t nLimitAncestors = GetArg("-limitancestorcount", DEFAULT_ANCESTOR_LIMIT);
                    size_t nLimitAncestorSize = GetArg("-limitancestorsize", DEFAULT_ANCESTOR_SIZE_LIMIT) * 1000;
                    size_t nLimitDescendants = GetArg("-limitdescendantcount", DEFAULT_DESCENDANT_LIMIT);
                    size_t nLimitDescendantSize =
                            GetArg("-limitdescendantsize", DEFAULT_DESCENDANT_SIZE_LIMIT) * 1000;
                    std::string errString;
                    if (!mempool.CalculateMemPoolAncestors(entry, setAncestors, nLimitAncestors, nLimitAncestorSize,
                                                           nLimitDescendants, nLimitDescendantSize, errString)) {
                        strFailReason = _("Transaction has too long of a mempool chain");
                        return false;
                    }
                }

                // Sign
                int nIn = 0;
                CTransaction txNewConst(tx);
                for (const auto &coin : setCoins) {
                    bool signSuccess = false;
                    const CScript &scriptPubKey = coin.first->tx->vout[coin.second].scriptPubKey;
                    SignatureData sigdata;
                    if (sign)
                        signSuccess = ProduceSignature(TransactionSignatureCreator(this, &txNewConst, nIn,
                                                                                   coin.first->tx->vout[coin.second].nValue,
                                                                                   SIGHASH_ALL), scriptPubKey,
                                                       sigdata);
                    else
                        signSuccess = ProduceSignature(DummySignatureCreator(this), scriptPubKey, sigdata);

                    if (!signSuccess) {
                        strFailReason = _("Signing transaction failed");
                        return false;
                    } else {
                        UpdateTransaction(tx, nIn, sigdata);
                    }
                    nIn++;
                }

                wtx.SetTx(MakeTransactionRef(std::move(tx)));

                wtxAndFee.push_back(std::make_pair(wtx, nFeeRet));

                if (nChangePosInOut >= 0) {
                    // Cache wtx to somewhere because COutput use pointer of it.
                    cacheWtxs.push_back(wtx);
                    auto &wtx = cacheWtxs.back();

                    COutput out(&wtx, nChangePosInOut, wtx.GetDepthInMainChain(false), true, true);
                    auto val = wtx.tx->vout[nChangePosInOut].nValue;

                    bool added = false;
                    for (auto &utxos : valueAndUTXO) {
                        auto const &o = utxos.second.front();
                        if (o.tx->tx->vout[o.i].scriptPubKey == wtx.tx->vout[nChangePosInOut].scriptPubKey) {
                            utxos.first += val;
                            utxos.second.push_back(out);

                            added = true;
                        }
                    }

                    if (!added) {
                        valueAndUTXO.push_back({val, {out}});
                    }
                }

                nAllFeeRet += nFeeRet;
                dMints.push_back(dMint);
                if(!autoMintAll) {
                    valueToMint -= mintedValue;
                    if (valueToMint == 0)
                        break;
                }
            }
        }
    }

    if (!autoMintAll && valueToMint > 0) {
        return false;
    }

    return true;
}

bool
CWallet::CreateMintTransaction(CScript pubCoin, int64_t nValue, CWalletTx &wtxNew, CReserveKey &reservekey,
                                       int64_t &nFeeRet, std::string &strFailReason,
                                       const CCoinControl *coinControl) {
    std::vector <CRecipient> vecSend;
    CRecipient recipient = {pubCoin, nValue, false};
    vecSend.push_back(recipient);
    int nChangePosRet = -1;
    return CreateMintTransaction(vecSend, wtxNew, reservekey, nFeeRet, nChangePosRet, strFailReason,
                                         coinControl);
}

CWalletTx CWallet::CreateSigmaSpendTransaction(
    const std::vector<CRecipient>& recipients,
    CAmount& fee,
    std::vector<CSigmaEntry>& selected,
    std::vector<CHDMint>& changes,
    bool& fChangeAddedToFee,
    const CCoinControl *coinControl)
{
    // sanity check
    EnsureMintWalletAvailable();

    if (IsLocked()) {
        throw std::runtime_error(_("Wallet locked"));
    }

    // create transaction
    SigmaSpendBuilder builder(*this, *zwallet, coinControl);
    CWalletDB walletdb(strWalletFile);
    CWalletTx tx = builder.Build(recipients, fee, fChangeAddedToFee, walletdb);
    selected = builder.selected;
    changes = builder.changes;

    return tx;
}

std::string CWallet::MintAndStoreSigma(const std::vector<CRecipient>& vecSend,
                                       const std::vector<sigma::PrivateCoin>& privCoins,
                                       std::vector<CHDMint> vDMints,
                                       CWalletTx &wtxNew, bool fAskFee,
                                       const CCoinControl *coinControl) {
    std::string strError;

    EnsureMintWalletAvailable();

    if (IsLocked()) {
        strError = _("Error: Wallet locked, unable to create transaction!");
        LogPrintf("MintSigma() : %s", strError);
        return strError;
    }

    int totalValue = 0;
    BOOST_FOREACH(CRecipient recipient, vecSend){
        // Check amount
        if (recipient.nAmount <= 0)
            return _("Invalid amount");

        LogPrintf("MintSigma: value = %s\n", recipient.nAmount);
        totalValue += recipient.nAmount;

    }

    if ((totalValue + payTxFee.GetFeePerK()) > GetBalance())
        return _("Insufficient funds");

    LogPrintf("payTxFee.GetFeePerK()=%s\n", payTxFee.GetFeePerK());
    CReserveKey reservekey(this);
    int64_t nFeeRequired = 0;

    int nChangePosRet = -1;

    if (!CreateMintTransaction(vecSend, wtxNew, reservekey, nFeeRequired, nChangePosRet, strError, coinControl)) {
        LogPrintf("nFeeRequired=%s\n", nFeeRequired);
        if (totalValue + nFeeRequired > GetBalance())
            return strprintf(
                    _("Error: This transaction requires a transaction fee of at least %s because of its amount, complexity, or use of recently received funds!"),
                    FormatMoney(nFeeRequired).c_str());
        return strError;
    }

    if (fAskFee && !uiInterface.ThreadSafeAskFee(nFeeRequired)){
        LogPrintf("MintSigma: returning aborted..\n");
        return "ABORTED";
    }

    CValidationState state;
    if (!CommitTransaction(wtxNew, reservekey, g_connman.get(), state)) {
        return _(
                "Error: The transaction was rejected! This might happen if some of the coins in your wallet were already spent, such as if you used a copy of wallet.dat and coins were spent in the copy but not marked as spent here.");
    } else {
        LogPrintf("CommitTransaction success!\n");
    }


    //update mints with full transaction hash and then database them
    CWalletDB walletdb(pwalletMain->strWalletFile);
    for (CHDMint dMint : vDMints) {
        dMint.SetTxHash(wtxNew.GetHash());
        zwallet->GetTracker().Add(walletdb, dMint, true);
        NotifyZerocoinChanged(this,
             dMint.GetPubcoinValue().GetHex(),
            "New (" + std::to_string(dMint.GetAmount()) + " mint)",
            CT_NEW);
    }

    // Notify of wallet transaction
    GetMainSignals().WalletTransaction(wtxNew);

    // Update nCountNextUse in HDMint wallet database
    zwallet->UpdateCountDB(walletdb);

    return "";
}

std::string CWallet::MintAndStoreLelantus(const CAmount& value,
                                          std::vector<std::pair<CWalletTx, CAmount>>& wtxAndFee,
                                          std::vector<CHDMint>& mints,
                                          bool autoMintAll,
                                          bool fAskFee,
                                          const CCoinControl *coinControl) {
    std::string strError;

    EnsureMintWalletAvailable();

    if (IsLocked()) {
        strError = _("Error: Wallet locked, unable to create transaction!");
        LogPrintf("MintLelantus() : %s", strError);
        return strError;
    }


    if ((value + payTxFee.GetFeePerK()) > GetBalance())
        return _("Insufficient funds");

    LogPrintf("payTxFee.GetFeePerK()=%s\n", payTxFee.GetFeePerK());
    int64_t nFeeRequired = 0;

    int nChangePosRet = -1;

    std::vector<CHDMint> dMints;
    std::list<CReserveKey> reservekeys;
    if (!CreateLelantusMintTransactions(value, wtxAndFee, nFeeRequired, dMints, reservekeys, nChangePosRet, strError, coinControl, autoMintAll)) {
        return strError;
    }

    if (fAskFee && !uiInterface.ThreadSafeAskFee(nFeeRequired)){
        LogPrintf("MintLelantus: returning aborted..\n");
        return "ABORTED";
    }

    CValidationState state;
    CWalletDB walletdb(pwalletMain->strWalletFile);

    auto reservekey = reservekeys.begin();
    for(size_t i = 0; i < wtxAndFee.size(); i++) {
        if (!CommitTransaction(wtxAndFee[i].first, *reservekey++, g_connman.get(), state)) {
            return _(
                    "Error: The transaction was rejected! This might happen if some of the coins in your wallet were already spent, such as if you used a copy of wallet.dat and coins were spent in the copy but not marked as spent here.");
        } else {
            LogPrintf("CommitTransaction success!\n");
        }

        //update mints with full transaction hash and then database them
        CHDMint dMintTmp = dMints[i];
        mints.push_back(dMints[i]);
        dMintTmp.SetTxHash(wtxAndFee[i].first.GetHash());
        zwallet->GetTracker().AddLelantus(walletdb, dMintTmp, true);
        NotifyZerocoinChanged(this,
            dMintTmp.GetPubcoinValue().GetHex(),
            "New (" + std::to_string(dMintTmp.GetAmount()) + " mint)",
            CT_NEW);
    }
    // Update nCountNextUse in HDMint wallet database
    zwallet->UpdateCountDB(walletdb);

    return "";
}

std::vector<CSigmaEntry> CWallet::SpendSigma(const std::vector<CRecipient>& recipients, CWalletTx& result)
{
    CAmount fee;

    return SpendSigma(recipients, result, fee);
}

std::vector<CSigmaEntry> CWallet::SpendSigma(
    const std::vector<CRecipient>& recipients,
    CWalletTx& result,
    CAmount& fee)
{
    // create transaction
    std::vector<CSigmaEntry> coins;
    std::vector<CHDMint> changes;
    bool fChangeAddedToFee;
    result = CreateSigmaSpendTransaction(recipients, fee, coins, changes, fChangeAddedToFee);

    CommitSigmaTransaction(result, coins, changes);

    return coins;
}

bool CWallet::CommitSigmaTransaction(CWalletTx& wtxNew, std::vector<CSigmaEntry>& selectedCoins, std::vector<CHDMint>& changes) {
    EnsureMintWalletAvailable();

    // commit
    try {
        CValidationState state;
        CReserveKey reserveKey(this);
        CommitTransaction(wtxNew, reserveKey, g_connman.get(), state);
    } catch (...) {
        auto error = _(
            "Error: The transaction was rejected! This might happen if some of "
            "the coins in your wallet were already spent, such as if you used "
            "a copy of wallet.dat and coins were spent in the copy but not "
            "marked as spent here."
        );

        std::throw_with_nested(std::runtime_error(error));
    }

    // mark selected coins as used
    sigma::CSigmaState* sigmaState = sigma::CSigmaState::GetState();
    CWalletDB db(strWalletFile);

    for (auto& coin : selectedCoins) {
        // get coin id & height
        int height, id;

        std::tie(height, id) = sigmaState->GetMintedCoinHeightAndId(sigma::PublicCoin(
            coin.value, coin.get_denomination()));

        // add CSigmaSpendEntry
        CSigmaSpendEntry spend;

        spend.coinSerial = coin.serialNumber;
        spend.hashTx = wtxNew.GetHash();
        spend.pubCoin = coin.value;
        spend.id = id;
        spend.set_denomination_value(coin.get_denomination_value());

        if (!db.WriteCoinSpendSerialEntry(spend)) {
            throw std::runtime_error(_("Failed to write coin serial number into wallet"));
        }

        //Set spent mint as used in memory
        uint256 hashPubcoin = primitives::GetPubCoinValueHash(coin.value);
        zwallet->GetTracker().SetPubcoinUsed(hashPubcoin, wtxNew.GetHash());
        CMintMeta metaCheck;
        zwallet->GetTracker().GetMetaFromPubcoin(hashPubcoin, metaCheck);
        if (!metaCheck.isUsed) {
            std::string strError = "Error, mint with pubcoin hash " + hashPubcoin.GetHex() + " did not get marked as used";
            LogPrintf("SpendSigma() : %s\n", strError.c_str());
        }

        //Set spent mint as used in DB
        zwallet->GetTracker().UpdateState(metaCheck);

        // update CSigmaEntry
        coin.IsUsed = true;
        coin.id = id;
        coin.nHeight = height;

        // raise event
        NotifyZerocoinChanged(
            this,
            coin.value.GetHex(),
            "Used (" + std::to_string(coin.get_denomination()) + " mint)",
            CT_UPDATED);
    }

    for (auto& change : changes) {
        change.SetTxHash(wtxNew.GetHash());
        zwallet->GetTracker().Add(db, change, true);

        // raise event
        NotifyZerocoinChanged(this,
            change.GetPubcoinValue().GetHex(),
            "New (" + std::to_string(change.GetAmount()) + " mint)",
            CT_NEW);
    }

    // Notify of wallet transaction
    GetMainSignals().WalletTransaction(wtxNew);

    // Update nCountNextUse in HDMint wallet database
    zwallet->UpdateCountDB(db);

    return true;
}

std::vector<CLelantusEntry> CWallet::JoinSplitLelantus(const std::vector<CRecipient>& recipients, const std::vector<CAmount>& newMints, CWalletTx& result) {
    // create transaction
    std::vector<CLelantusEntry> spendCoins; //spends
    std::vector<CSigmaEntry> sigmaSpendCoins;
    std::vector<CHDMint> mintCoins; // new mints
    CAmount fee;
    result = CreateLelantusJoinSplitTransaction(recipients, fee, newMints, spendCoins, sigmaSpendCoins, mintCoins);

    CommitLelantusTransaction(result, spendCoins, sigmaSpendCoins, mintCoins);

    return spendCoins;
}

CWalletTx CWallet::CreateLelantusJoinSplitTransaction(
        const std::vector<CRecipient>& recipients,
        CAmount &fee,
        const std::vector<CAmount>& newMints,
        std::vector<CLelantusEntry>& spendCoins,
        std::vector<CSigmaEntry>& sigmaSpendCoins,
        std::vector<CHDMint>& mintCoins,
        const CCoinControl *coinControl,
        std::function<void(CTxOut & , LelantusJoinSplitBuilder const &)> modifier)
{
    // sanity check
    EnsureMintWalletAvailable();

    if (IsLocked()) {
        throw std::runtime_error(_("Wallet locked"));
    }

    // create transaction
    LelantusJoinSplitBuilder builder(*this, *zwallet, coinControl);

    CWalletTx tx = builder.Build(recipients, fee, newMints, modifier);
    spendCoins = builder.spendCoins;
    sigmaSpendCoins = builder.sigmaSpendCoins;
    mintCoins = builder.mintCoins;

    return tx;
}

std::pair<CAmount, unsigned int> CWallet::EstimateJoinSplitFee(
        CAmount required,
        bool subtractFeeFromAmount,
        std::list<CSigmaEntry> sigmaCoins,
        std::list<CLelantusEntry> coins,
        const CCoinControl *coinControl) {
    CAmount fee;
    unsigned size;
    std::vector<CLelantusEntry> spendCoins;
    std::vector<CSigmaEntry> sigmaSpendCoins;

    CAmount availableSigmaBalance(0);
    for (auto coin : sigmaCoins) {
        availableSigmaBalance += coin.get_denomination_value();
    }

    for (fee = payTxFee.GetFeePerK();;) {
        CAmount currentRequired = required;

        if (!subtractFeeFromAmount)
            currentRequired += fee;

        spendCoins.clear();
        sigmaSpendCoins.clear();
        const auto &consensusParams = Params().GetConsensus();
        CAmount changeToMint = 0;

        std::vector<sigma::CoinDenomination> denomChanges;
        try {
            if (availableSigmaBalance > 0) {
                CAmount inputFromSigma;
                if (currentRequired > availableSigmaBalance)
                    inputFromSigma = availableSigmaBalance;
                else
                    inputFromSigma = currentRequired;
                this->GetCoinsToSpend(inputFromSigma, sigmaSpendCoins, denomChanges, sigmaCoins, //try to spend sigma first
                                       consensusParams.nMaxLelantusInputPerTransaction,
                                       consensusParams.nMaxValueLelantusSpendPerTransaction, coinControl);
                currentRequired -= inputFromSigma;
            }

            if (currentRequired > 0) {
                if (!this->GetCoinsToJoinSplit(currentRequired, spendCoins, changeToMint, coins,
                                                consensusParams.nMaxLelantusInputPerTransaction,
                                                consensusParams.nMaxValueLelantusSpendPerTransaction, coinControl)) {
                    return std::make_pair(0, 0);
                }
            }
        } catch (std::runtime_error const &) {
        }

        // 1054 is constant part, mainly Schnorr and Range proofs, 2560 is for each sigma/aux data
        // 179 other parts of tx, assuming 1 utxo and 1 jmint
        size = 1055 + 2560 * (spendCoins.size() + sigmaSpendCoins.size()) + 179;
        CAmount feeNeeded = CWallet::GetMinimumFee(size, nTxConfirmTarget, mempool);

        if (fee >= feeNeeded) {
            break;
        }

        fee = feeNeeded;

        if(subtractFeeFromAmount)
            break;
    }

    return std::make_pair(fee, size);
}

bool CWallet::CommitLelantusTransaction(CWalletTx& wtxNew, std::vector<CLelantusEntry>& spendCoins, std::vector<CSigmaEntry>& sigmaSpendCoins, std::vector<CHDMint>& mintCoins) {
    EnsureMintWalletAvailable();

    // commit
    try {
        CValidationState state;
        CReserveKey reserveKey(this);
        CommitTransaction(wtxNew, reserveKey, g_connman.get(), state);
    } catch (...) {
        auto error = _(
                "Error: The transaction was rejected! This might happen if some of "
                "the coins in your wallet were already spent, such as if you used "
                "a copy of wallet.dat and coins were spent in the copy but not "
                "marked as spent here."
        );

        std::throw_with_nested(std::runtime_error(error));
    }

    // mark selected coins as used
    lelantus::CLelantusState* lelantusState = lelantus::CLelantusState::GetState();
    CWalletDB db(strWalletFile);

    for (auto& coin : spendCoins) {
        // get coin id & height
        int height, id;

        std::tie(height, id) = lelantusState->GetMintedCoinHeightAndId(lelantus::PublicCoin(coin.value));

        // add CLelantusSpendEntry
        CLelantusSpendEntry spend;

        spend.coinSerial = coin.serialNumber;
        spend.hashTx = wtxNew.GetHash();
        spend.pubCoin = coin.value;
        spend.id = id;
        spend.amount = coin.amount;

        if (!db.WriteLelantusSpendSerialEntry(spend)) {
            throw std::runtime_error(_("Failed to write coin serial number into wallet"));
        }

        //Set spent mint as used in memory
        uint256 hashPubcoin = primitives::GetPubCoinValueHash(coin.value);
        zwallet->GetTracker().SetLelantusPubcoinUsed(hashPubcoin, wtxNew.GetHash());
        CLelantusMintMeta metaCheck;
        zwallet->GetTracker().GetLelantusMetaFromPubcoin(hashPubcoin, metaCheck);
        if (!metaCheck.isUsed) {
            std::string strError = "Error, mint with pubcoin hash " + hashPubcoin.GetHex() + " did not get marked as used";
            LogPrintf("SpendLelantus() : %s\n", strError.c_str());
        }

        //Set spent mint as used in DB
        zwallet->GetTracker().UpdateState(metaCheck);

        // update CLelantusEntry
        coin.IsUsed = true;
        coin.id = id;
        coin.nHeight = height;

        // raise event
        NotifyZerocoinChanged(
                this,
                coin.value.GetHex(),
                "Used (" + std::to_string(coin.amount) + " mint)",
                CT_UPDATED);
    }

    sigma::CSigmaState* sigmaState = sigma::CSigmaState::GetState();
    for (auto& coin : sigmaSpendCoins) {
        // get coin id & height
        int height, id;

        std::tie(height, id) = sigmaState->GetMintedCoinHeightAndId(sigma::PublicCoin(
            coin.value, coin.get_denomination()));

        // add CSigmaSpendEntry
        CSigmaSpendEntry spend;

        spend.coinSerial = coin.serialNumber;
        spend.hashTx = wtxNew.GetHash();
        spend.pubCoin = coin.value;
        spend.id = id;
        spend.set_denomination_value(coin.get_denomination_value());

        if (!db.WriteCoinSpendSerialEntry(spend)) {
            throw std::runtime_error(_("Failed to write coin serial number into wallet"));
        }

        //Set spent mint as used in memory
        uint256 hashPubcoin = primitives::GetPubCoinValueHash(coin.value);
        zwallet->GetTracker().SetPubcoinUsed(hashPubcoin, wtxNew.GetHash());
        CMintMeta metaCheck;
        zwallet->GetTracker().GetMetaFromPubcoin(hashPubcoin, metaCheck);
        if (!metaCheck.isUsed) {
            std::string strError = "Error, mint with pubcoin hash " + hashPubcoin.GetHex() + " did not get marked as used";
            LogPrintf("SpendZerocoin() : %s\n", strError.c_str());
        }

        //Set spent mint as used in DB
        zwallet->GetTracker().UpdateState(metaCheck);

        // update CSigmaEntry
        coin.IsUsed = true;
        coin.id = id;
        coin.nHeight = height;

        // raise event
        NotifyZerocoinChanged(
            this,
            coin.value.GetHex(),
            "Used (" + std::to_string(coin.get_denomination()) + " mint)",
            CT_UPDATED);
    }

    for (auto& coin : mintCoins) {
        coin.SetTxHash(wtxNew.GetHash());
        zwallet->GetTracker().AddLelantus(db, coin, true);

        // raise event
        NotifyZerocoinChanged(this,
                              coin.GetPubcoinValue().GetHex(),
                              "New (" + std::to_string(coin.GetAmount()) + " mint)",
                              CT_NEW);
    }

    // Update nCountNextUse in HDMint wallet database
    zwallet->UpdateCountDB(db);

    return true;
}


bool CWallet::GetMint(const uint256& hashSerial, CSigmaEntry& sigmaEntry, bool forEstimation) const
{
    EnsureMintWalletAvailable();

    if (IsLocked() && !forEstimation) {
        return false;
    }

    CMintMeta meta;
    if(!zwallet->GetTracker().GetMetaFromSerial(hashSerial, meta))
        return error("%s: serialhash %s is not in tracker", __func__, hashSerial.GetHex());

    CWalletDB walletdb(strWalletFile);
     if (meta.isDeterministic) {
        CHDMint dMint;
        if (!walletdb.ReadHDMint(meta.GetPubCoinValueHash(), false, dMint))
            return error("%s: failed to read deterministic mint", __func__);
        if (!zwallet->RegenerateMint(walletdb, dMint, sigmaEntry, forEstimation))
            return error("%s: failed to generate mint", __func__);

         return true;
    } else if (!walletdb.ReadSigmaEntry(meta.GetPubCoinValue(), sigmaEntry)) {
        return error("%s: failed to read sigmamint from database", __func__);
    }

     return true;
}

bool CWallet::GetMint(const uint256& hashSerial, CLelantusEntry& mint, bool forEstimation) const
{
    EnsureMintWalletAvailable();

    if (IsLocked() && !forEstimation) {
        return false;
    }

    CLelantusMintMeta meta;
    if(!zwallet->GetTracker().GetMetaFromSerial(hashSerial, meta))
        return error("%s: serialhash %s is not in tracker", __func__, hashSerial.GetHex());

    CWalletDB walletdb(strWalletFile);

    CHDMint dMint;
    if (!walletdb.ReadHDMint(meta.GetPubCoinValueHash(), true, dMint))
        return error("%s: failed to read deterministic Lelantus mint", __func__);
    if (!zwallet->RegenerateMint(walletdb, dMint, mint, forEstimation))
        return error("%s: failed to generate Lelantus mint", __func__);
    return true;

}

void CWallet::ListAccountCreditDebit(const std::string& strAccount, std::list<CAccountingEntry>& entries) {
    CWalletDB walletdb(strWalletFile);
    return walletdb.ListAccountCreditDebit(strAccount, entries);
}

bool CWallet::AddAccountingEntry(const CAccountingEntry& acentry)
{
    CWalletDB walletdb(strWalletFile);

    return AddAccountingEntry(acentry, &walletdb);
}

bool CWallet::AddAccountingEntry(const CAccountingEntry& acentry, CWalletDB *pwalletdb)
{
    if (!pwalletdb->WriteAccountingEntry_Backend(acentry))
        return false;

    laccentries.push_back(acentry);
    CAccountingEntry & entry = laccentries.back();
    wtxOrdered.insert(make_pair(entry.nOrderPos, TxPair((CWalletTx*)0, &entry)));

    return true;
}

CAmount CWallet::GetRequiredFee(unsigned int nTxBytes)
{
    return std::max(minTxFee.GetFee(nTxBytes), ::minRelayTxFee.GetFee(nTxBytes));
}

CAmount CWallet::GetMinimumFee(unsigned int nTxBytes, unsigned int nConfirmTarget, const CTxMemPool& pool)
{
    // payTxFee is the user-set global for desired feerate
    return GetMinimumFee(nTxBytes, nConfirmTarget, pool, payTxFee.GetFee(nTxBytes));
}

CAmount CWallet::GetMinimumFee(unsigned int nTxBytes, unsigned int nConfirmTarget, const CTxMemPool& pool, CAmount targetFee)
{
    CAmount nFeeNeeded = targetFee;
    // User didn't set: use -txconfirmtarget to estimate...
    if (nFeeNeeded == 0) {
        int estimateFoundTarget = nConfirmTarget;
        nFeeNeeded = pool.estimateSmartFee(nConfirmTarget, &estimateFoundTarget).GetFee(nTxBytes);
        // ... unless we don't have enough mempool data for estimatefee, then use fallbackFee
        if (nFeeNeeded == 0)
            nFeeNeeded = fallbackFee.GetFee(nTxBytes);
    }
    // prevent user from paying a fee below minRelayTxFee or minTxFee
    nFeeNeeded = std::max(nFeeNeeded, GetRequiredFee(nTxBytes));
    // But always obey the maximum
    if (nFeeNeeded > maxTxFee)
        nFeeNeeded = maxTxFee;

    return nFeeNeeded;
}

DBErrors CWallet::LoadWallet(bool& fFirstRunRet)
{
    if (!fFileBacked)
        return DB_LOAD_OK;
    fFirstRunRet = false;
    DBErrors nLoadWalletRet = CWalletDB(strWalletFile,"cr+").LoadWallet(this);
    if (nLoadWalletRet == DB_NEED_REWRITE)
    {
        if (CDB::Rewrite(strWalletFile, "\x04pool"))
        {
            LOCK(cs_wallet);
            setKeyPool.clear();
            m_pool_key_to_index.clear();
            // Note: can't top-up keypool here, because wallet is locked.
            // User will be prompted to unlock wallet the next operation
            // that requires a new key.
        }
    }

    {
        LOCK2(cs_main, cs_wallet);
        for (auto& pair : mapWallet) {
            for(unsigned int i = 0; i < pair.second.tx->vout.size(); ++i) {
                if (IsMine(pair.second.tx->vout[i]) && !IsSpent(pair.first, i)) {
                    setWalletUTXO.insert(COutPoint(pair.first, i));
                }
            }
        }
    }

    if (nLoadWalletRet != DB_LOAD_OK)
        return nLoadWalletRet;
    fFirstRunRet = !vchDefaultKey.IsValid();

    uiInterface.LoadWallet(this);

    return DB_LOAD_OK;
}

// Goes through all wallet transactions and checks if they are masternode collaterals, in which case these are locked
// This avoids accidential spending of collaterals. They can still be unlocked manually if a spend is really intended.
void CWallet::AutoLockMasternodeCollaterals()
{
    auto mnList = deterministicMNManager->GetListAtChainTip();

    LOCK2(cs_main, cs_wallet);
    for (const auto& pair : mapWallet) {
        for (unsigned int i = 0; i < pair.second.tx->vout.size(); ++i) {
            if (IsMine(pair.second.tx->vout[i]) && !IsSpent(pair.first, i)) {
                if (deterministicMNManager->IsProTxWithCollateral(pair.second.tx, i) || mnList.HasMNByCollateral(COutPoint(pair.first, i))) {
                    LockCoin(COutPoint(pair.first, i));
                }
            }
        }
    }
}

DBErrors CWallet::ZapSelectTx(std::vector<uint256>& vHashIn, std::vector<uint256>& vHashOut)
{
    if (!fFileBacked)
        return DB_LOAD_OK;
    DBErrors nZapSelectTxRet = CWalletDB(strWalletFile,"cr+").ZapSelectTx(this, vHashIn, vHashOut);
    if (nZapSelectTxRet == DB_NEED_REWRITE)
    {
        if (CDB::Rewrite(strWalletFile, "\x04pool"))
        {
            LOCK(cs_wallet);
            setKeyPool.clear();
            m_pool_key_to_index.clear();
            // Note: can't top-up keypool here, because wallet is locked.
            // User will be prompted to unlock wallet the next operation
            // that requires a new key.
        }
    }

    if (nZapSelectTxRet != DB_LOAD_OK)
        return nZapSelectTxRet;

    MarkDirty();

    return DB_LOAD_OK;

}

DBErrors CWallet::ZapWalletTx(std::vector<CWalletTx>& vWtx)
{
    if (!fFileBacked)
        return DB_LOAD_OK;
    DBErrors nZapWalletTxRet = CWalletDB(strWalletFile,"cr+").ZapWalletTx(this, vWtx);
    if (nZapWalletTxRet == DB_NEED_REWRITE)
    {
        if (CDB::Rewrite(strWalletFile, "\x04pool"))
        {
            LOCK(cs_wallet);
            setKeyPool.clear();
            m_pool_key_to_index.clear();
            // Note: can't top-up keypool here, because wallet is locked.
            // User will be prompted to unlock wallet the next operation
            // that requires a new key.
        }
    }

    if (nZapWalletTxRet != DB_LOAD_OK)
        return nZapWalletTxRet;

    return DB_LOAD_OK;
}

DBErrors CWallet::ZapSigmaMints() {
    if (!fFileBacked)
        return DB_LOAD_OK;
    DBErrors nZapSigmaMintRet = CWalletDB(strWalletFile, "cr+").ZapSigmaMints(this);
    if (nZapSigmaMintRet != DB_LOAD_OK){
        LogPrintf("Failed to remmove Sigma mints from CWalletDB");
        return nZapSigmaMintRet;
    }

    return DB_LOAD_OK;
}

DBErrors CWallet::ZapLelantusMints() {
    if (!fFileBacked)
        return DB_LOAD_OK;
    DBErrors nZapLelantusMintRet = CWalletDB(strWalletFile, "cr+").ZapLelantusMints(this);
    if (nZapLelantusMintRet != DB_LOAD_OK){
        LogPrintf("Failed to remove Lelantus mints from CWalletDB");
        return nZapLelantusMintRet;
    }

    return DB_LOAD_OK;
}


bool CWallet::SetAddressBook(const CTxDestination& address, const std::string& strName, const std::string& strPurpose)
{
    int64_t now = GetTimeMillis();
    bool fUpdated = false;
    {
        LOCK(cs_wallet); // mapAddressBook
        std::map<CTxDestination, CAddressBookData>::iterator mi = mapAddressBook.find(address);
        fUpdated = mi != mapAddressBook.end();
        mapAddressBook[address].name = strName;
        if (!strPurpose.empty()) /* update purpose only if requested */
            mapAddressBook[address].purpose = strPurpose;
        if (!fUpdated)
            mapAddressBook[address].nCreatedAt = now;
    }
    NotifyAddressBookChanged(this, address, strName, ::IsMine(*this, address) != ISMINE_NO,
                             strPurpose, (fUpdated ? CT_UPDATED : CT_NEW) );
    if (!fFileBacked)
        return false;

    std::string addr = CBitcoinAddress(address).ToString();
    bool retval = true;

    retval &= CWalletDB(strWalletFile).WriteName(addr, strName);
    if (!fUpdated)
        retval &= CWalletDB(strWalletFile).WriteAddressBookItemCreatedAt(addr, now);
    if (!strPurpose.empty())
        retval &= CWalletDB(strWalletFile).WritePurpose(addr, strPurpose);

    return retval;
}

bool CWallet::DelAddressBook(const CTxDestination& address)
{
    {
        LOCK(cs_wallet); // mapAddressBook

        if(fFileBacked)
        {
            // Delete destdata tuples associated with address
            std::string strAddress = CBitcoinAddress(address).ToString();
            BOOST_FOREACH(const PAIRTYPE(std::string, std::string) &item, mapAddressBook[address].destdata)
            {
                CWalletDB(strWalletFile).EraseDestData(strAddress, item.first);
            }
        }
        mapAddressBook.erase(address);
    }

    NotifyAddressBookChanged(this, address, "", ::IsMine(*this, address) != ISMINE_NO, "", CT_DELETED);

    if (!fFileBacked)
        return false;

    std::string addr = CBitcoinAddress(address).ToString();
    bool retval = true;

    retval &= CWalletDB(strWalletFile).EraseName(addr);
    retval &= CWalletDB(strWalletFile).EraseAddressBookItemCreatedAt(addr);
    retval &= CWalletDB(strWalletFile).ErasePurpose(addr);

    return retval;
}

const std::string& CWallet::GetAccountName(const CScript& scriptPubKey) const
{
    CTxDestination address;
    if (ExtractDestination(scriptPubKey, address) && !scriptPubKey.IsUnspendable()) {
        auto mi = mapAddressBook.find(address);
        if (mi != mapAddressBook.end()) {
            return mi->second.name;
        }
    }
    // A scriptPubKey that doesn't have an entry in the address book is
    // associated with the default account ("").
    const static std::string DEFAULT_ACCOUNT_NAME;
    return DEFAULT_ACCOUNT_NAME;
}

bool CWallet::SetDefaultKey(const CPubKey &vchPubKey)
{
    if (fFileBacked)
    {
        if (!CWalletDB(strWalletFile).WriteDefaultKey(vchPubKey))
            return false;
    }
    vchDefaultKey = vchPubKey;
    return true;
}

/**
 * Mark old keypool keys as used,
 * and generate all new keys
 */
bool CWallet::NewKeyPool()
{
    {
        LOCK(cs_wallet);
        CWalletDB walletdb(strWalletFile);
        BOOST_FOREACH(int64_t nIndex, setKeyPool)
            walletdb.ErasePool(nIndex);
        setKeyPool.clear();
        m_pool_key_to_index.clear();

        if (IsLocked())
            return false;

        int64_t nKeys = std::max(GetArg("-keypool", DEFAULT_KEYPOOL_SIZE), (int64_t)0);
        for (int i = 0; i < nKeys; i++)
        {
            int64_t nIndex = i+1;
            CPubKey pubkey(GenerateNewKey());
            walletdb.WritePool(nIndex, CKeyPool(pubkey));
            setKeyPool.insert(nIndex);
            m_pool_key_to_index[pubkey.GetID()] = nIndex;
        }
        LogPrintf("CWallet::NewKeyPool wrote %d new keys\n", nKeys);
    }
    return true;
}

bool CWallet::TopUpKeyPool(unsigned int kpSize)
{
    {
        LOCK(cs_wallet);

        if (IsLocked())
            return false;

        CWalletDB walletdb(strWalletFile);

        // Top up key pool
        unsigned int nTargetSize;
        if (kpSize > 0)
            nTargetSize = kpSize;
        else
            nTargetSize = std::max(GetArg("-keypool", DEFAULT_KEYPOOL_SIZE), (int64_t) 0);

        while (setKeyPool.size() < (nTargetSize + 1))
        {
            int64_t nEnd = 1;
            if (!setKeyPool.empty())
                nEnd = *(--setKeyPool.end()) + 1;
            CPubKey pubkey(GenerateNewKey());
            if (!walletdb.WritePool(nEnd, CKeyPool(pubkey)))
                throw std::runtime_error(std::string(__func__) + ": writing generated key failed");
            setKeyPool.insert(nEnd);
            LogPrintf("keypool added key %d, size=%u\n", nEnd, setKeyPool.size());
            m_pool_key_to_index[pubkey.GetID()] = nEnd;
        }
    }
    return true;
}

void CWallet::ReserveKeyFromKeyPool(int64_t& nIndex, CKeyPool& keypool)
{
    nIndex = -1;
    keypool.vchPubKey = CPubKey();
    {
        LOCK(cs_wallet);

        if (!IsLocked())
            TopUpKeyPool();

        // Get the oldest key
        if(setKeyPool.empty())
            return;

        CWalletDB walletdb(strWalletFile);

        nIndex = *(setKeyPool.begin());
        setKeyPool.erase(setKeyPool.begin());
        if (!walletdb.ReadPool(nIndex, keypool))
            throw std::runtime_error(std::string(__func__) + ": read failed");
        if (!HaveKey(keypool.vchPubKey.GetID()))
            throw std::runtime_error(std::string(__func__) + ": unknown key in key pool");

        assert(keypool.vchPubKey.IsValid());
        m_pool_key_to_index.erase(keypool.vchPubKey.GetID());
        LogPrintf("keypool reserve %d\n", nIndex);
    }
}

void CWallet::KeepKey(int64_t nIndex)
{
    // Remove from key pool
    if (fFileBacked)
    {
        CWalletDB walletdb(strWalletFile);
        walletdb.ErasePool(nIndex);
    }
    LogPrintf("keypool keep %d\n", nIndex);
}

void CWallet::ReturnKey(int64_t nIndex, const CPubKey& pubkey)
{
    // Return to key pool
    {
        LOCK(cs_wallet);
        setKeyPool.insert(nIndex);
        m_pool_key_to_index[pubkey.GetID()] = nIndex;
    }
    LogPrintf("keypool return %d\n", nIndex);
}

bool CWallet::GetKeyFromPool(CPubKey& result)
{
    int64_t nIndex = 0;
    CKeyPool keypool;
    {
        LOCK(cs_wallet);
        ReserveKeyFromKeyPool(nIndex, keypool);
        if (nIndex == -1)
        {
            if (IsLocked()) return false;
            result = GenerateNewKey();
            return true;
        }
        KeepKey(nIndex);
        result = keypool.vchPubKey;
    }
    return true;
}

int64_t CWallet::GetOldestKeyPoolTime()
{
    LOCK(cs_wallet);

    // if the keypool is empty, return <NOW>
    if (setKeyPool.empty())
        return GetTime();

    // load oldest key from keypool, get time and return
    CKeyPool keypool;
    CWalletDB walletdb(strWalletFile);
    int64_t nIndex = *(setKeyPool.begin());
    if (!walletdb.ReadPool(nIndex, keypool))
        throw std::runtime_error(std::string(__func__) + ": read oldest key in keypool failed");
    assert(keypool.vchPubKey.IsValid());
    return keypool.nTime;
}

std::map<CTxDestination, CAmount> CWallet::GetAddressBalances()
{
    std::map<CTxDestination, CAmount> balances;

    {
        LOCK(cs_wallet);
        BOOST_FOREACH(PAIRTYPE(uint256, CWalletTx) walletEntry, mapWallet)
        {
            CWalletTx *pcoin = &walletEntry.second;

            if (!pcoin->IsTrusted())
                continue;

            if (pcoin->IsCoinBase() && pcoin->GetBlocksToMaturity() > 0)
                continue;

            int nDepth = pcoin->GetDepthInMainChain();
            if ((nDepth < (pcoin->IsFromMe(ISMINE_ALL) ? 0 : 1)) && !pcoin->IsLockedByLLMQInstantSend())
                continue;

            for (unsigned int i = 0; i < pcoin->tx->vout.size(); i++)
            {
                CTxDestination addr;
                if (!IsMine(pcoin->tx->vout[i]))
                    continue;
                if(!ExtractDestination(pcoin->tx->vout[i].scriptPubKey, addr))
                    continue;

                CAmount n = IsSpent(walletEntry.first, i) ? 0 : pcoin->tx->vout[i].nValue;

                if (!balances.count(addr))
                    balances[addr] = 0;
                balances[addr] += n;
            }
        }
    }

    return balances;
}

std::set< std::set<CTxDestination> > CWallet::GetAddressGroupings()
{
    AssertLockHeld(cs_wallet); // mapWallet
    std::set< std::set<CTxDestination> > groupings;
    std::set<CTxDestination> grouping;

    BOOST_FOREACH(PAIRTYPE(uint256, CWalletTx) walletEntry, mapWallet)
    {
        CWalletTx *pcoin = &walletEntry.second;

        if (pcoin->tx->vin.size() > 0 &&
            !(pcoin->tx->HasNoRegularInputs())) { /* Spends have no standard input */
            bool any_mine = false;
            // group all input addresses with each other
            BOOST_FOREACH(CTxIn txin, pcoin->tx->vin)
            {
                CTxDestination address;
                if(!IsMine(txin, *pcoin->tx)) /* If this input isn't mine, ignore it */
                    continue;
                if(!ExtractDestination(mapWallet[txin.prevout.hash].tx->vout[txin.prevout.n].scriptPubKey, address))
                    continue;
                grouping.insert(address);
                any_mine = true;
            }

            // group change with input addresses
            if (any_mine)
            {
                for (uint32_t i = 0; i < pcoin->tx->vout.size(); i++) {
                    if (pcoin->IsChange(i)) {
                        CTxDestination addr;
                        if (!ExtractDestination(pcoin->tx->vout[i].scriptPubKey, addr)) {
                            continue;
                        }
                        grouping.insert(addr);
                    }
                }
            }
            if (grouping.size() > 0)
            {
                groupings.insert(grouping);
                grouping.clear();
            }
        }

        // group lone addrs by themselves
        for (unsigned int i = 0; i < pcoin->tx->vout.size(); i++)
            if (IsMine(pcoin->tx->vout[i]))
            {
                CTxDestination address;
                if(!ExtractDestination(pcoin->tx->vout[i].scriptPubKey, address))
                    continue;
                grouping.insert(address);
                groupings.insert(grouping);
                grouping.clear();
            }
    }

    std::set< std::set<CTxDestination>* > uniqueGroupings; // a set of pointers to groups of addresses
    std::map< CTxDestination, std::set<CTxDestination>* > setmap;  // map addresses to the unique group containing it
    BOOST_FOREACH(std::set<CTxDestination> _grouping, groupings)
    {
        // make a set of all the groups hit by this new group
        std::set< std::set<CTxDestination>* > hits;
        std::map< CTxDestination, std::set<CTxDestination>* >::iterator it;
        BOOST_FOREACH(CTxDestination address, _grouping)
            if ((it = setmap.find(address)) != setmap.end())
                hits.insert((*it).second);

        // merge all hit groups into a new single group and delete old groups
        std::set<CTxDestination>* merged = new std::set<CTxDestination>(_grouping);
        BOOST_FOREACH(std::set<CTxDestination>* hit, hits)
        {
            merged->insert(hit->begin(), hit->end());
            uniqueGroupings.erase(hit);
            delete hit;
        }
        uniqueGroupings.insert(merged);

        // update setmap
        BOOST_FOREACH(CTxDestination element, *merged)
            setmap[element] = merged;
    }

    std::set< std::set<CTxDestination> > ret;
    BOOST_FOREACH(std::set<CTxDestination>* uniqueGrouping, uniqueGroupings)
    {
        ret.insert(*uniqueGrouping);
        delete uniqueGrouping;
    }

    return ret;
}

std::set<CTxDestination> CWallet::GetAccountAddresses(const std::string& strAccount) const
{
    LOCK(cs_wallet);
    std::set<CTxDestination> result;
    BOOST_FOREACH(const PAIRTYPE(CTxDestination, CAddressBookData)& item, mapAddressBook)
    {
        const CTxDestination& address = item.first;
        const std::string& strName = item.second.name;
        if (strName == strAccount)
            result.insert(address);
    }
    return result;
}

bool CReserveKey::GetReservedKey(CPubKey& pubkey)
{
    if (nIndex == -1)
    {
        CKeyPool keypool;
        pwallet->ReserveKeyFromKeyPool(nIndex, keypool);
        if (nIndex != -1)
            vchPubKey = keypool.vchPubKey;
        else {
            return false;
        }
    }
    assert(vchPubKey.IsValid());
    pubkey = vchPubKey;
    return true;
}

void CReserveKey::KeepKey()
{
    if (nIndex != -1)
        pwallet->KeepKey(nIndex);
    nIndex = -1;
    vchPubKey = CPubKey();
}

void CReserveKey::ReturnKey()
{
    if (nIndex != -1)
        pwallet->ReturnKey(nIndex, vchPubKey);
    nIndex = -1;
    vchPubKey = CPubKey();
}

void CWallet::MarkReserveKeysAsUsed(int64_t keypool_id)
{
    AssertLockHeld(cs_wallet);
    auto it = setKeyPool.begin();

    CWalletDB walletdb(strWalletFile);
    while (it != std::end(setKeyPool)) {
        const int64_t& index = *(it);
        if (index > keypool_id) break; // set*KeyPool is ordered

        walletdb.ErasePool(index);
        it = setKeyPool.erase(it);
    }
}

bool CWallet::UpdatedTransaction(const uint256 &hashTx)
{
    {
        LOCK(cs_wallet);
        // Only notify UI if this transaction is in this wallet
        std::map<uint256, CWalletTx>::const_iterator mi = mapWallet.find(hashTx);
        if (mi != mapWallet.end()) {
            NotifyTransactionChanged(this, hashTx, CT_UPDATED);
            return true;
        }
    }
    return false;
}

void CWallet::GetScriptForMining(boost::shared_ptr<CReserveScript> &script)
{
    boost::shared_ptr<CReserveKey> rKey(new CReserveKey(this));
    CPubKey pubkey;
    if (!rKey->GetReservedKey(pubkey))
        return;

    script = rKey;
    script->reserveScript = CScript() << ToByteVector(pubkey) << OP_CHECKSIG;
}

void CWallet::LockCoin(const COutPoint& output)
{
    AssertLockHeld(cs_wallet); // setLockedCoins
    setLockedCoins.insert(output);

#ifdef ENABLE_CLIENTAPI
    GetMainSignals().NotifyTxoutLock(output, true);
#endif
}

void CWallet::UnlockCoin(const COutPoint& output)
{
    AssertLockHeld(cs_wallet); // setLockedCoins
    setLockedCoins.erase(output);

#ifdef ENABLE_CLIENTAPI
    GetMainSignals().NotifyTxoutLock(output, false);
#endif
}

void CWallet::UnlockAllCoins()
{
    AssertLockHeld(cs_wallet); // setLockedCoins

#ifdef ENABLE_CLIENTAPI
    for (const COutPoint &output: setLockedCoins) {
        GetMainSignals().NotifyTxoutLock(output, false);
    }
#endif

    setLockedCoins.clear();
}

bool CWallet::IsLockedCoin(uint256 hash, unsigned int n) const
{
    AssertLockHeld(cs_wallet); // setLockedCoins
    COutPoint outpt(hash, n);

    return (setLockedCoins.count(outpt) > 0);
}

void CWallet::ListLockedCoins(std::vector<COutPoint>& vOutpts)
{
    AssertLockHeld(cs_wallet); // setLockedCoins
    for (std::set<COutPoint>::iterator it = setLockedCoins.begin();
         it != setLockedCoins.end(); it++) {
        COutPoint outpt = (*it);
        vOutpts.push_back(outpt);
    }
}

bool CWallet::HasMasternode(){

    auto mnList = deterministicMNManager->GetListForBlock(chainActive.Tip());

    AssertLockHeld(cs_wallet);
    for (const auto &o : setWalletUTXO) {
        if (mapWallet.count(o.hash)) {
            const auto &p = mapWallet[o.hash];
            if (deterministicMNManager->IsProTxWithCollateral(p.tx, o.n) || mnList.HasMNByCollateral(o)) {
                return true;
            }
        }
    }

    return false;
}

bool CWallet::HasProTxCoin(COutPoint& coin)
{
    auto mnList = deterministicMNManager->GetListForBlock(chainActive.Tip());
    if (mapWallet.count(coin.hash)) {
        const auto &p = mapWallet[coin.hash];
        if (deterministicMNManager->IsProTxWithCollateral(p.tx, coin.n) || mnList.HasMNByCollateral(coin)) {
            return true;
        }
    }

    return false;
}

void CWallet::ListProTxCoins(std::vector<COutPoint>& vOutpts)
{
    auto mnList = deterministicMNManager->GetListForBlock(chainActive.Tip());

    AssertLockHeld(cs_wallet);
    for (const auto &o : setWalletUTXO) {
        if (mapWallet.count(o.hash)) {
            const auto &p = mapWallet[o.hash];
            if (deterministicMNManager->IsProTxWithCollateral(p.tx, o.n) || mnList.HasMNByCollateral(o)) {
                vOutpts.emplace_back(o);
            }
        }
    }
}

/** @} */ // end of Actions

void CWallet::GetKeyBirthTimes(std::map<CTxDestination, int64_t> &mapKeyBirth) const {
    AssertLockHeld(cs_wallet); // mapKeyMetadata
    mapKeyBirth.clear();

    // get birth times for keys with metadata
    for (const auto& entry : mapKeyMetadata) {
        if (entry.second.nCreateTime) {
            mapKeyBirth[entry.first] = entry.second.nCreateTime;
        }
    }

    // map in which we'll infer heights of other keys
    CBlockIndex *pindexMax = chainActive[std::max(0, chainActive.Height() - 144)]; // the tip can be reorganized; use a 144-block safety margin
    std::map<CKeyID, CBlockIndex*> mapKeyFirstBlock;
    std::set<CKeyID> setKeys;
    GetKeys(setKeys);
    BOOST_FOREACH(const CKeyID &keyid, setKeys) {
        if (mapKeyBirth.count(keyid) == 0)
            mapKeyFirstBlock[keyid] = pindexMax;
    }
    setKeys.clear();

    // if there are no such keys, we're done
    if (mapKeyFirstBlock.empty())
        return;

    // find first block that affects those keys, if there are any left
    std::vector<CKeyID> vAffected;
    for (std::map<uint256, CWalletTx>::const_iterator it = mapWallet.begin(); it != mapWallet.end(); it++) {
        // iterate over all wallet transactions...
        const CWalletTx &wtx = (*it).second;
        BlockMap::const_iterator blit = mapBlockIndex.find(wtx.hashBlock);
        if (blit != mapBlockIndex.end() && chainActive.Contains(blit->second)) {
            // ... which are already in a block
            int nHeight = blit->second->nHeight;
            BOOST_FOREACH(const CTxOut &txout, wtx.tx->vout) {
                // iterate over all their outputs
                CAffectedKeysVisitor(*this, vAffected).Process(txout.scriptPubKey);
                BOOST_FOREACH(const CKeyID &keyid, vAffected) {
                    // ... and all their affected keys
                    std::map<CKeyID, CBlockIndex*>::iterator rit = mapKeyFirstBlock.find(keyid);
                    if (rit != mapKeyFirstBlock.end() && nHeight < rit->second->nHeight)
                        rit->second = blit->second;
                }
                vAffected.clear();
            }
        }
    }

    // Extract block timestamps for those keys
    for (std::map<CKeyID, CBlockIndex*>::const_iterator it = mapKeyFirstBlock.begin(); it != mapKeyFirstBlock.end(); it++)
        mapKeyBirth[it->first] = it->second->GetBlockTime() - 7200; // block times can be 2h off
}

bool CWallet::AddDestData(const CTxDestination &dest, const std::string &key, const std::string &value)
{
    if (boost::get<CNoDestination>(&dest))
        return false;

    mapAddressBook[dest].destdata.insert(std::make_pair(key, value));
    if (!fFileBacked)
        return true;
    return CWalletDB(strWalletFile).WriteDestData(CBitcoinAddress(dest).ToString(), key, value);
}

bool CWallet::EraseDestData(const CTxDestination &dest, const std::string &key)
{
    if (!mapAddressBook[dest].destdata.erase(key))
        return false;
    if (!fFileBacked)
        return true;
    return CWalletDB(strWalletFile).EraseDestData(CBitcoinAddress(dest).ToString(), key);
}

bool CWallet::LoadDestData(const CTxDestination &dest, const std::string &key, const std::string &value)
{
    mapAddressBook[dest].destdata.insert(std::make_pair(key, value));
    return true;
}

bool CWallet::GetDestData(const CTxDestination &dest, const std::string &key, std::string *value) const
{
    std::map<CTxDestination, CAddressBookData>::const_iterator i = mapAddressBook.find(dest);
    if(i != mapAddressBook.end())
    {
        CAddressBookData::StringMap::const_iterator j = i->second.destdata.find(key);
        if(j != i->second.destdata.end())
        {
            if(value)
                *value = j->second;
            return true;
        }
    }
    return false;
}

std::string CWallet::GetWalletHelpString(bool showDebug)
{
    std::string strUsage = HelpMessageGroup(_("Wallet options:"));
    strUsage += HelpMessageOpt("-disablewallet", _("Do not load the wallet and disable wallet RPC calls"));
    strUsage += HelpMessageOpt("-keypool=<n>", strprintf(_("Set key pool size to <n> (default: %u)"), DEFAULT_KEYPOOL_SIZE));
    strUsage += HelpMessageOpt("-mintpoolsize=<n>", strprintf(_("Set mint pool size to <n> (default: %u)"), DEFAULT_MINTPOOL_SIZE));
    strUsage += HelpMessageOpt("-fallbackfee=<amt>", strprintf(_("A fee rate (in %s/kB) that will be used when fee estimation has insufficient data (default: %s)"),
                                                               CURRENCY_UNIT, FormatMoney(DEFAULT_FALLBACK_FEE)));
    strUsage += HelpMessageOpt("-mintxfee=<amt>", strprintf(_("Fees (in %s/kB) smaller than this are considered zero fee for transaction creation (default: %s)"),
                                                            CURRENCY_UNIT, FormatMoney(DEFAULT_TRANSACTION_MINFEE)));
    strUsage += HelpMessageOpt("-paytxfee=<amt>", strprintf(_("Fee (in %s/kB) to add to transactions you send (default: %s)"),
                                                            CURRENCY_UNIT, FormatMoney(payTxFee.GetFeePerK())));
    strUsage += HelpMessageOpt("-rescan", _("Rescan the block chain for missing wallet transactions on startup"));
    strUsage += HelpMessageOpt("-salvagewallet", _("Attempt to recover private keys from a corrupt wallet on startup"));
    if (showDebug)
        strUsage += HelpMessageOpt("-sendfreetransactions", strprintf(_("Send transactions as zero-fee transactions if possible (default: %u)"), DEFAULT_SEND_FREE_TRANSACTIONS));
    strUsage += HelpMessageOpt("-spendzeroconfchange", strprintf(_("Spend unconfirmed change when sending transactions (default: %u)"), DEFAULT_SPEND_ZEROCONF_CHANGE));
    strUsage += HelpMessageOpt("-txconfirmtarget=<n>", strprintf(_("If paytxfee is not set, include enough fee so transactions begin confirmation on average within n blocks (default: %u)"), DEFAULT_TX_CONFIRM_TARGET));
    strUsage += HelpMessageOpt("-usehd", _("Use hierarchical deterministic key generation (HD) after BIP32. Only has effect during wallet creation/first start") + " " + strprintf(_("(default: %u)"), DEFAULT_USE_HD_WALLET));
    strUsage += HelpMessageOpt("-usemnemonic", _("Use Mnemonic code for generating deterministic keys. Only has effect during wallet creation/first start") +
                               " " + strprintf(_("(default: %u)"), DEFAULT_USE_MNEMONIC));
    strUsage += HelpMessageOpt("-mnemonic=<text>", _("User defined mnemonic for HD wallet (bip39). Only has effect during wallet creation/first start (default: randomly generated)"));
    strUsage += HelpMessageOpt("-mnemonicpassphrase=<text>", _("User defined mnemonic passphrase for HD wallet (BIP39). Only has effect during wallet creation/first start (default: empty string)"));
    strUsage += HelpMessageOpt("-hdseed=<hex>", _("User defined seed for HD wallet (should be in hex). Only has effect during wallet creation/first start (default: randomly generated)"));
    strUsage += HelpMessageOpt("-batching", _("In case of sync/reindex verifies sigma/lelantus proofs with batch verification, default: true"));
    strUsage += HelpMessageOpt("-walletrbf", strprintf(_("Send transactions with full-RBF opt-in enabled (default: %u)"), DEFAULT_WALLET_RBF));
    strUsage += HelpMessageOpt("-upgradewallet", _("Upgrade wallet to latest format on startup"));
    strUsage += HelpMessageOpt("-wallet=<file>", _("Specify wallet file (within data directory)") + " " + strprintf(_("(default: %s)"), DEFAULT_WALLET_DAT));
    strUsage += HelpMessageOpt("-walletbroadcast", _("Make the wallet broadcast transactions") + " " + strprintf(_("(default: %u)"), DEFAULT_WALLETBROADCAST));
    strUsage += HelpMessageOpt("-walletnotify=<cmd>", _("Execute command when a wallet transaction changes (%s in cmd is replaced by TxID)"));
    strUsage += HelpMessageOpt("-zapwalletmints", _("Delete all Sigma mints and only recover those parts of the blockchain through -reindex on startup"));
    strUsage += HelpMessageOpt("-zapwallettxes=<mode>", _("Delete all wallet transactions and only recover those parts of the blockchain through -rescan on startup") +
                               " " + _("(1 = keep tx meta data e.g. account owner and payment request information, 2 = drop tx meta data)"));

    if (showDebug)
    {
        strUsage += HelpMessageGroup(_("Wallet debugging/testing options:"));

        strUsage += HelpMessageOpt("-dblogsize=<n>", strprintf("Flush wallet database activity from memory to disk log every <n> megabytes (default: %u)", DEFAULT_WALLET_DBLOGSIZE));
        strUsage += HelpMessageOpt("-flushwallet", strprintf("Run a thread to flush wallet periodically (default: %u)", DEFAULT_FLUSHWALLET));
        strUsage += HelpMessageOpt("-privdb", strprintf("Sets the DB_PRIVATE flag in the wallet db environment (default: %u)", DEFAULT_WALLET_PRIVDB));
        strUsage += HelpMessageOpt("-walletrejectlongchains", strprintf(_("Wallet will not create transactions that violate mempool chain limits (default: %u)"), DEFAULT_WALLET_REJECT_LONG_CHAINS));
    }

    return strUsage;
}

CWallet* CWallet::CreateWalletFromFile(const std::string walletFile)
{
    if (GetBoolArg("-zapwalletmints", false)) {
        uiInterface.InitMessage(_("Zapping all Sigma mints from wallet..."));

        CWallet *tempWallet = new CWallet(walletFile);
        DBErrors nZapMintRet = tempWallet->ZapSigmaMints();
        DBErrors nZapLelantusMintRet = tempWallet->ZapLelantusMints();
        if (nZapMintRet != DB_LOAD_OK || nZapLelantusMintRet != DB_LOAD_OK) {
            InitError(strprintf(_("Error loading %s: Wallet corrupted"), walletFile));
            return NULL;
        }

        delete tempWallet;
        tempWallet = NULL;
    }

    // needed to restore wallet transaction meta data after -zapwallettxes
    std::vector<CWalletTx> vWtx;

    if (GetBoolArg("-zapwallettxes", false)) {
        uiInterface.InitMessage(_("Zapping all transactions from wallet..."));

        CWallet *tempWallet = new CWallet(walletFile);
        DBErrors nZapWalletRet = tempWallet->ZapWalletTx(vWtx);
        if (nZapWalletRet != DB_LOAD_OK) {
            InitError(strprintf(_("Error loading %s: Wallet corrupted"), walletFile));
            return NULL;
        }

        delete tempWallet;
        tempWallet = NULL;
    }

    uiInterface.InitMessage(_("Loading wallet..."));

    int64_t nStart = GetTimeMillis();
    bool fFirstRun = true;
    bool fRecoverMnemonic = false;
    CWallet *walletInstance = new CWallet(walletFile);
    pwalletMain = walletInstance;

    DBErrors nLoadWalletRet = walletInstance->LoadWallet(fFirstRun);
    if (nLoadWalletRet != DB_LOAD_OK)
    {
        if (nLoadWalletRet == DB_CORRUPT) {
            InitError(strprintf(_("Error loading %s: Wallet corrupted"), walletFile));
            return NULL;
        }
        else if (nLoadWalletRet == DB_NONCRITICAL_ERROR)
        {
            InitWarning(strprintf(_("Error reading %s! All keys read correctly, but transaction data"
                                         " or address book entries might be missing or incorrect."),
                walletFile));
        }
        else if (nLoadWalletRet == DB_TOO_NEW) {
            InitError(strprintf(_("Error loading %s: Wallet requires newer version of %s"), walletFile, _(PACKAGE_NAME)));
            return NULL;
        }
        else if (nLoadWalletRet == DB_NEED_REWRITE)
        {
            InitError(strprintf(_("Wallet needed to be rewritten: restart %s to complete"), _(PACKAGE_NAME)));
            return NULL;
        }
        else {
            InitError(strprintf(_("Error loading %s"), walletFile));
            return NULL;
        }
    }

    if (GetBoolArg("-upgradewallet", fFirstRun))
    {
        int nMaxVersion = GetArg("-upgradewallet", 0);
        if (nMaxVersion == 0) // the -upgradewallet without argument case
        {
            LogPrintf("Performing wallet upgrade to %i\n", FEATURE_LATEST);
            nMaxVersion = CLIENT_VERSION;
            walletInstance->SetMinVersion(FEATURE_LATEST); // permanently upgrade the wallet immediately
        }
        else
            LogPrintf("Allowing wallet upgrade up to %i\n", nMaxVersion);
        if (nMaxVersion < walletInstance->GetVersion())
        {
            InitError(_("Cannot downgrade wallet"));
            return NULL;
        }
        walletInstance->SetMaxVersion(nMaxVersion);
    }

    if (fFirstRun)
    {
        // Create new keyUser and set as default key
        if (GetBoolArg("-usehd", DEFAULT_USE_HD_WALLET) && !walletInstance->IsHDEnabled()) {
            if(GetBoolArg("-usemnemonic", DEFAULT_USE_MNEMONIC)) {
                if (GetArg("-mnemonicpassphrase", "").size() > 256) {
                    throw std::runtime_error(std::string(__func__) + ": Mnemonic passphrase is too long, must be at most 256 characters");
                }
                // generate a new HD chain
                walletInstance->GenerateNewMnemonic();
                walletInstance->SetMinVersion(FEATURE_HD);
                /* set rescan to true.
                 * if blockchain data is not present it has no effect, but it's needed for a mnemonic restore where chain data is present.
                 */
                SoftSetBoolArg("-rescan", true);
                fRecoverMnemonic = true;
            }else{
            // generate a new master key
            CPubKey masterPubKey = walletInstance->GenerateNewHDMasterKey();
            if (!walletInstance->SetHDMasterKey(masterPubKey, CHDChain().VERSION_WITH_BIP44))
                throw std::runtime_error(std::string(__func__) + ": Storing master key failed");
            }
        }
        CPubKey newDefaultKey;
        if (walletInstance->GetKeyFromPool(newDefaultKey)) {
            walletInstance->SetDefaultKey(newDefaultKey);
            if (!walletInstance->SetAddressBook(walletInstance->vchDefaultKey.GetID(), "", "receive")) {
                InitError(_("Cannot write default address") += "\n");
                return NULL;
            }
        }

        walletInstance->SetBestChain(chainActive.GetLocator());

        // Check for the existence of the "persistent" folder, if found (from previous wallet), delete
        boost::filesystem::path path = GetDataDir() / PERSISTENT_FILENAME;
        if(boost::filesystem::exists(path)){
            boost::filesystem::remove_all(path);
        }

    } else if (IsArgSet("-usehd")) {
        bool useHD = GetBoolArg("-usehd", DEFAULT_USE_HD_WALLET);
        if (walletInstance->IsHDEnabled() && !useHD) {
            InitError(strprintf(_("Error loading %s: You can't disable HD on a already existing HD wallet"), walletFile));
            return NULL;
        }
        if (!walletInstance->IsHDEnabled() && useHD) {
            InitError(strprintf(_("Error loading %s: You can't enable HD on a already existing non-HD wallet"), walletFile));
            return NULL;
        }
    }

    LogPrintf(" wallet      %15dms\n", GetTimeMillis() - nStart);
    if (pwalletMain->IsHDSeedAvailable()) {
        walletInstance->zwallet = std::make_unique<CHDMintWallet>(pwalletMain->strWalletFile);
    }

    walletInstance->bip47wallet = std::make_shared<bip47::CWallet>(walletInstance->vchDefaultKey.GetHash());
    walletInstance->LoadBip47Wallet();
    if (fFirstRun) {
        int const defaultPcodeNumber = std::stoi(GetArg("-defaultpcodenumber", "0"));
        for(int i = 0; i < defaultPcodeNumber; ++i)
            walletInstance->GeneratePcode("Autogenerated RAP address " + std::to_string(i));
    }

    RegisterValidationInterface(walletInstance);

    // Try to top up keypool. No-op if the wallet is locked.
    walletInstance->TopUpKeyPool();

    CBlockIndex *pindexRescan = chainActive.Tip();
    if (GetBoolArg("-rescan", false))
        pindexRescan = chainActive.Genesis();
    else
    {
        CWalletDB walletdb(walletFile);
        CBlockLocator locator;
        if (walletdb.ReadBestBlock(locator))
            pindexRescan = FindForkInGlobalIndex(chainActive, locator);
        else
            pindexRescan = chainActive.Genesis();
    }
    bool rescanning = (chainActive.Tip() && chainActive.Tip() != pindexRescan);

#ifdef ENABLE_CLIENTAPI
        fRescanning = rescanning;
        if (fApi && !fFirstRun) GetMainSignals().NotifyAPIStatus();

        // Set API loaded before wallet sync and immediately notify.
        if(fApi && !rescanning && !fFirstRun){
            if (!rescanning) SetAPIWarmupFinished();
            // Update next payments list for EVO Znodes
            deterministicMNManager->GetListForBlock(chainActive.Tip());
            deterministicMNManager->UpdateNextPayments();
            deterministicMNManager->UpdateStatuses();
            LogPrintf("InitLoadWallet() : loaded API\n");
        }
#endif

    if (rescanning) {
        //We can't rescan beyond non-pruned blocks, stop and throw an error
        //this might happen if a user uses a old wallet within a pruned node
        // or if he ran -disablewallet for a longer time, then decided to re-enable
        if (fPruneMode)
        {
            CBlockIndex *block = chainActive.Tip();
            while (block && block->pprev && (block->pprev->nStatus & BLOCK_HAVE_DATA) && block->pprev->nTx > 0 && pindexRescan != block)
                block = block->pprev;

            if (pindexRescan != block) {
                InitError(_("Prune: last wallet synchronisation goes beyond pruned data. You need to -reindex (download the whole blockchain again in case of pruned node)"));
                return NULL;
            }
        }

        uiInterface.InitMessage(_("Rescanning..."));
        LogPrintf("Rescanning last %i blocks (from block %i)...\n", chainActive.Height() - pindexRescan->nHeight, pindexRescan->nHeight);
        nStart = GetTimeMillis();
        walletInstance->ScanForWalletTransactions(pindexRescan, true, fRecoverMnemonic);
        LogPrintf(" rescan      %15dms\n", GetTimeMillis() - nStart);
        walletInstance->SetBestChain(chainActive.GetLocator());
        CWalletDB::IncrementUpdateCounter();

        // Restore wallet transaction metadata after -zapwallettxes=1
        if (GetBoolArg("-zapwallettxes", false))
        {
            std::string zwtValue = GetArg("-zapwallettxes", "1");
            if(zwtValue != "2") {
                CWalletDB walletdb(walletFile);

                BOOST_FOREACH(const CWalletTx &wtxOld, vWtx)
                {
                    uint256 hash = wtxOld.GetHash();
                    std::map<uint256, CWalletTx>::iterator mi = walletInstance->mapWallet.find(hash);
                    if (mi != walletInstance->mapWallet.end()) {
                        const CWalletTx *copyFrom = &wtxOld;
                        CWalletTx *copyTo = &mi->second;
                        copyTo->mapValue = copyFrom->mapValue;
                        copyTo->vOrderForm = copyFrom->vOrderForm;
                        copyTo->nTimeReceived = copyFrom->nTimeReceived;
                        copyTo->nTimeSmart = copyFrom->nTimeSmart;
                        copyTo->fFromMe = copyFrom->fFromMe;
                        copyTo->strFromAccount = copyFrom->strFromAccount;
                        copyTo->nOrderPos = copyFrom->nOrderPos;
                        walletdb.WriteTx(*copyTo);
                    }
                }
            }
        }
    }

    // recover addressbook
    if (fFirstRun)
    {
        for (std::map<uint256, CWalletTx>::iterator it = walletInstance->mapWallet.begin(); it != walletInstance->mapWallet.end(); ++it) {
            for (uint32_t i = 0; i < (*it).second.tx->vout.size(); i++) {
                const auto& txout = (*it).second.tx->vout[i];
                if(txout.scriptPubKey.IsMint() || (*it).second.changes.count(i))
                    continue;
                if (!walletInstance->IsMine(txout))
                    continue;
                CTxDestination addr;
                if(!ExtractDestination(txout.scriptPubKey, addr))
                    continue;
                if (walletInstance->mapAddressBook.count(addr) == 0)
                    walletInstance->SetAddressBook(addr, "", "receive");
            }
        }
    }

    walletInstance->SetBroadcastTransactions(GetBoolArg("-walletbroadcast", DEFAULT_WALLETBROADCAST));

    {
        LOCK(walletInstance->cs_wallet);
        LogPrintf("setKeyPool.size() = %u\n",      walletInstance->GetKeyPoolSize());
        LogPrintf("mapWallet.size() = %u\n",       walletInstance->mapWallet.size());
        LogPrintf("mapAddressBook.size() = %u\n",  walletInstance->mapAddressBook.size());
    }

    return walletInstance;
}

bool CWallet::InitLoadWallet()
{
    if (GetBoolArg("-disablewallet", DEFAULT_DISABLE_WALLET)) {
        pwalletMain = NULL;
        LogPrintf("Wallet disabled!\n");
        return true;
    }

    std::string walletFile = GetArg("-wallet", DEFAULT_WALLET_DAT);

    if (walletFile.find_first_of("/\\") != std::string::npos) {
        return InitError(_("-wallet parameter must only specify a filename (not a path)"));
    } else if (SanitizeString(walletFile, SAFE_CHARS_FILENAME) != walletFile) {
        return InitError(_("Invalid characters in -wallet filename"));
    }

    CWallet * const pwallet = CreateWalletFromFile(walletFile);
    if (!pwallet) {
        return false;
    }
    pwalletMain = pwallet;
    fWalletInitialized = true;

    return true;
}

std::atomic<bool> CWallet::fFlushThreadRunning(false);

void CWallet::postInitProcess(boost::thread_group& threadGroup)
{
    // Add wallet transactions that aren't already in a block to mempool
    // Do this here as mempool requires genesis block to be loaded
    ReacceptWalletTransactions();

    // Run a thread to flush wallet periodically
    if (!CWallet::fFlushThreadRunning.exchange(true)) {
        threadGroup.create_thread(ThreadFlushWalletDB);
    }
}

bool CWallet::ParameterInteraction()
{
    if (GetBoolArg("-disablewallet", DEFAULT_DISABLE_WALLET))
        return true;

    if (GetBoolArg("-blocksonly", DEFAULT_BLOCKSONLY) && SoftSetBoolArg("-walletbroadcast", false)) {
        LogPrintf("%s: parameter interaction: -blocksonly=1 -> setting -walletbroadcast=0\n", __func__);
    }

    if (GetBoolArg("-salvagewallet", false) && SoftSetBoolArg("-rescan", true)) {
        // Rewrite just private keys: rescan to find transactions
        LogPrintf("%s: parameter interaction: -salvagewallet=1 -> setting -rescan=1\n", __func__);
    }

    // -zapwallettx implies a rescan
    if (GetBoolArg("-zapwallettxes", false) && SoftSetBoolArg("-rescan", true)) {
        LogPrintf("%s: parameter interaction: -zapwallettxes=<mode> -> setting -rescan=1\n", __func__);
    }

    if (GetBoolArg("-sysperms", false))
        return InitError("-sysperms is not allowed in combination with enabled wallet functionality");
    if (GetArg("-prune", 0) && GetBoolArg("-rescan", false))
        return InitError(_("Rescans are not possible in pruned mode. You will need to use -reindex which will download the whole blockchain again."));

    if (::minRelayTxFee.GetFeePerK() > HIGH_TX_FEE_PER_KB)
        InitWarning(AmountHighWarn("-minrelaytxfee") + " " +
                    _("The wallet will avoid paying less than the minimum relay fee."));

    if (IsArgSet("-mintxfee"))
    {
        CAmount n = 0;
        if (!ParseMoney(GetArg("-mintxfee", ""), n) || 0 == n)
            return InitError(AmountErrMsg("mintxfee", GetArg("-mintxfee", "")));
        if (n > HIGH_TX_FEE_PER_KB)
            InitWarning(AmountHighWarn("-mintxfee") + " " +
                        _("This is the minimum transaction fee you pay on every transaction."));
        CWallet::minTxFee = CFeeRate(n);
    }
    if (IsArgSet("-fallbackfee"))
    {
        CAmount nFeePerK = 0;
        if (!ParseMoney(GetArg("-fallbackfee", ""), nFeePerK))
            return InitError(strprintf(_("Invalid amount for -fallbackfee=<amount>: '%s'"), GetArg("-fallbackfee", "")));
        /*
        if (nFeePerK > HIGH_TX_FEE_PER_KB)
            InitWarning(AmountHighWarn("-fallbackfee") + " " +
                        _("This is the transaction fee you may pay when fee estimates are not available."));
        */
        CWallet::fallbackFee = CFeeRate(nFeePerK);
    }
    if (IsArgSet("-paytxfee"))
    {
        CAmount nFeePerK = 0;
        if (!ParseMoney(GetArg("-paytxfee", ""), nFeePerK))
            return InitError(AmountErrMsg("paytxfee", GetArg("-paytxfee", "")));
        /*
        if (nFeePerK > HIGH_TX_FEE_PER_KB)
            InitWarning(AmountHighWarn("-paytxfee") + " " +
                        _("This is the transaction fee you will pay if you send a transaction."));
        */

        payTxFee = CFeeRate(nFeePerK, 1000);
        if (payTxFee < ::minRelayTxFee)
        {
            return InitError(strprintf(_("Invalid amount for -paytxfee=<amount>: '%s' (must be at least %s)"),
                                       GetArg("-paytxfee", ""), ::minRelayTxFee.ToString()));
        }
    }
    if (IsArgSet("-maxtxfee"))
    {
        CAmount nMaxFee = 0;
        if (!ParseMoney(GetArg("-maxtxfee", ""), nMaxFee))
            return InitError(AmountErrMsg("maxtxfee", GetArg("-maxtxfee", "")));
        /*
        if (nMaxFee > HIGH_MAX_TX_FEE)
            InitWarning(_("-maxtxfee is set very high! Fees this large could be paid on a single transaction."));
        */
        maxTxFee = nMaxFee;
        if (CFeeRate(maxTxFee, 1000) < ::minRelayTxFee)
        {
            return InitError(strprintf(_("Invalid amount for -maxtxfee=<amount>: '%s' (must be at least the minrelay fee of %s to prevent stuck transactions)"),
                                       GetArg("-maxtxfee", ""), ::minRelayTxFee.ToString()));
        }
    }

    if (IsArgSet("-mininput"))
    {
        if (!ParseMoney(GetArg("-mininput", ""), nMinimumInputValue))
            return InitError(strprintf(_("Invalid amount for -mininput=<amount>: '%s'"), GetArg("-mininput", "").c_str()));
    }

    nTxConfirmTarget = GetArg("-txconfirmtarget", DEFAULT_TX_CONFIRM_TARGET);
    bSpendZeroConfChange = GetBoolArg("-spendzeroconfchange", DEFAULT_SPEND_ZEROCONF_CHANGE);
    fSendFreeTransactions = GetBoolArg("-sendfreetransactions", DEFAULT_SEND_FREE_TRANSACTIONS);
    fWalletRbf = GetBoolArg("-walletrbf", DEFAULT_WALLET_RBF);

    if (fSendFreeTransactions && GetArg("-limitfreerelay", DEFAULT_LIMITFREERELAY) <= 0)
        return InitError("Creation of free transactions with their relay disabled is not supported.");

    return true;
}

bool CWallet::BackupWallet(const std::string& strDest)
{
    if (!fFileBacked)
        return false;
    while (true)
    {
        {
            LOCK(bitdb.cs_db);
            if (!bitdb.mapFileUseCount.count(strWalletFile) || bitdb.mapFileUseCount[strWalletFile] == 0)
            {
                // Flush log data to the dat file
                bitdb.CloseDb(strWalletFile);
                bitdb.CheckpointLSN(strWalletFile);
                bitdb.mapFileUseCount.erase(strWalletFile);

                // Copy wallet file
                boost::filesystem::path pathSrc = GetDataDir() / strWalletFile;
                boost::filesystem::path pathDest(strDest);
                if (boost::filesystem::is_directory(pathDest))
                    pathDest /= strWalletFile;

                try {
#if BOOST_VERSION >= 104000
                    boost::filesystem::copy_file(pathSrc, pathDest, boost::filesystem::copy_option::overwrite_if_exists);
#else
                    boost::filesystem::copy_file(pathSrc, pathDest);
#endif
                    LogPrintf("copied %s to %s\n", strWalletFile, pathDest.string());
                    return true;
                } catch (const boost::filesystem::filesystem_error& e) {
                    LogPrintf("error copying %s to %s - %s\n", strWalletFile, pathDest.string(), e.what());
                    return false;
                }
            }
        }
        MilliSleep(100);
    }
    return false;
}

bip47::CPaymentCode CWallet::GeneratePcode(std::string const & label)
{
    if (!bip47wallet)
        throw WalletError("BIP47 wallet was not created during the initialization");

    bip47::CAccountReceiver & newAcc = bip47wallet->createReceivingAccount(label);
    {
        bip47::MyAddrContT addrs = newAcc.getMyNextAddresses();
        LOCK(cs_wallet);
        for(bip47::MyAddrContT::value_type const & addr : addrs) {
            AddKey(addr.second);
        }
    }
    CWalletDB(strWalletFile).WriteBip47Account(newAcc);
    NotifyPcodeCreated(bip47::CPaymentCodeDescription(newAcc.getAccountNum(), newAcc.getMyPcode(), newAcc.getLabel(), newAcc.getMyPcode().getNotificationAddress(), bip47::CPaymentCodeSide::Receiver));
    return newAcc.getMyPcode();
}

CWalletTx CWallet::PrepareAndSendNotificationTx(bip47::CPaymentCode const & theirPcode)
{
    bip47::CPaymentChannel pchannel = SetupPchannel(theirPcode);

    CWalletTx wtxNew;

    if (GetBroadcastTransactions() && !g_connman) {
        throw JSONRPCError(RPC_CLIENT_P2P_DISABLED, "Error: Peer-to-peer functionality missing or disabled");
    }

    CBitcoinAddress const notifAddr = pchannel.getTheirPcode().getNotificationAddress();

    std::vector<CRecipient> recipients;
    std::vector<CAmount> newMints;

    CRecipient receiver;
    receiver.scriptPubKey = GetScriptForDestination(notifAddr.Get());
    receiver.nAmount = bip47::NotificationTxValue;
    receiver.fSubtractFeeFromAmount = false;

    recipients.emplace_back(receiver);
    CScript opReturnScript = CScript() << OP_RETURN << std::vector<unsigned char>(80); // Passing empty array to calc fees
    recipients.push_back({opReturnScript, 0, false});

    auto throwSigma =
        [](){throw std::runtime_error(std::string("There are unspent Sigma coins in your wallet. Using Sigma coins for BIP47 is not supported. Please spend your Sigma coins before establishing a BIP47 channel."));};

    try {
        std::vector<CLelantusEntry> spendCoins;
        std::vector<CSigmaEntry> sigmaSpendCoins;
        std::vector<CHDMint> mintCoins;
        CAmount fee;

        wtxNew = CreateLelantusJoinSplitTransaction(recipients, fee, newMints, spendCoins, sigmaSpendCoins, mintCoins, nullptr,
                [&pchannel, &throwSigma](CTxOut & out, LelantusJoinSplitBuilder const & builder) {
                    if(out.scriptPubKey[0] == OP_RETURN) {
                        CKey spendPrivKey;
                        if (builder.spendCoins.empty())
                            throwSigma();
                        spendPrivKey.Set(builder.spendCoins[0].ecdsaSecretKey.begin(), builder.spendCoins[0].ecdsaSecretKey.end(), false);
                        CDataStream ds(SER_NETWORK, 0);
                        ds << builder.spendCoins[0].serialNumber;
                        bip47::Bytes const pcode = pchannel.getMaskedPayload((unsigned char const *)ds.vch.data(), ds.vch.size(), spendPrivKey);
                        out.scriptPubKey = CScript() << OP_RETURN << pcode;
                    }
                });

        if (!sigmaSpendCoins.empty())
            throwSigma();

        if (spendCoins.empty())
            throw std::runtime_error(std::string("Cannot create a Lelantus spend to address: " + notifAddr.ToString()).c_str());

        CommitLelantusTransaction(wtxNew, spendCoins, sigmaSpendCoins, mintCoins);
        LogBip47("Paymentcode %s was sent to notification address: %s\n", pchannel.getMyPcode().toString().c_str(), notifAddr.ToString().c_str() );
    }
    catch (const InsufficientFunds& e)
    {
        throw e;
    }
    catch (const std::exception& e)
    {
        throw WalletError(e.what());
    }

    SetNotificationTxId(theirPcode, wtxNew.GetHash());
    return wtxNew;
}

std::vector<bip47::CPaymentCodeDescription> CWallet::ListPcodes()
{
    std::vector<bip47::CPaymentCodeDescription> result;
    if (!bip47wallet)
        return result;

    bip47wallet->enumerateReceivers(
        [&result](bip47::CAccountReceiver const & acc)->bool
        {
            result.emplace_back(acc.getAccountNum(), acc.getMyPcode(), acc.getLabel(), acc.getMyNotificationAddress(), bip47::CPaymentCodeSide::Receiver);
            return true;
        }
    );
    return result;
}

bip47::CPaymentChannel & CWallet::SetupPchannel(bip47::CPaymentCode const & theirPcode)
{
    if (!bip47wallet)
        throw WalletError("BIP47 wallet was not created during the initialization");

    bip47::CAccountSender & sender = bip47wallet->provideSendingAccount(theirPcode);
    CWalletDB(strWalletFile).WriteBip47Account(sender);
    return sender.getPaymentChannel();
}

void CWallet::SetNotificationTxId(bip47::CPaymentCode const & theirPcode, uint256 const & txid)
{
    if (!bip47wallet)
        throw WalletError("BIP47 wallet was not created during the initialization");

    bip47::CAccountSender & sender = bip47wallet->provideSendingAccount(theirPcode);
    sender.setNotificationTxId(txid);
    CWalletDB(strWalletFile).WriteBip47Account(sender);
}

namespace {
CBitcoinAddress HandleTheirNextAddress(bip47::CWallet & wallet, std::string const & strWalletFile, bip47::CPaymentCode const & theirPcode, bool storeNextAddress)
{
    boost::optional<bip47::CAccountSender*> existingAcc;
    wallet.enumerateSenders(
        [&theirPcode, &existingAcc](bip47::CAccountSender & acc)->bool
        {
            if(acc.getTheirPcode() == theirPcode) {
                existingAcc.emplace(&acc);
                return false;
            }
            return true;
        }
    );
    if(!existingAcc)
        throw std::runtime_error("There is no account setup for payment code " + theirPcode.toString());
    CBitcoinAddress result;
    if(storeNextAddress)
    {
        result = existingAcc.get()->generateTheirNextSecretAddress();
        LogBip47("Sending to secret address: %s\n", result.ToString());
    } else {
        result = existingAcc.get()->getTheirNextSecretAddress();
    }
    CWalletDB(strWalletFile).WriteBip47Account(*existingAcc.get());
    return result;
}
}

CBitcoinAddress CWallet::GetTheirNextAddress(bip47::CPaymentCode const & theirPcode) const
{
    if (!bip47wallet)
        throw WalletError("BIP47 wallet was not created during the initialization");

    return HandleTheirNextAddress(*bip47wallet, strWalletFile, theirPcode, false);
}

CBitcoinAddress CWallet::GenerateTheirNextAddress(bip47::CPaymentCode const & theirPcode)
{
    if (!bip47wallet)
        throw WalletError("BIP47 wallet was not created during the initialization");

    return HandleTheirNextAddress(*bip47wallet, strWalletFile, theirPcode, true);
}

void CWallet::LoadBip47Wallet()
{
    CWalletDB(strWalletFile).LoadBip47Accounts(*bip47wallet);
}

std::shared_ptr<bip47::CWallet const> CWallet::GetBip47Wallet() const
{
    return bip47wallet;
}

boost::optional<bip47::CPaymentCodeDescription> CWallet::FindPcode(bip47::CPaymentCode const & pcode) const
{
    boost::optional<bip47::CPaymentCodeDescription> result;
    if (!bip47wallet)
        return result;

    bip47wallet->enumerateReceivers(
        [&pcode, &result](bip47::CAccountReceiver & rec)->bool
        {
            if(rec.getMyPcode() == pcode) {
                result.emplace(rec.getAccountNum(), rec.getMyPcode(), rec.getLabel(), rec.getMyPcode().getNotificationAddress(), bip47::CPaymentCodeSide::Receiver);
                return false;
            }

            for(bip47::CPaymentChannel const & channel : rec.getPchannels()) {
                if(channel.getTheirPcode() == pcode) {
                    result.emplace(rec.getAccountNum(), rec.getMyPcode(), rec.getLabel(), rec.getMyPcode().getNotificationAddress(), bip47::CPaymentCodeSide::Receiver);
                    return false;
                }
            }
            return true;
        }
    );
    bip47wallet->enumerateSenders(
        [&pcode, &result, this](bip47::CAccountSender & sender)->bool
        {
            if(sender.getTheirPcode() == pcode) {
                std::string label = GetSendingPcodeLabel(sender.getTheirPcode());
                result.emplace(sender.getAccountNum(), sender.getTheirPcode(), label, sender.getTheirPcode().getNotificationAddress(), bip47::CPaymentCodeSide::Sender);
                return false;
            }
            return true;
        }
    );
    return result;
}

boost::optional<bip47::CPaymentCodeDescription> CWallet::FindPcode(CBitcoinAddress const & address) const
{
    boost::optional<bip47::CPaymentCodeDescription> result;
    if (!bip47wallet)
        return result;

    bip47wallet->enumerateReceivers(
        [&address, &result](bip47::CAccountReceiver & rec)->bool
        {
            bip47::MyAddrContT addrs = rec.getMyUsedAddresses();
            if (std::find_if(addrs.begin(), addrs.end(), bip47::FindByAddress(address)) != addrs.end())
            {
                result.emplace(rec.getAccountNum(), rec.getMyPcode(), rec.getLabel(), rec.getMyPcode().getNotificationAddress(), bip47::CPaymentCodeSide::Receiver);
                return false;
            }
            addrs = rec.getMyNextAddresses();
            if (std::find_if(addrs.begin(), addrs.end(), bip47::FindByAddress(address)) != addrs.end())
            {
                result.emplace(rec.getAccountNum(), rec.getMyPcode(), rec.getLabel(), rec.getMyPcode().getNotificationAddress(), bip47::CPaymentCodeSide::Receiver);
                return false;
            }
            return true;
        }
    );
    bip47wallet->enumerateSenders(
        [&address, &result, this](bip47::CAccountSender & sender)->bool
        {
            bip47::TheirAddrContT addrs = sender.getTheirUsedAddresses();
            if (std::find(addrs.begin(), addrs.end(), address) != addrs.end())
            {
                std::string label = GetSendingPcodeLabel(sender.getTheirPcode());
                result.emplace(sender.getAccountNum(), sender.getTheirPcode(), label, sender.getTheirPcode().getNotificationAddress(), bip47::CPaymentCodeSide::Sender);
                return false;
            }
            if (address == sender.getTheirNextSecretAddress() || address == sender.getTheirPcode().getNotificationAddress())
            {
                std::string label = GetSendingPcodeLabel(sender.getTheirPcode());
                result.emplace(sender.getAccountNum(), sender.getTheirPcode(), label, sender.getTheirPcode().getNotificationAddress(), bip47::CPaymentCodeSide::Sender);
                return false;
            }
            return true;
        }
    );
    return result;
}

bip47::CAccountReceiver const * CWallet::AddressUsed(CBitcoinAddress const & address)
{
    bip47::CAccountReceiver const * result = nullptr;
    if(!bip47wallet)
        return result;

    bip47wallet->enumerateReceivers(
        [&address, &result](bip47::CAccountReceiver & rec)->bool
        {
            bip47::MyAddrContT addrs = rec.getMyNextAddresses();
            if (std::find_if(addrs.begin(), addrs.end(), bip47::FindByAddress(address)) != addrs.end())
            {
                rec.addressUsed(address);
                result = &rec;
                return false;
            }
            return true;
        }
    );
    if (result)
        CWalletDB(strWalletFile).WriteBip47Account(*result);
    return result;
}

void CWallet::HandleBip47Transaction(CWalletTx const & wtx)
{
    bip47::Bytes masked = bip47::utils::GetMaskedPcode(wtx.tx);
    CKey key;
    bip47::CAccountReceiver * accFound = nullptr;
    int nRequired = 0;
    std::vector<CTxDestination> addresses;
    txnouttype typeRet = TX_NONSTANDARD;
    std::vector<CTxIn>::const_iterator ijsplit;
    std::vector<CTxOut>::const_iterator iregout;
    bool success = false;

    if (masked.empty()) goto notifTxExit;

    ijsplit = std::find_if(wtx.tx->vin.begin(), wtx.tx->vin.end(), [](CTxIn const & in){ return in.scriptSig.IsLelantusJoinSplit(); });
    if(ijsplit == wtx.tx->vin.end()) {
        LogBip47("Joinsplit input was not found in a potential notification tx: %s\n", wtx.tx->GetHash().ToString());
        goto notifTxExit;
    }

    iregout = std::find_if(wtx.tx->vout.begin(), wtx.tx->vout.end(), [](CTxOut const & out){ return out.scriptPubKey[0] != OP_RETURN && !out.scriptPubKey.IsLelantusJMint(); });
    if(iregout == wtx.tx->vout.end()) {
        LogBip47("Regular out was not found in a potential notification tx: %s\n", wtx.tx->GetHash().ToString());
        goto notifTxExit;
    }
    if(!ExtractDestinations(iregout->scriptPubKey, typeRet, addresses, nRequired)) {
        LogBip47("Cannot extract destinations for tx: %s\n", wtx.tx->GetHash().ToString());
        goto notifTxExit;
    }
    bip47wallet->enumerateReceivers(
        [&key, &addresses, &accFound](bip47::CAccountReceiver & acc)->bool
        {
            for (CBitcoinAddress addr : addresses) {
                if(acc.getMyNotificationAddress() == addr) {
                    key = acc.getMyNextAddresses()[0].second;
                    accFound = &acc;
                    return false;
                }
            }
            return true;
        }
    );
    if(!accFound) {
        LogBip47("There was no account set up to receive payments on address: %s\n", CBitcoinAddress(addresses[0]).ToString());
        goto notifTxExit;
    }
    if(!accFound->acceptMaskedPayload(masked, *wtx.tx)){
        LogBip47("Could not accept this masked payload: %s\n", HexStr(masked));
        goto notifTxExit;
    }
    success = true;
notifTxExit:
    if (success) {
        LogBip47("The payment code has been accepted: %s\n", accFound->lastPcode().toString());
        HandleSecretAddresses(*this, *accFound);
        CWalletDB(strWalletFile).WriteBip47Account(*accFound);
        LockCoin(COutPoint(wtx.tx->GetHash(), std::distance(wtx.tx->vout.begin(), iregout))); //Locking the notif tx output to be spent only manually
    } else {
        // Checking if it uses a bip47 address
        for (CTxOut const & out : wtx.tx->vout) {
            std::vector<CTxDestination> addresses;
            txnouttype typeRet = TX_NONSTANDARD;
            int nRequired = 0;
            if (ExtractDestinations(out.scriptPubKey, typeRet, addresses, nRequired)) {
                for (CBitcoinAddress addr : addresses) {
                    bip47::CAccountReceiver const * rec = AddressUsed(addr);
                    if (rec) {
                        HandleSecretAddresses(*this, *rec);
                    }
                }
            }
        }
    }
}

void CWallet::LabelSendingPcode(bip47::CPaymentCode const & pcode_, std::string const & label, bool remove)
{
    std::string const pcodeLbl = bip47::PcodeLabel() + pcode_.toString();
    if (label.empty())
        remove = true;
    CWalletDB walletDb(strWalletFile);
    if (remove) {
        walletDb.EraseKV(pcodeLbl);
        LOCK(cs_wallet);
        mapCustomKeyValues.erase(pcodeLbl);
    } else {
        std::multimap<std::string, std::string>::iterator iter = mapCustomKeyValues.find(pcodeLbl);
        if (iter == mapCustomKeyValues.end()) {
            LOCK(cs_wallet);
            mapCustomKeyValues.insert(std::make_pair(pcodeLbl, label));
        } else {
            if (iter->second == label)
                return;
            iter->second = label;
        }
        walletDb.EraseKV(pcodeLbl);
        walletDb.WriteKV(pcodeLbl, label);
    }
    NotifyPcodeLabeled(pcode_.toString(), label, remove);
}

std::string CWallet::GetSendingPcodeLabel(bip47::CPaymentCode const & pcode) const
{
    std::string const pcodeLbl = bip47::PcodeLabel() + pcode.toString();
    LOCK(cs_wallet);
    std::multimap<std::string, std::string>::const_iterator iter = mapCustomKeyValues.find(pcodeLbl);
    if(iter == mapCustomKeyValues.end())
        return "";
    return iter->second;
}

void CWallet::LabelReceivingPcode(bip47::CPaymentCode const & pcode, std::string const & label)
{
    if (!bip47wallet)
        return;

    LOCK(cs_wallet);
    bip47::CAccountReceiver * result = nullptr;
    bip47wallet->enumerateReceivers(
        [&result, &pcode](bip47::CAccountReceiver & rec)->bool
        {
            if(rec.getMyPcode() == pcode)
            {
                result = &rec;
                return false;
            }
            return true;
        }
    );
    if(!result)
        return;
    result->setLabel(label);
    CWalletDB(strWalletFile).WriteBip47Account(*result);
}

size_t CWallet::SetUsedAddressNumber(bip47::CPaymentCode const & pcode, size_t number)
{
    boost::optional<size_t> resultSnd, resutRec;
    bip47wallet->enumerateSenders(
        [&pcode, &number, &resultSnd](bip47::CAccountSender & sender)->bool
        {
            if(sender.getTheirPcode() == pcode) {
                resultSnd.emplace(sender.setTheirUsedAddressNumber(number));
                return false;
            }
            return true;
        }
    );

    bip47::CAccountReceiver * receiver;
    bip47wallet->enumerateReceivers(
        [&pcode, &number, &resutRec, &receiver](bip47::CAccountReceiver & rec)->bool
        {
            resutRec = rec.setMyUsedAddressNumber(pcode, number);
            if(resutRec) {
                receiver = &rec;
                return false;
            }
            return true;
        }
    );
    if(resutRec) {
        HandleSecretAddresses(*this, *receiver);
        return *resutRec;
    }
    if(resultSnd)
        return *resultSnd;
    return 0;
}

void CWallet::NotifyTransactionLock(const CTransaction &tx)
{
    LOCK(cs_wallet);
    // Only notify UI if this transaction is in this wallet
    std::map<uint256, CWalletTx>::const_iterator mi = mapWallet.find(tx.GetHash());
    if (mi != mapWallet.end()){
        NotifyISLockReceived();
    }
}

void CWallet::NotifyChainLock(const CBlockIndex* pindexChainLock)
{
    NotifyChainLockReceived(pindexChainLock->nHeight);
}


/******************************************************************************/
/*                                                                            */
/*                            CKeyPool                                        */
/*                                                                            */
/******************************************************************************/


CKeyPool::CKeyPool()
{
    nTime = GetTime();
}

CKeyPool::CKeyPool(const CPubKey& vchPubKeyIn)
{
    nTime = GetTime();
    vchPubKey = vchPubKeyIn;
}

CWalletKey::CWalletKey(int64_t nExpires)
{
    nTimeCreated = (nExpires ? GetTime() : 0);
    nTimeExpires = nExpires;
}

void CMerkleTx::SetMerkleBranch(const CBlockIndex* pindex, int posInBlock)
{
    // Update the tx's hashBlock
    hashBlock = pindex->GetBlockHash();

    // set the position of the transaction in the block
    nIndex = posInBlock;
}

int CMerkleTx::GetDepthInMainChain(const CBlockIndex *&pindexRet, bool enableIX) const {
    int nResult;

    if (hashUnset())
        nResult = 0;
    else {
        AssertLockHeld(cs_main);

        // Find the block it claims to be in
        BlockMap::iterator mi = mapBlockIndex.find(hashBlock);
        if (mi == mapBlockIndex.end())
            nResult = 0;
        else {
            CBlockIndex *pindex = (*mi).second;
            if (!pindex || !chainActive.Contains(pindex))
                nResult = 0;
            else {
                pindexRet = pindex;
                nResult = ((nIndex == -1) ? (-1) : 1) * (chainActive.Height() - pindex->nHeight + 1);

                if (nResult == 0 && !mempool.exists(GetHash()))
                    return -1; // Not in chain, not in mempool
            }
        }
    }

    return nResult;
}

bool CMerkleTx::IsLockedByLLMQInstantSend() const
{
    return llmq::quorumInstantSendManager->IsLocked(GetHash());
}

bool CMerkleTx::IsChainLocked() const
{
    AssertLockHeld(cs_main);
    BlockMap::iterator mi = mapBlockIndex.find(hashBlock);
    if (mi != mapBlockIndex.end() && mi->second != nullptr) {
        return llmq::chainLocksHandler->HasChainLock(mi->second->nHeight, hashBlock);
    }
    return false;
}

int CMerkleTx::GetDepthInMainChain(const CBlockIndex* &pindexRet) const
{
    if (hashUnset())
        return 0;

    AssertLockHeld(cs_main);

    // Find the block it claims to be in
    BlockMap::iterator mi = mapBlockIndex.find(hashBlock);
    if (mi == mapBlockIndex.end())
        return 0;
    CBlockIndex* pindex = (*mi).second;
    if (!pindex || !chainActive.Contains(pindex))
        return 0;

    pindexRet = pindex;
    return ((nIndex == -1) ? (-1) : 1) * (chainActive.Height() - pindex->nHeight + 1);
}

int CMerkleTx::GetBlocksToMaturity() const
{
    if (!IsCoinBase())
        return 0;
    return std::max(0, (COINBASE_MATURITY+1) - GetDepthInMainChain());
}


bool CMerkleTx::AcceptToMemoryPool(const CAmount &nAbsurdFee, CValidationState &state)
{
    if (GetBoolArg("-dandelion", true)) {
        bool res = ::AcceptToMemoryPool(
            txpools.getStemTxPool(),
            state,
            tx,
            false,
            NULL, /* pfMissingInputs */
            NULL,
            false, /* fOverrideMempoolLimit */
            nAbsurdFee,
            true,
            false /* markFiroSpendTransactionSerial */
        );
        if (!res) {
            LogPrintf(
                "CMerkleTx::AcceptToMemoryPool, failed to add txn %s to dandelion stempool: %s.\n",
                GetHash().ToString(),
                state.GetRejectReason());
        }
        return res;
    } else {
        // Changes to mempool should also be made to Dandelion stempool
        return ::AcceptToMemoryPool(
            txpools,
            state,
            tx,
            false,
            NULL, /* pfMissingInputs */
            NULL,
            false, /* fOverrideMempoolLimit */
            nAbsurdFee,
            true,
            true);
    }
}

bool CompSigmaHeight(const CSigmaEntry &a, const CSigmaEntry &b) { return a.nHeight < b.nHeight; }
bool CompSigmaID(const CSigmaEntry &a, const CSigmaEntry &b) { return a.id < b.id; }<|MERGE_RESOLUTION|>--- conflicted
+++ resolved
@@ -3146,31 +3146,12 @@
             return true;
         }
 
-<<<<<<< HEAD
-        COutPoint outPoint;
-        lelantus::PublicCoin pubCoin(coin.value);
-        lelantus::GetOutPoint(outPoint, pubCoin);
-
-        if(lockedCoins.count(outPoint) > 0){
-            return true;
-        }
-
-        if(coinControl != NULL){
-            if(coinControl->HasSelected()){
-                if(!coinControl->IsSelected(outPoint)){
-                    return true;
-                }
-            }
-        }
-
-=======
         if (coinHeight + (ZC_MINT_CONFIRMATIONS - 1) > chainActive.Height()) {
             // Remove the coin from the candidates list, since it does not have the
             // required number of confirmations.
             return true;
         }
 
->>>>>>> fda7d55c
         return false;
     });
 
