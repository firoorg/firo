--- conflicted
+++ resolved
@@ -3370,12 +3370,8 @@
         LOCK2(cs_main, cs_wallet);
         for (std::map<uint256, CWalletTx>::const_iterator it = mapWallet.begin(); it != mapWallet.end(); ++it) {
             const CWalletTx *pcoin = &(*it).second;
-<<<<<<< HEAD
-            if (pcoin->GetDepthInMainChain() == 0 && (pcoin->InMempool() || pcoin->InStempool()))
-=======
             if (!pcoin->IsTrusted() && pcoin->GetDepthInMainChain() == 0 &&
                 (pcoin->InMempool() || pcoin->InStempool()) && !pcoin->IsLockedByLLMQInstantSend())
->>>>>>> aa9cf805
                 nTotal += pcoin->GetAvailableCredit();
         }
     }
