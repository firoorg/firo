// Copyright (c) 2009-2010 Satoshi Nakamoto
// Copyright (c) 2009-2016 The Bitcoin Core developers
// Distributed under the MIT software license, see the accompanying
// file COPYING or http://www.opensource.org/licenses/mit-license.php.

#include "wallet.h"
#include "walletexcept.h"
#include "sigmaspendbuilder.h"
#include "amount.h"
#include "base58.h"
#include "checkpoints.h"
#include "chain.h"
#include "wallet/coincontrol.h"
#include "consensus/consensus.h"
#include "consensus/validation.h"
#include "key.h"
#include "keystore.h"
#include "validation.h"
#include "zerocoin.h"
#include "sigma.h"
#include "../sigma/coinspend.h"
#include "../sigma/spend_metadata.h"
#include "../sigma/coin.h"
#include "../sigma/remint.h"
#include "../libzerocoin/SpendMetaData.h"
#include "net.h"
#include "policy/policy.h"
#include "primitives/block.h"
#include "primitives/transaction.h"
#include "script/script.h"
#include "script/sign.h"
#include "timedata.h"
#include "txmempool.h"
#include "util.h"
#include "ui_interface.h"
#include "utilmoneystr.h"
#include "validation.h"
#include "instantx.h"
#include "znode.h"
#include "znodeconfig.h"
#include "znodesync-interface.h"
#include "random.h"
#include "init.h"
#include "hdmint/wallet.h"
#include "hdmint/tracker.h"
#include "rpc/protocol.h"

#include "bip47/secretpoint.h"
#include "bip47/paymentaddress.h"

#include <assert.h>
#include <boost/algorithm/string.hpp>
#include <boost/algorithm/string/replace.hpp>
#include <boost/filesystem.hpp>
#include <boost/thread.hpp>

#ifdef ENABLE_CLIENTAPI
#include "client-api/server.h"
#endif

using namespace std;

CWallet* pwalletMain = NULL;

/** Transaction fee set by the user */
CFeeRate payTxFee(DEFAULT_TRANSACTION_FEE);
unsigned int nTxConfirmTarget = DEFAULT_TX_CONFIRM_TARGET;
bool bSpendZeroConfChange = DEFAULT_SPEND_ZEROCONF_CHANGE;
bool fSendFreeTransactions = DEFAULT_SEND_FREE_TRANSACTIONS;
bool fWalletRbf = DEFAULT_WALLET_RBF;
bool fRescanning = false;
bool fWalletInitialized = false;

const char * DEFAULT_WALLET_DAT = "wallet.dat";

/**
 * Fees smaller than this (in satoshi) are considered zero fee (for transaction creation)
 * Override with -mintxfee
 */
CFeeRate CWallet::minTxFee = CFeeRate(DEFAULT_TRANSACTION_MINFEE);
/**
 * If fee estimation does not have enough data to provide estimates, use this fee instead.
 * Has no effect if not using fee estimation
 * Override with -fallbackfee
 */
CFeeRate CWallet::fallbackFee = CFeeRate(DEFAULT_FALLBACK_FEE);

const uint256 CMerkleTx::ABANDON_HASH(uint256S("0000000000000000000000000000000000000000000000000000000000000001"));

/** @defgroup mapWallet
 *
 * @{
 */

struct CompareValueOnly
{
    bool operator()(const pair<CAmount, pair<const CWalletTx*, unsigned int> >& t1,
                    const pair<CAmount, pair<const CWalletTx*, unsigned int> >& t2) const
    {
        return t1.first < t2.first;
    }
};

struct CompareByAmount
{
    bool operator()(const CompactTallyItem& t1, const CompactTallyItem& t2) const
    {
        return t1.nAmount > t2.nAmount;
    }
};

static void EnsureMintWalletAvailable()
{
    if (!pwalletMain || !pwalletMain->zwallet) {
        throw std::logic_error("Sigma feature requires HD wallet");
    }
}

std::string COutput::ToString() const {
    return strprintf("COutput(%s, %d, %d) [%s]", tx->GetHash().ToString(), i, nDepth, FormatMoney(tx->tx->vout[i].nValue));
}

const CWalletTx *CWallet::GetWalletTx(const uint256 &hash) const {
    LOCK(cs_wallet);
    std::map<uint256, CWalletTx>::const_iterator it = mapWallet.find(hash);
    if (it == mapWallet.end())
        return NULL;
    return &(it->second);
}

CPubKey CWallet::GetKeyFromKeypath(uint32_t nChange, uint32_t nChild) {
    AssertLockHeld(cs_wallet); // mapKeyMetadata

    boost::optional<bool> regTest = GetOptBoolArg("-regtest")
    , testNet = GetOptBoolArg("-testnet");
    uint32_t nIndex = (regTest || testNet) ? BIP44_TEST_INDEX : BIP44_ZCOIN_INDEX;

    // Fail if not using HD wallet (no keypaths)
    if (hdChain.masterKeyID.IsNull())
        throw std::runtime_error(std::string(__func__) + ": Non-HD wallet detected");

    // use BIP44 keypath: m / purpose' / coin_type' / account' / change / address_index
    CKey key;                      //master key seed (256bit)
    CExtKey masterKey;             //hd master key
    CExtKey purposeKey;            //key at m/44'
    CExtKey coinTypeKey;           //key at m/44'/<1/136>' (Testnet or Zcoin Coin Type respectively, according to SLIP-0044)
    CExtKey accountKey;            //key at m/44'/<1/136>'/0'
    CExtKey externalChainChildKey; //key at m/44'/<1/136>'/0'/<c> (Standard: 0/1, Mints: 2)
    CExtKey childKey;              //key at m/44'/<1/136>'/0'/<c>/<n>

    if(hdChain.nVersion >= CHDChain::VERSION_WITH_BIP39){
        MnemonicContainer mContainer = mnemonicContainer;
        DecryptMnemonicContainer(mContainer);
        SecureVector seed = mContainer.GetSeed();
        masterKey.SetMaster(&seed[0], seed.size());
    } else {
        // try to get the master key
        if (!GetKey(hdChain.masterKeyID, key))
            throw std::runtime_error(std::string(__func__) + ": Master key not found");
        masterKey.SetMaster(key.begin(), key.size());
    }

    // derive m/44'
    // use hardened derivation (child keys >= 0x80000000 are hardened after bip32)
    masterKey.Derive(purposeKey, BIP44_INDEX | BIP32_HARDENED_KEY_LIMIT);

    // derive m/44'/136'
    purposeKey.Derive(coinTypeKey, nIndex | BIP32_HARDENED_KEY_LIMIT);

    // derive m/44'/136'/0'
    coinTypeKey.Derive(accountKey, BIP32_HARDENED_KEY_LIMIT);

    // derive m/44'/136'/0'/<c>
    accountKey.Derive(externalChainChildKey, nChange);

    // derive m/44'/136'/0'/<c>/<n>
    externalChainChildKey.Derive(childKey, nChild);

    CKey secret = childKey.key;

    CPubKey pubkey = secret.GetPubKey();
    assert(secret.VerifyPubKey(pubkey));

    return pubkey;
}

CPubKey CWallet::GenerateNewKey(uint32_t nChange, bool fWriteChain)
{
    AssertLockHeld(cs_wallet); // mapKeyMetadata
    CWalletDB walletdb(strWalletFile);
    bool fCompressed = CanSupportFeature(FEATURE_COMPRPUBKEY); // default to compressed public keys if we want 0.6.0 wallets

    CKey secret;

    // Create new metadata
    int64_t nCreationTime = GetTime();
    CKeyMetadata metadata(nCreationTime);
    metadata.nChange = Component(nChange, false);

    boost::optional<bool> regTest = GetOptBoolArg("-regtest")
    , testNet = GetOptBoolArg("-testnet");

    uint32_t nIndex = (regTest || testNet) ? BIP44_TEST_INDEX : BIP44_ZCOIN_INDEX;

    // use HD key derivation if HD was enabled during wallet creation
    // TODO: change code to foloow bitcoin structure more closely
    if (IsHDEnabled()) {
        // use BIP44 keypath: m / purpose' / coin_type' / account' / change / address_index
        CKey key;                      //master key seed (256bit)
        CExtKey masterKey;             //hd master key
        CExtKey purposeKey;            //key at m/44'
        CExtKey coinTypeKey;           //key at m/44'/<1/136>' (Testnet or Zcoin Coin Type respectively, according to SLIP-0044)
        CExtKey accountKey;            //key at m/44'/<1/136>'/0'
        CExtKey externalChainChildKey; //key at m/44'/<1/136>'/0'/<c> (Standard: 0/1, Mints: 2)
        CExtKey childKey;              //key at m/44'/<1/136>'/0'/<c>/<n>
        //For bip39 we use it's original way for generating keys to make it compatible with hardware and software wallets
        if(hdChain.nVersion >= CHDChain::VERSION_WITH_BIP39){
            MnemonicContainer mContainer = mnemonicContainer;
            DecryptMnemonicContainer(mContainer);
            SecureVector seed = mContainer.GetSeed();
            masterKey.SetMaster(&seed[0], seed.size());
        } else {
            // try to get the master key
            if (!GetKey(hdChain.masterKeyID, key))
                throw std::runtime_error(std::string(__func__) + ": Master key not found");
            masterKey.SetMaster(key.begin(), key.size());
        }

        // derive m/44'
        // use hardened derivation (child keys >= 0x80000000 are hardened after bip32)
        masterKey.Derive(purposeKey, BIP44_INDEX | BIP32_HARDENED_KEY_LIMIT);

        // derive m/44'/136'
        purposeKey.Derive(coinTypeKey, nIndex | BIP32_HARDENED_KEY_LIMIT);

        // derive m/44'/136'/0'
        coinTypeKey.Derive(accountKey, BIP32_HARDENED_KEY_LIMIT);

        // derive m/44'/136'/0'/<c>
        accountKey.Derive(externalChainChildKey, nChange);

        // derive child key at next index, skip keys already known to the wallet
        do
        {
            externalChainChildKey.Derive(childKey, hdChain.nExternalChainCounters[nChange]);
            metadata.hdKeypath = "m/44'/" + std::to_string(nIndex) + "'/0'/" + std::to_string(nChange) + "/" + std::to_string(hdChain.nExternalChainCounters[nChange]);
            metadata.hdMasterKeyID = hdChain.masterKeyID;
            metadata.nChild = Component(hdChain.nExternalChainCounters[nChange], false);
            // increment childkey index
            hdChain.nExternalChainCounters[nChange]++;
        } while (HaveKey(childKey.key.GetPubKey().GetID()));
        secret = childKey.key;

        // update the chain model in the database
        if(fWriteChain){
            if (!CWalletDB(strWalletFile).WriteHDChain(hdChain))
                throw std::runtime_error(std::string(__func__) + ": Writing HD chain model failed");
        }
    /* bitcoin 0.14:
    if (IsHDEnabled()) {
        DeriveNewChildKey(metadata, secret);
    */
    } else {
        secret.MakeNewKey(fCompressed);
    }

    // Compressed public keys were introduced in version 0.6.0
    if (fCompressed)
        SetMinVersion(FEATURE_COMPRPUBKEY);

    CPubKey pubkey = secret.GetPubKey();
    assert(secret.VerifyPubKey(pubkey));

    mapKeyMetadata[pubkey.GetID()] = metadata;
    UpdateTimeFirstKey(nCreationTime);

    if (!AddKeyPubKey(secret, pubkey))
        throw std::runtime_error(std::string(__func__) + ": AddKey failed");
    return pubkey;
}

void CWallet::DeriveNewChildKey(CKeyMetadata& metadata, CKey& secret)
{
    // for now we use a fixed keypath scheme of m/0'/0'/k
    CKey key;                      //master key seed (256bit)
    CExtKey masterKey;             //hd master key
    CExtKey accountKey;            //key at m/0'
    CExtKey externalChainChildKey; //key at m/0'/0'
    CExtKey childKey;              //key at m/0'/0'/<n>'

    // try to get the master key
    if (!GetKey(hdChain.masterKeyID, key))
        throw std::runtime_error(std::string(__func__) + ": Master key not found");

    masterKey.SetMaster(key.begin(), key.size());

    // derive m/0'
    // use hardened derivation (child keys >= 0x80000000 are hardened after bip32)
    masterKey.Derive(accountKey, BIP32_HARDENED_KEY_LIMIT);

    // derive m/0'/0'
    accountKey.Derive(externalChainChildKey, BIP32_HARDENED_KEY_LIMIT);

    // derive child key at next index, skip keys already known to the wallet
    do {
        // always derive hardened keys
        // childIndex | BIP32_HARDENED_KEY_LIMIT = derive childIndex in hardened child-index-range
        // example: 1 | BIP32_HARDENED_KEY_LIMIT == 0x80000001 == 2147483649
        externalChainChildKey.Derive(childKey, hdChain.nExternalChainCounter | BIP32_HARDENED_KEY_LIMIT);
        metadata.hdKeypath = "m/0'/0'/" + std::to_string(hdChain.nExternalChainCounter) + "'";
        metadata.hdMasterKeyID = hdChain.masterKeyID;
        // increment childkey index
        hdChain.nExternalChainCounter++;
    } while (HaveKey(childKey.key.GetPubKey().GetID()));
    secret = childKey.key;

    // update the chain model in the database
    if (!CWalletDB(strWalletFile).WriteHDChain(hdChain))
        throw std::runtime_error(std::string(__func__) + ": Writing HD chain model failed");
}

bool CWallet::AddKeyPubKey(const CKey& secret, const CPubKey &pubkey)
{
    AssertLockHeld(cs_wallet); // mapKeyMetadata
    if (!CCryptoKeyStore::AddKeyPubKey(secret, pubkey))
        return false;

    // check if we need to remove from watch-only
    CScript script;
    script = GetScriptForDestination(pubkey.GetID());
    if (HaveWatchOnly(script))
        RemoveWatchOnly(script);
    script = GetScriptForRawPubKey(pubkey);
    if (HaveWatchOnly(script))
        RemoveWatchOnly(script);

    if (!fFileBacked)
        return true;
    if (!IsCrypted()) {
        return CWalletDB(strWalletFile).WriteKey(pubkey,
                                                 secret.GetPrivKey(),
                                                 mapKeyMetadata[pubkey.GetID()]);
    }
    return true;
}

bool CWallet::AddCryptedKey(const CPubKey &vchPubKey,
                            const vector<unsigned char> &vchCryptedSecret)
{
    if (!CCryptoKeyStore::AddCryptedKey(vchPubKey, vchCryptedSecret))
        return false;
    if (!fFileBacked)
        return true;
    {
        LOCK(cs_wallet);
        if (pwalletdbEncryption)
            return pwalletdbEncryption->WriteCryptedKey(vchPubKey,
                                                        vchCryptedSecret,
                                                        mapKeyMetadata[vchPubKey.GetID()]);
        else
            return CWalletDB(strWalletFile).WriteCryptedKey(vchPubKey,
                                                            vchCryptedSecret,
                                                            mapKeyMetadata[vchPubKey.GetID()]);
    }
    return false;
}

bool CWallet::LoadKeyMetadata(const CTxDestination& keyID, const CKeyMetadata &meta)
{
    AssertLockHeld(cs_wallet); // mapKeyMetadata
    UpdateTimeFirstKey(meta.nCreateTime);
    mapKeyMetadata[keyID] = meta;
    return true;
}

bool CWallet::LoadCryptedKey(const CPubKey &vchPubKey, const std::vector<unsigned char> &vchCryptedSecret)
{
    return CCryptoKeyStore::AddCryptedKey(vchPubKey, vchCryptedSecret);
}

void CWallet::UpdateTimeFirstKey(int64_t nCreateTime)
{
    AssertLockHeld(cs_wallet);
    if (nCreateTime <= 1) {
        // Cannot determine birthday information, so set the wallet birthday to
        // the beginning of time.
        nTimeFirstKey = 1;
    } else if (!nTimeFirstKey || nCreateTime < nTimeFirstKey) {
        nTimeFirstKey = nCreateTime;
    }
}

bool CWallet::AddCScript(const CScript& redeemScript)
{
    if (!CCryptoKeyStore::AddCScript(redeemScript))
        return false;
    if (!fFileBacked)
        return true;
    return CWalletDB(strWalletFile).WriteCScript(Hash160(redeemScript), redeemScript);
}

bool CWallet::LoadCScript(const CScript& redeemScript)
{
    /* A sanity check was added in pull #3843 to avoid adding redeemScripts
     * that never can be redeemed. However, old wallets may still contain
     * these. Do not add them to the wallet and warn. */
    if (redeemScript.size() > MAX_SCRIPT_ELEMENT_SIZE)
    {
        std::string strAddr = CBitcoinAddress(CScriptID(redeemScript)).ToString();
        LogPrintf("%s: Warning: This wallet contains a redeemScript of size %i which exceeds maximum size %i thus can never be redeemed. Do not use address %s.\n",
            __func__, redeemScript.size(), MAX_SCRIPT_ELEMENT_SIZE, strAddr);
        return true;
    }

    return CCryptoKeyStore::AddCScript(redeemScript);
}

bool CWallet::AddWatchOnly(const CScript& dest)
{
    if (!CCryptoKeyStore::AddWatchOnly(dest))
        return false;
    const CKeyMetadata& meta = mapKeyMetadata[CScriptID(dest)];
    UpdateTimeFirstKey(meta.nCreateTime);
    NotifyWatchonlyChanged(true);
    if (!fFileBacked)
        return true;
    return CWalletDB(strWalletFile).WriteWatchOnly(dest, meta);
}

bool CWallet::AddWatchOnly(const CScript& dest, int64_t nCreateTime)
{
    mapKeyMetadata[CScriptID(dest)].nCreateTime = nCreateTime;
    return AddWatchOnly(dest);
}

bool CWallet::RemoveWatchOnly(const CScript &dest)
{
    AssertLockHeld(cs_wallet);
    if (!CCryptoKeyStore::RemoveWatchOnly(dest))
        return false;
    if (!HaveWatchOnly())
        NotifyWatchonlyChanged(false);
    if (fFileBacked)
        if (!CWalletDB(strWalletFile).EraseWatchOnly(dest))
            return false;

    return true;
}

bool CWallet::LoadWatchOnly(const CScript &dest)
{
    return CCryptoKeyStore::AddWatchOnly(dest);
}

bool CWallet::Unlock(const SecureString &strWalletPassphrase, const bool& fFirstUnlock)
{
    CCrypter crypter;
    CKeyingMaterial vMasterKey;

    {
        LOCK(cs_wallet);
        BOOST_FOREACH(const MasterKeyMap::value_type& pMasterKey, mapMasterKeys)
        {
            if(!crypter.SetKeyFromPassphrase(strWalletPassphrase, pMasterKey.second.vchSalt, pMasterKey.second.nDeriveIterations, pMasterKey.second.nDerivationMethod))
                return false;
            if (!crypter.Decrypt(pMasterKey.second.vchCryptedKey, vMasterKey))
                continue; // try another master key
            if (CCryptoKeyStore::Unlock(vMasterKey, fFirstUnlock))
                return true;
        }
    }
    return false;
}

bool CWallet::ChangeWalletPassphrase(const SecureString& strOldWalletPassphrase, const SecureString& strNewWalletPassphrase)
{
    bool fWasLocked = IsLocked();

    {
        LOCK(cs_wallet);
        Lock();

        CCrypter crypter;
        CKeyingMaterial vMasterKey;
        BOOST_FOREACH(MasterKeyMap::value_type& pMasterKey, mapMasterKeys)
        {
            if(!crypter.SetKeyFromPassphrase(strOldWalletPassphrase, pMasterKey.second.vchSalt, pMasterKey.second.nDeriveIterations, pMasterKey.second.nDerivationMethod))
                return false;
            if (!crypter.Decrypt(pMasterKey.second.vchCryptedKey, vMasterKey))
                return false;
            if (CCryptoKeyStore::Unlock(vMasterKey))
            {
                int64_t nStartTime = GetTimeMillis();
                crypter.SetKeyFromPassphrase(strNewWalletPassphrase, pMasterKey.second.vchSalt, pMasterKey.second.nDeriveIterations, pMasterKey.second.nDerivationMethod);
                pMasterKey.second.nDeriveIterations = pMasterKey.second.nDeriveIterations * (100 / ((double)(GetTimeMillis() - nStartTime)));

                nStartTime = GetTimeMillis();
                crypter.SetKeyFromPassphrase(strNewWalletPassphrase, pMasterKey.second.vchSalt, pMasterKey.second.nDeriveIterations, pMasterKey.second.nDerivationMethod);
                pMasterKey.second.nDeriveIterations = (pMasterKey.second.nDeriveIterations + pMasterKey.second.nDeriveIterations * 100 / ((double)(GetTimeMillis() - nStartTime))) / 2;

                if (pMasterKey.second.nDeriveIterations < 25000)
                    pMasterKey.second.nDeriveIterations = 25000;

                LogPrintf("Wallet passphrase changed to an nDeriveIterations of %i\n", pMasterKey.second.nDeriveIterations);

                if (!crypter.SetKeyFromPassphrase(strNewWalletPassphrase, pMasterKey.second.vchSalt, pMasterKey.second.nDeriveIterations, pMasterKey.second.nDerivationMethod))
                    return false;
                if (!crypter.Encrypt(vMasterKey, pMasterKey.second.vchCryptedKey))
                    return false;
                CWalletDB(strWalletFile).WriteMasterKey(pMasterKey.first, pMasterKey.second);
                if (fWasLocked)
                    Lock();
                return true;
            }
        }
    }

    return false;
}

void CWallet::SetBestChain(const CBlockLocator& loc)
{
    CWalletDB walletdb(strWalletFile);
    walletdb.WriteBestBlock(loc);
}

bool CWallet::SetMinVersion(enum WalletFeature nVersion, CWalletDB* pwalletdbIn, bool fExplicit)
{
    LOCK(cs_wallet); // nWalletVersion
    if (nWalletVersion >= nVersion)
        return true;

    // when doing an explicit upgrade, if we pass the max version permitted, upgrade all the way
    if (fExplicit && nVersion > nWalletMaxVersion)
            nVersion = FEATURE_LATEST;

    nWalletVersion = nVersion;

    if (nVersion > nWalletMaxVersion)
        nWalletMaxVersion = nVersion;

    if (fFileBacked)
    {
        CWalletDB* pwalletdb = pwalletdbIn ? pwalletdbIn : new CWalletDB(strWalletFile);
        if (nWalletVersion > 40000)
            pwalletdb->WriteMinVersion(nWalletVersion);
        if (!pwalletdbIn)
            delete pwalletdb;
    }

    return true;
}

bool CWallet::SetMaxVersion(int nVersion)
{
    LOCK(cs_wallet); // nWalletVersion, nWalletMaxVersion
    // cannot downgrade below current version
    if (nWalletVersion > nVersion)
        return false;

    nWalletMaxVersion = nVersion;

    return true;
}

set<uint256> CWallet::GetConflicts(const uint256& txid) const
{
    set<uint256> result;
    AssertLockHeld(cs_wallet);

    std::map<uint256, CWalletTx>::const_iterator it = mapWallet.find(txid);
    if (it == mapWallet.end())
        return result;
    const CWalletTx& wtx = it->second;

    std::pair<TxSpends::const_iterator, TxSpends::const_iterator> range;

    BOOST_FOREACH(const CTxIn& txin, wtx.tx->vin)
    {
        if (mapTxSpends.count(txin.prevout) <= 1)
            continue;  // No conflict if zero or one spends
        range = mapTxSpends.equal_range(txin.prevout);
        for (TxSpends::const_iterator _it = range.first; _it != range.second; ++_it)
            result.insert(_it->second);
    }
    return result;
}

bool CWallet::HasWalletSpend(const uint256& txid) const
{
    AssertLockHeld(cs_wallet);
    auto iter = mapTxSpends.lower_bound(COutPoint(txid, 0));
    return (iter != mapTxSpends.end() && iter->first.hash == txid);
}

void CWallet::Flush(bool shutdown)
{
    bitdb.Flush(shutdown);
}

bool CWallet::Verify()
{
    if (GetBoolArg("-disablewallet", DEFAULT_DISABLE_WALLET))
        return true;

    LogPrintf("Using BerkeleyDB version %s\n", DbEnv::version(0, 0, 0));
    std::string walletFile = GetArg("-wallet", DEFAULT_WALLET_DAT);

    LogPrintf("Using wallet %s\n", walletFile);
    uiInterface.InitMessage(_("Verifying wallet..."));

    // Wallet file must be a plain filename without a directory
    if (walletFile != boost::filesystem::basename(walletFile) + boost::filesystem::extension(walletFile))
        return InitError(strprintf(_("Wallet %s resides outside data directory %s"), walletFile, GetDataDir().string()));

    if (!bitdb.Open(GetDataDir()))
    {
        // try moving the database env out of the way
        boost::filesystem::path pathDatabase = GetDataDir() / "database";
        boost::filesystem::path pathDatabaseBak = GetDataDir() / strprintf("database.%d.bak", GetTime());
        try {
            boost::filesystem::rename(pathDatabase, pathDatabaseBak);
            LogPrintf("Moved old %s to %s. Retrying.\n", pathDatabase.string(), pathDatabaseBak.string());
        } catch (const boost::filesystem::filesystem_error&) {
            // failure is ok (well, not really, but it's not worse than what we started with)
        }
        
        // try again
        if (!bitdb.Open(GetDataDir())) {
            // if it still fails, it probably means we can't even create the database env
            return InitError(strprintf(_("Error initializing wallet database environment %s!"), GetDataDir()));
        }
    }
    
    if (GetBoolArg("-salvagewallet", false))
    {
        // Recover readable keypairs:
        if (!CWalletDB::Recover(bitdb, walletFile, true))
            return false;
    }
    
    if (boost::filesystem::exists(GetDataDir() / walletFile))
    {
        CDBEnv::VerifyResult r = bitdb.Verify(walletFile, CWalletDB::Recover);
        if (r == CDBEnv::RECOVER_OK)
        {
            InitWarning(strprintf(_("Warning: Wallet file corrupt, data salvaged!"
                                         " Original %s saved as %s in %s; if"
                                         " your balance or transactions are incorrect you should"
                                         " restore from a backup."),
                walletFile, "wallet.{timestamp}.bak", GetDataDir()));
        }
        if (r == CDBEnv::RECOVER_FAIL)
            return InitError(strprintf(_("%s corrupt, salvage failed"), walletFile));
    }
    
    return true;
}

void CWallet::SyncMetaData(pair<TxSpends::iterator, TxSpends::iterator> range)
{
    // We want all the wallet transactions in range to have the same metadata as
    // the oldest (smallest nOrderPos).
    // So: find smallest nOrderPos:

    int nMinOrderPos = std::numeric_limits<int>::max();
    const CWalletTx* copyFrom = NULL;
    for (TxSpends::iterator it = range.first; it != range.second; ++it)
    {
        const uint256& hash = it->second;
        int n = mapWallet[hash].nOrderPos;
        if (n < nMinOrderPos)
        {
            nMinOrderPos = n;
            copyFrom = &mapWallet[hash];
        }
    }
    // Now copy data from copyFrom to rest:
    for (TxSpends::iterator it = range.first; it != range.second; ++it)
    {
        const uint256& hash = it->second;
        CWalletTx* copyTo = &mapWallet[hash];
        if (copyFrom == copyTo) continue;
        if (!copyFrom->IsEquivalentTo(*copyTo)) continue;
        copyTo->mapValue = copyFrom->mapValue;
        copyTo->vOrderForm = copyFrom->vOrderForm;
        // fTimeReceivedIsTxTime not copied on purpose
        // nTimeReceived not copied on purpose
        copyTo->nTimeSmart = copyFrom->nTimeSmart;
        copyTo->fFromMe = copyFrom->fFromMe;
        copyTo->strFromAccount = copyFrom->strFromAccount;
        // nOrderPos not copied on purpose
        // cached members not copied on purpose
    }
}

/**
 * Outpoint is spent if any non-conflicted transaction
 * spends it:
 */
bool CWallet::IsSpent(const uint256 &hash, unsigned int n) const
{
    auto tx = GetWalletTx(hash);

    // Try to handle mint output first.
    if (tx && tx->tx->vout.size() > n) {
        LOCK(cs_wallet);

        auto& script = tx->tx->vout[n].scriptPubKey;
        CWalletDB db(strWalletFile);

        if (script.IsZerocoinMint()) {
            auto pub = ParseZerocoinMintScript(script);
            CZerocoinEntry data;

            if (!db.ReadZerocoinEntry(pub, data)) {
                return false;
            }

            return data.IsUsed;
        } else if (zwallet && script.IsSigmaMint()) {
            auto pub = sigma::ParseSigmaMintScript(script);
            uint256 hashPubcoin = primitives::GetPubCoinValueHash(pub);
            CMintMeta meta;
            if(!zwallet->GetTracker().GetMetaFromPubcoin(hashPubcoin, meta)){
                return false;
            }
            return meta.isUsed;
        }
    }

    // Normal output.
    const COutPoint outpoint(hash, n);
    pair<TxSpends::const_iterator, TxSpends::const_iterator> range;
    range = mapTxSpends.equal_range(outpoint);

    for (TxSpends::const_iterator it = range.first; it != range.second; ++it)
    {
        const uint256& wtxid = it->second;
        std::map<uint256, CWalletTx>::const_iterator mit = mapWallet.find(wtxid);
        if (mit != mapWallet.end()) {
            int depth = mit->second.GetDepthInMainChain();
            if (depth > 0  || (depth == 0 && !mit->second.isAbandoned()))
                return true; // Spent
        }
    }
    return false;
}

void CWallet::AddToSpends(const COutPoint& outpoint, const uint256& wtxid)
{
    mapTxSpends.insert(make_pair(outpoint, wtxid));
    setWalletUTXO.erase(outpoint);

    pair<TxSpends::iterator, TxSpends::iterator> range;
    range = mapTxSpends.equal_range(outpoint);
    SyncMetaData(range);
}


void CWallet::AddToSpends(const uint256& wtxid)
{
    assert(mapWallet.count(wtxid));
    CWalletTx& thisTx = mapWallet[wtxid];
    if (thisTx.IsCoinBase()) // Coinbases don't spend anything!
        return;

    BOOST_FOREACH(const CTxIn& txin, thisTx.tx->vin) {
        if (!txin.IsZerocoinSpend() && !txin.IsSigmaSpend()) {
            AddToSpends(txin.prevout, wtxid);
        }
    }
}

bool CWallet::EncryptWallet(const SecureString& strWalletPassphrase)
{
    if (IsCrypted())
        return false;

    CKeyingMaterial vMasterKey;

    vMasterKey.resize(WALLET_CRYPTO_KEY_SIZE);
    GetStrongRandBytes(&vMasterKey[0], WALLET_CRYPTO_KEY_SIZE);

    CMasterKey kMasterKey;

    kMasterKey.vchSalt.resize(WALLET_CRYPTO_SALT_SIZE);
    GetStrongRandBytes(&kMasterKey.vchSalt[0], WALLET_CRYPTO_SALT_SIZE);

    CCrypter crypter;
    int64_t nStartTime = GetTimeMillis();
    crypter.SetKeyFromPassphrase(strWalletPassphrase, kMasterKey.vchSalt, 25000, kMasterKey.nDerivationMethod);
    kMasterKey.nDeriveIterations = 2500000 / ((double)(GetTimeMillis() - nStartTime));

    nStartTime = GetTimeMillis();
    crypter.SetKeyFromPassphrase(strWalletPassphrase, kMasterKey.vchSalt, kMasterKey.nDeriveIterations, kMasterKey.nDerivationMethod);
    kMasterKey.nDeriveIterations = (kMasterKey.nDeriveIterations + kMasterKey.nDeriveIterations * 100 / ((double)(GetTimeMillis() - nStartTime))) / 2;

    if (kMasterKey.nDeriveIterations < 25000)
        kMasterKey.nDeriveIterations = 25000;

    LogPrintf("Encrypting Wallet with an nDeriveIterations of %i\n", kMasterKey.nDeriveIterations);

    if (!crypter.SetKeyFromPassphrase(strWalletPassphrase, kMasterKey.vchSalt, kMasterKey.nDeriveIterations, kMasterKey.nDerivationMethod))
        return false;
    if (!crypter.Encrypt(vMasterKey, kMasterKey.vchCryptedKey))
        return false;

    {
        LOCK(cs_wallet);
        mapMasterKeys[++nMasterKeyMaxID] = kMasterKey;
        if (fFileBacked)
        {
            assert(!pwalletdbEncryption);
            pwalletdbEncryption = new CWalletDB(strWalletFile);
            if (!pwalletdbEncryption->TxnBegin()) {
                delete pwalletdbEncryption;
                pwalletdbEncryption = NULL;
                return false;
            }
            pwalletdbEncryption->WriteMasterKey(nMasterKeyMaxID, kMasterKey);
        }

        if (!EncryptKeys(vMasterKey))
        {
            if (fFileBacked) {
                pwalletdbEncryption->TxnAbort();
                delete pwalletdbEncryption;
            }
            // We now probably have half of our keys encrypted in memory, and half not...
            // die and let the user reload the unencrypted wallet.
            assert(false);
        }

        // Encryption was introduced in version 0.4.0
        SetMinVersion(FEATURE_WALLETCRYPT, pwalletdbEncryption, true);

        if (fFileBacked)
        {
            if (!pwalletdbEncryption->TxnCommit()) {
                delete pwalletdbEncryption;
                // We now have keys encrypted in memory, but not on disk...
                // die to avoid confusion and let the user reload the unencrypted wallet.
                assert(false);
            }

            delete pwalletdbEncryption;
            pwalletdbEncryption = NULL;
        }

        Lock();
        Unlock(strWalletPassphrase, true);

        if(!mnemonicContainer.IsNull() && hdChain.nVersion >= CHDChain::VERSION_WITH_BIP39) {
            assert(EncryptMnemonicContainer(vMasterKey));
            SetMinVersion(FEATURE_HD);
            assert(SetMnemonicContainer(mnemonicContainer, false));
            TopUpKeyPool();
        }

        Lock();

        // Need to completely rewrite the wallet file; if we don't, bdb might keep
        // bits of the unencrypted private key in slack space in the database file.
        CDB::Rewrite(strWalletFile);

    }
    NotifyStatusChanged(this);

    return true;
}

DBErrors CWallet::ReorderTransactions()
{
    LOCK(cs_wallet);
    CWalletDB walletdb(strWalletFile);

    // Old wallets didn't have any defined order for transactions
    // Probably a bad idea to change the output of this

    // First: get all CWalletTx and CAccountingEntry into a sorted-by-time multimap.
    typedef pair<CWalletTx*, CAccountingEntry*> TxPair;
    typedef multimap<int64_t, TxPair > TxItems;
    TxItems txByTime;

    for (map<uint256, CWalletTx>::iterator it = mapWallet.begin(); it != mapWallet.end(); ++it)
    {
        CWalletTx* wtx = &((*it).second);
        txByTime.insert(make_pair(wtx->nTimeReceived, TxPair(wtx, (CAccountingEntry*)0)));
    }
    list<CAccountingEntry> acentries;
    walletdb.ListAccountCreditDebit("", acentries);
    BOOST_FOREACH(CAccountingEntry& entry, acentries)
    {
        txByTime.insert(make_pair(entry.nTime, TxPair((CWalletTx*)0, &entry)));
    }

    nOrderPosNext = 0;
    std::vector<int64_t> nOrderPosOffsets;
    for (TxItems::iterator it = txByTime.begin(); it != txByTime.end(); ++it)
    {
        CWalletTx *const pwtx = (*it).second.first;
        CAccountingEntry *const pacentry = (*it).second.second;
        int64_t& nOrderPos = (pwtx != 0) ? pwtx->nOrderPos : pacentry->nOrderPos;

        if (nOrderPos == -1)
        {
            nOrderPos = nOrderPosNext++;
            nOrderPosOffsets.push_back(nOrderPos);

            if (pwtx)
            {
                if (!walletdb.WriteTx(*pwtx))
                    return DB_LOAD_FAIL;
            }
            else
                if (!walletdb.WriteAccountingEntry(pacentry->nEntryNo, *pacentry))
                    return DB_LOAD_FAIL;
        }
        else
        {
            int64_t nOrderPosOff = 0;
            BOOST_FOREACH(const int64_t& nOffsetStart, nOrderPosOffsets)
            {
                if (nOrderPos >= nOffsetStart)
                    ++nOrderPosOff;
            }
            nOrderPos += nOrderPosOff;
            nOrderPosNext = std::max(nOrderPosNext, nOrderPos + 1);

            if (!nOrderPosOff)
                continue;

            // Since we're changing the order, write it back
            if (pwtx)
            {
                if (!walletdb.WriteTx(*pwtx))
                    return DB_LOAD_FAIL;
            }
            else
                if (!walletdb.WriteAccountingEntry(pacentry->nEntryNo, *pacentry))
                    return DB_LOAD_FAIL;
        }
    }
    walletdb.WriteOrderPosNext(nOrderPosNext);

    return DB_LOAD_OK;
}

int64_t CWallet::IncOrderPosNext(CWalletDB *pwalletdb)
{
    AssertLockHeld(cs_wallet); // nOrderPosNext
    int64_t nRet = nOrderPosNext++;
    if (pwalletdb) {
        pwalletdb->WriteOrderPosNext(nOrderPosNext);
    } else {
        CWalletDB(strWalletFile).WriteOrderPosNext(nOrderPosNext);
    }
    return nRet;
}

bool CWallet::AccountMove(std::string strFrom, std::string strTo, CAmount nAmount, std::string strComment)
{
    CWalletDB walletdb(strWalletFile);
    if (!walletdb.TxnBegin())
        return false;

    int64_t nNow = GetAdjustedTime();

    // Debit
    CAccountingEntry debit;
    debit.nOrderPos = IncOrderPosNext(&walletdb);
    debit.strAccount = strFrom;
    debit.nCreditDebit = -nAmount;
    debit.nTime = nNow;
    debit.strOtherAccount = strTo;
    debit.strComment = strComment;
    AddAccountingEntry(debit, &walletdb);

    // Credit
    CAccountingEntry credit;
    credit.nOrderPos = IncOrderPosNext(&walletdb);
    credit.strAccount = strTo;
    credit.nCreditDebit = nAmount;
    credit.nTime = nNow;
    credit.strOtherAccount = strFrom;
    credit.strComment = strComment;
    AddAccountingEntry(credit, &walletdb);

    if (!walletdb.TxnCommit())
        return false;

    return true;
}

bool CWallet::GetAccountPubkey(CPubKey &pubKey, std::string strAccount, bool bForceNew)
{
    CWalletDB walletdb(strWalletFile);

    CAccount account;
    walletdb.ReadAccount(strAccount, account);

    if (!bForceNew) {
        if (!account.vchPubKey.IsValid())
            bForceNew = true;
        else {
            // Check if the current key has been used
            CScript scriptPubKey = GetScriptForDestination(account.vchPubKey.GetID());
            for (map<uint256, CWalletTx>::iterator it = mapWallet.begin();
                 it != mapWallet.end() && account.vchPubKey.IsValid();
                 ++it)
                BOOST_FOREACH(const CTxOut& txout, (*it).second.tx->vout)
                    if (txout.scriptPubKey == scriptPubKey) {
                        bForceNew = true;
                        break;
                    }
        }
    }

    // Generate a new key
    if (bForceNew) {
        if (!GetKeyFromPool(account.vchPubKey))
            return false;

        SetAddressBook(account.vchPubKey.GetID(), strAccount, "receive");
        walletdb.WriteAccount(strAccount, account);
    }

    pubKey = account.vchPubKey;

    return true;
}

void CWallet::MarkDirty()
{
    {
        LOCK(cs_wallet);
        BOOST_FOREACH(PAIRTYPE(const uint256, CWalletTx)& item, mapWallet)
            item.second.MarkDirty();
    }
}

bool CWallet::MarkReplaced(const uint256& originalHash, const uint256& newHash)
{
    LOCK(cs_wallet);

    auto mi = mapWallet.find(originalHash);

    // There is a bug if MarkReplaced is not called on an existing wallet transaction.
    assert(mi != mapWallet.end());

    CWalletTx& wtx = (*mi).second;

    // Ensure for now that we're not overwriting data
    assert(wtx.mapValue.count("replaced_by_txid") == 0);

    wtx.mapValue["replaced_by_txid"] = newHash.ToString();

    CWalletDB walletdb(strWalletFile, "r+");

    bool success = true;
    if (!walletdb.WriteTx(wtx)) {
        LogPrintf("%s: Updating walletdb tx %s failed", __func__, wtx.GetHash().ToString());
        success = false;
    }

    NotifyTransactionChanged(this, originalHash, CT_UPDATED);

    return success;
}

bool CWallet::AddToWallet(const CWalletTx& wtxIn, bool fFlushOnClose)
{
    LOCK(cs_wallet);

    CWalletDB walletdb(strWalletFile, "r+", fFlushOnClose);

    uint256 hash = wtxIn.GetHash();

    // Inserts only if not already there, returns tx inserted or tx found
    pair<map<uint256, CWalletTx>::iterator, bool> ret = mapWallet.insert(make_pair(hash, wtxIn));
    CWalletTx& wtx = (*ret.first).second;
    wtx.BindWallet(this);
    bool fInsertedNew = ret.second;
    if (fInsertedNew)
    {
        wtx.nTimeReceived = GetAdjustedTime();
        wtx.nOrderPos = IncOrderPosNext(&walletdb);
        wtxOrdered.insert(make_pair(wtx.nOrderPos, TxPair(&wtx, (CAccountingEntry*)0)));

        auto mnList = deterministicMNManager->GetListAtChainTip();
        for(unsigned int i = 0; i < wtx.tx->vout.size(); ++i) {
            if (IsMine(wtx.tx->vout[i]) && !IsSpent(hash, i)) {
                setWalletUTXO.insert(COutPoint(hash, i));
                if (deterministicMNManager->IsProTxWithCollateral(wtx.tx, i) || mnList.HasMNByCollateral(COutPoint(hash, i))) {
                    LockCoin(COutPoint(hash, i));
                }
            }
        }

        wtx.nTimeSmart = wtx.nTimeReceived;
        if (!wtxIn.hashUnset())
        {
            if (mapBlockIndex.count(wtxIn.hashBlock))
            {
                int64_t latestNow = wtx.nTimeReceived;
                int64_t latestEntry = 0;
                {
                    // Tolerate times up to the last timestamp in the wallet not more than 5 minutes into the future
                    int64_t latestTolerated = latestNow + 300;
                    const TxItems & txOrdered = wtxOrdered;
                    for (TxItems::const_reverse_iterator it = txOrdered.rbegin(); it != txOrdered.rend(); ++it)
                    {
                        CWalletTx *const pwtx = (*it).second.first;
                        if (pwtx == &wtx)
                            continue;
                        CAccountingEntry *const pacentry = (*it).second.second;
                        int64_t nSmartTime;
                        if (pwtx)
                        {
                            nSmartTime = pwtx->nTimeSmart;
                            if (!nSmartTime)
                                nSmartTime = pwtx->nTimeReceived;
                        }
                        else
                            nSmartTime = pacentry->nTime;
                        if (nSmartTime <= latestTolerated)
                        {
                            latestEntry = nSmartTime;
                            if (nSmartTime > latestNow)
                                latestNow = nSmartTime;
                            break;
                        }
                    }
                }

                int64_t blocktime = mapBlockIndex[wtxIn.hashBlock]->GetBlockTime();
                wtx.nTimeSmart = std::max(latestEntry, std::min(blocktime, latestNow));
            }
            else
                LogPrintf("AddToWallet(): found %s in block %s not in index\n",
                         wtxIn.GetHash().ToString(),
                         wtxIn.hashBlock.ToString());
        }
        AddToSpends(hash);
    }

    bool fUpdated = false;
    if (!fInsertedNew)
    {
        // Merge
        if (!wtxIn.hashUnset() && wtxIn.hashBlock != wtx.hashBlock)
        {
            wtx.hashBlock = wtxIn.hashBlock;
            fUpdated = true;
        }
        // If no longer abandoned, update
        if (wtxIn.hashBlock.IsNull() && wtx.isAbandoned())
        {
            wtx.hashBlock = wtxIn.hashBlock;
            fUpdated = true;
        }
        if (wtxIn.nIndex != -1 && (wtxIn.nIndex != wtx.nIndex))
        {
            wtx.nIndex = wtxIn.nIndex;
            fUpdated = true;
        }
        if (wtxIn.fFromMe && wtxIn.fFromMe != wtx.fFromMe)
        {
            wtx.fFromMe = wtxIn.fFromMe;
            fUpdated = true;
        }
    }

    //// debug print
    LogPrintf("AddToWallet %s  %s%s\n", wtxIn.GetHash().ToString(), (fInsertedNew ? "new" : ""), (fUpdated ? "update" : ""));

    // Write to disk
    if (fInsertedNew || fUpdated)
        if (!walletdb.WriteTx(wtx))
            return false;

    // Break debit/credit balance caches:
    wtx.MarkDirty();

    // Notify UI of new or updated transaction
    NotifyTransactionChanged(this, hash, fInsertedNew ? CT_NEW : CT_UPDATED);

    // notify an external script when a wallet transaction comes in or is updated
    std::string strCmd = GetArg("-walletnotify", "");

    if ( !strCmd.empty())
    {
        boost::replace_all(strCmd, "%s", wtxIn.GetHash().GetHex());
        boost::thread t(runCommand, strCmd); // thread runs free
    }

    return true;
}

bool CWallet::LoadToWallet(const CWalletTx& wtxIn)
{
    uint256 hash = wtxIn.GetHash();

    mapWallet[hash] = wtxIn;
    CWalletTx& wtx = mapWallet[hash];
    wtx.BindWallet(this);
    wtxOrdered.insert(make_pair(wtx.nOrderPos, TxPair(&wtx, (CAccountingEntry*)0)));
    AddToSpends(hash);
    BOOST_FOREACH(const CTxIn& txin, wtx.tx->vin) {
        if (mapWallet.count(txin.prevout.hash)) {
            CWalletTx& prevtx = mapWallet[txin.prevout.hash];
            if (prevtx.nIndex == -1 && !prevtx.hashUnset()) {
                MarkConflicted(prevtx.hashBlock, wtx.GetHash());
            }
        }
    }

    // If Znode payment, lock corresponding outpoint
    if (GetBoolArg("-znconflock", true) && (znodeConfig.getCount() > 0)) {
        BOOST_FOREACH(CZnodeConfig::CZnodeEntry mne, znodeConfig.getEntries()) {
            uint256 mnTxHash(uint256S(mne.getTxHash()));
            int outputIndex = boost::lexical_cast<unsigned int>(mne.getOutputIndex());

            COutPoint outpoint = COutPoint(mnTxHash, outputIndex);

            if(IsMine(CTxIn(outpoint)) == ISMINE_SPENDABLE && !IsSpent(mnTxHash, outputIndex)){
                LockCoin(outpoint); //Lock if this transaction is an available znode colleteral payment  
            }else {
                UnlockCoin(outpoint); // Unlock any spent Znode collateral
            }
        }
    }

    LogPrintf("CWallet::AddToWallet -> ok\n");
    return true;
}

/**
 * Add a transaction to the wallet, or update it.  pIndex and posInBlock should
 * be set when the transaction was known to be included in a block.  When
 * posInBlock = SYNC_TRANSACTION_NOT_IN_BLOCK (-1) , then wallet state is not
 * updated in AddToWallet, but notifications happen and cached balances are
 * marked dirty.
 * If fUpdate is true, existing transactions will be updated.
 * TODO: One exception to this is that the abandoned state is cleared under the
 * assumption that any further notification of a transaction that was considered
 * abandoned is an indication that it is not safe to be considered abandoned.
 * Abandoned state should probably be more carefuly tracked via different
 * posInBlock signals or by checking mempool presence when necessary.
 */
bool CWallet::AddToWalletIfInvolvingMe(const CTransaction& tx, const CBlockIndex* pIndex, int posInBlock, bool fUpdate)
{
    {
        AssertLockHeld(cs_wallet);

        if (posInBlock != -1) {
            if(!(tx.IsCoinBase() || tx.IsSigmaSpend() || tx.IsZerocoinRemint() || tx.IsZerocoinSpend())) {
                BOOST_FOREACH(const CTxIn& txin, tx.vin) {
                    std::pair<TxSpends::const_iterator, TxSpends::const_iterator> range = mapTxSpends.equal_range(txin.prevout);
                    while (range.first != range.second) {
                        if (range.first->second != tx.GetHash()) {
                            LogPrintf("Transaction %s (in block %s) conflicts with wallet transaction %s (both spend %s:%i)\n", tx.GetHash().ToString(), pIndex->GetBlockHash().ToString(), range.first->second.ToString(), range.first->first.hash.ToString(), range.first->first.n);
                            MarkConflicted(pIndex->GetBlockHash(), range.first->second);
                        }
                        range.first++;
                    }
                }
            }
        }

        bool fExisted = mapWallet.count(tx.GetHash()) != 0;
        if (fExisted && !fUpdate) return false;
        if (fExisted || IsMine(tx) || IsFromMe(tx))
        {
            CWalletTx wtx(this, MakeTransactionRef(tx));

            // Get merkle branch if transaction was found in a block
            if (posInBlock != -1)
                wtx.SetMerkleBranch(pIndex, posInBlock);
            bool ret = AddToWallet(wtx, false);

            LogPrintf("Check If Notification Transaction\n");
            if(isNotificationTransaction(tx))
            {
                LogPrintf("Process Notification Transaction\n");
                processNotificationTransaction(tx);
            }
            else
            {   
                CBIP47PaymentChannel* pchannel = findPaymentChannelForIncomingAddress(tx);
                if (pchannel != NULL) 
                {
                    std::string toaddr = getAddressOfReceived(tx).ToString();
                    LogPrintf("New Bip47 payment Recevied to address %s\n", toaddr);

                    if(generateNewBip47IncomingAddress(toaddr, pchannel))
                    {

                        saveCBIP47PaymentChannelData(pchannel->getPaymentCode());
                    }
                }
            }

            return ret;
        }
    }
    return false;
}

bool CWallet::AbandonTransaction(const uint256& hashTx)
{
    LOCK2(cs_main, cs_wallet);

    CWalletDB walletdb(strWalletFile, "r+");

    std::set<uint256> todo;
    std::set<uint256> done;

    // Can't mark abandoned if confirmed or in mempool
    assert(mapWallet.count(hashTx));
    CWalletTx& origtx = mapWallet[hashTx];
    if (origtx.GetDepthInMainChain() > 0 || origtx.InMempool() || origtx.InStempool()) {
        return false;
    }

    todo.insert(hashTx);

    while (!todo.empty()) {
        uint256 now = *todo.begin();
        todo.erase(now);
        done.insert(now);
        assert(mapWallet.count(now));
        CWalletTx& wtx = mapWallet[now];
        int currentconfirm = wtx.GetDepthInMainChain();
        // If the orig tx was not in block, none of its spends can be
        assert(currentconfirm <= 0);
        // if (currentconfirm < 0) {Tx and spends are already conflicted, no need to abandon} lgtm [cpp/commented-out-code]
        if (currentconfirm == 0 && !wtx.isAbandoned()) {
            // If the orig tx was not in block/mempool, none of its spends can be in mempool
            assert(!wtx.InMempool());
            assert(!wtx.InStempool());
            wtx.nIndex = -1;
            wtx.setAbandoned();
            wtx.MarkDirty();
            walletdb.WriteTx(wtx);
            NotifyTransactionChanged(this, wtx.GetHash(), CT_UPDATED);
            // Iterate over all its outputs, and mark transactions in the wallet that spend them abandoned too
            TxSpends::const_iterator iter = mapTxSpends.lower_bound(COutPoint(hashTx, 0));
            while (iter != mapTxSpends.end() && iter->first.hash == now) {
                if (!done.count(iter->second)) {
                    todo.insert(iter->second);
                }
                iter++;
            }
            // If a transaction changes 'conflicted' state, that changes the balance
            // available of the outputs it spends. So force those to be recomputed
            BOOST_FOREACH(const CTxIn& txin, wtx.tx->vin)
            {
                if (mapWallet.count(txin.prevout.hash))
                    mapWallet[txin.prevout.hash].MarkDirty();
            }
        }

        if (wtx.tx->IsZerocoinSpend()) {
            // find out coin serial number
            assert(wtx.tx->vin.size() == 1);

            const CTxIn &txin = wtx.tx->vin[0];
            CDataStream serializedCoinSpend((const char *)&*(txin.scriptSig.begin() + 4),
                                            (const char *)&*txin.scriptSig.end(),
                                            SER_NETWORK, PROTOCOL_VERSION);
            libzerocoin::CoinSpend spend(txin.nSequence >= ZC_MODULUS_V2_BASE_ID ? ZCParamsV2 : ZCParams,
                                         serializedCoinSpend);

            CBigNum serial = spend.getCoinSerialNumber();

            // mark corresponding mint as unspent
            list <CZerocoinEntry> pubCoins;
            walletdb.ListPubCoin(pubCoins);

            BOOST_FOREACH(const CZerocoinEntry &zerocoinItem, pubCoins) {
                if (zerocoinItem.serialNumber == serial) {
                    CZerocoinEntry modifiedItem = zerocoinItem;
                    modifiedItem.IsUsed = false;
                    pwalletMain->NotifyZerocoinChanged(pwalletMain, zerocoinItem.value.GetHex(),
                                                       std::string("New (") + std::to_string(zerocoinItem.denomination) + "mint)",
                                                       CT_UPDATED);
                    walletdb.WriteZerocoinEntry(modifiedItem);

                    // erase zerocoin spend entry
                    CZerocoinSpendEntry spendEntry;
                    spendEntry.coinSerial = serial;
                    walletdb.EraseCoinSpendSerialEntry(spendEntry);
                }
            }

        } else if (wtx.tx->IsSigmaSpend()) {
            // find out coin serial number
            assert(wtx.tx->vin.size() == 1);

            const CTxIn &txin = wtx.tx->vin[0];
            // NOTE(martun): +1 on the next line stands for 1 byte in which the opcode of
            // OP_SIGMASPEND is written. In zerocoin you will see +4 instead,
            // because the size of serialized spend is also written, probably in 3 bytes.
            CDataStream serializedCoinSpend((const char *)&*(txin.scriptSig.begin() + 1),
                                            (const char *)&*txin.scriptSig.end(),
                                            SER_NETWORK, PROTOCOL_VERSION);
            sigma::CoinSpend spend(sigma::Params::get_default(),
                                         serializedCoinSpend);

            Scalar serial = spend.getCoinSerialNumber();

            // mark corresponding mint as unspent
            uint256 hashSerial = primitives::GetSerialHash(serial);
            CMintMeta meta;
            if(zwallet->GetTracker().GetMetaFromSerial(hashSerial, meta)){
                meta.isUsed = false;
                zwallet->GetTracker().UpdateState(meta);

                // erase zerocoin spend entry
                CSigmaSpendEntry spendEntry;
                spendEntry.coinSerial = serial;
                walletdb.EraseCoinSpendSerialEntry(spendEntry);
            }
        }
    }

    return true;
}

void CWallet::MarkConflicted(const uint256& hashBlock, const uint256& hashTx)
{
    LOCK2(cs_main, cs_wallet);

    int conflictconfirms = 0;
    if (mapBlockIndex.count(hashBlock)) {
        CBlockIndex* pindex = mapBlockIndex[hashBlock];
        if (chainActive.Contains(pindex)) {
            conflictconfirms = -(chainActive.Height() - pindex->nHeight + 1);
        }
    }
    // If number of conflict confirms cannot be determined, this means
    // that the block is still unknown or not yet part of the main chain,
    // for example when loading the wallet during a reindex. Do nothing in that
    // case.
    if (conflictconfirms >= 0)
        return;

    // Do not flush the wallet here for performance reasons
    CWalletDB walletdb(strWalletFile, "r+", false);

    std::set<uint256> todo;
    std::set<uint256> done;

    todo.insert(hashTx);

    while (!todo.empty()) {
        uint256 now = *todo.begin();
        todo.erase(now);
        done.insert(now);
        assert(mapWallet.count(now));
        CWalletTx& wtx = mapWallet[now];
        int currentconfirm = wtx.GetDepthInMainChain();
        if (conflictconfirms < currentconfirm) {
            // Block is 'more conflicted' than current confirm; update.
            // Mark transaction as conflicted with this block.
            wtx.nIndex = -1;
            wtx.hashBlock = hashBlock;
            wtx.MarkDirty();
            walletdb.WriteTx(wtx);
            // Iterate over all its outputs, and mark transactions in the wallet that spend them conflicted too
            TxSpends::const_iterator iter = mapTxSpends.lower_bound(COutPoint(now, 0));
            while (iter != mapTxSpends.end() && iter->first.hash == now) {
                 if (!done.count(iter->second)) {
                     todo.insert(iter->second);
                 }
                 iter++;
            }
            // If a transaction changes 'conflicted' state, that changes the balance
            // available of the outputs it spends. So force those to be recomputed
            BOOST_FOREACH(const CTxIn& txin, wtx.tx->vin)
            {
                if (mapWallet.count(txin.prevout.hash))
                    mapWallet[txin.prevout.hash].MarkDirty();
            }
        }
    }
}

void CWallet::SyncTransaction(const CTransaction &tx, const CBlockIndex *pindex, int posInBlock) {
    LOCK2(cs_main, cs_wallet);

    LogPrintf("check if AddToWalletIfInvolvingMe\n");
    if (!AddToWalletIfInvolvingMe(tx, pindex, posInBlock, true)) {
        return; // Not one of ours
    }
    
    LogPrintf("Find Tx to me\n");

    // If a transaction changes 'conflicted' state, that changes the balance
    // available of the outputs it spends. So force those to be
    // recomputed, also:
    BOOST_FOREACH(const CTxIn& txin, tx.vin)
    {
        if (mapWallet.count(txin.prevout.hash))
            mapWallet[txin.prevout.hash].MarkDirty();
    }

    // Notify of wallet transaction
    GetMainSignals().WalletTransaction(tx);
}


isminetype CWallet::IsMine(const CTxIn &txin) const
{
    LOCK(cs_wallet);

    if (txin.IsZerocoinSpend()) {
        return ISMINE_NO;
    } else if (txin.IsSigmaSpend()) {
        CWalletDB db(strWalletFile);

        CDataStream serializedCoinSpend(
            std::vector<char>(txin.scriptSig.begin() + 1, txin.scriptSig.end()),
            SER_NETWORK, PROTOCOL_VERSION);

        sigma::Params* sigmaParams = sigma::Params::get_default();
        sigma::CoinSpend spend(sigmaParams, serializedCoinSpend);

        if (db.HasCoinSpendSerialEntry(spend.getCoinSerialNumber())) {
            return ISMINE_SPENDABLE;
        }
    } else if (txin.IsZerocoinRemint()) {
        CWalletDB db(strWalletFile);

        CDataStream serializedCoinRemint(
            std::vector<char>(txin.scriptSig.begin() + 1, txin.scriptSig.end()),
            SER_NETWORK, PROTOCOL_VERSION);

        sigma::CoinRemintToV3 remint(serializedCoinRemint);
        if (db.HasCoinSpendSerialEntry(remint.getSerialNumber())) {
            return ISMINE_SPENDABLE;
        }
    }
    else {
        map<uint256, CWalletTx>::const_iterator mi = mapWallet.find(txin.prevout.hash);
        if (mi != mapWallet.end())
        {
            const CWalletTx& prev = (*mi).second;
            if (txin.prevout.n < prev.tx->vout.size())
                return IsMine(prev.tx->vout[txin.prevout.n]);
        }
    }

    return ISMINE_NO;
}

// Note that this function doesn't distinguish between a 0-valued input,
// and a not-"is mine" (according to the filter) input.
CAmount CWallet::GetDebit(const CTxIn &txin, const isminefilter& filter) const
{
    LOCK(cs_wallet);

    if (txin.IsZerocoinSpend()) {
        // Reverting it to its pre-Sigma state.
        goto end;
    } else if (txin.IsSigmaSpend()) {
        if (!(filter & ISMINE_SPENDABLE)) {
            goto end;
        }

        CWalletDB db(strWalletFile);
        std::unique_ptr<sigma::CoinSpend> spend;

        try {
            std::tie(spend, std::ignore) = sigma::ParseSigmaSpend(txin);
        } catch (CBadTxIn&) {
            goto end;
        }

        if (db.HasCoinSpendSerialEntry(spend->getCoinSerialNumber())) {
            return spend->getIntDenomination();
        }
    } else if (txin.IsZerocoinRemint()) {
        return 0;
    } else {
        map<uint256, CWalletTx>::const_iterator mi = mapWallet.find(txin.prevout.hash);
        if (mi != mapWallet.end())
        {
            const CWalletTx& prev = (*mi).second;
            if (txin.prevout.n < prev.tx->vout.size())
                if (IsMine(prev.tx->vout[txin.prevout.n]) & filter)
                    return prev.tx->vout[txin.prevout.n].nValue;
        }
    }

end:
    return 0;
}

isminetype CWallet::IsMine(const CTxOut &txout) const
{
    LOCK(cs_wallet);

    if (txout.scriptPubKey.IsSigmaMint()) {
        CWalletDB db(strWalletFile);
        secp_primitives::GroupElement pub;

        try {
            pub = sigma::ParseSigmaMintScript(txout.scriptPubKey);
        } catch (std::invalid_argument&) {
            return ISMINE_NO;
        }

        return db.HasHDMint(pub) ? ISMINE_SPENDABLE : ISMINE_NO;
    } else {
        return ::IsMine(*this, txout.scriptPubKey);
    }
}

CAmount CWallet::GetCredit(const CTxOut& txout, const isminefilter& filter) const
{
    if (!MoneyRange(txout.nValue))
        throw std::runtime_error(std::string(__func__) + ": value out of range");
    return ((IsMine(txout) & filter) ? txout.nValue : 0);
}

bool CWallet::IsChange(const uint256& tx, const CTxOut &txout) const
{
    auto wtx = GetWalletTx(tx);
    if (!wtx) {
        throw std::invalid_argument("The specified transaction hash is not belong to the wallet");
    }

    return wtx->IsChange(txout);
}

CAmount CWallet::GetChange(const uint256& tx, const CTxOut &txout) const
{
    if (!MoneyRange(txout.nValue))
        throw std::runtime_error(std::string(__func__) + ": value out of range");
    return (IsChange(tx, txout) ? txout.nValue : 0);
}

bool CWallet::IsMine(const CTransaction& tx) const
{
    BOOST_FOREACH(const CTxOut& txout, tx.vout)
        if (IsMine(txout))
            return true;
    return false;
}

bool CWallet::IsFromMe(const CTransaction& tx) const
{
    return (GetDebit(tx, ISMINE_ALL) > 0);
}

CAmount CWallet::GetDebit(const CTransaction& tx, const isminefilter& filter) const
{
    CAmount nDebit = 0;
    BOOST_FOREACH(const CTxIn& txin, tx.vin)
    {
        nDebit += GetDebit(txin, filter);
        if (!MoneyRange(nDebit))
            throw std::runtime_error(std::string(__func__) + ": value out of range");
    }
    return nDebit;
}

bool CWallet::IsAllFromMe(const CTransaction& tx, const isminefilter& filter) const
{
    LOCK(cs_wallet);

    BOOST_FOREACH(const CTxIn& txin, tx.vin)
    {
        auto mi = mapWallet.find(txin.prevout.hash);
        if (mi == mapWallet.end())
            return false; // any unknown inputs can't be from us

        const CWalletTx& prev = (*mi).second;

        if (txin.prevout.n >= prev.tx->vout.size())
            return false; // invalid input!

        if (!(IsMine(prev.tx->vout[txin.prevout.n]) & filter))
            return false;
    }
    return true;
}

CAmount CWallet::GetCredit(const CTransaction& tx, const isminefilter& filter) const
{
    CAmount nCredit = 0;
    BOOST_FOREACH(const CTxOut& txout, tx.vout)
    {
        nCredit += GetCredit(txout, filter);
        if (!MoneyRange(nCredit))
            throw std::runtime_error(std::string(__func__) + ": value out of range");
    }
    return nCredit;
}

CAmount CWallet::GetChange(const CTransaction& tx) const
{
    CAmount nChange = 0;
    BOOST_FOREACH(const CTxOut& txout, tx.vout)
    {
        nChange += GetChange(tx.GetHash(), txout);
        if (!MoneyRange(nChange))
            throw std::runtime_error(std::string(__func__) + ": value out of range");
    }
    return nChange;
}

CPubKey CWallet::GenerateNewHDMasterKey()
{
    CKey key;
    key.MakeNewKey(true);

    int64_t nCreationTime = GetTime();
    CKeyMetadata metadata(nCreationTime);

    // calculate the pubkey
    CPubKey pubkey = key.GetPubKey();
    assert(key.VerifyPubKey(pubkey));

    // set the hd keypath to "m" -> Master, refers the masterkeyid to itself
    metadata.hdKeypath     = "m";
    metadata.hdMasterKeyID = pubkey.GetID();

    {
        LOCK(cs_wallet);

        // mem store the metadata
        mapKeyMetadata[pubkey.GetID()] = metadata;

        // write the key&metadata to the database
        if (!AddKeyPubKey(key, pubkey))
            throw std::runtime_error(std::string(__func__) + ": AddKeyPubKey failed");
    }

    return pubkey;
}

void CWallet::GenerateNewMnemonic()
{
    CHDChain newHdChain;
    MnemonicContainer mnContainer;

    std::string strSeed = GetArg("-hdseed", "not hex");

    bool isHDSeedSet = strSeed != "not hex";

    if(isHDSeedSet && IsHex(strSeed)) {
        std::vector<unsigned char> seed = ParseHex(strSeed);
        if (!mnContainer.SetSeed(SecureVector(seed.begin(), seed.end())))
            throw std::runtime_error(std::string(__func__) + ": SetSeed failed");
        newHdChain.masterKeyID = CKeyID(Hash160(seed.begin(), seed.end()));
    }
    else {
        LogPrintf("CWallet::GenerateNewMnemonic -- Generating new MnemonicContainer\n");

        std::string mnemonic = GetArg("-mnemonic", "");
        std::string mnemonicPassphrase = GetArg("-mnemonicpassphrase", "");

        //remove trailing string identifiers
        boost::algorithm::trim_if(mnemonic, [](char c){return c=='\"' || c=='\'';});
        boost::algorithm::trim_if(mnemonicPassphrase, [](char c){return c=='\"' || c=='\'';});

        //Use 24 words by default;
        bool use12Words = GetBoolArg("-use12", false);
        mnContainer.Set12Words(use12Words);

        SecureString secureMnemonic(mnemonic.begin(), mnemonic.end());
        SecureString securePassphrase(mnemonicPassphrase.begin(), mnemonicPassphrase.end());

        if (!mnContainer.SetMnemonic(secureMnemonic, securePassphrase))
            throw std::runtime_error(std::string(__func__) + ": SetMnemonic failed");
        newHdChain.masterKeyID = CKeyID(Hash160(mnContainer.seed.begin(), mnContainer.seed.end()));
    }

    if (!SetHDChain(newHdChain, false))
        throw std::runtime_error(std::string(__func__) + ": SetHDChain failed");

    if (!SetMnemonicContainer(mnContainer, false))
        throw std::runtime_error(std::string(__func__) + ": SetMnemonicContainer failed");
}

bool CWallet::SetHDMasterKey(const CPubKey &pubkey, const int cHDChainVersion) {
    LOCK(cs_wallet);

    // ensure this wallet.dat can only be opened by clients supporting HD
    SetMinVersion(FEATURE_HD);

    // store the keyid (hash160) together with
    // the child index counter in the database
    // as a hdchain object
    CHDChain newHdChain;
    newHdChain.nVersion = cHDChainVersion;
    newHdChain.masterKeyID = pubkey.GetID();
    SetHDChain(newHdChain, false);

    return true;
}

bool CWallet::SetHDChain(const CHDChain &chain, bool memonly, bool& upgradeChain, bool genNewKeyPool)
{
    LOCK(cs_wallet);
    upgradeChain = (chain.nVersion==CHDChain::VERSION_BASIC);
    if (upgradeChain && !IsLocked()) { // Upgrade HDChain to latest version
        CHDChain newChain;
        newChain.masterKeyID = chain.masterKeyID;
        newChain.nVersion = CHDChain::VERSION_WITH_BIP44; // old versions cannot use mnemonic
        // whether to generate the keypool now (conditional as leads to DB deadlock if loading DB simultaneously)
        if (genNewKeyPool)
            NewKeyPool();
        if (!memonly && !CWalletDB(strWalletFile).WriteHDChain(newChain))
            throw runtime_error(std::string(__func__) + ": writing chain failed");
        hdChain = newChain;
    }
    else {
        if (!memonly && !CWalletDB(strWalletFile).WriteHDChain(chain))
            throw runtime_error(std::string(__func__) + ": writing chain failed");
        hdChain = chain;
    }

    return true;
}

bool CWallet::IsHDEnabled()
{
    return !hdChain.masterKeyID.IsNull();
}

// Bip47Wallet functions

void CWallet::loadBip47Wallet(CExtKey masterExtKey) // lgtm [cpp/large-parameter]
{
    LogPrintf("Bip47Wallet Loading....\n");
    
    CWalletDB bip47walletdb(strWalletFile, "cr+");
    
    bip47walletdb.ListCBIP47PaymentChannel(this->m_Bip47channels);
    
    LogPrintf("Loaded m_Bip47channels count = %d\n", m_Bip47channels.size());
    
    deriveCBIP47Accounts(masterExtKey);

}
std::string CWallet::makeNotificationTransaction(std::string paymentCode, int accountIndex) // Make Notification Transaction
{
    CBIP47Account toCBIP47Account(paymentCode);
    CAmount ntValue = CENT / 2;
    CBitcoinAddress ntAddress = toCBIP47Account.getNotificationAddress();
    LogPrintf("Bip47Wallet getNotificationAddress: %s\n", ntAddress.ToString().c_str());

    // Wallet comments
    CWalletTx wtx;

    wtx.mapValue["comment"] = "notification_transaction";


    CScript scriptPubKey = GetScriptForDestination(ntAddress.Get());
    // Create and send the transaction
    CReserveKey reservekey(pwalletMain);
    LogPrintf("Bip47Wallet get reservekey\n");
    CAmount nFeeRequired;
    std::string strError;
    vector<CRecipient> vecSend;
    int nChangePosRet = -1;
    CRecipient recipient = {scriptPubKey, ntValue, false};
    vecSend.push_back(recipient);
    try
    {
        LogPrintf("Make general transaction template to notification address\n");
        if(!CreateTransaction(vecSend, wtx, reservekey, nFeeRequired, nChangePosRet, strError)) {
            LogPrintf("Bip47Wallet Error CreateTransaction 1 %s\n", strError);
            throw std::runtime_error(std::string("Bip47Wallet Error CreateTransaction 1 ") + strError );
        }

        if ( wtx.tx->vin.size() == 0 ) {
            LogPrintf("Bip47Wallet Error CreateTransaction wtx.vin.size = 0\n");
            throw std::runtime_error("Bip47Wallet Error CreateTransaction wtx.vin.size = 0\n");
        }

        CPubKey designatedPubKey;
        CKey privKey;
        vector<unsigned char> pubKeyBytes;
        if (!CBIP47Util::getScriptSigPubkey(wtx.tx->vin[0], pubKeyBytes))
        {
            throw std::runtime_error("Bip47UtilesCPaymentCode ScriptSig GetPubkey error\n");
        }
        else
        {
            designatedPubKey.Set(pubKeyBytes.begin(), pubKeyBytes.end());
            LogPrintf("ScriptSigPubKey Hash %s\n", designatedPubKey.GetHash().GetHex());

        }
        GetKey(designatedPubKey.GetID(), privKey);


        CPubKey pubkey = toCBIP47Account.getNotificationKey().pubkey;
        vector<unsigned char> dataPriv(privKey.size());
        vector<unsigned char> dataPub(pubkey.size());

        CBIP47Util::arraycopy(privKey.begin(), 0, dataPriv, 0, privKey.size());
        CBIP47Util::arraycopy(pubkey.begin(), 0, dataPub, 0, pubkey.size());

        LogPrintf("Generate Secret Point\n"); 
        SecretPoint secretPoint(dataPriv, dataPub); // Generate Secret Point

        vector<unsigned char> outpoint(wtx.tx->vin[0].prevout.hash.begin(), wtx.tx->vin[0].prevout.hash.end());

        LogPrintf("output: %s\n", wtx.tx->vin[0].prevout.hash.GetHex());
        uint256 secretPBytes(secretPoint.ECDHSecretAsBytes());
        LogPrintf("secretPoint: %s\n", secretPBytes.GetHex());


        LogPrintf("Get Mask from payment code\n"); //Masking Protections for Secret Point
        vector<unsigned char> mask = CPaymentCode::getMask(secretPoint.ECDHSecretAsBytes(), outpoint);

        LogPrintf("Get op_return bytes via blind:%s\n", m_CBIP47Accounts[accountIndex].getPaymentCode().toString());
        vector<unsigned char> op_return = CPaymentCode::blind(m_CBIP47Accounts[accountIndex].getPaymentCode().getPayload(), mask);

        CScript op_returnScriptPubKey = CScript() << OP_RETURN << op_return;
        CRecipient pcodeBlind = {op_returnScriptPubKey, 0, false};
        LogPrintf("Add Blind Code to vecSend\n");
        vecSend.push_back(pcodeBlind);

        if(!CreateTransaction(vecSend, wtx, reservekey, nFeeRequired, nChangePosRet, strError)) {
            LogPrintf("Bip47Wallet Error CreateTransaction 2\n");
            throw std::runtime_error(std::string("Bip47Wallet:error ").append(strError));
        }
        if (!CBIP47Util::getScriptSigPubkey(wtx.tx->vin[0], pubKeyBytes))
        {
            throw std::runtime_error("Bip47UtilesCPaymentCode ScriptSig GetPubkey error\n");
        }
        else
        {
            designatedPubKey.Set(pubKeyBytes.begin(), pubKeyBytes.end());
            LogPrintf("ScriptSigPubKey Hash %s\n", designatedPubKey.GetHash().GetHex());
            if(!privKey.VerifyPubKey(designatedPubKey))
            {
                throw std::runtime_error("Bip47UtilesCPaymentCode ScriptSig designatedPubKey cannot be verified \n");
            }

        }
        CValidationState state;
        if(!CommitTransaction(wtx, reservekey, g_connman.get(), state)) {
            LogPrintf("Bip47Wallet Error CommitTransaction\n");
            throw std::runtime_error(std::string("Bip47Wallet:error ").append(strError));
        }

        //save notification tx hash to wallet db
        CBIP47PaymentChannel* channel = getPaymentChannelFromPaymentCode(paymentCode, getPaymentCode(accountIndex));
        channel->setStatusSent(wtx.GetHash());
        saveCBIP47PaymentChannelData(paymentCode);
        return wtx.GetHash().GetHex();
    }
    catch(const std::exception& e)
    {
        LogPrintf("Bip47Wallet:error %s\n", e.what());
        throw std::runtime_error(std::string("Bip47Wallet:error ").append(e.what()));
    }
}

bool CWallet::isNotificationTransaction(const CTransaction& tx) // lgtm [cpp/large-parameter]
{
    if(!pcodeEnabled)
    {
        return false;
    }
    if (!IsMine(tx))
    {
        return false;
    }
    if (!tx.IsPaymentCode())
    {
        return false;
    }
    LogPrintf("getAddress Of Recevied\n");
    CBitcoinAddress addr = getAddressOfReceived(tx);
    LogPrintf("Address is %s\n", addr.ToString());
    for(size_t i = 0; i < m_CBIP47Accounts.size(); i++) {
        if (getNotificationAddress(i).compare(addr.ToString()) == 0)
        {
            return true;
        }
    }
    return false;
}

bool CWallet::isNotificationTransactionSent(string pcodestr) const
{
    CPaymentCode pcode(pcodestr);
    if(!pcode.isValid())
        return false;
    if(m_Bip47channels.count(pcodestr) > 0)
    {
        const CBIP47PaymentChannel* pchannel = getPaymentChannelFromPaymentCode(pcodestr);
        return pchannel->isNotificationTransactionSent();
    }
    return false;
    
}

bool CWallet::isNotificationTransactionSentByMe(const CTransaction& tx) const
{
    BOOST_FOREACH(const PAIRTYPE(string, std::vector<CBIP47PaymentChannel>)& item, m_Bip47channels)
    {
        std::vector<CBIP47PaymentChannel>& channels = m_Bip47channels[item.first];
        for(size_t i = 0; i < channels.size(); i++)
        {
            if (channels[i].getNotificationTxHash() == tx.GetHash()) 
            {
                return true;
            }
        }  
    }
    return false;
}

const CBIP47PaymentChannel* CWallet::findPaymentChannelFromNotificationTransaction(const CTransaction& tx) const
{
    BOOST_FOREACH(const PAIRTYPE(string, std::vector<CBIP47PaymentChannel>)& item, m_Bip47channels)
    {
        std::vector<CBIP47PaymentChannel>& channels = m_Bip47channels[item.first];
        for(size_t i = 0; i < channels.size(); i++)
        {
            if (channels[i].getNotificationTxHash() == tx.GetHash()) 
            {
                return &channels[i];
            }
        }  
    }
    return NULL;
}

CBIP47PaymentChannel* CWallet::findPaymentChannelForIncomingAddress(const CTransaction& tx) 
{
    CBitcoinAddress incomingAddr = getAddressOfReceived(tx);
    if (!incomingAddr.IsValid()) 
        return NULL;
    std::string incomingAddrStr = incomingAddr.ToString();
    BOOST_FOREACH(const PAIRTYPE(string, std::vector<CBIP47PaymentChannel>)& item, m_Bip47channels)
    {
        std::vector<CBIP47PaymentChannel>& channels = m_Bip47channels[item.first];
        for(size_t i = 0; i < channels.size(); i++)
        {
            std::vector<CBIP47Address> incomingAddresses = channels[i].getIncomingAddresses();
            for(size_t j = 0; j < incomingAddresses.size(); j++)
            {
                if (incomingAddrStr == incomingAddresses[j].getAddress())
                {
                    return &channels[i];
                }
            }
        }  
    }
    return NULL;
}

CPaymentCode CWallet::getPaymentCodeInNotificationTransaction(const CTransaction& tx, int& accIndex) // lgtm [cpp/large-parameter]
{
    CPaymentCode paymentCode;
    for(size_t i = 0; i < m_CBIP47Accounts.size(); i++) {
        CKey notificationPKey = m_CBIP47Accounts[i].getNotificationPrivKey().key;
        vector<unsigned char> prvKeyBytes(notificationPKey.begin(), notificationPKey.end());
        LogPrintf("The privkey Size is %d\n", prvKeyBytes.size());
        if(CBIP47Util::getPaymentCodeInNotificationTransaction(prvKeyBytes, tx, paymentCode))
        {   
            accIndex = i;
            return paymentCode;
        }
    }
    
    return paymentCode;
}

CBitcoinAddress CWallet::getAddressOfReceived(CTransaction tx)

{
    isminefilter filter = ISMINE_ALL; // surpress false alarm on filter use lgtm [cpp/unused-local-variable]
    for (int i = 0; i < tx.vout.size(); i++) {
        try
        {
            if(tx.vout[i].scriptPubKey.IsPayToPublicKeyHash()) {
                CTxDestination address;
                if(ExtractDestination(tx.vout[i].scriptPubKey, address)) {
                    isminefilter mine = ::IsMine(*this, address);
                    if(mine & ISMINE_ALL) {
                        return CBitcoinAddress(address);
                    }
                }
            }
        }
        catch(const std::exception& e)
        {
            std::cerr << e.what() << '\n';
        }
    }
    return CBitcoinAddress();
}

string CWallet::findPaymentChannelForOutgoingAddress(string address) const
{
    BOOST_FOREACH(const PAIRTYPE(string, std::vector<CBIP47PaymentChannel>)& item, m_Bip47channels)
    {
        const std::vector<CBIP47PaymentChannel>& channels = item.second;
        for(size_t i = 0; i < channels.size(); i++)
        {
            std::vector<string> outgoingAddresses = channels[i].getOutgoingAddresses();
            for(size_t j = 0; j < outgoingAddresses.size(); j++)
            {
                if (address == outgoingAddresses[j])
                {
                    //return payment channel id
                    return channels[i].getPaymentCode() + "-" + std::to_string(i);
                }
            }
        }  
    }
    return "";
}

string CWallet::findPaymentChannelForIncomingAddress(string address) const
{
    BOOST_FOREACH(const PAIRTYPE(string, std::vector<CBIP47PaymentChannel>)& item, m_Bip47channels)
    {
        const std::vector<CBIP47PaymentChannel>& channels = item.second;
        for(size_t i = 0; i < channels.size(); i++)
        {
            std::vector<CBIP47Address> incomingAddresses = channels[i].getIncomingAddresses();
            for(size_t j = 0; j < incomingAddresses.size(); j++)
            {
                if (address == incomingAddresses[j].toString())
                {
                    //return payment channel id
                    return channels[i].getPaymentCode() + "-" + std::to_string(i);
                }
            }
        }  
    }
    return "";
}

CBitcoinAddress CWallet::getAddressOfSent(CTransaction tx)
{
    for (int i = 0; i < (int)tx.vout.size(); i++) {
        try
        {
            if(tx.vout[i].scriptPubKey.IsPayToPublicKeyHash()) {
                CTxDestination address;
                if(ExtractDestination(tx.vout[i].scriptPubKey, address)) {
                    isminefilter mine = ::IsMine(*this, address);
                    if(!(mine & ISMINE_ALL)) {
                        return CBitcoinAddress(address);
                    }
                }
            }
        }
        catch(const std::exception& e)
        {
            std::cerr << e.what() << '\n';
        }
    }
    return CBitcoinAddress();
}

bool CWallet::savePaymentCode(CPaymentCode from_pcode)
{
    if(m_Bip47channels.count(from_pcode.toString()) > 0)
    {
        map<string, std::vector<CBIP47PaymentChannel>>::iterator mi = m_Bip47channels.find(from_pcode.toString());
        if(mi != m_Bip47channels.end())
        {
            LogPrintf("Existing PaymentCode In Bip47Channels\n");
            CBIP47PaymentChannel *paymentChannel = &(mi->second[0]);
            if(paymentChannel->getIncomingAddresses().size() != 0)
            {
                LogPrintf("Incomming Addresses Already Exist\n");
                return false;
            }
            else
            {
                LogPrintf("Generate Keys in PaymentChannel\n");
                paymentChannel->generateKeys(this);
                return true;
            }
        }
    }

    try {
        LogPrintf("Generate PaymentChannel from PaymentCode\n");
        CBIP47PaymentChannel paymentChannel(getPaymentCode(0), from_pcode.toString());
        paymentChannel.generateKeys(this);
        LogPrintf("Insert Bip47Channels New Pair\n");
        std::vector<CBIP47PaymentChannel> channels{paymentChannel};
        m_Bip47channels.insert(make_pair(from_pcode.toString(),channels));
        return true;
    } catch (std::exception &e) {
        LogPrintf("exception while creating PaymentChannel %s\n", e.what());
        return false;
    }

    return true;
}

CBIP47Account CWallet::getBIP47Account(int i) const
{
    return m_CBIP47Accounts[i];
}

CBIP47Account CWallet::getBIP47Account(string paymentCode) const
{
    CBIP47Account acc;
    for(int i = 0; i < getPaymentCodeCount(); i++) {
        if (getPaymentCode(i) == paymentCode) {
            return m_CBIP47Accounts[i];
        }
    }
    return acc;
}

int CWallet::getBIP47AccountIndex(string paymentCode) const
{
    for(int i = 0; i < getPaymentCodeCount(); i++) {
        if (getPaymentCode(i) == paymentCode) {
            return i;
        }
    }
    return 0;
}

string CWallet::getNotificationAddress(int i) const
{
    return getBIP47Account(i).getNotificationAddress().ToString();
}

string CWallet::getPaymentCode(int i) const
{
    int index = (i >= m_CBIP47Accounts.size()) ? 0: i;
    return getBIP47Account(index).getStringPaymentCode();
}

int CWallet::getPaymentCodeCount() const {
    return m_CBIP47Accounts.size();
}

std::string CWallet::getPaymentCodeForAddress(std::string address) const
{
    std::map<string, std::vector<CBIP47PaymentChannel>>::iterator m_it = m_Bip47channels.begin();
    while(m_it != m_Bip47channels.end())
    {
        std::vector<CBIP47PaymentChannel>::iterator pc_it = m_it->second.begin();
        while(pc_it != m_it->second.end())
        {
            std::vector<CBIP47Address> income_addresses = pc_it->getIncomingAddresses();
            std::vector<CBIP47Address>::iterator l_it = income_addresses.begin();
            while(l_it != income_addresses.end())
            {
                if(l_it->getAddress().compare(address) == 0)
                    return pc_it->getPaymentCode();
            }
        }
    }
    
    return "";
}

void CWallet::deriveCBIP47Accounts(vector<unsigned char> hd_seed)
{
    CExtKey masterKey;             //bip47 master key
    CExtKey purposeKey;            //key at m/47'
    CExtKey coinTypeKey;           //key at m/47'/<1/136>' (Testnet or Zcoin Coin Type respectively, according to SLIP-0047)
    // CExtKey identityKey;           //key identity
    // CExtKey childKey;              // index
    CWalletDB walletDB(strWalletFile);
    int lastPCodeIndex = 0;
    walletDB.ReadLastPCodeIndex(lastPCodeIndex);
    m_CBIP47Accounts.clear();
    for(int i = 0; i <= lastPCodeIndex; i++) {
        masterKey.SetMaster(&hd_seed[0], hd_seed.size());
        masterKey.Derive(purposeKey, BIP47_INDEX | BIP32_HARDENED_KEY_LIMIT);
        purposeKey.Derive(coinTypeKey, i | BIP32_HARDENED_KEY_LIMIT);
        CBIP47Account bip47Account(coinTypeKey, i);

        m_CBIP47Accounts.push_back(bip47Account);

        CBitcoinAddress notificationAddress = getBIP47Account(i).getNotificationAddress();
        CScript notificationScript = GetScriptForDestination(notificationAddress.Get());
        LogPrintf("NotificationScript address %s\n", notificationAddress.ToString());
        if (!HaveWatchOnly(notificationScript))
        {
            AddWatchOnly(notificationScript);
        }
    }
}

bool CWallet::ReadMasterKey(CExtKey& masterKey)
{
    if (hdChain.masterKeyID.IsNull()) 
        return false;
    
    if (hdChain.nVersion >= CHDChain::VERSION_WITH_BIP39){
        MnemonicContainer mContainer = mnemonicContainer;
        DecryptMnemonicContainer(mContainer);
        SecureVector seed = mContainer.GetSeed();
        masterKey.SetMaster(&seed[0], seed.size());
        return true;
    } 
    return false;
}

void CWallet::deriveCBIP47Accounts(CExtKey masterKey) // lgtm [cpp/large-parameter]
{
    LogPrintf("Dervie CBIP47Accounts\n");
    CExtKey purposeKey;            //key at m/47'
    CExtKey coinTypeKey;           //key at m/47'/<1/136>' (Testnet or Zcoin Coin Type respectively, according to SLIP-0047)

    masterKey.Derive(purposeKey, BIP47_INDEX | BIP32_HARDENED_KEY_LIMIT);
    
    LogPrintf("Derive Purpose Key Done\n");
    
    CWalletDB walletDB(strWalletFile);
    int lastPCodeIndex = 0;
    walletDB.ReadLastPCodeIndex(lastPCodeIndex);
    m_CBIP47Accounts.clear();
    for(int i = 0; i <= lastPCodeIndex; i++) {
        purposeKey.Derive(coinTypeKey, i | BIP32_HARDENED_KEY_LIMIT);
        LogPrintf("Derive CoinTypeKey Done\n");
        CBIP47Account bip47Account(coinTypeKey, i);
        LogPrintf("Bip47 Account Created Done\n");

        m_CBIP47Accounts.push_back(bip47Account);

        CBitcoinAddress notificationAddress = getBIP47Account(i).getNotificationAddress();
        CScript notificationScript = GetScriptForDestination(notificationAddress.Get());
        LogPrintf("NotificationScript address %s\n", notificationAddress.ToString());
        if (!HaveWatchOnly(notificationScript))
        {
            AddWatchOnly(notificationScript);
        }
        CWalletDB db(strWalletFile);
        std::string existingLabel = db.ReadPaymentCodeLabel(bip47Account.getStringPaymentCode());
        if (existingLabel == "") {
            db.WritePaymentCodeLabel(bip47Account.getStringPaymentCode(), "RAP Address #" + std::to_string(i));
        }
    }
    LogPrintf("Dervie CBIP47Accounts Done\n");
}

std::string CWallet::generateNewPCode() {
    CExtKey masterKey;
    ReadMasterKey(masterKey);           
    return generateNewPCode(masterKey);
}

std::string CWallet::generateNewPCode(CExtKey masterKey) {
    CExtKey purposeKey;            //key at m/47'
    CExtKey coinTypeKey;           //key at m/47'/<1/136>' (Testnet or Zcoin Coin Type respectively, according to SLIP-0047)

    masterKey.Derive(purposeKey, BIP47_INDEX | BIP32_HARDENED_KEY_LIMIT);
    
    LogPrintf("Derive Purpose Key Done\n");
    
    CWalletDB walletDB(strWalletFile);
    int lastPCodeIndex = 0;
    walletDB.ReadLastPCodeIndex(lastPCodeIndex);
    lastPCodeIndex++;
    purposeKey.Derive(coinTypeKey, lastPCodeIndex | BIP32_HARDENED_KEY_LIMIT);
    LogPrintf("Derive CoinTypeKey Done\n");
    CBIP47Account bip47Account(coinTypeKey, lastPCodeIndex);
    LogPrintf("Bip47 Account Created Done\n");

    m_CBIP47Accounts.push_back(bip47Account);

    CBitcoinAddress notificationAddress = getBIP47Account(lastPCodeIndex).getNotificationAddress();
    CScript notificationScript = GetScriptForDestination(notificationAddress.Get());
    if (!HaveWatchOnly(notificationScript))
    {
        AddWatchOnly(notificationScript);
    }
    walletDB.UpdateLastPCodeIndex();
    walletDB.WritePaymentCodeLabel(bip47Account.getStringPaymentCode(), "RAP Address #" + std::to_string(lastPCodeIndex));
    return bip47Account.getStringPaymentCode();
}

void CWallet::saveCBIP47PaymentChannelData(string pchannelId)
{
    try {
        CWalletDB walletdb(strWalletFile, "r+", false);
        std::map<string, std::vector<CBIP47PaymentChannel>>::iterator it = m_Bip47channels.find(pchannelId);
        if(it != m_Bip47channels.end())
        {
            LogPrintf("Save PaymentChannels with payment code %s\n", pchannelId);
            for(size_t i = 0; i < it->second.size(); i++) {
                LogPrintf("Save Bip47 PaymentChannel Success\n");
                const CBIP47PaymentChannel& channel = it->second[i];
                string channelUniqueID = channel.getPaymentCode() + "-" + channel.getMyPaymentCode();
                walletdb.WriteCBIP47PaymentChannel(it->second[i], channelUniqueID);
            }
        }
        else
        {
            LogPrintf("Cannot find PaymentChannel %s in Wallet\n", pchannelId);
        }


    } catch(std::exception &e) {
        LogPrintf("Error %s\n", e.what());
    }
}

bool CWallet::addToCBIP47PaymentChannel(CBIP47PaymentChannel paymentChannel)
{
    if (m_Bip47channels.count(paymentChannel.getPaymentCode()) > 0)
    {
        std::map<string, std::vector<CBIP47PaymentChannel>>::iterator it = m_Bip47channels.find(paymentChannel.getPaymentCode());
        //search for the chanel with the same my payment code
        bool found = false;
        for(size_t i = 0; i < it->second.size(); i++) 
        {
            if (it->second[i].getMyPaymentCode() == paymentChannel.getMyPaymentCode()) 
            {
                it->second[i].setLabel(paymentChannel.getLabel());
                found = true;
                break;
            }
        }
        if (!found) {
            it->second.push_back(paymentChannel);
        }
        return false;
    }
    std::vector<CBIP47PaymentChannel> channels{paymentChannel};
    m_Bip47channels.insert(make_pair(paymentChannel.getPaymentCode(), channels));
    return true;

}

bool CWallet::AddPCodeNotificationData(const std::string &rpcodestr, const std::string &key, const std::string &value)
{
    return CWalletDB(strWalletFile).WritePcodeNotificationData(rpcodestr, key, value);
}

bool CWallet::ErasePCodeNotificationData(const std::string &rpcodestr, const std::string &key) {
    return CWalletDB(strWalletFile).ErasePcodeNotificationData(rpcodestr, key);
}

bool CWallet::loadPCodeNotificationTransactions(std::vector<std::string>& vPCodeNotificationTransactions)
{
    return CWalletDB(strWalletFile).loadPCodeNotificationTransactions(vPCodeNotificationTransactions);
}

bool CWallet::generateNewBip47IncomingAddress(string address, CBIP47PaymentChannel* pchannel)
{
    std::string pcodestr = pchannel->getPaymentCode();
    std::vector<CBIP47Address> income_addresses = pchannel->getIncomingAddresses();
    std::vector<CBIP47Address>::iterator l_it = income_addresses.begin();
    while(l_it != income_addresses.end()) 
    {
        if(l_it->getAddress().compare(address)) 
        {
            continue;
        }
        if(l_it->isSeen())
        {
            return false;
        }
        CPaymentCode pcode(pcodestr);
        int nextIndex = pchannel->getCurrentIncomingIndex() + 1;
        CBIP47Account acc = getBIP47Account(pchannel->getMyPaymentCode());
        CKey nkey = CBIP47Util::getReceiveAddress(&acc, this, pcode, nextIndex).getReceiveECKey();
        CPubKey npkey = nkey.GetPubKey();
        CBitcoinAddress newaddr(npkey.GetID());
        pchannel->addNewIncomingAddress(newaddr.ToString(), nextIndex);
        l_it->setSeen(true);
        return true;
    }
    
    return false;
}

CBIP47PaymentChannel* CWallet::getPaymentChannelFromPaymentCode(std::string pcodestr, std::string myPaymentCode) const
{
    if (m_Bip47channels.count(pcodestr) > 0)
    {
        LogPrintf("Found Pcode %s in Bip47Channels\n", pcodestr);
        std::map<string, std::vector<CBIP47PaymentChannel>>::iterator it = m_Bip47channels.find(pcodestr);
        if (myPaymentCode == "") {
            return &it->second[0];
        } else {
            std::vector<CBIP47PaymentChannel>& channels = it->second;
            for (size_t i = 0; i < channels.size(); i++) {
                if (channels[i].getMyPaymentCode() == myPaymentCode) {
                    return &channels[i];
                }
            }
        }
    }
    LogPrintf("Not Found channel between Pcode %s and my payment code %s in Bip47Channels\n", pcodestr, myPaymentCode);
    std::string myPaymentCodeForHandshake = myPaymentCode;
    if (myPaymentCodeForHandshake == "") {
        //default to the first payment code to handshake with the counter party
        myPaymentCodeForHandshake = getPaymentCode(0); 
    }
    std::vector<CBIP47PaymentChannel> channels;
    channels.push_back(CBIP47PaymentChannel(myPaymentCodeForHandshake, pcodestr));
    m_Bip47channels.insert(make_pair(pcodestr, channels));
    return &m_Bip47channels[pcodestr][0];
}

bool CWallet::setBip47ChannelLabel(std::string pcodestr, std::string label)
{
    CBIP47PaymentChannel* pchannel = getPaymentChannelFromPaymentCode(pcodestr);
    pchannel->setLabel(label);
    //also set the first chanel for this pcodestr
    m_Bip47channels[pcodestr][0].setLabel(label);
    saveCBIP47PaymentChannelData(pcodestr); // lgtm [cpp/missing-return]
}

void CWallet::processNotificationTransaction(CTransaction tx) // lgtm [cpp/large-parameter] 
{
    int accIndex;
    CPaymentCode from_pcode = getPaymentCodeInNotificationTransaction (tx, accIndex);
    if(from_pcode.isValid())
    {
        bool needsSaving = savePaymentCode(from_pcode);
        if(needsSaving)
        {
            /*CBIP47PaymentChannel* pchannel = getPaymentChannelFromPaymentCode(from_pcode.toString(), getPaymentCode(accIndex));
            pchannel->setStatusSent(tx.GetHash());*/
            saveCBIP47PaymentChannelData(from_pcode.toString());
            LogPrintf("NotifyPaymentCodeTx\n");
            NotifyPaymentCodeTx();
        }
    }
    else
    {
        LogPrintf("Error decoding Payment Code in Tx\n");
    }
    
}

std::string CWallet::getCurrentOutgoingAddress(CBIP47PaymentChannel paymentChannel)
{
    CPaymentCode payment_to(paymentChannel.getPaymentCode());
    CPaymentAddress paddr = CBIP47Util::getSendAddress(this, payment_to, paymentChannel.getCurrentOutgoingIndex());
    CPubKey outgoingKey = paddr.getSendECKey();
    CBitcoinAddress outAddress(outgoingKey.GetID());
    return outAddress.ToString();
}

bool CWallet::importKey(CKey imKey, bool fRescan)
{
    if(!imKey.IsValid()) {
        LogPrintf("Import Key Invalied Error\n");
        return false;
    }

    CPubKey pubkey = imKey.GetPubKey();
    assert(imKey.VerifyPubKey(pubkey));
    
    if(IsLocked())
    {
        if(m_Bip47PendingKeys.empty())
        {
            m_Bip47PendingPStarIndex = chainActive.Height() - 2;
        }
        m_Bip47PendingKeys.push_back(imKey);
        return false;
    }
    
    CKeyID vchAddress = pubkey.GetID();
    {
        MarkDirty();
        SetAddressBook(vchAddress, "Bip47Receive", "receive");

        if(HaveKey(vchAddress))
        {
            LogPrintf("Key Already Imported!\n");
            return false;
        }

        mapKeyMetadata[vchAddress].nCreateTime = 1;
        if(!AddKeyPubKey(imKey, pubkey))
        {
            LogPrintf("AddKeyPubKey error while importkey\n");
            return false;
        }
        nTimeFirstKey = 1;
        if(fRescan) {
            ScanForWalletTransactions(chainActive.Genesis(), true);
        }

    }
    return true;

}

bool CWallet::importBip47PendingKeys()
{
    if(IsLocked())
        return false;
    for(int i = 0; i < (int)m_Bip47PendingKeys.size(); i++)
    {
        importKey(m_Bip47PendingKeys[i]);
    }
    m_Bip47PendingKeys.clear();
    ScanForWalletTransactions(chainActive[m_Bip47PendingPStarIndex], true);
    return true;
}


CBitcoinAddress CWallet::getAddressOfKey ( CPubKey pkey ) { // lgtm [cpp/large-parameter]

    CBitcoinAddress address(pkey.GetID());
    return address;
}

// End Bip47 Wallet Functions

bool CWallet::SetMnemonicContainer(const MnemonicContainer& mnContainer, bool memonly) {
    if (!memonly && !CWalletDB(strWalletFile).WriteMnemonic(mnContainer))
        throw runtime_error(std::string(__func__) + ": writing chain failed");
    mnemonicContainer = mnContainer;
    return true;
}

bool CWallet::EncryptMnemonicContainer(const CKeyingMaterial& vMasterKeyIn)
{
    if (!IsCrypted())
        return false;

    if (mnemonicContainer.IsCrypted())
        return true;

    uint256 id = uint256S(hdChain.masterKeyID.GetHex());

    std::vector<unsigned char> cryptedSeed;
    if (!EncryptMnemonicSecret(vMasterKeyIn, mnemonicContainer.GetSeed(), id, cryptedSeed))
        return false;
    SecureVector secureCryptedSeed(cryptedSeed.begin(), cryptedSeed.end());
    if (!mnemonicContainer.SetSeed(secureCryptedSeed))
        return false;

    SecureString mnemonic;
    if (mnemonicContainer.GetMnemonic(mnemonic)) {
        std::vector<unsigned char> cryptedMnemonic;
        SecureVector vectorMnemonic(mnemonic.begin(), mnemonic.end());

        if ((!mnemonic.empty() && !EncryptMnemonicSecret(vMasterKeyIn, vectorMnemonic, id, cryptedMnemonic)))
            return false;

        SecureVector secureCryptedMnemonic(cryptedMnemonic.begin(), cryptedMnemonic.end());
        if (!mnemonicContainer.SetMnemonic(secureCryptedMnemonic))
            return false;
    }

    mnemonicContainer.SetCrypted(true);

    return true;
}

bool CWallet::DecryptMnemonicContainer(MnemonicContainer& mnContainer)
{
    if (!IsCrypted())
        return true;

    if (!mnemonicContainer.IsCrypted())
        return false;

    uint256 id = uint256S(hdChain.masterKeyID.GetHex());

    SecureVector seed;
    SecureVector cryptedSeed = mnemonicContainer.GetSeed();
    std::vector<unsigned char> vCryptedSeed(cryptedSeed.begin(), cryptedSeed.end());
    if (!DecryptMnemonicSecret(vCryptedSeed, id, seed))
        return false;

    mnContainer = mnemonicContainer;
    if (!mnContainer.SetSeed(seed))
        return false;

    SecureString cryptedMnemonic;

    if (mnemonicContainer.GetMnemonic(cryptedMnemonic)) {
        SecureVector vectorMnemonic;

        std::vector<unsigned char> CryptedMnemonic(cryptedMnemonic.begin(), cryptedMnemonic.end());
        if (!CryptedMnemonic.empty() && !DecryptMnemonicSecret(CryptedMnemonic, id, vectorMnemonic))
            return false;

        if (!mnContainer.SetMnemonic(vectorMnemonic))
            return false;
    }

    mnContainer.SetCrypted(false);

    return true;
}

int64_t CWalletTx::GetTxTime() const {
    int64_t n = nTimeSmart;
    return n ? n : nTimeReceived;
}

int CWalletTx::GetRequestCount() const
{
    // Returns -1 if it wasn't being tracked
    int nRequests = -1;
    {
        LOCK(pwallet->cs_wallet);
        if (IsCoinBase())
        {
            // Generated block
            if (!hashUnset())
            {
                map<uint256, int>::const_iterator mi = pwallet->mapRequestCount.find(hashBlock);
                if (mi != pwallet->mapRequestCount.end())
                    nRequests = (*mi).second;
            }
        }
        else
        {
            // Did anyone request this transaction?
            map<uint256, int>::const_iterator mi = pwallet->mapRequestCount.find(GetHash());
            if (mi != pwallet->mapRequestCount.end())
            {
                nRequests = (*mi).second;

                // How about the block it's in?
                if (nRequests == 0 && !hashUnset())
                {
                    map<uint256, int>::const_iterator _mi = pwallet->mapRequestCount.find(hashBlock);
                    if (_mi != pwallet->mapRequestCount.end())
                        nRequests = (*_mi).second;
                    else
                        nRequests = 1; // If it's in someone else's block it must have got out
                }
            }
        }
    }
    return nRequests;
}


void CWalletTx::GetAPIAmounts(list <COutputEntry> &listReceived,
                           list <COutputEntry> &listSent, CAmount &nFee, string &strSentAccount,
                           const isminefilter &filter, bool ignoreChange) const {
    nFee = 0;
    listReceived.clear();
    listSent.clear();
    strSentAccount = strFromAccount;

    bool fromMe = false;
    const CWalletTx * storedTx = pwalletMain->GetWalletTx(this->GetHash());
    if(!(storedTx==NULL))
        fromMe = storedTx->fFromMe;

    // Compute fee:
    CAmount nDebit = GetDebit(filter);
    if (nDebit > 0) // debit>0 means we signed/sent this transaction
    {
        CAmount nValueOut = tx->GetValueOut();
        nFee = nDebit - nValueOut;
    }

    // Sent/received.
    for (unsigned int i = 0; i < tx->vout.size(); ++i) {
        const CTxOut &txout = tx->vout[i];
        isminetype fIsMine = pwallet->IsMine(txout);
        // Only need to handle txouts if AT LEAST one of these is true:
        //   1) they debit from us (sent)
        //   2) the output is to us (received)

        if(!tx->IsSigmaSpend() && !tx->IsZerocoinSpend()){
            if (nDebit > 0) {
                // Don't report 'change' txouts
                if (ignoreChange && IsChange(static_cast<uint32_t>(i))) {
                    continue;
                }
            } else if (!(fIsMine & filter)){
                continue;
            }
        }

        // In either case, we need to get the destination address
        CTxDestination address;

        if (txout.scriptPubKey.IsSigmaMint() || txout.scriptPubKey.IsZerocoinMint()) {
            address = CNoDestination();
        } else if (!ExtractDestination(txout.scriptPubKey, address) && !txout.scriptPubKey.IsUnspendable()) {
            LogPrintf("CWalletTx::GetAmounts: Unknown transaction type found, txid %s\n",
                      this->GetHash().ToString());
            address = CNoDestination();
        }

        COutputEntry output = {address, txout.nValue, (int) i};

        /// If we are debited by the transaction, add the output as a "sent" entry
        if (nDebit > 0 || ((tx->IsSigmaSpend() || tx->IsZerocoinSpend()) && fromMe)){
            listSent.push_back(output);
        }

        // If we are receiving the output, add it as a "received" entry
        if (fIsMine & filter)
            listReceived.push_back(output);
    }

}

void CWalletTx::GetAmounts(list <COutputEntry> &listReceived,
                           list <COutputEntry> &listSent, CAmount &nFee, string &strSentAccount,
                           const isminefilter &filter) const {
    nFee = 0;
    listReceived.clear();
    listSent.clear();
    strSentAccount = strFromAccount;

    // Compute fee:
    CAmount nDebit = GetDebit(filter);
    if (nDebit > 0) // debit>0 means we signed/sent this transaction
    {
        CAmount nValueOut = tx->GetValueOut();
        nFee = nDebit - nValueOut;
    }

    // Sent/received.
    for (unsigned int i = 0; i < tx->vout.size(); ++i) {
        const CTxOut &txout = tx->vout[i];
        isminetype fIsMine = pwallet->IsMine(txout);
        // Only need to handle txouts if AT LEAST one of these is true:
        //   1) they debit from us (sent)
        //   2) the output is to us (received)
        if (nDebit > 0) {
            // Don't report 'change' txouts
            if (IsChange(static_cast<uint32_t>(i)))
                continue;
        } else if (!(fIsMine & filter))
            continue;

        // In either case, we need to get the destination address
        CTxDestination address;

        if (txout.scriptPubKey.IsZerocoinMint() || txout.scriptPubKey.IsSigmaMint()) {
            address = CNoDestination();
        } else if (!ExtractDestination(txout.scriptPubKey, address) && !txout.scriptPubKey.IsUnspendable()) {
            LogPrintf("CWalletTx::GetAmounts: Unknown transaction type found, txid %s\n",
                      this->GetHash().ToString());
            address = CNoDestination();
        }

        COutputEntry output = {address, txout.nValue, (int) i};

        // If we are debited by the transaction, add the output as a "sent" entry
        if (nDebit > 0)
            listSent.push_back(output);

        // If we are receiving the output, add it as a "received" entry
        if (fIsMine & filter)
            listReceived.push_back(output);
    }

}

void CWalletTx::GetAccountAmounts(const string& strAccount, CAmount& nReceived,
                                  CAmount& nSent, CAmount& nFee, const isminefilter& filter) const
{
    nReceived = nSent = nFee = 0;

    CAmount allFee;
    string strSentAccount;
    list<COutputEntry> listReceived;
    list<COutputEntry> listSent;
    GetAmounts(listReceived, listSent, allFee, strSentAccount, filter);

    if (strAccount == strSentAccount)
    {
        BOOST_FOREACH(const COutputEntry& s, listSent)
            nSent += s.amount;
        nFee = allFee;
    }
    {
        LOCK(pwallet->cs_wallet);
        BOOST_FOREACH(const COutputEntry& r, listReceived)
        {
            if (pwallet->mapAddressBook.count(r.destination))
            {
                map<CTxDestination, CAddressBookData>::const_iterator mi = pwallet->mapAddressBook.find(r.destination);
                if (mi != pwallet->mapAddressBook.end() && (*mi).second.name == strAccount)
                    nReceived += r.amount;
            }
            else if (strAccount.empty())
            {
                nReceived += r.amount;
            }
        }
    }
}

/**
 * Scan the block chain (starting in pindexStart) for transactions
 * from or to us. If fUpdate is true, found transactions that already
 * exist in the wallet will be updated.
 *
 * Returns pointer to the first block in the last contiguous range that was
 * successfully scanned.
 *
 */
CBlockIndex* CWallet::ScanForWalletTransactions(CBlockIndex* pindexStart, bool fUpdate, bool fRecoverMnemonic)
{
    CBlockIndex* ret = nullptr;
    int64_t nNow = GetTime();
    const CChainParams& chainParams = Params();
    fRescanning = true;

    CBlockIndex* pindex = pindexStart;
    {
        LOCK2(cs_main, cs_wallet);
        LogPrintf("2Rescanning last\n");
        // no need to read and scan block, if block was created before
        // our wallet birthday (as adjusted for block time variability)
        // if you are recovering wallet with mnemonics start rescan from block when mnemonics implemented in Zcoin
        if (fRecoverMnemonic) {
            pindex = chainActive[chainParams.GetConsensus().nMnemonicBlock];
            if (pindex == NULL)
                pindex = chainActive.Tip();
        } else
            while (pindex && nTimeFirstKey && (pindex->GetBlockTime() < (nTimeFirstKey - 7200)))
                pindex = chainActive.Next(pindex);

        ShowProgress(_("Rescanning..."), 0); // show rescan progress in GUI as dialog or on splashscreen, if -rescan on startup
        double dProgressStart = GuessVerificationProgress(chainParams.TxData(), pindex);
        double dProgressTip = GuessVerificationProgress(chainParams.TxData(), chainActive.Tip());
        while (pindex)
        {
            if (pindex->nHeight % 100 == 0 && dProgressTip - dProgressStart > 0.0)
                ShowProgress(_("Rescanning..."), std::max(1, std::min(99, (int)((GuessVerificationProgress(chainParams.TxData(), pindex) - dProgressStart) / (dProgressTip - dProgressStart) * 100))));
            if (GetTime() >= nNow + 60) {
                nNow = GetTime();
                LogPrintf("Still rescanning. At block %d. Progress=%f\n", pindex->nHeight, GuessVerificationProgress(chainParams.TxData(), pindex));
            }

            CBlock block;
            if (ReadBlockFromDisk(block, pindex, Params().GetConsensus())) {
                for (size_t posInBlock = 0; posInBlock < block.vtx.size(); ++posInBlock) {
                    AddToWalletIfInvolvingMe(*block.vtx[posInBlock], pindex, posInBlock, fUpdate);
                }
                if (!ret) {
                    ret = pindex;
                }
            } else {
                ret = nullptr;
            }

            pindex = chainActive.Next(pindex);
        }
        ShowProgress(_("Rescanning..."), 100); // hide progress dialog in GUI
    }

    fRescanning = false;
    return ret;
}

void CWallet::ReacceptWalletTransactions()
{
    // If transactions aren't being broadcasted, don't let them into local mempool either
    if (!fBroadcastTransactions)
        return;

    LOCK2(cs_main, cs_wallet);
    std::map<int64_t, CWalletTx*> mapSorted;

    // Sort pending wallet transactions based on their initial wallet insertion order
    BOOST_FOREACH(PAIRTYPE(const uint256, CWalletTx)& item, mapWallet)
    {
        const uint256& wtxid = item.first;
        CWalletTx& wtx = item.second;
        assert(wtx.GetHash() == wtxid);

        int nDepth = wtx.GetDepthInMainChain();

        if (!wtx.IsCoinBase() && (nDepth == 0 && !wtx.isAbandoned())) {
            mapSorted.insert(std::make_pair(wtx.nOrderPos, &wtx));
        }
    }

    // Try to add wallet transactions to memory pool
    BOOST_FOREACH(PAIRTYPE(const int64_t, CWalletTx*)& item, mapSorted)
    {
        CWalletTx& wtx = *(item.second);

        //LOCK(mempool.cs);
        CValidationState state;
        // When re-accepting transaction back to the wallet after
        // the app was closed and re-opened, do NOT check their
        // serial numbers, and DO NOT try to mark their serial numbers
        // a second time. We assume those operations were already done.
        wtx.AcceptToMemoryPool(maxTxFee, state);
        // If Dandelion enabled, relay transaction once again.
        if (GetBoolArg("-dandelion", true)) {
            wtx.RelayWalletTransaction(g_connman.get());
        }
    }
}

bool CWalletTx::RelayWalletTransaction(CConnman* connman)
{
    assert(pwallet->GetBroadcastTransactions());
    if (!IsCoinBase() && !isAbandoned() && GetDepthInMainChain() == 0)
    {
        CValidationState state;
        /* GetDepthInMainChain already catches known conflicts. */
        if (InMempool() || InStempool() || AcceptToMemoryPool(maxTxFee, state))
        {
            // If Dandelion enabled, push inventory item to just one destination.
            if (GetBoolArg("-dandelion", true)) {
                int64_t nCurrTime = GetTimeMicros();
                int64_t nEmbargo = 1000000 * DANDELION_EMBARGO_MINIMUM
                        + PoissonNextSend(nCurrTime, DANDELION_EMBARGO_AVG_ADD);
                CNode::insertDandelionEmbargo(GetHash(), nEmbargo);
                //LogPrintf(
                //    "dandeliontx %s embargoed for %d seconds\n",
                //    GetHash().ToString(), (nEmbargo - nCurrTime) / 1000000);
                CInv inv(MSG_DANDELION_TX, GetHash());
                return CNode::localDandelionDestinationPushInventory(inv);
            }
            else {
                // LogPrintf("Relaying wtx %s\n", GetHash().ToString());
                if (connman) {
                    connman->RelayTransaction(*this);
                    return true;
                }
            }
        }
    }
    LogPrintf("CWalletTx::RelayWalletTransaction() --> invalid condition\n");
    return false;
}

set<uint256> CWalletTx::GetConflicts() const
{
    set<uint256> result;
    if (pwallet != NULL)
    {
        uint256 myHash = GetHash();
        result = pwallet->GetConflicts(myHash);
        result.erase(myHash);
    }
    return result;
}

CAmount CWalletTx::GetDebit(const isminefilter& filter) const
{
    if (tx->vin.empty())
        return 0;

    CAmount debit = 0;
    if(filter & ISMINE_SPENDABLE)
    {
        if (fDebitCached)
            debit += nDebitCached;
        else
        {
            nDebitCached = pwallet->GetDebit(*this, ISMINE_SPENDABLE);
            fDebitCached = true;
            debit += nDebitCached;
        }
    }
    if(filter & ISMINE_WATCH_ONLY)
    {
        if(fWatchDebitCached)
            debit += nWatchDebitCached;
        else
        {
            nWatchDebitCached = pwallet->GetDebit(*this, ISMINE_WATCH_ONLY);
            fWatchDebitCached = true;
            debit += nWatchDebitCached;
        }
    }
    return debit;
}

CAmount CWalletTx::GetCredit(const isminefilter& filter) const
{
    // Must wait until coinbase is safely deep enough in the chain before valuing it
    if (IsCoinBase() && GetBlocksToMaturity() > 0)
        return 0;

    CAmount credit = 0;
    if (filter & ISMINE_SPENDABLE)
    {
        // GetBalance can assume transactions in mapWallet won't change
        if (fCreditCached)
            credit += nCreditCached;
        else
        {
            nCreditCached = pwallet->GetCredit(*this, ISMINE_SPENDABLE);
            fCreditCached = true;
            credit += nCreditCached;
        }
    }
    if (filter & ISMINE_WATCH_ONLY)
    {
        if (fWatchCreditCached)
            credit += nWatchCreditCached;
        else
        {
            nWatchCreditCached = pwallet->GetCredit(*this, ISMINE_WATCH_ONLY);
            fWatchCreditCached = true;
            credit += nWatchCreditCached;
        }
    }
    return credit;
}

CAmount CWalletTx::GetImmatureCredit(bool fUseCache) const
{
    if (IsCoinBase() && GetBlocksToMaturity() > 0 && IsInMainChain())
    {
        if (fUseCache && fImmatureCreditCached)
            return nImmatureCreditCached;
        nImmatureCreditCached = pwallet->GetCredit(*this, ISMINE_SPENDABLE);
        fImmatureCreditCached = true;
        return nImmatureCreditCached;
    }

    return 0;
}

CAmount CWalletTx::GetAvailableCredit(bool fUseCache, bool fExcludeLocked) const {
    if (pwallet == 0)
        return 0;

    // Must wait until coinbase is safely deep enough in the chain before valuing it
    if (IsCoinBase() && GetBlocksToMaturity() > 0)
        return 0;

    // We cannot use cache if vout contains mints due to it will not update when it spend
    if (fUseCache && fAvailableCreditCached && !tx->IsZerocoinMint() && !tx->IsSigmaMint() && !fExcludeLocked)
        return nAvailableCreditCached;

    CAmount nCredit = 0;
    uint256 hashTx = GetHash();
    for (unsigned int i = 0; i < tx->vout.size(); i++)
    {
        if (!pwallet->IsSpent(hashTx, i))
        {
            const CTxOut &txout = tx->vout[i];
            bool isPrivate = txout.scriptPubKey.IsZerocoinMint() || txout.scriptPubKey.IsSigmaMint();
            bool condition = isPrivate;
            if (fExcludeLocked)
                condition = (isPrivate || pwallet->IsLockedCoin(hashTx, i));
            nCredit += condition ? 0 : pwallet->GetCredit(txout, ISMINE_SPENDABLE);
            if (!MoneyRange(nCredit))
                throw std::runtime_error("CWalletTx::GetAvailableCredit() : value out of range");
        }
    }

    nAvailableCreditCached = nCredit;
    fAvailableCreditCached = true;

    if (fExcludeLocked)
        fAvailableCreditCached = false;

    return nCredit;
}

CAmount CWalletTx::GetImmatureWatchOnlyCredit(const bool& fUseCache) const
{
    if (IsCoinBase() && GetBlocksToMaturity() > 0 && IsInMainChain())
    {
        if (fUseCache && fImmatureWatchCreditCached)
            return nImmatureWatchCreditCached;
        nImmatureWatchCreditCached = pwallet->GetCredit(*this, ISMINE_WATCH_ONLY);
        fImmatureWatchCreditCached = true;
        return nImmatureWatchCreditCached;
    }

    return 0;
}

CAmount CWalletTx::GetAvailableWatchOnlyCredit(const bool& fUseCache) const
{
    if (pwallet == 0)
        return 0;

    // Must wait until coinbase is safely deep enough in the chain before valuing it
    if (IsCoinBase() && GetBlocksToMaturity() > 0)
        return 0;

    if (fUseCache && fAvailableWatchCreditCached)
        return nAvailableWatchCreditCached;

    CAmount nCredit = 0;
    for (unsigned int i = 0; i < tx->vout.size(); i++)
    {
        if (!pwallet->IsSpent(GetHash(), i))
        {
            const CTxOut &txout = tx->vout[i];
            nCredit += pwallet->GetCredit(txout, ISMINE_WATCH_ONLY);
            if (!MoneyRange(nCredit))
                throw std::runtime_error("CWalletTx::GetAvailableCredit() : value out of range");
        }
    }

    nAvailableWatchCreditCached = nCredit;
    fAvailableWatchCreditCached = true;
    return nCredit;
}

CAmount CWalletTx::GetChange() const
{
    if (fChangeCached)
        return nChangeCached;
    nChangeCached = pwallet->GetChange(*this);
    fChangeCached = true;
    return nChangeCached;
}

bool CWalletTx::InMempool() const
{
    LOCK(mempool.cs);
    if (mempool.exists(GetHash())) {
        return true;
    }
    return false;
}

bool CWalletTx::InStempool() const
{
    if (txpools.getStemTxPool().exists(GetHash())) {
        return true;
    }
    return false;
}

bool CWalletTx::IsTrusted() const
{
    // Quick answer in most cases.
    // Zerocoin spend is always false due to it use nSequence incorrectly.
    if (!tx->IsZerocoinSpend() && !CheckFinalTx(*this))
        return false;
    int nDepth = GetDepthInMainChain();
    if (nDepth >= 1)
        return true;
    if (nDepth < 0)
        return false;
    if (!bSpendZeroConfChange || !IsFromMe(ISMINE_ALL)) // using wtx's cached debit
        return false;

    // Don't trust unconfirmed transactions from us unless they are in the mempool.
    if (!InMempool() && !InStempool())
        return false;

    // Trusted if all inputs are from us and are in the mempool:
    BOOST_FOREACH(const CTxIn& txin, tx->vin)
    {
        if (txin.IsZerocoinSpend() || txin.IsSigmaSpend() || txin.IsZerocoinRemint()) {
            if (!(pwallet->IsMine(txin) & ISMINE_SPENDABLE)) {
                return false;
            }
        } else {
            // Transactions not sent by us: not trusted
            const CWalletTx *parent = pwallet->GetWalletTx(txin.prevout.hash);
            if (parent == NULL)
                return false;
            const CTxOut &parentOut = parent->tx->vout[txin.prevout.n];
            if (pwallet->IsMine(parentOut) != ISMINE_SPENDABLE)
                return false;
        }
    }

    return true;
}

bool CWalletTx::IsChange(uint32_t out) const {
    if (out >= tx->vout.size()) {
        throw std::invalid_argument("The specified output index is not valid");
    }

    if (changes.count(out)) {
        return true;
    }

    // Legacy transaction handling.
    // Zerocoin spend have one special output mode to spend to yourself with change address,
    // we don't want to identify that output as change.
    if (!tx->IsZerocoinSpend() && ::IsMine(*pwallet, tx->vout[out].scriptPubKey)) {
        CTxDestination address;
        if (!ExtractDestination(tx->vout[out].scriptPubKey, address)) {
            return true;
        }

        LOCK(pwallet->cs_wallet);
        if (!pwallet->mapAddressBook.count(address)) {
            return true;
        }
    }

    return false;
}

bool CWalletTx::IsChange(const CTxOut& out) const {
    auto it = std::find(tx->vout.begin(), tx->vout.end(), out);
    if (it == tx->vout.end()) {
        throw std::invalid_argument("The specified output does not belong to the transaction");
    }

    return IsChange(it - tx->vout.begin());
}

bool CWalletTx::IsEquivalentTo(const CWalletTx& _tx) const
{
        CMutableTransaction tx1 = *this->tx;
        CMutableTransaction tx2 = *_tx.tx;
        for (unsigned int i = 0; i < tx1.vin.size(); i++) tx1.vin[i].scriptSig = CScript();
        for (unsigned int i = 0; i < tx2.vin.size(); i++) tx2.vin[i].scriptSig = CScript();
        return CTransaction(tx1) == CTransaction(tx2);
}

std::vector<uint256> CWallet::ResendWalletTransactionsBefore(int64_t nTime, CConnman* connman)
{
    std::vector<uint256> result;

    LOCK(cs_wallet);
    // Sort them in chronological order
    multimap<unsigned int, CWalletTx*> mapSorted;
    BOOST_FOREACH(PAIRTYPE(const uint256, CWalletTx)& item, mapWallet)
    {
        CWalletTx& wtx = item.second;
        // Don't rebroadcast if newer than nTime:
        if (wtx.nTimeReceived > nTime)
            continue;
        mapSorted.insert(make_pair(wtx.nTimeReceived, &wtx));
    }
    BOOST_FOREACH(PAIRTYPE(const unsigned int, CWalletTx*)& item, mapSorted)
    {
        CWalletTx& wtx = *item.second;
        if (wtx.RelayWalletTransaction(connman))
            result.push_back(wtx.GetHash());
    }
    return result;
}

void CWallet::ResendWalletTransactions(int64_t nBestBlockTime, CConnman* connman)
{
    // Do this infrequently and randomly to avoid giving away
    // that these are our transactions.
    if (GetTime() < nNextResend || !fBroadcastTransactions)
        return;
    bool fFirst = (nNextResend == 0);
    nNextResend = GetTime() + GetRand(30 * 60);
    if (fFirst)
        return;

    // Only do it if there's been a new block since last time
    if (nBestBlockTime < nLastResend)
        return;
    nLastResend = GetTime();

    // Rebroadcast unconfirmed txes older than 5 minutes before the last
    // block was found:
    std::vector<uint256> relayed = ResendWalletTransactionsBefore(nBestBlockTime-5*60, connman);
    if (!relayed.empty())
        LogPrintf("%s: rebroadcast %u unconfirmed transactions\n", __func__, relayed.size());
}

/** @} */ // end of mapWallet




/** @defgroup Actions
 *
 * @{
 */


CAmount CWallet::GetBalance(bool fExcludeLocked) const
{
    CAmount nTotal = 0;
    {
        LOCK2(cs_main, cs_wallet);
        for (map<uint256, CWalletTx>::const_iterator it = mapWallet.begin(); it != mapWallet.end(); ++it)
        {
            const CWalletTx* pcoin = &(*it).second;
            if (pcoin->IsTrusted())
                nTotal += pcoin->GetAvailableCredit(true, fExcludeLocked);
        }
    }

    return nTotal;
}

std::vector<CRecipient> CWallet::CreateSigmaMintRecipients(
    std::vector<sigma::PrivateCoin>& coins,
    vector<CHDMint>& vDMints)
{
    EnsureMintWalletAvailable();

    std::vector<CRecipient> vecSend;
    CWalletDB walletdb(pwalletMain->strWalletFile);

    pwalletMain->zwallet->ResetCount(walletdb); // Before starting to mint, ensure mint count is correct

    std::transform(coins.begin(), coins.end(), std::back_inserter(vecSend),
        [&vDMints, &walletdb](sigma::PrivateCoin& coin) -> CRecipient {

            // Generate and store secrets deterministically in the following function.
            CHDMint dMint;
            pwalletMain->zwallet->GenerateMint(walletdb, coin.getPublicCoin().getDenomination(), coin, dMint);


            // Get a copy of the 'public' portion of the coin. You should
            // embed this into a Zerocoin 'MINT' transaction along with a series
            // of currency inputs totaling the assigned value of one zerocoin.
            auto& pubCoin = coin.getPublicCoin();

            if (!pubCoin.validate()) {
                throw std::runtime_error("Unable to mint a sigma coin.");
            }

            // Create script for coin
            CScript scriptSerializedCoin;
            // opcode is inserted as 1 byte according to file script/script.h
            scriptSerializedCoin << OP_SIGMAMINT;

            // and this one will write the size in different byte lengths depending on the length of vector. If vector size is <0.4c, which is 76, will write the size of vector in just 1 byte. In our case the size is always 34, so must write that 34 in 1 byte.
            std::vector<unsigned char> vch = pubCoin.getValue().getvch();
            scriptSerializedCoin.insert(scriptSerializedCoin.end(), vch.begin(), vch.end());

            CAmount v;
            DenominationToInteger(pubCoin.getDenomination(), v);

            vDMints.push_back(dMint);

            return {scriptSerializedCoin, v, false};
        }
    );

    return vecSend;
}

// coinsIn has to be sorted in descending order.
int CWallet::GetRequiredCoinCountForAmount(
        const CAmount& required,
        const std::vector<sigma::CoinDenomination>& denominations) {
    CAmount val = required;
    int result = 0;
    for (std::size_t i = 0; i < denominations.size(); i++)
    {
        CAmount denom;
        DenominationToInteger(denominations[i], denom);
        while (val >= denom) {
            val -= denom;
            result++;
        }
    }

    return result;
}

/** \brief denominations has to be sorted in descending order. Each denomination can be used multiple times.
 *
 *  \returns The amount which was possible to actually mint.
 */
CAmount CWallet::SelectMintCoinsForAmount(
        const CAmount& required,
        const std::vector<sigma::CoinDenomination>& denominations,
        std::vector<sigma::CoinDenomination>& coinsOut) {
    CAmount val = required;
    for (std::size_t i = 0; i < denominations.size(); i++)
    {
        CAmount denom;
        DenominationToInteger(denominations[i], denom);
        while (val >= denom)
        {
            val -= denom;
            coinsOut.push_back(denominations[i]);
        }
    }

    return required - val;
}

/** \brief coinsIn has to be sorted in descending order. Each coin can be used only once.
 *
 *  \returns The amount which was possible to actually spend.
 */
CAmount CWallet::SelectSpendCoinsForAmount(
        const CAmount& required,
        const std::list<CSigmaEntry>& coinsIn,
        std::vector<CSigmaEntry>& coinsOut) {
    CAmount val = required;
    for (auto coinIt = coinsIn.begin(); coinIt != coinsIn.end(); coinIt++)
    {
        if (coinIt->IsUsed)
          continue;
        CAmount denom = coinIt->get_denomination_value();
        if (val >= denom)
        {
            val -= denom;
            coinsOut.push_back(*coinIt);
        }
    }

    return required - val;
}

std::list<CSigmaEntry> CWallet::GetAvailableCoins(const CCoinControl *coinControl, bool includeUnsafe, bool fDummy) const {
    EnsureMintWalletAvailable();

    LOCK2(cs_main, cs_wallet);
    CWalletDB walletdb(strWalletFile);
    std::list<CSigmaEntry> coins;
    std::vector<CMintMeta> vecMints = zwallet->GetTracker().ListMints(true, true, false);
    list<CMintMeta> listMints(vecMints.begin(), vecMints.end());
    for (const CMintMeta& mint : listMints) {
        CSigmaEntry entry;
        const auto& sigmaParams = sigma::Params::get_default();
        if(fDummy){
            /* If we just want to create the spend tx without signing (eg. to get fee before entering password),
             * we fill in the available unencrypted details from the metadata, and create dummy values for the
             * encrypted ones.
             */
            sigma::PrivateCoin dummyCoin(sigmaParams, mint.denom);

            entry.value = mint.GetPubCoinValue();
            entry.set_denomination(mint.denom);
            entry.randomness = dummyCoin.getRandomness();
            entry.serialNumber = dummyCoin.getSerialNumber();
            entry.IsUsed = mint.isUsed;
            entry.nHeight = mint.nHeight;
            entry.id = mint.nId;
            entry.ecdsaSecretKey = std::vector<unsigned char>(&dummyCoin.getEcdsaSeckey()[0],&dummyCoin.getEcdsaSeckey()[32]);
        }else{
            GetMint(mint.hashSerial, entry);   
        }
        coins.push_back(entry);
    }

    std::set<COutPoint> lockedCoins = setLockedCoins;

    // Filter out coins which are not confirmed, I.E. do not have at least 6 blocks
    // above them, after they were minted.
    // Also filter out used coins.
    // Finally filter out coins that have not been selected from CoinControl should that be used
    coins.remove_if([lockedCoins, coinControl, includeUnsafe](const CSigmaEntry& coin) {
        sigma::CSigmaState* sigmaState = sigma::CSigmaState::GetState();
        if (coin.IsUsed)
            return true;

        int coinHeight, coinId;
        std::tie(coinHeight, coinId) =  sigmaState->GetMintedCoinHeightAndId(
            sigma::PublicCoin(coin.value, coin.get_denomination()));

        // Check group size
        uint256 hashOut;
        std::vector<sigma::PublicCoin> coinOuts;
        sigmaState->GetCoinSetForSpend(
            &chainActive,
            chainActive.Height() - (ZC_MINT_CONFIRMATIONS - 1), // required 6 confirmation for mint to spend
            coin.get_denomination(),
            coinId,
            hashOut,
            coinOuts
        );

        if (!includeUnsafe && coinOuts.size() < 2) {
            return true;
        }

        if (coinHeight == -1) {
            // Coin still in the mempool.
            return true;
        }

        if (coinHeight + (ZC_MINT_CONFIRMATIONS - 1) > chainActive.Height()) {
            // Remove the coin from the candidates list, since it does not have the
            // required number of confirmations.
            return true;
        }

        COutPoint outPoint;
        sigma::PublicCoin pubCoin(coin.value, coin.get_denomination());
        sigma::GetOutPoint(outPoint, pubCoin);

        if(lockedCoins.count(outPoint) > 0){
            return true;
        }

        if(coinControl != NULL){
            if(coinControl->HasSelected()){
                if(!coinControl->IsSelected(outPoint)){
                    return true;
                }
            }
        }

        return false;
    });

    return coins;
}

template<typename Iterator>
static CAmount CalculateCoinsBalance(Iterator begin, Iterator end) {
    CAmount balance(0);
    for (auto start = begin; start != end; start++) {
        balance += start->get_denomination_value();
    }
    return balance;
}

bool CWallet::GetCoinsToSpend(
        CAmount required,
        std::vector<CSigmaEntry>& coinsToSpend_out,
        std::vector<sigma::CoinDenomination>& coinsToMint_out,
        const size_t coinsToSpendLimit,
        const CAmount amountToSpendLimit,
        const CCoinControl *coinControl,
        bool fDummy) const
{
    // Sanity check to make sure this function is never called with a too large
    // amount to spend, resulting to a possible crash due to out of memory condition.
    if (!MoneyRange(required)) {
        throw std::invalid_argument("Request to spend more than 21 MLN zcoins.\n");
    }

    if (!MoneyRange(amountToSpendLimit)) {
        throw std::invalid_argument(_("Amount limit is exceed max money"));
    }

    // We have Coins denomination * 10^8, we divide with 0.05 * 10^8 and add one coin of
    // denomination 100 (also divide by 0.05 * 10^8)
    constexpr CAmount zeros(5000000);

    // Rounding, Anything below 0.05 zerocoin goes to the miners as a fee.
    int roundedRequired = required / zeros;
    if (required % zeros != 0) {
        ++roundedRequired;
    }

    int limitVal = amountToSpendLimit / zeros;

    if (roundedRequired > limitVal) {
        throw std::invalid_argument(
            _("Required amount exceed value spend limit"));
    }

    std::list<CSigmaEntry> coins = GetAvailableCoins(coinControl, false, fDummy);

    CAmount availableBalance = CalculateCoinsBalance(coins.begin(), coins.end());

    if (roundedRequired * zeros > availableBalance) {
        throw InsufficientFunds();
    }

    // sort by highest denomination. if it is same denomination we will prefer the previous block
    auto comparer = [](const CSigmaEntry& a, const CSigmaEntry& b) -> bool {
        return a.get_denomination_value() != b.get_denomination_value() ? a.get_denomination_value() > b.get_denomination_value() : a.nHeight < b.nHeight;
    };
    coins.sort(comparer);

    std::vector<sigma::CoinDenomination> denominations;
    sigma::GetAllDenoms(denominations);

    // Value of the largest coin, I.E. 100 for now.
    CAmount max_coin_value;
    if (!DenominationToInteger(denominations[0], max_coin_value)) {
        throw runtime_error("Unknown sigma denomination.\n");
    }

    int val = roundedRequired + max_coin_value / zeros;

    // val represent max value in range that we will search which may be over limit.
    // then we trim it out because we never use it.
    val = std::min(val, limitVal);

    // We need only last 2 rows of matrix of knapsack algorithm.
    std::vector<uint64_t> prev_row;
    prev_row.resize(val + 1);

    std::vector<uint64_t> next_row(val + 1, (INT_MAX - 1) / 2);

    auto coinIt = coins.rbegin();
    next_row[0] = 0;
    next_row[coinIt->get_denomination_value() / zeros] = 1;
    ++coinIt;

    for (; coinIt != coins.rend(); coinIt++) {
        std::swap(prev_row, next_row);
        CAmount denom_i = coinIt->get_denomination_value() / zeros;
        for (int j = 1; j <= val; j++) {
            next_row[j] = prev_row[j];
            if (j >= denom_i &&  next_row[j] > prev_row[j - denom_i] + 1) {
                    next_row[j] = prev_row[j - denom_i] + 1;
            }
        }
    }

    int index = val;
    uint64_t best_spend_val = 0;

    // If coinControl, want to use all inputs
    bool coinControlUsed = false;
    if(coinControl != NULL){
        if(coinControl->HasSelected()){
            auto coinIt = coins.rbegin(); // lgtm [cpp/declaration-hides-variable]
            for (; coinIt != coins.rend(); coinIt++) {
                best_spend_val += coinIt->get_denomination_value();
            }
            coinControlUsed = true;
        }
    }
    if(!coinControlUsed) {
        best_spend_val = val;
        int minimum = INT_MAX - 1;
        while(index >= roundedRequired) {
            int temp_min = next_row[index] + GetRequiredCoinCountForAmount(
                (index - roundedRequired) * zeros, denominations);
            if (minimum > temp_min && next_row[index] != (INT_MAX - 1) / 2 && next_row[index] <= coinsToSpendLimit) {
                best_spend_val = index;
                minimum = temp_min;
            }
            --index;
        }
        best_spend_val *= zeros;

        if (minimum == INT_MAX - 1)
            throw std::runtime_error(
                _("Can not choose coins within limit."));
    }

    if (SelectMintCoinsForAmount(best_spend_val - roundedRequired * zeros, denominations, coinsToMint_out) != best_spend_val - roundedRequired * zeros) {
        throw std::runtime_error(
            _("Problem with coin selection for re-mint while spending."));
    }
    if (SelectSpendCoinsForAmount(best_spend_val, coins, coinsToSpend_out) != best_spend_val) {
        throw std::runtime_error(
            _("Problem with coin selection for spend."));
    }

    return true;
}

CAmount CWallet::GetUnconfirmedBalance() const {
    CAmount nTotal = 0;
    {
        LOCK2(cs_main, cs_wallet);
        for (map<uint256, CWalletTx>::const_iterator it = mapWallet.begin(); it != mapWallet.end(); ++it) {
            const CWalletTx *pcoin = &(*it).second;
            if (!pcoin->IsTrusted() && pcoin->GetDepthInMainChain() == 0 &&
                (pcoin->InMempool() || pcoin->InStempool()))
                nTotal += pcoin->GetAvailableCredit();
        }
    }
    return nTotal;
}

CAmount CWallet::GetImmatureBalance() const {
    CAmount nTotal = 0;
    {
        LOCK2(cs_main, cs_wallet);
        for (map<uint256, CWalletTx>::const_iterator it = mapWallet.begin(); it != mapWallet.end(); ++it) {
            const CWalletTx *pcoin = &(*it).second;
            nTotal += pcoin->GetImmatureCredit();
        }
    }
    return nTotal;
}

CAmount CWallet::GetWatchOnlyBalance() const {
    CAmount nTotal = 0;
    {
        LOCK2(cs_main, cs_wallet);
        for (map<uint256, CWalletTx>::const_iterator it = mapWallet.begin(); it != mapWallet.end(); ++it) {
            const CWalletTx *pcoin = &(*it).second;
            if (pcoin->IsTrusted())
                nTotal += pcoin->GetAvailableWatchOnlyCredit();
        }
    }

    return nTotal;
}

CAmount CWallet::GetUnconfirmedWatchOnlyBalance() const {
    CAmount nTotal = 0;
    {
        LOCK2(cs_main, cs_wallet);
        for (map<uint256, CWalletTx>::const_iterator it = mapWallet.begin(); it != mapWallet.end(); ++it) {
            const CWalletTx *pcoin = &(*it).second;
            if (!pcoin->IsTrusted() && pcoin->GetDepthInMainChain() == 0 &&
                (pcoin->InMempool() || pcoin->InStempool()))
                nTotal += pcoin->GetAvailableWatchOnlyCredit();
        }
    }
    return nTotal;
}

CAmount CWallet::GetImmatureWatchOnlyBalance() const
{
    CAmount nTotal = 0;
    {
        LOCK2(cs_main, cs_wallet);
        for (map<uint256, CWalletTx>::const_iterator it = mapWallet.begin(); it != mapWallet.end(); ++it)
        {
            const CWalletTx* pcoin = &(*it).second;
            nTotal += pcoin->GetImmatureWatchOnlyCredit();
        }
    }
    return nTotal;
}

void CWallet::AvailableCoins(vector <COutput> &vCoins, bool fOnlyConfirmed, const CCoinControl *coinControl, bool fIncludeZeroValue, AvailableCoinsType nCoinType, bool fUseInstantSend) const
{
    vCoins.clear();

    {
        LOCK2(cs_main, cs_wallet);
        for (map<uint256, CWalletTx>::const_iterator it = mapWallet.begin(); it != mapWallet.end(); ++it)
        {
            const uint256& wtxid = it->first;
            const CWalletTx* pcoin = &(*it).second;

            if (!CheckFinalTx(*pcoin))
                continue;

            if (fOnlyConfirmed && !pcoin->IsTrusted())
                continue;

            if (pcoin->IsCoinBase() && pcoin->GetBlocksToMaturity() > 0)
                continue;

            int nDepth = pcoin->GetDepthInMainChain(false);
            // do not use IX for inputs that have less then INSTANTSEND_CONFIRMATIONS_REQUIRED blockchain confirmations
//            if (fUseInstantSend && nDepth < INSTANTSEND_CONFIRMATIONS_REQUIRED)
//                continue;

            // We should not consider coins from transactions that are replacing
            // other transactions.
            //
            // Example: There is a transaction A which is replaced by bumpfee
            // transaction B. In this case, we want to prevent creation of
            // a transaction B' which spends an output of B.
            //
            // Reason: If transaction A were initially confirmed, transactions B
            // and B' would no longer be valid, so the user would have to create
            // a new transaction C to replace B'. However, in the case of a
            // one-block reorg, transactions B' and C might BOTH be accepted,
            // when the user only wanted one of them. Specifically, there could
            // be a 1-block reorg away from the chain where transactions A and C
            // were accepted to another chain where B, B', and C were all
            // accepted.
            if (nDepth == 0 && fOnlyConfirmed && pcoin->mapValue.count("replaces_txid")) {
                continue;
            }

            // Similarly, we should not consider coins from transactions that
            // have been replaced. In the example above, we would want to prevent
            // creation of a transaction A' spending an output of A, because if
            // transaction B were initially confirmed, conflicting with A and
            // A', we wouldn't want to the user to create a transaction D
            // intending to replace A', but potentially resulting in a scenario
            // where A, A', and D could all be accepted (instead of just B and
            // D, or just A and A' like the user would want).
            if (nDepth == 0 && fOnlyConfirmed && pcoin->mapValue.count("replaced_by_txid")) {
                continue;
            }

            for (unsigned int i = 0; i < pcoin->tx->vout.size(); i++) {
                bool found = false;
                if(nCoinType == ALL_COINS){
                    // We are now taking ALL_COINS to mean everything sans mints
                    found = !(pcoin->tx->vout[i].scriptPubKey.IsZerocoinMint() || pcoin->tx->vout[i].scriptPubKey.IsSigmaMint()) || pcoin->tx->vout[i].scriptPubKey.IsZerocoinRemint();
                } else if(nCoinType == ONLY_MINTS){
                    // Do not consider anything other than mints
                    found = (pcoin->tx->vout[i].scriptPubKey.IsZerocoinMint() || pcoin->tx->vout[i].scriptPubKey.IsSigmaMint() || pcoin->tx->vout[i].scriptPubKey.IsZerocoinRemint());
                } else if (nCoinType == ONLY_NOT1000IFMN) {
                    found = !(fMasternodeMode && pcoin->tx->vout[i].nValue == ZNODE_COIN_REQUIRED * COIN);
                } else if (nCoinType == ONLY_NONDENOMINATED_NOT1000IFMN) {
                    if (fMasternodeMode) found = pcoin->tx->vout[i].nValue != ZNODE_COIN_REQUIRED * COIN; // do not use Hot MN funds
                } else if (nCoinType == ONLY_1000) {
                    found = pcoin->tx->vout[i].nValue == ZNODE_COIN_REQUIRED * COIN;
                } else {
                    found = true;
                }
                if (!found) continue;

                isminetype mine = IsMine(pcoin->tx->vout[i]);


                if (!(IsSpent(wtxid, i)) && mine != ISMINE_NO &&
                    (!IsLockedCoin((*it).first, i) || nCoinType == ONLY_1000) &&
                    (pcoin->tx->vout[i].nValue > 0 || fIncludeZeroValue) &&
                    (!coinControl || !coinControl->HasSelected() || coinControl->fAllowOtherInputs || coinControl->IsSelected(COutPoint((*it).first, i)))) {
                        vCoins.push_back(COutput(pcoin, i, nDepth,
                                                 ((mine & ISMINE_SPENDABLE) != ISMINE_NO) ||
                                                  (coinControl && coinControl->fAllowWatchOnly && (mine & ISMINE_WATCH_SOLVABLE) != ISMINE_NO),
                                                 (mine & (ISMINE_SPENDABLE | ISMINE_WATCH_SOLVABLE)) != ISMINE_NO));
                }
            }
        }
    }
}

bool CWallet::GetZnodeVinAndKeys(CTxIn &txinRet, CPubKey &pubKeyRet, CKey &keyRet, std::string strTxHash,
                                 std::string strOutputIndex) {
    // wait for reindex and/or import to finish
    if (fImporting || fReindex) return false;

    // Find possible candidates
    std::vector <COutput> vPossibleCoins;
    AvailableCoins(vPossibleCoins, true, NULL, false, ONLY_1000);
    if (vPossibleCoins.empty()) {
        LogPrintf("CWallet::GetZnodeVinAndKeys -- Could not locate any valid znode vin\n");
        return false;
    }

    if (strTxHash.empty()) // No output specified, select the first one
        return GetVinAndKeysFromOutput(vPossibleCoins[0], txinRet, pubKeyRet, keyRet);

    // Find specific vin
    uint256 txHash = uint256S(strTxHash);
    int nOutputIndex = atoi(strOutputIndex.c_str());

    BOOST_FOREACH(COutput & out, vPossibleCoins)
    if (out.tx->GetHash() == txHash && out.i == nOutputIndex) // found it!
        return GetVinAndKeysFromOutput(out, txinRet, pubKeyRet, keyRet);

    LogPrintf("CWallet::GetZnodeVinAndKeys -- Could not locate specified znode vin\n");
    return false;
}

bool CWallet::GetVinAndKeysFromOutput(COutput out, CTxIn &txinRet, CPubKey &pubKeyRet, CKey &keyRet) {
    // wait for reindex and/or import to finish
    if (fImporting || fReindex) return false;

    CScript pubScript;

    txinRet = CTxIn(out.tx->GetHash(), out.i);
    pubScript = out.tx->tx->vout[out.i].scriptPubKey; // the inputs PubKey

    CTxDestination address1;
    ExtractDestination(pubScript, address1);
    CBitcoinAddress address2(address1);

    CKeyID keyID;
    if (!address2.GetKeyID(keyID)) {
        LogPrintf("CWallet::GetVinAndKeysFromOutput -- Address does not refer to a key\n");
        return false;
    }

    if (!GetKey(keyID, keyRet)) {
        LogPrintf("CWallet::GetVinAndKeysFromOutput -- Private key for address is not known\n");
        return false;
    }

    pubKeyRet = keyRet.GetPubKey();
    return true;
}

// available implies a mature or unspent mint.
bool CWallet::IsSigmaMintFromTxOutAvailable(CTxOut txout){

    if(!txout.scriptPubKey.IsSigmaMint())
        throw runtime_error(std::string(__func__) + ": txout is not a SIGMA_MINT\n");

    if (!pwalletMain->zwallet)
        throw JSONRPCError(RPC_WALLET_ERROR, "sigma mint/spend is not allowed for legacy wallet");

    CWalletDB walletdb(pwalletMain->strWalletFile);
    CHDMint fHdMint;
    sigma::CoinDenomination denomination;

    GroupElement pubCoinValue = sigma::ParseSigmaMintScript(txout.scriptPubKey);

    IntegerToDenomination(txout.nValue, denomination);

    sigma::PublicCoin pubCoin(pubCoinValue, denomination);

    if(walletdb.ReadHDMint(pubCoin.getValueHash(), fHdMint))
        return true;

    return false;
}

//[zcoin]
void CWallet::ListAvailableCoinsMintCoins(vector <COutput> &vCoins, bool fOnlyConfirmed) const {
    vCoins.clear();
    {
        LOCK2(cs_main, cs_wallet);
        list <CZerocoinEntry> listOwnCoins;
        CWalletDB walletdb(pwalletMain->strWalletFile);
        walletdb.ListPubCoin(listOwnCoins);
        LogPrintf("listOwnCoins.size()=%s\n", listOwnCoins.size());
        for (map<uint256, CWalletTx>::const_iterator it = mapWallet.begin(); it != mapWallet.end(); ++it) {
            const CWalletTx *pcoin = &(*it).second;
            if (!CheckFinalTx(*pcoin)) {
                LogPrintf("!CheckFinalTx(*pcoin)=%s\n", !CheckFinalTx(*pcoin));
                continue;
            }

            if (fOnlyConfirmed && !pcoin->IsTrusted()) {
                LogPrintf("fOnlyConfirmed = %s, !pcoin->IsTrusted()\n", fOnlyConfirmed, !pcoin->IsTrusted());
                continue;
            }

            if (pcoin->IsCoinBase() && pcoin->GetBlocksToMaturity() > 0) {
                LogPrintf("Not trusted\n");
                continue;
            }

            int nDepth = pcoin->GetDepthInMainChain();
            if (nDepth < 0) {
                LogPrintf("nDepth=%s\n", nDepth);
                continue;
            }

            LogPrintf("pcoin->tx->vout.size()=%s\n", pcoin->tx->vout.size());

            for (unsigned int i = 0; i < pcoin->tx->vout.size(); i++) {
                if (pcoin->tx->vout[i].scriptPubKey.IsZerocoinMint()) {
                    CTxOut txout = pcoin->tx->vout[i];
                    CBigNum pubCoin = ParseZerocoinMintScript(txout.scriptPubKey);
                    LogPrintf("Pubcoin=%s\n", pubCoin.ToString());
                    // CHECKING PROCESS
                    BOOST_FOREACH(const CZerocoinEntry &ownCoinItem, listOwnCoins) {
                        if (ownCoinItem.value == pubCoin && ownCoinItem.IsUsed == false &&
                            ownCoinItem.randomness != 0 && ownCoinItem.serialNumber != 0) {
                            vCoins.push_back(COutput(pcoin, i, nDepth, true, true));
                            LogPrintf("-->OK\n");
                        }
                    }

                }
            }
        }
    }
}

void CWallet::ListAvailableSigmaMintCoins(vector<COutput> &vCoins, bool fOnlyConfirmed) const {
    EnsureMintWalletAvailable();

    vCoins.clear();
    LOCK2(cs_main, cs_wallet);
    list<CSigmaEntry> listOwnCoins;
    CWalletDB walletdb(pwalletMain->strWalletFile);
    listOwnCoins = zwallet->GetTracker().MintsAsSigmaEntries(true, false);
    LogPrintf("listOwnCoins.size()=%s\n", listOwnCoins.size());
    for (map<uint256, CWalletTx>::const_iterator it = mapWallet.begin(); it != mapWallet.end(); ++it) {
        const CWalletTx *pcoin = &(*it).second;
        if (!CheckFinalTx(*pcoin)) {
            LogPrintf("!CheckFinalTx(*pcoin)=%s\n", !CheckFinalTx(*pcoin));
            continue;
        }

        if (fOnlyConfirmed && !pcoin->IsTrusted()) {
            LogPrintf("fOnlyConfirmed = %s, !pcoin->IsTrusted()\n", fOnlyConfirmed, !pcoin->IsTrusted());
            continue;
        }

        if (pcoin->IsCoinBase() && pcoin->GetBlocksToMaturity() > 0) {
            LogPrintf("Not trusted\n");
            continue;
        }

        int nDepth = pcoin->GetDepthInMainChain();
        if (nDepth < 0) {
            LogPrintf("nDepth=%s\n", nDepth);
            continue;
        }
        LogPrintf("pcoin->tx->vout.size()=%s\n", pcoin->tx->vout.size());

        for (unsigned int i = 0; i < pcoin->tx->vout.size(); i++) {
            if (pcoin->tx->vout[i].scriptPubKey.IsSigmaMint()) {
                CTxOut txout = pcoin->tx->vout[i];
                secp_primitives::GroupElement pubCoin = sigma::ParseSigmaMintScript(
                    txout.scriptPubKey);
                LogPrintf("Pubcoin=%s\n", pubCoin.tostring());
                // CHECKING PROCESS
                BOOST_FOREACH(const CSigmaEntry &ownCoinItem, listOwnCoins) {
                   if (ownCoinItem.value == pubCoin && ownCoinItem.IsUsed == false &&
                        ownCoinItem.randomness != uint64_t(0) && ownCoinItem.serialNumber != uint64_t(0)) {
                        vCoins.push_back(COutput(pcoin, i, nDepth, true, true));
                        LogPrintf("-->OK\n");
                    }
                }
            }
        }
    }
}

static void ApproximateBestSubset(vector<pair<CAmount, pair<const CWalletTx*,unsigned int> > >vValue, const CAmount& nTotalLower, const CAmount& nTargetValue,
                                  vector<char>& vfBest, CAmount& nBest, int iterations = 1000)
{
    vector<char> vfIncluded;

    vfBest.assign(vValue.size(), true);
    nBest = nTotalLower;

    FastRandomContext insecure_rand;

    for (int nRep = 0; nRep < iterations && nBest != nTargetValue; nRep++) {
        vfIncluded.assign(vValue.size(), false);
        CAmount nTotal = 0;
        bool fReachedTarget = false;
        for (int nPass = 0; nPass < 2 && !fReachedTarget; nPass++)
        {
            for (unsigned int i = 0; i < vValue.size(); i++)
            {
                //The solver here uses a randomized algorithm,
                //the randomness serves no real security purpose but is just
                //needed to prevent degenerate behavior and it is important
                //that the rng is fast. We do not use a constant random sequence,
                //because there may be some privacy improvement by making
                //the selection random.
                if (nPass == 0 ? insecure_rand.rand32()&1 : !vfIncluded[i])
                {
                    nTotal += vValue[i].first;
                    vfIncluded[i] = true;
                    if (nTotal >= nTargetValue)
                    {
                        fReachedTarget = true;
                        if (nTotal < nBest)
                        {
                            nBest = nTotal;
                            vfBest = vfIncluded;
                        }
                        nTotal -= vValue[i].first;
                        vfIncluded[i] = false;
                    }
                }
            }
        }
    }
}

bool CWallet::SelectCoinsMinConf(const CAmount& nTargetValue, const int nConfMine, const int nConfTheirs, const uint64_t nMaxAncestors, vector<COutput> vCoins,
                                 set<pair<const CWalletTx*,unsigned int> >& setCoinsRet, CAmount& nValueRet) const
{
    setCoinsRet.clear();
    nValueRet = 0;

    // List of values less than target
    pair<CAmount, pair<const CWalletTx*,unsigned int> > coinLowestLarger;
    coinLowestLarger.first = std::numeric_limits<CAmount>::max();
    coinLowestLarger.second.first = NULL;
    vector<pair<CAmount, pair<const CWalletTx*,unsigned int> > > vValue;
    CAmount nTotalLower = 0;

    random_shuffle(vCoins.begin(), vCoins.end(), GetRandInt);

    BOOST_FOREACH(const COutput &output, vCoins)
    {
        if (!output.fSpendable)
            continue;

        const CWalletTx *pcoin = output.tx;

        if (output.nDepth < (pcoin->IsFromMe(ISMINE_ALL) ? nConfMine : nConfTheirs))
            continue;

        if (!mempool.TransactionWithinChainLimit(pcoin->GetHash(), nMaxAncestors))
            continue;

        int i = output.i;
        CAmount n = pcoin->tx->vout[i].nValue;

        pair<CAmount,pair<const CWalletTx*,unsigned int> > coin = make_pair(n,make_pair(pcoin, i));

        if (n == nTargetValue)
        {
            setCoinsRet.insert(coin.second);
            nValueRet += coin.first;
            return true;
        }
        else if (n < nTargetValue + MIN_CHANGE)
        {
            vValue.push_back(coin);
            nTotalLower += n;
        }
        else if (n < coinLowestLarger.first)
        {
            coinLowestLarger = coin;
        }
    }

    if (nTotalLower == nTargetValue)
    {
        for (unsigned int i = 0; i < vValue.size(); ++i)
        {
            setCoinsRet.insert(vValue[i].second);
            nValueRet += vValue[i].first;
        }
        return true;
    }

    if (nTotalLower < nTargetValue)
    {
        if (coinLowestLarger.second.first == NULL)
            return false;
        setCoinsRet.insert(coinLowestLarger.second);
        nValueRet += coinLowestLarger.first;
        return true;
    }

    // Solve subset sum by stochastic approximation
    std::sort(vValue.begin(), vValue.end(), CompareValueOnly());
    std::reverse(vValue.begin(), vValue.end());
    vector<char> vfBest;
    CAmount nBest;

    ApproximateBestSubset(vValue, nTotalLower, nTargetValue, vfBest, nBest);
    if (nBest != nTargetValue && nTotalLower >= nTargetValue + MIN_CHANGE)
        ApproximateBestSubset(vValue, nTotalLower, nTargetValue + MIN_CHANGE, vfBest, nBest);

    // If we have a bigger coin and (either the stochastic approximation didn't find a good solution,
    //                                   or the next bigger coin is closer), return the bigger coin
    if (coinLowestLarger.second.first &&
        ((nBest != nTargetValue && nBest < nTargetValue + MIN_CHANGE) || coinLowestLarger.first <= nBest))
    {
        setCoinsRet.insert(coinLowestLarger.second);
        nValueRet += coinLowestLarger.first;
    }
    else {
        for (unsigned int i = 0; i < vValue.size(); i++)
            if (vfBest[i])
            {
                setCoinsRet.insert(vValue[i].second);
                nValueRet += vValue[i].first;
            }

        LogPrint("selectcoins", "SelectCoins() best subset: ");
        for (unsigned int i = 0; i < vValue.size(); i++)
            if (vfBest[i])
                LogPrint("selectcoins", "%s ", FormatMoney(vValue[i].first));
        LogPrint("selectcoins", "total %s\n", FormatMoney(nBest));
    }

    return true;
}

bool CWallet::SelectCoins(const vector<COutput>& vAvailableCoins, const CAmount& nTargetValue, set<pair<const CWalletTx*,unsigned int> >& setCoinsRet, CAmount& nValueRet, const CCoinControl* coinControl, AvailableCoinsType nCoinType, bool fUseInstantSend) const
{
    if (nCoinType == ONLY_DENOMINATED)
        return false;

    vector<COutput> vCoins(vAvailableCoins);

    // coin control -> return all selected outputs (we want all selected to go into the transaction for sure)
    if (coinControl && coinControl->HasSelected() && !coinControl->fAllowOtherInputs)
    {
        BOOST_FOREACH(const COutput& out, vCoins)
        {
            if (!out.fSpendable)
                 continue;
            nValueRet += out.tx->tx->vout[out.i].nValue;
            setCoinsRet.insert(make_pair(out.tx, out.i));
        }
        return (nValueRet >= nTargetValue);
    }

    // calculate value from preset inputs and store them
    set<pair<const CWalletTx*, uint32_t> > setPresetCoins;
    CAmount nValueFromPresetInputs = 0;

    std::vector<COutPoint> vPresetInputs;
    if (coinControl)
        coinControl->ListSelected(vPresetInputs);
    BOOST_FOREACH(const COutPoint& outpoint, vPresetInputs)
    {
        map<uint256, CWalletTx>::const_iterator it = mapWallet.find(outpoint.hash);
        if (it != mapWallet.end())
        {
            const CWalletTx* pcoin = &it->second;
            // Clearly invalid input, fail
            if (pcoin->tx->vout.size() <= outpoint.n)
                return false;
            nValueFromPresetInputs += pcoin->tx->vout[outpoint.n].nValue;
            setPresetCoins.insert(make_pair(pcoin, outpoint.n));
        } else
            return false; // TODO: Allow non-wallet inputs
    }

    // remove preset inputs from vCoins
    for (vector<COutput>::iterator it = vCoins.begin(); it != vCoins.end() && coinControl && coinControl->HasSelected();)
    {
        if (setPresetCoins.count(make_pair(it->tx, it->i)))
            it = vCoins.erase(it);
        else
            ++it;
    }

    size_t nMaxChainLength = std::min(GetArg("-limitancestorcount", DEFAULT_ANCESTOR_LIMIT), GetArg("-limitdescendantcount", DEFAULT_DESCENDANT_LIMIT));
    bool fRejectLongChains = GetBoolArg("-walletrejectlongchains", DEFAULT_WALLET_REJECT_LONG_CHAINS);

    bool res = nTargetValue <= nValueFromPresetInputs ||
        SelectCoinsMinConf(nTargetValue - nValueFromPresetInputs, 1, 6, 0, vCoins, setCoinsRet, nValueRet) ||
        SelectCoinsMinConf(nTargetValue - nValueFromPresetInputs, 1, 1, 0, vCoins, setCoinsRet, nValueRet) ||
        (bSpendZeroConfChange && SelectCoinsMinConf(nTargetValue - nValueFromPresetInputs, 0, 1, 2, vCoins, setCoinsRet, nValueRet)) ||
        (bSpendZeroConfChange && SelectCoinsMinConf(nTargetValue - nValueFromPresetInputs, 0, 1, std::min((size_t)4, nMaxChainLength/3), vCoins, setCoinsRet, nValueRet)) ||
        (bSpendZeroConfChange && SelectCoinsMinConf(nTargetValue - nValueFromPresetInputs, 0, 1, nMaxChainLength/2, vCoins, setCoinsRet, nValueRet)) ||
        (bSpendZeroConfChange && SelectCoinsMinConf(nTargetValue - nValueFromPresetInputs, 0, 1, nMaxChainLength, vCoins, setCoinsRet, nValueRet)) ||
        (bSpendZeroConfChange && !fRejectLongChains && SelectCoinsMinConf(nTargetValue - nValueFromPresetInputs, 0, 1, std::numeric_limits<uint64_t>::max(), vCoins, setCoinsRet, nValueRet));

    // because SelectCoinsMinConf clears the setCoinsRet, we now add the possible inputs to the coinset
    setCoinsRet.insert(setPresetCoins.begin(), setPresetCoins.end());

    // add preset inputs to the total value selected
    nValueRet += nValueFromPresetInputs;

    return res;
}

bool CWallet::FundTransaction(CMutableTransaction& tx, CAmount& nFeeRet, bool overrideEstimatedFeeRate, const CFeeRate& specificFeeRate, int& nChangePosInOut, std::string& strFailReason, bool includeWatching, bool lockUnspents, const std::set<int>& setSubtractFeeFromOutputs, bool keepReserveKey, const CTxDestination& destChange)
{
    vector<CRecipient> vecSend;

    // Turn the txout set into a CRecipient vector
    for (size_t idx = 0; idx < tx.vout.size(); idx++)
    {
        const CTxOut& txOut = tx.vout[idx];
        CRecipient recipient = {txOut.scriptPubKey, txOut.nValue, setSubtractFeeFromOutputs.count(idx) == 1};
        vecSend.push_back(recipient);
    }

    CCoinControl coinControl;
    coinControl.destChange = destChange;
    coinControl.fAllowOtherInputs = true;
    coinControl.fAllowWatchOnly = includeWatching;
    coinControl.fOverrideFeeRate = overrideEstimatedFeeRate;
    coinControl.nFeeRate = specificFeeRate;

    BOOST_FOREACH(const CTxIn& txin, tx.vin)
        coinControl.Select(txin.prevout);

    int nExtraPayloadSize = 0;
    if (tx.nVersion == 3 && tx.nType != TRANSACTION_NORMAL)
        nExtraPayloadSize = (int)tx.vExtraPayload.size();

    CReserveKey reservekey(this);
    CWalletTx wtx;
    if (!CreateTransaction(vecSend, wtx, reservekey, nFeeRet, nChangePosInOut, strFailReason, &coinControl, false, ALL_COINS, false, nExtraPayloadSize))
        return false;

    if (nChangePosInOut != -1)
        tx.vout.insert(tx.vout.begin() + nChangePosInOut, wtx.tx->vout[nChangePosInOut]);

    // Copy output sizes from new transaction; they may have had the fee subtracted from them
    for (unsigned int idx = 0; idx < tx.vout.size(); idx++)
        tx.vout[idx].nValue = wtx.tx->vout[idx].nValue;

    // Add new txins (keeping original txin scriptSig/order)
    BOOST_FOREACH(const CTxIn& txin, wtx.tx->vin)
    {
        if (!coinControl.IsSelected(txin.prevout))
        {
            tx.vin.push_back(txin);

            if (lockUnspents)
            {
              LOCK2(cs_main, cs_wallet);
              LockCoin(txin.prevout);
            }
        }
    }

    // optionally keep the change output key
    if (keepReserveKey)
        reservekey.KeepKey();

    return true;
}

bool CWallet::ConvertList(std::vector <CTxIn> vecTxIn, std::vector <CAmount> &vecAmounts) {
    BOOST_FOREACH(CTxIn txin, vecTxIn) {
        if (mapWallet.count(txin.prevout.hash)) {
            CWalletTx &wtx = mapWallet[txin.prevout.hash];
            if (txin.prevout.n < wtx.tx->vout.size()) {
                vecAmounts.push_back(wtx.tx->vout[txin.prevout.n].nValue);
            }
        } else {
            LogPrintf("CWallet::ConvertList -- Couldn't find transaction\n");
        }
    }
    return true;
}

bool CWallet::CreateTransaction(const std::vector<CRecipient>& vecSend, CWalletTx& wtxNew, CReserveKey& reservekey, CAmount& nFeeRet,
                                int& nChangePosInOut, std::string& strFailReason, const CCoinControl* coinControl, bool sign, AvailableCoinsType nCoinType, bool fUseInstantSend, int nExtraPayloadSize)
{
    /*if (!llmq::IsOldInstantSendEnabled()) {
        // The new system does not require special handling for InstantSend as this is all done in CInstantSendManager.
        // There is also no need for an extra fee anymore.
        fUseInstantSend = false;
    }*/

    // TODO: upgrade dash version
    CAmount nFeePay = 0;

    CAmount nValue = 0;
    int nChangePosRequest = nChangePosInOut;
    unsigned int nSubtractFeeFromAmount = 0;
    for (const auto& recipient : vecSend)
    {
        if (nValue < 0 || recipient.nAmount < 0)
        {
            strFailReason = _("Transaction amounts must not be negative");
            return false;
        }
        nValue += recipient.nAmount;

        if (recipient.fSubtractFeeFromAmount)
            nSubtractFeeFromAmount++;
    }
    if (vecSend.empty())
    {
        strFailReason = _("Transaction must have at least one recipient");
        return false;
    }

    wtxNew.fTimeReceivedIsTxTime = true;
    wtxNew.BindWallet(this);
    CMutableTransaction txNew;

    // Discourage fee sniping.
    //
    // For a large miner the value of the transactions in the best block and
    // the mempool can exceed the cost of deliberately attempting to mine two
    // blocks to orphan the current best block. By setting nLockTime such that
    // only the next block can include the transaction, we discourage this
    // practice as the height restricted and limited blocksize gives miners
    // considering fee sniping fewer options for pulling off this attack.
    //
    // A simple way to think about this is from the wallet's point of view we
    // always want the blockchain to move forward. By setting nLockTime this
    // way we're basically making the statement that we only want this
    // transaction to appear in the next block; we don't want to potentially
    // encourage reorgs by allowing transactions to appear at lower heights
    // than the next block in forks of the best chain.
    //
    // Of course, the subsidy is high enough, and transaction volume low
    // enough, that fee sniping isn't a problem yet, but by implementing a fix
    // now we ensure code won't be written that makes assumptions about
    // nLockTime that preclude a fix later.

    txNew.nLockTime = chainActive.Height();

    // Secondly occasionally randomly pick a nLockTime even further back, so
    // that transactions that are delayed after signing for whatever reason,
    // e.g. high-latency mix networks and some CoinJoin implementations, have
    // better privacy.
    if (GetRandInt(10) == 0)
        txNew.nLockTime = std::max(0, (int)txNew.nLockTime - GetRandInt(100));

    assert(txNew.nLockTime <= (unsigned int)chainActive.Height());
    assert(txNew.nLockTime < LOCKTIME_THRESHOLD);

    {
        std::set<std::pair<const CWalletTx*,unsigned int> > setCoins;
        LOCK2(cs_main, cs_wallet);
        {
            std::vector<COutput> vAvailableCoins;
            AvailableCoins(vAvailableCoins, true, coinControl, false, nCoinType, fUseInstantSend);

            nFeeRet = 0;
            if(nFeePay > 0) nFeeRet = nFeePay;
            double dPriority = 0;

            // Start with no fee and loop until there is enough fee
            while (true)
            {
                nChangePosInOut = nChangePosRequest;
                txNew.vin.clear();
                txNew.vout.clear();
                wtxNew.fFromMe = true;
                bool fFirst = true;

                CAmount nValueToSelect = nValue;

                // if fee is added to nValueToSelect, change output is charged twice the fee (line ~3768). Need to look into why this is here
                // if (nSubtractFeeFromAmount == 0){
                //     LogPrintf("nSubtractFeeFromAmount is 0\n");
                //     nValueToSelect += nFeeRet;
                // }

                // vouts to the payees
                for (const auto& recipient : vecSend)
                {
                    CTxOut txout(recipient.nAmount, recipient.scriptPubKey);

                    if (recipient.fSubtractFeeFromAmount)
                    {
                        txout.nValue -= nFeeRet / nSubtractFeeFromAmount; // Subtract fee equally from each selected recipient

                        if (fFirst) // first receiver pays the remainder not divisible by output count
                        {
                            fFirst = false;
                            txout.nValue -= nFeeRet % nSubtractFeeFromAmount;
                        }
                    }

                    if (txout.IsDust(dustRelayFee))
                    {
                        if (recipient.fSubtractFeeFromAmount && nFeeRet > 0)
                        {
                            if (txout.nValue < 0)
                                strFailReason = _("The transaction amount is too small to pay the fee");
                            else
                                strFailReason = _("The transaction amount is too small to send after the fee has been deducted");
                        }
                        else
                            strFailReason = _("Transaction amount too small");
                        return false;
                    }
                    txNew.vout.push_back(txout);
                }

                // Choose coins to use
                CAmount nValueIn = 0;
                setCoins.clear();
                if (!SelectCoins(vAvailableCoins, nValueToSelect, setCoins, nValueIn, coinControl, nCoinType, fUseInstantSend))
                {
                    strFailReason = _("Insufficient funds");                            
                    return false;
                }
                if (fUseInstantSend && nValueIn > sporkManager.GetSporkValue(SPORK_5_INSTANTSEND_MAX_VALUE)*COIN) {
                    strFailReason += " " + strprintf(_("InstantSend doesn't support sending values that high yet. Transactions are currently limited to %1 XZC."), sporkManager.GetSporkValue(SPORK_5_INSTANTSEND_MAX_VALUE));
                    return false;
                }

                const CAmount nChange = nValueIn - nValueToSelect;
                CTxOut newTxOut;

                if (nChange > 0)
                {
                    // Fill a vout to ourself
                    // TODO: pass in scriptChange instead of reservekey so
                    // change transaction isn't always pay-to-dash-address
                    CScript scriptChange;

                    // coin control: send change to custom address
                    if (coinControl && !boost::get<CNoDestination>(&coinControl->destChange))
                        scriptChange = GetScriptForDestination(coinControl->destChange);

                    // no coin control: send change to newly generated address
                    else
                    {
                        // Note: We use a new key here to keep it from being obvious which side is the change.
                        //  The drawback is that by not reusing a previous key, the change may be lost if a
                        //  backup is restored, if the backup doesn't have the new private key for the change.
                        //  If we reused the old key, it would be possible to add code to look for and
                        //  rediscover unknown transactions that were written with keys of ours to recover
                        //  post-backup change.

                        // Reserve a new key pair from key pool
                        CPubKey vchPubKey;
                        bool ret;
                        ret = reservekey.GetReservedKey(vchPubKey);
                        if (!ret)
                        {
                            strFailReason = _("Keypool ran out, please call keypoolrefill first");
                            return false;
                        }
                        
                        scriptChange = GetScriptForDestination(vchPubKey.GetID());
                    }

                    newTxOut = CTxOut(nChange, scriptChange);

                    // We do not move dust-change to fees, because the sender would end up paying more than requested.
                    // This would be against the purpose of the all-inclusive feature.
                    // So instead we raise the change and deduct from the recipient.
                    if (nSubtractFeeFromAmount > 0 && newTxOut.IsDust(dustRelayFee))
                    {
                        CAmount nDust = newTxOut.GetDustThreshold(dustRelayFee) - newTxOut.nValue;
                        newTxOut.nValue += nDust; // raise change until no more dust
                        for (unsigned int i = 0; i < vecSend.size(); i++) // subtract from first recipient
                        {
                            if (vecSend[i].fSubtractFeeFromAmount)
                            {
                                txNew.vout[i].nValue -= nDust;
                                if (txNew.vout[i].IsDust(dustRelayFee))
                                {
                                    strFailReason = _("The transaction amount is too small to send after the fee has been deducted");
                                    return false;
                                }
                                break;
                            }
                        }
                    }

                    // Never create dust outputs; if we would, just
                    // add the dust to the fee.
                    if (newTxOut.IsDust(dustRelayFee))
                    {
                        nChangePosInOut = -1;
                        nFeeRet += nChange;
                        reservekey.ReturnKey();
                    }
                    else
                    {
                        if (nChangePosInOut == -1)
                        {
                            // Insert change txn at random position:
                            nChangePosInOut = GetRandInt(txNew.vout.size()+1);
                        }
                        else if ((unsigned int)nChangePosInOut > txNew.vout.size())
                        {
                            strFailReason = _("Change index out of range");
                            return false;
                        }

                        std::vector<CTxOut>::iterator position = txNew.vout.begin()+nChangePosInOut;
                        txNew.vout.insert(position, newTxOut);
                    }
                } else {
                    reservekey.ReturnKey();
                    nChangePosInOut = -1;
                }

                // Fill vin
                //
                // Note how the sequence number is set to max()-1 so that the
                // nLockTime set above actually works.
                //
                // BIP125 defines opt-in RBF as any nSequence < maxint-1, so
                // we use the highest possible value in that range (maxint-2)
                // to avoid conflicting with other possible uses of nSequence,
                // and in the spirit of "smallest possible change from prior
                // behavior."
                for (const auto& coin : setCoins)
                    txNew.vin.push_back(CTxIn(coin.first->GetHash(),coin.second,CScript(),
                                              std::numeric_limits<unsigned int>::max() - (fWalletRbf ? 2 : 1)));

                // Fill in dummy signatures for fee calculation.
                if (!DummySignTx(txNew, setCoins)) {
                    strFailReason = _("Signing transaction failed");
                    return false;
                }

                unsigned int nBytes = ::GetSerializeSize(txNew, SER_NETWORK, PROTOCOL_VERSION);

                if (nExtraPayloadSize != 0) {
                    // account for extra payload in fee calculation
                    nBytes += GetSizeOfCompactSize(nExtraPayloadSize) + nExtraPayloadSize;
                }

                if (nBytes > MAX_STANDARD_TX_SIZE) {
                    // Do not create oversized transactions (bad-txns-oversize).
                    strFailReason = _("Transaction too large");
                    return false;
                }

                CTransaction txNewConst(txNew);
                dPriority = txNewConst.ComputePriority(dPriority, nBytes);

                // Remove scriptSigs to eliminate the fee calculation dummy signatures
                for (auto& vin : txNew.vin) {
                    vin.scriptSig = CScript();
                    vin.scriptWitness.SetNull();
                }

                // Allow to override the default confirmation target over the CoinControl instance
                int currentConfirmationTarget = nTxConfirmTarget;
                if (coinControl && coinControl->nConfirmTarget > 0)
                    currentConfirmationTarget = coinControl->nConfirmTarget;

                // Can we complete this as a free transaction?
                if (fSendFreeTransactions && nBytes <= MAX_FREE_TRANSACTION_CREATE_SIZE)
                {
                    // Not enough fee: enough priority?
                    double dPriorityNeeded = mempool.estimateSmartPriority(currentConfirmationTarget);
                    // Require at least hard-coded AllowFree.
                    if (dPriority >= dPriorityNeeded && AllowFree(dPriority))
                        break;
                }

                CAmount nFeeNeeded = GetMinimumFee(nBytes, currentConfirmationTarget, mempool);
                LogPrintf("fee needed for tx: %s\n", nFeeNeeded);

                if (coinControl && nFeeNeeded > 0 && coinControl->nMinimumTotalFee > nFeeNeeded) {
                    nFeeNeeded = coinControl->nMinimumTotalFee;
                }
                if (coinControl && coinControl->fOverrideFeeRate)
                    nFeeNeeded = coinControl->nFeeRate.GetFee(nBytes);

                // If we made it here and we aren't even able to meet the relay fee on the next pass, give up
                // because we must be at the maximum allowed fee.
                if (nFeeNeeded < ::minRelayTxFee.GetFee(nBytes))
                {
                    strFailReason = _("Transaction too large for fee policy");
                    return false;
                }

                if (nFeeRet >= nFeeNeeded) {
                    // Reduce fee to only the needed amount if we have change
                    // output to increase.  This prevents potential overpayment
                    // in fees if the coins selected to meet nFeeNeeded result
                    // in a transaction that requires less fee than the prior
                    // iteration.
                    // TODO: The case where nSubtractFeeFromAmount > 0 remains
                    // to be addressed because it requires returning the fee to
                    // the payees and not the change output.
                    // TODO: The case where there is no change output remains
                    // to be addressed so we avoid creating too small an output.
                    if (nFeeRet > nFeeNeeded && nChangePosInOut != -1 && nSubtractFeeFromAmount == 0) {
                        CAmount extraFeePaid = nFeeRet - nFeeNeeded;
                        vector<CTxOut>::iterator change_position = txNew.vout.begin()+nChangePosInOut;
                        change_position->nValue += extraFeePaid;
                        nFeeRet -= extraFeePaid;
                    }
                    break; // Done, enough fee included.
                }

                // Try to reduce change to include necessary fee
                if (nChangePosInOut != -1 && nSubtractFeeFromAmount == 0) {
                    CAmount additionalFeeNeeded = nFeeNeeded - nFeeRet;
                    vector<CTxOut>::iterator change_position = txNew.vout.begin()+nChangePosInOut;
                    // Only reduce change if remaining amount is still a large enough output.
                    if (change_position->nValue >= MIN_FINAL_CHANGE + additionalFeeNeeded) {
                        change_position->nValue -= additionalFeeNeeded;
                        nFeeRet += additionalFeeNeeded;
                        break; // Done, able to increase fee from change
                    }
                }

                // Include more fee and try again.
                nFeeRet = nFeeNeeded;
                LogPrintf("not enough fee yet. nFeeRet: %s\n", nFeeRet);
                continue;
            }
        }

        if (sign)
        {
            CTransaction txNewConst(txNew);
            int nIn = 0;
            for (const auto& coin : setCoins)
            {
                const CScript& scriptPubKey = coin.first->tx->vout[coin.second].scriptPubKey;
                SignatureData sigdata;

                if (!ProduceSignature(TransactionSignatureCreator(this, &txNewConst, nIn, coin.first->tx->vout[coin.second].nValue, SIGHASH_ALL), scriptPubKey, sigdata))
                {
                    strFailReason = _("Signing transaction failed");
                    return false;
                } else {
                    UpdateTransaction(txNew, nIn, sigdata);
                }

                nIn++;
            }
        }

        // Embed the constructed transaction data in wtxNew.
        wtxNew.SetTx(MakeTransactionRef(std::move(txNew)));
    }

    LogPrintf("nFeeRet final: %s\n", nFeeRet);

    if (GetBoolArg("-walletrejectlongchains", DEFAULT_WALLET_REJECT_LONG_CHAINS)) {
        // Lastly, ensure this tx will pass the mempool's chain limits
        LockPoints lp;
        CTxMemPoolEntry entry(wtxNew.tx, 0, 0, 0, 0, false, 0, lp);
        CTxMemPool::setEntries setAncestors;
        size_t nLimitAncestors = GetArg("-limitancestorcount", DEFAULT_ANCESTOR_LIMIT);
        size_t nLimitAncestorSize = GetArg("-limitancestorsize", DEFAULT_ANCESTOR_SIZE_LIMIT)*1000;
        size_t nLimitDescendants = GetArg("-limitdescendantcount", DEFAULT_DESCENDANT_LIMIT);
        size_t nLimitDescendantSize = GetArg("-limitdescendantsize", DEFAULT_DESCENDANT_SIZE_LIMIT)*1000;
        std::string errString;
        if (!mempool.CalculateMemPoolAncestors(entry, setAncestors, nLimitAncestors, nLimitAncestorSize, nLimitDescendants, nLimitDescendantSize, errString)) {
            strFailReason = _("Transaction has too long of a mempool chain");
            return false;
        }
    }
    return true;
}

/**
 * Call after CreateTransaction unless you want to abort
 */
bool CWallet::CommitTransaction(CWalletTx& wtxNew, CReserveKey& reservekey, CConnman* connman, CValidationState& state)
{
    {
        LOCK2(cs_main, cs_wallet);
        LogPrintf("CommitTransaction:\n%s", wtxNew.tx->ToString());
        {
            // Take key pair from key pool so it won't be used again
            reservekey.KeepKey();

            // Add tx to wallet, because if it has change it's also ours,
            // otherwise just for transaction history.
            AddToWallet(wtxNew);

            // Notify that old coins are spent
            BOOST_FOREACH(const CTxIn& txin, wtxNew.tx->vin)
            {
                // Skip inputs of anonymized transactions
                if (txin.prevout.hash.IsNull())
                    continue;

                CWalletTx &coin = mapWallet[txin.prevout.hash];
                coin.BindWallet(this);
                NotifyTransactionChanged(this, coin.GetHash(), CT_UPDATED);
            }
        }

        // Track how many getdata requests our transaction gets
        mapRequestCount[wtxNew.GetHash()] = 0;

        if (fBroadcastTransactions)
        {
            // Broadcast
            if (!wtxNew.AcceptToMemoryPool(maxTxFee, state)) {
                LogPrintf("CommitTransaction(): Transaction cannot be broadcast immediately, %s\n", state.GetRejectReason());
                // TODO: if we expect the failure to be long term or permanent, instead delete wtx from the wallet and return failure.
            } else {
                wtxNew.RelayWalletTransaction(connman);
            }
        }
    }
    return true;
}

bool CWallet::EraseFromWallet(uint256 hash) {
    if (!fFileBacked)
        return false;
    {
        LOCK(cs_wallet);
        if (mapWallet.erase(hash))
            CWalletDB(strWalletFile).EraseTx(hash);
    }
    return true;
}

bool CWallet::CreateZerocoinMintModel(
        string &stringError,
        const std::vector<std::pair<std::string,int>>& denominationPairs,
        MintAlgorithm algo) {
    if(algo == SIGMA) {
        // Convert denominations from string to sigma denominations.
        std::vector<std::pair<sigma::CoinDenomination, int>> sigma_denominations;
        for(const std::pair<std::string,int>& pair: denominationPairs) {
            sigma::CoinDenomination denom;
            if (!StringToDenomination(pair.first, denom)) {
                stringError = "Unrecognized sigma denomination " + pair.first;
                return false;
            }
            sigma_denominations.push_back(std::make_pair(denom, pair.second));
        }
        vector<CHDMint> vDMints;
        return CreateSigmaMintModel(stringError, sigma_denominations, vDMints);
    }
    else if (algo == ZEROCOIN) {
        // Convert denominations from string to integers.
        std::vector<std::pair<int, int>> int_denominations;
        for(const std::pair<std::string,int>& pair: denominationPairs) {
            int_denominations.push_back(std::make_pair(std::atoi(pair.first.c_str()), pair.second));
        }
        return CreateZerocoinMintModelV2(stringError, int_denominations);
    }
    else
        return false;
}

bool CWallet::CreateZerocoinMintModel(
        string &stringError,
        const std::vector<std::pair<std::string,int>>& denominationPairs,
        vector<CHDMint>& vDMints,
        MintAlgorithm algo) {
    if(algo == SIGMA) {
        // Convert denominations from string to sigma denominations.
        std::vector<std::pair<sigma::CoinDenomination, int>> sigma_denominations;
        for(const std::pair<std::string,int>& pair: denominationPairs) {
            sigma::CoinDenomination denom;
            if (!StringToDenomination(pair.first, denom)) {
                stringError = "Unrecognized sigma denomination " + pair.first;
                return false;
            }
            sigma_denominations.push_back(std::make_pair(denom, pair.second));
        }
        return CreateSigmaMintModel(stringError, sigma_denominations, vDMints);
    }
    else if (algo == ZEROCOIN) {
        // Convert denominations from string to integers.
        std::vector<std::pair<int, int>> int_denominations;
        for(const std::pair<std::string,int>& pair: denominationPairs) {
            int_denominations.push_back(std::make_pair(std::atoi(pair.first.c_str()), pair.second));
        }
        return CreateZerocoinMintModelV2(stringError, int_denominations);
    }
    else
        return false;
}

bool CWallet::CreateSigmaMintModel(
        string &stringError,
        const std::vector<std::pair<sigma::CoinDenomination, int>>& denominationPairs,
        vector<CHDMint>& vDMints) {

    EnsureMintWalletAvailable();

    vector<CRecipient> vecSend;
    vector<sigma::PrivateCoin> privCoins;
    CWalletTx wtx;
    CHDMint dMint;
    CWalletDB walletdb(strWalletFile);

    for(const std::pair<sigma::CoinDenomination, int>& denominationPair: denominationPairs) {
        sigma::CoinDenomination denomination = denominationPair.first;
        int64_t denominationValue;
        if (!DenominationToInteger(denomination, denominationValue)) {
            throw runtime_error(
                "mintzerocoin <amount>(0.1, 0.5, 1, 10, 100) (\"zcoinaddress\")\n");
        }

        int64_t coinCount = denominationPair.second;

        LogPrintf("rpcWallet.mintzerocoin() denomination = %s, nAmount = %s \n",
            denominationValue, coinCount);

        if(coinCount < 0) {
            throw runtime_error("Coin count negative (\"zcoinaddress\")\n");
        }

        sigma::Params* sigmaParams = sigma::Params::get_default();

        for(int64_t i = 0; i < coinCount; i++) {
            // The following constructor does all the work of minting a brand
            // new zerocoin. It stores all the private values inside the
            // PrivateCoin object. This includes the coin secrets, which must be
            // stored in a secure location (wallet) at the client.

            sigma::PrivateCoin newCoin(sigmaParams, denomination, ZEROCOIN_TX_VERSION_3);

            // Generate and store secrets deterministically in the following function.
            dMint.SetNull();
            zwallet->GenerateMint(walletdb, denomination, newCoin, dMint);

            // Get a copy of the 'public' portion of the coin. You should
            // embed this into a Zerocoin 'MINT' transaction along with a series
            // of currency inputs totaling the assigned value of one zerocoin.
            sigma::PublicCoin pubCoin = newCoin.getPublicCoin();

            // Validate
            if (!pubCoin.validate()) {
                stringError = "Unable to mint a sigma coin.";
                return false;
            }

            // Create script for coin
            CScript scriptSerializedCoin;
            // opcode is inserted as 1 byte according to file script/script.h
            scriptSerializedCoin << OP_SIGMAMINT;

            // MARTUN: Commenting this for now.
            // this one will probably be written as int64_t, which means it will be written in as few bytes as necessary, and one more byte for sign. In our case our 34 will take 2 bytes, 1 for the number 34 and another one for the sign.
            // scriptSerializedCoin << pubCoin.getValue().memoryRequired();

            // and this one will write the size in different byte lengths depending on the length of vector. If vector size is <0.4c, which is 76, will write the size of vector in just 1 byte. In our case the size is always 34, so must write that 34 in 1 byte.
            std::vector<unsigned char> vch = pubCoin.getValue().getvch();
            scriptSerializedCoin.insert(scriptSerializedCoin.end(), vch.begin(), vch.end());

            CRecipient recipient = {scriptSerializedCoin, denominationValue, false};

            vecSend.push_back(recipient);
            privCoins.push_back(newCoin);
            vDMints.push_back(dMint);
        }
    }

    stringError = pwalletMain->MintAndStoreSigma(vecSend, privCoins, vDMints, wtx);

    if (stringError != "")
        return false;

    return true;
}

/*
 * We disabled zerocoin for security reasons but in order for zerocoin to sigma remint tests
 * to pass we need it on regtest chain
 */

static bool IsZerocoinEnabled(std::string &stringError) {
    if (Params().GetConsensus().IsRegtest()) {
        return true;
    }
    else {
        stringError = "Zerocoin functionality has been disabled";
        return false;
    }
}

#define CHECK_ZEROCOIN_STRINGERROR(__s) { \
    if (!IsZerocoinEnabled(__s)) \
        return false; \
}

#define CHECK_ZEROCOIN_STRING(s) { \
    std::string __stringError; \
    if (!IsZerocoinEnabled(__stringError)) \
        return __stringError; \
}

bool CWallet::CreateZerocoinMintModelV2(
        string &stringError,
        const std::vector<std::pair<int,int>>& denominationPairs) {

    CHECK_ZEROCOIN_STRINGERROR(stringError);

    libzerocoin::CoinDenomination denomination;
    // Always use modulus v2
    libzerocoin::Params *zcParams = ZCParamsV2;

    vector<CRecipient> vecSend;
    vector<libzerocoin::PrivateCoin> privCoins;
    CWalletTx wtx;

    std::pair<int,int> denominationPair;
    BOOST_FOREACH(denominationPair, denominationPairs){
        int denominationValue = denominationPair.first;
        switch(denominationValue){
            case 1:
                denomination = libzerocoin::ZQ_LOVELACE;
                break;
            case 10:
                denomination = libzerocoin::ZQ_GOLDWASSER;
                break;
            case 25:
                denomination = libzerocoin::ZQ_RACKOFF;
                break;
            case 50:
                denomination = libzerocoin::ZQ_PEDERSEN;
                break;
            case 100:
                denomination = libzerocoin::ZQ_WILLIAMSON;
                break;
            default:
                throw runtime_error(
                    "mintzerocoin <amount>(1,10,25,50,100) (\"zcoinaddress\")\n");
        }

        int64_t amount = denominationPair.second;

        LogPrintf("rpcWallet.mintzerocoin() denomination = %s, nAmount = %s \n", denominationValue, amount);

        if(amount < 0){
                throw runtime_error(
                    "mintzerocoin <amount>(1,10,25,50,100) (\"zcoinaddress\")\n");
        }

        for(int64_t i=0; i<amount; i++){
            // The following constructor does all the work of minting a brand
            // new zerocoin. It stores all the private values inside the
            // PrivateCoin object. This includes the coin secrets, which must be
            // stored in a secure location (wallet) at the client.
            libzerocoin::PrivateCoin newCoin(zcParams, denomination, ZEROCOIN_TX_VERSION_2);
            // Get a copy of the 'public' portion of the coin. You should
            // embed this into a Zerocoin 'MINT' transaction along with a series
            // of currency inputs totaling the assigned value of one zerocoin.

            libzerocoin::PublicCoin pubCoin = newCoin.getPublicCoin();

            //Validate
            bool validCoin = pubCoin.validate();

            // loop until we find a valid coin
            while(!validCoin){
                newCoin = libzerocoin::PrivateCoin(zcParams, denomination, ZEROCOIN_TX_VERSION_2);
                pubCoin = newCoin.getPublicCoin();
                validCoin = pubCoin.validate();
            }

            // Create script for coin
            CScript scriptSerializedCoin =
                    CScript() << OP_ZEROCOINMINT << pubCoin.getValue().getvch().size() << pubCoin.getValue().getvch();

            CRecipient recipient = {scriptSerializedCoin, (denominationValue * COIN), false};

            vecSend.push_back(recipient);
            privCoins.push_back(newCoin);
        }
    }

    stringError = pwalletMain->MintAndStoreZerocoin(vecSend, privCoins, wtx);

    if (stringError != ""){
        return false;
    }

    return true;
}

bool CWallet::CreateZerocoinMintModel(string &stringError, const string& denomAmount, MintAlgorithm algo) {
    //TODO(martun) check if it is time to start minting v3 sigma mints. Not sure how we can
    // access the current block number in the waller side, so adding an algo parameter.
    if(algo == SIGMA)
        return CreateSigmaMintModel(stringError, denomAmount);
    else if (algo == ZEROCOIN)
        return CreateZerocoinMintModelV2(stringError, denomAmount);
    else
        return false;
}

bool CWallet::CreateSigmaMintModel(string &stringError, const string& denomAmount) {
    EnsureMintWalletAvailable();
    CWalletDB walletdb(pwalletMain->strWalletFile);

    if (!fFileBacked)
        return false;

    int64_t nAmount = 0;
    sigma::CoinDenomination denomination;
    // Amount
    if (!StringToDenomination(denomAmount, denomination)) {
        return false;
    }
    DenominationToInteger(denomination, nAmount);

    CHDMint dMint;

    uint32_t nCountNextUse = zwallet->GetCount();

    // Set up the Zerocoin Params object
    sigma::Params *sigmaParams = sigma::Params::get_default();

    // The following constructor does all the work of minting a brand
    // new zerocoin. It stores all the private values inside the
    // PrivateCoin object. This includes the coin secrets, which must be
    // stored in a secure location (wallet) at the client.
    sigma::PrivateCoin newCoin(sigmaParams, denomination, ZEROCOIN_TX_VERSION_3);

    // Generate and store secrets deterministically in the following function.
    dMint.SetNull();
    zwallet->GenerateMint(walletdb, denomination, newCoin, dMint);

    // Get a copy of the 'public' portion of the coin. You should
    // embed this into a Zerocoin 'MINT' transaction along with a series
    // of currency inputs totaling the assigned value of one zerocoin.
    sigma::PublicCoin pubCoin = newCoin.getPublicCoin();

    // Validate
    if (pubCoin.validate()) {
        // Create script for coin
        CScript scriptSerializedCoin;
        // opcode is inserted as 1 byte according to file script/script.h
        scriptSerializedCoin << OP_SIGMAMINT;

        // MARTUN: Commenting this for now.
        // this one will probably be written as int64_t, which means it will be written in as few bytes as necessary, and one more byte for sign. In our case our 34 will take 2 bytes, 1 for the number 34 and another one for the sign.
        // scriptSerializedCoin << pubCoin.getValue().memoryRequired();

        // and this one will write the size in different byte lengths depending on the length of vector. If vector size is <0.4c, which is 76, will write the size of vector in just 1 byte. In our case the size is always 34, so must write that 34 in 1 byte.
        std::vector<unsigned char> vch = pubCoin.getValue().getvch();
        scriptSerializedCoin.insert(scriptSerializedCoin.end(), vch.begin(), vch.end());

        // Wallet comments
        CWalletTx wtx;
        bool isSigmaMint = true;
        stringError = MintZerocoin(scriptSerializedCoin, nAmount, isSigmaMint, wtx);

        if (stringError != "")
            return false;

        dMint.SetTxHash(wtx.GetHash());
        zwallet->GetTracker().Add(walletdb, dMint, true);

        LogPrintf("CreateZerocoinMintModel() -> NotifyZerocoinChanged\n");
        LogPrintf("pubcoin=%s, isUsed=%s\n", newCoin.getPublicCoin().getValue().GetHex(), dMint.IsUsed());
        LogPrintf("randomness=%s, serialNumber=%s\n", newCoin.getRandomness(), newCoin.getSerialNumber());
        NotifyZerocoinChanged(
            this,
            newCoin.getPublicCoin().getValue().GetHex(),
            "New (" + std::to_string(nAmount / COIN) + " mint)",
            CT_NEW);
        return true;
    } else {
        // reset coin count
        zwallet->SetCount(nCountNextUse);
        return false;
    }
}

bool CWallet::CreateZerocoinMintModelV2(string &stringError, const string& denomAmount) {
    CHECK_ZEROCOIN_STRINGERROR(stringError);

    if (!fFileBacked)
        return false;

    int64_t nAmount = 0;
    libzerocoin::CoinDenomination denomination;
    // Amount
    if (denomAmount == "1") {
        denomination = libzerocoin::ZQ_LOVELACE;
        nAmount = roundint64(1 * COIN);
    } else if (denomAmount == "10") {
        denomination = libzerocoin::ZQ_GOLDWASSER;
        nAmount = roundint64(10 * COIN);
    } else if (denomAmount == "25") {
        denomination = libzerocoin::ZQ_RACKOFF;
        nAmount = roundint64(25 * COIN);
    } else if (denomAmount == "50") {
        denomination = libzerocoin::ZQ_PEDERSEN;
        nAmount = roundint64(50 * COIN);
    } else if (denomAmount == "100") {
        denomination = libzerocoin::ZQ_WILLIAMSON;
        nAmount = roundint64(100 * COIN);
    } else {
        return false;
    }

    // Set up the Zerocoin Params object
    libzerocoin::Params *zcParams = ZCParamsV2;

    int mintVersion = ZEROCOIN_TX_VERSION_1;

    // do not use v2 mint until certain moment when it would be understood by peers
    {
        LOCK(cs_main);
        if (chainActive.Height() >= Params().GetConsensus().nSpendV15StartBlock)
            mintVersion = ZEROCOIN_TX_VERSION_2;
    }

    // The following constructor does all the work of minting a brand
    // new zerocoin. It stores all the private values inside the
    // PrivateCoin object. This includes the coin secrets, which must be
    // stored in a secure location (wallet) at the client.
    libzerocoin::PrivateCoin newCoin(zcParams, denomination, mintVersion);

    // Get a copy of the 'public' portion of the coin. You should
    // embed this into a Zerocoin 'MINT' transaction along with a series
    // of currency inputs totaling the assigned value of one zerocoin.
    libzerocoin::PublicCoin pubCoin = newCoin.getPublicCoin();

    // Validate
    if (pubCoin.validate()) {
        //TODOS
        CScript scriptSerializedCoin =
                CScript() << OP_ZEROCOINMINT << pubCoin.getValue().getvch().size() << pubCoin.getValue().getvch();

        // Wallet comments
        CWalletTx wtx;
        bool isSigmaMint = false;
        stringError = MintZerocoin(scriptSerializedCoin, nAmount, isSigmaMint, wtx);

        if (stringError != "")
            return false;

        const unsigned char *ecdsaSecretKey = newCoin.getEcdsaSeckey();
        CZerocoinEntry zerocoinTx;
        zerocoinTx.IsUsed = false;
        zerocoinTx.denomination = denomination;
        zerocoinTx.value = pubCoin.getValue();
        zerocoinTx.randomness = newCoin.getRandomness();
        zerocoinTx.serialNumber = newCoin.getSerialNumber();
        zerocoinTx.ecdsaSecretKey = std::vector<unsigned char>(ecdsaSecretKey, ecdsaSecretKey+32);
        LogPrintf("CreateZerocoinMintModel() -> NotifyZerocoinChanged\n");
        LogPrintf("pubcoin=%s, isUsed=%s\n", zerocoinTx.value.GetHex(), zerocoinTx.IsUsed);
        LogPrintf("randomness=%s, serialNumber=%s\n", zerocoinTx.randomness.GetHex(), zerocoinTx.serialNumber.GetHex());
        NotifyZerocoinChanged(this, zerocoinTx.value.GetHex(), "New (" + std::to_string(zerocoinTx.denomination) + " mint)", CT_NEW);
        if (!CWalletDB(strWalletFile).WriteZerocoinEntry(zerocoinTx))
            return false;
        return true;
    } else {
        return false;
    }
}

int CWallet::GetNumberOfUnspentMintsForDenomination(int version, libzerocoin::CoinDenomination d, CZerocoinEntry *mintEntry /*=NULL*/) {
    CZerocoinState *zerocoinState = CZerocoinState::GetZerocoinState();

    // In case of corrupted database we need to rescan blockchain state to find the coins that were unspent

    list<CZerocoinEntry> mintedCoins;
    CWalletDB(strWalletFile).ListPubCoin(mintedCoins);

    int result = 0;
    if (mintEntry)
        *mintEntry = CZerocoinEntry();

    BOOST_FOREACH(const CZerocoinEntry &coin, mintedCoins) {
        if (!coin.IsUsedForRemint && coin.denomination == d && coin.randomness != 0 && coin.serialNumber > 0) {
            // Ignore "used" state in the database, check if the coin serial is used
            if (zerocoinState->IsUsedCoinSerial(coin.serialNumber))
                // Coin has already been spent
                continue;

            // Obtain coin version
            int coinVersion = coin.IsCorrectV2Mint() ? ZEROCOIN_TX_VERSION_2 : ZEROCOIN_TX_VERSION_1;

            if (coinVersion == version) {
                // Find minted coin in the index
                int mintId = -1, mintHeight = -1;

                // group is the same in both v1 and v2 params
                const libzerocoin::IntegerGroupParams &commGroup = ZCParamsV2->coinCommitmentGroup;
                // calculate g^serial * h^randomness (mod modulus)
                CBigNum coinPublicValue = commGroup.g.pow_mod(coin.serialNumber, commGroup.modulus).
                                mul_mod(commGroup.h.pow_mod(coin.randomness, commGroup.modulus), commGroup.modulus);

                if ((mintHeight = zerocoinState->GetMintedCoinHeightAndId(coinPublicValue, (int)d, mintId)) > 0) {
                    if (mintEntry) {
                        *mintEntry = coin;

                        // we don't trust values in DB, we use values from blockchain
                        mintEntry->nHeight = mintHeight;
                        mintEntry->id = mintId;

                        // no need to find anything else
                        return 1;
                    }
                    else {
                        result++;
                    }
                }
            }
        }
    }

    return result;
}

bool CWallet::CreateZerocoinToSigmaRemintModel(string &stringError, int version, libzerocoin::CoinDenomination denomination, CWalletTx *wtx) {
    // currently we don't support zerocoin mints v1
    assert(version == ZEROCOIN_TX_VERSION_2);

    EnsureMintWalletAvailable();

    if (IsLocked()) {
        stringError = "Error: Wallet locked, unable to create transaction!";
        return false;
    }

    CWalletTx wtxNew;
    wtxNew.BindWallet(this);
    CMutableTransaction txNew;

    LOCK2(cs_main, cs_wallet);
    CWalletDB walletdb(pwalletMain->strWalletFile);

    const Consensus::Params &params = Params().GetConsensus();
    if (!sigma::IsRemintWindow(chainActive.Height())) {
        stringError = "Remint transaction is not currently allowed";
        return false;
    }

    if (!params.IsRegtest() && !znodeSyncInterface.IsBlockchainSynced()) {
        stringError = "Blockchain is not synced";
        return false;
    }

    txNew.vin.clear();
    txNew.vout.clear();
    wtxNew.fFromMe = true;

    CZerocoinEntry mintEntry;
    if (GetNumberOfUnspentMintsForDenomination(version, denomination, &mintEntry) <= 0 || mintEntry.nHeight > chainActive.Height()) {
        stringError = "No zerocoin mints found";
        return false;
    }

    // Create remint tx input without signature (metadata is unknown at the moment)
    sigma::CoinRemintToV3 remint(version, (unsigned)denomination, (unsigned)mintEntry.id,
            mintEntry.serialNumber, mintEntry.randomness, chainActive[mintEntry.nHeight]->GetBlockHash(),
            mintEntry.ecdsaSecretKey);

    CDataStream ds1(SER_NETWORK, PROTOCOL_VERSION);
    ds1 << remint;

    CScript remintScriptBeforeSignature;
    remintScriptBeforeSignature << OP_ZEROCOINTOSIGMAREMINT;
    remintScriptBeforeSignature.insert(remintScriptBeforeSignature.end(), ds1.begin(), ds1.end());

    CTxIn remintTxIn;
    remintTxIn.nSequence = mintEntry.id;
    remintTxIn.scriptSig = remintScriptBeforeSignature;
    remintTxIn.prevout.SetNull();
    txNew.vin.push_back(remintTxIn);

    vector<CHDMint> vHDMints;

    static struct ZerocoinToSigmaMintDenominationMap {
        int zerocoinDenomination;
        sigma::CoinDenomination sigmaDenomination;
        int numberOfSigmaMints;
    } zerocoinToSigmaDenominationMap[] = {
        {1, sigma::CoinDenomination::SIGMA_DENOM_1, 1},
        {10, sigma::CoinDenomination::SIGMA_DENOM_10, 1},
        {25, sigma::CoinDenomination::SIGMA_DENOM_25, 1},
        {50, sigma::CoinDenomination::SIGMA_DENOM_25, 2},
        {100, sigma::CoinDenomination::SIGMA_DENOM_100, 1}
    };

    for (auto &denomMap: zerocoinToSigmaDenominationMap) {
        if (denomMap.zerocoinDenomination != (int)denomination)
            continue;

        sigma::Params* sigmaParams = sigma::Params::get_default();

        for (int i=0; i<denomMap.numberOfSigmaMints; i++) {
            sigma::PrivateCoin newCoin(sigmaParams, denomMap.sigmaDenomination, ZEROCOIN_TX_VERSION_3);

            // Generate and store secrets deterministically in the following function.
            CHDMint hdMint;
            zwallet->GenerateMint(walletdb, newCoin.getPublicCoin().getDenomination(), newCoin, hdMint);

            sigma::PublicCoin pubCoin = newCoin.getPublicCoin();

            // Validate
            if (!pubCoin.validate()) {
                stringError = "Unable to mint a sigma coin";
                zwallet->ResetCount(walletdb);
                return false;
            }

            CScript sigmaMintScript;
            sigmaMintScript << OP_SIGMAMINT;
            std::vector<unsigned char> vch = pubCoin.getValue().getvch();
            sigmaMintScript.insert(sigmaMintScript.end(), vch.begin(), vch.end());

            int64_t intDenomination;
            if (!sigma::DenominationToInteger(denomMap.sigmaDenomination, intDenomination)) {
                stringError = "Unknown sigma denomination";
                zwallet->ResetCount(walletdb);
                return false;
            }

            CTxOut sigmaTxOut;
            sigmaTxOut.scriptPubKey = sigmaMintScript;
            sigmaTxOut.nValue = intDenomination;
            txNew.vout.push_back(sigmaTxOut);

            vHDMints.push_back(hdMint);
        }
    }

    if (txNew.vout.empty()) {
        stringError = "Unknown zerocoin denomination";
        return false;
    }

    // At this point we have all the data we need to get hash tx (without remint signature) and use ECDSA secret
    // key to sign remint tx input
    libzerocoin::SpendMetaData metadata(mintEntry.id, txNew.GetHash());
    remint.SignTransaction(metadata);

    // Now update the script
    CDataStream ds2(SER_NETWORK, PROTOCOL_VERSION);
    ds2 << remint;

    CScript remintScriptAfterSignature;
    remintScriptAfterSignature << OP_ZEROCOINTOSIGMAREMINT;
    remintScriptAfterSignature.insert(remintScriptAfterSignature.end(), ds2.begin(), ds2.end());

    txNew.vin[0].scriptSig = remintScriptAfterSignature;
    wtxNew.SetTx(MakeTransactionRef(std::move(txNew)));

    CReserveKey reserveKey(this);
    CValidationState state;
    if (!CommitTransaction(wtxNew, reserveKey, g_connman.get(), state)) {
        stringError = "Cannot commit transaction";
        return false;
    }

    // Write mint entry as "used for remint"
    mintEntry.IsUsed = mintEntry.IsUsedForRemint = true;
    walletdb.WriteZerocoinEntry(mintEntry);
    NotifyZerocoinChanged(this,
        mintEntry.value.GetHex(),
        "Used (" + std::to_string(mintEntry.denomination) + " mint)",
        CT_UPDATED);

    CZerocoinSpendEntry spendEntry;
    spendEntry.coinSerial = mintEntry.serialNumber;
    spendEntry.hashTx = txNew.GetHash();
    spendEntry.pubCoin = remint.getPublicCoinValue();
    spendEntry.id = remint.getCoinGroupId();
    spendEntry.denomination = mintEntry.denomination;
    walletdb.WriteCoinSpendSerialEntry(spendEntry);


    //update mints with full transaction hash and then database them
    for (CHDMint hdMint : vHDMints) {
        hdMint.SetTxHash(wtxNew.GetHash());
        zwallet->GetTracker().Add(walletdb, hdMint, true);
        NotifyZerocoinChanged(this,
            hdMint.GetPubcoinValue().GetHex(),
            "New (" + std::to_string(hdMint.GetDenominationValue()) + " mint)",
            CT_NEW);
    }

    // Update nCountNextUse in HDMint wallet database
    zwallet->UpdateCountDB(walletdb);

    if (wtx)
        *wtx = wtxNew;

    return true;
}

bool CWallet::CheckDenomination(string denomAmount, int64_t& nAmount, libzerocoin::CoinDenomination& denomination){
    // Amount
    if (denomAmount == "1") {
        denomination = libzerocoin::ZQ_LOVELACE;
        nAmount = roundint64(1 * COIN);
    } else if (denomAmount == "10") {
        denomination = libzerocoin::ZQ_GOLDWASSER;
        nAmount = roundint64(10 * COIN);
    } else if (denomAmount == "25") {
        denomination = libzerocoin::ZQ_RACKOFF;
        nAmount = roundint64(25 * COIN);
    } else if (denomAmount == "50") {
        denomination = libzerocoin::ZQ_PEDERSEN;
        nAmount = roundint64(50 * COIN);
    } else if (denomAmount == "100") {
        denomination = libzerocoin::ZQ_WILLIAMSON;
        nAmount = roundint64(100 * COIN);
    } else {
        return false;
    }
    return true;
}

bool CWallet::CheckHasV2Mint(libzerocoin::CoinDenomination denomination, bool forceUsed){
    // Check if there is v2 mint, spend it first
    bool result = false;
    list <CZerocoinEntry> listOwnCoins;
    CWalletDB(strWalletFile).ListPubCoin(listOwnCoins);
    listOwnCoins.sort(CompHeight);
    CZerocoinEntry coinToUse;
    bool fModulusV2 = chainActive.Height() >= Params().GetConsensus().nModulusV2StartBlock;
    CZerocoinState *zerocoinState = CZerocoinState::GetZerocoinState();

    CBigNum accumulatorValue;
    uint256 accumulatorBlockHash;      // to be used in zerocoin spend v2

    int coinId = INT_MAX;
    int coinHeight;
    BOOST_FOREACH(const CZerocoinEntry &minIdPubcoin, listOwnCoins) {
        if (minIdPubcoin.denomination == denomination
            && ((minIdPubcoin.IsUsed == false && !forceUsed) || (minIdPubcoin.IsUsed == true && forceUsed))
            && minIdPubcoin.randomness != 0
            && minIdPubcoin.serialNumber != 0) {

            int id;
            coinHeight = zerocoinState->GetMintedCoinHeightAndId(minIdPubcoin.value, minIdPubcoin.denomination, id);
            if (coinHeight > 0
                && id < coinId
                && coinHeight + (ZC_MINT_CONFIRMATIONS-1) <= chainActive.Height()
                && zerocoinState->GetAccumulatorValueForSpend(
                    &chainActive,
                    chainActive.Height()-(ZC_MINT_CONFIRMATIONS-1),
                    denomination,
                    id,
                    accumulatorValue,
                    accumulatorBlockHash,
                    fModulusV2) > 1
                    ) {
                result = true;
            }
        }
    }
    return result;
}

bool CWallet::CreateZerocoinSpendModel(
        string &stringError,
        string thirdPartyAddress,
        string denomAmount,
        bool forceUsed,
        bool dontSpendSigma) {
    // Clean the stringError, otherwise even if the Spend passes, it returns false.
    stringError = "";

    if (!fFileBacked)
        return false;

    int64_t nAmount = 0;
    libzerocoin::CoinDenomination denomination;
    bool v2MintFound = false;
    if (CheckDenomination(denomAmount, nAmount, denomination)) {
        // If requested denomination can be a V2 denomination, check if there is any
        // mint of given denomination. Mints which do not have
        // 6 confirmations will NOT be considered.
        v2MintFound = CheckHasV2Mint(denomination, forceUsed);
    }

    // Wallet comments
    CWalletTx wtx;
    uint256 txHash;

    bool zcSelectedIsUsed;

    if (v2MintFound) {
        // Always spend V2 old mints first.
        CBigNum coinSerial;
        CBigNum zcSelectedValue;
        stringError = SpendZerocoin(
            thirdPartyAddress, nAmount, denomination,
            wtx, coinSerial, txHash, zcSelectedValue,
            zcSelectedIsUsed, forceUsed);
    } else if (!dontSpendSigma) {
        sigma::CoinDenomination denomination_v3;
        if (!StringToDenomination(denomAmount, denomination_v3)) {
            stringError = "Unable to convert denomination string to value.";
            return false;
        }
        // Spend sigma mint.
        Scalar coinSerial;
        GroupElement zcSelectedValue;
        stringError = SpendSigma(
                thirdPartyAddress,
                denomination_v3,
                wtx,
                coinSerial,
                txHash,
                zcSelectedValue,
                zcSelectedIsUsed,
                forceUsed);
    } else {
        // There were no V2 mints we could spend, and dontSpendSigma flag is passed, report  an error
        stringError = "No zerocoin mints to spend, spending sigma mints disabled. At least 2 mints with at least 6 confirmations are required to spend a coin.";
    }

    if (stringError != "")
        return false;

    return true;
}

bool CWallet::CreateZerocoinSpendModel(CWalletTx& wtx, string &stringError, string& thirdPartyAddress, const vector<string>& denomAmounts, bool forceUsed) {
    // try to spend V2 coins, if fails, try to spend sigma coins.
    if (!CreateZerocoinSpendModelV2(wtx, stringError, thirdPartyAddress, denomAmounts, forceUsed)) {
        return CreateSigmaSpendModel(wtx, stringError, thirdPartyAddress, denomAmounts, forceUsed);
    }
return true;
}

bool CWallet::CreateZerocoinSpendModelV2(
        CWalletTx& wtx,
        string &stringError,
        string& thirdPartyAddress,
        const vector<string>& denomAmounts,
        bool forceUsed) {

    CHECK_ZEROCOIN_STRINGERROR(stringError);

    if (!fFileBacked)
        return false;

    vector<pair<int64_t, libzerocoin::CoinDenomination>> denominations;
    for(vector<string>::const_iterator it = denomAmounts.begin(); it != denomAmounts.end(); it++){
        const string& denomAmount = *it;
        int64_t nAmount = 0;
        libzerocoin::CoinDenomination denomination;
        // Amount
        if (denomAmount == "1") {
            denomination = libzerocoin::ZQ_LOVELACE;
            nAmount = roundint64(1 * COIN);
        } else if (denomAmount == "10") {
            denomination = libzerocoin::ZQ_GOLDWASSER;
            nAmount = roundint64(10 * COIN);
        } else if (denomAmount == "25") {
            denomination = libzerocoin::ZQ_RACKOFF;
            nAmount = roundint64(25 * COIN);
        } else if (denomAmount == "50") {
            denomination = libzerocoin::ZQ_PEDERSEN;
            nAmount = roundint64(50 * COIN);
        } else if (denomAmount == "100") {
            denomination = libzerocoin::ZQ_WILLIAMSON;
            nAmount = roundint64(100 * COIN);
        } else {
            return false;
        }
        denominations.push_back(make_pair(nAmount, denomination));
    }
    vector<CBigNum> coinSerials;
    uint256 txHash;
    vector<CBigNum> zcSelectedValues;
    stringError = SpendMultipleZerocoin(thirdPartyAddress, denominations, wtx, coinSerials, txHash, zcSelectedValues, forceUsed);
    if (stringError != "")
        return false;
    return true;
 }

// TODO(martun): check this function. These string denominations which come from
// outside may not be parsed properly.
bool CWallet::CreateSigmaSpendModel(
        CWalletTx& wtx,
        string &stringError,
        string& thirdPartyAddress,
        const vector<string>& denomAmounts,
        bool forceUsed) {
    if (!fFileBacked)
        return false;

    vector<sigma::CoinDenomination> denominations;
    for(vector<string>::const_iterator it = denomAmounts.begin(); it != denomAmounts.end(); it++){
        const string& denomAmount = *it;
        sigma::CoinDenomination denomination;
        // Amount
        if (!StringToDenomination(denomAmount, denomination)) {
            stringError = "Unable to convert denomination.";
            return false;
        }
        denominations.push_back(denomination);
    }
    vector<Scalar> coinSerials;
    uint256 txHash;
    vector<GroupElement> zcSelectedValues;
    stringError = SpendMultipleSigma(
        thirdPartyAddress, denominations, wtx,
        coinSerials, txHash, zcSelectedValues, forceUsed);
    if (stringError != "")
        return false;
    return true;
}

/**
 * @brief CWallet::CreateZerocoinMintTransaction
 * @param vecSend
 * @param wtxNew
 * @param reservekey
 * @param nFeeRet
 * @param strFailReason
 * @param coinControl
 * @return
 */
bool CWallet::CreateZerocoinMintTransaction(const vector <CRecipient> &vecSend, CWalletTx &wtxNew,
                                            CReserveKey &reservekey,
                                            CAmount &nFeeRet, int &nChangePosInOut, std::string &strFailReason, bool isSigmaMint,
                                            const CCoinControl *coinControl, bool sign) {
    if (!isSigmaMint) {
        CHECK_ZEROCOIN_STRINGERROR(strFailReason);
    }

    CAmount nValue = 0;
    int nChangePosRequest = nChangePosInOut;
    unsigned int nSubtractFeeFromAmount = 0;
    BOOST_FOREACH(const CRecipient &recipient, vecSend)
    {
        if (nValue < 0 || recipient.nAmount < 0) {
            strFailReason = _("Transaction amounts must be positive");
            return false;
        }
        nValue += recipient.nAmount;
//        if (recipient.fSubtractFeeFromAmount)
//            nSubtractFeeFromAmount++;
    }
    if (vecSend.empty() || nValue < 0) {
        strFailReason = _("Transaction amounts must be positive");
        return false;
    }
    wtxNew.fTimeReceivedIsTxTime = true;
    wtxNew.BindWallet(this);
    CMutableTransaction txNew;
    txNew.nLockTime = chainActive.Height();
    if (GetRandInt(10) == 0)
        txNew.nLockTime = std::max(0, (int) txNew.nLockTime - GetRandInt(100));

    assert(txNew.nLockTime <= (unsigned int) chainActive.Height());
    assert(txNew.nLockTime < LOCKTIME_THRESHOLD);

    {
        LOCK2(cs_main, cs_wallet);
        {
            std::vector<COutput> vAvailableCoins;
            AvailableCoins(vAvailableCoins, true, coinControl);

            nFeeRet = payTxFee.GetFeePerK();
            LogPrintf("nFeeRet=%s\n", nFeeRet);
            // Start with no fee and loop until there is enough fee
            while (true)
            {
                nChangePosInOut = nChangePosRequest;
                txNew.vin.clear();
                txNew.vout.clear();

                wtxNew.fFromMe = true;
                wtxNew.changes.clear();

                CAmount nValueToSelect = nValue + nFeeRet;
//                if (nSubtractFeeFromAmount == 0)
//                    nValueToSelect += nFeeRet;
                double dPriority = 0;
                // vouts to the payees
                BOOST_FOREACH(const CRecipient &recipient, vecSend)
                {
                    CTxOut txout(recipient.nAmount, recipient.scriptPubKey);
                    LogPrintf("txout:%s\n", txout.ToString());


                    if (txout.IsDust(::minRelayTxFee)) {
                        if (recipient.fSubtractFeeFromAmount && nFeeRet > 0) {
                            if (txout.nValue < 0)
                                strFailReason = _("The transaction amount is too small to pay the fee");
                            else
                                strFailReason = _(
                                        "The transaction amount is too small to send after the fee has been deducted");
                        } else
                            strFailReason = _("Transaction amount too small");
                        return false;
                    }
                    txNew.vout.push_back(txout);
                }

                // Choose coins to use
                set<pair<const CWalletTx*,unsigned int> > setCoins;
                CAmount nValueIn = 0;
                if (!SelectCoins(vAvailableCoins, nValueToSelect, setCoins, nValueIn, coinControl))
                {
                    if (nValueIn < nValueToSelect) {
                        strFailReason = _("Insufficient funds");
                    }
                    return false;
                }
                BOOST_FOREACH(PAIRTYPE(const CWalletTx*, unsigned int) pcoin, setCoins)
                {
                    CAmount nCredit = pcoin.first->tx->vout[pcoin.second].nValue;
                    //The coin age after the next block (depth+1) is used instead of the current,
                    //reflecting an assumption the user would accept a bit more delay for
                    //a chance at a free transaction.
                    //But mempool inputs might still be in the mempool, so their age stays 0
                    int age = pcoin.first->GetDepthInMainChain();
                    assert(age >= 0);
                    if (age != 0)
                        age += 1;
                    dPriority += (double)nCredit * age;
                }

                CAmount nChange = nValueIn - nValueToSelect;

                if(!isSigmaMint){
                    // TODO: change 1000000 to correct fee
                    // NOTE: this depends on the exact behaviour of GetMinFee
                    if (nFeeRet < 1000000 && nChange > 0 && nChange < CENT) {
                        int64_t nMoveToFee = min(nChange, 1000000 - nFeeRet);
                        nChange -= nMoveToFee;
                        nFeeRet += nMoveToFee;
                    }
                }
                if (nChange > 0) {
                    // Fill a vout to ourself
                    // TODO: pass in scriptChange instead of reservekey so
                    // change transaction isn't always pay-to-bitcoin-address
                    CScript scriptChange;

                    // coin control: send change to custom address
                    if (coinControl && !boost::get<CNoDestination>(&coinControl->destChange))
                        scriptChange = GetScriptForDestination(coinControl->destChange);

                    // send change to one of the specified change addresses
                    else if (IsArgSet("-change") && mapMultiArgs.at("-change").size() > 0) {
                        CBitcoinAddress address(mapMultiArgs.at("change")[GetRandInt(mapMultiArgs.at("-change").size())]);
                        CKeyID keyID;
                        if (!address.GetKeyID(keyID)) {
                            strFailReason = _("Bad change address");
                            return false;
                        }
                        scriptChange = GetScriptForDestination(keyID);
                    }
                    
                    // no coin control: send change to newly generated address
                    else 
                    {
                        // Note: We use a new key here to keep it from being obvious which side is the change.
                        //  The drawback is that by not reusing a previous key, the change may be lost if a
                        //  backup is restored, if the backup doesn't have the new private key for the change.
                        //  If we reused the old key, it would be possible to add code to look for and
                        //  rediscover unknown transactions that were written with keys of ours to recover
                        //  post-backup change.

                        // Reserve a new key pair from key pool
                        CPubKey vchPubKey;
                        bool ret;
                        ret = reservekey.GetReservedKey(vchPubKey);
                        if (!ret)
                        {
                            strFailReason = _("Keypool ran out, please call keypoolrefill first");
                            return false;
                        }

                        scriptChange = GetScriptForDestination(vchPubKey.GetID());
                    }

                    CTxOut newTxOut(nChange, scriptChange);

                    // We do not move dust-change to fees, because the sender would end up paying more than requested.
                    // This would be against the purpose of the all-inclusive feature.
                    // So instead we raise the change and deduct from the recipient.
                    if (nSubtractFeeFromAmount > 0 && newTxOut.IsDust(::minRelayTxFee))
                    {
                        CAmount nDust = newTxOut.GetDustThreshold(::minRelayTxFee) - newTxOut.nValue;
                        newTxOut.nValue += nDust; // raise change until no more dust
                        for (unsigned int i = 0; i < vecSend.size(); i++) // subtract from first recipient
                        {
                            if (vecSend[i].fSubtractFeeFromAmount)
                            {
                                txNew.vout[i].nValue -= nDust;
                                if (txNew.vout[i].IsDust(::minRelayTxFee))
                                {
                                    strFailReason = _("The transaction amount is too small to send after the fee has been deducted");
                                    return false;
                                }
                                break;
                            }
                        }
                    }

                    // Never create dust outputs; if we would, just
                    // add the dust to the fee.
                    if (newTxOut.IsDust(::minRelayTxFee))
                    {
                        nChangePosInOut = -1;
                        nFeeRet += nChange;
                        reservekey.ReturnKey();
                    }
                    else
                    {
                        if (nChangePosInOut == -1)
                        {
                            // Insert change txn at random position:
                            nChangePosInOut = GetRandInt(txNew.vout.size()+1);
                        }
                        else if ((unsigned int)nChangePosInOut > txNew.vout.size())
                        {
                            strFailReason = _("Change index out of range");
                            return false;
                        }

                        vector<CTxOut>::iterator position = txNew.vout.begin()+nChangePosInOut;
                        txNew.vout.insert(position, newTxOut);
                        wtxNew.changes.insert(static_cast<uint32_t>(nChangePosInOut));
                    }
                }
                else
                    reservekey.ReturnKey();

                // Fill vin
                //
                // Note how the sequence number is set to max()-1 so that the
                // nLockTime set above actually works.
                BOOST_FOREACH(const PAIRTYPE(const CWalletTx*,unsigned int)& coin, setCoins)
                    txNew.vin.push_back(CTxIn(coin.first->GetHash(),coin.second,CScript(),
                                              std::numeric_limits<unsigned int>::max()-1));

                // Sign
                int nIn = 0;
                CTransaction txNewConst(txNew);
                BOOST_FOREACH(const PAIRTYPE(const CWalletTx*,unsigned int)& coin, setCoins)
                {
                    bool signSuccess;
                    const CScript& scriptPubKey = coin.first->tx->vout[coin.second].scriptPubKey;
                    SignatureData sigdata;
                    if (sign)
                        signSuccess = ProduceSignature(TransactionSignatureCreator(this, &txNewConst, nIn, coin.first->tx->vout[coin.second].nValue, SIGHASH_ALL), scriptPubKey, sigdata);
                    else
                        signSuccess = ProduceSignature(DummySignatureCreator(this), scriptPubKey, sigdata);

                    if (!signSuccess)
                    {
                        strFailReason = _("Signing transaction failed");
                        return false;
                    } else {
                        UpdateTransaction(txNew, nIn, sigdata);
                    }
                    nIn++;
                }
                unsigned int nBytes = GetVirtualTransactionSize(txNew);
                // Remove scriptSigs if we used dummy signatures for fee calculation
                if (!sign) {
                    BOOST_FOREACH(CTxIn & vin, txNew.vin)
                    vin.scriptSig = CScript();
                }
                // Embed the constructed transaction data in wtxNew.
                wtxNew.SetTx(MakeTransactionRef(std::move(txNew)));

                // Limit size
                if (GetTransactionWeight(*wtxNew.tx) >= MAX_STANDARD_TX_WEIGHT) {
                    strFailReason = _("Transaction too large");
                    return false;
                }
                dPriority = wtxNew.tx->ComputePriority(dPriority, nBytes);

                // Can we complete this as a free transaction?
                if (fSendFreeTransactions && nBytes <= MAX_FREE_TRANSACTION_CREATE_SIZE) {
                    // Not enough fee: enough priority?
                    double dPriorityNeeded = mempool.estimateSmartPriority(nTxConfirmTarget);
                    // Require at least hard-coded AllowFree.
                    if (dPriority >= dPriorityNeeded && AllowFree(dPriority))
                        break;
                }
                CAmount nFeeNeeded;
                if(isSigmaMint) {
                    nFeeNeeded = GetMinimumFee(nBytes, nTxConfirmTarget, mempool);
                    if (coinControl && nFeeNeeded > 0 && coinControl->nMinimumTotalFee > nFeeNeeded) {
                        nFeeNeeded = coinControl->nMinimumTotalFee;
                    }
                    if (coinControl && coinControl->fOverrideFeeRate)
                        nFeeNeeded = coinControl->nFeeRate.GetFee(nBytes);
                } else{
                    int64_t nPayFee = payTxFee.GetFeePerK() * (1 + (int64_t) GetTransactionWeight(*wtxNew.tx) / 1000);
                    //                bool fAllowFree = false;                                 // No free TXs in XZC

                    int currentConfirmationTarget = nTxConfirmTarget;
                    if (coinControl && coinControl->nConfirmTarget > 0)
                        currentConfirmationTarget = coinControl->nConfirmTarget;                    
                    int64_t nMinFee = GetMinimumFee(nBytes, currentConfirmationTarget, mempool);
                    nFeeNeeded = nPayFee;
                    if (nFeeNeeded < nMinFee) {
                        nFeeNeeded = nMinFee;
                    }
                }
                if (nFeeRet >= nFeeNeeded)
                    break; // Done, enough fee included.

                // Include more fee and try again.
                nFeeRet = nFeeNeeded;
                continue;
            }
        }
    }

    if (GetBoolArg("-walletrejectlongchains", DEFAULT_WALLET_REJECT_LONG_CHAINS)) {
        // Lastly, ensure this tx will pass the mempool's chain limits
        LockPoints lp;
        CTxMemPoolEntry entry(MakeTransactionRef(txNew), 0, 0, 0, 0, false, 0, lp);
        CTxMemPool::setEntries setAncestors;
        size_t nLimitAncestors = GetArg("-limitancestorcount", DEFAULT_ANCESTOR_LIMIT);
        size_t nLimitAncestorSize = GetArg("-limitancestorsize", DEFAULT_ANCESTOR_SIZE_LIMIT) * 1000;
        size_t nLimitDescendants = GetArg("-limitdescendantcount", DEFAULT_DESCENDANT_LIMIT);
        size_t nLimitDescendantSize = GetArg("-limitdescendantsize", DEFAULT_DESCENDANT_SIZE_LIMIT) * 1000;
        std::string errString;
        if (!mempool.CalculateMemPoolAncestors(entry, setAncestors, nLimitAncestors, nLimitAncestorSize,
                                               nLimitDescendants, nLimitDescendantSize, errString)) {
            strFailReason = _("Transaction has too long of a mempool chain");
            return false;
        }
    }
    return true;
}

bool
CWallet::CreateZerocoinMintTransaction(CScript pubCoin, int64_t nValue, CWalletTx &wtxNew, CReserveKey &reservekey,
                                       int64_t &nFeeRet, std::string &strFailReason, bool isSigmaMint,
                                       const CCoinControl *coinControl) {
    vector <CRecipient> vecSend;
    CRecipient recipient = {pubCoin, nValue, false};
    vecSend.push_back(recipient);
    int nChangePosRet = -1;
    return CreateZerocoinMintTransaction(vecSend, wtxNew, reservekey, nFeeRet, nChangePosRet, strFailReason, isSigmaMint,
                                         coinControl);
}

/**
 * @brief CWallet::CreateZerocoinSpendTransaction
 * @param nValue
 * @param denomination
 * @param wtxNew
 * @param reservekey
 * @param coinSerial
 * @param txHash
 * @param zcSelectedValue
 * @param zcSelectedIsUsed
 * @param strFailReason
 * @return
 */
bool CWallet::CreateZerocoinSpendTransaction(std::string &thirdPartyaddress, int64_t nValue, libzerocoin::CoinDenomination denomination,
                                             CWalletTx &wtxNew, CReserveKey &reservekey, CBigNum &coinSerial,
                                             uint256 &txHash, CBigNum &zcSelectedValue, bool &zcSelectedIsUsed,
                                             std::string &strFailReason, bool forceUsed) {

    CHECK_ZEROCOIN_STRINGERROR(strFailReason);

    if (nValue <= 0) {
        strFailReason = _("Transaction amounts must be positive");
        return false;
    }

    wtxNew.BindWallet(this);
    CMutableTransaction txNew;
    {
        LOCK2(cs_main, cs_wallet);
        {
            txNew.vin.clear();
            txNew.vout.clear();
            //txNew.wit.SetNull();
            wtxNew.fFromMe = true;


            CScript scriptChange;
            if(thirdPartyaddress == ""){
                // Reserve a new key pair from key pool
                CPubKey vchPubKey;
                assert(reservekey.GetReservedKey(vchPubKey)); // should never fail, as we just unlocked
                scriptChange = GetScriptForDestination(vchPubKey.GetID());
            }else{

                CBitcoinAddress address(thirdPartyaddress);
                if (!address.IsValid()){
                    strFailReason = _("Invalid Zcoin address");
                    return false;
                }
                // Parse Zcoin address
                scriptChange = GetScriptForDestination(CBitcoinAddress(thirdPartyaddress).Get());
            }

            CTxOut newTxOut(nValue, scriptChange);

            // Insert change txn at random position:
            vector<CTxOut>::iterator position = txNew.vout.begin() + GetRandInt(txNew.vout.size() + 1);
            txNew.vout.insert(position, newTxOut);
            LogPrintf("txNew.GetHash():%s\n", txNew.GetHash().ToString());

            // Fill vin

            // Set up the Zerocoin Params object
            bool fModulusV2 = chainActive.Height() >= Params().GetConsensus().nModulusV2StartBlock;
            libzerocoin::Params *zcParams = fModulusV2 ? ZCParamsV2 : ZCParams;

            // Select not yet used coin from the wallet with minimal possible id

            list <CZerocoinEntry> listOwnCoins;
            CWalletDB(strWalletFile).ListPubCoin(listOwnCoins);
            listOwnCoins.sort(CompHeight);
            CZerocoinEntry coinToUse;
            CZerocoinState *zerocoinState = CZerocoinState::GetZerocoinState();

            CBigNum accumulatorValue;
            uint256 accumulatorBlockHash;      // to be used in zerocoin spend v2

            int coinId = INT_MAX;
            int coinHeight;

            BOOST_FOREACH(const CZerocoinEntry &minIdPubcoin, listOwnCoins) {
                if (minIdPubcoin.denomination == denomination
                        && ((minIdPubcoin.IsUsed == false && !forceUsed) || (minIdPubcoin.IsUsed == true && forceUsed))
                        && minIdPubcoin.randomness != 0
                        && minIdPubcoin.serialNumber != 0) {

                    int id;
                    coinHeight = zerocoinState->GetMintedCoinHeightAndId(minIdPubcoin.value, minIdPubcoin.denomination, id);
                    if (coinHeight > 0
                            && id < coinId
                            && coinHeight + (ZC_MINT_CONFIRMATIONS-1) <= chainActive.Height()
                            && zerocoinState->GetAccumulatorValueForSpend(
                                    &chainActive,
                                    chainActive.Height()-(ZC_MINT_CONFIRMATIONS-1),
                                    denomination,
                                    id,
                                    accumulatorValue,
                                    accumulatorBlockHash,
                                    fModulusV2) > 1
                            ) {
                        coinId = id;
                        coinToUse = minIdPubcoin;
                    }
                }
            }

            if (coinId == INT_MAX){
                strFailReason = _("it has to have at least two mint coins with at least 6 confirmation in order to spend a coin");
                return false;
            }

            libzerocoin::Accumulator accumulator(zcParams, accumulatorValue, denomination);
            // 2. Get pubcoin from the private coin
            libzerocoin::PublicCoin pubCoinSelected(zcParams, coinToUse.value, denomination);

            // Now make sure the coin is valid.
            if (!pubCoinSelected.validate()) {
                // If this returns false, don't accept the coin for any purpose!
                // Any ZEROCOIN_MINT with an invalid coin should NOT be
                // accepted as a valid transaction in the block chain.
                strFailReason = _("the selected mint coin is an invalid coin");
                return false;
            }

            // 4. Get witness from the index
            libzerocoin::AccumulatorWitness witness =
                    zerocoinState->GetWitnessForSpend(&chainActive,
                                                      chainActive.Height()-(ZC_MINT_CONFIRMATIONS-1),
                                                      denomination, coinId,
                                                      coinToUse.value,
                                                      fModulusV2);

            int serializedId = coinId + (fModulusV2 ? ZC_MODULUS_V2_BASE_ID : 0);

            CTxIn newTxIn;
            newTxIn.nSequence = serializedId;
            newTxIn.scriptSig = CScript();
            newTxIn.prevout.SetNull();
            txNew.vin.push_back(newTxIn);

            bool useVersion2 = IsZerocoinTxV2(denomination, Params().GetConsensus(), coinId);

            // We use incomplete transaction hash for now as a metadata
            libzerocoin::SpendMetaData metaData(serializedId, txNew.GetHash());

            // Construct the CoinSpend object. This acts like a signature on the
            // transaction.
            libzerocoin::PrivateCoin privateCoin(zcParams, denomination);

            int txVersion = ZEROCOIN_TX_VERSION_1;
            if (useVersion2) {
                // Use version 2 if possible, for older mints stay with 1.5
                txVersion = coinToUse.IsCorrectV2Mint() ? ZEROCOIN_TX_VERSION_2 : ZEROCOIN_TX_VERSION_1_5;
            }
            else {
                int nHeight;
                {
                    LOCK(cs_main);
                    nHeight = chainActive.Height();
                }
                if (nHeight >= Params().GetConsensus().nSpendV15StartBlock)
                    txVersion = ZEROCOIN_TX_VERSION_1_5;
            }

            LogPrintf("CreateZerocoinSpendTransation: tx version=%d, tx metadata hash=%s\n", txVersion, txNew.GetHash().ToString());

            privateCoin.setVersion(txVersion);
            privateCoin.setPublicCoin(pubCoinSelected);
            privateCoin.setRandomness(coinToUse.randomness);
            privateCoin.setSerialNumber(coinToUse.serialNumber);
            privateCoin.setEcdsaSeckey(coinToUse.ecdsaSecretKey);

            libzerocoin::CoinSpend spend(zcParams, privateCoin, accumulator, witness, metaData, accumulatorBlockHash);
            spend.setVersion(txVersion);

            // This is a sanity check. The CoinSpend object should always verify,
            // but why not check before we put it onto the wire?
            if (!spend.Verify(accumulator, metaData)) {
                strFailReason = _("the spend coin transaction did not verify");
                return false;
            }

            // Serialize the CoinSpend object into a buffer.
            CDataStream serializedCoinSpend(SER_NETWORK, PROTOCOL_VERSION);
            serializedCoinSpend << spend;

            CScript tmp = CScript() << OP_ZEROCOINSPEND << serializedCoinSpend.size();
            tmp.insert(tmp.end(), serializedCoinSpend.begin(), serializedCoinSpend.end());
            txNew.vin[0].scriptSig.assign(tmp.begin(), tmp.end());

            // Embed the constructed transaction data in wtxNew.
            wtxNew.SetTx(MakeTransactionRef(std::move(txNew)));

            // Limit size
            if (GetTransactionWeight(txNew) >= MAX_STANDARD_TX_WEIGHT) {
                strFailReason = _("Transaction too large");
                return false;
            }


            std::list <CZerocoinSpendEntry> listCoinSpendSerial;
            CWalletDB(strWalletFile).ListCoinSpendSerial(listCoinSpendSerial);
            BOOST_FOREACH(const CZerocoinSpendEntry &item, listCoinSpendSerial){
                if (!forceUsed && spend.getCoinSerialNumber() == item.coinSerial) {
                    // THIS SELECTED COIN HAS BEEN USED, SO UPDATE ITS STATUS
                    CZerocoinEntry pubCoinTx;
                    pubCoinTx.nHeight = coinHeight; //Initialized Later lgtm [cpp/uninitialized-local]
                    pubCoinTx.denomination = coinToUse.denomination;
                    pubCoinTx.id = coinId;
                    pubCoinTx.IsUsed = true;
                    pubCoinTx.randomness = coinToUse.randomness;
                    pubCoinTx.serialNumber = coinToUse.serialNumber;
                    pubCoinTx.value = coinToUse.value;
                    pubCoinTx.ecdsaSecretKey = coinToUse.ecdsaSecretKey;
                    CWalletDB(strWalletFile).WriteZerocoinEntry(pubCoinTx);
                    LogPrintf("CreateZerocoinSpendTransaction() -> NotifyZerocoinChanged\n");
                    LogPrintf("pubcoin=%s, isUsed=Used\n", coinToUse.value.GetHex());
                    pwalletMain->NotifyZerocoinChanged(pwalletMain, coinToUse.value.GetHex(), "Used (" + std::to_string(coinToUse.denomination) + " mint)",
                                                       CT_UPDATED);
                    strFailReason = _("the coin spend has been used");
                    return false;
                }
            }

            coinSerial = spend.getCoinSerialNumber();
            txHash = wtxNew.GetHash();
            LogPrintf("txHash:%s\n", txHash.ToString());
            zcSelectedValue = coinToUse.value;
            zcSelectedIsUsed = coinToUse.IsUsed;

            CZerocoinSpendEntry entry;
            entry.coinSerial = coinSerial;
            entry.hashTx = txHash;
            entry.pubCoin = zcSelectedValue;
            entry.id = serializedId;
            entry.denomination = coinToUse.denomination;
            LogPrintf("WriteCoinSpendSerialEntry, serialNumber=%s\n", coinSerial.ToString());
            if (!CWalletDB(strWalletFile).WriteCoinSpendSerialEntry(entry)) {
                strFailReason = _("it cannot write coin serial number into wallet");
            }

            coinToUse.IsUsed = true;
            coinToUse.id = coinId;
            coinToUse.nHeight = coinHeight; // Initialized Later [cpp/uninitialized-local]
            CWalletDB(strWalletFile).WriteZerocoinEntry(coinToUse);
            pwalletMain->NotifyZerocoinChanged(pwalletMain, coinToUse.value.GetHex(), "Used (" + std::to_string(coinToUse.denomination) + " mint)",
                                               CT_UPDATED);
        }
    }

    return true;
}

bool CWallet::CreateSigmaSpendTransaction(
        std::string &thirdPartyaddress,
        sigma::CoinDenomination denomination,
        CWalletTx &wtxNew, CReserveKey &reservekey,
        CAmount& nFeeRet, Scalar &coinSerial,
        uint256 &txHash, GroupElement &zcSelectedValue, bool &zcSelectedIsUsed,
        std::string &strFailReason, bool forceUsed,
        const CCoinControl *coinControl) {

    EnsureMintWalletAvailable();

    int64_t nValue;
    if (!DenominationToInteger(denomination, nValue)) {
        strFailReason = _("Unable to convert denomination to integer.");
        return false;
    }

    wtxNew.BindWallet(this);
    CMutableTransaction txNew;
    {
        LOCK2(cs_main, cs_wallet);
        {
            txNew.vin.clear();
            txNew.vout.clear();
            //txNew.wit.SetNull();
            wtxNew.fFromMe = true;


            CScript scriptChange;
            if(thirdPartyaddress == "") {
                // Reserve a new key pair from key pool
                CPubKey vchPubKey;
                assert(reservekey.GetReservedKey(vchPubKey)); // should never fail, as we just unlocked
                scriptChange = GetScriptForDestination(vchPubKey.GetID());

            } else {
                CBitcoinAddress address(thirdPartyaddress);
                if (!address.IsValid()){
                    strFailReason = _("Invalid Zcoin address");
                    return false;
                }
                // Parse Zcoin address
                scriptChange = GetScriptForDestination(CBitcoinAddress(thirdPartyaddress).Get());
            }

            CTxOut newTxOut(nValue, scriptChange);

            // Insert change txn at random position:
            vector<CTxOut>::iterator position = txNew.vout.begin() + GetRandInt(txNew.vout.size() + 1);
            txNew.vout.insert(position, newTxOut);
            LogPrintf("txNew.GetHash():%s\n", txNew.GetHash().ToString());

            // Fill vin

            // Set up the Sigma Params object
            sigma::Params* sigmaParams = sigma::Params::get_default();

            // Select not yet used coin from the wallet with minimal possible id
            CSigmaEntry coinToUse;
            sigma::CSigmaState* sigmaState = sigma::CSigmaState::GetState();

            std::vector<sigma::PublicCoin> anonimity_set;
            uint256 blockHash;

            int coinId = INT_MAX;
            int coinHeight;
            int coinGroupID;

            // Get Mint metadata objects
            vector<CMintMeta> setMints;
            setMints = zwallet->GetTracker().ListMints(!forceUsed, !forceUsed, !forceUsed);

            // Cycle through metadata, looking for suitable coin
            list<CMintMeta> listMints(setMints.begin(), setMints.end());
            for (const CMintMeta& mint : listMints) {
                if (denomination == mint.denom
                    && ((mint.isUsed == false && !forceUsed) || (mint.isUsed == true && forceUsed))) {

                    if (!GetMint(mint.hashSerial, coinToUse) && !forceUsed) {
                        strFailReason = "Failed to fetch hashSerial " + mint.hashSerial.GetHex();
                        return false;
                    }

                    std::pair<int, int> coinHeightAndId = sigmaState->GetMintedCoinHeightAndId(
                            sigma::PublicCoin(coinToUse.value, denomination));
                    coinHeight = coinHeightAndId.first;
                    coinGroupID = coinHeightAndId.second;

                    if (coinHeight > 0
                        && coinGroupID < coinId // Always spend coin with smallest ID that matches.
                        && coinHeight + (ZC_MINT_CONFIRMATIONS-1) <= chainActive.Height()
                        && sigmaState->GetCoinSetForSpend(
                            &chainActive,
                            chainActive.Height()-(ZC_MINT_CONFIRMATIONS-1),
                            denomination,
                            coinGroupID,
                            blockHash,
                            anonimity_set) > 1 )  {
                        coinId = coinGroupID;
                        break;
                    }
                }
            }

            if (coinId == INT_MAX) {
                strFailReason = _("it has to have at least two mint coins with at least 6 confirmation in order to spend a coin");
                return false;
            }

            // 2. Get pubcoin from the private coin
            sigma::PublicCoin pubCoinSelected(coinToUse.value, denomination);

            // Now make sure the coin is valid.
            if (!pubCoinSelected.validate()) {
                // If this returns false, don't accept the coin for any purpose!
                // Any ZEROCOIN_MINT with an invalid coin should NOT be
                // accepted as a valid transaction in the block chain.
                strFailReason = _("the selected mint coin is an invalid coin");
                return false;
            }

            int serializedId = coinId;

            CTxIn newTxIn;
            newTxIn.scriptSig = CScript();
            newTxIn.prevout.n = serializedId;
            txNew.vin.push_back(newTxIn);

            // We use incomplete transaction hash as metadata.
            sigma::SpendMetaData metaData(serializedId, blockHash, txNew.GetHash());

            // Construct the CoinSpend object. This acts like a signature on the
            // transaction.
            sigma::PrivateCoin privateCoin(sigmaParams, denomination);

            int txVersion = ZEROCOIN_TX_VERSION_3;

            LogPrintf("CreateZerocoinSpendTransation: tx version=%d, tx metadata hash=%s\n", txVersion, txNew.GetHash().ToString());

            privateCoin.setVersion(txVersion);
            privateCoin.setPublicCoin(pubCoinSelected);
            privateCoin.setRandomness(coinToUse.randomness);
            privateCoin.setSerialNumber(coinToUse.serialNumber);
            privateCoin.setEcdsaSeckey(coinToUse.ecdsaSecretKey);

            bool fPadding = false;
            if(chainActive.Height() >= ::Params().GetConsensus().nSigmaPaddingBlock) {
                txVersion = ZEROCOIN_TX_VERSION_3_1;
                fPadding = true;
            }

            sigma::CoinSpend spend(sigmaParams, privateCoin, anonimity_set, metaData, fPadding);
            spend.setVersion(txVersion);

            // This is a sanity check. The CoinSpend object should always verify,
            // but why not check before we put it onto the wire?
            if (!spend.Verify(anonimity_set, metaData,fPadding)) {
                strFailReason = _("the spend coin transaction did not verify");
                return false;
            }

            // Serialize the CoinSpend object into a buffer.
            CDataStream serializedCoinSpend(SER_NETWORK, PROTOCOL_VERSION);
            serializedCoinSpend << spend;

            CScript tmp = CScript() << OP_SIGMASPEND;
            // NOTE(martun): Do not write the size first, doesn't look like necessary.
            // If we write it, it will get written in different number of bytes depending
            // on the number itself, and "CScript" does not provide a function to read
            // it back properly.
            // << serializedCoinSpend.size();
            // NOTE(martun): "insert" is not the same as "operator<<", as operator<<
            // also writes the vector size before the vector itself.
            tmp.insert(tmp.end(), serializedCoinSpend.begin(), serializedCoinSpend.end());
            txNew.vin[0].scriptSig.assign(tmp.begin(), tmp.end());

            std::list <CSigmaSpendEntry> listCoinSpendSerial;
            CWalletDB(strWalletFile).ListCoinSpendSerial(listCoinSpendSerial);
            BOOST_FOREACH(const CSigmaSpendEntry &item, listCoinSpendSerial) {
                if (!forceUsed && spend.getCoinSerialNumber() == item.coinSerial) {
                    // THIS SELECTED COIN HAS BEEN USED, SO UPDATE ITS STATUS
                    strFailReason = _("Trying to spend an already spent serial #, try again.");
                    uint256 hashSerial = primitives::GetSerialHash(spend.getCoinSerialNumber());
                    if (!zwallet->GetTracker().HasSerialHash(hashSerial)){
                        strFailReason = "Tracker does not have serialhash " + hashSerial.GetHex();
                        return false;
                    }
                    CMintMeta meta;
                    zwallet->GetTracker().GetMetaFromSerial(hashSerial, meta);
                    meta.isUsed = true;
                    zwallet->GetTracker().UpdateState(meta);
                    LogPrintf("CreateZerocoinSpendTransaction() -> NotifyZerocoinChanged\n");
                    LogPrintf("pubcoin=%s, isUsed=Used\n", coinToUse.value.GetHex());
                    pwalletMain->NotifyZerocoinChanged(
                        pwalletMain,
                        coinToUse.value.GetHex(),
                        "Used (" + std::to_string(coinToUse.get_denomination_value() / COIN) + " mint)",
                        CT_UPDATED);
                    strFailReason = _("the coin spend has been used");
                    return false;
                }
            }

            coinSerial = spend.getCoinSerialNumber();

            unsigned int nBytes = GetVirtualTransactionSize(txNew);
            CAmount nFeeNeeded = GetMinimumFee(nBytes, nTxConfirmTarget, mempool);
            if (coinControl && nFeeNeeded > 0 && coinControl->nMinimumTotalFee > nFeeNeeded) {
                nFeeNeeded = coinControl->nMinimumTotalFee;
            }
            if (coinControl && coinControl->fOverrideFeeRate)
                nFeeNeeded = coinControl->nFeeRate.GetFee(nBytes);
            nFeeRet = nFeeNeeded;
            txNew.vout[0].nValue -= nFeeRet;

            CMutableTransaction txTemp(txNew);
            txTemp.vin[0].scriptSig.clear();
            // We use incomplete transaction hash as metadata.
            sigma::SpendMetaData metaDataNew(serializedId, blockHash, txTemp.GetHash());
            spend.updateMetaData(privateCoin, metaDataNew);
            // Serialize the CoinSpend object into a buffer.
            CDataStream serializedCoinSpendNew(SER_NETWORK, PROTOCOL_VERSION);
            serializedCoinSpendNew << spend;

            CScript tmpNew = CScript() << OP_SIGMASPEND;
            tmpNew.insert(tmpNew.end(), serializedCoinSpendNew.begin(), serializedCoinSpendNew.end());
            txNew.vin[0].scriptSig.assign(tmpNew.begin(), tmpNew.end());

            // Embed the constructed transaction data in wtxNew.
            wtxNew.SetTx(MakeTransactionRef(std::move(txNew)));

            // Limit size
            if (GetTransactionWeight(txNew) >= MAX_STANDARD_TX_WEIGHT) {
                strFailReason = _("Transaction too large");
                return false;
            }
            txHash = wtxNew.GetHash();
            LogPrintf("txHash:\n%s", txHash.ToString());
            zcSelectedValue = coinToUse.value;
            zcSelectedIsUsed = coinToUse.IsUsed;

            CSigmaSpendEntry entry;
            entry.coinSerial = coinSerial;
            entry.hashTx = txHash;
            entry.pubCoin = zcSelectedValue;
            entry.id = serializedId;
            entry.set_denomination_value(coinToUse.get_denomination_value());
            LogPrintf("WriteCoinSpendSerialEntry, serialNumber=%s\n", coinSerial.tostring());
            if (!CWalletDB(strWalletFile).WriteCoinSpendSerialEntry(entry)) {
                strFailReason = _("it cannot write coin serial number into wallet");
            }
        }
    }

    return true;
}

CWalletTx CWallet::CreateSigmaSpendTransaction(
    const std::vector<CRecipient>& recipients,
    CAmount& fee,
    std::vector<CSigmaEntry>& selected,
    std::vector<CHDMint>& changes,
    bool& fChangeAddedToFee,
    const CCoinControl *coinControl,
    bool fDummy)
{
    int nHeight = chainActive.Height();
    if(nHeight >= ::Params().GetConsensus().nDisableUnpaddedSigmaBlock && nHeight < ::Params().GetConsensus().nSigmaPaddingBlock)
        throw std::runtime_error(_("Sigma is disabled at this period."));
    // sanity check
    EnsureMintWalletAvailable();

    if (!fDummy && IsLocked()) {
        throw std::runtime_error(_("Wallet locked"));
    }

    // create transaction
    SigmaSpendBuilder builder(*this, *zwallet, coinControl);
    CWalletDB walletdb(strWalletFile);
    CWalletTx tx = builder.Build(recipients, fee, fChangeAddedToFee, walletdb, fDummy);
    selected = builder.selected;
    changes = builder.changes;

    return tx;
}

/**
 * @brief CWallet::CreateMultipleZerocoinSpendTransaction
 * @param thirdPartyaddress
 * @param denominations
 * @param wtxNew
 * @param reservekey
 * @param coinSerial
 * @param txHash
 * @param zcSelectedValue
 * @param zcSelectedIsUsed
 * @param strFailReason
 * @return
 */
bool CWallet::CreateMultipleZerocoinSpendTransaction(std::string &thirdPartyaddress, const std::vector<std::pair<int64_t, libzerocoin::CoinDenomination>>& denominations,
                                             CWalletTx &wtxNew, CReserveKey &reservekey, vector<CBigNum> &coinSerials, uint256 &txHash, vector<CBigNum> &zcSelectedValues,
                                             std::string &strFailReason, bool forceUsed)
{
    CHECK_ZEROCOIN_STRINGERROR(strFailReason);

    wtxNew.BindWallet(this);
    CMutableTransaction txNew;
    {
        LOCK2(cs_main, cs_wallet);
        {
            txNew.vin.clear();
            txNew.vout.clear();
            wtxNew.fFromMe = true;
            CScript scriptChange;
            if(thirdPartyaddress == ""){
                // Reserve a new key pair from key pool
                CPubKey vchPubKey;
                assert(reservekey.GetReservedKey(vchPubKey)); // should never fail, as we just unlocked
                scriptChange = GetScriptForDestination(vchPubKey.GetID());
            }else{
                 CBitcoinAddress address(thirdPartyaddress);
                if (!address.IsValid()){
                    strFailReason = _("Invalid Zcoin address");
                    return false;
                }
                // Parse Zcoin address
                scriptChange = GetScriptForDestination(CBitcoinAddress(thirdPartyaddress).Get());
            }

            // Set up the Zerocoin Params object
            bool fModulusV2 = chainActive.Height() >= Params().GetConsensus().nModulusV2StartBlock;
            libzerocoin::Params *zcParams = fModulusV2 ? ZCParamsV2 : ZCParams;
            // objects holding spend inputs & storage values while tx is formed
            struct TempStorage {
                libzerocoin::PrivateCoin privateCoin;
                libzerocoin::Accumulator accumulator;
                libzerocoin::CoinDenomination denomination;
                uint256 accumulatorBlockHash;
                CZerocoinEntry coinToUse;
                int serializedId;
                int txVersion;
                int coinHeight;
                int coinId;
            };
            vector<TempStorage> tempStorages;


            // object storing coins being used for this spend (to avoid duplicates being considered)
            set<CBigNum> tempCoinsToUse;

            // total value of all inputs. Iteritively created in the following loop
            int64_t nValue = 0;
            for (std::vector<std::pair<int64_t, libzerocoin::CoinDenomination>>::const_iterator it = denominations.begin(); it != denominations.end(); it++)
            {
                if ((*it).first <= 0) {
                strFailReason = _("Transaction amounts must be positive");
                    return false;
                }
                nValue += (*it).first;
                libzerocoin::CoinDenomination denomination  = (*it).second;
                LogPrintf("denomination: %s\n", denomination);

                // Fill vin
                // Select not yet used coin from the wallet with minimal possible id
                list <CZerocoinEntry> listOwnCoins;
                CWalletDB(strWalletFile).ListPubCoin(listOwnCoins);
                listOwnCoins.sort(CompHeight);
                CZerocoinEntry coinToUse;
                CZerocoinState *zerocoinState = CZerocoinState::GetZerocoinState();
                CBigNum accumulatorValue;
                uint256 accumulatorBlockHash;      // to be used in zerocoin spend v2
                int coinId = INT_MAX;
                int coinHeight;
                BOOST_FOREACH(const CZerocoinEntry &minIdPubcoin, listOwnCoins) {
                    if (minIdPubcoin.denomination == denomination
                        && ((minIdPubcoin.IsUsed == false && !forceUsed) || (minIdPubcoin.IsUsed == true && forceUsed))
                        && minIdPubcoin.randomness != 0
                        && minIdPubcoin.serialNumber != 0
                        && (tempCoinsToUse.find(minIdPubcoin.value)==tempCoinsToUse.end())) {

                        int id;
                        coinHeight = zerocoinState->GetMintedCoinHeightAndId(minIdPubcoin.value, minIdPubcoin.denomination, id);
                        if (coinHeight > 0
                            && id < coinId
                            && coinHeight + (ZC_MINT_CONFIRMATIONS-1) <= chainActive.Height()
                            && zerocoinState->GetAccumulatorValueForSpend(
                                    &chainActive,
                                    chainActive.Height()-(ZC_MINT_CONFIRMATIONS-1),
                                    denomination,
                                    id,
                                    accumulatorValue,
                                    accumulatorBlockHash,
                                    fModulusV2) > 1) {
                            coinId = id;
                            coinToUse = minIdPubcoin;
                            tempCoinsToUse.insert(minIdPubcoin.value);
                            break;
                        }
                    }
                }

                // If no suitable coin found, fail.
                if (coinId == INT_MAX){
                    strFailReason = _("it has to have at least two mint coins with at least 6 confirmation in order to spend a coin");
                    return false;
                }
                // 1. Get the current accumulator for denomination selected
                libzerocoin::Accumulator accumulator(zcParams, accumulatorValue, denomination);
                // 2. Get pubcoin from the private coin
                libzerocoin::PublicCoin pubCoinSelected(zcParams, coinToUse.value, denomination);
                // Now make sure the coin is valid.
                if (!pubCoinSelected.validate()) {
                    // If this returns false, don't accept the coin for any purpose!
                    // Any ZEROCOIN_MINT with an invalid coin should NOT be
                    // accepted as a valid transaction in the block chain.
                    strFailReason = _("the selected mint coin is an invalid coin");
                    return false;
                }

                // 4. Get witness for the accumulator and selected coin
                libzerocoin::AccumulatorWitness witness =
                        zerocoinState->GetWitnessForSpend(&chainActive,
                                                          chainActive.Height()-(ZC_MINT_CONFIRMATIONS-1),
                                                          denomination, coinId,
                                                          coinToUse.value,
                                                          fModulusV2);

                // Generate TxIn info
                int serializedId = coinId + (fModulusV2 ? ZC_MODULUS_V2_BASE_ID : 0);
                CTxIn newTxIn;
                newTxIn.nSequence = serializedId;
                newTxIn.scriptSig = CScript();
                newTxIn.prevout.SetNull();
                txNew.vin.push_back(newTxIn);

                bool useVersion2 = IsZerocoinTxV2(denomination, Params().GetConsensus(), coinId);

                // Construct the CoinSpend object. This acts like a signature on the
                // transaction.
                libzerocoin::PrivateCoin privateCoin(zcParams, denomination);

                int txVersion = ZEROCOIN_TX_VERSION_1;
                if (useVersion2) {
                    // Use version 2 if possible, for older mints stay with 1.5
                    txVersion = coinToUse.IsCorrectV2Mint() ? ZEROCOIN_TX_VERSION_2 : ZEROCOIN_TX_VERSION_1_5;
                }
                else {
                    int nHeight;
                    {
                        LOCK(cs_main);
                        nHeight = chainActive.Height();
                    }
                    if (nHeight >= Params().GetConsensus().nSpendV15StartBlock){
                        txVersion = ZEROCOIN_TX_VERSION_1_5;
                    }
                }

                LogPrintf("CreateZerocoinSpendTransaction: tx version=%d, tx metadata hash=%s\n", txVersion, txNew.GetHash().ToString());

                // Set all values in the private coin object
                privateCoin.setVersion(txVersion);
                privateCoin.setPublicCoin(pubCoinSelected);
                privateCoin.setRandomness(coinToUse.randomness);
                privateCoin.setSerialNumber(coinToUse.serialNumber);
                privateCoin.setEcdsaSeckey(coinToUse.ecdsaSecretKey);

                LogPrintf("creating tempStorage object..\n");
                // Push created TxIn values into a tempStorage object (used in the next loop)
                TempStorage tempStorage {
                    privateCoin,
                    accumulator,
                    denomination,
                    accumulatorBlockHash,
                    coinToUse,
                    serializedId,
                    txVersion,
                    coinHeight, // lgtm [cpp/uninitialized-local]
                    coinId,
                };
                tempStorages.push_back(tempStorage);
            }

            // We now have the total coin amount to send. Create a single TxOut with this value.
            CTxOut newTxOut(nValue, scriptChange);
            // Insert single txout
            vector<CTxOut>::iterator position = txNew.vout.begin();
            txNew.vout.insert(position, newTxOut);

            /* We split the processing of the transaction into two loops.
             * The metaData hash is the hash of the transaction sans the zerocoin-related info (spend info).
             * Transaction processing is split to have the same txHash in every metaData object -
             * if the hash is different (as it would be if we did all steps for a TxIn in one loop) the transaction creation will fail.
            */

            // Remove all zerocoin related info
            CMutableTransaction txTemp = txNew;
            BOOST_FOREACH(CTxIn &txTempIn, txTemp.vin) {
                txTempIn.scriptSig.clear();
                txTempIn.prevout.SetNull();
            }

            uint256 txHashForMetadata = txTemp.GetHash();
            LogPrintf("txNew.GetHash: %s\n", txHashForMetadata.ToString());

            for (std::vector<std::pair<int64_t, libzerocoin::CoinDenomination>>::const_iterator it = denominations.begin(); it != denominations.end(); it++)
            {
                unsigned index = it - denominations.begin();

                TempStorage tempStorage = tempStorages.at(index);
                libzerocoin::SpendMetaData metaData(tempStorage.serializedId, txHashForMetadata);
                CZerocoinEntry coinToUse = tempStorage.coinToUse;

                 //have to recreate coin witness as it can't be stored in an object, hence we can't store it in tempStorage..
                CZerocoinState *zerocoinState = CZerocoinState::GetZerocoinState();
                libzerocoin::AccumulatorWitness witness =
                zerocoinState->GetWitnessForSpend(&chainActive,
                                                  chainActive.Height()-(ZC_MINT_CONFIRMATIONS-1),
                                                  tempStorage.denomination, tempStorage.coinId,
                                                  coinToUse.value,
                                                  fModulusV2);

                // Recreate CoinSpend object
                 libzerocoin::CoinSpend spend(zcParams,
                                             tempStorage.privateCoin,
                                             tempStorage.accumulator,
                                             witness,
                                             metaData,
                                             tempStorage.accumulatorBlockHash);
                spend.setVersion(tempStorage.txVersion);

                // Verify the coinSpend
                if (!spend.Verify(tempStorage.accumulator, metaData)) {
                    strFailReason = _("the spend coin transaction did not verify");
                    return false;
                }
                 // Serialize the CoinSpend object into a buffer.
                CDataStream serializedCoinSpend(SER_NETWORK, PROTOCOL_VERSION);
                serializedCoinSpend << spend;

                // Insert the spend script into the tx object
                CScript tmp = CScript() << OP_ZEROCOINSPEND << serializedCoinSpend.size();
                tmp.insert(tmp.end(), serializedCoinSpend.begin(), serializedCoinSpend.end());
                txNew.vin[index].scriptSig.assign(tmp.begin(), tmp.end());

                // Try to find this coin in the list of spent coin serials.
                // If found, notify that a coin that was previously thought to be available is actually used, and fail.
                std::list <CZerocoinSpendEntry> listCoinSpendSerial;
                CWalletDB(strWalletFile).ListCoinSpendSerial(listCoinSpendSerial);
                BOOST_FOREACH(const CZerocoinSpendEntry &item, listCoinSpendSerial){
                    if (!forceUsed && spend.getCoinSerialNumber() == item.coinSerial) {
                        // THIS SELECTED COIN HAS BEEN USED, SO UPDATE ITS STATUS
                        CZerocoinEntry pubCoinTx;
                        pubCoinTx.nHeight = tempStorage.coinHeight;
                        pubCoinTx.denomination = coinToUse.denomination;
                        pubCoinTx.id = tempStorage.coinId;
                        pubCoinTx.IsUsed = true;
                        pubCoinTx.randomness = coinToUse.randomness;
                        pubCoinTx.serialNumber = coinToUse.serialNumber;
                        pubCoinTx.value = coinToUse.value;
                        pubCoinTx.ecdsaSecretKey = coinToUse.ecdsaSecretKey;
                        CWalletDB(strWalletFile).WriteZerocoinEntry(pubCoinTx);
                        LogPrintf("CreateZerocoinSpendTransaction() -> NotifyZerocoinChanged\n");
                        LogPrintf("pubcoin=%s, isUsed=Used\n", coinToUse.value.GetHex());
                        pwalletMain->NotifyZerocoinChanged(pwalletMain, coinToUse.value.GetHex(), "Used (" + std::to_string(coinToUse.denomination) + " mint)",
                                                           CT_UPDATED);
                        strFailReason = _("the coin spend has been used");
                        return false;
                    }
                }
            }


            // Embed the constructed transaction data in wtxNew.
            wtxNew.SetTx(MakeTransactionRef(std::move(txNew)));
            // Limit size
            if (GetTransactionWeight(txNew) >= MAX_STANDARD_TX_WEIGHT) {
                strFailReason = _("Transaction too large");
                return false;
            }

            txHash = wtxNew.GetHash();
            LogPrintf("wtxNew.txHash:%s\n", txHash.ToString());

            // After transaction creation and verification, this last loop is to notify the wallet of changes to zerocoin spend info.
            for (std::vector<std::pair<int64_t, libzerocoin::CoinDenomination>>::const_iterator it = denominations.begin(); it != denominations.end(); it++)
            {
                unsigned index = it - denominations.begin();
                TempStorage tempStorage = tempStorages.at(index);
                CZerocoinEntry coinToUse = tempStorage.coinToUse;

                // Update the wallet with info on this zerocoin spend
                coinSerials.push_back(tempStorage.privateCoin.getSerialNumber());
                zcSelectedValues.push_back(coinToUse.value);

                CZerocoinSpendEntry entry;
                entry.coinSerial = coinSerials[index];
                entry.hashTx = txHash;
                entry.pubCoin = coinToUse.value;
                entry.id = tempStorage.serializedId;
                entry.denomination = coinToUse.denomination;
                LogPrintf("WriteCoinSpendSerialEntry, serialNumber=%s\n", entry.coinSerial.ToString());
                if (!CWalletDB(strWalletFile).WriteCoinSpendSerialEntry(entry)) {
                    strFailReason = _("it cannot write coin serial number into wallet");
                }
                coinToUse.IsUsed = true;
                coinToUse.id = tempStorage.coinId;
                coinToUse.nHeight = tempStorage.coinHeight;
                CWalletDB(strWalletFile).WriteZerocoinEntry(coinToUse);
                pwalletMain->NotifyZerocoinChanged(pwalletMain, coinToUse.value.GetHex(), "Used (" + std::to_string(coinToUse.denomination) + " mint)", CT_UPDATED);
            }
        }
    }
     return true;
}

bool CWallet::CreateMultipleSigmaSpendTransaction(
        std::string &thirdPartyaddress,
        const std::vector<sigma::CoinDenomination>& denominations,
        CWalletTx &wtxNew,
        CReserveKey &reservekey,
        CAmount& nFeeRet,
        vector<Scalar> &coinSerials,
        uint256 &txHash,
        vector<GroupElement> &zcSelectedValues,
        std::string &strFailReason,
        bool forceUsed,
        const CCoinControl *coinControl)
{
    EnsureMintWalletAvailable();

    wtxNew.BindWallet(this);
    CMutableTransaction txNew;
    {
        set<pair<const CWalletTx*,unsigned int> > setCoins;
        LOCK2(cs_main, cs_wallet);
        { // lgtm [cpp/complex-block] 
            txNew.vin.clear();
            txNew.vout.clear();
            wtxNew.fFromMe = true;
            CScript scriptChange;
            if(thirdPartyaddress == "") {
                // Reserve a new key pair from key pool
                CPubKey vchPubKey;
                assert(reservekey.GetReservedKey(vchPubKey)); // should never fail, as we just unlocked
                scriptChange = GetScriptForDestination(vchPubKey.GetID());
            }else{
                CBitcoinAddress address(thirdPartyaddress);
                if (!address.IsValid()) {
                    strFailReason = _("Invalid Zcoin address");
                    return false;
                }
                // Parse Zcoin address
                scriptChange = GetScriptForDestination(CBitcoinAddress(thirdPartyaddress).Get());
            }

            // Set up the Zerocoin Params object
            sigma::Params* sigmaParams = sigma::Params::get_default();
//             objects holding spend inputs & storage values while tx is formed
            struct TempStorage {
                sigma::PrivateCoin privateCoin;
                std::vector<sigma::PublicCoin> anonimity_set;
                sigma::CoinDenomination denomination;
                uint256 blockHash;
                CSigmaEntry coinToUse;
                int serializedId;
                int txVersion;
                int coinHeight;
                int coinId;
            };
            vector<TempStorage> tempStorages;

            // object storing coins being used for this spend (to avoid duplicates being considered)
            unordered_set<GroupElement> tempCoinsToUse;

            // Get Mint metadata objects
            vector<CMintMeta> setMints;
            setMints = zwallet->GetTracker().ListMints(!forceUsed, !forceUsed, !forceUsed);
            vector<CMintMeta> listMints(setMints.begin(), setMints.end());

            // Total value of all inputs. Iteritively created in the following loop
            // The value is in multiples of COIN = 100 mln.
            int64_t nValue = 0;
            for (std::vector<sigma::CoinDenomination>::const_iterator it = denominations.begin();
                 it != denominations.end();
                 it++)
            {
                sigma::CoinDenomination denomination = *it;
                int64_t denomination_value;
                if (!DenominationToInteger(denomination, denomination_value)) {
                    strFailReason = _("Unable to convert denomination to integer.");
                    return false;
                }

                if (denomination_value <= 0) {
                    strFailReason = _("Transaction amounts must be positive");
                    return false;
                }
                nValue += denomination_value;
                LogPrintf("denomination: %s\n", *it);

                // Select not yet used coin from the wallet with minimal possible id
                CSigmaEntry coinToUse;
                sigma::CSigmaState* sigmaState = sigma::CSigmaState::GetState();

                std::vector<sigma::PublicCoin> anonimity_set;
                uint256 blockHash;

                int coinId = INT_MAX;
                int coinHeight;
                int coinGroupID;

                // Cycle through metadata, looking for suitable coin
                int index = -1;
                for (const CMintMeta& mint : listMints) {
                    index++;
                    if (denomination == mint.denom
                        && ((mint.isUsed == false && !forceUsed) || (mint.isUsed == true && forceUsed))) {

                        if (!GetMint(mint.hashSerial, coinToUse) && !forceUsed) {
                            strFailReason = "Failed to fetch hashSerial " + mint.hashSerial.GetHex();
                            return false;
                        }

                        // If we're already using this coin in this transaction
                        if(!(tempCoinsToUse.find(coinToUse.value)==tempCoinsToUse.end()) && !forceUsed){
                            continue;
                        }

                        std::pair<int, int> coinHeightAndId = sigmaState->GetMintedCoinHeightAndId(
                                sigma::PublicCoin(coinToUse.value, denomination));
                        coinHeight = coinHeightAndId.first;
                        coinGroupID = coinHeightAndId.second;

                        if (coinHeight > 0
                            && coinGroupID < coinId // Always spend coin with smallest ID that matches.
                            && coinHeight + (ZC_MINT_CONFIRMATIONS-1) <= chainActive.Height()
                            && sigmaState->GetCoinSetForSpend(
                                &chainActive,
                                chainActive.Height()-(ZC_MINT_CONFIRMATIONS-1),
                                denomination,
                                coinGroupID,
                                blockHash,
                                anonimity_set) > 1 ) {
                            coinId = coinGroupID;
                            tempCoinsToUse.insert(coinToUse.value);
                            listMints.erase(listMints.begin()+index);
                            break;
                        }
                    }

                }





                // If no suitable coin found, fail.
                if (coinId == INT_MAX) {
                    strFailReason = _("it has to have at least two mint coins with at least 6 confirmation in order to spend a coin");
                    return false;
                }
                // 2. Get pubcoin from the private coin
                sigma::PublicCoin pubCoinSelected(coinToUse.value, denomination);
                // Now make sure the coin is valid.
                if (!pubCoinSelected.validate()) {
                    // If this returns false, don't accept the coin for any purpose!
                    // Any ZEROCOIN_MINT with an invalid coin should NOT be
                    // accepted as a valid transaction in the block chain.
                    strFailReason = _("the selected mint coin is an invalid coin");
                    return false;
                }

                // Generate TxIn info
                int serializedId = coinId;
                CTxIn newTxIn;
                newTxIn.scriptSig = CScript();
                newTxIn.prevout.n = serializedId;
                txNew.vin.push_back(newTxIn);

                // Construct the CoinSpend object. This acts like a signature on the
                // transaction.
                sigma::PrivateCoin privateCoin(sigmaParams, denomination);
                int txVersion = chainActive.Height() >= ::Params().GetConsensus().nSigmaPaddingBlock ? ZEROCOIN_TX_VERSION_3_1 : ZEROCOIN_TX_VERSION_3;

                LogPrintf("CreateZerocoinSpendTransaction: tx version=%d, tx metadata hash=%s\n", txVersion, txNew.GetHash().ToString());

                // Set all values in the private coin object
                privateCoin.setVersion(txVersion);
                privateCoin.setPublicCoin(pubCoinSelected);
                privateCoin.setRandomness(coinToUse.randomness);
                privateCoin.setSerialNumber(coinToUse.serialNumber);
                privateCoin.setEcdsaSeckey(coinToUse.ecdsaSecretKey);

                LogPrintf("creating tempStorage object..\n");
                // Push created TxIn values into a tempStorage object (used in the next loop)
                TempStorage tempStorage {
                        privateCoin,
                        anonimity_set,
                        denomination,
                        blockHash,
                        coinToUse,
                        serializedId,
                        txVersion,
                        coinHeight, // lgtm [cpp/uninitialized-local]
                        coinId,
                };

                tempStorages.push_back(tempStorage);
            }

            // We now have the total coin amount to send. Create a single TxOut with this value.
            CTxOut newTxOut(nValue, scriptChange);
            // Insert single txout
            vector<CTxOut>::iterator position = txNew.vout.begin();
            txNew.vout.insert(position, newTxOut);

            /* We split the processing of the transaction into two loops.
             * The metaData hash is the hash of the transaction sans the zerocoin-related info (spend info).
             * Transaction processing is split to have the same txHash in every metaData object -
             * if the hash is different (as it would be if we did all steps for a TxIn in one loop) the transaction creation will fail.
            */

            // Remove all zerocoin related info
            CMutableTransaction txTemp = txNew;
            BOOST_FOREACH(CTxIn &txTempIn, txTemp.vin) {
                txTempIn.scriptSig.clear();
            }

            uint256 txHashForMetadata = txTemp.GetHash();
            LogPrintf("txNew.GetHash: %s\n", txHashForMetadata.ToString());
            std::vector<sigma::CoinSpend> spends;
            // Iterator of std::vector<std::pair<int64_t, sigma::CoinDenomination>>::const_iterator
            for (auto it = denominations.begin(); it != denominations.end(); it++)
            {
                unsigned index = it - denominations.begin();

                // We use incomplete transaction hash for now as a metadata
                sigma::SpendMetaData metaData(
                    tempStorages[index].serializedId,
                    tempStorages[index].blockHash,
                    txHashForMetadata);


                TempStorage tempStorage = tempStorages.at(index);
                CSigmaEntry coinToUse = tempStorage.coinToUse;

                bool fPadding = tempStorage.txVersion >= ZEROCOIN_TX_VERSION_3_1;

                // Recreate CoinSpend object
                sigma::CoinSpend spend(sigmaParams,
                                       tempStorage.privateCoin,
                                       tempStorage.anonimity_set,
                                       metaData,
                                       fPadding);
                spend.setVersion(tempStorage.txVersion);
                spends.push_back(spend);
                // Verify the coinSpend
                if (!spend.Verify(tempStorage.anonimity_set, metaData, fPadding)) {
                    strFailReason = _("the spend coin transaction did not verify");
                    return false;
                }
                // Serialize the CoinSpend object into a buffer.
                CDataStream serializedCoinSpend(SER_NETWORK, PROTOCOL_VERSION);
                serializedCoinSpend << spend;

                // Insert the spend script into the tx object
                CScript tmp = CScript() << OP_SIGMASPEND;

                // NOTE(martun): Do not write the size first, doesn't look like necessary.
                // If we write it, it will get written in different number of bytes depending
                // on the number itself, and "CScript" does not provide a function to read
                // it back properly.
                // << serializedCoinSpend.size();
                // NOTE(martun): "insert" is not the same as "operator<<", as operator<<
                // also writes the vector size before the vector itself.
                tmp.insert(tmp.end(), serializedCoinSpend.begin(), serializedCoinSpend.end());
                txNew.vin[index].scriptSig.assign(tmp.begin(), tmp.end());

                // Try to find this coin in the list of spent coin serials.
                // If found, notify that a coin that was previously thought to be available is actually used, and fail.
                std::list <CSigmaSpendEntry> listCoinSpendSerial;
                CWalletDB(strWalletFile).ListCoinSpendSerial(listCoinSpendSerial);
                BOOST_FOREACH(const CSigmaSpendEntry &item, listCoinSpendSerial){
                    if (!forceUsed && spend.getCoinSerialNumber() == item.coinSerial) {
                        // THIS SELECTED COIN HAS BEEN USED, SO UPDATE ITS STATUS
                        strFailReason = _("Trying to spend an already spent serial #, try again.");
                        uint256 hashSerial = primitives::GetSerialHash(spend.getCoinSerialNumber());
                        if (!zwallet->GetTracker().HasSerialHash(hashSerial)){
                            strFailReason = "Tracker does not have serialhash " + hashSerial.GetHex();
                            return false;
                        }
                        CMintMeta meta;
                        zwallet->GetTracker().GetMetaFromSerial(hashSerial, meta);
                        meta.isUsed = true;
                        zwallet->GetTracker().UpdateState(meta);
                        LogPrintf("CreateZerocoinSpendTransaction() -> NotifyZerocoinChanged\n");
                        LogPrintf("pubcoin=%s, isUsed=Used\n", coinToUse.value.GetHex());
                        pwalletMain->NotifyZerocoinChanged(
                            pwalletMain,
                            coinToUse.value.GetHex(),
                            "Used (" + std::to_string(coinToUse.get_denomination_value() / COIN) + " mint)",
                            CT_UPDATED);
                        strFailReason = _("the coin spend has been used");
                        return false;
                    }
                }
            }

            unsigned int nBytes = GetVirtualTransactionSize(txNew);
            CAmount nFeeNeeded = GetMinimumFee(nBytes, nTxConfirmTarget, mempool);
            if (coinControl && nFeeNeeded > 0 && coinControl->nMinimumTotalFee > nFeeNeeded) {
                nFeeNeeded = coinControl->nMinimumTotalFee;
            }
            if (coinControl && coinControl->fOverrideFeeRate)
                nFeeNeeded = coinControl->nFeeRate.GetFee(nBytes);
            nFeeRet = nFeeNeeded;
            txNew.vout[0].nValue -= nFeeRet;

            CMutableTransaction txTempNew(txNew);
            BOOST_FOREACH(CTxIn &txTempIn, txTempNew.vin) {
                if (txTempIn.scriptSig.IsSigmaSpend()) {
                    txTempIn.scriptSig.clear();
                }
            }

            for(int i = 0; i < (int)txNew.vin.size(); i++){
                // We use incomplete transaction hash as metadata.
                sigma::SpendMetaData metaDataNew(tempStorages[i].serializedId, tempStorages[i].blockHash, txTempNew.GetHash());
                spends[i].updateMetaData(tempStorages[i].privateCoin, metaDataNew);
                // Serialize the CoinSpend object into a buffer.
                CDataStream serializedCoinSpendNew(SER_NETWORK, PROTOCOL_VERSION);
                serializedCoinSpendNew << spends[i];
                CScript tmpNew = CScript() << OP_SIGMASPEND;
                tmpNew.insert(tmpNew.end(), serializedCoinSpendNew.begin(), serializedCoinSpendNew.end());
                txNew.vin[i].scriptSig.assign(tmpNew.begin(), tmpNew.end());
            }

            // Embed the constructed transaction data in wtxNew.
            wtxNew.SetTx(MakeTransactionRef(std::move(txNew)));

            // Limit size
            if (GetTransactionWeight(txNew) >= MAX_STANDARD_TX_WEIGHT) {
                strFailReason = _("Transaction too large");
                return false;
            }

            txHash = wtxNew.GetHash();
            LogPrintf("wtxNew.txHash:%s\n", txHash.ToString());

            // After transaction creation and verification, this last loop is to notify the wallet of changes to zerocoin spend info.
            for (auto it = denominations.begin(); it != denominations.end(); it++)
            {
                unsigned index = it - denominations.begin();
                TempStorage tempStorage = tempStorages.at(index);
                CSigmaEntry coinToUse = tempStorage.coinToUse;

                // Update the wallet with info on this zerocoin spend
                coinSerials.push_back(tempStorage.privateCoin.getSerialNumber());
                zcSelectedValues.push_back(coinToUse.value);

                CSigmaSpendEntry entry;
                entry.coinSerial = coinSerials[index];
                entry.hashTx = txHash;
                entry.pubCoin = coinToUse.value;
                entry.id = tempStorage.serializedId;
                entry.set_denomination_value(coinToUse.get_denomination_value());
                LogPrintf("WriteCoinSpendSerialEntry, serialNumber=%s\n", entry.coinSerial.tostring());
                if (!CWalletDB(strWalletFile).WriteCoinSpendSerialEntry(entry)) {
                    strFailReason = _("it cannot write coin serial number into wallet");
                }
            }
        }
    }
    return true;
}

bool CWallet::SpendOldMints(string& stringError)
{
    list <CZerocoinEntry> listPubCoin;
    CWalletDB(strWalletFile).ListPubCoin(listPubCoin);

    CZerocoinState *zerocoinState = CZerocoinState::GetZerocoinState();
    vector<string> denomAmounts;

    int coinHeight;
    bool NoUnconfirmedCoins = true;
    BOOST_FOREACH(const CZerocoinEntry &pubcoin, listPubCoin) {
        if((pubcoin.IsUsed == false)
           && pubcoin.randomness != 0
           && pubcoin.serialNumber != 0) {
            int id;
            coinHeight = zerocoinState->GetMintedCoinHeightAndId(pubcoin.value, pubcoin.denomination, id);
            if (coinHeight > 0 && coinHeight + (ZC_MINT_CONFIRMATIONS - 1) <= chainActive.Height()) {
                string denomAmount;
                if (pubcoin.denomination == libzerocoin::ZQ_LOVELACE) {
                    denomAmount = "1";
                } else if (pubcoin.denomination == libzerocoin::ZQ_GOLDWASSER) {
                    denomAmount = "10";
                } else if (pubcoin.denomination == libzerocoin::ZQ_RACKOFF) {
                    denomAmount = "25";
                } else if (pubcoin.denomination == libzerocoin::ZQ_PEDERSEN) {
                    denomAmount = "50";
                } else if (pubcoin.denomination == libzerocoin::ZQ_WILLIAMSON) {
                    denomAmount = "100";
                } else {
                    return false;
                }
                denomAmounts.push_back(denomAmount);
            } else
                NoUnconfirmedCoins = false;
        }
    }
    //if we pass empty string as thirdPartyaddress, it will spend coins to self
    std::string thirdPartyaddress = "";
    CWalletTx wtx;

    // Because each transaction has a limit of around 75 KB, and each
    // spend has size 25 KB, we're not able to fit more than 2 old zerocoin spends
    // in a single transaction.
    for(unsigned int i = 0; i < denomAmounts.size(); i += 2) {
        wtx.Init(NULL);
        vector<string> denoms;
        denoms.push_back(denomAmounts[i]);
        if(i + 1 < denomAmounts.size())
            denoms.push_back(denomAmounts[i + 1]);
        if (!CreateZerocoinSpendModelV2(wtx, stringError, thirdPartyaddress, denoms))
            return false;
    }
    return NoUnconfirmedCoins;
}

bool CWallet::CommitZerocoinSpendTransaction(CWalletTx &wtxNew, CReserveKey &reservekey) {
    {
        LOCK2(cs_main, cs_wallet);
        LogPrintf("CommitZerocoinSpendTransaction:\n%s", wtxNew.tx->ToString());
        LogPrintf("Transaction ID:%s\n", wtxNew.GetHash().ToString());
        {
            // This is only to keep the database open to defeat the auto-flush for the
            // duration of this scope.  This is the only place where this optimization
            // maybe makes sense; please don't do it anywhere else.
            CWalletDB* pwalletdb = fFileBacked ? new CWalletDB(strWalletFile,"r+") : NULL;

            // Take key pair from key pool so it won't be used again
            reservekey.KeepKey();

            // Add tx to wallet, because if it has change it's also ours,
            // otherwise just for transaction history.
            AddToWallet(wtxNew, false);

            if (fFileBacked)
                delete pwalletdb;
        }

        // Track how many getdata requests our transaction gets
        mapRequestCount[wtxNew.GetHash()] = 0;

        if (fBroadcastTransactions)
        {
            CValidationState state;

            // The old Zerocoin spend use a special way to check inputs but not for Sigma spend.
            // The Sigma spend will share the same logic as normal transactions for inputs checking.
            if (!wtxNew.AcceptToMemoryPool(maxTxFee, state)) {
                LogPrintf("CommitZerocoinSpendTransaction(): Transaction cannot be broadcast immediately, %s\n",
                          state.GetRejectReason());
                // TODO: if we expect the failure to be long term or permanent,
                // instead delete wtx from the wallet and return failure.
            } else {
                wtxNew.RelayWalletTransaction(g_connman.get());
            }
        }
    }
    return true;
}

string CWallet::MintAndStoreZerocoin(vector<CRecipient> vecSend,
                                     vector<libzerocoin::PrivateCoin> privCoins,
                                     CWalletTx &wtxNew, bool fAskFee) {
    CHECK_ZEROCOIN_STRING();

    string strError;
    if (IsLocked()) {
        strError = _("Error: Wallet locked, unable to create transaction!");
        LogPrintf("MintZerocoin() : %s", strError);
        return strError;
    }

    int totalValue = 0;
    BOOST_FOREACH(CRecipient recipient, vecSend){
        // Check amount
        if (recipient.nAmount <= 0)
            return _("Invalid amount");

        LogPrintf("MintZerocoin: value = %s\n", recipient.nAmount);
        totalValue += recipient.nAmount;

    }
    if ((totalValue + payTxFee.GetFeePerK()) > GetBalance())
        return _("Insufficient funds");

    LogPrintf("payTxFee.GetFeePerK()=%s\n", payTxFee.GetFeePerK());
    CReserveKey reservekey(this);
    int64_t nFeeRequired = 0;

    int nChangePosRet = -1;
    bool isSigmaMint = false;
    if (!CreateZerocoinMintTransaction(vecSend, wtxNew, reservekey, nFeeRequired, nChangePosRet, strError, isSigmaMint)) {
        LogPrintf("nFeeRequired=%s\n", nFeeRequired);
        if (totalValue + nFeeRequired > GetBalance())
            return strprintf(
                    _("Error: This transaction requires a transaction fee of at least %s because of its amount, complexity, or use of recently received funds!"),
                    FormatMoney(nFeeRequired).c_str());
        return strError;
    }

    if (fAskFee && !uiInterface.ThreadSafeAskFee(nFeeRequired)){
        LogPrintf("MintZerocoin: returning aborted..\n");
        return "ABORTED";
    }

    CWalletDB walletdb(pwalletMain->strWalletFile);
    libzerocoin::Params *zcParams = ZCParamsV2;

    BOOST_FOREACH(libzerocoin::PrivateCoin privCoin, privCoins){
        CZerocoinEntry zerocoinTx;
        zerocoinTx.IsUsed = false;
        zerocoinTx.denomination = privCoin.getPublicCoin().getDenomination();
        zerocoinTx.value = privCoin.getPublicCoin().getValue();
        libzerocoin::PublicCoin checkPubCoin(zcParams, zerocoinTx.value, privCoin.getPublicCoin().getDenomination());
        if (!checkPubCoin.validate()) {
            return "error: pubCoin not validated.";
        }
        zerocoinTx.randomness = privCoin.getRandomness();
        zerocoinTx.serialNumber = privCoin.getSerialNumber();
        const unsigned char *ecdsaSecretKey = privCoin.getEcdsaSeckey();
        zerocoinTx.ecdsaSecretKey = std::vector<unsigned char>(ecdsaSecretKey, ecdsaSecretKey+32);
        NotifyZerocoinChanged(this, zerocoinTx.value.GetHex(), "New (" + std::to_string(zerocoinTx.denomination) + " mint)", CT_NEW);
        walletdb.WriteZerocoinEntry(zerocoinTx);
    }

    CValidationState state;
    if (!CommitTransaction(wtxNew, reservekey, g_connman.get(), state)) {
        return _(
                "Error: The transaction was rejected! This might happen if some of the coins in your wallet were already spent, such as if you used a copy of wallet.dat and coins were spent in the copy but not marked as spent here.");
    } else {
        LogPrintf("CommitTransaction success!\n");
    }

    return "";
}

string CWallet::GetSigmaMintFee(const vector<CRecipient>& vecSend,
                                const vector<sigma::PrivateCoin>& privCoins,
                                vector<CHDMint> vDMints,
                                CWalletTx &wtxNew, int64_t& nFeeRequired,
                                const CCoinControl *coinControl) {
    string strError;

    EnsureMintWalletAvailable();

    if (IsLocked()) {
        strError = _("Error: Wallet locked, unable to create transaction!");
        LogPrintf("MintZerocoin() : %s", strError);
        return strError;
    }

    int totalValue = 0;
    BOOST_FOREACH(CRecipient recipient, vecSend){
        // Check amount
        if (recipient.nAmount <= 0)
            return _("Invalid amount");

        LogPrintf("MintSigma: value = %s\n", recipient.nAmount);
        totalValue += recipient.nAmount;

    }

    if ((totalValue + payTxFee.GetFeePerK()) > GetBalance())
        return _("Insufficient funds");

    LogPrintf("payTxFee.GetFeePerK()=%s\n", payTxFee.GetFeePerK());
    CReserveKey reservekey(this);

    int nChangePosRet = -1;
    bool isSigmaMint = true;

    if (!CreateZerocoinMintTransaction(vecSend, wtxNew, reservekey, nFeeRequired, nChangePosRet, strError, isSigmaMint, coinControl)) {
        LogPrintf("nFeeRequired=%s\n", nFeeRequired);
        if (totalValue + nFeeRequired > GetBalance())
            return strprintf(
                    _("Error: This transaction requires a transaction fee of at least %s because of its amount, complexity, or use of recently received funds!"),
                    FormatMoney(nFeeRequired).c_str());
        return strError;
    }

    return "";
}

string CWallet::MintAndStoreSigma(const vector<CRecipient>& vecSend,
                                       const vector<sigma::PrivateCoin>& privCoins,
                                       vector<CHDMint> vDMints,
                                       CWalletTx &wtxNew, bool fAskFee,
                                       const CCoinControl *coinControl) {
    string strError;

    EnsureMintWalletAvailable();

    if (IsLocked()) {
        strError = _("Error: Wallet locked, unable to create transaction!");
        LogPrintf("MintZerocoin() : %s", strError);
        return strError;
    }

    int totalValue = 0;
    BOOST_FOREACH(CRecipient recipient, vecSend){
        // Check amount
        if (recipient.nAmount <= 0)
            return _("Invalid amount");

        LogPrintf("MintZerocoin: value = %s\n", recipient.nAmount);
        totalValue += recipient.nAmount;

    }

    if ((totalValue + payTxFee.GetFeePerK()) > GetBalance())
        return _("Insufficient funds");

    LogPrintf("payTxFee.GetFeePerK()=%s\n", payTxFee.GetFeePerK());
    CReserveKey reservekey(this);
    int64_t nFeeRequired = 0;

    int nChangePosRet = -1;
    bool isSigmaMint = true;

    if (!CreateZerocoinMintTransaction(vecSend, wtxNew, reservekey, nFeeRequired, nChangePosRet, strError, isSigmaMint, coinControl)) {
        LogPrintf("nFeeRequired=%s\n", nFeeRequired);
        if (totalValue + nFeeRequired > GetBalance())
            return strprintf(
                    _("Error: This transaction requires a transaction fee of at least %s because of its amount, complexity, or use of recently received funds!"),
                    FormatMoney(nFeeRequired).c_str());
        return strError;
    }

    if (fAskFee && !uiInterface.ThreadSafeAskFee(nFeeRequired)){
        LogPrintf("MintZerocoin: returning aborted..\n");
        return "ABORTED";
    }

    CValidationState state;
    if (!CommitTransaction(wtxNew, reservekey, g_connman.get(), state)) {
        return _(
                "Error: The transaction was rejected! This might happen if some of the coins in your wallet were already spent, such as if you used a copy of wallet.dat and coins were spent in the copy but not marked as spent here.");
    } else {
        LogPrintf("CommitTransaction success!\n");
    }


    //update mints with full transaction hash and then database them
    CWalletDB walletdb(pwalletMain->strWalletFile);
    for (CHDMint dMint : vDMints) {
        dMint.SetTxHash(wtxNew.GetHash());
        zwallet->GetTracker().Add(walletdb, dMint, true);
        NotifyZerocoinChanged(this,
             dMint.GetPubcoinValue().GetHex(),
            "New (" + std::to_string(dMint.GetDenominationValue()) + " mint)",
            CT_NEW);
    }

<<<<<<< HEAD
    GetMainSignals().UpdatedBalance();
=======
    // Notify of wallet transaction
    GetMainSignals().WalletTransaction(wtxNew);
>>>>>>> 68eaa577

    // Update nCountNextUse in HDMint wallet database
    zwallet->UpdateCountDB(walletdb);

    return "";
}

/**
 * @brief CWallet::MintZerocoin
 * @param pubCoin
 * @param nValue
 * @param wtxNew
 * @param fAskFee
 * @return
 */
string CWallet::MintZerocoin(CScript pubCoin, int64_t nValue, bool isSigmaMint, CWalletTx &wtxNew, bool fAskFee) {
    if (!isSigmaMint) {
        CHECK_ZEROCOIN_STRING();
    }

    LogPrintf("MintZerocoin: value = %s\n", nValue);
    // Check amount
    if (nValue <= 0)
        return _("Invalid amount");
    LogPrintf("CWallet.MintZerocoin() nValue = %s, payTxFee.GetFee(1000) = %s, GetBalance() = %s \n", nValue,
              payTxFee.GetFee(1000), GetBalance());
    if (nValue + payTxFee.GetFeePerK() > GetBalance())
        return _("Insufficient funds");
    LogPrintf("payTxFee.GetFeePerK()=%s\n", payTxFee.GetFeePerK());
    CReserveKey reservekey(this);
    int64_t nFeeRequired = 0;

    if (IsLocked()) {
        string strError = _("Error: Wallet locked, unable to create transaction!");
        LogPrintf("MintZerocoin() : %s", strError);
        return strError;
    }

    string strError;
    if (!CreateZerocoinMintTransaction(pubCoin, nValue, wtxNew, reservekey, nFeeRequired, strError, isSigmaMint)) {
        LogPrintf("nFeeRequired=%s\n", nFeeRequired);
        if (nValue + nFeeRequired > GetBalance())
            return strprintf(
                    _("Error: This transaction requires a transaction fee of at least %s because of its amount, complexity, or use of recently received funds!"),
                    FormatMoney(nFeeRequired).c_str());
        return strError;
    }

    if (fAskFee && !uiInterface.ThreadSafeAskFee(nFeeRequired)){
        LogPrintf("MintZerocoin: returning aborted..\n");
        return "ABORTED";
    }

    CValidationState state;
    if (!CommitTransaction(wtxNew, reservekey, g_connman.get(), state)) {
        return _(
                "Error: The transaction was rejected! This might happen if some of the coins in your wallet were already spent, such as if you used a copy of wallet.dat and coins were spent in the copy but not marked as spent here.");
    } else {
        LogPrintf("CommitTransaction success!\n");
//        //TODO :
//        // 1. In this case, we already have pubcoin that just committed to network.
//        // 2. what we can do is <pubcoin><isOur><isUsed> storing in wallet
//        // 3. We will store pubcoin, yes, no
    }

    return "";
}

/**
 * @brief CWallet::SpendZerocoin
 * @param thirdPartyaddress
 * @param nValue
 * @param denomination
 * @param wtxNew
 * @param coinSerial
 * @param txHash
 * @param zcSelectedValue
 * @param zcSelectedIsUsed
 * @return
 */
string CWallet::SpendZerocoin(std::string &thirdPartyaddress, int64_t nValue, libzerocoin::CoinDenomination denomination, CWalletTx &wtxNew,
                              CBigNum &coinSerial, uint256 &txHash, CBigNum &zcSelectedValue,
                              bool &zcSelectedIsUsed, bool forceUsed) {
    CHECK_ZEROCOIN_STRING();

    // Check amount
    if (nValue <= 0)
        return _("Invalid amount");

    CReserveKey reservekey(this);

    if (IsLocked()) {
        string strError = _("Error: Wallet locked, unable to create transaction!");
        LogPrintf("SpendZerocoin() : %s", strError);
        return strError;
    }

    string strError;
    if (!CreateZerocoinSpendTransaction(thirdPartyaddress, nValue, denomination, wtxNew, reservekey, coinSerial, txHash,
                                        zcSelectedValue, zcSelectedIsUsed, strError, forceUsed)) {
        LogPrintf("SpendZerocoin() : %s\n", strError.c_str());
        return strError;
    }

    if (!CommitZerocoinSpendTransaction(wtxNew, reservekey)) {
        LogPrintf("CommitZerocoinSpendTransaction() -> FAILED!\n");
        CZerocoinEntry pubCoinTx;
        list <CZerocoinEntry> listOwnCoins;
        listOwnCoins.clear();

        CWalletDB walletdb(pwalletMain->strWalletFile);
        walletdb.ListPubCoin(listOwnCoins);
        BOOST_FOREACH(const CZerocoinEntry &ownCoinItem, listOwnCoins) {
            if (zcSelectedValue == ownCoinItem.value) {
                pubCoinTx.id = ownCoinItem.id;
                pubCoinTx.IsUsed = false; // having error, so set to false, to be able to use again
                pubCoinTx.value = ownCoinItem.value;
                pubCoinTx.nHeight = ownCoinItem.nHeight;
                pubCoinTx.randomness = ownCoinItem.randomness;
                pubCoinTx.serialNumber = ownCoinItem.serialNumber;
                pubCoinTx.denomination = ownCoinItem.denomination;
                pubCoinTx.ecdsaSecretKey = ownCoinItem.ecdsaSecretKey;
                CWalletDB(strWalletFile).WriteZerocoinEntry(pubCoinTx);
                LogPrintf("SpendZerocoin failed, re-updated status -> NotifyZerocoinChanged\n");
                LogPrintf("pubcoin=%s, isUsed=New\n", ownCoinItem.value.GetHex());
                pwalletMain->NotifyZerocoinChanged(pwalletMain, ownCoinItem.value.GetHex(), "New", CT_UPDATED);
            }
        }
        CZerocoinSpendEntry entry;
        entry.coinSerial = coinSerial;
        entry.hashTx = txHash;
        entry.pubCoin = zcSelectedValue;
        if (!CWalletDB(strWalletFile).EraseCoinSpendSerialEntry(entry)) {
            return _("Error: It cannot delete coin serial number in wallet");
        }
        return _(
                "Error: The transaction was rejected! This might happen if some of the coins in your wallet were already spent, such as if you used a copy of wallet.dat and coins were spent in the copy but not marked as spent here.");
    }
    return "";
}

string CWallet::SpendSigma(
        std::string &thirdPartyaddress,
        sigma::CoinDenomination denomination,
        CWalletTx &wtxNew,
        Scalar &coinSerial,
        uint256 &txHash,
        GroupElement &zcSelectedValue,
        bool &zcSelectedIsUsed,
        bool forceUsed,
        bool fAskFee) {

    EnsureMintWalletAvailable();

    CReserveKey reservekey(this);

    if (IsLocked()) {
        string strError = _("Error: Wallet locked, unable to create transaction!");
        LogPrintf("SpendZerocoin() : %s", strError);
        return strError;
    }
    int64_t nFeeRequired;
    string strError;
    int64_t nValue;
    if (!DenominationToInteger(denomination, nValue)) {
        strError = _("Unable to convert denomination to integer.");
        return strError;
    }

    if (!CreateSigmaSpendTransaction(
            thirdPartyaddress, denomination, wtxNew, reservekey, nFeeRequired, coinSerial, txHash,
            zcSelectedValue, zcSelectedIsUsed, strError, forceUsed)) {
        LogPrintf("SpendZerocoin() : %s\n", strError.c_str());
        return strError;
    }

    if (fAskFee && !uiInterface.ThreadSafeAskFee(nFeeRequired))
        return "ABORTED";

    if (!CommitZerocoinSpendTransaction(wtxNew, reservekey)) {
        LogPrintf("CommitZerocoinSpendTransaction() -> FAILED!\n");

        //reset mint
        uint256 hashPubcoin = primitives::GetPubCoinValueHash(zcSelectedValue);
        zwallet->GetTracker().SetPubcoinNotUsed(hashPubcoin);
        pwalletMain->NotifyZerocoinChanged(pwalletMain, zcSelectedValue.GetHex(), "New", CT_UPDATED);

        CSigmaSpendEntry entry;
        entry.coinSerial = coinSerial;
        entry.hashTx = txHash;
        entry.pubCoin = zcSelectedValue;
        if (!CWalletDB(strWalletFile).EraseCoinSpendSerialEntry(entry)) {
            return _("Error: It cannot delete coin serial number in wallet");
        }
        return _(
                "Error: The transaction was rejected! This might happen if some of the coins in your wallet were already spent, such as if you used a copy of wallet.dat and coins were spent in the copy but not marked as spent here.");
    }

    //Set spent mint as used
    uint256 txidSpend = wtxNew.GetHash();

    uint256 hashPubcoin = primitives::GetPubCoinValueHash(zcSelectedValue);
    zwallet->GetTracker().SetPubcoinUsed(hashPubcoin, txidSpend);

    CMintMeta metaCheck;
    zwallet->GetTracker().GetMetaFromPubcoin(hashPubcoin, metaCheck);
    if (!metaCheck.isUsed) {
        strError = "Error, mint with pubcoin hash " + hashPubcoin.GetHex() + " did not get marked as used";
        LogPrintf("SpendZerocoin() : %s\n", strError.c_str());
    }

    return "";
}

/**
 * @brief CWallet::SpendZerocoin
 * @param thirdPartyaddress
 * @param nValue
 * @param denomination
 * @param wtxNew
 * @param coinSerial
 * @param txHash
 * @param zcSelectedValue
 * @param zcSelectedIsUsed
 * @return
 */
string CWallet::SpendMultipleZerocoin(std::string &thirdPartyaddress, const std::vector<std::pair<int64_t, libzerocoin::CoinDenomination>>& denominations, CWalletTx &wtxNew,
                              vector<CBigNum> &coinSerials, uint256 &txHash, vector<CBigNum> &zcSelectedValues, bool forceUsed) {
    CHECK_ZEROCOIN_STRING();

    CReserveKey reservekey(this);
    string strError = "";
    if (IsLocked()) {
        strError = "Error: Wallet locked, unable to create transaction!";
        LogPrintf("SpendZerocoin() : %s", strError);
        return strError;
    }
    if (!CreateMultipleZerocoinSpendTransaction(thirdPartyaddress, denominations, wtxNew, reservekey, coinSerials, txHash, zcSelectedValues, strError, forceUsed)) {
        LogPrintf("SpendZerocoin() : %s\n", strError.c_str());
        return strError;
    }

    if (!CommitZerocoinSpendTransaction(wtxNew, reservekey)) {
        LogPrintf("CommitZerocoinSpendTransaction() -> FAILED!\n");
        CZerocoinEntry pubCoinTx;
        list <CZerocoinEntry> listOwnCoins;
        listOwnCoins.clear();
        CWalletDB walletdb(pwalletMain->strWalletFile);
        walletdb.ListPubCoin(listOwnCoins);

        for (std::vector<CBigNum>::iterator it = coinSerials.begin(); it != coinSerials.end(); it++){
            unsigned index = it - coinSerials.begin();
            CBigNum zcSelectedValue = zcSelectedValues[index];
            BOOST_FOREACH(const CZerocoinEntry &ownCoinItem, listOwnCoins) {
                if (zcSelectedValue == ownCoinItem.value) {
                    pubCoinTx.id = ownCoinItem.id;
                    pubCoinTx.IsUsed = false; // having error, so set to false, to be able to use again
                    pubCoinTx.value = ownCoinItem.value;
                    pubCoinTx.nHeight = ownCoinItem.nHeight;
                    pubCoinTx.randomness = ownCoinItem.randomness;
                    pubCoinTx.serialNumber = ownCoinItem.serialNumber;
                    pubCoinTx.denomination = ownCoinItem.denomination;
                    pubCoinTx.ecdsaSecretKey = ownCoinItem.ecdsaSecretKey;
                    NotifyZerocoinChanged(this, pubCoinTx.value.GetHex(), "New", CT_UPDATED);
                    CWalletDB(strWalletFile).WriteZerocoinEntry(pubCoinTx);
                    LogPrintf("SpendZerocoin failed, re-updated status -> NotifyZerocoinChanged\n");
                    LogPrintf("pubcoin=%s, isUsed=New\n", ownCoinItem.value.GetHex());
                }
            }
            CZerocoinSpendEntry entry;
            entry.coinSerial = coinSerials[index];
            entry.hashTx = txHash;
            entry.pubCoin = zcSelectedValue;
            if (!CWalletDB(strWalletFile).EraseCoinSpendSerialEntry(entry)) {
                strError.append("Error: It cannot delete coin serial number in wallet.\n");
            }
        }
        strError.append("Error: The transaction was rejected! This might happen if some of the coins in your wallet were already spent, such as if you used a copy of wallet.dat and coins were spent in the copy but not marked as spent here.");
        return strError;
    }

     return "";
 }

string CWallet::SpendMultipleSigma(
        std::string &thirdPartyaddress,
        const std::vector<sigma::CoinDenomination>& denominations,
        CWalletTx &wtxNew,
        vector<Scalar> &coinSerials,
        uint256 &txHash,
        vector<GroupElement> &zcSelectedValues,
        bool forceUsed,
        bool fAskFee) {

    EnsureMintWalletAvailable();

    CReserveKey reservekey(this);
    int64_t nFeeRequired;
    string strError = "";
    if (IsLocked()) {
        strError = "Error: Wallet locked, unable to create transaction!";
        LogPrintf("SpendZerocoin() : %s", strError);
        return strError;
    }

    if (!CreateMultipleSigmaSpendTransaction(
            thirdPartyaddress, denominations, wtxNew, reservekey,nFeeRequired, coinSerials, txHash,
            zcSelectedValues, strError, forceUsed)) {
        LogPrintf("SpendZerocoin() : %s\n", strError.c_str());
        return strError;
    }

    if (fAskFee && !uiInterface.ThreadSafeAskFee(nFeeRequired))
        return "ABORTED";

    if (!CommitZerocoinSpendTransaction(wtxNew, reservekey)) {
        LogPrintf("CommitZerocoinSpendTransaction() -> FAILED!\n");

        //reset mints
        for (std::vector<Scalar>::iterator it = coinSerials.begin(); it != coinSerials.end(); it++){
            int index = it - coinSerials.begin();
            GroupElement zcSelectedValue = zcSelectedValues[index];
            uint256 hashPubcoin = primitives::GetPubCoinValueHash(zcSelectedValue);
            zwallet->GetTracker().SetPubcoinNotUsed(hashPubcoin);
            pwalletMain->NotifyZerocoinChanged(pwalletMain, zcSelectedValue.GetHex(), "New", CT_UPDATED);

            CSigmaSpendEntry entry;

            entry.coinSerial = coinSerials[index];
            entry.hashTx = txHash;
            entry.pubCoin = zcSelectedValue;
            if (!CWalletDB(strWalletFile).EraseCoinSpendSerialEntry(entry)) {
                strError.append("Error: It cannot delete coin serial number in wallet");
            }
        }

        strError.append("Error: The transaction was rejected! This might happen if some of the coins in your wallet were already spent, such as if you used a copy of wallet.dat and coins were spent in the copy but not marked as spent here.");
        return strError;
    }

    //Set spent mints as used
    uint256 txidSpend = wtxNew.GetHash();

    BOOST_FOREACH(GroupElement zcSelectedValue, zcSelectedValues){
        uint256 hashPubcoin = primitives::GetPubCoinValueHash(zcSelectedValue);
        zwallet->GetTracker().SetPubcoinUsed(hashPubcoin, txidSpend);
        CMintMeta metaCheck;
        zwallet->GetTracker().GetMetaFromPubcoin(hashPubcoin, metaCheck);
        if (!metaCheck.isUsed) {
            strError = "Error, mint with pubcoin hash " + hashPubcoin.GetHex() + " did not get marked as used";
            LogPrintf("SpendZerocoin() : %s\n", strError.c_str());
        }
    }


    return "";
}

std::vector<CSigmaEntry> CWallet::SpendSigma(const std::vector<CRecipient>& recipients, CWalletTx& result)
{
    CAmount fee;

    return SpendSigma(recipients, result, fee);
}

std::vector<CSigmaEntry> CWallet::SpendSigma(
    const std::vector<CRecipient>& recipients,
    CWalletTx& result,
    CAmount& fee)
{
    // create transaction
    std::vector<CSigmaEntry> coins;
    std::vector<CHDMint> changes;
    bool fChangeAddedToFee;
    result = CreateSigmaSpendTransaction(recipients, fee, coins, changes, fChangeAddedToFee);

    CommitSigmaTransaction(result, coins, changes);

    return coins;
}

bool CWallet::CommitSigmaTransaction(CWalletTx& wtxNew, std::vector<CSigmaEntry>& selectedCoins, std::vector<CHDMint>& changes) {
    EnsureMintWalletAvailable();

    // commit
    try {
        CValidationState state;
        CReserveKey reserveKey(this);
        CommitTransaction(wtxNew, reserveKey, g_connman.get(), state);
    } catch (...) {
        auto error = _(
            "Error: The transaction was rejected! This might happen if some of "
            "the coins in your wallet were already spent, such as if you used "
            "a copy of wallet.dat and coins were spent in the copy but not "
            "marked as spent here."
        );

        std::throw_with_nested(std::runtime_error(error));
    }

    // mark selected coins as used
    sigma::CSigmaState* sigmaState = sigma::CSigmaState::GetState();
    CWalletDB db(strWalletFile);

    for (auto& coin : selectedCoins) {
        // get coin id & height
        int height, id;

        std::tie(height, id) = sigmaState->GetMintedCoinHeightAndId(sigma::PublicCoin(
            coin.value, coin.get_denomination()));

        // add CSigmaSpendEntry
        CSigmaSpendEntry spend;

        spend.coinSerial = coin.serialNumber;
        spend.hashTx = wtxNew.GetHash();
        spend.pubCoin = coin.value;
        spend.id = id;
        spend.set_denomination_value(coin.get_denomination_value());

        if (!db.WriteCoinSpendSerialEntry(spend)) {
            throw std::runtime_error(_("Failed to write coin serial number into wallet"));
        }

        //Set spent mint as used in memory
        uint256 hashPubcoin = primitives::GetPubCoinValueHash(coin.value);
        zwallet->GetTracker().SetPubcoinUsed(hashPubcoin, wtxNew.GetHash());
        CMintMeta metaCheck;
        zwallet->GetTracker().GetMetaFromPubcoin(hashPubcoin, metaCheck);
        if (!metaCheck.isUsed) {
            string strError = "Error, mint with pubcoin hash " + hashPubcoin.GetHex() + " did not get marked as used";
            LogPrintf("SpendZerocoin() : %s\n", strError.c_str());
        }

        //Set spent mint as used in DB
        zwallet->GetTracker().UpdateState(metaCheck);

        // update CSigmaEntry
        coin.IsUsed = true;
        coin.id = id;
        coin.nHeight = height;

        // raise event
        NotifyZerocoinChanged(
            this,
            coin.value.GetHex(),
            "Used (" + std::to_string(coin.get_denomination()) + " mint)",
            CT_UPDATED);
    }

    for (auto& change : changes) {
        change.SetTxHash(wtxNew.GetHash());
        zwallet->GetTracker().Add(db, change, true);

        // raise event
        NotifyZerocoinChanged(this,
            change.GetPubcoinValue().GetHex(),
            "New (" + std::to_string(change.GetDenominationValue()) + " mint)",
            CT_NEW);
    }

    // Notify of wallet transaction
    GetMainSignals().WalletTransaction(wtxNew);

    // Update nCountNextUse in HDMint wallet database
    zwallet->UpdateCountDB(db);

    return true;
}

bool CWallet::GetMint(const uint256& hashSerial, CSigmaEntry& zerocoin) const
{
    EnsureMintWalletAvailable();

    if (IsLocked()) {
        return false;
    }

    CMintMeta meta;
    if(!zwallet->GetTracker().GetMetaFromSerial(hashSerial, meta))
        return error("%s: serialhash %s is not in tracker", __func__, hashSerial.GetHex());

    CWalletDB walletdb(strWalletFile);
     if (meta.isDeterministic) {
        CHDMint dMint;
        if (!walletdb.ReadHDMint(meta.GetPubCoinValueHash(), dMint))
            return error("%s: failed to read deterministic mint", __func__);
        if (!zwallet->RegenerateMint(walletdb, dMint, zerocoin))
            return error("%s: failed to generate mint", __func__);

         return true;
    } else if (!walletdb.ReadSigmaEntry(meta.GetPubCoinValue(), zerocoin)) {
        return error("%s: failed to read zerocoinmint from database", __func__);
    }

     return true;
}

void CWallet::ListAccountCreditDebit(const std::string& strAccount, std::list<CAccountingEntry>& entries) {
    CWalletDB walletdb(strWalletFile);
    return walletdb.ListAccountCreditDebit(strAccount, entries);
}

bool CWallet::AddAccountingEntry(const CAccountingEntry& acentry)
{
    CWalletDB walletdb(strWalletFile);

    return AddAccountingEntry(acentry, &walletdb);
}

bool CWallet::AddAccountingEntry(const CAccountingEntry& acentry, CWalletDB *pwalletdb)
{
    if (!pwalletdb->WriteAccountingEntry_Backend(acentry))
        return false;

    laccentries.push_back(acentry);
    CAccountingEntry & entry = laccentries.back();
    wtxOrdered.insert(make_pair(entry.nOrderPos, TxPair((CWalletTx*)0, &entry)));

    return true;
}

CAmount CWallet::GetRequiredFee(unsigned int nTxBytes)
{
    return std::max(minTxFee.GetFee(nTxBytes), ::minRelayTxFee.GetFee(nTxBytes));
}

CAmount CWallet::GetMinimumFee(unsigned int nTxBytes, unsigned int nConfirmTarget, const CTxMemPool& pool)
{
    // payTxFee is the user-set global for desired feerate
    return GetMinimumFee(nTxBytes, nConfirmTarget, pool, payTxFee.GetFee(nTxBytes));
}

CAmount CWallet::GetMinimumFee(unsigned int nTxBytes, unsigned int nConfirmTarget, const CTxMemPool& pool, CAmount targetFee)
{
    CAmount nFeeNeeded = targetFee;
    // User didn't set: use -txconfirmtarget to estimate...
    if (nFeeNeeded == 0) {
        int estimateFoundTarget = nConfirmTarget;
        nFeeNeeded = pool.estimateSmartFee(nConfirmTarget, &estimateFoundTarget).GetFee(nTxBytes);
        // ... unless we don't have enough mempool data for estimatefee, then use fallbackFee
        if (nFeeNeeded == 0)
            nFeeNeeded = fallbackFee.GetFee(nTxBytes);
    }
    // prevent user from paying a fee below minRelayTxFee or minTxFee
    nFeeNeeded = std::max(nFeeNeeded, GetRequiredFee(nTxBytes));
    // But always obey the maximum
    if (nFeeNeeded > maxTxFee)
        nFeeNeeded = maxTxFee;

    return nFeeNeeded;
}




DBErrors CWallet::LoadWallet(bool& fFirstRunRet)
{
    if (!fFileBacked)
        return DB_LOAD_OK;
    fFirstRunRet = false;
    DBErrors nLoadWalletRet = CWalletDB(strWalletFile,"cr+").LoadWallet(this);
    if (nLoadWalletRet == DB_NEED_REWRITE)
    {
        if (CDB::Rewrite(strWalletFile, "\x04pool"))
        {
            LOCK(cs_wallet);
            setKeyPool.clear();
            // Note: can't top-up keypool here, because wallet is locked.
            // User will be prompted to unlock wallet the next operation
            // that requires a new key.
        }
    }

    {
        LOCK2(cs_main, cs_wallet);
        for (auto& pair : mapWallet) {
            for(unsigned int i = 0; i < pair.second.tx->vout.size(); ++i) {
                if (IsMine(pair.second.tx->vout[i]) && !IsSpent(pair.first, i)) {
                    setWalletUTXO.insert(COutPoint(pair.first, i));
                }
            }
        }
    }

    if (nLoadWalletRet != DB_LOAD_OK)
        return nLoadWalletRet;
    fFirstRunRet = !vchDefaultKey.IsValid();

    uiInterface.LoadWallet(this);

    return DB_LOAD_OK;
}

// Goes through all wallet transactions and checks if they are masternode collaterals, in which case these are locked
// This avoids accidential spending of collaterals. They can still be unlocked manually if a spend is really intended.
void CWallet::AutoLockMasternodeCollaterals()
{
    auto mnList = deterministicMNManager->GetListAtChainTip();

    LOCK2(cs_main, cs_wallet);
    for (const auto& pair : mapWallet) {
        for (unsigned int i = 0; i < pair.second.tx->vout.size(); ++i) {
            if (IsMine(pair.second.tx->vout[i]) && !IsSpent(pair.first, i)) {
                if (deterministicMNManager->IsProTxWithCollateral(pair.second.tx, i) || mnList.HasMNByCollateral(COutPoint(pair.first, i))) {
                    LockCoin(COutPoint(pair.first, i));
                }
            }
        }
    }
}

DBErrors CWallet::ZapSelectTx(vector<uint256>& vHashIn, vector<uint256>& vHashOut)
{
    if (!fFileBacked)
        return DB_LOAD_OK;
    DBErrors nZapSelectTxRet = CWalletDB(strWalletFile,"cr+").ZapSelectTx(this, vHashIn, vHashOut);
    if (nZapSelectTxRet == DB_NEED_REWRITE)
    {
        if (CDB::Rewrite(strWalletFile, "\x04pool"))
        {
            LOCK(cs_wallet);
            setKeyPool.clear();
            // Note: can't top-up keypool here, because wallet is locked.
            // User will be prompted to unlock wallet the next operation
            // that requires a new key.
        }
    }

    if (nZapSelectTxRet != DB_LOAD_OK)
        return nZapSelectTxRet;

    MarkDirty();

    return DB_LOAD_OK;

}

DBErrors CWallet::ZapWalletTx(std::vector<CWalletTx>& vWtx)
{
    if (!fFileBacked)
        return DB_LOAD_OK;
    DBErrors nZapWalletTxRet = CWalletDB(strWalletFile,"cr+").ZapWalletTx(this, vWtx);
    if (nZapWalletTxRet == DB_NEED_REWRITE)
    {
        if (CDB::Rewrite(strWalletFile, "\x04pool"))
        {
            LOCK(cs_wallet);
            setKeyPool.clear();
            // Note: can't top-up keypool here, because wallet is locked.
            // User will be prompted to unlock wallet the next operation
            // that requires a new key.
        }
    }

    if (nZapWalletTxRet != DB_LOAD_OK)
        return nZapWalletTxRet;

    return DB_LOAD_OK;
}

DBErrors CWallet::ZapSigmaMints() {
    if (!fFileBacked)
        return DB_LOAD_OK;
    DBErrors nZapSigmaMintRet = CWalletDB(strWalletFile, "cr+").ZapSigmaMints(this);
    if (nZapSigmaMintRet != DB_LOAD_OK){
        LogPrintf("Failed to remmove Sigma mints from CWalletDB");
        return nZapSigmaMintRet;
    }

    return DB_LOAD_OK;
}


bool CWallet::SetAddressBook(const CTxDestination& address, const string& strName, const string& strPurpose)
{
    bool fUpdated = false;
    {
        LOCK(cs_wallet); // mapAddressBook
        std::map<CTxDestination, CAddressBookData>::iterator mi = mapAddressBook.find(address);
        fUpdated = mi != mapAddressBook.end();
        mapAddressBook[address].name = strName;
        if (!strPurpose.empty()) /* update purpose only if requested */
            mapAddressBook[address].purpose = strPurpose;
    }
    NotifyAddressBookChanged(this, address, strName, ::IsMine(*this, address) != ISMINE_NO,
                             strPurpose, (fUpdated ? CT_UPDATED : CT_NEW) );
    if (!fFileBacked)
        return false;
    if (!strPurpose.empty() && !CWalletDB(strWalletFile).WritePurpose(CBitcoinAddress(address).ToString(), strPurpose))
        return false;
    return CWalletDB(strWalletFile).WriteName(CBitcoinAddress(address).ToString(), strName);
}

bool CWallet::DelAddressBook(const CTxDestination& address)
{
    {
        LOCK(cs_wallet); // mapAddressBook

        if(fFileBacked)
        {
            // Delete destdata tuples associated with address
            std::string strAddress = CBitcoinAddress(address).ToString();
            BOOST_FOREACH(const PAIRTYPE(string, string) &item, mapAddressBook[address].destdata)
            {
                CWalletDB(strWalletFile).EraseDestData(strAddress, item.first);
            }
        }
        mapAddressBook.erase(address);
    }

    NotifyAddressBookChanged(this, address, "", ::IsMine(*this, address) != ISMINE_NO, "", CT_DELETED);

    if (!fFileBacked)
        return false;
    CWalletDB(strWalletFile).ErasePurpose(CBitcoinAddress(address).ToString());
    return CWalletDB(strWalletFile).EraseName(CBitcoinAddress(address).ToString());
}

bool CWallet::SetDefaultKey(const CPubKey &vchPubKey)
{
    if (fFileBacked)
    {
        if (!CWalletDB(strWalletFile).WriteDefaultKey(vchPubKey))
            return false;
    }
    vchDefaultKey = vchPubKey;
    return true;
}

/**
 * Mark old keypool keys as used,
 * and generate all new keys 
 */
bool CWallet::NewKeyPool()
{
    {
        LOCK(cs_wallet);
        CWalletDB walletdb(strWalletFile);
        BOOST_FOREACH(int64_t nIndex, setKeyPool)
            walletdb.ErasePool(nIndex);
        setKeyPool.clear();

        if (IsLocked())
            return false;

        int64_t nKeys = max(GetArg("-keypool", DEFAULT_KEYPOOL_SIZE), (int64_t)0);
        for (int i = 0; i < nKeys; i++)
        {
            int64_t nIndex = i+1;
            walletdb.WritePool(nIndex, CKeyPool(GenerateNewKey()));
            setKeyPool.insert(nIndex);
        }
        LogPrintf("CWallet::NewKeyPool wrote %d new keys\n", nKeys);
    }
    return true;
}

bool CWallet::TopUpKeyPool(unsigned int kpSize)
{
    {
        LOCK(cs_wallet);
        if (IsLocked())
            return false;

        CWalletDB walletdb(strWalletFile);

        // Top up key pool
        unsigned int nTargetSize;
        if (kpSize > 0)
            nTargetSize = kpSize;
        else
            nTargetSize = max(GetArg("-keypool", DEFAULT_KEYPOOL_SIZE), (int64_t) 0);

        while (setKeyPool.size() < (nTargetSize + 1))
        {
            int64_t nEnd = 1;
            if (!setKeyPool.empty())
                nEnd = *(--setKeyPool.end()) + 1;
            if (!walletdb.WritePool(nEnd, CKeyPool(GenerateNewKey())))
                throw runtime_error(std::string(__func__) + ": writing generated key failed");
            setKeyPool.insert(nEnd);
            LogPrintf("keypool added key %d, size=%u\n", nEnd, setKeyPool.size());
        }
    }
    return true;
}

void CWallet::ReserveKeyFromKeyPool(int64_t& nIndex, CKeyPool& keypool)
{
    nIndex = -1;
    keypool.vchPubKey = CPubKey();
    {
        LOCK(cs_wallet);

        if (!IsLocked())
            TopUpKeyPool();

        // Get the oldest key
        if(setKeyPool.empty())
            return;

        CWalletDB walletdb(strWalletFile);

        nIndex = *(setKeyPool.begin());
        setKeyPool.erase(setKeyPool.begin());
        if (!walletdb.ReadPool(nIndex, keypool))
            throw runtime_error(std::string(__func__) + ": read failed");
        if (!HaveKey(keypool.vchPubKey.GetID()))
            throw runtime_error(std::string(__func__) + ": unknown key in key pool");
        assert(keypool.vchPubKey.IsValid());
        LogPrintf("keypool reserve %d\n", nIndex);
    }
}

void CWallet::KeepKey(int64_t nIndex)
{
    // Remove from key pool
    if (fFileBacked)
    {
        CWalletDB walletdb(strWalletFile);
        walletdb.ErasePool(nIndex);
    }
    LogPrintf("keypool keep %d\n", nIndex);
}

void CWallet::ReturnKey(int64_t nIndex)
{
    // Return to key pool
    {
        LOCK(cs_wallet);
        setKeyPool.insert(nIndex);
    }
    LogPrintf("keypool return %d\n", nIndex);
}

bool CWallet::GetKeyFromPool(CPubKey& result)
{
    int64_t nIndex = 0;
    CKeyPool keypool;
    {
        LOCK(cs_wallet);
        ReserveKeyFromKeyPool(nIndex, keypool);
        if (nIndex == -1)
        {
            if (IsLocked()) return false;
            result = GenerateNewKey();
            return true;
        }
        KeepKey(nIndex);
        result = keypool.vchPubKey;
    }
    return true;
}

int64_t CWallet::GetOldestKeyPoolTime()
{
    LOCK(cs_wallet);

    // if the keypool is empty, return <NOW>
    if (setKeyPool.empty())
        return GetTime();

    // load oldest key from keypool, get time and return
    CKeyPool keypool;
    CWalletDB walletdb(strWalletFile);
    int64_t nIndex = *(setKeyPool.begin());
    if (!walletdb.ReadPool(nIndex, keypool))
        throw runtime_error(std::string(__func__) + ": read oldest key in keypool failed");
    assert(keypool.vchPubKey.IsValid());
    return keypool.nTime;
}

std::map<CTxDestination, CAmount> CWallet::GetAddressBalances()
{
    map<CTxDestination, CAmount> balances;

    {
        LOCK(cs_wallet);
        BOOST_FOREACH(PAIRTYPE(uint256, CWalletTx) walletEntry, mapWallet)
        {
            CWalletTx *pcoin = &walletEntry.second;

            if (!pcoin->IsTrusted())
                continue;

            if (pcoin->IsCoinBase() && pcoin->GetBlocksToMaturity() > 0)
                continue;

            int nDepth = pcoin->GetDepthInMainChain();
            if (nDepth < (pcoin->IsFromMe(ISMINE_ALL) ? 0 : 1))
                continue;

            for (unsigned int i = 0; i < pcoin->tx->vout.size(); i++)
            {
                CTxDestination addr;
                if (!IsMine(pcoin->tx->vout[i]))
                    continue;
                if(!ExtractDestination(pcoin->tx->vout[i].scriptPubKey, addr))
                    continue;

                CAmount n = IsSpent(walletEntry.first, i) ? 0 : pcoin->tx->vout[i].nValue;

                if (!balances.count(addr))
                    balances[addr] = 0;
                balances[addr] += n;
            }
        }
    }

    return balances;
}

set< set<CTxDestination> > CWallet::GetAddressGroupings()
{
    AssertLockHeld(cs_wallet); // mapWallet
    set< set<CTxDestination> > groupings;
    set<CTxDestination> grouping;

    BOOST_FOREACH(PAIRTYPE(uint256, CWalletTx) walletEntry, mapWallet)
    {
        CWalletTx *pcoin = &walletEntry.second;

        if (pcoin->tx->vin.size() > 0 &&
            !(pcoin->tx->IsZerocoinSpend() || pcoin->tx->IsSigmaSpend() || pcoin->tx->IsZerocoinRemint())) { /* Spends have no standard input */
            bool any_mine = false;
            // group all input addresses with each other
            BOOST_FOREACH(CTxIn txin, pcoin->tx->vin)
            {
                CTxDestination address;
                if(!IsMine(txin)) /* If this input isn't mine, ignore it */
                    continue;
                if(!ExtractDestination(mapWallet[txin.prevout.hash].tx->vout[txin.prevout.n].scriptPubKey, address))
                    continue;
                grouping.insert(address);
                any_mine = true;
            }

            // group change with input addresses
            if (any_mine)
            {
                for (uint32_t i = 0; i < pcoin->tx->vout.size(); i++) {
                    if (pcoin->IsChange(i)) {
                        CTxDestination addr;
                        if (!ExtractDestination(pcoin->tx->vout[i].scriptPubKey, addr)) {
                            continue;
                        }
                        grouping.insert(addr);
                    }
                }
            }
            if (grouping.size() > 0)
            {
                groupings.insert(grouping);
                grouping.clear();
            }
        }

        // group lone addrs by themselves
        for (unsigned int i = 0; i < pcoin->tx->vout.size(); i++)
            if (IsMine(pcoin->tx->vout[i]))
            {
                CTxDestination address;
                if(!ExtractDestination(pcoin->tx->vout[i].scriptPubKey, address))
                    continue;
                grouping.insert(address);
                groupings.insert(grouping);
                grouping.clear();
            }
    }

    set< set<CTxDestination>* > uniqueGroupings; // a set of pointers to groups of addresses
    map< CTxDestination, set<CTxDestination>* > setmap;  // map addresses to the unique group containing it
    BOOST_FOREACH(set<CTxDestination> _grouping, groupings)
    {
        // make a set of all the groups hit by this new group
        set< set<CTxDestination>* > hits;
        map< CTxDestination, set<CTxDestination>* >::iterator it;
        BOOST_FOREACH(CTxDestination address, _grouping)
            if ((it = setmap.find(address)) != setmap.end())
                hits.insert((*it).second);

        // merge all hit groups into a new single group and delete old groups
        set<CTxDestination>* merged = new set<CTxDestination>(_grouping);
        BOOST_FOREACH(set<CTxDestination>* hit, hits)
        {
            merged->insert(hit->begin(), hit->end());
            uniqueGroupings.erase(hit);
            delete hit;
        }
        uniqueGroupings.insert(merged);

        // update setmap
        BOOST_FOREACH(CTxDestination element, *merged)
            setmap[element] = merged;
    }

    set< set<CTxDestination> > ret;
    BOOST_FOREACH(set<CTxDestination>* uniqueGrouping, uniqueGroupings)
    {
        ret.insert(*uniqueGrouping);
        delete uniqueGrouping;
    }

    return ret;
}

CAmount CWallet::GetAccountBalance(const std::string& strAccount, int nMinDepth, const isminefilter& filter)
{
    CWalletDB walletdb(strWalletFile);
    return GetAccountBalance(walletdb, strAccount, nMinDepth, filter);
}

CAmount CWallet::GetAccountBalance(CWalletDB& walletdb, const std::string& strAccount, int nMinDepth, const isminefilter& filter)
{
    CAmount nBalance = 0;

    // Tally wallet transactions
    for (map<uint256, CWalletTx>::iterator it = mapWallet.begin(); it != mapWallet.end(); ++it)
    {
        const CWalletTx& wtx = (*it).second;
        if (!CheckFinalTx(wtx) || wtx.GetBlocksToMaturity() > 0 || wtx.GetDepthInMainChain() < 0)
            continue;

        CAmount nReceived, nSent, nFee;
        wtx.GetAccountAmounts(strAccount, nReceived, nSent, nFee, filter);

        if (nReceived != 0 && wtx.GetDepthInMainChain() >= nMinDepth)
            nBalance += nReceived;
        nBalance -= nSent + nFee;
    }

    // Tally internal accounting entries
    nBalance += walletdb.GetAccountCreditDebit(strAccount);

    return nBalance;
}

std::set<CTxDestination> CWallet::GetAccountAddresses(const std::string& strAccount) const
{
    LOCK(cs_wallet);
    set<CTxDestination> result;
    BOOST_FOREACH(const PAIRTYPE(CTxDestination, CAddressBookData)& item, mapAddressBook)
    {
        const CTxDestination& address = item.first;
        const string& strName = item.second.name;
        if (strName == strAccount)
            result.insert(address);
    }
    return result;
}

bool CReserveKey::GetReservedKey(CPubKey& pubkey)
{
    if (nIndex == -1)
    {
        CKeyPool keypool;
        pwallet->ReserveKeyFromKeyPool(nIndex, keypool);
        if (nIndex != -1)
            vchPubKey = keypool.vchPubKey;
        else {
            return false;
        }
    }
    assert(vchPubKey.IsValid());
    pubkey = vchPubKey;
    return true;
}

void CReserveKey::KeepKey()
{
    if (nIndex != -1)
        pwallet->KeepKey(nIndex);
    nIndex = -1;
    vchPubKey = CPubKey();
}

void CReserveKey::ReturnKey()
{
    if (nIndex != -1)
        pwallet->ReturnKey(nIndex);
    nIndex = -1;
    vchPubKey = CPubKey();
}

void CWallet::GetAllReserveKeys(set<CKeyID>& setAddress) const
{
    setAddress.clear();

    CWalletDB walletdb(strWalletFile);

    LOCK2(cs_main, cs_wallet);
    BOOST_FOREACH(const int64_t& id, setKeyPool)
    {
        CKeyPool keypool;
        if (!walletdb.ReadPool(id, keypool))
            throw runtime_error(std::string(__func__) + ": read failed");
        assert(keypool.vchPubKey.IsValid());
        CKeyID keyID = keypool.vchPubKey.GetID();
        if (!HaveKey(keyID))
            throw runtime_error(std::string(__func__) + ": unknown key in key pool");
        setAddress.insert(keyID);
    }
}

bool CWallet::UpdatedTransaction(const uint256 &hashTx)
{
    {
        LOCK(cs_wallet);
        // Only notify UI if this transaction is in this wallet
        map<uint256, CWalletTx>::const_iterator mi = mapWallet.find(hashTx);
        if (mi != mapWallet.end()) {
            NotifyTransactionChanged(this, hashTx, CT_UPDATED);
            return true;
        }
    }
    return false;
}

void CWallet::GetScriptForMining(boost::shared_ptr<CReserveScript> &script)
{
    boost::shared_ptr<CReserveKey> rKey(new CReserveKey(this));
    CPubKey pubkey;
    if (!rKey->GetReservedKey(pubkey))
        return;

    script = rKey;
    script->reserveScript = CScript() << ToByteVector(pubkey) << OP_CHECKSIG;
}

void CWallet::LockCoin(const COutPoint& output)
{
    AssertLockHeld(cs_wallet); // setLockedCoins
    setLockedCoins.insert(output);
}

void CWallet::UnlockCoin(const COutPoint& output)
{
    AssertLockHeld(cs_wallet); // setLockedCoins
    setLockedCoins.erase(output);
}

void CWallet::UnlockAllCoins()
{
    AssertLockHeld(cs_wallet); // setLockedCoins
    setLockedCoins.clear();
}

bool CWallet::IsLockedCoin(uint256 hash, unsigned int n) const
{
    AssertLockHeld(cs_wallet); // setLockedCoins
    COutPoint outpt(hash, n);

    return (setLockedCoins.count(outpt) > 0);
}

void CWallet::ListLockedCoins(std::vector<COutPoint>& vOutpts)
{
    AssertLockHeld(cs_wallet); // setLockedCoins
    for (std::set<COutPoint>::iterator it = setLockedCoins.begin();
         it != setLockedCoins.end(); it++) {
        COutPoint outpt = (*it);
        vOutpts.push_back(outpt);
    }
}

bool CWallet::HasMasternode(){

    auto mnList = deterministicMNManager->GetListForBlock(chainActive.Tip());

    AssertLockHeld(cs_wallet);
    for (const auto &o : setWalletUTXO) {
        if (mapWallet.count(o.hash)) {
            const auto &p = mapWallet[o.hash];
            if (deterministicMNManager->IsProTxWithCollateral(p.tx, o.n) || mnList.HasMNByCollateral(o)) {
                return true;
            }
        }
    }

    return false;
}

bool CWallet::HasProTxCoin(COutPoint& coin)
{
    auto mnList = deterministicMNManager->GetListForBlock(chainActive.Tip());
    if (mapWallet.count(coin.hash)) {
        const auto &p = mapWallet[coin.hash];
        if (deterministicMNManager->IsProTxWithCollateral(p.tx, coin.n) || mnList.HasMNByCollateral(coin)) {
            return true;
        }
    }

    return false;
}

void CWallet::ListProTxCoins(std::vector<COutPoint>& vOutpts)
{
    auto mnList = deterministicMNManager->GetListForBlock(chainActive.Tip());

    AssertLockHeld(cs_wallet);
    for (const auto &o : setWalletUTXO) {
        if (mapWallet.count(o.hash)) {
            const auto &p = mapWallet[o.hash];
            if (deterministicMNManager->IsProTxWithCollateral(p.tx, o.n) || mnList.HasMNByCollateral(o)) {
                vOutpts.emplace_back(o);
            }
        }
    }
}

/** @} */ // end of Actions

class CAffectedKeysVisitor : public boost::static_visitor<void> {
private:
    const CKeyStore &keystore;
    std::vector<CKeyID> &vKeys;

public:
    CAffectedKeysVisitor(const CKeyStore &keystoreIn, std::vector<CKeyID> &vKeysIn) : keystore(keystoreIn), vKeys(vKeysIn) {}

    void Process(const CScript &script) {
        txnouttype type;
        std::vector<CTxDestination> vDest;
        int nRequired;
        if (ExtractDestinations(script, type, vDest, nRequired)) {
            BOOST_FOREACH(const CTxDestination &dest, vDest)
                boost::apply_visitor(*this, dest);
        }
    }

    void operator()(const CKeyID &keyId) {
        if (keystore.HaveKey(keyId))
            vKeys.push_back(keyId);
    }

    void operator()(const CScriptID &scriptId) {
        CScript script;
        if (keystore.GetCScript(scriptId, script))
            Process(script);
    }

    void operator()(const CNoDestination &none) {}
};

void CWallet::GetKeyBirthTimes(std::map<CTxDestination, int64_t> &mapKeyBirth) const {
    AssertLockHeld(cs_wallet); // mapKeyMetadata
    mapKeyBirth.clear();

    // get birth times for keys with metadata
    for (const auto& entry : mapKeyMetadata) {
        if (entry.second.nCreateTime) {
            mapKeyBirth[entry.first] = entry.second.nCreateTime;
        }
    }

    // map in which we'll infer heights of other keys
    CBlockIndex *pindexMax = chainActive[std::max(0, chainActive.Height() - 144)]; // the tip can be reorganized; use a 144-block safety margin
    std::map<CKeyID, CBlockIndex*> mapKeyFirstBlock;
    std::set<CKeyID> setKeys;
    GetKeys(setKeys);
    BOOST_FOREACH(const CKeyID &keyid, setKeys) {
        if (mapKeyBirth.count(keyid) == 0)
            mapKeyFirstBlock[keyid] = pindexMax;
    }
    setKeys.clear();

    // if there are no such keys, we're done
    if (mapKeyFirstBlock.empty())
        return;

    // find first block that affects those keys, if there are any left
    std::vector<CKeyID> vAffected;
    for (std::map<uint256, CWalletTx>::const_iterator it = mapWallet.begin(); it != mapWallet.end(); it++) {
        // iterate over all wallet transactions...
        const CWalletTx &wtx = (*it).second;
        BlockMap::const_iterator blit = mapBlockIndex.find(wtx.hashBlock);
        if (blit != mapBlockIndex.end() && chainActive.Contains(blit->second)) {
            // ... which are already in a block
            int nHeight = blit->second->nHeight;
            BOOST_FOREACH(const CTxOut &txout, wtx.tx->vout) {
                // iterate over all their outputs
                CAffectedKeysVisitor(*this, vAffected).Process(txout.scriptPubKey);
                BOOST_FOREACH(const CKeyID &keyid, vAffected) {
                    // ... and all their affected keys
                    std::map<CKeyID, CBlockIndex*>::iterator rit = mapKeyFirstBlock.find(keyid);
                    if (rit != mapKeyFirstBlock.end() && nHeight < rit->second->nHeight)
                        rit->second = blit->second;
                }
                vAffected.clear();
            }
        }
    }

    // Extract block timestamps for those keys
    for (std::map<CKeyID, CBlockIndex*>::const_iterator it = mapKeyFirstBlock.begin(); it != mapKeyFirstBlock.end(); it++)
        mapKeyBirth[it->first] = it->second->GetBlockTime() - 7200; // block times can be 2h off
}

bool CWallet::AddDestData(const CTxDestination &dest, const std::string &key, const std::string &value)
{
    if (boost::get<CNoDestination>(&dest))
        return false;

    mapAddressBook[dest].destdata.insert(std::make_pair(key, value));
    if (!fFileBacked)
        return true;
    return CWalletDB(strWalletFile).WriteDestData(CBitcoinAddress(dest).ToString(), key, value);
}

bool CWallet::EraseDestData(const CTxDestination &dest, const std::string &key)
{
    if (!mapAddressBook[dest].destdata.erase(key))
        return false;
    if (!fFileBacked)
        return true;
    return CWalletDB(strWalletFile).EraseDestData(CBitcoinAddress(dest).ToString(), key);
}

bool CWallet::LoadDestData(const CTxDestination &dest, const std::string &key, const std::string &value)
{
    mapAddressBook[dest].destdata.insert(std::make_pair(key, value));
    return true;
}

bool CWallet::GetDestData(const CTxDestination &dest, const std::string &key, std::string *value) const
{
    std::map<CTxDestination, CAddressBookData>::const_iterator i = mapAddressBook.find(dest);
    if(i != mapAddressBook.end())
    {
        CAddressBookData::StringMap::const_iterator j = i->second.destdata.find(key);
        if(j != i->second.destdata.end())
        {
            if(value)
                *value = j->second;
            return true;
        }
    }
    return false;
}

std::string CWallet::GetWalletHelpString(bool showDebug)
{
    std::string strUsage = HelpMessageGroup(_("Wallet options:"));
    strUsage += HelpMessageOpt("-disablewallet", _("Do not load the wallet and disable wallet RPC calls"));
    strUsage += HelpMessageOpt("-keypool=<n>", strprintf(_("Set key pool size to <n> (default: %u)"), DEFAULT_KEYPOOL_SIZE));
    strUsage += HelpMessageOpt("-fallbackfee=<amt>", strprintf(_("A fee rate (in %s/kB) that will be used when fee estimation has insufficient data (default: %s)"),
                                                               CURRENCY_UNIT, FormatMoney(DEFAULT_FALLBACK_FEE)));
    strUsage += HelpMessageOpt("-mintxfee=<amt>", strprintf(_("Fees (in %s/kB) smaller than this are considered zero fee for transaction creation (default: %s)"),
                                                            CURRENCY_UNIT, FormatMoney(DEFAULT_TRANSACTION_MINFEE)));
    strUsage += HelpMessageOpt("-paytxfee=<amt>", strprintf(_("Fee (in %s/kB) to add to transactions you send (default: %s)"),
                                                            CURRENCY_UNIT, FormatMoney(payTxFee.GetFeePerK())));
    strUsage += HelpMessageOpt("-rescan", _("Rescan the block chain for missing wallet transactions on startup"));
    strUsage += HelpMessageOpt("-salvagewallet", _("Attempt to recover private keys from a corrupt wallet on startup"));
    if (showDebug)
        strUsage += HelpMessageOpt("-sendfreetransactions", strprintf(_("Send transactions as zero-fee transactions if possible (default: %u)"), DEFAULT_SEND_FREE_TRANSACTIONS));
    strUsage += HelpMessageOpt("-spendzeroconfchange", strprintf(_("Spend unconfirmed change when sending transactions (default: %u)"), DEFAULT_SPEND_ZEROCONF_CHANGE));
    strUsage += HelpMessageOpt("-txconfirmtarget=<n>", strprintf(_("If paytxfee is not set, include enough fee so transactions begin confirmation on average within n blocks (default: %u)"), DEFAULT_TX_CONFIRM_TARGET));
    strUsage += HelpMessageOpt("-usehd", _("Use hierarchical deterministic key generation (HD) after BIP32. Only has effect during wallet creation/first start") + " " + strprintf(_("(default: %u)"), DEFAULT_USE_HD_WALLET));
    strUsage += HelpMessageOpt("-usemnemonic", _("Use Mnemonic code for generating deterministic keys. Only has effect during wallet creation/first start") +
                               " " + strprintf(_("(default: %u)"), DEFAULT_USE_MNEMONIC));
    strUsage += HelpMessageOpt("-mnemonic=<text>", _("User defined mnemonic for HD wallet (bip39). Only has effect during wallet creation/first start (default: randomly generated)"));
    strUsage += HelpMessageOpt("-mnemonicpassphrase=<text>", _("User defined mnemonic passphrase for HD wallet (BIP39). Only has effect during wallet creation/first start (default: empty string)"));
    strUsage += HelpMessageOpt("-hdseed=<hex>", _("User defined seed for HD wallet (should be in hex). Only has effect during wallet creation/first start (default: randomly generated)"));
    strUsage += HelpMessageOpt("-walletrbf", strprintf(_("Send transactions with full-RBF opt-in enabled (default: %u)"), DEFAULT_WALLET_RBF));
    strUsage += HelpMessageOpt("-upgradewallet", _("Upgrade wallet to latest format on startup"));
    strUsage += HelpMessageOpt("-wallet=<file>", _("Specify wallet file (within data directory)") + " " + strprintf(_("(default: %s)"), DEFAULT_WALLET_DAT));
    strUsage += HelpMessageOpt("-walletbroadcast", _("Make the wallet broadcast transactions") + " " + strprintf(_("(default: %u)"), DEFAULT_WALLETBROADCAST));
    strUsage += HelpMessageOpt("-walletnotify=<cmd>", _("Execute command when a wallet transaction changes (%s in cmd is replaced by TxID)"));
    strUsage += HelpMessageOpt("-zapwalletmints", _("Delete all Sigma mints and only recover those parts of the blockchain through -reindex on startup"));
    strUsage += HelpMessageOpt("-zapwallettxes=<mode>", _("Delete all wallet transactions and only recover those parts of the blockchain through -rescan on startup") +
                               " " + _("(1 = keep tx meta data e.g. account owner and payment request information, 2 = drop tx meta data)"));

    if (showDebug)
    {
        strUsage += HelpMessageGroup(_("Wallet debugging/testing options:"));

        strUsage += HelpMessageOpt("-dblogsize=<n>", strprintf("Flush wallet database activity from memory to disk log every <n> megabytes (default: %u)", DEFAULT_WALLET_DBLOGSIZE));
        strUsage += HelpMessageOpt("-flushwallet", strprintf("Run a thread to flush wallet periodically (default: %u)", DEFAULT_FLUSHWALLET));
        strUsage += HelpMessageOpt("-privdb", strprintf("Sets the DB_PRIVATE flag in the wallet db environment (default: %u)", DEFAULT_WALLET_PRIVDB));
        strUsage += HelpMessageOpt("-walletrejectlongchains", strprintf(_("Wallet will not create transactions that violate mempool chain limits (default: %u)"), DEFAULT_WALLET_REJECT_LONG_CHAINS));
    }

    return strUsage;
}

CWallet* CWallet::CreateWalletFromFile(const std::string walletFile)
{
    if (GetBoolArg("-zapwalletmints", false)) {
        uiInterface.InitMessage(_("Zapping all Sigma mints from wallet..."));

        CWallet *tempWallet = new CWallet(walletFile);
        DBErrors nZapMintRet = tempWallet->ZapSigmaMints();
        if (nZapMintRet != DB_LOAD_OK) {
            InitError(strprintf(_("Error loading %s: Wallet corrupted"), walletFile));
            return NULL;
        }

        delete tempWallet;
        tempWallet = NULL;
    }

    // needed to restore wallet transaction meta data after -zapwallettxes
    std::vector<CWalletTx> vWtx;

    if (GetBoolArg("-zapwallettxes", false)) {
        uiInterface.InitMessage(_("Zapping all transactions from wallet..."));

        CWallet *tempWallet = new CWallet(walletFile);
        DBErrors nZapWalletRet = tempWallet->ZapWalletTx(vWtx);
        if (nZapWalletRet != DB_LOAD_OK) {
            InitError(strprintf(_("Error loading %s: Wallet corrupted"), walletFile));
            return NULL;
        }

        delete tempWallet;
        tempWallet = NULL;
    }

    uiInterface.InitMessage(_("Loading wallet..."));

    int64_t nStart = GetTimeMillis();
    bool fFirstRun = true;
    bool fRecoverMnemonic = false;
    CWallet *walletInstance = new CWallet(walletFile);
    pwalletMain = walletInstance;

    DBErrors nLoadWalletRet = walletInstance->LoadWallet(fFirstRun);
    if (nLoadWalletRet != DB_LOAD_OK)
    {
        if (nLoadWalletRet == DB_CORRUPT) {
            InitError(strprintf(_("Error loading %s: Wallet corrupted"), walletFile));
            return NULL;
        }
        else if (nLoadWalletRet == DB_NONCRITICAL_ERROR)
        {
            InitWarning(strprintf(_("Error reading %s! All keys read correctly, but transaction data"
                                         " or address book entries might be missing or incorrect."),
                walletFile));
        }
        else if (nLoadWalletRet == DB_TOO_NEW) {
            InitError(strprintf(_("Error loading %s: Wallet requires newer version of %s"), walletFile, _(PACKAGE_NAME)));
            return NULL;
        }
        else if (nLoadWalletRet == DB_NEED_REWRITE)
        {
            InitError(strprintf(_("Wallet needed to be rewritten: restart %s to complete"), _(PACKAGE_NAME)));
            return NULL;
        }
        else {
            InitError(strprintf(_("Error loading %s"), walletFile));
            return NULL;
        }
    }

    if (GetBoolArg("-upgradewallet", fFirstRun))
    {
        int nMaxVersion = GetArg("-upgradewallet", 0);
        if (nMaxVersion == 0) // the -upgradewallet without argument case
        {
            LogPrintf("Performing wallet upgrade to %i\n", FEATURE_LATEST);
            nMaxVersion = CLIENT_VERSION;
            walletInstance->SetMinVersion(FEATURE_LATEST); // permanently upgrade the wallet immediately
        }
        else
            LogPrintf("Allowing wallet upgrade up to %i\n", nMaxVersion);
        if (nMaxVersion < walletInstance->GetVersion())
        {
            InitError(_("Cannot downgrade wallet"));
            return NULL;
        }
        walletInstance->SetMaxVersion(nMaxVersion);
    }

    fRecoverMnemonic = GetBoolArg("-usemnemonic", DEFAULT_USE_MNEMONIC);
    if (fFirstRun) 
    {
        // Create new keyUser and set as default key
        if (GetBoolArg("-usehd", DEFAULT_USE_HD_WALLET) && !walletInstance->IsHDEnabled()) {
            if(GetBoolArg("-usemnemonic", DEFAULT_USE_MNEMONIC)) {
                if (GetArg("-mnemonicpassphrase", "").size() > 256) {
                    throw std::runtime_error(std::string(__func__) + ": Mnemonic passphrase is too long, must be at most 256 characters");
                }
                // generate a new HD chain
                walletInstance->GenerateNewMnemonic();
                walletInstance->SetMinVersion(FEATURE_HD);
                /* set rescan to true (if not using rich GUI: in that case, the GUI will pass the rescan flag itself).
                 * if blockchain data is not present it has no effect, but it's needed for a mnemonic restore where chain data is present.
                 */
                if(!fApi){
                    SoftSetBoolArg("-rescan", true);
                }
            }else{
            // generate a new master key
            CPubKey masterPubKey = walletInstance->GenerateNewHDMasterKey();
            if (!walletInstance->SetHDMasterKey(masterPubKey, CHDChain().VERSION_WITH_BIP44))
                throw std::runtime_error(std::string(__func__) + ": Storing master key failed");
            }
        }
        CPubKey newDefaultKey;
        if (walletInstance->GetKeyFromPool(newDefaultKey)) {
            walletInstance->SetDefaultKey(newDefaultKey);
            if (!walletInstance->SetAddressBook(walletInstance->vchDefaultKey.GetID(), "", "receive")) {
                InitError(_("Cannot write default address") += "\n");
                return NULL;
            }
        }

        walletInstance->SetBestChain(chainActive.GetLocator());

<<<<<<< HEAD
        // Load Bip47Wallet
        CExtKey masterKey;
        if(walletInstance->ReadMasterKey(masterKey))
        {        
            walletInstance->loadBip47Wallet(masterKey);
            walletInstance->pcodeEnabled = true;
        }
        else
        {
            LogPrintf("Pcode disabled\n");
            walletInstance->pcodeEnabled = false;
        }
        // Check for the existence of the "persistent" folder, if found (from previous wallet), delete
        boost::filesystem::path path = GetDataDir() / PERSISTENT_FILENAME;
        if(boost::filesystem::exists(path)) {
=======
        // Check for the existence of the "persistent" folder, if found (from previous wallet), delete
        boost::filesystem::path path = GetDataDir() / PERSISTENT_FILENAME;
        if(boost::filesystem::exists(path)){
>>>>>>> 68eaa577
            boost::filesystem::remove_all(path);
        }

    } else if (IsArgSet("-usehd")) {
        bool useHD = GetBoolArg("-usehd", DEFAULT_USE_HD_WALLET);
        if (walletInstance->IsHDEnabled() && !useHD) {
            InitError(strprintf(_("Error loading %s: You can't disable HD on a already existing HD wallet"), walletFile));
            return NULL;
        }
        if (!walletInstance->IsHDEnabled() && useHD) {
            InitError(strprintf(_("Error loading %s: You can't enable HD on a already existing non-HD wallet"), walletFile));
            return NULL;
        }
    }

    LogPrintf(" wallet      %15dms\n", GetTimeMillis() - nStart);
    if (pwalletMain->IsHDSeedAvailable()) {
        walletInstance->zwallet = std::make_unique<CHDMintWallet>(pwalletMain->strWalletFile);
    }

    RegisterValidationInterface(walletInstance);

    CBlockIndex *pindexRescan = chainActive.Tip();
    if (GetBoolArg("-rescan", false))
        pindexRescan = chainActive.Genesis();
    else
    {
        CWalletDB walletdb(walletFile);
        CBlockLocator locator;
        if (walletdb.ReadBestBlock(locator))
            pindexRescan = FindForkInGlobalIndex(chainActive, locator);
        else
            pindexRescan = chainActive.Genesis();
    }
    bool rescanning = (chainActive.Tip() && chainActive.Tip() != pindexRescan);

#ifdef ENABLE_CLIENTAPI
<<<<<<< HEAD
        // Set API loaded before wallet sync (if not rescanning) and immediately notify
        if(fApi && !rescanning){
=======
        // Set API loaded before wallet sync (if not rescanning) and immediately notify.
        if(fApi && !rescanning && !fFirstRun){
>>>>>>> 68eaa577
            SetAPIWarmupFinished();
            GetMainSignals().NotifyAPIStatus();
            // Update next payments list for EVO Znodes
            deterministicMNManager->GetListForBlock(chainActive.Tip());
            deterministicMNManager->UpdateNextPayments();
            deterministicMNManager->UpdateStatuses();
            LogPrintf("InitLoadWallet() : loaded API\n");
        }
#endif

    if (rescanning) {
        //We can't rescan beyond non-pruned blocks, stop and throw an error
        //this might happen if a user uses a old wallet within a pruned node
        // or if he ran -disablewallet for a longer time, then decided to re-enable
        if (fPruneMode)
        {
            CBlockIndex *block = chainActive.Tip();
            while (block && block->pprev && (block->pprev->nStatus & BLOCK_HAVE_DATA) && block->pprev->nTx > 0 && pindexRescan != block)
                block = block->pprev;

            if (pindexRescan != block) {
                InitError(_("Prune: last wallet synchronisation goes beyond pruned data. You need to -reindex (download the whole blockchain again in case of pruned node)"));
                return NULL;
            }
        }

        uiInterface.InitMessage(_("Rescanning..."));
        LogPrintf("Rescanning last %i blocks (from block %i)...\n", chainActive.Height() - pindexRescan->nHeight, pindexRescan->nHeight);
        nStart = GetTimeMillis();
        walletInstance->ScanForWalletTransactions(pindexRescan, true, fRecoverMnemonic);
        LogPrintf(" rescan      %15dms\n", GetTimeMillis() - nStart);
        walletInstance->SetBestChain(chainActive.GetLocator());
        CWalletDB::IncrementUpdateCounter();

        // Restore wallet transaction metadata after -zapwallettxes=1
        if (GetBoolArg("-zapwallettxes", false))
        {
            std::string zwtValue = GetArg("-zapwallettxes", "1");
            if(zwtValue != "2") {
                CWalletDB walletdb(walletFile);

                BOOST_FOREACH(const CWalletTx &wtxOld, vWtx)
                {
                    uint256 hash = wtxOld.GetHash();
                    std::map<uint256, CWalletTx>::iterator mi = walletInstance->mapWallet.find(hash);
                    if (mi != walletInstance->mapWallet.end()) {
                        const CWalletTx *copyFrom = &wtxOld;
                        CWalletTx *copyTo = &mi->second;
                        copyTo->mapValue = copyFrom->mapValue;
                        copyTo->vOrderForm = copyFrom->vOrderForm;
                        copyTo->nTimeReceived = copyFrom->nTimeReceived;
                        copyTo->nTimeSmart = copyFrom->nTimeSmart;
                        copyTo->fFromMe = copyFrom->fFromMe;
                        copyTo->strFromAccount = copyFrom->strFromAccount;
                        copyTo->nOrderPos = copyFrom->nOrderPos;
                        walletdb.WriteTx(*copyTo);
                    }
                }
            } else if (zwtValue == "2") {
                // Reset the used flag for Mint txs which lack corresponding spend tx
                // The algorighm is like this:
                //   1. Determine if there are used mints
                //   2. Build list of spend serials for the wallet
                //   3. Mark all used mints as not used if there is no matching spend serial
                list <CZerocoinEntry> listPubCoin;
                CWalletDB walletdb(walletFile);
                walletdb.ListPubCoin(listPubCoin);
                bool usedMintsFound = false;
                BOOST_FOREACH(CZerocoinEntry const & entry, listPubCoin) {
                    if(entry.IsUsed) {
                       usedMintsFound = true;
                       break;
                    }
                }

                if(usedMintsFound) {
                    CZerocoinState *zerocoinState = CZerocoinState::GetZerocoinState();
                    std::list <CZerocoinSpendEntry> listCoinSpendSerial;
                    walletdb.ListCoinSpendSerial(listCoinSpendSerial);
                    BOOST_FOREACH(CZerocoinEntry & entry, listPubCoin) {
                        if(entry.IsUsed) {
                            if(!zerocoinState->IsUsedCoinSerial(entry.serialNumber)) {
                                entry.IsUsed = false;
                                walletdb.WriteZerocoinEntry(entry);
                                std::list <CZerocoinSpendEntry>::const_iterator const
                                    se_iter = std::find_if(listCoinSpendSerial.begin(), listCoinSpendSerial.end(),
                                        [&entry](CZerocoinSpendEntry const & spendEntry){ return entry.serialNumber == spendEntry.coinSerial;});
                                if(se_iter != listCoinSpendSerial.end())
                                    walletdb.EraseCoinSpendSerialEntry(*se_iter);
                            }
                        }
                    }

                }
            }
        }
    }

    LogPrintf("firstRun = %s\n", fFirstRun ? "True" : "False");
    if(!fFirstRun) {
        // Load Bip47Wallet
        
        CExtKey masterKey;
        vector<unsigned char> seedmaster;
        if(walletInstance->ReadMasterKey(masterKey)) {

            walletInstance->loadBip47Wallet(masterKey);
            walletInstance->pcodeEnabled = true;
        }
        else
        {
            walletInstance->pcodeEnabled = false;
            LogPrintf("Payment Code Disabled\n");
        }
        
        
    }
    

    walletInstance->SetBroadcastTransactions(GetBoolArg("-walletbroadcast", DEFAULT_WALLETBROADCAST));

    {
        LOCK(walletInstance->cs_wallet);
        LogPrintf("setKeyPool.size() = %u\n",      walletInstance->GetKeyPoolSize());
        LogPrintf("mapWallet.size() = %u\n",       walletInstance->mapWallet.size());
        LogPrintf("mapAddressBook.size() = %u\n",  walletInstance->mapAddressBook.size());
    }

    return walletInstance;
}

bool CWallet::InitLoadWallet()
{
    if (GetBoolArg("-disablewallet", DEFAULT_DISABLE_WALLET)) {
        pwalletMain = NULL;
        LogPrintf("Wallet disabled!\n");
        return true;
    }

    std::string walletFile = GetArg("-wallet", DEFAULT_WALLET_DAT);

    if (walletFile.find_first_of("/\\") != std::string::npos) {
        return InitError(_("-wallet parameter must only specify a filename (not a path)"));
    } else if (SanitizeString(walletFile, SAFE_CHARS_FILENAME) != walletFile) {
        return InitError(_("Invalid characters in -wallet filename"));
    }

    CWallet * const pwallet = CreateWalletFromFile(walletFile);
    if (!pwallet) {
        return false;
    }
    pwalletMain = pwallet;
    fWalletInitialized = true;

    return true;
}

std::atomic<bool> CWallet::fFlushThreadRunning(false);

void CWallet::postInitProcess(boost::thread_group& threadGroup)
{
    // Add wallet transactions that aren't already in a block to mempool
    // Do this here as mempool requires genesis block to be loaded
    ReacceptWalletTransactions();

    // Run a thread to flush wallet periodically
    if (!CWallet::fFlushThreadRunning.exchange(true)) {
        threadGroup.create_thread(ThreadFlushWalletDB);
    }
}

bool CWallet::ParameterInteraction()
{
    if (GetBoolArg("-disablewallet", DEFAULT_DISABLE_WALLET))
        return true;

    if (GetBoolArg("-blocksonly", DEFAULT_BLOCKSONLY) && SoftSetBoolArg("-walletbroadcast", false)) {
        LogPrintf("%s: parameter interaction: -blocksonly=1 -> setting -walletbroadcast=0\n", __func__);
    }

    if (GetBoolArg("-salvagewallet", false) && SoftSetBoolArg("-rescan", true)) {
        // Rewrite just private keys: rescan to find transactions
        LogPrintf("%s: parameter interaction: -salvagewallet=1 -> setting -rescan=1\n", __func__);
    }

    // -zapwallettx implies a rescan
    if (GetBoolArg("-zapwallettxes", false) && SoftSetBoolArg("-rescan", true)) {
        LogPrintf("%s: parameter interaction: -zapwallettxes=<mode> -> setting -rescan=1\n", __func__);
    }

    if (GetBoolArg("-sysperms", false))
        return InitError("-sysperms is not allowed in combination with enabled wallet functionality");
    if (GetArg("-prune", 0) && GetBoolArg("-rescan", false))
        return InitError(_("Rescans are not possible in pruned mode. You will need to use -reindex which will download the whole blockchain again."));

    if (::minRelayTxFee.GetFeePerK() > HIGH_TX_FEE_PER_KB)
        InitWarning(AmountHighWarn("-minrelaytxfee") + " " +
                    _("The wallet will avoid paying less than the minimum relay fee."));

    if (IsArgSet("-mintxfee"))
    {
        CAmount n = 0;
        if (!ParseMoney(GetArg("-mintxfee", ""), n) || 0 == n)
            return InitError(AmountErrMsg("mintxfee", GetArg("-mintxfee", "")));
        if (n > HIGH_TX_FEE_PER_KB)
            InitWarning(AmountHighWarn("-mintxfee") + " " +
                        _("This is the minimum transaction fee you pay on every transaction."));
        CWallet::minTxFee = CFeeRate(n);
    }
    if (IsArgSet("-fallbackfee"))
    {
        CAmount nFeePerK = 0;
        if (!ParseMoney(GetArg("-fallbackfee", ""), nFeePerK))
            return InitError(strprintf(_("Invalid amount for -fallbackfee=<amount>: '%s'"), GetArg("-fallbackfee", "")));
        /*
        if (nFeePerK > HIGH_TX_FEE_PER_KB)
            InitWarning(AmountHighWarn("-fallbackfee") + " " +
                        _("This is the transaction fee you may pay when fee estimates are not available."));
        */
        CWallet::fallbackFee = CFeeRate(nFeePerK);
    }
    if (IsArgSet("-paytxfee"))
    {
        CAmount nFeePerK = 0;
        if (!ParseMoney(GetArg("-paytxfee", ""), nFeePerK))
            return InitError(AmountErrMsg("paytxfee", GetArg("-paytxfee", "")));
        /*
        if (nFeePerK > HIGH_TX_FEE_PER_KB)
            InitWarning(AmountHighWarn("-paytxfee") + " " +
                        _("This is the transaction fee you will pay if you send a transaction."));
        */

        payTxFee = CFeeRate(nFeePerK, 1000);
        if (payTxFee < ::minRelayTxFee)
        {
            return InitError(strprintf(_("Invalid amount for -paytxfee=<amount>: '%s' (must be at least %s)"),
                                       GetArg("-paytxfee", ""), ::minRelayTxFee.ToString()));
        }
    }
    if (IsArgSet("-maxtxfee"))
    {
        CAmount nMaxFee = 0;
        if (!ParseMoney(GetArg("-maxtxfee", ""), nMaxFee))
            return InitError(AmountErrMsg("maxtxfee", GetArg("-maxtxfee", "")));
        /*
        if (nMaxFee > HIGH_MAX_TX_FEE)
            InitWarning(_("-maxtxfee is set very high! Fees this large could be paid on a single transaction."));
        */
        maxTxFee = nMaxFee;
        if (CFeeRate(maxTxFee, 1000) < ::minRelayTxFee)
        {
            return InitError(strprintf(_("Invalid amount for -maxtxfee=<amount>: '%s' (must be at least the minrelay fee of %s to prevent stuck transactions)"),
                                       GetArg("-maxtxfee", ""), ::minRelayTxFee.ToString()));
        }
    }

    if (IsArgSet("-mininput"))
    {
        if (!ParseMoney(GetArg("-mininput", ""), nMinimumInputValue))
            return InitError(strprintf(_("Invalid amount for -mininput=<amount>: '%s'"), GetArg("-mininput", "").c_str()));
    }

    nTxConfirmTarget = GetArg("-txconfirmtarget", DEFAULT_TX_CONFIRM_TARGET);
    bSpendZeroConfChange = GetBoolArg("-spendzeroconfchange", DEFAULT_SPEND_ZEROCONF_CHANGE);
    fSendFreeTransactions = GetBoolArg("-sendfreetransactions", DEFAULT_SEND_FREE_TRANSACTIONS);
    fWalletRbf = GetBoolArg("-walletrbf", DEFAULT_WALLET_RBF);

    if (fSendFreeTransactions && GetArg("-limitfreerelay", DEFAULT_LIMITFREERELAY) <= 0)
        return InitError("Creation of free transactions with their relay disabled is not supported.");

    return true;
}

bool CWallet::BackupWallet(const std::string& strDest)
{
    if (!fFileBacked)
        return false;
    while (true)
    {
        {
            LOCK(bitdb.cs_db);
            if (!bitdb.mapFileUseCount.count(strWalletFile) || bitdb.mapFileUseCount[strWalletFile] == 0)
            {
                // Flush log data to the dat file
                bitdb.CloseDb(strWalletFile);
                bitdb.CheckpointLSN(strWalletFile);
                bitdb.mapFileUseCount.erase(strWalletFile);

                // Copy wallet file
                boost::filesystem::path pathSrc = GetDataDir() / strWalletFile;
                boost::filesystem::path pathDest(strDest);
                if (boost::filesystem::is_directory(pathDest))
                    pathDest /= strWalletFile;

                try {
#if BOOST_VERSION >= 104000
                    boost::filesystem::copy_file(pathSrc, pathDest, boost::filesystem::copy_option::overwrite_if_exists);
#else
                    boost::filesystem::copy_file(pathSrc, pathDest);
#endif
                    LogPrintf("copied %s to %s\n", strWalletFile, pathDest.string());
                    return true;
                } catch (const boost::filesystem::filesystem_error& e) {
                    LogPrintf("error copying %s to %s - %s\n", strWalletFile, pathDest.string(), e.what());
                    return false;
                }
            }
        }
        MilliSleep(100);
    }
    return false;
}

bool CWallet::BackupBip47Wallet(const std::string &strDest) {
    if (!fFileBacked)
        return false;
    while (true) {
        {
            LOCK(bitdb.cs_db);
            if (!bitdb.mapFileUseCount.count(strWalletFile) || bitdb.mapFileUseCount[strWalletFile] == 0) {
                // Flush log data to the dat file
                bitdb.CloseDb(strWalletFile);
                bitdb.CheckpointLSN(strWalletFile);
                bitdb.mapFileUseCount.erase(strWalletFile);

                // Copy wallet file
                boost::filesystem::path pathSrc = GetDataDir() / strWalletFile;
                boost::filesystem::path pathDest(strDest);
                if (boost::filesystem::is_directory(pathDest))
                    pathDest /= strWalletFile;

                try {
#if BOOST_VERSION >= 104000
                    boost::filesystem::copy_file(pathSrc, pathDest, boost::filesystem::copy_option::overwrite_if_exists);
#else
                    boost::filesystem::copy_file(pathSrc, pathDest);
#endif
                    LogPrintf("copied %s to %s\n", strWalletFile, pathDest.string());
                    return true;
                } catch (const boost::filesystem::filesystem_error &e) {
                    LogPrintf("error copying %s to %s - %s\n", strWalletFile, pathDest.string(), e.what());
                    return false;
                }
            }
        }
        MilliSleep(100);
    }
    return false;
}


CKeyPool::CKeyPool() {
    nTime = GetTime();
}

CKeyPool::CKeyPool(const CPubKey& vchPubKeyIn)
{
    nTime = GetTime();
    vchPubKey = vchPubKeyIn;
}

CWalletKey::CWalletKey(int64_t nExpires)
{
    nTimeCreated = (nExpires ? GetTime() : 0);
    nTimeExpires = nExpires;
}

void CMerkleTx::SetMerkleBranch(const CBlockIndex* pindex, int posInBlock)
{
    // Update the tx's hashBlock
    hashBlock = pindex->GetBlockHash();

    // set the position of the transaction in the block
    nIndex = posInBlock;
}

int CMerkleTx::GetDepthInMainChain(const CBlockIndex *&pindexRet, bool enableIX) const {
    int nResult;

    if (hashUnset())
        nResult = 0;
    else {
        AssertLockHeld(cs_main);

        // Find the block it claims to be in
        BlockMap::iterator mi = mapBlockIndex.find(hashBlock);
        if (mi == mapBlockIndex.end())
            nResult = 0;
        else {
            CBlockIndex *pindex = (*mi).second;
            if (!pindex || !chainActive.Contains(pindex))
                nResult = 0;
            else {
                pindexRet = pindex;
                nResult = ((nIndex == -1) ? (-1) : 1) * (chainActive.Height() - pindex->nHeight + 1);

                if (nResult == 0 && !mempool.exists(GetHash()))
                    return -1; // Not in chain, not in mempool
            }
        }
    }

    return nResult;
}

int CMerkleTx::GetDepthInMainChain(const CBlockIndex* &pindexRet) const
{
    if (hashUnset())
        return 0;

    AssertLockHeld(cs_main);

    // Find the block it claims to be in
    BlockMap::iterator mi = mapBlockIndex.find(hashBlock);
    if (mi == mapBlockIndex.end())
        return 0;
    CBlockIndex* pindex = (*mi).second;
    if (!pindex || !chainActive.Contains(pindex))
        return 0;

    pindexRet = pindex;
    return ((nIndex == -1) ? (-1) : 1) * (chainActive.Height() - pindex->nHeight + 1);
}

int CMerkleTx::GetBlocksToMaturity() const
{
    if (!IsCoinBase())
        return 0;
    return max(0, (COINBASE_MATURITY+1) - GetDepthInMainChain());
}


bool CMerkleTx::AcceptToMemoryPool(const CAmount &nAbsurdFee, CValidationState &state)
{
    if (GetBoolArg("-dandelion", true)) {
        bool res = ::AcceptToMemoryPool(
            txpools.getStemTxPool(),
            state,
            tx,
            false,
            NULL, /* pfMissingInputs */
            NULL,
            false, /* fOverrideMempoolLimit */
            nAbsurdFee,
            true,
            false /* markZcoinSpendTransactionSerial */
        );
        if (!res) {
            LogPrintf(
                "CMerkleTx::AcceptToMemoryPool, failed to add txn %s to dandelion stempool: %s.\n",
                GetHash().ToString(),
                state.GetRejectReason());
        }
        return res;
    } else {
        // Changes to mempool should also be made to Dandelion stempool
        return ::AcceptToMemoryPool(
            txpools,
            state,
            tx,
            false,
            NULL, /* pfMissingInputs */
            NULL,
            false, /* fOverrideMempoolLimit */
            nAbsurdFee,
            true,
            true);
    }
}

bool CompHeight(const CZerocoinEntry &a, const CZerocoinEntry &b) { return a.nHeight < b.nHeight; }
bool CompSigmaHeight(const CSigmaEntry &a, const CSigmaEntry &b) { return a.nHeight < b.nHeight; }

bool CompID(const CZerocoinEntry &a, const CZerocoinEntry &b) { return a.id < b.id; }
bool CompSigmaID(const CSigmaEntry &a, const CSigmaEntry &b) { return a.id < b.id; }<|MERGE_RESOLUTION|>--- conflicted
+++ resolved
@@ -7580,12 +7580,8 @@
             CT_NEW);
     }
 
-<<<<<<< HEAD
-    GetMainSignals().UpdatedBalance();
-=======
     // Notify of wallet transaction
     GetMainSignals().WalletTransaction(wtxNew);
->>>>>>> 68eaa577
 
     // Update nCountNextUse in HDMint wallet database
     zwallet->UpdateCountDB(walletdb);
@@ -9096,7 +9092,6 @@
 
         walletInstance->SetBestChain(chainActive.GetLocator());
 
-<<<<<<< HEAD
         // Load Bip47Wallet
         CExtKey masterKey;
         if(walletInstance->ReadMasterKey(masterKey))
@@ -9112,11 +9107,6 @@
         // Check for the existence of the "persistent" folder, if found (from previous wallet), delete
         boost::filesystem::path path = GetDataDir() / PERSISTENT_FILENAME;
         if(boost::filesystem::exists(path)) {
-=======
-        // Check for the existence of the "persistent" folder, if found (from previous wallet), delete
-        boost::filesystem::path path = GetDataDir() / PERSISTENT_FILENAME;
-        if(boost::filesystem::exists(path)){
->>>>>>> 68eaa577
             boost::filesystem::remove_all(path);
         }
 
@@ -9154,13 +9144,8 @@
     bool rescanning = (chainActive.Tip() && chainActive.Tip() != pindexRescan);
 
 #ifdef ENABLE_CLIENTAPI
-<<<<<<< HEAD
-        // Set API loaded before wallet sync (if not rescanning) and immediately notify
-        if(fApi && !rescanning){
-=======
         // Set API loaded before wallet sync (if not rescanning) and immediately notify.
         if(fApi && !rescanning && !fFirstRun){
->>>>>>> 68eaa577
             SetAPIWarmupFinished();
             GetMainSignals().NotifyAPIStatus();
             // Update next payments list for EVO Znodes
