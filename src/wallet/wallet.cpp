// Copyright (c) 2009-2010 Satoshi Nakamoto
// Copyright (c) 2009-2016 The Bitcoin Core developers
// Distributed under the MIT software license, see the accompanying
// file COPYING or http://www.opensource.org/licenses/mit-license.php.

#include "wallet.h"
#include "walletexcept.h"
#include "sigmaspendbuilder.h"
#include "lelantusjoinsplitbuilder.h"
#include "amount.h"
#include "base58.h"
#include "checkpoints.h"
#include "chain.h"
#include "wallet/coincontrol.h"
#include "consensus/consensus.h"
#include "consensus/validation.h"
#include "key.h"
#include "keystore.h"
#include "validation.h"
#include "zerocoin.h"
#include "sigma.h"
#include "../sigma/coinspend.h"
#include "../sigma/spend_metadata.h"
#include "../sigma/coin.h"
#include "../sigma/remint.h"
#include "../libzerocoin/SpendMetaData.h"
#include "lelantus.h"
#include "net.h"
#include "policy/policy.h"
#include "primitives/block.h"
#include "primitives/transaction.h"
#include "script/script.h"
#include "script/sign.h"
#include "timedata.h"
#include "txmempool.h"
#include "util.h"
#include "ui_interface.h"
#include "utilmoneystr.h"
#include "validation.h"
#include "masternode-sync.h"
#include "random.h"
#include "init.h"
#include "hdmint/wallet.h"
#include "rpc/protocol.h"

#include "crypto/hmac_sha512.h"
#include "crypto/aes.h"

#include "hdmint/tracker.h"

#include "evo/deterministicmns.h"

#include <assert.h>
#include <boost/algorithm/string.hpp>
#include <boost/algorithm/string/replace.hpp>
#include <boost/filesystem.hpp>
#include <boost/thread.hpp>

#ifdef ENABLE_CLIENTAPI
#include "client-api/server.h"
#endif

using namespace std;

CWallet* pwalletMain = NULL;

/** Transaction fee set by the user */
CFeeRate payTxFee(DEFAULT_TRANSACTION_FEE);
unsigned int nTxConfirmTarget = DEFAULT_TX_CONFIRM_TARGET;
bool bSpendZeroConfChange = DEFAULT_SPEND_ZEROCONF_CHANGE;
bool fSendFreeTransactions = DEFAULT_SEND_FREE_TRANSACTIONS;
bool fWalletRbf = DEFAULT_WALLET_RBF;
bool fRescanning = false;
bool fWalletInitialized = false;

const char * DEFAULT_WALLET_DAT = "wallet.dat";

/**
 * Fees smaller than this (in satoshi) are considered zero fee (for transaction creation)
 * Override with -mintxfee
 */
CFeeRate CWallet::minTxFee = CFeeRate(DEFAULT_TRANSACTION_MINFEE);
/**
 * If fee estimation does not have enough data to provide estimates, use this fee instead.
 * Has no effect if not using fee estimation
 * Override with -fallbackfee
 */
CFeeRate CWallet::fallbackFee = CFeeRate(DEFAULT_FALLBACK_FEE);

const uint256 CMerkleTx::ABANDON_HASH(uint256S("0000000000000000000000000000000000000000000000000000000000000001"));

/** @defgroup mapWallet
 *
 * @{
 */

struct CompareValueOnly
{
    bool operator()(const pair<CAmount, pair<const CWalletTx*, unsigned int> >& t1,
                    const pair<CAmount, pair<const CWalletTx*, unsigned int> >& t2) const
    {
        return t1.first < t2.first;
    }
};

struct CompareByAmount
{
    bool operator()(const CompactTallyItem& t1, const CompactTallyItem& t2) const
    {
        return t1.nAmount > t2.nAmount;
    }
};

static void EnsureMintWalletAvailable()
{
    if (!pwalletMain || !pwalletMain->zwallet) {
        throw std::logic_error("Sigma feature requires HD wallet");
    }
}

std::string COutput::ToString() const {
    return strprintf("COutput(%s, %d, %d) [%s]", tx->GetHash().ToString(), i, nDepth, FormatMoney(tx->tx->vout[i].nValue));
}

const CWalletTx *CWallet::GetWalletTx(const uint256 &hash) const {
    LOCK(cs_wallet);
    std::map<uint256, CWalletTx>::const_iterator it = mapWallet.find(hash);
    if (it == mapWallet.end())
        return NULL;
    return &(it->second);
}

CPubKey CWallet::GetKeyFromKeypath(uint32_t nChange, uint32_t nChild, CKey& secret) {
    AssertLockHeld(cs_wallet); // mapKeyMetadata

    boost::optional<bool> regTest = GetOptBoolArg("-regtest")
    , testNet = GetOptBoolArg("-testnet");
    uint32_t nIndex = (regTest || testNet) ? BIP44_TEST_INDEX : BIP44_ZCOIN_INDEX;

    // Fail if not using HD wallet (no keypaths)
    if (hdChain.masterKeyID.IsNull())
        throw std::runtime_error(std::string(__func__) + ": Non-HD wallet detected");

    // use BIP44 keypath: m / purpose' / coin_type' / account' / change / address_index
    CKey key;                      //master key seed (256bit)
    CExtKey masterKey;             //hd master key
    CExtKey purposeKey;            //key at m/44'
    CExtKey coinTypeKey;           //key at m/44'/<1/136>' (Testnet or Zcoin Coin Type respectively, according to SLIP-0044)
    CExtKey accountKey;            //key at m/44'/<1/136>'/0'
    CExtKey externalChainChildKey; //key at m/44'/<1/136>'/0'/<c> (Standard: 0/1, Mints: 2)
    CExtKey childKey;              //key at m/44'/<1/136>'/0'/<c>/<n>

    if(hdChain.nVersion >= CHDChain::VERSION_WITH_BIP39){
        MnemonicContainer mContainer = mnemonicContainer;
        DecryptMnemonicContainer(mContainer);
        SecureVector seed = mContainer.GetSeed();
        masterKey.SetMaster(&seed[0], seed.size());
    } else {
        // try to get the master key
        if (!GetKey(hdChain.masterKeyID, key))
            throw std::runtime_error(std::string(__func__) + ": Master key not found");
        masterKey.SetMaster(key.begin(), key.size());
    }

    // derive m/44'
    // use hardened derivation (child keys >= 0x80000000 are hardened after bip32)
    masterKey.Derive(purposeKey, BIP44_INDEX | BIP32_HARDENED_KEY_LIMIT);

    // derive m/44'/136'
    purposeKey.Derive(coinTypeKey, nIndex | BIP32_HARDENED_KEY_LIMIT);

    // derive m/44'/136'/0'
    coinTypeKey.Derive(accountKey, BIP32_HARDENED_KEY_LIMIT);

    // derive m/44'/136'/0'/<c>
    accountKey.Derive(externalChainChildKey, nChange);

    // derive m/44'/136'/0'/<c>/<n>
    externalChainChildKey.Derive(childKey, nChild);

    secret = childKey.key;

    CPubKey pubkey = secret.GetPubKey();
    assert(secret.VerifyPubKey(pubkey));

    return pubkey;
}

CPubKey CWallet::GenerateNewKey(uint32_t nChange, bool fWriteChain)
{
    AssertLockHeld(cs_wallet); // mapKeyMetadata
    CWalletDB walletdb(strWalletFile);
    bool fCompressed = CanSupportFeature(FEATURE_COMPRPUBKEY); // default to compressed public keys if we want 0.6.0 wallets

    CKey secret;

    // Create new metadata
    int64_t nCreationTime = GetTime();
    CKeyMetadata metadata(nCreationTime);
    metadata.nChange = Component(nChange, false);

    boost::optional<bool> regTest = GetOptBoolArg("-regtest")
    , testNet = GetOptBoolArg("-testnet");

    uint32_t nIndex = (regTest || testNet) ? BIP44_TEST_INDEX : BIP44_ZCOIN_INDEX;

    // use HD key derivation if HD was enabled during wallet creation
    // TODO: change code to foloow bitcoin structure more closely
    if (IsHDEnabled()) {
        // use BIP44 keypath: m / purpose' / coin_type' / account' / change / address_index
        CKey key;                      //master key seed (256bit)
        CExtKey masterKey;             //hd master key
        CExtKey purposeKey;            //key at m/44'
        CExtKey coinTypeKey;           //key at m/44'/<1/136>' (Testnet or Zcoin Coin Type respectively, according to SLIP-0044)
        CExtKey accountKey;            //key at m/44'/<1/136>'/0'
        CExtKey externalChainChildKey; //key at m/44'/<1/136>'/0'/<c> (Standard: 0/1, Mints: 2)
        CExtKey childKey;              //key at m/44'/<1/136>'/0'/<c>/<n>
        //For bip39 we use it's original way for generating keys to make it compatible with hardware and software wallets
        if(hdChain.nVersion >= CHDChain::VERSION_WITH_BIP39){
            MnemonicContainer mContainer = mnemonicContainer;
            DecryptMnemonicContainer(mContainer);
            SecureVector seed = mContainer.GetSeed();
            masterKey.SetMaster(&seed[0], seed.size());
        } else {
            // try to get the master key
            if (!GetKey(hdChain.masterKeyID, key))
                throw std::runtime_error(std::string(__func__) + ": Master key not found");
            masterKey.SetMaster(key.begin(), key.size());
        }

        // derive m/44'
        // use hardened derivation (child keys >= 0x80000000 are hardened after bip32)
        masterKey.Derive(purposeKey, BIP44_INDEX | BIP32_HARDENED_KEY_LIMIT);

        // derive m/44'/136'
        purposeKey.Derive(coinTypeKey, nIndex | BIP32_HARDENED_KEY_LIMIT);

        // derive m/44'/136'/0'
        coinTypeKey.Derive(accountKey, BIP32_HARDENED_KEY_LIMIT);

        // derive m/44'/136'/0'/<c>
        accountKey.Derive(externalChainChildKey, nChange);

        // derive child key at next index, skip keys already known to the wallet
        do
        {
            externalChainChildKey.Derive(childKey, hdChain.nExternalChainCounters[nChange]);
            metadata.hdKeypath = "m/44'/" + std::to_string(nIndex) + "'/0'/" + std::to_string(nChange) + "/" + std::to_string(hdChain.nExternalChainCounters[nChange]);
            metadata.hdMasterKeyID = hdChain.masterKeyID;
            metadata.nChild = Component(hdChain.nExternalChainCounters[nChange], false);
            // increment childkey index
            hdChain.nExternalChainCounters[nChange]++;
        } while (HaveKey(childKey.key.GetPubKey().GetID()));
        secret = childKey.key;

        // update the chain model in the database
        if(fWriteChain){
            if (!CWalletDB(strWalletFile).WriteHDChain(hdChain))
                throw std::runtime_error(std::string(__func__) + ": Writing HD chain model failed");
        }
    /* bitcoin 0.14:
    if (IsHDEnabled()) {
        DeriveNewChildKey(metadata, secret);
    */
    } else {
        secret.MakeNewKey(fCompressed);
    }

    // Compressed public keys were introduced in version 0.6.0
    if (fCompressed)
        SetMinVersion(FEATURE_COMPRPUBKEY);

    CPubKey pubkey = secret.GetPubKey();
    assert(secret.VerifyPubKey(pubkey));

    mapKeyMetadata[pubkey.GetID()] = metadata;
    UpdateTimeFirstKey(nCreationTime);

    if (!AddKeyPubKey(secret, pubkey))
        throw std::runtime_error(std::string(__func__) + ": AddKey failed");
    return pubkey;
}

void CWallet::DeriveNewChildKey(CKeyMetadata& metadata, CKey& secret)
{
    // for now we use a fixed keypath scheme of m/0'/0'/k
    CKey key;                      //master key seed (256bit)
    CExtKey masterKey;             //hd master key
    CExtKey accountKey;            //key at m/0'
    CExtKey externalChainChildKey; //key at m/0'/0'
    CExtKey childKey;              //key at m/0'/0'/<n>'

    // try to get the master key
    if (!GetKey(hdChain.masterKeyID, key))
        throw std::runtime_error(std::string(__func__) + ": Master key not found");

    masterKey.SetMaster(key.begin(), key.size());

    // derive m/0'
    // use hardened derivation (child keys >= 0x80000000 are hardened after bip32)
    masterKey.Derive(accountKey, BIP32_HARDENED_KEY_LIMIT);

    // derive m/0'/0'
    accountKey.Derive(externalChainChildKey, BIP32_HARDENED_KEY_LIMIT);

    // derive child key at next index, skip keys already known to the wallet
    do {
        // always derive hardened keys
        // childIndex | BIP32_HARDENED_KEY_LIMIT = derive childIndex in hardened child-index-range
        // example: 1 | BIP32_HARDENED_KEY_LIMIT == 0x80000001 == 2147483649
        externalChainChildKey.Derive(childKey, hdChain.nExternalChainCounter | BIP32_HARDENED_KEY_LIMIT);
        metadata.hdKeypath = "m/0'/0'/" + std::to_string(hdChain.nExternalChainCounter) + "'";
        metadata.hdMasterKeyID = hdChain.masterKeyID;
        // increment childkey index
        hdChain.nExternalChainCounter++;
    } while (HaveKey(childKey.key.GetPubKey().GetID()));
    secret = childKey.key;

    // update the chain model in the database
    if (!CWalletDB(strWalletFile).WriteHDChain(hdChain))
        throw std::runtime_error(std::string(__func__) + ": Writing HD chain model failed");
}

bool CWallet::AddKeyPubKey(const CKey& secret, const CPubKey &pubkey)
{
    AssertLockHeld(cs_wallet); // mapKeyMetadata
    if (!CCryptoKeyStore::AddKeyPubKey(secret, pubkey))
        return false;

    // check if we need to remove from watch-only
    CScript script;
    script = GetScriptForDestination(pubkey.GetID());
    if (HaveWatchOnly(script))
        RemoveWatchOnly(script);
    script = GetScriptForRawPubKey(pubkey);
    if (HaveWatchOnly(script))
        RemoveWatchOnly(script);

    if (!fFileBacked)
        return true;
    if (!IsCrypted()) {
        return CWalletDB(strWalletFile).WriteKey(pubkey,
                                                 secret.GetPrivKey(),
                                                 mapKeyMetadata[pubkey.GetID()]);
    }
    return true;
}

bool CWallet::AddCryptedKey(const CPubKey &vchPubKey,
                            const vector<unsigned char> &vchCryptedSecret)
{
    if (!CCryptoKeyStore::AddCryptedKey(vchPubKey, vchCryptedSecret))
        return false;
    if (!fFileBacked)
        return true;
    {
        LOCK(cs_wallet);
        if (pwalletdbEncryption)
            return pwalletdbEncryption->WriteCryptedKey(vchPubKey,
                                                        vchCryptedSecret,
                                                        mapKeyMetadata[vchPubKey.GetID()]);
        else
            return CWalletDB(strWalletFile).WriteCryptedKey(vchPubKey,
                                                            vchCryptedSecret,
                                                            mapKeyMetadata[vchPubKey.GetID()]);
    }
    return false;
}

bool CWallet::LoadKeyMetadata(const CTxDestination& keyID, const CKeyMetadata &meta)
{
    AssertLockHeld(cs_wallet); // mapKeyMetadata
    UpdateTimeFirstKey(meta.nCreateTime);
    mapKeyMetadata[keyID] = meta;
    return true;
}

bool CWallet::LoadCryptedKey(const CPubKey &vchPubKey, const std::vector<unsigned char> &vchCryptedSecret)
{
    return CCryptoKeyStore::AddCryptedKey(vchPubKey, vchCryptedSecret);
}

void CWallet::UpdateTimeFirstKey(int64_t nCreateTime)
{
    AssertLockHeld(cs_wallet);
    if (nCreateTime <= 1) {
        // Cannot determine birthday information, so set the wallet birthday to
        // the beginning of time.
        nTimeFirstKey = 1;
    } else if (!nTimeFirstKey || nCreateTime < nTimeFirstKey) {
        nTimeFirstKey = nCreateTime;
    }
}

bool CWallet::AddCScript(const CScript& redeemScript)
{
    if (!CCryptoKeyStore::AddCScript(redeemScript))
        return false;
    if (!fFileBacked)
        return true;
    return CWalletDB(strWalletFile).WriteCScript(Hash160(redeemScript), redeemScript);
}

bool CWallet::LoadCScript(const CScript& redeemScript)
{
    /* A sanity check was added in pull #3843 to avoid adding redeemScripts
     * that never can be redeemed. However, old wallets may still contain
     * these. Do not add them to the wallet and warn. */
    if (redeemScript.size() > MAX_SCRIPT_ELEMENT_SIZE)
    {
        std::string strAddr = CBitcoinAddress(CScriptID(redeemScript)).ToString();
        LogPrintf("%s: Warning: This wallet contains a redeemScript of size %i which exceeds maximum size %i thus can never be redeemed. Do not use address %s.\n",
            __func__, redeemScript.size(), MAX_SCRIPT_ELEMENT_SIZE, strAddr);
        return true;
    }

    return CCryptoKeyStore::AddCScript(redeemScript);
}

bool CWallet::AddWatchOnly(const CScript& dest)
{
    if (!CCryptoKeyStore::AddWatchOnly(dest))
        return false;
    const CKeyMetadata& meta = mapKeyMetadata[CScriptID(dest)];
    UpdateTimeFirstKey(meta.nCreateTime);
    NotifyWatchonlyChanged(true);
    if (!fFileBacked)
        return true;
    return CWalletDB(strWalletFile).WriteWatchOnly(dest, meta);
}

bool CWallet::AddWatchOnly(const CScript& dest, int64_t nCreateTime)
{
    mapKeyMetadata[CScriptID(dest)].nCreateTime = nCreateTime;
    return AddWatchOnly(dest);
}

bool CWallet::RemoveWatchOnly(const CScript &dest)
{
    AssertLockHeld(cs_wallet);
    if (!CCryptoKeyStore::RemoveWatchOnly(dest))
        return false;
    if (!HaveWatchOnly())
        NotifyWatchonlyChanged(false);
    if (fFileBacked)
        if (!CWalletDB(strWalletFile).EraseWatchOnly(dest))
            return false;

    return true;
}

bool CWallet::LoadWatchOnly(const CScript &dest)
{
    return CCryptoKeyStore::AddWatchOnly(dest);
}

bool CWallet::Unlock(const SecureString &strWalletPassphrase, const bool& fFirstUnlock)
{
    CCrypter crypter;
    CKeyingMaterial vMasterKey;

    {
        LOCK(cs_wallet);
        BOOST_FOREACH(const MasterKeyMap::value_type& pMasterKey, mapMasterKeys)
        {
            if(!crypter.SetKeyFromPassphrase(strWalletPassphrase, pMasterKey.second.vchSalt, pMasterKey.second.nDeriveIterations, pMasterKey.second.nDerivationMethod))
                return false;
            if (!crypter.Decrypt(pMasterKey.second.vchCryptedKey, vMasterKey))
                continue; // try another master key
            if (CCryptoKeyStore::Unlock(vMasterKey, fFirstUnlock))
                return true;
        }
    }
    return false;
}

bool CWallet::ChangeWalletPassphrase(const SecureString& strOldWalletPassphrase, const SecureString& strNewWalletPassphrase)
{
    bool fWasLocked = IsLocked();

    {
        LOCK(cs_wallet);
        Lock();

        CCrypter crypter;
        CKeyingMaterial vMasterKey;
        BOOST_FOREACH(MasterKeyMap::value_type& pMasterKey, mapMasterKeys)
        {
            if(!crypter.SetKeyFromPassphrase(strOldWalletPassphrase, pMasterKey.second.vchSalt, pMasterKey.second.nDeriveIterations, pMasterKey.second.nDerivationMethod))
                return false;
            if (!crypter.Decrypt(pMasterKey.second.vchCryptedKey, vMasterKey))
                return false;
            if (CCryptoKeyStore::Unlock(vMasterKey))
            {
                int64_t nStartTime = GetTimeMillis();
                crypter.SetKeyFromPassphrase(strNewWalletPassphrase, pMasterKey.second.vchSalt, pMasterKey.second.nDeriveIterations, pMasterKey.second.nDerivationMethod);
                pMasterKey.second.nDeriveIterations = pMasterKey.second.nDeriveIterations * (100 / ((double)(GetTimeMillis() - nStartTime)));

                nStartTime = GetTimeMillis();
                crypter.SetKeyFromPassphrase(strNewWalletPassphrase, pMasterKey.second.vchSalt, pMasterKey.second.nDeriveIterations, pMasterKey.second.nDerivationMethod);
                pMasterKey.second.nDeriveIterations = (pMasterKey.second.nDeriveIterations + pMasterKey.second.nDeriveIterations * 100 / ((double)(GetTimeMillis() - nStartTime))) / 2;

                if (pMasterKey.second.nDeriveIterations < 25000)
                    pMasterKey.second.nDeriveIterations = 25000;

                LogPrintf("Wallet passphrase changed to an nDeriveIterations of %i\n", pMasterKey.second.nDeriveIterations);

                if (!crypter.SetKeyFromPassphrase(strNewWalletPassphrase, pMasterKey.second.vchSalt, pMasterKey.second.nDeriveIterations, pMasterKey.second.nDerivationMethod))
                    return false;
                if (!crypter.Encrypt(vMasterKey, pMasterKey.second.vchCryptedKey))
                    return false;
                CWalletDB(strWalletFile).WriteMasterKey(pMasterKey.first, pMasterKey.second);
                if (fWasLocked)
                    Lock();
                return true;
            }
        }
    }

    return false;
}

void CWallet::SetBestChain(const CBlockLocator& loc)
{
    CWalletDB walletdb(strWalletFile);
    walletdb.WriteBestBlock(loc);
}

bool CWallet::SetMinVersion(enum WalletFeature nVersion, CWalletDB* pwalletdbIn, bool fExplicit)
{
    LOCK(cs_wallet); // nWalletVersion
    if (nWalletVersion >= nVersion)
        return true;

    // when doing an explicit upgrade, if we pass the max version permitted, upgrade all the way
    if (fExplicit && nVersion > nWalletMaxVersion)
            nVersion = FEATURE_LATEST;

    nWalletVersion = nVersion;

    if (nVersion > nWalletMaxVersion)
        nWalletMaxVersion = nVersion;

    if (fFileBacked)
    {
        CWalletDB* pwalletdb = pwalletdbIn ? pwalletdbIn : new CWalletDB(strWalletFile);
        if (nWalletVersion > 40000)
            pwalletdb->WriteMinVersion(nWalletVersion);
        if (!pwalletdbIn)
            delete pwalletdb;
    }

    return true;
}

bool CWallet::SetMaxVersion(int nVersion)
{
    LOCK(cs_wallet); // nWalletVersion, nWalletMaxVersion
    // cannot downgrade below current version
    if (nWalletVersion > nVersion)
        return false;

    nWalletMaxVersion = nVersion;

    return true;
}

set<uint256> CWallet::GetConflicts(const uint256& txid) const
{
    set<uint256> result;
    AssertLockHeld(cs_wallet);

    std::map<uint256, CWalletTx>::const_iterator it = mapWallet.find(txid);
    if (it == mapWallet.end())
        return result;
    const CWalletTx& wtx = it->second;

    std::pair<TxSpends::const_iterator, TxSpends::const_iterator> range;

    BOOST_FOREACH(const CTxIn& txin, wtx.tx->vin)
    {
        if (mapTxSpends.count(txin.prevout) <= 1)
            continue;  // No conflict if zero or one spends
        range = mapTxSpends.equal_range(txin.prevout);
        for (TxSpends::const_iterator _it = range.first; _it != range.second; ++_it)
            result.insert(_it->second);
    }
    return result;
}

bool CWallet::HasWalletSpend(const uint256& txid) const
{
    AssertLockHeld(cs_wallet);
    auto iter = mapTxSpends.lower_bound(COutPoint(txid, 0));
    return (iter != mapTxSpends.end() && iter->first.hash == txid);
}

void CWallet::Flush(bool shutdown)
{
    bitdb.Flush(shutdown);
}

bool CWallet::Verify()
{
    if (GetBoolArg("-disablewallet", DEFAULT_DISABLE_WALLET))
        return true;

    LogPrintf("Using BerkeleyDB version %s\n", DbEnv::version(0, 0, 0));
    std::string walletFile = GetArg("-wallet", DEFAULT_WALLET_DAT);

    LogPrintf("Using wallet %s\n", walletFile);
    uiInterface.InitMessage(_("Verifying wallet..."));

    // Wallet file must be a plain filename without a directory
    if (walletFile != boost::filesystem::basename(walletFile) + boost::filesystem::extension(walletFile))
        return InitError(strprintf(_("Wallet %s resides outside data directory %s"), walletFile, GetDataDir().string()));

    if (!bitdb.Open(GetDataDir()))
    {
        // try moving the database env out of the way
        boost::filesystem::path pathDatabase = GetDataDir() / "database";
        boost::filesystem::path pathDatabaseBak = GetDataDir() / strprintf("database.%d.bak", GetTime());
        try {
            boost::filesystem::rename(pathDatabase, pathDatabaseBak);
            LogPrintf("Moved old %s to %s. Retrying.\n", pathDatabase.string(), pathDatabaseBak.string());
        } catch (const boost::filesystem::filesystem_error&) {
            // failure is ok (well, not really, but it's not worse than what we started with)
        }

        // try again
        if (!bitdb.Open(GetDataDir())) {
            // if it still fails, it probably means we can't even create the database env
            return InitError(strprintf(_("Error initializing wallet database environment %s!"), GetDataDir()));
        }
    }

    if (GetBoolArg("-salvagewallet", false))
    {
        // Recover readable keypairs:
        if (!CWalletDB::Recover(bitdb, walletFile, true))
            return false;
    }

    if (boost::filesystem::exists(GetDataDir() / walletFile))
    {
        CDBEnv::VerifyResult r = bitdb.Verify(walletFile, CWalletDB::Recover);
        if (r == CDBEnv::RECOVER_OK)
        {
            InitWarning(strprintf(_("Warning: Wallet file corrupt, data salvaged!"
                                         " Original %s saved as %s in %s; if"
                                         " your balance or transactions are incorrect you should"
                                         " restore from a backup."),
                walletFile, "wallet.{timestamp}.bak", GetDataDir()));
        }
        if (r == CDBEnv::RECOVER_FAIL)
            return InitError(strprintf(_("%s corrupt, salvage failed"), walletFile));
    }

    return true;
}

void CWallet::SyncMetaData(pair<TxSpends::iterator, TxSpends::iterator> range)
{
    // We want all the wallet transactions in range to have the same metadata as
    // the oldest (smallest nOrderPos).
    // So: find smallest nOrderPos:

    int nMinOrderPos = std::numeric_limits<int>::max();
    const CWalletTx* copyFrom = NULL;
    for (TxSpends::iterator it = range.first; it != range.second; ++it)
    {
        const uint256& hash = it->second;
        int n = mapWallet[hash].nOrderPos;
        if (n < nMinOrderPos)
        {
            nMinOrderPos = n;
            copyFrom = &mapWallet[hash];
        }
    }
    // Now copy data from copyFrom to rest:
    for (TxSpends::iterator it = range.first; it != range.second; ++it)
    {
        const uint256& hash = it->second;
        CWalletTx* copyTo = &mapWallet[hash];
        if (copyFrom == copyTo) continue;
        if (!copyFrom->IsEquivalentTo(*copyTo)) continue;
        copyTo->mapValue = copyFrom->mapValue;
        copyTo->vOrderForm = copyFrom->vOrderForm;
        // fTimeReceivedIsTxTime not copied on purpose
        // nTimeReceived not copied on purpose
        copyTo->nTimeSmart = copyFrom->nTimeSmart;
        copyTo->fFromMe = copyFrom->fFromMe;
        copyTo->strFromAccount = copyFrom->strFromAccount;
        // nOrderPos not copied on purpose
        // cached members not copied on purpose
    }
}

/**
 * Outpoint is spent if any non-conflicted transaction
 * spends it:
 */
bool CWallet::IsSpent(const uint256 &hash, unsigned int n) const
{
    auto tx = GetWalletTx(hash);

    // Try to handle mint output first.
    if (tx && tx->tx->vout.size() > n) {
        LOCK(cs_wallet);

        auto& script = tx->tx->vout[n].scriptPubKey;
        CWalletDB db(strWalletFile);

        if (script.IsZerocoinMint()) {
            auto pub = ParseZerocoinMintScript(script);
            CZerocoinEntry data;

            if (!db.ReadZerocoinEntry(pub, data)) {
                return false;
            }

            return data.IsUsed;
        } else if (zwallet && script.IsSigmaMint()) {
            auto pub = sigma::ParseSigmaMintScript(script);
            uint256 hashPubcoin = primitives::GetPubCoinValueHash(pub);
            CMintMeta meta;
            if(!zwallet->GetTracker().GetMetaFromPubcoin(hashPubcoin, meta)){
                return false;
            }
            return meta.isUsed;
        } else if (zwallet && (script.IsLelantusMint() || script.IsLelantusJMint())) {
            secp_primitives::GroupElement pubcoin;
            lelantus::ParseLelantusMintScript(script, pubcoin);
            uint256 hashPubcoin = primitives::GetPubCoinValueHash(pubcoin);
            CLelantusMintMeta meta;
            if(!zwallet->GetTracker().GetLelantusMetaFromPubcoin(hashPubcoin, meta)){
                return false;
            }
            return meta.isUsed;
        }
    }

    // Normal output.
    const COutPoint outpoint(hash, n);
    pair<TxSpends::const_iterator, TxSpends::const_iterator> range;
    range = mapTxSpends.equal_range(outpoint);

    for (TxSpends::const_iterator it = range.first; it != range.second; ++it)
    {
        const uint256& wtxid = it->second;
        std::map<uint256, CWalletTx>::const_iterator mit = mapWallet.find(wtxid);
        if (mit != mapWallet.end()) {
            int depth = mit->second.GetDepthInMainChain();
            if (depth > 0  || (depth == 0 && !mit->second.isAbandoned()))
                return true; // Spent
        }
    }
    return false;
}

void CWallet::AddToSpends(const COutPoint& outpoint, const uint256& wtxid)
{
    mapTxSpends.insert(make_pair(outpoint, wtxid));
    setWalletUTXO.erase(outpoint);

    pair<TxSpends::iterator, TxSpends::iterator> range;
    range = mapTxSpends.equal_range(outpoint);
    SyncMetaData(range);
}


void CWallet::AddToSpends(const uint256& wtxid)
{
    assert(mapWallet.count(wtxid));
    CWalletTx& thisTx = mapWallet[wtxid];
    if (thisTx.IsCoinBase()) // Coinbases don't spend anything!
        return;

    BOOST_FOREACH(const CTxIn& txin, thisTx.tx->vin) {
        if (!txin.IsZerocoinSpend() && !txin.IsSigmaSpend() && !txin.IsLelantusJoinSplit()) {
            AddToSpends(txin.prevout, wtxid);
        }
    }
}

bool CWallet::EncryptWallet(const SecureString& strWalletPassphrase)
{
    if (IsCrypted())
        return false;

    CKeyingMaterial vMasterKey;

    vMasterKey.resize(WALLET_CRYPTO_KEY_SIZE);
    GetStrongRandBytes(&vMasterKey[0], WALLET_CRYPTO_KEY_SIZE);

    CMasterKey kMasterKey;

    kMasterKey.vchSalt.resize(WALLET_CRYPTO_SALT_SIZE);
    GetStrongRandBytes(&kMasterKey.vchSalt[0], WALLET_CRYPTO_SALT_SIZE);

    CCrypter crypter;
    int64_t nStartTime = GetTimeMillis();
    crypter.SetKeyFromPassphrase(strWalletPassphrase, kMasterKey.vchSalt, 25000, kMasterKey.nDerivationMethod);
    kMasterKey.nDeriveIterations = 2500000 / ((double)(GetTimeMillis() - nStartTime));

    nStartTime = GetTimeMillis();
    crypter.SetKeyFromPassphrase(strWalletPassphrase, kMasterKey.vchSalt, kMasterKey.nDeriveIterations, kMasterKey.nDerivationMethod);
    kMasterKey.nDeriveIterations = (kMasterKey.nDeriveIterations + kMasterKey.nDeriveIterations * 100 / ((double)(GetTimeMillis() - nStartTime))) / 2;

    if (kMasterKey.nDeriveIterations < 25000)
        kMasterKey.nDeriveIterations = 25000;

    LogPrintf("Encrypting Wallet with an nDeriveIterations of %i\n", kMasterKey.nDeriveIterations);

    if (!crypter.SetKeyFromPassphrase(strWalletPassphrase, kMasterKey.vchSalt, kMasterKey.nDeriveIterations, kMasterKey.nDerivationMethod))
        return false;
    if (!crypter.Encrypt(vMasterKey, kMasterKey.vchCryptedKey))
        return false;

    {
        LOCK(cs_wallet);
        mapMasterKeys[++nMasterKeyMaxID] = kMasterKey;
        if (fFileBacked)
        {
            assert(!pwalletdbEncryption);
            pwalletdbEncryption = new CWalletDB(strWalletFile);
            if (!pwalletdbEncryption->TxnBegin()) {
                delete pwalletdbEncryption;
                pwalletdbEncryption = NULL;
                return false;
            }
            pwalletdbEncryption->WriteMasterKey(nMasterKeyMaxID, kMasterKey);
        }

        if (!EncryptKeys(vMasterKey))
        {
            if (fFileBacked) {
                pwalletdbEncryption->TxnAbort();
                delete pwalletdbEncryption;
            }
            // We now probably have half of our keys encrypted in memory, and half not...
            // die and let the user reload the unencrypted wallet.
            assert(false);
        }

        // Encryption was introduced in version 0.4.0
        SetMinVersion(FEATURE_WALLETCRYPT, pwalletdbEncryption, true);

        if (fFileBacked)
        {
            if (!pwalletdbEncryption->TxnCommit()) {
                delete pwalletdbEncryption;
                // We now have keys encrypted in memory, but not on disk...
                // die to avoid confusion and let the user reload the unencrypted wallet.
                assert(false);
            }

            delete pwalletdbEncryption;
            pwalletdbEncryption = NULL;
        }

        Lock();
        Unlock(strWalletPassphrase, true);

        if(!mnemonicContainer.IsNull() && hdChain.nVersion >= CHDChain::VERSION_WITH_BIP39) {
            assert(EncryptMnemonicContainer(vMasterKey));
            SetMinVersion(FEATURE_HD);
            assert(SetMnemonicContainer(mnemonicContainer, false));
            TopUpKeyPool();
        }

        Lock();

        // Need to completely rewrite the wallet file; if we don't, bdb might keep
        // bits of the unencrypted private key in slack space in the database file.
        CDB::Rewrite(strWalletFile);

    }
    NotifyStatusChanged(this);

    return true;
}

DBErrors CWallet::ReorderTransactions()
{
    LOCK(cs_wallet);
    CWalletDB walletdb(strWalletFile);

    // Old wallets didn't have any defined order for transactions
    // Probably a bad idea to change the output of this

    // First: get all CWalletTx and CAccountingEntry into a sorted-by-time multimap.
    typedef pair<CWalletTx*, CAccountingEntry*> TxPair;
    typedef multimap<int64_t, TxPair > TxItems;
    TxItems txByTime;

    for (map<uint256, CWalletTx>::iterator it = mapWallet.begin(); it != mapWallet.end(); ++it)
    {
        CWalletTx* wtx = &((*it).second);
        txByTime.insert(make_pair(wtx->nTimeReceived, TxPair(wtx, (CAccountingEntry*)0)));
    }
    list<CAccountingEntry> acentries;
    walletdb.ListAccountCreditDebit("", acentries);
    BOOST_FOREACH(CAccountingEntry& entry, acentries)
    {
        txByTime.insert(make_pair(entry.nTime, TxPair((CWalletTx*)0, &entry)));
    }

    nOrderPosNext = 0;
    std::vector<int64_t> nOrderPosOffsets;
    for (TxItems::iterator it = txByTime.begin(); it != txByTime.end(); ++it)
    {
        CWalletTx *const pwtx = (*it).second.first;
        CAccountingEntry *const pacentry = (*it).second.second;
        int64_t& nOrderPos = (pwtx != 0) ? pwtx->nOrderPos : pacentry->nOrderPos;

        if (nOrderPos == -1)
        {
            nOrderPos = nOrderPosNext++;
            nOrderPosOffsets.push_back(nOrderPos);

            if (pwtx)
            {
                if (!walletdb.WriteTx(*pwtx))
                    return DB_LOAD_FAIL;
            }
            else
                if (!walletdb.WriteAccountingEntry(pacentry->nEntryNo, *pacentry))
                    return DB_LOAD_FAIL;
        }
        else
        {
            int64_t nOrderPosOff = 0;
            BOOST_FOREACH(const int64_t& nOffsetStart, nOrderPosOffsets)
            {
                if (nOrderPos >= nOffsetStart)
                    ++nOrderPosOff;
            }
            nOrderPos += nOrderPosOff;
            nOrderPosNext = std::max(nOrderPosNext, nOrderPos + 1);

            if (!nOrderPosOff)
                continue;

            // Since we're changing the order, write it back
            if (pwtx)
            {
                if (!walletdb.WriteTx(*pwtx))
                    return DB_LOAD_FAIL;
            }
            else
                if (!walletdb.WriteAccountingEntry(pacentry->nEntryNo, *pacentry))
                    return DB_LOAD_FAIL;
        }
    }
    walletdb.WriteOrderPosNext(nOrderPosNext);

    return DB_LOAD_OK;
}

int64_t CWallet::IncOrderPosNext(CWalletDB *pwalletdb)
{
    AssertLockHeld(cs_wallet); // nOrderPosNext
    int64_t nRet = nOrderPosNext++;
    if (pwalletdb) {
        pwalletdb->WriteOrderPosNext(nOrderPosNext);
    } else {
        CWalletDB(strWalletFile).WriteOrderPosNext(nOrderPosNext);
    }
    return nRet;
}

bool CWallet::AccountMove(std::string strFrom, std::string strTo, CAmount nAmount, std::string strComment)
{
    CWalletDB walletdb(strWalletFile);
    if (!walletdb.TxnBegin())
        return false;

    int64_t nNow = GetAdjustedTime();

    // Debit
    CAccountingEntry debit;
    debit.nOrderPos = IncOrderPosNext(&walletdb);
    debit.strAccount = strFrom;
    debit.nCreditDebit = -nAmount;
    debit.nTime = nNow;
    debit.strOtherAccount = strTo;
    debit.strComment = strComment;
    AddAccountingEntry(debit, &walletdb);

    // Credit
    CAccountingEntry credit;
    credit.nOrderPos = IncOrderPosNext(&walletdb);
    credit.strAccount = strTo;
    credit.nCreditDebit = nAmount;
    credit.nTime = nNow;
    credit.strOtherAccount = strFrom;
    credit.strComment = strComment;
    AddAccountingEntry(credit, &walletdb);

    if (!walletdb.TxnCommit())
        return false;

    return true;
}

bool CWallet::GetAccountPubkey(CPubKey &pubKey, std::string strAccount, bool bForceNew)
{
    CWalletDB walletdb(strWalletFile);

    CAccount account;
    walletdb.ReadAccount(strAccount, account);

    if (!bForceNew) {
        if (!account.vchPubKey.IsValid())
            bForceNew = true;
        else {
            // Check if the current key has been used
            CScript scriptPubKey = GetScriptForDestination(account.vchPubKey.GetID());
            for (map<uint256, CWalletTx>::iterator it = mapWallet.begin();
                 it != mapWallet.end() && account.vchPubKey.IsValid();
                 ++it)
                BOOST_FOREACH(const CTxOut& txout, (*it).second.tx->vout)
                    if (txout.scriptPubKey == scriptPubKey) {
                        bForceNew = true;
                        break;
                    }
        }
    }

    // Generate a new key
    if (bForceNew) {
        if (!GetKeyFromPool(account.vchPubKey))
            return false;

        SetAddressBook(account.vchPubKey.GetID(), strAccount, "receive");
        walletdb.WriteAccount(strAccount, account);
    }

    pubKey = account.vchPubKey;

    return true;
}

void CWallet::MarkDirty()
{
    {
        LOCK(cs_wallet);
        BOOST_FOREACH(PAIRTYPE(const uint256, CWalletTx)& item, mapWallet)
            item.second.MarkDirty();
    }
}

bool CWallet::MarkReplaced(const uint256& originalHash, const uint256& newHash)
{
    LOCK(cs_wallet);

    auto mi = mapWallet.find(originalHash);

    // There is a bug if MarkReplaced is not called on an existing wallet transaction.
    assert(mi != mapWallet.end());

    CWalletTx& wtx = (*mi).second;

    // Ensure for now that we're not overwriting data
    assert(wtx.mapValue.count("replaced_by_txid") == 0);

    wtx.mapValue["replaced_by_txid"] = newHash.ToString();

    CWalletDB walletdb(strWalletFile, "r+");

    bool success = true;
    if (!walletdb.WriteTx(wtx)) {
        LogPrintf("%s: Updating walletdb tx %s failed", __func__, wtx.GetHash().ToString());
        success = false;
    }

    NotifyTransactionChanged(this, originalHash, CT_UPDATED);

    return success;
}

bool CWallet::AddToWallet(const CWalletTx& wtxIn, bool fFlushOnClose)
{
    LOCK(cs_wallet);

    CWalletDB walletdb(strWalletFile, "r+", fFlushOnClose);

    uint256 hash = wtxIn.GetHash();

    // Inserts only if not already there, returns tx inserted or tx found
    pair<map<uint256, CWalletTx>::iterator, bool> ret = mapWallet.insert(make_pair(hash, wtxIn));
    CWalletTx& wtx = (*ret.first).second;
    wtx.BindWallet(this);
    bool fInsertedNew = ret.second;
    if (fInsertedNew)
    {
        wtx.nTimeReceived = GetAdjustedTime();
        wtx.nOrderPos = IncOrderPosNext(&walletdb);
        wtxOrdered.insert(make_pair(wtx.nOrderPos, TxPair(&wtx, (CAccountingEntry*)0)));

        auto mnList = deterministicMNManager->GetListAtChainTip();
        for(unsigned int i = 0; i < wtx.tx->vout.size(); ++i) {
            if (IsMine(wtx.tx->vout[i]) && !IsSpent(hash, i)) {
                setWalletUTXO.insert(COutPoint(hash, i));
                if (deterministicMNManager->IsProTxWithCollateral(wtx.tx, i) || mnList.HasMNByCollateral(COutPoint(hash, i))) {
                    LockCoin(COutPoint(hash, i));
                }
            }
        }

        wtx.nTimeSmart = wtx.nTimeReceived;
        if (!wtxIn.hashUnset())
        {
            if (mapBlockIndex.count(wtxIn.hashBlock))
            {
                int64_t latestNow = wtx.nTimeReceived;
                int64_t latestEntry = 0;
                {
                    // Tolerate times up to the last timestamp in the wallet not more than 5 minutes into the future
                    int64_t latestTolerated = latestNow + 300;
                    const TxItems & txOrdered = wtxOrdered;
                    for (TxItems::const_reverse_iterator it = txOrdered.rbegin(); it != txOrdered.rend(); ++it)
                    {
                        CWalletTx *const pwtx = (*it).second.first;
                        if (pwtx == &wtx)
                            continue;
                        CAccountingEntry *const pacentry = (*it).second.second;
                        int64_t nSmartTime;
                        if (pwtx)
                        {
                            nSmartTime = pwtx->nTimeSmart;
                            if (!nSmartTime)
                                nSmartTime = pwtx->nTimeReceived;
                        }
                        else
                            nSmartTime = pacentry->nTime;
                        if (nSmartTime <= latestTolerated)
                        {
                            latestEntry = nSmartTime;
                            if (nSmartTime > latestNow)
                                latestNow = nSmartTime;
                            break;
                        }
                    }
                }

                int64_t blocktime = mapBlockIndex[wtxIn.hashBlock]->GetBlockTime();
                wtx.nTimeSmart = std::max(latestEntry, std::min(blocktime, latestNow));
            }
            else
                LogPrintf("AddToWallet(): found %s in block %s not in index\n",
                         wtxIn.GetHash().ToString(),
                         wtxIn.hashBlock.ToString());
        }
        AddToSpends(hash);
    }

    bool fUpdated = false;
    if (!fInsertedNew)
    {
        // Merge
        if (!wtxIn.hashUnset() && wtxIn.hashBlock != wtx.hashBlock)
        {
            wtx.hashBlock = wtxIn.hashBlock;
            fUpdated = true;
        }
        // If no longer abandoned, update
        if (wtxIn.hashBlock.IsNull() && wtx.isAbandoned())
        {
            wtx.hashBlock = wtxIn.hashBlock;
            fUpdated = true;
        }
        if (wtxIn.nIndex != -1 && (wtxIn.nIndex != wtx.nIndex))
        {
            wtx.nIndex = wtxIn.nIndex;
            fUpdated = true;
        }
        if (wtxIn.fFromMe && wtxIn.fFromMe != wtx.fFromMe)
        {
            wtx.fFromMe = wtxIn.fFromMe;
            fUpdated = true;
        }
    }

    //// debug print
    LogPrintf("AddToWallet %s  %s%s\n", wtxIn.GetHash().ToString(), (fInsertedNew ? "new" : ""), (fUpdated ? "update" : ""));

    // Write to disk
    if (fInsertedNew || fUpdated)
        if (!walletdb.WriteTx(wtx))
            return false;

    // Break debit/credit balance caches:
    wtx.MarkDirty();

    // Notify UI of new or updated transaction
    NotifyTransactionChanged(this, hash, fInsertedNew ? CT_NEW : CT_UPDATED);

    // notify an external script when a wallet transaction comes in or is updated
    std::string strCmd = GetArg("-walletnotify", "");

    if ( !strCmd.empty())
    {
        boost::replace_all(strCmd, "%s", wtxIn.GetHash().GetHex());
        boost::thread t(runCommand, strCmd); // thread runs free
    }

    return true;
}

bool CWallet::LoadToWallet(const CWalletTx& wtxIn)
{
    uint256 hash = wtxIn.GetHash();

    mapWallet[hash] = wtxIn;
    CWalletTx& wtx = mapWallet[hash];
    wtx.BindWallet(this);
    wtxOrdered.insert(make_pair(wtx.nOrderPos, TxPair(&wtx, (CAccountingEntry*)0)));
    AddToSpends(hash);
    BOOST_FOREACH(const CTxIn& txin, wtx.tx->vin) {
        if (mapWallet.count(txin.prevout.hash)) {
            CWalletTx& prevtx = mapWallet[txin.prevout.hash];
            if (prevtx.nIndex == -1 && !prevtx.hashUnset()) {
                MarkConflicted(prevtx.hashBlock, wtx.GetHash());
            }
        }
    }

    LogPrintf("CWallet::AddToWallet -> ok\n");
    return true;
}

/**
 * Add a transaction to the wallet, or update it.  pIndex and posInBlock should
 * be set when the transaction was known to be included in a block.  When
 * posInBlock = SYNC_TRANSACTION_NOT_IN_BLOCK (-1) , then wallet state is not
 * updated in AddToWallet, but notifications happen and cached balances are
 * marked dirty.
 * If fUpdate is true, existing transactions will be updated.
 * TODO: One exception to this is that the abandoned state is cleared under the
 * assumption that any further notification of a transaction that was considered
 * abandoned is an indication that it is not safe to be considered abandoned.
 * Abandoned state should probably be more carefuly tracked via different
 * posInBlock signals or by checking mempool presence when necessary.
 */
bool CWallet::AddToWalletIfInvolvingMe(const CTransaction& tx, const CBlockIndex* pIndex, int posInBlock, bool fUpdate)
{
    {
        AssertLockHeld(cs_wallet);

        if (posInBlock != -1) {
            if(!(tx.IsCoinBase() || tx.IsSigmaSpend() || tx.IsZerocoinRemint() || tx.IsZerocoinSpend()) || tx.IsLelantusJoinSplit()) {
                BOOST_FOREACH(const CTxIn& txin, tx.vin) {
                    std::pair<TxSpends::const_iterator, TxSpends::const_iterator> range = mapTxSpends.equal_range(txin.prevout);
                    while (range.first != range.second) {
                        if (range.first->second != tx.GetHash()) {
                            LogPrintf("Transaction %s (in block %s) conflicts with wallet transaction %s (both spend %s:%i)\n", tx.GetHash().ToString(), pIndex->GetBlockHash().ToString(), range.first->second.ToString(), range.first->first.hash.ToString(), range.first->first.n);
                            MarkConflicted(pIndex->GetBlockHash(), range.first->second);
                        }
                        range.first++;
                    }
                }
            }
        }

        bool fExisted = mapWallet.count(tx.GetHash()) != 0;
        if (fExisted && !fUpdate) return false;
        if (fExisted || IsMine(tx) || IsFromMe(tx))
        {
            CWalletTx wtx(this, MakeTransactionRef(tx));

            // Get merkle branch if transaction was found in a block
            if (posInBlock != -1)
                wtx.SetMerkleBranch(pIndex, posInBlock);

            return AddToWallet(wtx, false);
        }
    }
    return false;
}

bool CWallet::AbandonTransaction(const uint256& hashTx)
{
    LOCK2(cs_main, cs_wallet);

    CWalletDB walletdb(strWalletFile, "r+");

    std::set<uint256> todo;
    std::set<uint256> done;

    // Can't mark abandoned if confirmed or in mempool
    assert(mapWallet.count(hashTx));
    CWalletTx& origtx = mapWallet[hashTx];
    if (origtx.GetDepthInMainChain() > 0 || origtx.InMempool() || origtx.InStempool()) {
        return false;
    }

    todo.insert(hashTx);

    while (!todo.empty()) {
        uint256 now = *todo.begin();
        todo.erase(now);
        done.insert(now);
        assert(mapWallet.count(now));
        CWalletTx& wtx = mapWallet[now];
        int currentconfirm = wtx.GetDepthInMainChain();
        // If the orig tx was not in block, none of its spends can be
        assert(currentconfirm <= 0);
        // if (currentconfirm < 0) {Tx and spends are already conflicted, no need to abandon}
        if (currentconfirm == 0 && !wtx.isAbandoned()) {
            // If the orig tx was not in block/mempool, none of its spends can be in mempool
            assert(!wtx.InMempool());
            assert(!wtx.InStempool());
            wtx.nIndex = -1;
            wtx.setAbandoned();
            wtx.MarkDirty();
            walletdb.WriteTx(wtx);
            NotifyTransactionChanged(this, wtx.GetHash(), CT_UPDATED);
            // Iterate over all its outputs, and mark transactions in the wallet that spend them abandoned too
            TxSpends::const_iterator iter = mapTxSpends.lower_bound(COutPoint(hashTx, 0));
            while (iter != mapTxSpends.end() && iter->first.hash == now) {
                if (!done.count(iter->second)) {
                    todo.insert(iter->second);
                }
                iter++;
            }
            // If a transaction changes 'conflicted' state, that changes the balance
            // available of the outputs it spends. So force those to be recomputed
            BOOST_FOREACH(const CTxIn& txin, wtx.tx->vin)
            {
                if (mapWallet.count(txin.prevout.hash))
                    mapWallet[txin.prevout.hash].MarkDirty();
            }
        }

        if (wtx.tx->IsZerocoinSpend()) {
            // find out coin serial number
            assert(wtx.tx->vin.size() == 1);

            const CTxIn &txin = wtx.tx->vin[0];
            CDataStream serializedCoinSpend((const char *)&*(txin.scriptSig.begin() + 4),
                                            (const char *)&*txin.scriptSig.end(),
                                            SER_NETWORK, PROTOCOL_VERSION);
            libzerocoin::CoinSpend spend(txin.nSequence >= ZC_MODULUS_V2_BASE_ID ? ZCParamsV2 : ZCParams,
                                         serializedCoinSpend);

            CBigNum serial = spend.getCoinSerialNumber();

            // mark corresponding mint as unspent
            list <CZerocoinEntry> pubCoins;
            walletdb.ListPubCoin(pubCoins);

            BOOST_FOREACH(const CZerocoinEntry &zerocoinItem, pubCoins) {
                if (zerocoinItem.serialNumber == serial) {
                    CZerocoinEntry modifiedItem = zerocoinItem;
                    modifiedItem.IsUsed = false;
                    pwalletMain->NotifyZerocoinChanged(pwalletMain, zerocoinItem.value.GetHex(),
                                                       std::string("New (") + std::to_string(zerocoinItem.denomination) + "mint)",
                                                       CT_UPDATED);
                    walletdb.WriteZerocoinEntry(modifiedItem);

                    // erase zerocoin spend entry
                    CZerocoinSpendEntry spendEntry;
                    spendEntry.coinSerial = serial;
                    walletdb.EraseCoinSpendSerialEntry(spendEntry);
                }
            }

        } else if (wtx.tx->IsSigmaSpend()) {
            // find out coin serial number
            assert(wtx.tx->vin.size() == 1);

            const CTxIn &txin = wtx.tx->vin[0];
            // NOTE(martun): +1 on the next line stands for 1 byte in which the opcode of
            // OP_SIGMASPEND is written. In zerocoin you will see +4 instead,
            // because the size of serialized spend is also written, probably in 3 bytes.
            CDataStream serializedCoinSpend((const char *)&*(txin.scriptSig.begin() + 1),
                                            (const char *)&*txin.scriptSig.end(),
                                            SER_NETWORK, PROTOCOL_VERSION);
            sigma::CoinSpend spend(sigma::Params::get_default(),
                                         serializedCoinSpend);

            Scalar serial = spend.getCoinSerialNumber();

            // mark corresponding mint as unspent
            uint256 hashSerial = primitives::GetSerialHash(serial);
            CMintMeta meta;
            if(zwallet->GetTracker().GetMetaFromSerial(hashSerial, meta)){
                meta.isUsed = false;
                zwallet->GetTracker().UpdateState(meta);

                // erase zerocoin spend entry
                CSigmaSpendEntry spendEntry;
                spendEntry.coinSerial = serial;
                walletdb.EraseCoinSpendSerialEntry(spendEntry);
            }
        } else if (wtx.tx->IsLelantusJoinSplit()) {
            // find out coin serial number
            assert(wtx.tx->vin.size() == 1);

            const CTxIn &txin = wtx.tx->vin[0];
            std::unique_ptr<lelantus::JoinSplit> joinsplit;
            try {
                joinsplit = lelantus::ParseLelantusJoinSplit(txin);
            }
            catch (CBadTxIn&) {
                continue;
            }

            const std::vector<Scalar>& serials = joinsplit->getCoinSerialNumbers();

            for (const auto& serial : serials) {
                // mark corresponding mint as unspent
                uint256 hashSerial = primitives::GetSerialHash(serial);
                CLelantusMintMeta meta;
                if(zwallet->GetTracker().GetMetaFromSerial(hashSerial, meta)){
                    meta.isUsed = false;
                    zwallet->GetTracker().UpdateState(meta);

                    // erase lelantus spend entry
                    CLelantusSpendEntry spendEntry;
                    spendEntry.coinSerial = serial;
                    walletdb.EraseLelantusSpendSerialEntry(spendEntry);
                }
            }
        }

        if (wtx.tx->IsSigmaMint()) {
            for (const CTxOut &txout: wtx.tx->vout) {
                if (!txout.scriptPubKey.IsSigmaMint())
                    continue;

                try {
                    auto groupElement = sigma::ParseSigmaMintScript(txout.scriptPubKey);
                    uint256 hashPubcoin = primitives::GetPubCoinValueHash(groupElement);
                    CMintMeta meta;
                    if (zwallet->GetTracker().GetMetaFromPubcoin(hashPubcoin, meta))
                        zwallet->GetTracker().Archive(meta);
                }
                catch (std::invalid_argument &) {
                    continue;
                }
            }
        }

        if (wtx.tx->IsLelantusMint()) {
            for (const CTxOut &txout: wtx.tx->vout) {
                if (!txout.scriptPubKey.IsLelantusMint() && !txout.scriptPubKey.IsLelantusJMint())
                    continue;

                try {
                    secp_primitives::GroupElement groupElement;
                    lelantus::ParseLelantusMintScript(txout.scriptPubKey, groupElement);
                    uint256 hashPubcoin = primitives::GetPubCoinValueHash(groupElement);
                    CLelantusMintMeta meta;
                    if (zwallet->GetTracker().GetLelantusMetaFromPubcoin(hashPubcoin, meta))
                        zwallet->GetTracker().Archive(meta);
                }
                catch (std::invalid_argument &) {
                    continue;
                }
            }
        }
    }

    return true;
}

void CWallet::MarkConflicted(const uint256& hashBlock, const uint256& hashTx)
{
    LOCK2(cs_main, cs_wallet);

    int conflictconfirms = 0;
    if (mapBlockIndex.count(hashBlock)) {
        CBlockIndex* pindex = mapBlockIndex[hashBlock];
        if (chainActive.Contains(pindex)) {
            conflictconfirms = -(chainActive.Height() - pindex->nHeight + 1);
        }
    }
    // If number of conflict confirms cannot be determined, this means
    // that the block is still unknown or not yet part of the main chain,
    // for example when loading the wallet during a reindex. Do nothing in that
    // case.
    if (conflictconfirms >= 0)
        return;

    // Do not flush the wallet here for performance reasons
    CWalletDB walletdb(strWalletFile, "r+", false);

    std::set<uint256> todo;
    std::set<uint256> done;

    todo.insert(hashTx);

    while (!todo.empty()) {
        uint256 now = *todo.begin();
        todo.erase(now);
        done.insert(now);
        assert(mapWallet.count(now));
        CWalletTx& wtx = mapWallet[now];
        int currentconfirm = wtx.GetDepthInMainChain();
        if (conflictconfirms < currentconfirm) {
            // Block is 'more conflicted' than current confirm; update.
            // Mark transaction as conflicted with this block.
            wtx.nIndex = -1;
            wtx.hashBlock = hashBlock;
            wtx.MarkDirty();
            walletdb.WriteTx(wtx);
            // Iterate over all its outputs, and mark transactions in the wallet that spend them conflicted too
            TxSpends::const_iterator iter = mapTxSpends.lower_bound(COutPoint(now, 0));
            while (iter != mapTxSpends.end() && iter->first.hash == now) {
                 if (!done.count(iter->second)) {
                     todo.insert(iter->second);
                 }
                 iter++;
            }
            // If a transaction changes 'conflicted' state, that changes the balance
            // available of the outputs it spends. So force those to be recomputed
            BOOST_FOREACH(const CTxIn& txin, wtx.tx->vin)
            {
                if (mapWallet.count(txin.prevout.hash))
                    mapWallet[txin.prevout.hash].MarkDirty();
            }
        }
    }
}

void CWallet::SyncTransaction(const CTransaction& tx, const CBlockIndex *pindex, int posInBlock)
{
    LOCK2(cs_main, cs_wallet);

    if (!AddToWalletIfInvolvingMe(tx, pindex, posInBlock, true))
        return; // Not one of ours

    // If a transaction changes 'conflicted' state, that changes the balance
    // available of the outputs it spends. So force those to be
    // recomputed, also:
    BOOST_FOREACH(const CTxIn& txin, tx.vin)
    {
        if (mapWallet.count(txin.prevout.hash))
            mapWallet[txin.prevout.hash].MarkDirty();
    }

    // Notify of wallet transaction
    GetMainSignals().WalletTransaction(tx);
}


isminetype CWallet::IsMine(const CTxIn &txin) const
{
    LOCK(cs_wallet);

    if (txin.IsZerocoinSpend()) {
        return ISMINE_NO;
    } else if (txin.IsSigmaSpend()) {
        CWalletDB db(strWalletFile);

        CDataStream serializedCoinSpend(
            std::vector<char>(txin.scriptSig.begin() + 1, txin.scriptSig.end()),
            SER_NETWORK, PROTOCOL_VERSION);

        sigma::Params* sigmaParams = sigma::Params::get_default();
        sigma::CoinSpend spend(sigmaParams, serializedCoinSpend);

        if (db.HasCoinSpendSerialEntry(spend.getCoinSerialNumber())) {
            return ISMINE_SPENDABLE;
        }
    } else if (txin.IsLelantusJoinSplit()) {
        CWalletDB db(strWalletFile);
        std::unique_ptr<lelantus::JoinSplit> joinsplit;
        try {
            joinsplit = lelantus::ParseLelantusJoinSplit(txin);
        }
        catch (CBadTxIn&) {
            return ISMINE_NO;
        }

        if (db.HasLelantusSpendSerialEntry(joinsplit->getCoinSerialNumbers()[0])) {
            return ISMINE_SPENDABLE;
        }
    } else if (txin.IsZerocoinRemint()) {
        CWalletDB db(strWalletFile);

        CDataStream serializedCoinRemint(
            std::vector<char>(txin.scriptSig.begin() + 1, txin.scriptSig.end()),
            SER_NETWORK, PROTOCOL_VERSION);

        sigma::CoinRemintToV3 remint(serializedCoinRemint);
        if (db.HasCoinSpendSerialEntry(remint.getSerialNumber())) {
            return ISMINE_SPENDABLE;
        }
    }
    else {
        map<uint256, CWalletTx>::const_iterator mi = mapWallet.find(txin.prevout.hash);
        if (mi != mapWallet.end())
        {
            const CWalletTx& prev = (*mi).second;
            if (txin.prevout.n < prev.tx->vout.size())
                return IsMine(prev.tx->vout[txin.prevout.n]);
        }
    }

    return ISMINE_NO;
}

// Note that this function doesn't distinguish between a 0-valued input,
// and a not-"is mine" (according to the filter) input.
CAmount CWallet::GetDebit(const CTxIn &txin, const isminefilter& filter) const
{
    LOCK(cs_wallet);

    if (txin.IsZerocoinSpend()) {
        // Reverting it to its pre-Sigma state.
        goto end;
    } else if (txin.IsSigmaSpend()) {
        if (!(filter & ISMINE_SPENDABLE)) {
            goto end;
        }

        CWalletDB db(strWalletFile);
        std::unique_ptr<sigma::CoinSpend> spend;

        try {
            std::tie(spend, std::ignore) = sigma::ParseSigmaSpend(txin);
        } catch (CBadTxIn&) {
            goto end;
        }

        if (db.HasCoinSpendSerialEntry(spend->getCoinSerialNumber())) {
            return spend->getIntDenomination();
        }
    } else if (txin.IsZerocoinRemint()) {
        return 0;
    } else if (txin.IsLelantusJoinSplit()) {
        if (!(filter & ISMINE_SPENDABLE)) {
            goto end;
        }

        CWalletDB db(strWalletFile);
        std::unique_ptr<lelantus::JoinSplit> joinsplit;
        try {
            joinsplit = lelantus::ParseLelantusJoinSplit(txin);
        }
        catch (CBadTxIn&) {
            goto end;
        }

        CAmount amount = 0;

        const std::vector<Scalar>& serials = joinsplit->getCoinSerialNumbers();
        for (const auto& serial : serials) {
            CLelantusSpendEntry lelantusSpend;
            if(db.ReadLelantusSpendSerialEntry(serial, lelantusSpend))
                amount += lelantusSpend.amount;
        }
        return amount;
    } else {
        map<uint256, CWalletTx>::const_iterator mi = mapWallet.find(txin.prevout.hash);
        if (mi != mapWallet.end())
        {
            const CWalletTx& prev = (*mi).second;
            if (txin.prevout.n < prev.tx->vout.size())
                if (IsMine(prev.tx->vout[txin.prevout.n]) & filter)
                    return prev.tx->vout[txin.prevout.n].nValue;
        }
    }

end:
    return 0;
}

isminetype CWallet::IsMine(const CTxOut &txout) const
{
    LOCK(cs_wallet);

    if (txout.scriptPubKey.IsSigmaMint() || txout.scriptPubKey.IsLelantusMint() || txout.scriptPubKey.IsLelantusJMint()) {
        CWalletDB db(strWalletFile);
        secp_primitives::GroupElement pub;

            if (txout.scriptPubKey.IsSigmaMint()) {
                try {
                    pub = sigma::ParseSigmaMintScript(txout.scriptPubKey);
                } catch (std::invalid_argument &) {
                    return ISMINE_NO;
                }

            }
            else {
                try {
                    lelantus::ParseLelantusMintScript(txout.scriptPubKey, pub);
                } catch (std::invalid_argument &) {
                    return ISMINE_NO;
                }
            }
        return db.HasHDMint(pub) ? ISMINE_SPENDABLE : ISMINE_NO;
    } else {
        return ::IsMine(*this, txout.scriptPubKey);
    }
}

CAmount CWallet::GetCredit(const CTxOut& txout, const isminefilter& filter) const
{
    if (!MoneyRange(txout.nValue))
        throw std::runtime_error(std::string(__func__) + ": value out of range");
    if (txout.scriptPubKey.IsLelantusJMint()) {
        CWalletDB db(strWalletFile);
        secp_primitives::GroupElement pub;
        try {
            std::vector<unsigned char> encryptedValue;
            lelantus::ParseLelantusJMintScript(txout.scriptPubKey, pub, encryptedValue);
        } catch (std::invalid_argument&) {
            return ISMINE_NO;
        }
        uint256 hashPubcoin = primitives::GetPubCoinValueHash(pub);
        CHDMint dMint;
        if (db.ReadHDMint(hashPubcoin, true, dMint)) {
            return dMint.GetAmount();
        }
        return 0;
    }
    return ((IsMine(txout) & filter) ? txout.nValue : 0);
}

bool CWallet::IsChange(const uint256& tx, const CTxOut &txout) const
{
    auto wtx = GetWalletTx(tx);
    if (!wtx) {
        throw std::invalid_argument("The specified transaction hash is not belong to the wallet");
    }

    return wtx->IsChange(txout);
}

CAmount CWallet::GetChange(const uint256& tx, const CTxOut &txout) const
{
    if (!MoneyRange(txout.nValue))
        throw std::runtime_error(std::string(__func__) + ": value out of range");
    return (IsChange(tx, txout) ? txout.nValue : 0);
}

bool CWallet::IsMine(const CTransaction& tx) const
{
    BOOST_FOREACH(const CTxOut& txout, tx.vout)
        if (IsMine(txout))
            return true;
    return false;
}

bool CWallet::IsFromMe(const CTransaction& tx) const
{
    return (GetDebit(tx, ISMINE_ALL) > 0);
}

CAmount CWallet::GetDebit(const CTransaction& tx, const isminefilter& filter) const
{
    CAmount nDebit = 0;
    BOOST_FOREACH(const CTxIn& txin, tx.vin)
    {
        nDebit += GetDebit(txin, filter);
        if (!MoneyRange(nDebit))
            throw std::runtime_error(std::string(__func__) + ": value out of range");
    }
    return nDebit;
}

bool CWallet::IsAllFromMe(const CTransaction& tx, const isminefilter& filter) const
{
    LOCK(cs_wallet);

    BOOST_FOREACH(const CTxIn& txin, tx.vin)
    {
        auto mi = mapWallet.find(txin.prevout.hash);
        if (mi == mapWallet.end())
            return false; // any unknown inputs can't be from us

        const CWalletTx& prev = (*mi).second;

        if (txin.prevout.n >= prev.tx->vout.size())
            return false; // invalid input!

        if (!(IsMine(prev.tx->vout[txin.prevout.n]) & filter))
            return false;
    }
    return true;
}

CAmount CWallet::GetCredit(const CTransaction& tx, const isminefilter& filter) const
{
    CAmount nCredit = 0;
    BOOST_FOREACH(const CTxOut& txout, tx.vout)
    {
        nCredit += GetCredit(txout, filter);
        if (!MoneyRange(nCredit))
            throw std::runtime_error(std::string(__func__) + ": value out of range");
    }
    return nCredit;
}

CAmount CWallet::GetChange(const CTransaction& tx) const
{
    CAmount nChange = 0;
    BOOST_FOREACH(const CTxOut& txout, tx.vout)
    {
        nChange += GetChange(tx.GetHash(), txout);
        if (!MoneyRange(nChange))
            throw std::runtime_error(std::string(__func__) + ": value out of range");
    }
    return nChange;
}

CPubKey CWallet::GenerateNewHDMasterKey()
{
    CKey key;
    key.MakeNewKey(true);

    int64_t nCreationTime = GetTime();
    CKeyMetadata metadata(nCreationTime);

    // calculate the pubkey
    CPubKey pubkey = key.GetPubKey();
    assert(key.VerifyPubKey(pubkey));

    // set the hd keypath to "m" -> Master, refers the masterkeyid to itself
    metadata.hdKeypath     = "m";
    metadata.hdMasterKeyID = pubkey.GetID();

    {
        LOCK(cs_wallet);

        // mem store the metadata
        mapKeyMetadata[pubkey.GetID()] = metadata;

        // write the key&metadata to the database
        if (!AddKeyPubKey(key, pubkey))
            throw std::runtime_error(std::string(__func__) + ": AddKeyPubKey failed");
    }

    return pubkey;
}

void CWallet::GenerateNewMnemonic()
{
    CHDChain newHdChain;
    MnemonicContainer mnContainer;

    std::string strSeed = GetArg("-hdseed", "not hex");

    bool isHDSeedSet = strSeed != "not hex";

    if(isHDSeedSet && IsHex(strSeed)) {
        std::vector<unsigned char> seed = ParseHex(strSeed);
        if (!mnContainer.SetSeed(SecureVector(seed.begin(), seed.end())))
            throw std::runtime_error(std::string(__func__) + ": SetSeed failed");
        newHdChain.masterKeyID = CKeyID(Hash160(seed.begin(), seed.end()));
    }
    else {
        LogPrintf("CWallet::GenerateNewMnemonic -- Generating new MnemonicContainer\n");

        std::string mnemonic = GetArg("-mnemonic", "");
        std::string mnemonicPassphrase = GetArg("-mnemonicpassphrase", "");
        //remove trailing string identifiers
        boost::algorithm::trim_if(mnemonic, [](char c){return c=='\"' || c=='\'';});
        boost::algorithm::trim_if(mnemonicPassphrase, [](char c){return c=='\"' || c=='\'';});
        //Use 24 words by default;
        bool use12Words = GetBoolArg("-use12", false);
        mnContainer.Set12Words(use12Words);

        SecureString secureMnemonic(mnemonic.begin(), mnemonic.end());
        SecureString securePassphrase(mnemonicPassphrase.begin(), mnemonicPassphrase.end());

        if (!mnContainer.SetMnemonic(secureMnemonic, securePassphrase))
            throw std::runtime_error(std::string(__func__) + ": SetMnemonic failed");
        newHdChain.masterKeyID = CKeyID(Hash160(mnContainer.seed.begin(), mnContainer.seed.end()));
    }

    if (!SetHDChain(newHdChain, false))
        throw std::runtime_error(std::string(__func__) + ": SetHDChain failed");

    if (!SetMnemonicContainer(mnContainer, false))
        throw std::runtime_error(std::string(__func__) + ": SetMnemonicContainer failed");
}

bool CWallet::SetHDMasterKey(const CPubKey &pubkey, const int cHDChainVersion) {
    LOCK(cs_wallet);

    // ensure this wallet.dat can only be opened by clients supporting HD
    SetMinVersion(FEATURE_HD);

    // store the keyid (hash160) together with
    // the child index counter in the database
    // as a hdchain object
    CHDChain newHdChain;
    newHdChain.nVersion = cHDChainVersion;
    newHdChain.masterKeyID = pubkey.GetID();
    SetHDChain(newHdChain, false);

    return true;
}

bool CWallet::SetHDChain(const CHDChain &chain, bool memonly, bool& upgradeChain, bool genNewKeyPool)
{
    LOCK(cs_wallet);
    upgradeChain = (chain.nVersion==CHDChain::VERSION_BASIC);
    if (upgradeChain && !IsLocked()) { // Upgrade HDChain to latest version
        CHDChain newChain;
        newChain.masterKeyID = chain.masterKeyID;
        newChain.nVersion = CHDChain::VERSION_WITH_BIP44; // old versions cannot use mnemonic
        // whether to generate the keypool now (conditional as leads to DB deadlock if loading DB simultaneously)
        if (genNewKeyPool)
            NewKeyPool();
        if (!memonly && !CWalletDB(strWalletFile).WriteHDChain(newChain))
            throw runtime_error(std::string(__func__) + ": writing chain failed");
        hdChain = newChain;
    }
    else {
        if (!memonly && !CWalletDB(strWalletFile).WriteHDChain(chain))
            throw runtime_error(std::string(__func__) + ": writing chain failed");
        hdChain = chain;
    }

    return true;
}

bool CWallet::IsHDEnabled()
{
    return !hdChain.masterKeyID.IsNull();
}

bool CWallet::SetMnemonicContainer(const MnemonicContainer& mnContainer, bool memonly) {
    if (!memonly && !CWalletDB(strWalletFile).WriteMnemonic(mnContainer))
        throw runtime_error(std::string(__func__) + ": writing chain failed");
    mnemonicContainer = mnContainer;
    return true;
}

bool CWallet::EncryptMnemonicContainer(const CKeyingMaterial& vMasterKeyIn)
{
    if (!IsCrypted())
        return false;

    if (mnemonicContainer.IsCrypted())
        return true;

    uint256 id = uint256S(hdChain.masterKeyID.GetHex());

    std::vector<unsigned char> cryptedSeed;
    if (!EncryptMnemonicSecret(vMasterKeyIn, mnemonicContainer.GetSeed(), id, cryptedSeed))
        return false;
    SecureVector secureCryptedSeed(cryptedSeed.begin(), cryptedSeed.end());
    if (!mnemonicContainer.SetSeed(secureCryptedSeed))
        return false;

    SecureString mnemonic;
    if (mnemonicContainer.GetMnemonic(mnemonic)) {
        std::vector<unsigned char> cryptedMnemonic;
        SecureVector vectorMnemonic(mnemonic.begin(), mnemonic.end());

        if ((!mnemonic.empty() && !EncryptMnemonicSecret(vMasterKeyIn, vectorMnemonic, id, cryptedMnemonic)))
            return false;

        SecureVector secureCryptedMnemonic(cryptedMnemonic.begin(), cryptedMnemonic.end());
        if (!mnemonicContainer.SetMnemonic(secureCryptedMnemonic))
            return false;
    }

    mnemonicContainer.SetCrypted(true);

    return true;
}

bool CWallet::DecryptMnemonicContainer(MnemonicContainer& mnContainer)
{
    if (!IsCrypted())
        return true;

    if (!mnemonicContainer.IsCrypted())
        return false;

    uint256 id = uint256S(hdChain.masterKeyID.GetHex());

    SecureVector seed;
    SecureVector cryptedSeed = mnemonicContainer.GetSeed();
    std::vector<unsigned char> vCryptedSeed(cryptedSeed.begin(), cryptedSeed.end());
    if (!DecryptMnemonicSecret(vCryptedSeed, id, seed))
        return false;

    mnContainer = mnemonicContainer;
    if (!mnContainer.SetSeed(seed))
        return false;

    SecureString cryptedMnemonic;

    if (mnemonicContainer.GetMnemonic(cryptedMnemonic)) {
        SecureVector vectorMnemonic;

        std::vector<unsigned char> CryptedMnemonic(cryptedMnemonic.begin(), cryptedMnemonic.end());
        if (!CryptedMnemonic.empty() && !DecryptMnemonicSecret(CryptedMnemonic, id, vectorMnemonic))
            return false;

        if (!mnContainer.SetMnemonic(vectorMnemonic))
            return false;
    }

    mnContainer.SetCrypted(false);

    return true;
}

int64_t CWalletTx::GetTxTime() const {
    int64_t n = nTimeSmart;
    return n ? n : nTimeReceived;
}

int CWalletTx::GetRequestCount() const
{
    // Returns -1 if it wasn't being tracked
    int nRequests = -1;
    {
        LOCK(pwallet->cs_wallet);
        if (IsCoinBase())
        {
            // Generated block
            if (!hashUnset())
            {
                map<uint256, int>::const_iterator mi = pwallet->mapRequestCount.find(hashBlock);
                if (mi != pwallet->mapRequestCount.end())
                    nRequests = (*mi).second;
            }
        }
        else
        {
            // Did anyone request this transaction?
            map<uint256, int>::const_iterator mi = pwallet->mapRequestCount.find(GetHash());
            if (mi != pwallet->mapRequestCount.end())
            {
                nRequests = (*mi).second;

                // How about the block it's in?
                if (nRequests == 0 && !hashUnset())
                {
                    map<uint256, int>::const_iterator _mi = pwallet->mapRequestCount.find(hashBlock);
                    if (_mi != pwallet->mapRequestCount.end())
                        nRequests = (*_mi).second;
                    else
                        nRequests = 1; // If it's in someone else's block it must have got out
                }
            }
        }
    }
    return nRequests;
}


void CWalletTx::GetAPIAmounts(list <COutputEntry> &listReceived,
                           list <COutputEntry> &listSent, CAmount &nFee, string &strSentAccount,
                           const isminefilter &filter, bool ignoreChange) const {
    nFee = 0;
    listReceived.clear();
    listSent.clear();
    strSentAccount = strFromAccount;

    bool fromMe = false;
    const CWalletTx * storedTx = pwalletMain->GetWalletTx(this->GetHash());
    if(!(storedTx==NULL))
        fromMe = storedTx->fFromMe;

    // Compute fee:
    CAmount nDebit = GetDebit(filter);
    if (nDebit > 0) // debit>0 means we signed/sent this transaction
    {
        CAmount nValueOut = tx->GetValueOut();
        nFee = nDebit - nValueOut;
    }

    // Sent/received.
    for (unsigned int i = 0; i < tx->vout.size(); ++i) {
        const CTxOut &txout = tx->vout[i];
        isminetype fIsMine = pwallet->IsMine(txout);
        // Only need to handle txouts if AT LEAST one of these is true:
        //   1) they debit from us (sent)
        //   2) the output is to us (received)

        if(!tx->IsSigmaSpend() && !tx->IsZerocoinSpend()){
            if (nDebit > 0) {
                // Don't report 'change' txouts
                if (ignoreChange && IsChange(static_cast<uint32_t>(i))) {
                    continue;
                }
            } else if (!(fIsMine & filter)){
                continue;
            }
        }

        // In either case, we need to get the destination address
        CTxDestination address;

        if (txout.scriptPubKey.IsSigmaMint() || txout.scriptPubKey.IsZerocoinMint()) {
            address = CNoDestination();
        } else if (!ExtractDestination(txout.scriptPubKey, address) && !txout.scriptPubKey.IsUnspendable()) {
            LogPrintf("CWalletTx::GetAmounts: Unknown transaction type found, txid %s\n",
                      this->GetHash().ToString());
            address = CNoDestination();
        }

        COutputEntry output = {address, txout.nValue, (int) i};

        /// If we are debited by the transaction, add the output as a "sent" entry
        if (nDebit > 0 || ((tx->IsSigmaSpend() || tx->IsZerocoinSpend()) && fromMe)){
            listSent.push_back(output);
        }

        // If we are receiving the output, add it as a "received" entry
        if (fIsMine & filter)
            listReceived.push_back(output);
    }

}

void CWalletTx::GetAmounts(list <COutputEntry> &listReceived,
                           list <COutputEntry> &listSent, CAmount &nFee, string &strSentAccount,
                           const isminefilter &filter) const {
    nFee = 0;
    listReceived.clear();
    listSent.clear();
    strSentAccount = strFromAccount;

    // Compute fee:
    CAmount nDebit = GetDebit(filter);
    if (nDebit > 0) // debit>0 means we signed/sent this transaction
    {
        if (!tx->IsLelantusJoinSplit()) {
            CAmount nValueOut = tx->GetValueOut();
            nFee = nDebit - nValueOut;
        }
        else
            nFee = lelantus::ParseLelantusJoinSplit(tx->vin[0])->getFee();
    }

    // Sent/received.
    for (unsigned int i = 0; i < tx->vout.size(); ++i) {
        const CTxOut &txout = tx->vout[i];
        isminetype fIsMine = pwallet->IsMine(txout);
        // Only need to handle txouts if AT LEAST one of these is true:
        //   1) they debit from us (sent)
        //   2) the output is to us (received)
        if (nDebit > 0) {
            // Don't report 'change' txouts
            if (IsChange(static_cast<uint32_t>(i)))
                continue;
        } else if (!(fIsMine & filter))
            continue;

        // In either case, we need to get the destination address
        CTxDestination address;

        if (txout.scriptPubKey.IsZerocoinMint() || txout.scriptPubKey.IsSigmaMint() || txout.scriptPubKey.IsLelantusMint() || txout.scriptPubKey.IsLelantusJMint())
        {
            address = CNoDestination();
        } else if (!ExtractDestination(txout.scriptPubKey, address) && !txout.scriptPubKey.IsUnspendable()) {
            LogPrintf("CWalletTx::GetAmounts: Unknown transaction type found, txid %s\n",
                      this->GetHash().ToString());
            address = CNoDestination();
        }

        CAmount nValue;
        if(txout.scriptPubKey.IsLelantusJMint()) {
            LOCK(pwalletMain->cs_wallet);
            nValue = pwallet->GetCredit(txout, ISMINE_SPENDABLE);
        } else {
            nValue = txout.nValue;
        }

        COutputEntry output = {address, nValue, (int)i};

        // If we are debited by the transaction, add the output as a "sent" entry
        if (nDebit > 0)
            listSent.push_back(output);

        // If we are receiving the output, add it as a "received" entry
        if (fIsMine & filter)
            listReceived.push_back(output);
    }

}

void CWalletTx::GetAccountAmounts(const string& strAccount, CAmount& nReceived,
                                  CAmount& nSent, CAmount& nFee, const isminefilter& filter) const
{
    nReceived = nSent = nFee = 0;

    CAmount allFee;
    string strSentAccount;
    list<COutputEntry> listReceived;
    list<COutputEntry> listSent;
    GetAmounts(listReceived, listSent, allFee, strSentAccount, filter);

    if (strAccount == strSentAccount)
    {
        BOOST_FOREACH(const COutputEntry& s, listSent)
            nSent += s.amount;
        nFee = allFee;
    }
    {
        LOCK(pwallet->cs_wallet);
        BOOST_FOREACH(const COutputEntry& r, listReceived)
        {
            if (pwallet->mapAddressBook.count(r.destination))
            {
                map<CTxDestination, CAddressBookData>::const_iterator mi = pwallet->mapAddressBook.find(r.destination);
                if (mi != pwallet->mapAddressBook.end() && (*mi).second.name == strAccount)
                    nReceived += r.amount;
            }
            else if (strAccount.empty())
            {
                nReceived += r.amount;
            }
        }
    }
}

/**
 * Scan the block chain (starting in pindexStart) for transactions
 * from or to us. If fUpdate is true, found transactions that already
 * exist in the wallet will be updated.
 *
 * Returns pointer to the first block in the last contiguous range that was
 * successfully scanned.
 *
 */
CBlockIndex* CWallet::ScanForWalletTransactions(CBlockIndex *pindexStart, bool fUpdate, bool fRecoverMnemonic)
{
    CBlockIndex* ret = nullptr;
    int64_t nNow = GetTime();
    const CChainParams& chainParams = Params();
    fRescanning = true;

    CBlockIndex* pindex = pindexStart;
    {
        LOCK2(cs_main, cs_wallet);

        // no need to read and scan block, if block was created before
        // our wallet birthday (as adjusted for block time variability)
        // if you are recovering wallet with mnemonics start rescan from block when mnemonics implemented in Zcoin
        if (fRecoverMnemonic) {
            pindex = chainActive[chainParams.GetConsensus().nMnemonicBlock];
            if (pindex == NULL)
                pindex = chainActive.Tip();
        } else
            while (pindex && nTimeFirstKey && (pindex->GetBlockTime() < (nTimeFirstKey - 7200)))
                pindex = chainActive.Next(pindex);

        ShowProgress(_("Rescanning..."), 0); // show rescan progress in GUI as dialog or on splashscreen, if -rescan on startup
        double dProgressStart = GuessVerificationProgress(chainParams.TxData(), pindex);
        double dProgressTip = GuessVerificationProgress(chainParams.TxData(), chainActive.Tip());
        while (pindex)
        {
            if (pindex->nHeight % 100 == 0 && dProgressTip - dProgressStart > 0.0)
                ShowProgress(_("Rescanning..."), std::max(1, std::min(99, (int)((GuessVerificationProgress(chainParams.TxData(), pindex) - dProgressStart) / (dProgressTip - dProgressStart) * 100))));
            if (GetTime() >= nNow + 60) {
                nNow = GetTime();
                LogPrintf("Still rescanning. At block %d. Progress=%f\n", pindex->nHeight, GuessVerificationProgress(chainParams.TxData(), pindex));
            }

            CBlock block;
            if (ReadBlockFromDisk(block, pindex, Params().GetConsensus())) {
                for (size_t posInBlock = 0; posInBlock < block.vtx.size(); ++posInBlock) {
                    AddToWalletIfInvolvingMe(*block.vtx[posInBlock], pindex, posInBlock, fUpdate);
                }
                if (!ret) {
                    ret = pindex;
                }
            } else {
                ret = nullptr;
            }
            pindex = chainActive.Next(pindex);
        }
        ShowProgress(_("Rescanning..."), 100); // hide progress dialog in GUI
    }

    fRescanning = false;
    return ret;
}

void CWallet::ReacceptWalletTransactions()
{
    // If transactions aren't being broadcasted, don't let them into local mempool either
    if (!fBroadcastTransactions)
        return;

    LOCK2(cs_main, cs_wallet);
    std::map<int64_t, CWalletTx*> mapSorted;

    // Sort pending wallet transactions based on their initial wallet insertion order
    BOOST_FOREACH(PAIRTYPE(const uint256, CWalletTx)& item, mapWallet)
    {
        const uint256& wtxid = item.first;
        CWalletTx& wtx = item.second;
        assert(wtx.GetHash() == wtxid);

        int nDepth = wtx.GetDepthInMainChain();

        if (!wtx.IsCoinBase() && (nDepth == 0 && !wtx.isAbandoned())) {
            mapSorted.insert(std::make_pair(wtx.nOrderPos, &wtx));
        }
    }

    // Try to add wallet transactions to memory pool
    BOOST_FOREACH(PAIRTYPE(const int64_t, CWalletTx*)& item, mapSorted)
    {
        CWalletTx& wtx = *(item.second);

        //LOCK(mempool.cs);
        CValidationState state;
        // the app was closed and re-opened, do NOT check their
        // serial numbers, and DO NOT try to mark their serial numbers
        // a second time. We assume those operations were already done.
        wtx.AcceptToMemoryPool(maxTxFee, state);
        // If Dandelion enabled, relay transaction once again.
        if (GetBoolArg("-dandelion", true)) {
            wtx.RelayWalletTransaction(g_connman.get());
        }
    }
}

bool CWalletTx::RelayWalletTransaction(CConnman* connman)
{
    assert(pwallet->GetBroadcastTransactions());
    if (!IsCoinBase() && !isAbandoned() && GetDepthInMainChain() == 0)
    {
        CValidationState state;
        /* GetDepthInMainChain already catches known conflicts. */
        if (InMempool() || InStempool() || AcceptToMemoryPool(maxTxFee, state))
        {
            // If Dandelion enabled, push inventory item to just one destination.
            if (GetBoolArg("-dandelion", true)) {
                int64_t nCurrTime = GetTimeMicros();
                int64_t nEmbargo = 1000000 * DANDELION_EMBARGO_MINIMUM
                        + PoissonNextSend(nCurrTime, DANDELION_EMBARGO_AVG_ADD);
                CNode::insertDandelionEmbargo(GetHash(), nEmbargo);
                //LogPrintf(
                //    "dandeliontx %s embargoed for %d seconds\n",
                //    GetHash().ToString(), (nEmbargo - nCurrTime) / 1000000);
                CInv inv(MSG_DANDELION_TX, GetHash());
                return CNode::localDandelionDestinationPushInventory(inv);
            }
            else {
                // LogPrintf("Relaying wtx %s\n", GetHash().ToString());
                if (connman) {
                    connman->RelayTransaction(*this);
                    return true;
                }
            }
        }
    }
    LogPrintf("CWalletTx::RelayWalletTransaction() --> invalid condition\n");
    return false;
}

set<uint256> CWalletTx::GetConflicts() const
{
    set<uint256> result;
    if (pwallet != NULL)
    {
        uint256 myHash = GetHash();
        result = pwallet->GetConflicts(myHash);
        result.erase(myHash);
    }
    return result;
}

CAmount CWalletTx::GetDebit(const isminefilter& filter) const
{
    if (tx->vin.empty())
        return 0;

    CAmount debit = 0;
    if(filter & ISMINE_SPENDABLE)
    {
        if (fDebitCached)
            debit += nDebitCached;
        else
        {
            nDebitCached = pwallet->GetDebit(*this, ISMINE_SPENDABLE);
            fDebitCached = true;
            debit += nDebitCached;
        }
    }
    if(filter & ISMINE_WATCH_ONLY)
    {
        if(fWatchDebitCached)
            debit += nWatchDebitCached;
        else
        {
            nWatchDebitCached = pwallet->GetDebit(*this, ISMINE_WATCH_ONLY);
            fWatchDebitCached = true;
            debit += nWatchDebitCached;
        }
    }
    return debit;
}

CAmount CWalletTx::GetCredit(const isminefilter& filter) const
{
    // Must wait until coinbase is safely deep enough in the chain before valuing it
    if (IsCoinBase() && GetBlocksToMaturity() > 0)
        return 0;

    CAmount credit = 0;
    if (filter & ISMINE_SPENDABLE)
    {
        // GetBalance can assume transactions in mapWallet won't change
        if (fCreditCached)
            credit += nCreditCached;
        else
        {
            nCreditCached = pwallet->GetCredit(*this, ISMINE_SPENDABLE);
            fCreditCached = true;
            credit += nCreditCached;
        }
    }
    if (filter & ISMINE_WATCH_ONLY)
    {
        if (fWatchCreditCached)
            credit += nWatchCreditCached;
        else
        {
            nWatchCreditCached = pwallet->GetCredit(*this, ISMINE_WATCH_ONLY);
            fWatchCreditCached = true;
            credit += nWatchCreditCached;
        }
    }
    return credit;
}

CAmount CWalletTx::GetImmatureCredit(bool fUseCache) const
{
    if (IsCoinBase() && GetBlocksToMaturity() > 0 && IsInMainChain())
    {
        if (fUseCache && fImmatureCreditCached)
            return nImmatureCreditCached;
        nImmatureCreditCached = pwallet->GetCredit(*this, ISMINE_SPENDABLE);
        fImmatureCreditCached = true;
        return nImmatureCreditCached;
    }

    return 0;
}

CAmount CWalletTx::GetAvailableCredit(bool fUseCache, bool fExcludeLocked) const {
    if (pwallet == 0)
        return 0;

    // Must wait until coinbase is safely deep enough in the chain before valuing it
    if (IsCoinBase() && GetBlocksToMaturity() > 0)
        return 0;

    // We cannot use cache if vout contains mints due to it will not update when it spend
    if (fUseCache && fAvailableCreditCached && !tx->IsZerocoinMint() && !tx->IsSigmaMint() && !tx->IsLelantusMint() && !fExcludeLocked)
        return nAvailableCreditCached;

    CAmount nCredit = 0;
    uint256 hashTx = GetHash();
    for (unsigned int i = 0; i < tx->vout.size(); i++)
    {
        if (!pwallet->IsSpent(hashTx, i))
        {
            const CTxOut &txout = tx->vout[i];
            bool isPrivate = txout.scriptPubKey.IsZerocoinMint() || txout.scriptPubKey.IsSigmaMint() || txout.scriptPubKey.IsLelantusMint() || txout.scriptPubKey.IsLelantusJMint();
            bool condition = isPrivate;
            if (fExcludeLocked)
                condition = (isPrivate || pwallet->IsLockedCoin(hashTx, i));
            nCredit += condition ? 0 : pwallet->GetCredit(txout, ISMINE_SPENDABLE);
            if (!MoneyRange(nCredit))
                throw std::runtime_error("CWalletTx::GetAvailableCredit() : value out of range");
        }
    }

    nAvailableCreditCached = nCredit;
    fAvailableCreditCached = true;

    if (fExcludeLocked)
        fAvailableCreditCached = false;

    return nCredit;
}

CAmount CWalletTx::GetImmatureWatchOnlyCredit(const bool& fUseCache) const
{
    if (IsCoinBase() && GetBlocksToMaturity() > 0 && IsInMainChain())
    {
        if (fUseCache && fImmatureWatchCreditCached)
            return nImmatureWatchCreditCached;
        nImmatureWatchCreditCached = pwallet->GetCredit(*this, ISMINE_WATCH_ONLY);
        fImmatureWatchCreditCached = true;
        return nImmatureWatchCreditCached;
    }

    return 0;
}

CAmount CWalletTx::GetAvailableWatchOnlyCredit(const bool& fUseCache) const
{
    if (pwallet == 0)
        return 0;

    // Must wait until coinbase is safely deep enough in the chain before valuing it
    if (IsCoinBase() && GetBlocksToMaturity() > 0)
        return 0;

    if (fUseCache && fAvailableWatchCreditCached)
        return nAvailableWatchCreditCached;

    CAmount nCredit = 0;
    for (unsigned int i = 0; i < tx->vout.size(); i++)
    {
        if (!pwallet->IsSpent(GetHash(), i))
        {
            const CTxOut &txout = tx->vout[i];
            nCredit += pwallet->GetCredit(txout, ISMINE_WATCH_ONLY);
            if (!MoneyRange(nCredit))
                throw std::runtime_error("CWalletTx::GetAvailableCredit() : value out of range");
        }
    }

    nAvailableWatchCreditCached = nCredit;
    fAvailableWatchCreditCached = true;
    return nCredit;
}

CAmount CWalletTx::GetChange() const
{
    if (fChangeCached)
        return nChangeCached;
    nChangeCached = pwallet->GetChange(*this);
    fChangeCached = true;
    return nChangeCached;
}

bool CWalletTx::InMempool() const
{
    LOCK(mempool.cs);
    if (mempool.exists(GetHash())) {
        return true;
    }
    return false;
}

bool CWalletTx::InStempool() const
{
    if (txpools.getStemTxPool().exists(GetHash())) {
        return true;
    }
    return false;
}

bool CWalletTx::IsTrusted() const
{
    // Quick answer in most cases.
    // Zerocoin spend is always false due to it use nSequence incorrectly.
    if (!tx->IsZerocoinSpend() && !CheckFinalTx(*this))
        return false;
    int nDepth = GetDepthInMainChain();
    if (nDepth >= 1)
        return true;
    if (nDepth < 0)
        return false;
    if (!bSpendZeroConfChange || !IsFromMe(ISMINE_ALL)) // using wtx's cached debit
        return false;

    // Don't trust unconfirmed transactions from us unless they are in the mempool.
    if (!InMempool() && !InStempool())
        return false;

    // Trusted if all inputs are from us and are in the mempool:
    BOOST_FOREACH(const CTxIn& txin, tx->vin)
    {
        if (txin.IsZerocoinSpend() || txin.IsSigmaSpend() || txin.IsZerocoinRemint() || txin.IsLelantusJoinSplit()) {
            if (!(pwallet->IsMine(txin) & ISMINE_SPENDABLE)) {
                return false;
            }
        } else {
            // Transactions not sent by us: not trusted
            const CWalletTx *parent = pwallet->GetWalletTx(txin.prevout.hash);
            if (parent == NULL)
                return false;
            const CTxOut &parentOut = parent->tx->vout[txin.prevout.n];
            if (pwallet->IsMine(parentOut) != ISMINE_SPENDABLE)
                return false;
        }
    }

    return true;
}

bool CWalletTx::IsChange(uint32_t out) const {
    if (out >= tx->vout.size()) {
        throw std::invalid_argument("The specified output index is not valid");
    }

    if (changes.count(out)) {
        return true;
    }

    // Legacy transaction handling.
    // Zerocoin spend have one special output mode to spend to yourself with change address,
    // we don't want to identify that output as change.
    if (!tx->IsZerocoinSpend() && ::IsMine(*pwallet, tx->vout[out].scriptPubKey)) {
        CTxDestination address;
        if (!ExtractDestination(tx->vout[out].scriptPubKey, address)) {
            return true;
        }

        LOCK(pwallet->cs_wallet);
        if (!pwallet->mapAddressBook.count(address)) {
            return true;
        }
    }

    return false;
}

bool CWalletTx::IsChange(const CTxOut& out) const {
    auto it = std::find(tx->vout.begin(), tx->vout.end(), out);
    if (it == tx->vout.end()) {
        throw std::invalid_argument("The specified output does not belong to the transaction");
    }

    return IsChange(it - tx->vout.begin());
}

bool CWalletTx::IsEquivalentTo(const CWalletTx& _tx) const
{
        CMutableTransaction tx1 = *this->tx;
        CMutableTransaction tx2 = *_tx.tx;
        for (unsigned int i = 0; i < tx1.vin.size(); i++) tx1.vin[i].scriptSig = CScript();
        for (unsigned int i = 0; i < tx2.vin.size(); i++) tx2.vin[i].scriptSig = CScript();
        return CTransaction(tx1) == CTransaction(tx2);
}

std::vector<uint256> CWallet::ResendWalletTransactionsBefore(int64_t nTime, CConnman* connman)
{
    std::vector<uint256> result;

    LOCK(cs_wallet);
    // Sort them in chronological order
    multimap<unsigned int, CWalletTx*> mapSorted;
    BOOST_FOREACH(PAIRTYPE(const uint256, CWalletTx)& item, mapWallet)
    {
        CWalletTx& wtx = item.second;
        // Don't rebroadcast if newer than nTime:
        if (wtx.nTimeReceived > nTime)
            continue;
        mapSorted.insert(make_pair(wtx.nTimeReceived, &wtx));
    }
    BOOST_FOREACH(PAIRTYPE(const unsigned int, CWalletTx*)& item, mapSorted)
    {
        CWalletTx& wtx = *item.second;
        if (wtx.RelayWalletTransaction(connman))
            result.push_back(wtx.GetHash());
    }
    return result;
}

void CWallet::ResendWalletTransactions(int64_t nBestBlockTime, CConnman* connman)
{
    // Do this infrequently and randomly to avoid giving away
    // that these are our transactions.
    if (GetTime() < nNextResend || !fBroadcastTransactions)
        return;
    bool fFirst = (nNextResend == 0);
    nNextResend = GetTime() + GetRand(30 * 60);
    if (fFirst)
        return;

    // Only do it if there's been a new block since last time
    if (nBestBlockTime < nLastResend)
        return;
    nLastResend = GetTime();

    // Rebroadcast unconfirmed txes older than 5 minutes before the last
    // block was found:
    std::vector<uint256> relayed = ResendWalletTransactionsBefore(nBestBlockTime-5*60, connman);
    if (!relayed.empty())
        LogPrintf("%s: rebroadcast %u unconfirmed transactions\n", __func__, relayed.size());
}

/** @} */ // end of mapWallet




/** @defgroup Actions
 *
 * @{
 */


CAmount CWallet::GetBalance(bool fExcludeLocked) const
{
    CAmount nTotal = 0;
    {
        LOCK2(cs_main, cs_wallet);
        for (map<uint256, CWalletTx>::const_iterator it = mapWallet.begin(); it != mapWallet.end(); ++it)
        {
            const CWalletTx* pcoin = &(*it).second;
            if (pcoin->IsTrusted())
                nTotal += pcoin->GetAvailableCredit(true, fExcludeLocked);
        }
    }

    return nTotal;
}

std::vector<CRecipient> CWallet::CreateSigmaMintRecipients(
    std::vector<sigma::PrivateCoin>& coins,
    vector<CHDMint>& vDMints)
{
    EnsureMintWalletAvailable();

    std::vector<CRecipient> vecSend;
    CWalletDB walletdb(pwalletMain->strWalletFile);

    pwalletMain->zwallet->ResetCount(walletdb); // Before starting to mint, ensure mint count is correct

    std::transform(coins.begin(), coins.end(), std::back_inserter(vecSend),
        [&vDMints, &walletdb](sigma::PrivateCoin& coin) -> CRecipient {

            // Generate and store secrets deterministically in the following function.
            CHDMint dMint;
            pwalletMain->zwallet->GenerateMint(walletdb, coin.getPublicCoin().getDenomination(), coin, dMint);


            // Get a copy of the 'public' portion of the coin. You should
            // embed this into a Zerocoin 'MINT' transaction along with a series
            // of currency inputs totaling the assigned value of one zerocoin.
            auto& pubCoin = coin.getPublicCoin();

            if (!pubCoin.validate()) {
                throw std::runtime_error("Unable to mint a sigma coin.");
            }

            // Create script for coin
            CScript scriptSerializedCoin;
            // opcode is inserted as 1 byte according to file script/script.h
            scriptSerializedCoin << OP_SIGMAMINT;

            // and this one will write the size in different byte lengths depending on the length of vector. If vector size is <0.4c, which is 76, will write the size of vector in just 1 byte. In our case the size is always 34, so must write that 34 in 1 byte.
            std::vector<unsigned char> vch = pubCoin.getValue().getvch();
            scriptSerializedCoin.insert(scriptSerializedCoin.end(), vch.begin(), vch.end());

            CAmount v;
            DenominationToInteger(pubCoin.getDenomination(), v);

            vDMints.push_back(dMint);

            return {scriptSerializedCoin, v, false};
        }
    );

    return vecSend;
}

CRecipient CWallet::CreateLelantusMintRecipient(
        lelantus::PrivateCoin& coin,
        CHDMint& vDMint,
        bool generate)
{
    EnsureMintWalletAvailable();

    CWalletDB walletdb(pwalletMain->strWalletFile);
    uint160 seedID;
    if (generate) {
        // Generate and store secrets deterministically in the following function.
        pwalletMain->zwallet->GenerateLelantusMint(walletdb, coin, vDMint, seedID);
    }

    // Get a copy of the 'public' portion of the coin. You should
    // embed this into a Lelantus 'MINT' transaction along with a series of currency inputs
    auto& pubCoin = coin.getPublicCoin();

    if (!pubCoin.validate()) {
        throw std::runtime_error("Unable to mint a lelantus coin.");
    }

    // Create script for coin
    CScript script;
    // opcode is inserted as 1 byte according to file script/script.h
    script << OP_LELANTUSMINT;

    // and this one will write the size in different byte lengths depending on the length of vector. If vector size is <0.4c, which is 76, will write the size of vector in just 1 byte. In our case the size is always 34, so must write that 34 in 1 byte.
    std::vector<unsigned char> vch = pubCoin.getValue().getvch();
    script.insert(script.end(), vch.begin(), vch.end()); //this uses 34 byte

    // generating schnorr proof
    CDataStream  serializedSchnorrProof(SER_NETWORK, PROTOCOL_VERSION);
    lelantus::GenerateMintSchnorrProof(coin, serializedSchnorrProof);
    script.insert(script.end(), serializedSchnorrProof.begin(), serializedSchnorrProof.end()); //this uses 98 byte

    auto pubcoin = vDMint.GetPubcoinValue() + lelantus::Params::get_default()->get_h1() * Scalar(vDMint.GetAmount()).negate();
    uint256 hashPub = primitives::GetPubCoinValueHash(pubcoin);
    CDataStream ss(SER_GETHASH, 0);
    ss << hashPub;
    ss << seedID;
    uint256 hashForRecover = Hash(ss.begin(), ss.end());
    CDataStream serializedHash(SER_NETWORK, 0);
    serializedHash << hashForRecover;
    script.insert(script.end(), serializedHash.begin(), serializedHash.end());

    // overall Lelantus mint script size is 1 + 34 + 98 + 32 = 165 byte
    return {script, CAmount(coin.getV()), false};

}

// coinsIn has to be sorted in descending order.
int CWallet::GetRequiredCoinCountForAmount(
        const CAmount& required,
        const std::vector<sigma::CoinDenomination>& denominations) {
    CAmount val = required;
    int result = 0;
    for (std::size_t i = 0; i < denominations.size(); i++)
    {
        CAmount denom;
        DenominationToInteger(denominations[i], denom);
        while (val >= denom) {
            val -= denom;
            result++;
        }
    }

    return result;
}

/** \brief denominations has to be sorted in descending order. Each denomination can be used multiple times.
 *
 *  \returns The amount which was possible to actually mint.
 */
CAmount CWallet::SelectMintCoinsForAmount(
        const CAmount& required,
        const std::vector<sigma::CoinDenomination>& denominations,
        std::vector<sigma::CoinDenomination>& coinsOut) {
    CAmount val = required;
    for (std::size_t i = 0; i < denominations.size(); i++)
    {
        CAmount denom;
        DenominationToInteger(denominations[i], denom);
        while (val >= denom)
        {
            val -= denom;
            coinsOut.push_back(denominations[i]);
        }
    }

    return required - val;
}

/** \brief coinsIn has to be sorted in descending order. Each coin can be used only once.
 *
 *  \returns The amount which was possible to actually spend.
 */
CAmount CWallet::SelectSpendCoinsForAmount(
        const CAmount& required,
        const std::list<CSigmaEntry>& coinsIn,
        std::vector<CSigmaEntry>& coinsOut) {
    CAmount val = required;
    for (auto coinIt = coinsIn.begin(); coinIt != coinsIn.end(); coinIt++)
    {
        if (coinIt->IsUsed)
          continue;
        CAmount denom = coinIt->get_denomination_value();
        if (val >= denom)
        {
            val -= denom;
            coinsOut.push_back(*coinIt);
        }
    }

    return required - val;
}

<<<<<<< HEAD
std::list<CSigmaEntry> CWallet::GetAvailableCoins(const CCoinControl *coinControl, bool includeUnsafe, bool fDummy) const {
=======
std::list<CSigmaEntry> CWallet::GetAvailableCoins(const CCoinControl *coinControl, bool includeUnsafe, bool forEstimation) const {
>>>>>>> ea199b4b
    EnsureMintWalletAvailable();

    LOCK2(cs_main, cs_wallet);
    CWalletDB walletdb(strWalletFile);
    std::list<CSigmaEntry> coins;
    std::vector<CMintMeta> vecMints = zwallet->GetTracker().ListMints(true, true, false);
    list<CMintMeta> listMints(vecMints.begin(), vecMints.end());
    for (const CMintMeta& mint : listMints) {
        CSigmaEntry entry;
<<<<<<< HEAD
        const auto& sigmaParams = sigma::Params::get_default();
        if(fDummy){
            /* If we just want to create the spend tx without signing (eg. to get fee before entering password),
             * we fill in the available unencrypted details from the metadata, and create dummy values for the
             * encrypted ones.
             */
            sigma::PrivateCoin dummyCoin(sigmaParams, mint.denom);

            entry.value = mint.GetPubCoinValue();
            entry.set_denomination(mint.denom);
            entry.randomness = dummyCoin.getRandomness();
            entry.serialNumber = dummyCoin.getSerialNumber();
            entry.IsUsed = mint.isUsed;
            entry.nHeight = mint.nHeight;
            entry.id = mint.nId;
            entry.ecdsaSecretKey = std::vector<unsigned char>(&dummyCoin.getEcdsaSeckey()[0],&dummyCoin.getEcdsaSeckey()[32]);
        }else{
            GetMint(mint.hashSerial, entry);
        }
=======
        GetMint(mint.hashSerial, entry, forEstimation);
>>>>>>> ea199b4b
        coins.push_back(entry);
    }

    std::set<COutPoint> lockedCoins = setLockedCoins;

    // Filter out coins which are not confirmed, I.E. do not have at least 6 blocks
    // above them, after they were minted.
    // Also filter out used coins.
    // Finally filter out coins that have not been selected from CoinControl should that be used
    coins.remove_if([lockedCoins, coinControl, includeUnsafe](const CSigmaEntry& coin) {
        sigma::CSigmaState* sigmaState = sigma::CSigmaState::GetState();
        if (coin.IsUsed)
            return true;

        int coinHeight, coinId;
        std::tie(coinHeight, coinId) =  sigmaState->GetMintedCoinHeightAndId(
            sigma::PublicCoin(coin.value, coin.get_denomination()));

        // Check group size
        uint256 hashOut;
        std::vector<sigma::PublicCoin> coinOuts;
        sigmaState->GetCoinSetForSpend(
            &chainActive,
            chainActive.Height() - (ZC_MINT_CONFIRMATIONS - 1), // required 6 confirmation for mint to spend
            coin.get_denomination(),
            coinId,
            hashOut,
            coinOuts
        );

        if (!includeUnsafe && coinOuts.size() < 2) {
            return true;
        }

        if (coinHeight == -1) {
            // Coin still in the mempool.
            return true;
        }

        if (coinHeight + (ZC_MINT_CONFIRMATIONS - 1) > chainActive.Height()) {
            // Remove the coin from the candidates list, since it does not have the
            // required number of confirmations.
            return true;
        }

        COutPoint outPoint;
        sigma::PublicCoin pubCoin(coin.value, coin.get_denomination());
        sigma::GetOutPoint(outPoint, pubCoin);

        if(lockedCoins.count(outPoint) > 0){
            return true;
        }

        if(coinControl != NULL){
            if(coinControl->HasSelected()){
                if(!coinControl->IsSelected(outPoint)){
                    return true;
                }
            }
        }

        return false;
    });

    return coins;
}

std::list<CLelantusEntry> CWallet::GetAvailableLelantusCoins(const CCoinControl *coinControl, bool includeUnsafe, bool forEstimation) const {
    EnsureMintWalletAvailable();

    LOCK2(cs_main, cs_wallet);
    CWalletDB walletdb(strWalletFile);
    std::list<CLelantusEntry> coins;
    std::vector<CLelantusMintMeta> vecMints = zwallet->GetTracker().ListLelantusMints(true, true, false);
    for (const CLelantusMintMeta& mint : vecMints) {
        CLelantusEntry entry;
        GetMint(mint.hashSerial, entry, forEstimation);
        if(entry.amount != 0) // ignore 0 mints which where created to increase privacy
            coins.push_back(entry);
    }

    std::set<COutPoint> lockedCoins = setLockedCoins;

    // Filter out coins which are not confirmed, I.E. do not have at least 6 blocks
    // above them, after they were minted.
    // Also filter out used coins.
    // Finally filter out coins that have not been selected from CoinControl should that be used
    coins.remove_if([lockedCoins, coinControl, includeUnsafe](const CLelantusEntry& coin) {
        lelantus::CLelantusState* state = lelantus::CLelantusState::GetState();
        if (coin.IsUsed)
            return true;

        int coinHeight, coinId;
        std::tie(coinHeight, coinId) =  state->GetMintedCoinHeightAndId(lelantus::PublicCoin(coin.value));

        // Check group size
        uint256 hashOut;
        std::vector<lelantus::PublicCoin> coinOuts;
        state->GetCoinSetForSpend(
            &chainActive,
            chainActive.Height() - (ZC_MINT_CONFIRMATIONS - 1), // required 6 confirmation for mint to spend
            coinId,
            hashOut,
            coinOuts
        );

        if (!includeUnsafe && coinOuts.size() < 2) {
            return true;
        }

        if (coinHeight == -1) {
            // Coin still in the mempool.
            return true;
        }

        if (coinHeight + (ZC_MINT_CONFIRMATIONS - 1) > chainActive.Height()) {
            // Remove the coin from the candidates list, since it does not have the
            // required number of confirmations.
            return true;
        }

        COutPoint outPoint;
        lelantus::PublicCoin pubCoin(coin.value);
        lelantus::GetOutPoint(outPoint, pubCoin);

        if(lockedCoins.count(outPoint) > 0){
            return true;
        }

        if(coinControl != NULL){
            if(coinControl->HasSelected()){
                if(!coinControl->IsSelected(outPoint)){
                    return true;
                }
            }
        }

        return false;
    });

    return coins;
}

std::vector<unsigned char> GetAESKey(const secp_primitives::GroupElement& pubcoin) {
    uint32_t keyPath = primitives::GetPubCoinValueHash(pubcoin).GetFirstUint32();
    CKey secret;
    {
        pwalletMain->GetKeyFromKeypath(BIP44_MINT_VALUE_INDEX, keyPath, secret);
    }

    std::vector<unsigned char> result(CHMAC_SHA512::OUTPUT_SIZE);

    CHMAC_SHA512(secret.begin(), secret.size()).Finalize(&result[0]);
    return result;
}

std::vector<unsigned char> CWallet::EncryptMintAmount(uint64_t amount, const secp_primitives::GroupElement& pubcoin) const {
    LOCK(cs_wallet);
    std::vector<unsigned char> key = GetAESKey(pubcoin);
    AES256Encrypt enc(key.data());
    std::vector<unsigned char> ciphertext(16);
    std::vector<unsigned char> plaintext(16);
    memcpy(plaintext.data(), &amount, 8);
    enc.Encrypt(ciphertext.data(), plaintext.data());
    return ciphertext;
}

bool CWallet::DecryptMintAmount(const std::vector<unsigned char>& encryptedValue, const secp_primitives::GroupElement& pubcoin, uint64_t& amount) const {
    if(IsLocked()) {
        amount = 0;
        return true;
    }

    LOCK(cs_wallet);
    std::vector<unsigned char> key = GetAESKey(pubcoin);
    AES256Decrypt dec(key.data());
    std::vector<unsigned char> plaintext(16);
    dec.Decrypt(plaintext.data(), encryptedValue.data());
    memcpy(&amount, plaintext.data(), 8);
    return true;
}


template<typename Iterator>
static CAmount CalculateCoinsBalance(Iterator begin, Iterator end) {
    CAmount balance(0);
    for (auto start = begin; start != end; start++) {
        balance += start->get_denomination_value();
    }
    return balance;
}

template<typename Iterator>
static CAmount CalculateLelantusCoinsBalance(Iterator begin, Iterator end) {
    CAmount balance(0);
    for (auto start = begin; start != end; start++) {
        balance += start->amount;
    }
    return balance;
}

bool CWallet::GetCoinsToSpend(
        CAmount required,
        std::vector<CSigmaEntry>& coinsToSpend_out,
        std::vector<sigma::CoinDenomination>& coinsToMint_out,
        const size_t coinsToSpendLimit,
        const CAmount amountToSpendLimit,
        const CCoinControl *coinControl,
<<<<<<< HEAD
        bool fDummy) const
=======
        bool forEstimation) const
>>>>>>> ea199b4b
{
    // Sanity check to make sure this function is never called with a too large
    // amount to spend, resulting to a possible crash due to out of memory condition.
    if (!MoneyRange(required)) {
        throw std::invalid_argument("Request to spend more than 21 MLN zcoins.\n");
    }

    if (!MoneyRange(amountToSpendLimit)) {
        throw std::invalid_argument(_("Amount limit is exceed max money"));
    }

    // We have Coins denomination * 10^8, we divide with 0.05 * 10^8 and add one coin of
    // denomination 100 (also divide by 0.05 * 10^8)
    constexpr CAmount zeros(5000000);

    // Rounding, Anything below 0.05 zerocoin goes to the miners as a fee.
    int roundedRequired = required / zeros;
    if (required % zeros != 0) {
        ++roundedRequired;
    }

    int limitVal = amountToSpendLimit / zeros;

    if (roundedRequired > limitVal) {
        throw std::invalid_argument(
            _("Required amount exceed value spend limit"));
    }

<<<<<<< HEAD
    std::list<CSigmaEntry> coins = GetAvailableCoins(coinControl, false, fDummy);
=======
    std::list<CSigmaEntry> coins = GetAvailableCoins(coinControl, false, forEstimation);
>>>>>>> ea199b4b

    CAmount availableBalance = CalculateCoinsBalance(coins.begin(), coins.end());

    if (roundedRequired * zeros > availableBalance) {
        throw InsufficientFunds();
    }

    // sort by highest denomination. if it is same denomination we will prefer the previous block
    auto comparer = [](const CSigmaEntry& a, const CSigmaEntry& b) -> bool {
        return a.get_denomination_value() != b.get_denomination_value() ? a.get_denomination_value() > b.get_denomination_value() : a.nHeight < b.nHeight;
    };
    coins.sort(comparer);

    std::vector<sigma::CoinDenomination> denominations;
    sigma::GetAllDenoms(denominations);

    // Value of the largest coin, I.E. 100 for now.
    CAmount max_coin_value;
    if (!DenominationToInteger(denominations[0], max_coin_value)) {
        throw runtime_error("Unknown sigma denomination.\n");
    }

    int val = roundedRequired + max_coin_value / zeros;

    // val represent max value in range that we will search which may be over limit.
    // then we trim it out because we never use it.
    val = std::min(val, limitVal);

    // We need only last 2 rows of matrix of knapsack algorithm.
    std::vector<uint64_t> prev_row;
    prev_row.resize(val + 1);

    std::vector<uint64_t> next_row(val + 1, (INT_MAX - 1) / 2);

    auto coinIt = coins.rbegin();
    next_row[0] = 0;
    next_row[coinIt->get_denomination_value() / zeros] = 1;
    ++coinIt;

    for (; coinIt != coins.rend(); coinIt++) {
        std::swap(prev_row, next_row);
        CAmount denom_i = coinIt->get_denomination_value() / zeros;
        for (int j = 1; j <= val; j++) {
            next_row[j] = prev_row[j];
            if (j >= denom_i &&  next_row[j] > prev_row[j - denom_i] + 1) {
                    next_row[j] = prev_row[j - denom_i] + 1;
            }
        }
    }

    int index = val;
    uint64_t best_spend_val = 0;

    // If coinControl, want to use all inputs
    bool coinControlUsed = false;
    if(coinControl != NULL){
        if(coinControl->HasSelected()){
            auto coinIt = coins.rbegin();
            for (; coinIt != coins.rend(); coinIt++) {
                best_spend_val += coinIt->get_denomination_value();
            }
            coinControlUsed = true;
        }
    }
    if(!coinControlUsed) {
        best_spend_val = val;
        int minimum = INT_MAX - 1;
        while(index >= roundedRequired) {
            int temp_min = next_row[index] + GetRequiredCoinCountForAmount(
                (index - roundedRequired) * zeros, denominations);
            if (minimum > temp_min && next_row[index] != (INT_MAX - 1) / 2 && next_row[index] <= coinsToSpendLimit) {
                best_spend_val = index;
                minimum = temp_min;
            }
            --index;
        }
        best_spend_val *= zeros;

        if (minimum == INT_MAX - 1)
            throw std::runtime_error(
                _("Can not choose coins within limit."));
    }

    if (SelectMintCoinsForAmount(best_spend_val - roundedRequired * zeros, denominations, coinsToMint_out) != best_spend_val - roundedRequired * zeros) {
        throw std::runtime_error(
            _("Problem with coin selection for re-mint while spending."));
    }
    if (SelectSpendCoinsForAmount(best_spend_val, coins, coinsToSpend_out) != best_spend_val) {
        throw std::runtime_error(
            _("Problem with coin selection for spend."));
    }

    return true;
}

bool CWallet::GetCoinsToJoinSplit(
        CAmount required,
        std::vector<CLelantusEntry>& coinsToSpend_out,
        CAmount& changeToMint,
        const size_t coinsToSpendLimit,
        const CAmount amountToSpendLimit,
        const CCoinControl *coinControl,
        bool forEstimation) const
{
    // Sanity check to make sure this function is never called with a too large
    // amount to spend, resulting to a possible crash due to out of memory condition.
    if (!MoneyRange(required)) {
        throw WalletError(
                _("The required amount exceeds 21 MLN XZC"));
    }

    if (!MoneyRange(amountToSpendLimit)) {
        throw WalletError(
                _("The amount limit exceeds max money"));
    }

    if (required > amountToSpendLimit) {
        throw WalletError(
                _("The required amount exceeds spend limit"));
    }

    std::list<CLelantusEntry> coins = GetAvailableLelantusCoins(coinControl, false, forEstimation);

    CAmount availableBalance = CalculateLelantusCoinsBalance(coins.begin(), coins.end());

    if (required > availableBalance) {
        throw InsufficientFunds();
    }

    // sort by biggest amount. if it is same amount we will prefer the older block
    auto comparer = [](const CLelantusEntry& a, const CLelantusEntry& b) -> bool {
        return a.amount != b.amount ? a.amount > b.amount : a.nHeight < b.nHeight;
    };
    coins.sort(comparer);

    CAmount spend_val(0);

    std::list<CLelantusEntry> coinsToSpend;

    // If coinControl, want to use all inputs
    bool coinControlUsed = false;
    if(coinControl != NULL) {
        if(coinControl->HasSelected()) {
            auto coinIt = coins.rbegin();
            for (; coinIt != coins.rend(); coinIt++) {
                spend_val += coinIt->amount;
            }
            coinControlUsed = true;

            if (spend_val > amountToSpendLimit) {
                throw std::invalid_argument(
                        _("Selected amount exceed value spend limit"));
            }

            coinsToSpend.insert(coinsToSpend.begin(), coins.begin(), coins.end());
        }
    }

    if(!coinControlUsed) {

        auto itr = coins.begin();
        while (spend_val < required) {
            if(itr == coins.end())
                break;

            CLelantusEntry choosen;
            CAmount need = required - spend_val;

            if(need >= itr->amount) {
                choosen = *itr;
                itr++;
            } else {
                for (auto coinIt = coins.rbegin(); coinIt != coins.rend(); coinIt++) {
                    auto nextItr = coinIt;
                    nextItr++;

                    if (coinIt->amount >= need && (nextItr == coins.rend() || nextItr->amount != coinIt->amount)) {
                        choosen = *coinIt;
                        break;
                    }
                }
            }

            spend_val += choosen.amount;
            coinsToSpend.push_back(choosen);
        }
    }

    // sort by group id ay ascending order. it is mandatory for creting proper joinsplit
    auto idComparer = [](const CLelantusEntry& a, const CLelantusEntry& b) -> bool {
        return a.id < b.id;
    };
    coinsToSpend.sort(idComparer);

    changeToMint = spend_val - required;
    coinsToSpend_out.insert(coinsToSpend_out.begin(), coinsToSpend.begin(), coinsToSpend.end());

    return true;
}

CAmount CWallet::GetUnconfirmedBalance() const {
    CAmount nTotal = 0;
    {
        LOCK2(cs_main, cs_wallet);
        for (map<uint256, CWalletTx>::const_iterator it = mapWallet.begin(); it != mapWallet.end(); ++it) {
            const CWalletTx *pcoin = &(*it).second;
            if (!pcoin->IsTrusted() && pcoin->GetDepthInMainChain() == 0 &&
                (pcoin->InMempool() || pcoin->InStempool()))
                nTotal += pcoin->GetAvailableCredit();
        }
    }
    return nTotal;
}

CAmount CWallet::GetImmatureBalance() const {
    CAmount nTotal = 0;
    {
        LOCK2(cs_main, cs_wallet);
        for (map<uint256, CWalletTx>::const_iterator it = mapWallet.begin(); it != mapWallet.end(); ++it) {
            const CWalletTx *pcoin = &(*it).second;
            nTotal += pcoin->GetImmatureCredit();
        }
    }
    return nTotal;
}

CAmount CWallet::GetWatchOnlyBalance() const {
    CAmount nTotal = 0;
    {
        LOCK2(cs_main, cs_wallet);
        for (map<uint256, CWalletTx>::const_iterator it = mapWallet.begin(); it != mapWallet.end(); ++it) {
            const CWalletTx *pcoin = &(*it).second;
            if (pcoin->IsTrusted())
                nTotal += pcoin->GetAvailableWatchOnlyCredit();
        }
    }

    return nTotal;
}

CAmount CWallet::GetUnconfirmedWatchOnlyBalance() const {
    CAmount nTotal = 0;
    {
        LOCK2(cs_main, cs_wallet);
        for (map<uint256, CWalletTx>::const_iterator it = mapWallet.begin(); it != mapWallet.end(); ++it) {
            const CWalletTx *pcoin = &(*it).second;
            if (!pcoin->IsTrusted() && pcoin->GetDepthInMainChain() == 0 &&
                (pcoin->InMempool() || pcoin->InStempool()))
                nTotal += pcoin->GetAvailableWatchOnlyCredit();
        }
    }
    return nTotal;
}

CAmount CWallet::GetImmatureWatchOnlyBalance() const
{
    CAmount nTotal = 0;
    {
        LOCK2(cs_main, cs_wallet);
        for (map<uint256, CWalletTx>::const_iterator it = mapWallet.begin(); it != mapWallet.end(); ++it)
        {
            const CWalletTx* pcoin = &(*it).second;
            nTotal += pcoin->GetImmatureWatchOnlyCredit();
        }
    }
    return nTotal;
}

void CWallet::AvailableCoins(vector <COutput> &vCoins, bool fOnlyConfirmed, const CCoinControl *coinControl, bool fIncludeZeroValue) const
{
    static const int ZNODE_COIN_REQUIRED  = 1000;

    vCoins.clear();
    CoinType nCoinType = coinControl ? coinControl->nCoinType : CoinType::ALL_COINS;

    {
        LOCK2(cs_main, cs_wallet);
        for (map<uint256, CWalletTx>::const_iterator it = mapWallet.begin(); it != mapWallet.end(); ++it)
        {
            const uint256& wtxid = it->first;
            const CWalletTx* pcoin = &(*it).second;

            if (!CheckFinalTx(*pcoin))
                continue;

            if (fOnlyConfirmed && !pcoin->IsTrusted())
                continue;

            if (pcoin->IsCoinBase() && pcoin->GetBlocksToMaturity() > 0)
                continue;

            int nDepth = pcoin->GetDepthInMainChain(false);
            // do not use IX for inputs that have less then INSTANTSEND_CONFIRMATIONS_REQUIRED blockchain confirmations
//            if (fUseInstantSend && nDepth < INSTANTSEND_CONFIRMATIONS_REQUIRED)
//                continue;

            // We should not consider coins from transactions that are replacing
            // other transactions.
            //
            // Example: There is a transaction A which is replaced by bumpfee
            // transaction B. In this case, we want to prevent creation of
            // a transaction B' which spends an output of B.
            //
            // Reason: If transaction A were initially confirmed, transactions B
            // and B' would no longer be valid, so the user would have to create
            // a new transaction C to replace B'. However, in the case of a
            // one-block reorg, transactions B' and C might BOTH be accepted,
            // when the user only wanted one of them. Specifically, there could
            // be a 1-block reorg away from the chain where transactions A and C
            // were accepted to another chain where B, B', and C were all
            // accepted.
            if (nDepth == 0 && fOnlyConfirmed && pcoin->mapValue.count("replaces_txid")) {
                continue;
            }

            // Similarly, we should not consider coins from transactions that
            // have been replaced. In the example above, we would want to prevent
            // creation of a transaction A' spending an output of A, because if
            // transaction B were initially confirmed, conflicting with A and
            // A', we wouldn't want to the user to create a transaction D
            // intending to replace A', but potentially resulting in a scenario
            // where A, A', and D could all be accepted (instead of just B and
            // D, or just A and A' like the user would want).
            if (nDepth == 0 && fOnlyConfirmed && pcoin->mapValue.count("replaced_by_txid")) {
                continue;
            }

            for (unsigned int i = 0; i < pcoin->tx->vout.size(); i++) {
                bool found = false;
                if(nCoinType == CoinType::ALL_COINS){
                    // We are now taking ALL_COINS to mean everything sans mints
                    found = !(pcoin->tx->vout[i].scriptPubKey.IsZerocoinMint()
                            || pcoin->tx->vout[i].scriptPubKey.IsSigmaMint()
                            || pcoin->tx->vout[i].scriptPubKey.IsLelantusMint()
                            || pcoin->tx->vout[i].scriptPubKey.IsLelantusJMint())
                            || pcoin->tx->vout[i].scriptPubKey.IsZerocoinRemint();
                } else if(nCoinType == CoinType::ONLY_MINTS){
                    // Do not consider anything other than mints
                    found = (pcoin->tx->vout[i].scriptPubKey.IsZerocoinMint()
                            || pcoin->tx->vout[i].scriptPubKey.IsSigmaMint()
                            || pcoin->tx->vout[i].scriptPubKey.IsZerocoinRemint()
                            || pcoin->tx->vout[i].scriptPubKey.IsLelantusMint()
                            || pcoin->tx->vout[i].scriptPubKey.IsLelantusJMint());
                } else if (nCoinType == CoinType::ONLY_NOT1000IFMN) {
                    found = !(fMasternodeMode && pcoin->tx->vout[i].nValue == ZNODE_COIN_REQUIRED * COIN);
                } else if (nCoinType == CoinType::ONLY_NONDENOMINATED_NOT1000IFMN) {
                    if (fMasternodeMode) found = pcoin->tx->vout[i].nValue != ZNODE_COIN_REQUIRED * COIN; // do not use Hot MN funds
		} else if (nCoinType == CoinType::ONLY_1000) {
                    found = pcoin->tx->vout[i].nValue == ZNODE_COIN_REQUIRED * COIN;
                } else {
                    found = true;
                }
                if (!found) continue;

                isminetype mine = IsMine(pcoin->tx->vout[i]);


                if (!(IsSpent(wtxid, i)) && mine != ISMINE_NO &&
                    (!IsLockedCoin((*it).first, i) || nCoinType == CoinType::ONLY_1000) &&
                    (pcoin->tx->vout[i].nValue > 0 || fIncludeZeroValue || (pcoin->tx->vout[i].scriptPubKey.IsLelantusJMint() && GetCredit(pcoin->tx->vout[i], ISMINE_SPENDABLE) > 0)) &&
                    (!coinControl || !coinControl->HasSelected() || coinControl->fAllowOtherInputs || coinControl->IsSelected(COutPoint((*it).first, i)))) {
                        vCoins.push_back(COutput(pcoin, i, nDepth,
                                                 ((mine & ISMINE_SPENDABLE) != ISMINE_NO) ||
                                                  (coinControl && coinControl->fAllowWatchOnly && (mine & ISMINE_WATCH_SOLVABLE) != ISMINE_NO),
                                                 (mine & (ISMINE_SPENDABLE | ISMINE_WATCH_SOLVABLE)) != ISMINE_NO));
                }
            }
        }
    }
}

void CWallet::AvailableCoinsForLMint(std::vector<std::pair<CAmount, std::vector<COutput>>>& valueAndUTXO, const CCoinControl *coinControl) const
{
    valueAndUTXO.clear();
    std::vector<COutput> vAvailableCoins;
    AvailableCoins(vAvailableCoins, true, coinControl);

    std::map<CTxDestination, std::pair<CAmount, std::vector<COutput>>> mapAddrToUTXO;
    for(const auto& coin : vAvailableCoins)
    {
        CTxDestination address;
        const auto& scriptPubKey = coin.tx->tx->vout[coin.i].scriptPubKey;

        if (!ExtractDestination(scriptPubKey, address) && !scriptPubKey.IsUnspendable())
            continue;

        auto& element = mapAddrToUTXO[address];
        if(element.second.empty())
            element.first = coin.tx->tx->vout[coin.i].nValue;
        else
            element.first += coin.tx->tx->vout[coin.i].nValue;
        element.second.push_back(coin);
    }

    valueAndUTXO.reserve(mapAddrToUTXO.size());
    for(const auto& element : mapAddrToUTXO)
        valueAndUTXO.emplace_back(element.second);

    std::sort(valueAndUTXO.begin(), valueAndUTXO.end(), [](const std::pair<CAmount,std::vector<COutput>> &left, const std::pair<CAmount,std::vector<COutput>> &right) {
        return left.first > right.first;
    });

}

bool CWallet::GetZnodeVinAndKeys(CTxIn &txinRet, CPubKey &pubKeyRet, CKey &keyRet, std::string strTxHash,
                                 std::string strOutputIndex) {
    // wait for reindex and/or import to finish
    if (fImporting || fReindex) return false;

    // Find possible candidates
    std::vector <COutput> vPossibleCoins;
    CCoinControl coinControl;
    coinControl.nCoinType = CoinType::ONLY_1000;
    AvailableCoins(vPossibleCoins, true, &coinControl, false);
    if (vPossibleCoins.empty()) {
        LogPrintf("CWallet::GetZnodeVinAndKeys -- Could not locate any valid znode vin\n");
        return false;
    }

    if (strTxHash.empty()) // No output specified, select the first one
        return GetVinAndKeysFromOutput(vPossibleCoins[0], txinRet, pubKeyRet, keyRet);

    // Find specific vin
    uint256 txHash = uint256S(strTxHash);
    int nOutputIndex = atoi(strOutputIndex.c_str());

    BOOST_FOREACH(COutput & out, vPossibleCoins)
    if (out.tx->GetHash() == txHash && out.i == nOutputIndex) // found it!
        return GetVinAndKeysFromOutput(out, txinRet, pubKeyRet, keyRet);

    LogPrintf("CWallet::GetZnodeVinAndKeys -- Could not locate specified znode vin\n");
    return false;
}

bool CWallet::GetVinAndKeysFromOutput(COutput out, CTxIn &txinRet, CPubKey &pubKeyRet, CKey &keyRet) {
    // wait for reindex and/or import to finish
    if (fImporting || fReindex) return false;

    CScript pubScript;

    txinRet = CTxIn(out.tx->GetHash(), out.i);
    pubScript = out.tx->tx->vout[out.i].scriptPubKey; // the inputs PubKey

    CTxDestination address1;
    ExtractDestination(pubScript, address1);
    CBitcoinAddress address2(address1);

    CKeyID keyID;
    if (!address2.GetKeyID(keyID)) {
        LogPrintf("CWallet::GetVinAndKeysFromOutput -- Address does not refer to a key\n");
        return false;
    }

    if (!GetKey(keyID, keyRet)) {
        LogPrintf("CWallet::GetVinAndKeysFromOutput -- Private key for address is not known\n");
        return false;
    }

    pubKeyRet = keyRet.GetPubKey();
    return true;
}

// available implies a mature or unspent mint.
bool CWallet::IsSigmaMintFromTxOutAvailable(CTxOut txout){

    if(!txout.scriptPubKey.IsSigmaMint())
        throw runtime_error(std::string(__func__) + ": txout is not a SIGMA_MINT\n");

    if (!pwalletMain->zwallet)
        throw JSONRPCError(RPC_WALLET_ERROR, "sigma mint/spend is not allowed for legacy wallet");

    CWalletDB walletdb(pwalletMain->strWalletFile);
    CHDMint fHdMint;
    sigma::CoinDenomination denomination;

    GroupElement pubCoinValue = sigma::ParseSigmaMintScript(txout.scriptPubKey);

    IntegerToDenomination(txout.nValue, denomination);

    sigma::PublicCoin pubCoin(pubCoinValue, denomination);

    if(walletdb.ReadHDMint(pubCoin.getValueHash(), false, fHdMint))
        return true;

    return false;
}

//[zcoin]
void CWallet::ListAvailableCoinsMintCoins(vector <COutput> &vCoins, bool fOnlyConfirmed) const {
    vCoins.clear();
    {
        LOCK2(cs_main, cs_wallet);
        list <CZerocoinEntry> listOwnCoins;
        CWalletDB walletdb(pwalletMain->strWalletFile);
        walletdb.ListPubCoin(listOwnCoins);
        LogPrintf("listOwnCoins.size()=%s\n", listOwnCoins.size());
        for (map<uint256, CWalletTx>::const_iterator it = mapWallet.begin(); it != mapWallet.end(); ++it) {
            const CWalletTx *pcoin = &(*it).second;
//            LogPrintf("pcoin=%s\n", pcoin->GetHash().ToString());
            if (!CheckFinalTx(*pcoin)) {
                LogPrintf("!CheckFinalTx(*pcoin)=%s\n", !CheckFinalTx(*pcoin));
                continue;
            }

            if (fOnlyConfirmed && !pcoin->IsTrusted()) {
                LogPrintf("fOnlyConfirmed = %s, !pcoin->IsTrusted()\n", fOnlyConfirmed, !pcoin->IsTrusted());
                continue;
            }

            if (pcoin->IsCoinBase() && pcoin->GetBlocksToMaturity() > 0) {
                LogPrintf("Not trusted\n");
                continue;
            }

            int nDepth = pcoin->GetDepthInMainChain();
            if (nDepth < 0) {
                LogPrintf("nDepth=%s\n", nDepth);
                continue;
            }

            LogPrintf("pcoin->tx->vout.size()=%s\n", pcoin->tx->vout.size());

            for (unsigned int i = 0; i < pcoin->tx->vout.size(); i++) {
                if (pcoin->tx->vout[i].scriptPubKey.IsZerocoinMint()) {
                    CTxOut txout = pcoin->tx->vout[i];
                    CBigNum pubCoin = ParseZerocoinMintScript(txout.scriptPubKey);
                    LogPrintf("Pubcoin=%s\n", pubCoin.ToString());
                    // CHECKING PROCESS
                    BOOST_FOREACH(const CZerocoinEntry &ownCoinItem, listOwnCoins) {
//                        LogPrintf("*******\n");
//                        LogPrintf("ownCoinItem.value=%s,\n", ownCoinItem.value.ToString());
//                        LogPrintf("ownCoinItem.IsUsed=%s\n, ", ownCoinItem.IsUsed);
//                        LogPrintf("ownCoinItem.randomness=%s\n, ", ownCoinItem.randomness);
//                        LogPrintf("ownCoinItem.serialNumber=%s\n, ", ownCoinItem.serialNumber);
                        if (ownCoinItem.value == pubCoin && ownCoinItem.IsUsed == false &&
                            ownCoinItem.randomness != 0 && ownCoinItem.serialNumber != 0) {
                            vCoins.push_back(COutput(pcoin, i, nDepth, true, true));
                            LogPrintf("-->OK\n");
                        }
                    }

                }
            }
        }
    }
}

void CWallet::ListAvailableSigmaMintCoins(vector<COutput> &vCoins, bool fOnlyConfirmed) const {
    EnsureMintWalletAvailable();

    vCoins.clear();
    LOCK2(cs_main, cs_wallet);
    list<CSigmaEntry> listOwnCoins;
    CWalletDB walletdb(pwalletMain->strWalletFile);
    listOwnCoins = zwallet->GetTracker().MintsAsSigmaEntries(true, false);
    LogPrintf("listOwnCoins.size()=%s\n", listOwnCoins.size());
    for (map<uint256, CWalletTx>::const_iterator it = mapWallet.begin(); it != mapWallet.end(); ++it) {
        const CWalletTx *pcoin = &(*it).second;
//        LogPrintf("pcoin=%s\n", pcoin->GetHash().ToString());
        if (!CheckFinalTx(*pcoin)) {
            LogPrintf("!CheckFinalTx(*pcoin)=%s\n", !CheckFinalTx(*pcoin));
            continue;
        }

        if (fOnlyConfirmed && !pcoin->IsTrusted()) {
            LogPrintf("fOnlyConfirmed = %s, !pcoin->IsTrusted()\n", fOnlyConfirmed, !pcoin->IsTrusted());
            continue;
        }

        if (pcoin->IsCoinBase() && pcoin->GetBlocksToMaturity() > 0) {
            LogPrintf("Not trusted\n");
            continue;
        }

        int nDepth = pcoin->GetDepthInMainChain();
        if (nDepth < 0) {
            LogPrintf("nDepth=%s\n", nDepth);
            continue;
        }
        LogPrintf("pcoin->tx->vout.size()=%s\n", pcoin->tx->vout.size());

        for (unsigned int i = 0; i < pcoin->tx->vout.size(); i++) {
            if (pcoin->tx->vout[i].scriptPubKey.IsSigmaMint()) {
                CTxOut txout = pcoin->tx->vout[i];
                secp_primitives::GroupElement pubCoin = sigma::ParseSigmaMintScript(
                    txout.scriptPubKey);
                LogPrintf("Pubcoin=%s\n", pubCoin.tostring());
                // CHECKING PROCESS
                BOOST_FOREACH(const CSigmaEntry &ownCoinItem, listOwnCoins) {
                   if (ownCoinItem.value == pubCoin && ownCoinItem.IsUsed == false &&
                        ownCoinItem.randomness != uint64_t(0) && ownCoinItem.serialNumber != uint64_t(0)) {
                        vCoins.push_back(COutput(pcoin, i, nDepth, true, true));
                        LogPrintf("-->OK\n");
                    }
                }
            }
        }
    }
}

void CWallet::ListAvailableLelantusMintCoins(vector<COutput> &vCoins, bool fOnlyConfirmed) const {
    EnsureMintWalletAvailable();

    vCoins.clear();
    LOCK2(cs_main, cs_wallet);
    list<CLelantusEntry> listOwnCoins;
    CWalletDB walletdb(pwalletMain->strWalletFile);
    listOwnCoins = zwallet->GetTracker().MintsAsLelantusEntries(true, false);
    LogPrintf("listOwnCoins.size()=%s\n", listOwnCoins.size());
    for (map<uint256, CWalletTx>::const_iterator it = mapWallet.begin(); it != mapWallet.end(); ++it) {
        const CWalletTx *pcoin = &(*it).second;
//        LogPrintf("pcoin=%s\n", pcoin->GetHash().ToString());
        if (!CheckFinalTx(*pcoin)) {
            LogPrintf("!CheckFinalTx(*pcoin)=%s\n", !CheckFinalTx(*pcoin));
            continue;
        }

        if (fOnlyConfirmed && !pcoin->IsTrusted()) {
            LogPrintf("fOnlyConfirmed = %s, !pcoin->IsTrusted() = %s\n", fOnlyConfirmed, !pcoin->IsTrusted());
            continue;
        }

        if (pcoin->IsCoinBase() && pcoin->GetBlocksToMaturity() > 0) {
            LogPrintf("Not trusted\n");
            continue;
        }

        int nDepth = pcoin->GetDepthInMainChain();
        if (nDepth < 0) {
            LogPrintf("nDepth=%s\n", nDepth);
            continue;
        }
        LogPrintf("pcoin->tx->vout.size()=%s\n", pcoin->tx->vout.size());

        for (unsigned int i = 0; i < pcoin->tx->vout.size(); i++) {
            if (pcoin->tx->vout[i].scriptPubKey.IsLelantusMint() || pcoin->tx->vout[i].scriptPubKey.IsLelantusJMint()) {
                CTxOut txout = pcoin->tx->vout[i];
                secp_primitives::GroupElement pubCoin;
                lelantus::ParseLelantusMintScript(txout.scriptPubKey, pubCoin);
                LogPrintf("Pubcoin=%s\n", pubCoin.tostring());
                // CHECKING PROCESS
                BOOST_FOREACH(const CLelantusEntry& ownCoinItem, listOwnCoins) {
                    if (ownCoinItem.value == pubCoin && ownCoinItem.IsUsed == false &&
                        !ownCoinItem.randomness.isZero() && !ownCoinItem.serialNumber.isZero()) {
                        vCoins.push_back(COutput(pcoin, i, nDepth, true, true));
                        LogPrintf("-->OK\n");
                    }
                }
            }
        }
    }
}

static void ApproximateBestSubset(vector<pair<CAmount, pair<const CWalletTx*,unsigned int> > >vValue, const CAmount& nTotalLower, const CAmount& nTargetValue,
                                  vector<char>& vfBest, CAmount& nBest, int iterations = 1000)
{
    vector<char> vfIncluded;

    vfBest.assign(vValue.size(), true);
    nBest = nTotalLower;

    FastRandomContext insecure_rand;

    for (int nRep = 0; nRep < iterations && nBest != nTargetValue; nRep++) {
        vfIncluded.assign(vValue.size(), false);
        CAmount nTotal = 0;
        bool fReachedTarget = false;
        for (int nPass = 0; nPass < 2 && !fReachedTarget; nPass++)
        {
            for (unsigned int i = 0; i < vValue.size(); i++)
            {
                //The solver here uses a randomized algorithm,
                //the randomness serves no real security purpose but is just
                //needed to prevent degenerate behavior and it is important
                //that the rng is fast. We do not use a constant random sequence,
                //because there may be some privacy improvement by making
                //the selection random.
                if (nPass == 0 ? insecure_rand.rand32()&1 : !vfIncluded[i])
                {
                    nTotal += vValue[i].first;
                    vfIncluded[i] = true;
                    if (nTotal >= nTargetValue)
                    {
                        fReachedTarget = true;
                        if (nTotal < nBest)
                        {
                            nBest = nTotal;
                            vfBest = vfIncluded;
                        }
                        nTotal -= vValue[i].first;
                        vfIncluded[i] = false;
                    }
                }
            }
        }
    }
}

bool CWallet::SelectCoinsMinConf(const CAmount& nTargetValue, const int nConfMine, const int nConfTheirs, const uint64_t nMaxAncestors, vector<COutput> vCoins,
                                 set<pair<const CWalletTx*,unsigned int> >& setCoinsRet, CAmount& nValueRet) const
{
    setCoinsRet.clear();
    nValueRet = 0;

    // List of values less than target
    pair<CAmount, pair<const CWalletTx*,unsigned int> > coinLowestLarger;
    coinLowestLarger.first = std::numeric_limits<CAmount>::max();
    coinLowestLarger.second.first = NULL;
    vector<pair<CAmount, pair<const CWalletTx*,unsigned int> > > vValue;
    CAmount nTotalLower = 0;

    random_shuffle(vCoins.begin(), vCoins.end(), GetRandInt);

    BOOST_FOREACH(const COutput &output, vCoins)
    {
        if (!output.fSpendable)
            continue;

        const CWalletTx *pcoin = output.tx;

        if (output.nDepth < (pcoin->IsFromMe(ISMINE_ALL) ? nConfMine : nConfTheirs))
            continue;

        if (!mempool.TransactionWithinChainLimit(pcoin->GetHash(), nMaxAncestors))
            continue;

        int i = output.i;
        CAmount n = pcoin->tx->vout[i].nValue;

        pair<CAmount,pair<const CWalletTx*,unsigned int> > coin = make_pair(n,make_pair(pcoin, i));

        if (n == nTargetValue)
        {
            setCoinsRet.insert(coin.second);
            nValueRet += coin.first;
            return true;
        }
        else if (n < nTargetValue + MIN_CHANGE)
        {
            vValue.push_back(coin);
            nTotalLower += n;
        }
        else if (n < coinLowestLarger.first)
        {
            coinLowestLarger = coin;
        }
    }

    if (nTotalLower == nTargetValue)
    {
        for (unsigned int i = 0; i < vValue.size(); ++i)
        {
            setCoinsRet.insert(vValue[i].second);
            nValueRet += vValue[i].first;
        }
        return true;
    }

    if (nTotalLower < nTargetValue)
    {
        if (coinLowestLarger.second.first == NULL)
            return false;
        setCoinsRet.insert(coinLowestLarger.second);
        nValueRet += coinLowestLarger.first;
        return true;
    }

    // Solve subset sum by stochastic approximation
    std::sort(vValue.begin(), vValue.end(), CompareValueOnly());
    std::reverse(vValue.begin(), vValue.end());
    vector<char> vfBest;
    CAmount nBest;

    ApproximateBestSubset(vValue, nTotalLower, nTargetValue, vfBest, nBest);
    if (nBest != nTargetValue && nTotalLower >= nTargetValue + MIN_CHANGE)
        ApproximateBestSubset(vValue, nTotalLower, nTargetValue + MIN_CHANGE, vfBest, nBest);

    // If we have a bigger coin and (either the stochastic approximation didn't find a good solution,
    //                                   or the next bigger coin is closer), return the bigger coin
    if (coinLowestLarger.second.first &&
        ((nBest != nTargetValue && nBest < nTargetValue + MIN_CHANGE) || coinLowestLarger.first <= nBest))
    {
        setCoinsRet.insert(coinLowestLarger.second);
        nValueRet += coinLowestLarger.first;
    }
    else {
        for (unsigned int i = 0; i < vValue.size(); i++)
            if (vfBest[i])
            {
                setCoinsRet.insert(vValue[i].second);
                nValueRet += vValue[i].first;
            }

        LogPrint("selectcoins", "SelectCoins() best subset: ");
        for (unsigned int i = 0; i < vValue.size(); i++)
            if (vfBest[i])
                LogPrint("selectcoins", "%s ", FormatMoney(vValue[i].first));
        LogPrint("selectcoins", "total %s\n", FormatMoney(nBest));
    }

    return true;
}

bool CWallet::SelectCoins(const vector<COutput>& vAvailableCoins, const CAmount& nTargetValue, set<pair<const CWalletTx*,unsigned int> >& setCoinsRet, CAmount& nValueRet, const CCoinControl* coinControl) const
{
    vector<COutput> vCoins(vAvailableCoins);
    CoinType nCoinType = coinControl ? coinControl->nCoinType : CoinType::ALL_COINS;

    // coin control -> return all selected outputs (we want all selected to go into the transaction for sure)
    if (coinControl && coinControl->HasSelected() && !coinControl->fAllowOtherInputs)
    {
        BOOST_FOREACH(const COutput& out, vCoins)
        {
            if (!out.fSpendable)
                 continue;
            nValueRet += out.tx->tx->vout[out.i].nValue;
            setCoinsRet.insert(make_pair(out.tx, out.i));
        }
        return (nValueRet >= nTargetValue);
    }

    // calculate value from preset inputs and store them
    set<pair<const CWalletTx*, uint32_t> > setPresetCoins;
    CAmount nValueFromPresetInputs = 0;

    std::vector<COutPoint> vPresetInputs;
    if (coinControl)
        coinControl->ListSelected(vPresetInputs);
    BOOST_FOREACH(const COutPoint& outpoint, vPresetInputs)
    {
        map<uint256, CWalletTx>::const_iterator it = mapWallet.find(outpoint.hash);
        if (it != mapWallet.end())
        {
            const CWalletTx* pcoin = &it->second;
            // Clearly invalid input, fail
            if (pcoin->tx->vout.size() <= outpoint.n)
                return false;
            nValueFromPresetInputs += pcoin->tx->vout[outpoint.n].nValue;
            setPresetCoins.insert(make_pair(pcoin, outpoint.n));
        } else
            return false; // TODO: Allow non-wallet inputs
    }

    // remove preset inputs from vCoins
    for (vector<COutput>::iterator it = vCoins.begin(); it != vCoins.end() && coinControl && coinControl->HasSelected();)
    {
        if (setPresetCoins.count(make_pair(it->tx, it->i)))
            it = vCoins.erase(it);
        else
            ++it;
    }

    size_t nMaxChainLength = std::min(GetArg("-limitancestorcount", DEFAULT_ANCESTOR_LIMIT), GetArg("-limitdescendantcount", DEFAULT_DESCENDANT_LIMIT));
    bool fRejectLongChains = GetBoolArg("-walletrejectlongchains", DEFAULT_WALLET_REJECT_LONG_CHAINS);

    bool res = nTargetValue <= nValueFromPresetInputs ||
        SelectCoinsMinConf(nTargetValue - nValueFromPresetInputs, 1, 6, 0, vCoins, setCoinsRet, nValueRet) ||
        SelectCoinsMinConf(nTargetValue - nValueFromPresetInputs, 1, 1, 0, vCoins, setCoinsRet, nValueRet) ||
        (bSpendZeroConfChange && SelectCoinsMinConf(nTargetValue - nValueFromPresetInputs, 0, 1, 2, vCoins, setCoinsRet, nValueRet)) ||
        (bSpendZeroConfChange && SelectCoinsMinConf(nTargetValue - nValueFromPresetInputs, 0, 1, std::min((size_t)4, nMaxChainLength/3), vCoins, setCoinsRet, nValueRet)) ||
        (bSpendZeroConfChange && SelectCoinsMinConf(nTargetValue - nValueFromPresetInputs, 0, 1, nMaxChainLength/2, vCoins, setCoinsRet, nValueRet)) ||
        (bSpendZeroConfChange && SelectCoinsMinConf(nTargetValue - nValueFromPresetInputs, 0, 1, nMaxChainLength, vCoins, setCoinsRet, nValueRet)) ||
        (bSpendZeroConfChange && !fRejectLongChains && SelectCoinsMinConf(nTargetValue - nValueFromPresetInputs, 0, 1, std::numeric_limits<uint64_t>::max(), vCoins, setCoinsRet, nValueRet));

    // because SelectCoinsMinConf clears the setCoinsRet, we now add the possible inputs to the coinset
    setCoinsRet.insert(setPresetCoins.begin(), setPresetCoins.end());

    // add preset inputs to the total value selected
    nValueRet += nValueFromPresetInputs;

    return res;
}

bool CWallet::FundTransaction(CMutableTransaction& tx, CAmount& nFeeRet, bool overrideEstimatedFeeRate, const CFeeRate& specificFeeRate, int& nChangePosInOut, std::string& strFailReason, bool includeWatching, bool lockUnspents, const std::set<int>& setSubtractFeeFromOutputs, bool keepReserveKey, const CTxDestination& destChange)
{
    vector<CRecipient> vecSend;

    // Turn the txout set into a CRecipient vector
    for (size_t idx = 0; idx < tx.vout.size(); idx++)
    {
        const CTxOut& txOut = tx.vout[idx];
        CRecipient recipient = {txOut.scriptPubKey, txOut.nValue, setSubtractFeeFromOutputs.count(idx) == 1};
        vecSend.push_back(recipient);
    }

    CCoinControl coinControl;
    coinControl.destChange = destChange;
    coinControl.fAllowOtherInputs = true;
    coinControl.fAllowWatchOnly = includeWatching;
    coinControl.fOverrideFeeRate = overrideEstimatedFeeRate;
    coinControl.nFeeRate = specificFeeRate;

    BOOST_FOREACH(const CTxIn& txin, tx.vin)
        coinControl.Select(txin.prevout);

    int nExtraPayloadSize = 0;
    if (tx.nVersion == 3 && tx.nType != TRANSACTION_NORMAL)
        nExtraPayloadSize = (int)tx.vExtraPayload.size();

    CReserveKey reservekey(this);
    CWalletTx wtx;
    if (!CreateTransaction(vecSend, wtx, reservekey, nFeeRet, nChangePosInOut, strFailReason, &coinControl, nExtraPayloadSize))
        return false;

    if (nChangePosInOut != -1)
        tx.vout.insert(tx.vout.begin() + nChangePosInOut, wtx.tx->vout[nChangePosInOut]);

    // Copy output sizes from new transaction; they may have had the fee subtracted from them
    for (unsigned int idx = 0; idx < tx.vout.size(); idx++)
        tx.vout[idx].nValue = wtx.tx->vout[idx].nValue;

    // Add new txins (keeping original txin scriptSig/order)
    BOOST_FOREACH(const CTxIn& txin, wtx.tx->vin)
    {
        if (!coinControl.IsSelected(txin.prevout))
        {
            tx.vin.push_back(txin);

            if (lockUnspents)
            {
              LOCK2(cs_main, cs_wallet);
              LockCoin(txin.prevout);
            }
        }
    }

    // optionally keep the change output key
    if (keepReserveKey)
        reservekey.KeepKey();

    return true;
}

bool CWallet::ConvertList(std::vector <CTxIn> vecTxIn, std::vector <CAmount> &vecAmounts) {
    BOOST_FOREACH(CTxIn txin, vecTxIn) {
        if (mapWallet.count(txin.prevout.hash)) {
            CWalletTx &wtx = mapWallet[txin.prevout.hash];
            if (txin.prevout.n < wtx.tx->vout.size()) {
                vecAmounts.push_back(wtx.tx->vout[txin.prevout.n].nValue);
            }
        } else {
            LogPrintf("CWallet::ConvertList -- Couldn't find transaction\n");
        }
    }
    return true;
}

bool CWallet::CreateTransaction(const std::vector<CRecipient>& vecSend, CWalletTx& wtxNew, CReserveKey& reservekey, CAmount& nFeeRet,
                                int& nChangePosInOut, std::string& strFailReason, const CCoinControl* coinControl, bool sign, int nExtraPayloadSize)
{
    // TODO: upgrade dash version
    CAmount nFeePay = 0;

    CAmount nValue = 0;
    int nChangePosRequest = nChangePosInOut;
    unsigned int nSubtractFeeFromAmount = 0;
    for (const auto& recipient : vecSend)
    {
        if (nValue < 0 || recipient.nAmount < 0)
        {
            strFailReason = _("Transaction amounts must not be negative");
            return false;
        }
        nValue += recipient.nAmount;

        if (recipient.fSubtractFeeFromAmount)
            nSubtractFeeFromAmount++;
    }
    if (vecSend.empty())
    {
        strFailReason = _("Transaction must have at least one recipient");
        return false;
    }

    wtxNew.fTimeReceivedIsTxTime = true;
    wtxNew.BindWallet(this);
    CMutableTransaction txNew;

    // Discourage fee sniping.
    //
    // For a large miner the value of the transactions in the best block and
    // the mempool can exceed the cost of deliberately attempting to mine two
    // blocks to orphan the current best block. By setting nLockTime such that
    // only the next block can include the transaction, we discourage this
    // practice as the height restricted and limited blocksize gives miners
    // considering fee sniping fewer options for pulling off this attack.
    //
    // A simple way to think about this is from the wallet's point of view we
    // always want the blockchain to move forward. By setting nLockTime this
    // way we're basically making the statement that we only want this
    // transaction to appear in the next block; we don't want to potentially
    // encourage reorgs by allowing transactions to appear at lower heights
    // than the next block in forks of the best chain.
    //
    // Of course, the subsidy is high enough, and transaction volume low
    // enough, that fee sniping isn't a problem yet, but by implementing a fix
    // now we ensure code won't be written that makes assumptions about
    // nLockTime that preclude a fix later.

    txNew.nLockTime = chainActive.Height();

    // Secondly occasionally randomly pick a nLockTime even further back, so
    // that transactions that are delayed after signing for whatever reason,
    // e.g. high-latency mix networks and some CoinJoin implementations, have
    // better privacy.
    if (GetRandInt(10) == 0)
        txNew.nLockTime = std::max(0, (int)txNew.nLockTime - GetRandInt(100));

    assert(txNew.nLockTime <= (unsigned int)chainActive.Height());
    assert(txNew.nLockTime < LOCKTIME_THRESHOLD);

    {
        std::set<std::pair<const CWalletTx*, unsigned int>> setCoins;
        LOCK2(cs_main, cs_wallet);
        {
            std::vector<COutput> vAvailableCoins;
            AvailableCoins(vAvailableCoins, true, coinControl, false);

            nFeeRet = 0;
            if(nFeePay > 0) nFeeRet = nFeePay;
            double dPriority = 0;

            // Start with no fee and loop until there is enough fee
            while (true)
            {
                nChangePosInOut = nChangePosRequest;
                txNew.vin.clear();
                txNew.vout.clear();
                wtxNew.fFromMe = true;
                bool fFirst = true;

                CAmount nValueToSelect = nValue;

                // if fee is added to nValueToSelect, change output is charged twice the fee (line ~3768). Need to look into why this is here
                // if (nSubtractFeeFromAmount == 0){
                //     LogPrintf("nSubtractFeeFromAmount is 0\n");
                //     nValueToSelect += nFeeRet;
                // }

                // vouts to the payees
                for (const auto& recipient : vecSend)
                {
                    CTxOut txout(recipient.nAmount, recipient.scriptPubKey);

                    if (recipient.fSubtractFeeFromAmount)
                    {
                        txout.nValue -= nFeeRet / nSubtractFeeFromAmount; // Subtract fee equally from each selected recipient

                        if (fFirst) // first receiver pays the remainder not divisible by output count
                        {
                            fFirst = false;
                            txout.nValue -= nFeeRet % nSubtractFeeFromAmount;
                        }
                    }

                    if (txout.IsDust(dustRelayFee))
                    {
                        if (recipient.fSubtractFeeFromAmount && nFeeRet > 0)
                        {
                            if (txout.nValue < 0)
                                strFailReason = _("The transaction amount is too small to pay the fee");
                            else
                                strFailReason = _("The transaction amount is too small to send after the fee has been deducted");
                        }
                        else
                            strFailReason = _("Transaction amount too small");
                        return false;
                    }
                    txNew.vout.push_back(txout);
                }

                // Choose coins to use
                CAmount nValueIn = 0;
                setCoins.clear();
                if (!SelectCoins(vAvailableCoins, nValueToSelect, setCoins, nValueIn, coinControl))
                {
                    strFailReason = _("Insufficient funds");
                    return false;
                }

                const CAmount nChange = nValueIn - nValueToSelect;
                CTxOut newTxOut;

                if (nChange > 0)
                {
                    // Fill a vout to ourself
                    // TODO: pass in scriptChange instead of reservekey so
                    // change transaction isn't always pay-to-dash-address
                    CScript scriptChange;

                    // coin control: send change to custom address
                    if (coinControl && !boost::get<CNoDestination>(&coinControl->destChange))
                        scriptChange = GetScriptForDestination(coinControl->destChange);

                    // no coin control: send change to newly generated address
                    else
                    {
                        // Note: We use a new key here to keep it from being obvious which side is the change.
                        //  The drawback is that by not reusing a previous key, the change may be lost if a
                        //  backup is restored, if the backup doesn't have the new private key for the change.
                        //  If we reused the old key, it would be possible to add code to look for and
                        //  rediscover unknown transactions that were written with keys of ours to recover
                        //  post-backup change.

                        // Reserve a new key pair from key pool
                        CPubKey vchPubKey;
                        bool ret;
                        ret = reservekey.GetReservedKey(vchPubKey);
                        if (!ret)
                        {
                            strFailReason = _("Keypool ran out, please call keypoolrefill first");
                            return false;
                        }

                        scriptChange = GetScriptForDestination(vchPubKey.GetID());
                    }

                    newTxOut = CTxOut(nChange, scriptChange);

                    // We do not move dust-change to fees, because the sender would end up paying more than requested.
                    // This would be against the purpose of the all-inclusive feature.
                    // So instead we raise the change and deduct from the recipient.
                    if (nSubtractFeeFromAmount > 0 && newTxOut.IsDust(dustRelayFee))
                    {
                        CAmount nDust = newTxOut.GetDustThreshold(dustRelayFee) - newTxOut.nValue;
                        newTxOut.nValue += nDust; // raise change until no more dust
                        for (unsigned int i = 0; i < vecSend.size(); i++) // subtract from first recipient
                        {
                            if (vecSend[i].fSubtractFeeFromAmount)
                            {
                                txNew.vout[i].nValue -= nDust;
                                if (txNew.vout[i].IsDust(dustRelayFee))
                                {
                                    strFailReason = _("The transaction amount is too small to send after the fee has been deducted");
                                    return false;
                                }
                                break;
                            }
                        }
                    }

                    // Never create dust outputs; if we would, just
                    // add the dust to the fee.
                    if (newTxOut.IsDust(dustRelayFee))
                    {
                        nChangePosInOut = -1;
                        nFeeRet += nChange;
                        reservekey.ReturnKey();
                    }
                    else
                    {
                        if (nChangePosInOut == -1)
                        {
                            // Insert change txn at random position:
                            nChangePosInOut = GetRandInt(txNew.vout.size()+1);
                        }
                        else if ((unsigned int)nChangePosInOut > txNew.vout.size())
                        {
                            strFailReason = _("Change index out of range");
                            return false;
                        }

                        std::vector<CTxOut>::iterator position = txNew.vout.begin()+nChangePosInOut;
                        txNew.vout.insert(position, newTxOut);
                    }
                } else {
                    reservekey.ReturnKey();
                    nChangePosInOut = -1;
                }

                // Fill vin
                //
                // Note how the sequence number is set to max()-1 so that the
                // nLockTime set above actually works.
                //
                // BIP125 defines opt-in RBF as any nSequence < maxint-1, so
                // we use the highest possible value in that range (maxint-2)
                // to avoid conflicting with other possible uses of nSequence,
                // and in the spirit of "smallest possible change from prior
                // behavior."
                for (const auto& coin : setCoins)
                    txNew.vin.push_back(CTxIn(coin.first->GetHash(),coin.second,CScript(),
                                              std::numeric_limits<unsigned int>::max() - (fWalletRbf ? 2 : 1)));

                // Fill in dummy signatures for fee calculation.
                if (!DummySignTx(txNew, setCoins)) {
                    strFailReason = _("Signing transaction failed");
                    return false;
                }

                unsigned int nBytes = ::GetSerializeSize(txNew, SER_NETWORK, PROTOCOL_VERSION);

                if (nExtraPayloadSize != 0) {
                    // account for extra payload in fee calculation
                    nBytes += GetSizeOfCompactSize(nExtraPayloadSize) + nExtraPayloadSize;
                }

                if (nBytes > MAX_STANDARD_TX_SIZE) {
                    // Do not create oversized transactions (bad-txns-oversize).
                    strFailReason = _("Transaction too large");
                    return false;
                }

                CTransaction txNewConst(txNew);
                dPriority = txNewConst.ComputePriority(dPriority, nBytes);

                // Remove scriptSigs to eliminate the fee calculation dummy signatures
                for (auto& vin : txNew.vin) {
                    vin.scriptSig = CScript();
                    vin.scriptWitness.SetNull();
                }

                // Allow to override the default confirmation target over the CoinControl instance
                int currentConfirmationTarget = nTxConfirmTarget;
                if (coinControl && coinControl->nConfirmTarget > 0)
                    currentConfirmationTarget = coinControl->nConfirmTarget;

                // Can we complete this as a free transaction?
                if (fSendFreeTransactions && nBytes <= MAX_FREE_TRANSACTION_CREATE_SIZE)
                {
                    // Not enough fee: enough priority?
                    double dPriorityNeeded = mempool.estimateSmartPriority(currentConfirmationTarget);
                    // Require at least hard-coded AllowFree.
                    if (dPriority >= dPriorityNeeded && AllowFree(dPriority))
                        break;
                }

                CAmount nFeeNeeded = GetMinimumFee(nBytes, currentConfirmationTarget, mempool);
                LogPrintf("fee needed for tx: %s\n", nFeeNeeded);

                if (coinControl && nFeeNeeded > 0 && coinControl->nMinimumTotalFee > nFeeNeeded) {
                    nFeeNeeded = coinControl->nMinimumTotalFee;
                }
                if (coinControl && coinControl->fOverrideFeeRate)
                    nFeeNeeded = coinControl->nFeeRate.GetFee(nBytes);

                // If we made it here and we aren't even able to meet the relay fee on the next pass, give up
                // because we must be at the maximum allowed fee.
                if (nFeeNeeded < ::minRelayTxFee.GetFee(nBytes))
                {
                    strFailReason = _("Transaction too large for fee policy");
                    return false;
                }

                if (nFeeRet >= nFeeNeeded) {
                    // Reduce fee to only the needed amount if we have change
                    // output to increase.  This prevents potential overpayment
                    // in fees if the coins selected to meet nFeeNeeded result
                    // in a transaction that requires less fee than the prior
                    // iteration.
                    // TODO: The case where nSubtractFeeFromAmount > 0 remains
                    // to be addressed because it requires returning the fee to
                    // the payees and not the change output.
                    // TODO: The case where there is no change output remains
                    // to be addressed so we avoid creating too small an output.
                    if (nFeeRet > nFeeNeeded && nChangePosInOut != -1 && nSubtractFeeFromAmount == 0) {
                        CAmount extraFeePaid = nFeeRet - nFeeNeeded;
                        vector<CTxOut>::iterator change_position = txNew.vout.begin()+nChangePosInOut;
                        change_position->nValue += extraFeePaid;
                        nFeeRet -= extraFeePaid;
                    }
                    break; // Done, enough fee included.
                }

                // Try to reduce change to include necessary fee
                if (nChangePosInOut != -1 && nSubtractFeeFromAmount == 0) {
                    CAmount additionalFeeNeeded = nFeeNeeded - nFeeRet;
                    vector<CTxOut>::iterator change_position = txNew.vout.begin()+nChangePosInOut;
                    // Only reduce change if remaining amount is still a large enough output.
                    if (change_position->nValue >= MIN_FINAL_CHANGE + additionalFeeNeeded) {
                        change_position->nValue -= additionalFeeNeeded;
                        nFeeRet += additionalFeeNeeded;
                        break; // Done, able to increase fee from change
                    }
                }

                // Include more fee and try again.
                nFeeRet = nFeeNeeded;
                LogPrintf("not enough fee yet. nFeeRet: %s\n", nFeeRet);
                continue;
            }
        }

        if (sign)
        {
            CTransaction txNewConst(txNew);
            int nIn = 0;
            for (const auto& coin : setCoins)
            {
                const CScript& scriptPubKey = coin.first->tx->vout[coin.second].scriptPubKey;
                SignatureData sigdata;

                if (!ProduceSignature(TransactionSignatureCreator(this, &txNewConst, nIn, coin.first->tx->vout[coin.second].nValue, SIGHASH_ALL), scriptPubKey, sigdata))
                {
                    strFailReason = _("Signing transaction failed");
                    return false;
                } else {
                    UpdateTransaction(txNew, nIn, sigdata);
                }

                nIn++;
            }
        }

        // Embed the constructed transaction data in wtxNew.
        wtxNew.SetTx(MakeTransactionRef(std::move(txNew)));
    }

    LogPrintf("nFeeRet final: %s\n", nFeeRet);

    if (GetBoolArg("-walletrejectlongchains", DEFAULT_WALLET_REJECT_LONG_CHAINS)) {
        // Lastly, ensure this tx will pass the mempool's chain limits
        LockPoints lp;
        CTxMemPoolEntry entry(wtxNew.tx, 0, 0, 0, 0, false, 0, lp);

        CTxMemPool::setEntries setAncestors;
        size_t nLimitAncestors = GetArg("-limitancestorcount", DEFAULT_ANCESTOR_LIMIT);
        size_t nLimitAncestorSize = GetArg("-limitancestorsize", DEFAULT_ANCESTOR_SIZE_LIMIT)*1000;
        size_t nLimitDescendants = GetArg("-limitdescendantcount", DEFAULT_DESCENDANT_LIMIT);
        size_t nLimitDescendantSize = GetArg("-limitdescendantsize", DEFAULT_DESCENDANT_SIZE_LIMIT)*1000;
        std::string errString;
        if (!mempool.CalculateMemPoolAncestors(entry, setAncestors, nLimitAncestors, nLimitAncestorSize, nLimitDescendants, nLimitDescendantSize, errString)) {
            strFailReason = _("Transaction has too long of a mempool chain");
            return false;
        }
    }
    return true;
}

/**
 * Call after CreateTransaction unless you want to abort
 */
bool CWallet::CommitTransaction(CWalletTx& wtxNew, CReserveKey& reservekey, CConnman* connman, CValidationState& state)
{
    {
        LOCK2(cs_main, cs_wallet);
        LogPrintf("CommitTransaction:\n%s", wtxNew.tx->ToString());
        {
            // Take key pair from key pool so it won't be used again
            reservekey.KeepKey();

            // Add tx to wallet, because if it has change it's also ours,
            // otherwise just for transaction history.
            AddToWallet(wtxNew);

            // Notify that old coins are spent
            BOOST_FOREACH(const CTxIn& txin, wtxNew.tx->vin)
            {
                // Skip inputs of anonymized transactions
                if (txin.prevout.hash.IsNull())
                    continue;

                CWalletTx &coin = mapWallet[txin.prevout.hash];
                coin.BindWallet(this);
                NotifyTransactionChanged(this, coin.GetHash(), CT_UPDATED);
            }
        }

        // Track how many getdata requests our transaction gets
        mapRequestCount[wtxNew.GetHash()] = 0;

        if (fBroadcastTransactions)
        {
            // Broadcast
            if (!wtxNew.AcceptToMemoryPool(maxTxFee, state)) {
                LogPrintf("CommitTransaction(): Transaction cannot be broadcast immediately, %s\n", state.GetRejectReason());
                // TODO: if we expect the failure to be long term or permanent, instead delete wtx from the wallet and return failure.
            } else {
                wtxNew.RelayWalletTransaction(connman);
            }
        }
    }
    return true;
}

bool CWallet::EraseFromWallet(uint256 hash) {
    if (!fFileBacked)
        return false;
    {
        LOCK(cs_wallet);
        if (mapWallet.erase(hash))
            CWalletDB(strWalletFile).EraseTx(hash);
    }
    return true;
}

/*
 * We disabled zerocoin for security reasons but in order for zerocoin to sigma remint tests
 * to pass we need it on regtest chain
 */

static bool IsZerocoinEnabled(std::string &stringError) {
    if (Params().GetConsensus().IsRegtest()) {
        return true;
    }
    else {
        stringError = "Zerocoin functionality has been disabled";
        return false;
    }
}

#define CHECK_ZEROCOIN_STRINGERROR(__s) { \
    if (!IsZerocoinEnabled(__s)) \
        return false; \
}

#define CHECK_ZEROCOIN_STRING(s) { \
    std::string __stringError; \
    if (!IsZerocoinEnabled(__stringError)) \
        return __stringError; \
}

bool CWallet::CreateZerocoinMintModel(
        string &stringError,
        const std::vector<std::pair<int,int>>& denominationPairs) {

    CHECK_ZEROCOIN_STRINGERROR(stringError);

    libzerocoin::CoinDenomination denomination;
    // Always use modulus v2
    libzerocoin::Params *zcParams = ZCParamsV2;

    vector<CRecipient> vecSend;
    vector<libzerocoin::PrivateCoin> privCoins;
    CWalletTx wtx;

    std::pair<int,int> denominationPair;
    BOOST_FOREACH(denominationPair, denominationPairs){
        int denominationValue = denominationPair.first;
        switch(denominationValue){
            case 1:
                denomination = libzerocoin::ZQ_LOVELACE;
                break;
            case 10:
                denomination = libzerocoin::ZQ_GOLDWASSER;
                break;
            case 25:
                denomination = libzerocoin::ZQ_RACKOFF;
                break;
            case 50:
                denomination = libzerocoin::ZQ_PEDERSEN;
                break;
            case 100:
                denomination = libzerocoin::ZQ_WILLIAMSON;
                break;
            default:
                throw runtime_error(
                    "mintzerocoin <amount>(1,10,25,50,100) (\"zcoinaddress\")\n");
        }

        int64_t amount = denominationPair.second;

        LogPrintf("rpcWallet.mintzerocoin() denomination = %s, nAmount = %s \n", denominationValue, amount);

        if(amount < 0){
                throw runtime_error(
                    "mintzerocoin <amount>(1,10,25,50,100) (\"zcoinaddress\")\n");
        }

        for(int64_t i=0; i<amount; i++){
            // The following constructor does all the work of minting a brand
            // new zerocoin. It stores all the private values inside the
            // PrivateCoin object. This includes the coin secrets, which must be
            // stored in a secure location (wallet) at the client.
            libzerocoin::PrivateCoin newCoin(zcParams, denomination, ZEROCOIN_TX_VERSION_2);
            // Get a copy of the 'public' portion of the coin. You should
            // embed this into a Zerocoin 'MINT' transaction along with a series
            // of currency inputs totaling the assigned value of one zerocoin.

            libzerocoin::PublicCoin pubCoin = newCoin.getPublicCoin();

            //Validate
            bool validCoin = pubCoin.validate();

            // loop until we find a valid coin
            while(!validCoin){
                newCoin = libzerocoin::PrivateCoin(zcParams, denomination, ZEROCOIN_TX_VERSION_2);
                pubCoin = newCoin.getPublicCoin();
                validCoin = pubCoin.validate();
            }

            // Create script for coin
            CScript scriptSerializedCoin =
                    CScript() << OP_ZEROCOINMINT << pubCoin.getValue().getvch().size() << pubCoin.getValue().getvch();

            CRecipient recipient = {scriptSerializedCoin, (denominationValue * COIN), false};

            vecSend.push_back(recipient);
            privCoins.push_back(newCoin);
        }
    }

    stringError = pwalletMain->MintAndStoreZerocoin(vecSend, privCoins, wtx);

    if (stringError != ""){
        return false;
    }

    return true;
}

bool CWallet::CreateZerocoinMintModel(string &stringError, const string& denomAmount) {
    CHECK_ZEROCOIN_STRINGERROR(stringError);

    if (!fFileBacked)
        return false;

    int64_t nAmount = 0;
    libzerocoin::CoinDenomination denomination;
    // Amount
    if (denomAmount == "1") {
        denomination = libzerocoin::ZQ_LOVELACE;
        nAmount = roundint64(1 * COIN);
    } else if (denomAmount == "10") {
        denomination = libzerocoin::ZQ_GOLDWASSER;
        nAmount = roundint64(10 * COIN);
    } else if (denomAmount == "25") {
        denomination = libzerocoin::ZQ_RACKOFF;
        nAmount = roundint64(25 * COIN);
    } else if (denomAmount == "50") {
        denomination = libzerocoin::ZQ_PEDERSEN;
        nAmount = roundint64(50 * COIN);
    } else if (denomAmount == "100") {
        denomination = libzerocoin::ZQ_WILLIAMSON;
        nAmount = roundint64(100 * COIN);
    } else {
        return false;
    }

    // Set up the Zerocoin Params object
    libzerocoin::Params *zcParams = ZCParamsV2;

    int mintVersion = ZEROCOIN_TX_VERSION_1;

    // do not use v2 mint until certain moment when it would be understood by peers
    {
        LOCK(cs_main);
        if (chainActive.Height() >= Params().GetConsensus().nSpendV15StartBlock)
            mintVersion = ZEROCOIN_TX_VERSION_2;
    }

    // The following constructor does all the work of minting a brand
    // new zerocoin. It stores all the private values inside the
    // PrivateCoin object. This includes the coin secrets, which must be
    // stored in a secure location (wallet) at the client.
    libzerocoin::PrivateCoin newCoin(zcParams, denomination, mintVersion);

    // Get a copy of the 'public' portion of the coin. You should
    // embed this into a Zerocoin 'MINT' transaction along with a series
    // of currency inputs totaling the assigned value of one zerocoin.
    libzerocoin::PublicCoin pubCoin = newCoin.getPublicCoin();

    // Validate
    if (pubCoin.validate()) {
        //TODOS
        CScript scriptSerializedCoin =
                CScript() << OP_ZEROCOINMINT << pubCoin.getValue().getvch().size() << pubCoin.getValue().getvch();

        // Wallet comments
        CWalletTx wtx;
        stringError = MintZerocoin(scriptSerializedCoin, nAmount, wtx);

        if (stringError != "")
            return false;

        const unsigned char *ecdsaSecretKey = newCoin.getEcdsaSeckey();
        CZerocoinEntry zerocoinTx;
        zerocoinTx.IsUsed = false;
        zerocoinTx.denomination = denomination;
        zerocoinTx.value = pubCoin.getValue();
        zerocoinTx.randomness = newCoin.getRandomness();
        zerocoinTx.serialNumber = newCoin.getSerialNumber();
        zerocoinTx.ecdsaSecretKey = std::vector<unsigned char>(ecdsaSecretKey, ecdsaSecretKey+32);
        LogPrintf("CreateZerocoinMintModel() -> NotifyZerocoinChanged\n");
        LogPrintf("pubcoin=%s, isUsed=%s\n", zerocoinTx.value.GetHex(), zerocoinTx.IsUsed);
        LogPrintf("randomness=%s, serialNumber=%s\n", zerocoinTx.randomness.GetHex(), zerocoinTx.serialNumber.GetHex());
        NotifyZerocoinChanged(this, zerocoinTx.value.GetHex(), "New (" + std::to_string(zerocoinTx.denomination) + " mint)", CT_NEW);
        if (!CWalletDB(strWalletFile).WriteZerocoinEntry(zerocoinTx))
            return false;
        return true;
    } else {
        return false;
    }
}

int CWallet::GetNumberOfUnspentMintsForDenomination(int version, libzerocoin::CoinDenomination d, CZerocoinEntry *mintEntry /*=NULL*/) {
    CZerocoinState *zerocoinState = CZerocoinState::GetZerocoinState();

    // In case of corrupted database we need to rescan blockchain state to find the coins that were unspent

    list<CZerocoinEntry> mintedCoins;
    CWalletDB(strWalletFile).ListPubCoin(mintedCoins);

    int result = 0;
    if (mintEntry)
        *mintEntry = CZerocoinEntry();

    BOOST_FOREACH(const CZerocoinEntry &coin, mintedCoins) {
        if (!coin.IsUsedForRemint && coin.denomination == d && coin.randomness != 0 && coin.serialNumber > 0) {
            // Ignore "used" state in the database, check if the coin serial is used
            if (zerocoinState->IsUsedCoinSerial(coin.serialNumber))
                // Coin has already been spent
                continue;

            // Obtain coin version
            int coinVersion = coin.IsCorrectV2Mint() ? ZEROCOIN_TX_VERSION_2 : ZEROCOIN_TX_VERSION_1;

            if (coinVersion == version) {
                // Find minted coin in the index
                int mintId = -1, mintHeight = -1;

                // group is the same in both v1 and v2 params
                const libzerocoin::IntegerGroupParams &commGroup = ZCParamsV2->coinCommitmentGroup;
                // calculate g^serial * h^randomness (mod modulus)
                CBigNum coinPublicValue = commGroup.g.pow_mod(coin.serialNumber, commGroup.modulus).
                                mul_mod(commGroup.h.pow_mod(coin.randomness, commGroup.modulus), commGroup.modulus);

                if ((mintHeight = zerocoinState->GetMintedCoinHeightAndId(coinPublicValue, (int)d, mintId)) > 0) {
                    if (mintEntry) {
                        *mintEntry = coin;

                        // we don't trust values in DB, we use values from blockchain
                        mintEntry->nHeight = mintHeight;
                        mintEntry->id = mintId;

                        // no need to find anything else
                        return 1;
                    }
                    else {
                        result++;
                    }
                }
            }
        }
    }

    return result;
}

bool CWallet::CreateZerocoinToSigmaRemintModel(string &stringError, int version, libzerocoin::CoinDenomination denomination, CWalletTx *wtx) {
    // currently we don't support zerocoin mints v1
    assert(version == ZEROCOIN_TX_VERSION_2);

    EnsureMintWalletAvailable();

    if (IsLocked()) {
        stringError = "Error: Wallet locked, unable to create transaction!";
        return false;
    }

    CWalletTx wtxNew;
    wtxNew.BindWallet(this);
    CMutableTransaction txNew;

    LOCK2(cs_main, cs_wallet);
    CWalletDB walletdb(pwalletMain->strWalletFile);

    const Consensus::Params &params = Params().GetConsensus();
    if (!sigma::IsRemintWindow(chainActive.Height())) {
        stringError = "Remint transaction is not currently allowed";
        return false;
    }

    if (!params.IsRegtest() && !masternodeSync.IsBlockchainSynced()) {
        stringError = "Blockchain is not synced";
        return false;
    }

    txNew.vin.clear();
    txNew.vout.clear();
    wtxNew.fFromMe = true;

    CZerocoinEntry mintEntry;
    if (GetNumberOfUnspentMintsForDenomination(version, denomination, &mintEntry) <= 0 || mintEntry.nHeight > chainActive.Height()) {
        stringError = "No zerocoin mints found";
        return false;
    }

    // Create remint tx input without signature (metadata is unknown at the moment)
    sigma::CoinRemintToV3 remint(version, (unsigned)denomination, (unsigned)mintEntry.id,
            mintEntry.serialNumber, mintEntry.randomness, chainActive[mintEntry.nHeight]->GetBlockHash(),
            mintEntry.ecdsaSecretKey);

    CDataStream ds1(SER_NETWORK, PROTOCOL_VERSION);
    ds1 << remint;

    CScript remintScriptBeforeSignature;
    remintScriptBeforeSignature << OP_ZEROCOINTOSIGMAREMINT;
    remintScriptBeforeSignature.insert(remintScriptBeforeSignature.end(), ds1.begin(), ds1.end());

    CTxIn remintTxIn;
    remintTxIn.nSequence = mintEntry.id;
    remintTxIn.scriptSig = remintScriptBeforeSignature;
    remintTxIn.prevout.SetNull();
    txNew.vin.push_back(remintTxIn);

    vector<CHDMint> vHDMints;

    static struct ZerocoinToSigmaMintDenominationMap {
        int zerocoinDenomination;
        sigma::CoinDenomination sigmaDenomination;
        int numberOfSigmaMints;
    } zerocoinToSigmaDenominationMap[] = {
        {1, sigma::CoinDenomination::SIGMA_DENOM_1, 1},
        {10, sigma::CoinDenomination::SIGMA_DENOM_10, 1},
        {25, sigma::CoinDenomination::SIGMA_DENOM_25, 1},
        {50, sigma::CoinDenomination::SIGMA_DENOM_25, 2},
        {100, sigma::CoinDenomination::SIGMA_DENOM_100, 1}
    };

    for (auto &denomMap: zerocoinToSigmaDenominationMap) {
        if (denomMap.zerocoinDenomination != (int)denomination)
            continue;

        sigma::Params* sigmaParams = sigma::Params::get_default();

        for (int i=0; i<denomMap.numberOfSigmaMints; i++) {
            sigma::PrivateCoin newCoin(sigmaParams, denomMap.sigmaDenomination, ZEROCOIN_TX_VERSION_3);

            // Generate and store secrets deterministically in the following function.
            CHDMint hdMint;
            zwallet->GenerateMint(walletdb, newCoin.getPublicCoin().getDenomination(), newCoin, hdMint);

            sigma::PublicCoin pubCoin = newCoin.getPublicCoin();

            // Validate
            if (!pubCoin.validate()) {
                stringError = "Unable to mint a sigma coin";
                zwallet->ResetCount(walletdb);
                return false;
            }

            CScript sigmaMintScript;
            sigmaMintScript << OP_SIGMAMINT;
            std::vector<unsigned char> vch = pubCoin.getValue().getvch();
            sigmaMintScript.insert(sigmaMintScript.end(), vch.begin(), vch.end());

            int64_t intDenomination;
            if (!sigma::DenominationToInteger(denomMap.sigmaDenomination, intDenomination)) {
                stringError = "Unknown sigma denomination";
                zwallet->ResetCount(walletdb);
                return false;
            }

            CTxOut sigmaTxOut;
            sigmaTxOut.scriptPubKey = sigmaMintScript;
            sigmaTxOut.nValue = intDenomination;
            txNew.vout.push_back(sigmaTxOut);

            vHDMints.push_back(hdMint);
        }
    }

    if (txNew.vout.empty()) {
        stringError = "Unknown zerocoin denomination";
        return false;
    }

    // At this point we have all the data we need to get hash tx (without remint signature) and use ECDSA secret
    // key to sign remint tx input
    libzerocoin::SpendMetaData metadata(mintEntry.id, txNew.GetHash());
    remint.SignTransaction(metadata);

    // Now update the script
    CDataStream ds2(SER_NETWORK, PROTOCOL_VERSION);
    ds2 << remint;

    CScript remintScriptAfterSignature;
    remintScriptAfterSignature << OP_ZEROCOINTOSIGMAREMINT;
    remintScriptAfterSignature.insert(remintScriptAfterSignature.end(), ds2.begin(), ds2.end());

    txNew.vin[0].scriptSig = remintScriptAfterSignature;
    wtxNew.SetTx(MakeTransactionRef(std::move(txNew)));

    CReserveKey reserveKey(this);
    CValidationState state;
    if (!CommitTransaction(wtxNew, reserveKey, g_connman.get(), state)) {
        stringError = "Cannot commit transaction";
        return false;
    }

    // Write mint entry as "used for remint"
    mintEntry.IsUsed = mintEntry.IsUsedForRemint = true;
    walletdb.WriteZerocoinEntry(mintEntry);
    NotifyZerocoinChanged(this,
        mintEntry.value.GetHex(),
        "Used (" + std::to_string(mintEntry.denomination) + " mint)",
        CT_UPDATED);

    CZerocoinSpendEntry spendEntry;
    spendEntry.coinSerial = mintEntry.serialNumber;
    spendEntry.hashTx = txNew.GetHash();
    spendEntry.pubCoin = remint.getPublicCoinValue();
    spendEntry.id = remint.getCoinGroupId();
    spendEntry.denomination = mintEntry.denomination;
    walletdb.WriteCoinSpendSerialEntry(spendEntry);


    //update mints with full transaction hash and then database them
    for (CHDMint hdMint : vHDMints) {
        hdMint.SetTxHash(wtxNew.GetHash());
        zwallet->GetTracker().Add(walletdb, hdMint, true);
        NotifyZerocoinChanged(this,
            hdMint.GetPubcoinValue().GetHex(),
            "New (" + std::to_string(hdMint.GetAmount()) + " mint)",
            CT_NEW);
    }

    // Update nCountNextUse in HDMint wallet database
    zwallet->UpdateCountDB(walletdb);

    if (wtx)
        *wtx = wtxNew;

    return true;
}

bool CWallet::CheckDenomination(string denomAmount, int64_t& nAmount, libzerocoin::CoinDenomination& denomination){
    // Amount
    if (denomAmount == "1") {
        denomination = libzerocoin::ZQ_LOVELACE;
        nAmount = roundint64(1 * COIN);
    } else if (denomAmount == "10") {
        denomination = libzerocoin::ZQ_GOLDWASSER;
        nAmount = roundint64(10 * COIN);
    } else if (denomAmount == "25") {
        denomination = libzerocoin::ZQ_RACKOFF;
        nAmount = roundint64(25 * COIN);
    } else if (denomAmount == "50") {
        denomination = libzerocoin::ZQ_PEDERSEN;
        nAmount = roundint64(50 * COIN);
    } else if (denomAmount == "100") {
        denomination = libzerocoin::ZQ_WILLIAMSON;
        nAmount = roundint64(100 * COIN);
    } else {
        return false;
    }
    return true;
}

bool CWallet::CreateZerocoinSpendModel(
        string &stringError,
        string thirdPartyAddress,
        string denomAmount,
        bool forceUsed) {
    // Clean the stringError, otherwise even if the Spend passes, it returns false.
    stringError = "";

    if (!fFileBacked)
        return false;

    int64_t nAmount = 0;
    libzerocoin::CoinDenomination denomination;
    if (!CheckDenomination(denomAmount, nAmount, denomination)) {
        stringError = "Error: No such denomination";
        return false;
    }

    // Wallet comments
    CWalletTx wtx;
    uint256 txHash;

    bool zcSelectedIsUsed;

    CBigNum coinSerial;
    CBigNum zcSelectedValue;
    stringError = SpendZerocoin(
        thirdPartyAddress, nAmount, denomination,
        wtx, coinSerial, txHash, zcSelectedValue,
        zcSelectedIsUsed, forceUsed);

    if (stringError != "")
        return false;

    return true;
}

bool CWallet::CreateZerocoinSpendModel(
        CWalletTx& wtx,
        string &stringError,
        string& thirdPartyAddress,
        const vector<string>& denomAmounts,
        bool forceUsed) {

    CHECK_ZEROCOIN_STRINGERROR(stringError);

    if (!fFileBacked)
        return false;

    vector<pair<int64_t, libzerocoin::CoinDenomination>> denominations;
    for(vector<string>::const_iterator it = denomAmounts.begin(); it != denomAmounts.end(); it++){
        const string& denomAmount = *it;
        int64_t nAmount = 0;
        libzerocoin::CoinDenomination denomination;
        // Amount
        if (denomAmount == "1") {
            denomination = libzerocoin::ZQ_LOVELACE;
            nAmount = roundint64(1 * COIN);
        } else if (denomAmount == "10") {
            denomination = libzerocoin::ZQ_GOLDWASSER;
            nAmount = roundint64(10 * COIN);
        } else if (denomAmount == "25") {
            denomination = libzerocoin::ZQ_RACKOFF;
            nAmount = roundint64(25 * COIN);
        } else if (denomAmount == "50") {
            denomination = libzerocoin::ZQ_PEDERSEN;
            nAmount = roundint64(50 * COIN);
        } else if (denomAmount == "100") {
            denomination = libzerocoin::ZQ_WILLIAMSON;
            nAmount = roundint64(100 * COIN);
        } else {
            return false;
        }
        denominations.push_back(make_pair(nAmount, denomination));
    }
    vector<CBigNum> coinSerials;
    uint256 txHash;
    vector<CBigNum> zcSelectedValues;
    stringError = SpendMultipleZerocoin(thirdPartyAddress, denominations, wtx, coinSerials, txHash, zcSelectedValues, forceUsed);
    if (stringError != "")
        return false;
    return true;
 }

/**
 * @brief CWallet::CreateMintTransaction
 * @param vecSend
 * @param wtxNew
 * @param reservekey
 * @param nFeeRet
 * @param strFailReason
 * @param coinControl
 * @return
 */
bool CWallet::CreateMintTransaction(const vector <CRecipient> &vecSend, CWalletTx &wtxNew,
                                            CReserveKey &reservekey,
                                            CAmount &nFeeRet, int &nChangePosInOut, std::string &strFailReason, bool isSigmaMint,
                                            const CCoinControl *coinControl, bool sign) {
    if (!isSigmaMint) {
        CHECK_ZEROCOIN_STRINGERROR(strFailReason);
    }

    CAmount nValue = 0;
    int nChangePosRequest = nChangePosInOut;
    unsigned int nSubtractFeeFromAmount = 0;
    BOOST_FOREACH(const CRecipient &recipient, vecSend)
    {
        if (nValue < 0 || recipient.nAmount < 0) {
            strFailReason = _("Transaction amounts must be positive");
            return false;
        }
        nValue += recipient.nAmount;
    }
    if (vecSend.empty() || nValue < 0) {
        strFailReason = _("Transaction amounts must be positive");
        return false;
    }
    wtxNew.fTimeReceivedIsTxTime = true;
    wtxNew.BindWallet(this);
    CMutableTransaction txNew;
    txNew.nLockTime = chainActive.Height();
    if (GetRandInt(10) == 0)
        txNew.nLockTime = std::max(0, (int) txNew.nLockTime - GetRandInt(100));

    assert(txNew.nLockTime <= (unsigned int) chainActive.Height());
    assert(txNew.nLockTime < LOCKTIME_THRESHOLD);

    {
        LOCK2(cs_main, cs_wallet);
        {
            std::vector<COutput> vAvailableCoins;
            AvailableCoins(vAvailableCoins, true, coinControl);

            nFeeRet = payTxFee.GetFeePerK();
            LogPrintf("nFeeRet=%s\n", nFeeRet);
            // Start with no fee and loop until there is enough fee
            while (true)
            {
                nChangePosInOut = nChangePosRequest;
                txNew.vin.clear();
                txNew.vout.clear();

                wtxNew.fFromMe = true;
                wtxNew.changes.clear();

                CAmount nValueToSelect = nValue + nFeeRet;
                double dPriority = 0;
                // vouts to the payees
                BOOST_FOREACH(const CRecipient &recipient, vecSend)
                {
                    CTxOut txout(recipient.nAmount, recipient.scriptPubKey);
                    LogPrintf("txout:%s\n", txout.ToString());

                    if (txout.IsDust(::minRelayTxFee)) {
                        if (recipient.fSubtractFeeFromAmount && nFeeRet > 0) {
                            if (txout.nValue < 0)
                                strFailReason = _("The transaction amount is too small to pay the fee");
                            else
                                strFailReason = _(
                                        "The transaction amount is too small to send after the fee has been deducted");
                        } else
                            strFailReason = _("Transaction amount too small");
                        return false;
                    }
                    txNew.vout.push_back(txout);
                }

                // Choose coins to use
                set<pair<const CWalletTx*,unsigned int> > setCoins;
                CAmount nValueIn = 0;
                if (!SelectCoins(vAvailableCoins, nValueToSelect, setCoins, nValueIn, coinControl))
                {
                    if (nValueIn < nValueToSelect) {
                        strFailReason = _("Insufficient funds");
                    }
                    return false;
                }
                BOOST_FOREACH(PAIRTYPE(const CWalletTx*, unsigned int) pcoin, setCoins)
                {
                    CAmount nCredit = pcoin.first->tx->vout[pcoin.second].nValue;
                    //The coin age after the next block (depth+1) is used instead of the current,
                    //reflecting an assumption the user would accept a bit more delay for
                    //a chance at a free transaction.
                    //But mempool inputs might still be in the mempool, so their age stays 0
                    int age = pcoin.first->GetDepthInMainChain();
                    assert(age >= 0);
                    if (age != 0)
                        age += 1;
                    dPriority += (double)nCredit * age;
                }

                CAmount nChange = nValueIn - nValueToSelect;

                if(!isSigmaMint){
                    // TODO: change 1000000 to correct fee
                    // NOTE: this depends on the exact behaviour of GetMinFee
                    if (nFeeRet < 1000000 && nChange > 0 && nChange < CENT) {
                        int64_t nMoveToFee = min(nChange, 1000000 - nFeeRet);
                        nChange -= nMoveToFee;
                        nFeeRet += nMoveToFee;
                    }
                }
                if (nChange > 0) {
                    // Fill a vout to ourself
                    // TODO: pass in scriptChange instead of reservekey so
                    // change transaction isn't always pay-to-bitcoin-address
                    CScript scriptChange;

                    // coin control: send change to custom address
                    if (coinControl && !boost::get<CNoDestination>(&coinControl->destChange))
                        scriptChange = GetScriptForDestination(coinControl->destChange);

                    // send change to one of the specified change addresses
                    else if (IsArgSet("-change") && mapMultiArgs.at("-change").size() > 0) {
                        CBitcoinAddress address(mapMultiArgs.at("change")[GetRandInt(mapMultiArgs.at("-change").size())]);
                        CKeyID keyID;
                        if (!address.GetKeyID(keyID)) {
                            strFailReason = _("Bad change address");
                            return false;
                        }
                        scriptChange = GetScriptForDestination(keyID);
                    }

                    // no coin control: send change to newly generated address
                    else
                    {
                        // Note: We use a new key here to keep it from being obvious which side is the change.
                        //  The drawback is that by not reusing a previous key, the change may be lost if a
                        //  backup is restored, if the backup doesn't have the new private key for the change.
                        //  If we reused the old key, it would be possible to add code to look for and
                        //  rediscover unknown transactions that were written with keys of ours to recover
                        //  post-backup change.

                        // Reserve a new key pair from key pool
                        CPubKey vchPubKey;
                        bool ret;
                        ret = reservekey.GetReservedKey(vchPubKey);
                        if (!ret)
                        {
                            strFailReason = _("Keypool ran out, please call keypoolrefill first");
                            return false;
                        }

                        scriptChange = GetScriptForDestination(vchPubKey.GetID());
                    }

                    CTxOut newTxOut(nChange, scriptChange);

                    // We do not move dust-change to fees, because the sender would end up paying more than requested.
                    // This would be against the purpose of the all-inclusive feature.
                    // So instead we raise the change and deduct from the recipient.
                    if (nSubtractFeeFromAmount > 0 && newTxOut.IsDust(::minRelayTxFee))
                    {
                        CAmount nDust = newTxOut.GetDustThreshold(::minRelayTxFee) - newTxOut.nValue;
                        newTxOut.nValue += nDust; // raise change until no more dust
                        for (unsigned int i = 0; i < vecSend.size(); i++) // subtract from first recipient
                        {
                            if (vecSend[i].fSubtractFeeFromAmount)
                            {
                                txNew.vout[i].nValue -= nDust;
                                if (txNew.vout[i].IsDust(::minRelayTxFee))
                                {
                                    strFailReason = _("The transaction amount is too small to send after the fee has been deducted");
                                    return false;
                                }
                                break;
                            }
                        }
                    }

                    // Never create dust outputs; if we would, just
                    // add the dust to the fee.
                    if (newTxOut.IsDust(::minRelayTxFee))
                    {
                        nChangePosInOut = -1;
                        nFeeRet += nChange;
                        reservekey.ReturnKey();
                    }
                    else
                    {
                        if (nChangePosInOut == -1)
                        {
                            // Insert change txn at random position:
                            nChangePosInOut = GetRandInt(txNew.vout.size()+1);
                        }
                        else if ((unsigned int)nChangePosInOut > txNew.vout.size())
                        {
                            strFailReason = _("Change index out of range");
                            return false;
                        }

                        vector<CTxOut>::iterator position = txNew.vout.begin()+nChangePosInOut;
                        txNew.vout.insert(position, newTxOut);
                        wtxNew.changes.insert(static_cast<uint32_t>(nChangePosInOut));
                    }
                }
                else
                    reservekey.ReturnKey();

                // Fill vin
                //
                // Note how the sequence number is set to max()-1 so that the
                // nLockTime set above actually works.
                BOOST_FOREACH(const PAIRTYPE(const CWalletTx*,unsigned int)& coin, setCoins)
                    txNew.vin.push_back(CTxIn(coin.first->GetHash(),coin.second,CScript(),
                                              std::numeric_limits<unsigned int>::max()-1));

                // Sign
                int nIn = 0;
                CTransaction txNewConst(txNew);
                BOOST_FOREACH(const PAIRTYPE(const CWalletTx*,unsigned int)& coin, setCoins)
                {
                    bool signSuccess;
                    const CScript& scriptPubKey = coin.first->tx->vout[coin.second].scriptPubKey;
                    SignatureData sigdata;
                    if (sign)
                        signSuccess = ProduceSignature(TransactionSignatureCreator(this, &txNewConst, nIn, coin.first->tx->vout[coin.second].nValue, SIGHASH_ALL), scriptPubKey, sigdata);
                    else
                        signSuccess = ProduceSignature(DummySignatureCreator(this), scriptPubKey, sigdata);

                    if (!signSuccess)
                    {
                        strFailReason = _("Signing transaction failed");
                        return false;
                    } else {
                        UpdateTransaction(txNew, nIn, sigdata);
                    }
                    nIn++;
                }
                unsigned int nBytes = GetVirtualTransactionSize(txNew);
                // Remove scriptSigs if we used dummy signatures for fee calculation
                if (!sign) {
                    BOOST_FOREACH(CTxIn & vin, txNew.vin)
                    vin.scriptSig = CScript();
                }
                // Embed the constructed transaction data in wtxNew.
                wtxNew.SetTx(MakeTransactionRef(std::move(txNew)));

                // Limit size
                if (GetTransactionWeight(*wtxNew.tx) >= MAX_STANDARD_TX_WEIGHT) {
                    strFailReason = _("Transaction too large");
                    return false;
                }
                dPriority = wtxNew.tx->ComputePriority(dPriority, nBytes);

                // Can we complete this as a free transaction?
                if (fSendFreeTransactions && nBytes <= MAX_FREE_TRANSACTION_CREATE_SIZE) {
                    // Not enough fee: enough priority?
                    double dPriorityNeeded = mempool.estimateSmartPriority(nTxConfirmTarget);
                    // Require at least hard-coded AllowFree.
                    if (dPriority >= dPriorityNeeded && AllowFree(dPriority))
                        break;
                }
                CAmount nFeeNeeded;
                if(isSigmaMint) {
                    nFeeNeeded = GetMinimumFee(nBytes, nTxConfirmTarget, mempool);
                    if (coinControl && nFeeNeeded > 0 && coinControl->nMinimumTotalFee > nFeeNeeded) {
                        nFeeNeeded = coinControl->nMinimumTotalFee;
                    }
                    if (coinControl && coinControl->fOverrideFeeRate)
                        nFeeNeeded = coinControl->nFeeRate.GetFee(nBytes);
                } else{
                    int64_t nPayFee = payTxFee.GetFeePerK() * (1 + (int64_t) GetTransactionWeight(*wtxNew.tx) / 1000);

                    int currentConfirmationTarget = nTxConfirmTarget;
                    if (coinControl && coinControl->nConfirmTarget > 0)
                        currentConfirmationTarget = coinControl->nConfirmTarget;
                    int64_t nMinFee = GetMinimumFee(nBytes, currentConfirmationTarget, mempool);
                    nFeeNeeded = nPayFee;
                    if (nFeeNeeded < nMinFee) {
                        nFeeNeeded = nMinFee;
                    }
                }
                if (nFeeRet >= nFeeNeeded)
                    break; // Done, enough fee included.

                // Include more fee and try again.
                nFeeRet = nFeeNeeded;
                continue;
            }
        }
    }

    if (GetBoolArg("-walletrejectlongchains", DEFAULT_WALLET_REJECT_LONG_CHAINS)) {
        // Lastly, ensure this tx will pass the mempool's chain limits
        LockPoints lp;
        CTxMemPoolEntry entry(MakeTransactionRef(txNew), 0, 0, 0, 0, false, 0, lp);
        CTxMemPool::setEntries setAncestors;
        size_t nLimitAncestors = GetArg("-limitancestorcount", DEFAULT_ANCESTOR_LIMIT);
        size_t nLimitAncestorSize = GetArg("-limitancestorsize", DEFAULT_ANCESTOR_SIZE_LIMIT) * 1000;
        size_t nLimitDescendants = GetArg("-limitdescendantcount", DEFAULT_DESCENDANT_LIMIT);
        size_t nLimitDescendantSize = GetArg("-limitdescendantsize", DEFAULT_DESCENDANT_SIZE_LIMIT) * 1000;
        std::string errString;
        if (!mempool.CalculateMemPoolAncestors(entry, setAncestors, nLimitAncestors, nLimitAncestorSize,
                                               nLimitDescendants, nLimitDescendantSize, errString)) {
            strFailReason = _("Transaction has too long of a mempool chain");
            return false;
        }
    }
    return true;
}

bool CWallet::CreateLelantusMintTransactions(
    CAmount valueToMint,
    std::vector<std::pair<CWalletTx, CAmount>>& wtxAndFee,
    CAmount& nAllFeeRet,
    std::vector<CHDMint>& dMints,
    std::list<CReserveKey>& reservekeys,
    int& nChangePosInOut,
    std::string& strFailReason,
    const CCoinControl *coinControl,
    bool autoMintAll,
    bool sign)
{
    const auto& lelantusParams = lelantus::Params::get_default();

    int nChangePosRequest = nChangePosInOut;

    // Create transaction template
    CWalletTx wtxNew;
    wtxNew.fTimeReceivedIsTxTime = true;
    wtxNew.BindWallet(this);

    CMutableTransaction txNew;
    txNew.nLockTime = chainActive.Height();

    assert(txNew.nLockTime <= (unsigned int) chainActive.Height());
    assert(txNew.nLockTime < LOCKTIME_THRESHOLD);

    {
        LOCK2(cs_main, cs_wallet);
        {
            std::list<CWalletTx> cacheWtxs;
            std::vector<std::pair<CAmount, std::vector<COutput>>> valueAndUTXO;
            AvailableCoinsForLMint(valueAndUTXO, coinControl);

            std::random_shuffle(valueAndUTXO.begin(), valueAndUTXO.end(), GetRandInt);

            while (!valueAndUTXO.empty()) {

                // initialize
                CWalletTx wtx = wtxNew;
                CMutableTransaction tx = txNew;

                reservekeys.emplace_back(this);
                auto &reservekey = reservekeys.back();

                if (GetRandInt(10) == 0)
                    tx.nLockTime = std::max(0, (int) tx.nLockTime - GetRandInt(100));

                CHDMint dMint;

                auto nFeeRet = 0;
                LogPrintf("nFeeRet=%s\n", nFeeRet);

                auto itr = valueAndUTXO.begin();

                CAmount valueToMintInTx = std::min(
                    ::Params().GetConsensus().nMaxValueLelantusMint,
                    itr->first);

                if (!autoMintAll) {
                    valueToMintInTx = std::min(valueToMintInTx, valueToMint);
                }

                CAmount nValueToSelect, mintedValue;

                std::set<std::pair<const CWalletTx*, unsigned int>> setCoins;

                // Start with no fee and loop until there is enough fee
                while (true) {
                    mintedValue = valueToMintInTx;
                    nValueToSelect = mintedValue + nFeeRet;

                    // if have no enough coins in this group then subtract fee from mint
                    if (nValueToSelect > itr->first) {
                        mintedValue -= nFeeRet;
                        nValueToSelect = mintedValue + nFeeRet;
                    }

                    nChangePosInOut = nChangePosRequest;
                    tx.vin.clear();
                    tx.vout.clear();

                    wtx.fFromMe = true;
                    wtx.changes.clear();

                    setCoins.clear();

                    // create recipient using random private coin to mock script sig
                    lelantus::PrivateCoin privCoin(lelantusParams, mintedValue);
                    auto recipient = CWallet::CreateLelantusMintRecipient(privCoin, dMint, false);

                    double dPriority = 0;

                    // vout to create mint
                    CTxOut txout(recipient.nAmount, recipient.scriptPubKey);

                    if (txout.IsDust(::minRelayTxFee)) {
                        strFailReason = _("Transaction amount too small");
                        return false;
                    }

                    tx.vout.push_back(txout);

                    // Choose coins to use

                    CAmount nValueIn = 0;
                    if (!SelectCoins(itr->second, nValueToSelect, setCoins, nValueIn, coinControl)) {

                        if (nValueIn < nValueToSelect) {
                            strFailReason = _("Insufficient funds");
                        }
                        return false;
                    }

                    for (auto const &pcoin : setCoins) {
                        CAmount nCredit = pcoin.first->tx->vout[pcoin.second].nValue;
                        //The coin age after the next block (depth+1) is used instead of the current,
                        //reflecting an assumption the user would accept a bit more delay for
                        //a chance at a free transaction.
                        //But mempool inputs might still be in the mempool, so their age stays 0
                        int age = pcoin.first->GetDepthInMainChain();
                        assert(age >= 0);
                        if (age != 0)
                            age += 1;
                        dPriority += (double)nCredit * age;
                    }

                    CAmount nChange = nValueIn - nValueToSelect;

                    if (nChange > 0) {
                        // Fill a vout to ourself
                        // TODO: pass in scriptChange instead of reservekey so
                        // change transaction isn't always pay-to-bitcoin-address
                        CScript scriptChange;

                        // coin control: send change to custom address
                        if (coinControl && !boost::get<CNoDestination>(&coinControl->destChange))
                            scriptChange = GetScriptForDestination(coinControl->destChange);

                        // send change to one of the specified change addresses
                        else if (IsArgSet("-change") && mapMultiArgs.at("-change").size() > 0) {
                            CBitcoinAddress address(mapMultiArgs.at("change")[GetRandInt(mapMultiArgs.at("-change").size())]);
                            CKeyID keyID;
                            if (!address.GetKeyID(keyID)) {
                                strFailReason = _("Bad change address");
                                return false;
                            }
                            scriptChange = GetScriptForDestination(keyID);
                        }

                        // no coin control: send change to newly generated address
                        else {
                            // Note: We use a new key here to keep it from being obvious which side is the change.
                            //  The drawback is that by not reusing a previous key, the change may be lost if a
                            //  backup is restored, if the backup doesn't have the new private key for the change.
                            //  If we reused the old key, it would be possible to add code to look for and
                            //  rediscover unknown transactions that were written with keys of ours to recover
                            //  post-backup change.

                            // Reserve a new key pair from key pool
                            CPubKey vchPubKey;
                            bool ret;
                            ret = reservekey.GetReservedKey(vchPubKey);
                            if (!ret)
                            {
                                strFailReason = _("Keypool ran out, please call keypoolrefill first");
                                return false;
                            }

                            scriptChange = GetScriptForDestination(vchPubKey.GetID());
                        }

                        CTxOut newTxOut(nChange, scriptChange);

                        // Never create dust outputs; if we would, just
                        // add the dust to the fee.
                        if (newTxOut.IsDust(::minRelayTxFee)) {
                            nChangePosInOut = -1;
                            nFeeRet += nChange;
                            reservekey.ReturnKey();
                        } else {

                            if (nChangePosInOut == -1) {

                                // Insert change txn at random position:
                                nChangePosInOut = GetRandInt(tx.vout.size() + 1);
                            } else if ((unsigned int)nChangePosInOut > tx.vout.size()) {

                                strFailReason = _("Change index out of range");
                                return false;
                            }

                            vector<CTxOut>::iterator position = tx.vout.begin() + nChangePosInOut;
                            tx.vout.insert(position, newTxOut);
                            wtx.changes.insert(static_cast<uint32_t>(nChangePosInOut));
                        }
                    } else {
                        reservekey.ReturnKey();
                    }

                    // Fill vin
                    //
                    // Note how the sequence number is set to max()-1 so that the
                    // nLockTime set above actually works.
                    for (const auto& coin : setCoins) {
                        tx.vin.push_back(CTxIn(
                            coin.first->GetHash(),
                            coin.second,
                            CScript(),
                            std::numeric_limits<unsigned int>::max() - 1));
                    }

                    // Fill in dummy signatures for fee calculation.
                    if (!DummySignTx(tx, setCoins)) {
                        strFailReason = _("Signing transaction failed");
                        return false;
                    }

                    unsigned int nBytes = GetVirtualTransactionSize(tx);

                    // Limit size
                    CTransaction txConst(tx);
                    if (GetTransactionWeight(txConst) >= MAX_STANDARD_TX_WEIGHT) {
                        strFailReason = _("Transaction too large");
                        return false;
                    }
                    dPriority = txConst.ComputePriority(dPriority, nBytes);

                    // Remove scriptSigs to eliminate the fee calculation dummy signatures
                    for (auto &vin : tx.vin) {
                        vin.scriptSig = CScript();
                        vin.scriptWitness.SetNull();
                    }

                    // Can we complete this as a free transaction?
                    if (fSendFreeTransactions && nBytes <= MAX_FREE_TRANSACTION_CREATE_SIZE) {
                        // Not enough fee: enough priority?
                        double dPriorityNeeded = mempool.estimateSmartPriority(nTxConfirmTarget);
                        // Require at least hard-coded AllowFree.
                        if (dPriority >= dPriorityNeeded && AllowFree(dPriority))
                            break;
                    }
                    CAmount nFeeNeeded = GetMinimumFee(nBytes, nTxConfirmTarget, mempool);

                    if (coinControl && nFeeNeeded > 0 && coinControl->nMinimumTotalFee > nFeeNeeded) {
                        nFeeNeeded = coinControl->nMinimumTotalFee;
                    }

                    if (coinControl && coinControl->fOverrideFeeRate)
                        nFeeNeeded = coinControl->nFeeRate.GetFee(nBytes);

                    // If we made it here and we aren't even able to meet the relay fee on the next pass, give up
                    // because we must be at the maximum allowed fee.
                    if (nFeeNeeded < ::minRelayTxFee.GetFee(nBytes)) {
                        strFailReason = _("Transaction too large for fee policy");
                        return false;
                    }

                    if (nFeeRet >= nFeeNeeded) {
                        for(auto& usedCoin : setCoins) {
                            for(auto coin = itr->second.begin(); coin != itr->second.end(); coin++) {
                                if(usedCoin.first == coin->tx && usedCoin.second == coin->i) {
                                    itr->first -= coin->tx->tx->vout[coin->i].nValue;
                                    itr->second.erase(coin);
                                    break;
                                }
                            }
                        }

                        if(itr->second.empty()) {
                            valueAndUTXO.erase(itr);
                        }

                        // Generate hdMint
                        recipient = CWallet::CreateLelantusMintRecipient(privCoin, dMint);

                        // vout to mint
                        txout = CTxOut(recipient.nAmount, recipient.scriptPubKey);
                        LogPrintf("txout: %s\n", txout.ToString());

                        for (size_t i = 0; i != tx.vout.size(); i++) {
                            if (tx.vout[i].scriptPubKey.IsLelantusMint()) {
                                tx.vout[i] = txout;
                            }
                        }

                        break; // Done, enough fee included.
                    }

                    // Include more fee and try again.
                    nFeeRet = nFeeNeeded;
                    continue;
                }

                if (GetBoolArg("-walletrejectlongchains", DEFAULT_WALLET_REJECT_LONG_CHAINS)) {
                    // Lastly, ensure this tx will pass the mempool's chain limits
                    LockPoints lp;
                    CTxMemPoolEntry entry(MakeTransactionRef(tx), 0, 0, 0, 0, false, 0, lp);
                    CTxMemPool::setEntries setAncestors;
                    size_t nLimitAncestors = GetArg("-limitancestorcount", DEFAULT_ANCESTOR_LIMIT);
                    size_t nLimitAncestorSize = GetArg("-limitancestorsize", DEFAULT_ANCESTOR_SIZE_LIMIT) * 1000;
                    size_t nLimitDescendants = GetArg("-limitdescendantcount", DEFAULT_DESCENDANT_LIMIT);
                    size_t nLimitDescendantSize = GetArg("-limitdescendantsize", DEFAULT_DESCENDANT_SIZE_LIMIT) * 1000;
                    std::string errString;
                    if (!mempool.CalculateMemPoolAncestors(entry, setAncestors, nLimitAncestors, nLimitAncestorSize,
                                                           nLimitDescendants, nLimitDescendantSize, errString)) {
                        strFailReason = _("Transaction has too long of a mempool chain");
                        return false;
                    }
                }

                // Sign
                int nIn = 0;
                CTransaction txNewConst(tx);
                for (const auto& coin : setCoins) {
                    bool signSuccess = false;
                    const CScript& scriptPubKey = coin.first->tx->vout[coin.second].scriptPubKey;
                    SignatureData sigdata;
                    if (sign)
                        signSuccess = ProduceSignature(TransactionSignatureCreator(this, &txNewConst, nIn, coin.first->tx->vout[coin.second].nValue, SIGHASH_ALL), scriptPubKey, sigdata);
                    else
                        signSuccess = ProduceSignature(DummySignatureCreator(this), scriptPubKey, sigdata);

                    if (!signSuccess)
                    {
                        strFailReason = _("Signing transaction failed");
                        return false;
                    } else {
                        UpdateTransaction(tx, nIn, sigdata);
                    }
                    nIn++;
                }

                wtx.SetTx(MakeTransactionRef(std::move(tx)));

                wtxAndFee.push_back(std::make_pair(wtx, nFeeRet));

                if (nChangePosInOut >= 0) {
                    // Cache wtx to somewhere because COutput use pointer of it.
                    cacheWtxs.push_back(wtx);
                    auto &wtx = cacheWtxs.back();

                    COutput out(&wtx, nChangePosInOut, wtx.GetDepthInMainChain(false), true, true);
                    auto val = wtx.tx->vout[nChangePosInOut].nValue;

                    bool added = false;
                    for (auto &utxos : valueAndUTXO) {
                        auto const &o = utxos.second.front();
                        if (o.tx->tx->vout[o.i].scriptPubKey == wtx.tx->vout[nChangePosInOut].scriptPubKey) {
                            utxos.first += val;
                            utxos.second.push_back(out);

                            added = true;
                        }
                    }

                    if (!added) {
                        valueAndUTXO.push_back({val, {out}});
                    }
                }

                nAllFeeRet += nFeeRet;
                dMints.push_back(dMint);
                if(!autoMintAll) {
                    valueToMint -= mintedValue;
                    if (valueToMint == 0)
                        break;
                }
            }
        }
    }

    if (!autoMintAll && valueToMint > 0) {
        return false;
    }

    return true;
}

bool
CWallet::CreateMintTransaction(CScript pubCoin, int64_t nValue, CWalletTx &wtxNew, CReserveKey &reservekey,
                                       int64_t &nFeeRet, std::string &strFailReason, bool isSigmaMint,
                                       const CCoinControl *coinControl) {
    vector <CRecipient> vecSend;
    CRecipient recipient = {pubCoin, nValue, false};
    vecSend.push_back(recipient);
    int nChangePosRet = -1;
    return CreateMintTransaction(vecSend, wtxNew, reservekey, nFeeRet, nChangePosRet, strFailReason, isSigmaMint,
                                         coinControl);
}

/**
 * @brief CWallet::CreateZerocoinSpendTransaction
 * @param nValue
 * @param denomination
 * @param wtxNew
 * @param reservekey
 * @param coinSerial
 * @param txHash
 * @param zcSelectedValue
 * @param zcSelectedIsUsed
 * @param strFailReason
 * @return
 */
bool CWallet::CreateZerocoinSpendTransaction(std::string &thirdPartyaddress, int64_t nValue, libzerocoin::CoinDenomination denomination,
                                             CWalletTx &wtxNew, CReserveKey &reservekey, CBigNum &coinSerial,
                                             uint256 &txHash, CBigNum &zcSelectedValue, bool &zcSelectedIsUsed,
                                             std::string &strFailReason, bool forceUsed) {

    CHECK_ZEROCOIN_STRINGERROR(strFailReason);

    if (nValue <= 0) {
        strFailReason = _("Transaction amounts must be positive");
        return false;
    }

    wtxNew.BindWallet(this);
    CMutableTransaction txNew;
    {
        LOCK2(cs_main, cs_wallet);
        {
            txNew.vin.clear();
            txNew.vout.clear();
            //txNew.wit.SetNull();
            wtxNew.fFromMe = true;


            CScript scriptChange;
            if(thirdPartyaddress == ""){
                // Reserve a new key pair from key pool
                CPubKey vchPubKey;
                assert(reservekey.GetReservedKey(vchPubKey)); // should never fail, as we just unlocked
                scriptChange = GetScriptForDestination(vchPubKey.GetID());
            }else{

                CBitcoinAddress address(thirdPartyaddress);
                if (!address.IsValid()){
                    strFailReason = _("Invalid Zcoin address");
                    return false;
                }
                // Parse Zcoin address
                scriptChange = GetScriptForDestination(CBitcoinAddress(thirdPartyaddress).Get());
            }

            CTxOut newTxOut(nValue, scriptChange);

            // Insert change txn at random position:
            vector<CTxOut>::iterator position = txNew.vout.begin() + GetRandInt(txNew.vout.size() + 1);
            txNew.vout.insert(position, newTxOut);
//            LogPrintf("txNew:%s\n", txNew.ToString());
            LogPrintf("txNew.GetHash():%s\n", txNew.GetHash().ToString());

            // Fill vin

            // Set up the Zerocoin Params object
            bool fModulusV2 = chainActive.Height() >= Params().GetConsensus().nModulusV2StartBlock;
            libzerocoin::Params *zcParams = fModulusV2 ? ZCParamsV2 : ZCParams;

            // Select not yet used coin from the wallet with minimal possible id

            list <CZerocoinEntry> listOwnCoins;
            CWalletDB(strWalletFile).ListPubCoin(listOwnCoins);
            listOwnCoins.sort(CompHeight);
            CZerocoinEntry coinToUse;
            CZerocoinState *zerocoinState = CZerocoinState::GetZerocoinState();

            CBigNum accumulatorValue;
            uint256 accumulatorBlockHash;      // to be used in zerocoin spend v2

            int coinId = INT_MAX;
            int coinHeight;

            BOOST_FOREACH(const CZerocoinEntry &minIdPubcoin, listOwnCoins) {
                if (minIdPubcoin.denomination == denomination
                        && ((minIdPubcoin.IsUsed == false && !forceUsed) || (minIdPubcoin.IsUsed == true && forceUsed))
                        && minIdPubcoin.randomness != 0
                        && minIdPubcoin.serialNumber != 0) {

                    int id;
                    coinHeight = zerocoinState->GetMintedCoinHeightAndId(minIdPubcoin.value, minIdPubcoin.denomination, id);
                    if (coinHeight > 0
                            && id < coinId
                            && coinHeight + (ZC_MINT_CONFIRMATIONS-1) <= chainActive.Height()
                            && zerocoinState->GetAccumulatorValueForSpend(
                                    &chainActive,
                                    chainActive.Height()-(ZC_MINT_CONFIRMATIONS-1),
                                    denomination,
                                    id,
                                    accumulatorValue,
                                    accumulatorBlockHash,
                                    fModulusV2) > 1
                            ) {
                        coinId = id;
                        coinToUse = minIdPubcoin;
                    }
                }
            }

            if (coinId == INT_MAX){
                strFailReason = _("it has to have at least two mint coins with at least 6 confirmation in order to spend a coin");
                return false;
            }

            libzerocoin::Accumulator accumulator(zcParams, accumulatorValue, denomination);
            // 2. Get pubcoin from the private coin
            libzerocoin::PublicCoin pubCoinSelected(zcParams, coinToUse.value, denomination);

            // Now make sure the coin is valid.
            if (!pubCoinSelected.validate()) {
                // If this returns false, don't accept the coin for any purpose!
                // Any ZEROCOIN_MINT with an invalid coin should NOT be
                // accepted as a valid transaction in the block chain.
                strFailReason = _("the selected mint coin is an invalid coin");
                return false;
            }

            // 4. Get witness from the index
            libzerocoin::AccumulatorWitness witness =
                    zerocoinState->GetWitnessForSpend(&chainActive,
                                                      chainActive.Height()-(ZC_MINT_CONFIRMATIONS-1),
                                                      denomination, coinId,
                                                      coinToUse.value,
                                                      fModulusV2);

            int serializedId = coinId + (fModulusV2 ? ZC_MODULUS_V2_BASE_ID : 0);

            CTxIn newTxIn;
            newTxIn.nSequence = serializedId;
            newTxIn.scriptSig = CScript();
            newTxIn.prevout.SetNull();
            txNew.vin.push_back(newTxIn);

            bool useVersion2 = IsZerocoinTxV2(denomination, Params().GetConsensus(), coinId);

            // We use incomplete transaction hash for now as a metadata
            libzerocoin::SpendMetaData metaData(serializedId, txNew.GetHash());

            // Construct the CoinSpend object. This acts like a signature on the
            // transaction.
            libzerocoin::PrivateCoin privateCoin(zcParams, denomination);

            int txVersion = ZEROCOIN_TX_VERSION_1;
            if (useVersion2) {
                // Use version 2 if possible, for older mints stay with 1.5
                txVersion = coinToUse.IsCorrectV2Mint() ? ZEROCOIN_TX_VERSION_2 : ZEROCOIN_TX_VERSION_1_5;
            }
            else {
                int nHeight;
                {
                    LOCK(cs_main);
                    nHeight = chainActive.Height();
                }
                if (nHeight >= Params().GetConsensus().nSpendV15StartBlock)
                    txVersion = ZEROCOIN_TX_VERSION_1_5;
            }

            LogPrintf("CreateZerocoinSpendTransation: tx version=%d, tx metadata hash=%s\n", txVersion, txNew.GetHash().ToString());

            privateCoin.setVersion(txVersion);
            privateCoin.setPublicCoin(pubCoinSelected);
            privateCoin.setRandomness(coinToUse.randomness);
            privateCoin.setSerialNumber(coinToUse.serialNumber);
            privateCoin.setEcdsaSeckey(coinToUse.ecdsaSecretKey);

            libzerocoin::CoinSpend spend(zcParams, privateCoin, accumulator, witness, metaData, accumulatorBlockHash);
            spend.setVersion(txVersion);

            // This is a sanity check. The CoinSpend object should always verify,
            // but why not check before we put it onto the wire?
            if (!spend.Verify(accumulator, metaData)) {
                strFailReason = _("the spend coin transaction did not verify");
                return false;
            }

            // Serialize the CoinSpend object into a buffer.
            CDataStream serializedCoinSpend(SER_NETWORK, PROTOCOL_VERSION);
            serializedCoinSpend << spend;

            CScript tmp = CScript() << OP_ZEROCOINSPEND << serializedCoinSpend.size();
            tmp.insert(tmp.end(), serializedCoinSpend.begin(), serializedCoinSpend.end());
            txNew.vin[0].scriptSig.assign(tmp.begin(), tmp.end());

            // Embed the constructed transaction data in wtxNew.
            wtxNew.SetTx(MakeTransactionRef(std::move(txNew)));

            // Limit size
            if (GetTransactionWeight(txNew) >= MAX_STANDARD_TX_WEIGHT) {
                strFailReason = _("Transaction too large");
                return false;
            }

            /*zerocoinSelected.IsUsed = true;
        zerocoinSelected.randomness = 0;
        zerocoinSelected.serialNumber = 0;
        CWalletDB(strWalletFile).WriteZerocoinEntry(zerocoinSelected);*/

            std::list <CZerocoinSpendEntry> listCoinSpendSerial;
            CWalletDB(strWalletFile).ListCoinSpendSerial(listCoinSpendSerial);
            BOOST_FOREACH(const CZerocoinSpendEntry &item, listCoinSpendSerial){
                if (!forceUsed && spend.getCoinSerialNumber() == item.coinSerial) {
                    // THIS SELECEDTED COIN HAS BEEN USED, SO UPDATE ITS STATUS
                    CZerocoinEntry pubCoinTx;
                    pubCoinTx.nHeight = coinHeight;
                    pubCoinTx.denomination = coinToUse.denomination;
                    pubCoinTx.id = coinId;
                    pubCoinTx.IsUsed = true;
                    pubCoinTx.randomness = coinToUse.randomness;
                    pubCoinTx.serialNumber = coinToUse.serialNumber;
                    pubCoinTx.value = coinToUse.value;
                    pubCoinTx.ecdsaSecretKey = coinToUse.ecdsaSecretKey;
                    CWalletDB(strWalletFile).WriteZerocoinEntry(pubCoinTx);
                    LogPrintf("CreateZerocoinSpendTransaction() -> NotifyZerocoinChanged\n");
                    LogPrintf("pubcoin=%s, isUsed=Used\n", coinToUse.value.GetHex());
                    pwalletMain->NotifyZerocoinChanged(pwalletMain, coinToUse.value.GetHex(), "Used (" + std::to_string(coinToUse.denomination) + " mint)",
                                                       CT_UPDATED);
                    strFailReason = _("the coin spend has been used");
                    return false;
                }
            }

            coinSerial = spend.getCoinSerialNumber();
            txHash = wtxNew.GetHash();
            LogPrintf("txHash:%s\n", txHash.ToString());
            zcSelectedValue = coinToUse.value;
            zcSelectedIsUsed = coinToUse.IsUsed;

            CZerocoinSpendEntry entry;
            entry.coinSerial = coinSerial;
            entry.hashTx = txHash;
            entry.pubCoin = zcSelectedValue;
            entry.id = serializedId;
            entry.denomination = coinToUse.denomination;
            LogPrintf("WriteCoinSpendSerialEntry, serialNumber=%s\n", coinSerial.ToString());
            if (!CWalletDB(strWalletFile).WriteCoinSpendSerialEntry(entry)) {
                strFailReason = _("it cannot write coin serial number into wallet");
            }

            coinToUse.IsUsed = true;
            coinToUse.id = coinId;
            coinToUse.nHeight = coinHeight;
            CWalletDB(strWalletFile).WriteZerocoinEntry(coinToUse);
            pwalletMain->NotifyZerocoinChanged(pwalletMain, coinToUse.value.GetHex(), "Used (" + std::to_string(coinToUse.denomination) + " mint)",
                                               CT_UPDATED);
        }
    }

    return true;
}

CWalletTx CWallet::CreateSigmaSpendTransaction(
    const std::vector<CRecipient>& recipients,
    CAmount& fee,
    std::vector<CSigmaEntry>& selected,
    std::vector<CHDMint>& changes,
    bool& fChangeAddedToFee,
    const CCoinControl *coinControl,
    bool fDummy)
{
    // sanity check
    EnsureMintWalletAvailable();

    if (!fDummy && IsLocked()) {
        throw std::runtime_error(_("Wallet locked"));
    }

    // create transaction
    SigmaSpendBuilder builder(*this, *zwallet, coinControl);
    CWalletDB walletdb(strWalletFile);
    CWalletTx tx = builder.Build(recipients, fee, fChangeAddedToFee, walletdb, fDummy);
    selected = builder.selected;
    changes = builder.changes;

    return tx;
}

/**
 * @brief CWallet::CreateMultipleZerocoinSpendTransaction
 * @param thirdPartyaddress
 * @param denominations
 * @param wtxNew
 * @param reservekey
 * @param coinSerial
 * @param txHash
 * @param zcSelectedValue
 * @param zcSelectedIsUsed
 * @param strFailReason
 * @return
 */
bool CWallet::CreateMultipleZerocoinSpendTransaction(std::string &thirdPartyaddress, const std::vector<std::pair<int64_t, libzerocoin::CoinDenomination>>& denominations,
                                             CWalletTx &wtxNew, CReserveKey &reservekey, vector<CBigNum> &coinSerials, uint256 &txHash, vector<CBigNum> &zcSelectedValues,
                                             std::string &strFailReason, bool forceUsed)
{
    CHECK_ZEROCOIN_STRINGERROR(strFailReason);

    wtxNew.BindWallet(this);
    CMutableTransaction txNew;
    {
        LOCK2(cs_main, cs_wallet);
        {
            txNew.vin.clear();
            txNew.vout.clear();
            wtxNew.fFromMe = true;
            CScript scriptChange;
            if(thirdPartyaddress == ""){
                // Reserve a new key pair from key pool
                CPubKey vchPubKey;
                assert(reservekey.GetReservedKey(vchPubKey)); // should never fail, as we just unlocked
                scriptChange = GetScriptForDestination(vchPubKey.GetID());
            }else{
                 CBitcoinAddress address(thirdPartyaddress);
                if (!address.IsValid()){
                    strFailReason = _("Invalid Zcoin address");
                    return false;
                }
                // Parse Zcoin address
                scriptChange = GetScriptForDestination(CBitcoinAddress(thirdPartyaddress).Get());
            }

            // Set up the Zerocoin Params object
            bool fModulusV2 = chainActive.Height() >= Params().GetConsensus().nModulusV2StartBlock;
            libzerocoin::Params *zcParams = fModulusV2 ? ZCParamsV2 : ZCParams;
            // objects holding spend inputs & storage values while tx is formed
            struct TempStorage {
                libzerocoin::PrivateCoin privateCoin;
                libzerocoin::Accumulator accumulator;
                libzerocoin::CoinDenomination denomination;
                uint256 accumulatorBlockHash;
                CZerocoinEntry coinToUse;
                int serializedId;
                int txVersion;
                int coinHeight;
                int coinId;
            };
            vector<TempStorage> tempStorages;

            // object storing coins being used for this spend (to avoid duplicates being considered)
            set<CBigNum> tempCoinsToUse;

            // total value of all inputs. Iteritively created in the following loop
            int64_t nValue = 0;
            for (std::vector<std::pair<int64_t, libzerocoin::CoinDenomination>>::const_iterator it = denominations.begin(); it != denominations.end(); it++)
            {
                if ((*it).first <= 0) {
                strFailReason = _("Transaction amounts must be positive");
                    return false;
                }
                nValue += (*it).first;
                libzerocoin::CoinDenomination denomination  = (*it).second;
                LogPrintf("denomination: %s\n", denomination);

                // Fill vin
                // Select not yet used coin from the wallet with minimal possible id
                list <CZerocoinEntry> listOwnCoins;
                CWalletDB(strWalletFile).ListPubCoin(listOwnCoins);
                listOwnCoins.sort(CompHeight);
                CZerocoinEntry coinToUse;
                CZerocoinState *zerocoinState = CZerocoinState::GetZerocoinState();
                CBigNum accumulatorValue;
                uint256 accumulatorBlockHash;      // to be used in zerocoin spend v2
                int coinId = INT_MAX;
                int coinHeight;
                BOOST_FOREACH(const CZerocoinEntry &minIdPubcoin, listOwnCoins) {
                    if (minIdPubcoin.denomination == denomination
                        && ((minIdPubcoin.IsUsed == false && !forceUsed) || (minIdPubcoin.IsUsed == true && forceUsed))
                        && minIdPubcoin.randomness != 0
                        && minIdPubcoin.serialNumber != 0
                        && (tempCoinsToUse.find(minIdPubcoin.value)==tempCoinsToUse.end())) {

                        int id;
                        coinHeight = zerocoinState->GetMintedCoinHeightAndId(minIdPubcoin.value, minIdPubcoin.denomination, id);
                        if (coinHeight > 0
                            && id < coinId
                            && coinHeight + (ZC_MINT_CONFIRMATIONS-1) <= chainActive.Height()
                            && zerocoinState->GetAccumulatorValueForSpend(
                                    &chainActive,
                                    chainActive.Height()-(ZC_MINT_CONFIRMATIONS-1),
                                    denomination,
                                    id,
                                    accumulatorValue,
                                    accumulatorBlockHash,
                                    fModulusV2) > 1) {
                            coinId = id;
                            coinToUse = minIdPubcoin;
                            tempCoinsToUse.insert(minIdPubcoin.value);
                            break;
                        }
                    }
                }

                // If no suitable coin found, fail.
                if (coinId == INT_MAX){
                    strFailReason = _("it has to have at least two mint coins with at least 6 confirmation in order to spend a coin");
                    return false;
                }
                // 1. Get the current accumulator for denomination selected
                libzerocoin::Accumulator accumulator(zcParams, accumulatorValue, denomination);
                // 2. Get pubcoin from the private coin
                libzerocoin::PublicCoin pubCoinSelected(zcParams, coinToUse.value, denomination);
                // Now make sure the coin is valid.
                if (!pubCoinSelected.validate()) {
                    // If this returns false, don't accept the coin for any purpose!
                    // Any ZEROCOIN_MINT with an invalid coin should NOT be
                    // accepted as a valid transaction in the block chain.
                    strFailReason = _("the selected mint coin is an invalid coin");
                    return false;
                }

                // 4. Get witness for the accumulator and selected coin
                libzerocoin::AccumulatorWitness witness =
                        zerocoinState->GetWitnessForSpend(&chainActive,
                                                          chainActive.Height()-(ZC_MINT_CONFIRMATIONS-1),
                                                          denomination, coinId,
                                                          coinToUse.value,
                                                          fModulusV2);

                // Generate TxIn info
                int serializedId = coinId + (fModulusV2 ? ZC_MODULUS_V2_BASE_ID : 0);
                CTxIn newTxIn;
                newTxIn.nSequence = serializedId;
                newTxIn.scriptSig = CScript();
                newTxIn.prevout.SetNull();
                txNew.vin.push_back(newTxIn);

                bool useVersion2 = IsZerocoinTxV2(denomination, Params().GetConsensus(), coinId);

                // Construct the CoinSpend object. This acts like a signature on the
                // transaction.
                libzerocoin::PrivateCoin privateCoin(zcParams, denomination);

                int txVersion = ZEROCOIN_TX_VERSION_1;
                if (useVersion2) {
                    // Use version 2 if possible, for older mints stay with 1.5
                    txVersion = coinToUse.IsCorrectV2Mint() ? ZEROCOIN_TX_VERSION_2 : ZEROCOIN_TX_VERSION_1_5;
                }
                else {
                    int nHeight;
                    {
                        LOCK(cs_main);
                        nHeight = chainActive.Height();
                    }
                    if (nHeight >= Params().GetConsensus().nSpendV15StartBlock){
                        txVersion = ZEROCOIN_TX_VERSION_1_5;
                    }
                }

                LogPrintf("CreateZerocoinSpendTransaction: tx version=%d, tx metadata hash=%s\n", txVersion, txNew.GetHash().ToString());

                // Set all values in the private coin object
                privateCoin.setVersion(txVersion);
                privateCoin.setPublicCoin(pubCoinSelected);
                privateCoin.setRandomness(coinToUse.randomness);
                privateCoin.setSerialNumber(coinToUse.serialNumber);
                privateCoin.setEcdsaSeckey(coinToUse.ecdsaSecretKey);

                LogPrintf("creating tempStorage object..\n");
                // Push created TxIn values into a tempStorage object (used in the next loop)
                TempStorage tempStorage {
                    privateCoin,
                    accumulator,
                    denomination,
                    accumulatorBlockHash,
                    coinToUse,
                    serializedId,
                    txVersion,
                    coinHeight,
                    coinId,
                };
                tempStorages.push_back(tempStorage);
            }

            // We now have the total coin amount to send. Create a single TxOut with this value.
            CTxOut newTxOut(nValue, scriptChange);
            // Insert single txout
            vector<CTxOut>::iterator position = txNew.vout.begin();
            txNew.vout.insert(position, newTxOut);

            /* We split the processing of the transaction into two loops.
             * The metaData hash is the hash of the transaction sans the zerocoin-related info (spend info).
             * Transaction processing is split to have the same txHash in every metaData object -
             * if the hash is different (as it would be if we did all steps for a TxIn in one loop) the transaction creation will fail.
            */

            // Remove all zerocoin related info
            CMutableTransaction txTemp = txNew;
            BOOST_FOREACH(CTxIn &txTempIn, txTemp.vin) {
                txTempIn.scriptSig.clear();
                txTempIn.prevout.SetNull();
            }

            uint256 txHashForMetadata = txTemp.GetHash();
            LogPrintf("txNew.GetHash: %s\n", txHashForMetadata.ToString());

            for (std::vector<std::pair<int64_t, libzerocoin::CoinDenomination>>::const_iterator it = denominations.begin(); it != denominations.end(); it++)
            {
                unsigned index = it - denominations.begin();

                TempStorage tempStorage = tempStorages.at(index);
                libzerocoin::SpendMetaData metaData(tempStorage.serializedId, txHashForMetadata);
                CZerocoinEntry coinToUse = tempStorage.coinToUse;

                 //have to recreate coin witness as it can't be stored in an object, hence we can't store it in tempStorage..
                CZerocoinState *zerocoinState = CZerocoinState::GetZerocoinState();
                libzerocoin::AccumulatorWitness witness =
                zerocoinState->GetWitnessForSpend(&chainActive,
                                                  chainActive.Height()-(ZC_MINT_CONFIRMATIONS-1),
                                                  tempStorage.denomination, tempStorage.coinId,
                                                  coinToUse.value,
                                                  fModulusV2);

                // Recreate CoinSpend object
                 libzerocoin::CoinSpend spend(zcParams,
                                             tempStorage.privateCoin,
                                             tempStorage.accumulator,
                                             witness,
                                             metaData,
                                             tempStorage.accumulatorBlockHash);
                spend.setVersion(tempStorage.txVersion);

                // Verify the coinSpend
                if (!spend.Verify(tempStorage.accumulator, metaData)) {
                    strFailReason = _("the spend coin transaction did not verify");
                    return false;
                }
                 // Serialize the CoinSpend object into a buffer.
                CDataStream serializedCoinSpend(SER_NETWORK, PROTOCOL_VERSION);
                serializedCoinSpend << spend;

                // Insert the spend script into the tx object
                CScript tmp = CScript() << OP_ZEROCOINSPEND << serializedCoinSpend.size();
                tmp.insert(tmp.end(), serializedCoinSpend.begin(), serializedCoinSpend.end());
                txNew.vin[index].scriptSig.assign(tmp.begin(), tmp.end());

                // Try to find this coin in the list of spent coin serials.
                // If found, notify that a coin that was previously thought to be available is actually used, and fail.
                std::list <CZerocoinSpendEntry> listCoinSpendSerial;
                CWalletDB(strWalletFile).ListCoinSpendSerial(listCoinSpendSerial);
                BOOST_FOREACH(const CZerocoinSpendEntry &item, listCoinSpendSerial){
                    if (!forceUsed && spend.getCoinSerialNumber() == item.coinSerial) {
                        // THIS SELECTED COIN HAS BEEN USED, SO UPDATE ITS STATUS
                        CZerocoinEntry pubCoinTx;
                        pubCoinTx.nHeight = tempStorage.coinHeight;
                        pubCoinTx.denomination = coinToUse.denomination;
                        pubCoinTx.id = tempStorage.coinId;
                        pubCoinTx.IsUsed = true;
                        pubCoinTx.randomness = coinToUse.randomness;
                        pubCoinTx.serialNumber = coinToUse.serialNumber;
                        pubCoinTx.value = coinToUse.value;
                        pubCoinTx.ecdsaSecretKey = coinToUse.ecdsaSecretKey;
                        CWalletDB(strWalletFile).WriteZerocoinEntry(pubCoinTx);
                        LogPrintf("CreateZerocoinSpendTransaction() -> NotifyZerocoinChanged\n");
                        LogPrintf("pubcoin=%s, isUsed=Used\n", coinToUse.value.GetHex());
                        pwalletMain->NotifyZerocoinChanged(pwalletMain, coinToUse.value.GetHex(), "Used (" + std::to_string(coinToUse.denomination) + " mint)",
                                                           CT_UPDATED);
                        strFailReason = _("the coin spend has been used");
                        return false;
                    }
                }
            }


            // Embed the constructed transaction data in wtxNew.
            wtxNew.SetTx(MakeTransactionRef(std::move(txNew)));
            // Limit size
            if (GetTransactionWeight(txNew) >= MAX_STANDARD_TX_WEIGHT) {
                strFailReason = _("Transaction too large");
                return false;
            }

            txHash = wtxNew.GetHash();
            LogPrintf("wtxNew.txHash:%s\n", txHash.ToString());

            // After transaction creation and verification, this last loop is to notify the wallet of changes to zerocoin spend info.
            for (std::vector<std::pair<int64_t, libzerocoin::CoinDenomination>>::const_iterator it = denominations.begin(); it != denominations.end(); it++)
            {
                unsigned index = it - denominations.begin();
                TempStorage tempStorage = tempStorages.at(index);
                CZerocoinEntry coinToUse = tempStorage.coinToUse;

                // Update the wallet with info on this zerocoin spend
                coinSerials.push_back(tempStorage.privateCoin.getSerialNumber());
                zcSelectedValues.push_back(coinToUse.value);

                CZerocoinSpendEntry entry;
                entry.coinSerial = coinSerials[index];
                entry.hashTx = txHash;
                entry.pubCoin = coinToUse.value;
                entry.id = tempStorage.serializedId;
                entry.denomination = coinToUse.denomination;
                LogPrintf("WriteCoinSpendSerialEntry, serialNumber=%s\n", entry.coinSerial.ToString());
                if (!CWalletDB(strWalletFile).WriteCoinSpendSerialEntry(entry)) {
                    strFailReason = _("it cannot write coin serial number into wallet");
                }
                coinToUse.IsUsed = true;
                coinToUse.id = tempStorage.coinId;
                coinToUse.nHeight = tempStorage.coinHeight;
                CWalletDB(strWalletFile).WriteZerocoinEntry(coinToUse);
                pwalletMain->NotifyZerocoinChanged(pwalletMain, coinToUse.value.GetHex(), "Used (" + std::to_string(coinToUse.denomination) + " mint)", CT_UPDATED);
            }
        }
    }
    return true;
}

bool CWallet::CommitZerocoinSpendTransaction(CWalletTx &wtxNew, CReserveKey &reservekey) {
    {
        LOCK2(cs_main, cs_wallet);
        LogPrintf("CommitZerocoinSpendTransaction:\n%s", wtxNew.tx->ToString());
        LogPrintf("Transaction ID:%s\n", wtxNew.GetHash().ToString());
        {
            // This is only to keep the database open to defeat the auto-flush for the
            // duration of this scope.  This is the only place where this optimization
            // maybe makes sense; please don't do it anywhere else.
            CWalletDB* pwalletdb = fFileBacked ? new CWalletDB(strWalletFile,"r+") : NULL;

            // Take key pair from key pool so it won't be used again
            reservekey.KeepKey();

            // Add tx to wallet, because if it has change it's also ours,
            // otherwise just for transaction history.
            AddToWallet(wtxNew, false);

            if (fFileBacked)
                delete pwalletdb;
        }

        // Track how many getdata requests our transaction gets
        mapRequestCount[wtxNew.GetHash()] = 0;

        if (fBroadcastTransactions)
        {
            CValidationState state;

            // The old Zerocoin spend use a special way to check inputs but not for Sigma spend.
            // The Sigma spend will share the same logic as normal transactions for inputs checking.
            if (!wtxNew.AcceptToMemoryPool(maxTxFee, state)) {
                LogPrintf("CommitZerocoinSpendTransaction(): Transaction cannot be broadcast immediately, %s\n",
                          state.GetRejectReason());
                // TODO: if we expect the failure to be long term or permanent,
                // instead delete wtx from the wallet and return failure.
            } else {
                wtxNew.RelayWalletTransaction(g_connman.get());
            }
        }
    }
    return true;
}

string CWallet::MintAndStoreZerocoin(vector<CRecipient> vecSend,
                                     vector<libzerocoin::PrivateCoin> privCoins,
                                     CWalletTx &wtxNew, bool fAskFee) {
    CHECK_ZEROCOIN_STRING();

    string strError;
    if (IsLocked()) {
        strError = _("Error: Wallet locked, unable to create transaction!");
        LogPrintf("MintZerocoin() : %s", strError);
        return strError;
    }

    int totalValue = 0;
    BOOST_FOREACH(CRecipient recipient, vecSend){
        // Check amount
        if (recipient.nAmount <= 0)
            return _("Invalid amount");

        LogPrintf("MintZerocoin: value = %s\n", recipient.nAmount);
        totalValue += recipient.nAmount;

    }
    if ((totalValue + payTxFee.GetFeePerK()) > GetBalance())
        return _("Insufficient funds");

    LogPrintf("payTxFee.GetFeePerK()=%s\n", payTxFee.GetFeePerK());
    CReserveKey reservekey(this);
    int64_t nFeeRequired = 0;

    int nChangePosRet = -1;
    bool isSigmaMint = false;
    if (!CreateMintTransaction(vecSend, wtxNew, reservekey, nFeeRequired, nChangePosRet, strError, isSigmaMint)) {
        LogPrintf("nFeeRequired=%s\n", nFeeRequired);
        if (totalValue + nFeeRequired > GetBalance())
            return strprintf(
                    _("Error: This transaction requires a transaction fee of at least %s because of its amount, complexity, or use of recently received funds!"),
                    FormatMoney(nFeeRequired).c_str());
        return strError;
    }

    if (fAskFee && !uiInterface.ThreadSafeAskFee(nFeeRequired)){
        LogPrintf("MintZerocoin: returning aborted..\n");
        return "ABORTED";
    }

    CWalletDB walletdb(pwalletMain->strWalletFile);
    libzerocoin::Params *zcParams = ZCParamsV2;

    BOOST_FOREACH(libzerocoin::PrivateCoin privCoin, privCoins){
        CZerocoinEntry zerocoinTx;
        zerocoinTx.IsUsed = false;
        zerocoinTx.denomination = privCoin.getPublicCoin().getDenomination();
        zerocoinTx.value = privCoin.getPublicCoin().getValue();
        libzerocoin::PublicCoin checkPubCoin(zcParams, zerocoinTx.value, privCoin.getPublicCoin().getDenomination());
        if (!checkPubCoin.validate()) {
            return "error: pubCoin not validated.";
        }
        zerocoinTx.randomness = privCoin.getRandomness();
        zerocoinTx.serialNumber = privCoin.getSerialNumber();
        const unsigned char *ecdsaSecretKey = privCoin.getEcdsaSeckey();
        zerocoinTx.ecdsaSecretKey = std::vector<unsigned char>(ecdsaSecretKey, ecdsaSecretKey+32);
        NotifyZerocoinChanged(this, zerocoinTx.value.GetHex(), "New (" + std::to_string(zerocoinTx.denomination) + " mint)", CT_NEW);
        walletdb.WriteZerocoinEntry(zerocoinTx);
    }

    CValidationState state;
    if (!CommitTransaction(wtxNew, reservekey, g_connman.get(), state)) {
        return _(
                "Error: The transaction was rejected! This might happen if some of the coins in your wallet were already spent, such as if you used a copy of wallet.dat and coins were spent in the copy but not marked as spent here.");
    } else {
        LogPrintf("CommitTransaction success!\n");
    }

    return "";
}

string CWallet::MintAndStoreSigma(const vector<CRecipient>& vecSend,
                                       const vector<sigma::PrivateCoin>& privCoins,
                                       vector<CHDMint> vDMints,
                                       CWalletTx &wtxNew, bool fAskFee,
                                       const CCoinControl *coinControl) {
    string strError;

    EnsureMintWalletAvailable();

    if (IsLocked()) {
        strError = _("Error: Wallet locked, unable to create transaction!");
        LogPrintf("MintZerocoin() : %s", strError);
        return strError;
    }

    int totalValue = 0;
    BOOST_FOREACH(CRecipient recipient, vecSend){
        // Check amount
        if (recipient.nAmount <= 0)
            return _("Invalid amount");

        LogPrintf("MintZerocoin: value = %s\n", recipient.nAmount);
        totalValue += recipient.nAmount;

    }

    if ((totalValue + payTxFee.GetFeePerK()) > GetBalance())
        return _("Insufficient funds");

    LogPrintf("payTxFee.GetFeePerK()=%s\n", payTxFee.GetFeePerK());
    CReserveKey reservekey(this);
    int64_t nFeeRequired = 0;

    int nChangePosRet = -1;
    bool isSigmaMint = true;

    if (!CreateMintTransaction(vecSend, wtxNew, reservekey, nFeeRequired, nChangePosRet, strError, isSigmaMint, coinControl)) {
        LogPrintf("nFeeRequired=%s\n", nFeeRequired);
        if (totalValue + nFeeRequired > GetBalance())
            return strprintf(
                    _("Error: This transaction requires a transaction fee of at least %s because of its amount, complexity, or use of recently received funds!"),
                    FormatMoney(nFeeRequired).c_str());
        return strError;
    }

    if (fAskFee && !uiInterface.ThreadSafeAskFee(nFeeRequired)){
        LogPrintf("MintZerocoin: returning aborted..\n");
        return "ABORTED";
    }

    CValidationState state;
    if (!CommitTransaction(wtxNew, reservekey, g_connman.get(), state)) {
        return _(
                "Error: The transaction was rejected! This might happen if some of the coins in your wallet were already spent, such as if you used a copy of wallet.dat and coins were spent in the copy but not marked as spent here.");
    } else {
        LogPrintf("CommitTransaction success!\n");
    }


    //update mints with full transaction hash and then database them
    CWalletDB walletdb(pwalletMain->strWalletFile);
    for (CHDMint dMint : vDMints) {
        dMint.SetTxHash(wtxNew.GetHash());
        zwallet->GetTracker().Add(walletdb, dMint, true);
        NotifyZerocoinChanged(this,
             dMint.GetPubcoinValue().GetHex(),
            "New (" + std::to_string(dMint.GetAmount()) + " mint)",
            CT_NEW);
    }

    // Notify of wallet transaction
    GetMainSignals().WalletTransaction(wtxNew);

    // Update nCountNextUse in HDMint wallet database
    zwallet->UpdateCountDB(walletdb);

    return "";
}

std::string CWallet::MintAndStoreLelantus(const CAmount& value,
                                          std::vector<std::pair<CWalletTx, CAmount>>& wtxAndFee,
                                          std::vector<CHDMint>& mints,
                                          bool autoMintAll,
                                          bool fAskFee,
                                          const CCoinControl *coinControl) {
    string strError;

    EnsureMintWalletAvailable();

    if (IsLocked()) {
        strError = _("Error: Wallet locked, unable to create transaction!");
        LogPrintf("MintLelantus() : %s", strError);
        return strError;
    }


    if ((value + payTxFee.GetFeePerK()) > GetBalance())
        return _("Insufficient funds");

    LogPrintf("payTxFee.GetFeePerK()=%s\n", payTxFee.GetFeePerK());
    int64_t nFeeRequired = 0;

    int nChangePosRet = -1;

    std::vector<CHDMint> dMints;
    std::list<CReserveKey> reservekeys;
    if (!CreateLelantusMintTransactions(value, wtxAndFee, nFeeRequired, dMints, reservekeys, nChangePosRet, strError, coinControl, autoMintAll)) {
        return strError;
    }

    if (fAskFee && !uiInterface.ThreadSafeAskFee(nFeeRequired)){
        LogPrintf("MintLelantus: returning aborted..\n");
        return "ABORTED";
    }

    CValidationState state;
    CWalletDB walletdb(pwalletMain->strWalletFile);

    auto reservekey = reservekeys.begin();
    for(size_t i = 0; i < wtxAndFee.size(); i++) {
        if (!CommitTransaction(wtxAndFee[i].first, *reservekey++, g_connman.get(), state)) {
            return _(
                    "Error: The transaction was rejected! This might happen if some of the coins in your wallet were already spent, such as if you used a copy of wallet.dat and coins were spent in the copy but not marked as spent here.");
        } else {
            LogPrintf("CommitTransaction success!\n");
        }

        //update mints with full transaction hash and then database them
        CHDMint dMintTmp = dMints[i];
        mints.push_back(dMints[i]);
        dMintTmp.SetTxHash(wtxAndFee[i].first.GetHash());
        zwallet->GetTracker().AddLelantus(walletdb, dMintTmp, true);
        NotifyZerocoinChanged(this,
            dMintTmp.GetPubcoinValue().GetHex(),
            "New (" + std::to_string(dMintTmp.GetAmount()) + " mint)",
            CT_NEW);
    }
    // Update nCountNextUse in HDMint wallet database
    zwallet->UpdateCountDB(walletdb);

    return "";
}

/**
 * @brief CWallet::MintZerocoin
 * @param pubCoin
 * @param nValue
 * @param wtxNew
 * @param fAskFee
 * @return
 */
string CWallet::MintZerocoin(CScript pubCoin, int64_t nValue, CWalletTx &wtxNew, bool fAskFee) {
    CHECK_ZEROCOIN_STRING();

    LogPrintf("MintZerocoin: value = %s\n", nValue);
    // Check amount
    if (nValue <= 0)
        return _("Invalid amount");
    LogPrintf("CWallet.MintZerocoin() nValue = %s, payTxFee.GetFee(1000) = %s, GetBalance() = %s \n", nValue,
              payTxFee.GetFee(1000), GetBalance());
    if (nValue + payTxFee.GetFeePerK() > GetBalance())
        return _("Insufficient funds");
    LogPrintf("payTxFee.GetFeePerK()=%s\n", payTxFee.GetFeePerK());
    CReserveKey reservekey(this);
    int64_t nFeeRequired = 0;

    if (IsLocked()) {
        string strError = _("Error: Wallet locked, unable to create transaction!");
        LogPrintf("MintZerocoin() : %s", strError);
        return strError;
    }

    string strError;
    if (!CreateMintTransaction(pubCoin, nValue, wtxNew, reservekey, nFeeRequired, strError, false)) {
        LogPrintf("nFeeRequired=%s\n", nFeeRequired);
        if (nValue + nFeeRequired > GetBalance())
            return strprintf(
                    _("Error: This transaction requires a transaction fee of at least %s because of its amount, complexity, or use of recently received funds!"),
                    FormatMoney(nFeeRequired).c_str());
        return strError;
    }

    if (fAskFee && !uiInterface.ThreadSafeAskFee(nFeeRequired)){
        LogPrintf("MintZerocoin: returning aborted..\n");
        return "ABORTED";
    }

    CValidationState state;
    if (!CommitTransaction(wtxNew, reservekey, g_connman.get(), state)) {
        return _(
                "Error: The transaction was rejected! This might happen if some of the coins in your wallet were already spent, such as if you used a copy of wallet.dat and coins were spent in the copy but not marked as spent here.");
    } else {
        LogPrintf("CommitTransaction success!\n");
//        //TODO :
//        // 1. In this case, we already have pubcoin that just committed to network.
//        // 2. what we can do is <pubcoin><isOur><isUsed> storing in wallet
//        // 3. We will store pubcoin, yes, no
    }

    return "";
}

/**
 * @brief CWallet::SpendZerocoin
 * @param thirdPartyaddress
 * @param nValue
 * @param denomination
 * @param wtxNew
 * @param coinSerial
 * @param txHash
 * @param zcSelectedValue
 * @param zcSelectedIsUsed
 * @return
 */
string CWallet::SpendZerocoin(std::string &thirdPartyaddress, int64_t nValue, libzerocoin::CoinDenomination denomination, CWalletTx &wtxNew,
                              CBigNum &coinSerial, uint256 &txHash, CBigNum &zcSelectedValue,
                              bool &zcSelectedIsUsed, bool forceUsed) {
    CHECK_ZEROCOIN_STRING();

    // Check amount
    if (nValue <= 0)
        return _("Invalid amount");

    CReserveKey reservekey(this);

    if (IsLocked()) {
        string strError = _("Error: Wallet locked, unable to create transaction!");
        LogPrintf("SpendZerocoin() : %s", strError);
        return strError;
    }

    string strError;
    if (!CreateZerocoinSpendTransaction(thirdPartyaddress, nValue, denomination, wtxNew, reservekey, coinSerial, txHash,
                                        zcSelectedValue, zcSelectedIsUsed, strError, forceUsed)) {
        LogPrintf("SpendZerocoin() : %s\n", strError.c_str());
        return strError;
    }

    if (!CommitZerocoinSpendTransaction(wtxNew, reservekey)) {
        LogPrintf("CommitZerocoinSpendTransaction() -> FAILED!\n");
        CZerocoinEntry pubCoinTx;
        list <CZerocoinEntry> listOwnCoins;
        listOwnCoins.clear();

        CWalletDB walletdb(pwalletMain->strWalletFile);
        walletdb.ListPubCoin(listOwnCoins);
        BOOST_FOREACH(const CZerocoinEntry &ownCoinItem, listOwnCoins) {
            if (zcSelectedValue == ownCoinItem.value) {
                pubCoinTx.id = ownCoinItem.id;
                pubCoinTx.IsUsed = false; // having error, so set to false, to be able to use again
                pubCoinTx.value = ownCoinItem.value;
                pubCoinTx.nHeight = ownCoinItem.nHeight;
                pubCoinTx.randomness = ownCoinItem.randomness;
                pubCoinTx.serialNumber = ownCoinItem.serialNumber;
                pubCoinTx.denomination = ownCoinItem.denomination;
                pubCoinTx.ecdsaSecretKey = ownCoinItem.ecdsaSecretKey;
                CWalletDB(strWalletFile).WriteZerocoinEntry(pubCoinTx);
                LogPrintf("SpendZerocoin failed, re-updated status -> NotifyZerocoinChanged\n");
                LogPrintf("pubcoin=%s, isUsed=New\n", ownCoinItem.value.GetHex());
                pwalletMain->NotifyZerocoinChanged(pwalletMain, ownCoinItem.value.GetHex(), "New", CT_UPDATED);
            }
        }
        CZerocoinSpendEntry entry;
        entry.coinSerial = coinSerial;
        entry.hashTx = txHash;
        entry.pubCoin = zcSelectedValue;
        if (!CWalletDB(strWalletFile).EraseCoinSpendSerialEntry(entry)) {
            return _("Error: It cannot delete coin serial number in wallet");
        }
        return _(
                "Error: The transaction was rejected! This might happen if some of the coins in your wallet were already spent, such as if you used a copy of wallet.dat and coins were spent in the copy but not marked as spent here.");
    }
    return "";
}

/**
 * @brief CWallet::SpendZerocoin
 * @param thirdPartyaddress
 * @param nValue
 * @param denomination
 * @param wtxNew
 * @param coinSerial
 * @param txHash
 * @param zcSelectedValue
 * @param zcSelectedIsUsed
 * @return
 */
string CWallet::SpendMultipleZerocoin(std::string &thirdPartyaddress, const std::vector<std::pair<int64_t, libzerocoin::CoinDenomination>>& denominations, CWalletTx &wtxNew,
                              vector<CBigNum> &coinSerials, uint256 &txHash, vector<CBigNum> &zcSelectedValues, bool forceUsed) {
    CHECK_ZEROCOIN_STRING();

    CReserveKey reservekey(this);
    string strError = "";
    if (IsLocked()) {
        strError = "Error: Wallet locked, unable to create transaction!";
        LogPrintf("SpendZerocoin() : %s", strError);
        return strError;
    }
    if (!CreateMultipleZerocoinSpendTransaction(thirdPartyaddress, denominations, wtxNew, reservekey, coinSerials, txHash, zcSelectedValues, strError, forceUsed)) {
        LogPrintf("SpendZerocoin() : %s\n", strError.c_str());
        return strError;
    }

    if (!CommitZerocoinSpendTransaction(wtxNew, reservekey)) {
        LogPrintf("CommitZerocoinSpendTransaction() -> FAILED!\n");
        CZerocoinEntry pubCoinTx;
        list <CZerocoinEntry> listOwnCoins;
        listOwnCoins.clear();
        CWalletDB walletdb(pwalletMain->strWalletFile);
        walletdb.ListPubCoin(listOwnCoins);

        for (std::vector<CBigNum>::iterator it = coinSerials.begin(); it != coinSerials.end(); it++){
            unsigned index = it - coinSerials.begin();
            CBigNum zcSelectedValue = zcSelectedValues[index];
            BOOST_FOREACH(const CZerocoinEntry &ownCoinItem, listOwnCoins) {
                if (zcSelectedValue == ownCoinItem.value) {
                    pubCoinTx.id = ownCoinItem.id;
                    pubCoinTx.IsUsed = false; // having error, so set to false, to be able to use again
                    pubCoinTx.value = ownCoinItem.value;
                    pubCoinTx.nHeight = ownCoinItem.nHeight;
                    pubCoinTx.randomness = ownCoinItem.randomness;
                    pubCoinTx.serialNumber = ownCoinItem.serialNumber;
                    pubCoinTx.denomination = ownCoinItem.denomination;
                    pubCoinTx.ecdsaSecretKey = ownCoinItem.ecdsaSecretKey;
                    NotifyZerocoinChanged(this, pubCoinTx.value.GetHex(), "New", CT_UPDATED);
                    CWalletDB(strWalletFile).WriteZerocoinEntry(pubCoinTx);
                    LogPrintf("SpendZerocoin failed, re-updated status -> NotifyZerocoinChanged\n");
                    LogPrintf("pubcoin=%s, isUsed=New\n", ownCoinItem.value.GetHex());
                }
            }
            CZerocoinSpendEntry entry;
            entry.coinSerial = coinSerials[index];
            entry.hashTx = txHash;
            entry.pubCoin = zcSelectedValue;
            if (!CWalletDB(strWalletFile).EraseCoinSpendSerialEntry(entry)) {
                strError.append("Error: It cannot delete coin serial number in wallet.\n");
            }
        }
        strError.append("Error: The transaction was rejected! This might happen if some of the coins in your wallet were already spent, such as if you used a copy of wallet.dat and coins were spent in the copy but not marked as spent here.");
        return strError;
    }

     return "";
}

std::vector<CSigmaEntry> CWallet::SpendSigma(const std::vector<CRecipient>& recipients, CWalletTx& result)
{
    CAmount fee;

    return SpendSigma(recipients, result, fee);
}

std::vector<CSigmaEntry> CWallet::SpendSigma(
    const std::vector<CRecipient>& recipients,
    CWalletTx& result,
    CAmount& fee)
{
    // create transaction
    std::vector<CSigmaEntry> coins;
    std::vector<CHDMint> changes;
    bool fChangeAddedToFee;
    result = CreateSigmaSpendTransaction(recipients, fee, coins, changes, fChangeAddedToFee);

    CommitSigmaTransaction(result, coins, changes);

    return coins;
}

bool CWallet::CommitSigmaTransaction(CWalletTx& wtxNew, std::vector<CSigmaEntry>& selectedCoins, std::vector<CHDMint>& changes) {
    EnsureMintWalletAvailable();

    // commit
    try {
        CValidationState state;
        CReserveKey reserveKey(this);
        CommitTransaction(wtxNew, reserveKey, g_connman.get(), state);
    } catch (...) {
        auto error = _(
            "Error: The transaction was rejected! This might happen if some of "
            "the coins in your wallet were already spent, such as if you used "
            "a copy of wallet.dat and coins were spent in the copy but not "
            "marked as spent here."
        );

        std::throw_with_nested(std::runtime_error(error));
    }

    // mark selected coins as used
    sigma::CSigmaState* sigmaState = sigma::CSigmaState::GetState();
    CWalletDB db(strWalletFile);

    for (auto& coin : selectedCoins) {
        // get coin id & height
        int height, id;

        std::tie(height, id) = sigmaState->GetMintedCoinHeightAndId(sigma::PublicCoin(
            coin.value, coin.get_denomination()));

        // add CSigmaSpendEntry
        CSigmaSpendEntry spend;

        spend.coinSerial = coin.serialNumber;
        spend.hashTx = wtxNew.GetHash();
        spend.pubCoin = coin.value;
        spend.id = id;
        spend.set_denomination_value(coin.get_denomination_value());

        if (!db.WriteCoinSpendSerialEntry(spend)) {
            throw std::runtime_error(_("Failed to write coin serial number into wallet"));
        }

        //Set spent mint as used in memory
        uint256 hashPubcoin = primitives::GetPubCoinValueHash(coin.value);
        zwallet->GetTracker().SetPubcoinUsed(hashPubcoin, wtxNew.GetHash());
        CMintMeta metaCheck;
        zwallet->GetTracker().GetMetaFromPubcoin(hashPubcoin, metaCheck);
        if (!metaCheck.isUsed) {
            string strError = "Error, mint with pubcoin hash " + hashPubcoin.GetHex() + " did not get marked as used";
            LogPrintf("SpendZerocoin() : %s\n", strError.c_str());
        }

        //Set spent mint as used in DB
        zwallet->GetTracker().UpdateState(metaCheck);

        // update CSigmaEntry
        coin.IsUsed = true;
        coin.id = id;
        coin.nHeight = height;

        // raise event
        NotifyZerocoinChanged(
            this,
            coin.value.GetHex(),
            "Used (" + std::to_string(coin.get_denomination()) + " mint)",
            CT_UPDATED);
    }

    for (auto& change : changes) {
        change.SetTxHash(wtxNew.GetHash());
        zwallet->GetTracker().Add(db, change, true);

        // raise event
        NotifyZerocoinChanged(this,
            change.GetPubcoinValue().GetHex(),
            "New (" + std::to_string(change.GetAmount()) + " mint)",
            CT_NEW);
    }

    // Notify of wallet transaction
    GetMainSignals().WalletTransaction(wtxNew);

    // Update nCountNextUse in HDMint wallet database
    zwallet->UpdateCountDB(db);

    return true;
}

void CWallet::JoinSplitLelantus(const std::vector<CRecipient>& recipients, const std::vector<CAmount>& newMints, CWalletTx& result) {
    // create transaction
    std::vector<CLelantusEntry> spendCoins; //spends
    std::vector<CHDMint> mintCoins; // new mints
    CAmount fee;
    result = CreateLelantusJoinSplitTransaction(recipients, fee, newMints, spendCoins, mintCoins);

    CommitLelantusTransaction(result, spendCoins, mintCoins);
}

CWalletTx CWallet::CreateLelantusJoinSplitTransaction(
        const std::vector<CRecipient>& recipients,
        CAmount &fee,
        const std::vector<CAmount>& newMints,
        std::vector<CLelantusEntry>& spendCoins,
        std::vector<CHDMint>& mintCoins,
        const CCoinControl *coinControl)
{
    // sanity check
    EnsureMintWalletAvailable();

    if (IsLocked()) {
        throw std::runtime_error(_("Wallet locked"));
    }

    // create transaction
    LelantusJoinSplitBuilder builder(*this, *zwallet, coinControl);

    CWalletTx tx = builder.Build(recipients, fee, newMints);
    spendCoins = builder.spendCoins;
    mintCoins = builder.mintCoins;

    return tx;
}

CAmount CWallet::EstimateJoinSplitFee(CAmount required, bool subtractFeeFromAmount, const CCoinControl *coinControl) {
    CAmount fee;

    std::vector<CLelantusEntry> spendCoins;
    std::vector<CSigmaEntry> sigmaSpendCoins;

    for (fee = payTxFee.GetFeePerK();;) {
        CAmount currentRequired = required;

        if (!subtractFeeFromAmount)
            currentRequired += fee;


        spendCoins.clear();
        sigmaSpendCoins.clear();
        auto &consensusParams = Params().GetConsensus();
        CAmount changeToMint = 0;

        std::vector<sigma::CoinDenomination> denomChanges;
        try {
            std::list<CSigmaEntry> coins = this->GetAvailableCoins(coinControl, false, true);
            CAmount availableBalance(0);
            for (auto coin : coins) {
                availableBalance += coin.get_denomination_value();
            }
            if (availableBalance > 0) {
                CAmount inputFromSigma;
                if (currentRequired > availableBalance)
                    inputFromSigma = availableBalance;
                else
                    inputFromSigma = currentRequired;

                this->GetCoinsToSpend(inputFromSigma, sigmaSpendCoins, denomChanges, //try to spend sigma first
                                       consensusParams.nMaxLelantusInputPerTransaction,
                                       consensusParams.nMaxValueLelantusSpendPerTransaction, coinControl, true);
                currentRequired -= inputFromSigma;
            }
        } catch (std::runtime_error) {
        }

        if (currentRequired > 0) {
            if (!this->GetCoinsToJoinSplit(currentRequired, spendCoins, changeToMint,
                                            consensusParams.nMaxLelantusInputPerTransaction,
                                            consensusParams.nMaxValueLelantusSpendPerTransaction, coinControl, true)) {
                throw InsufficientFunds();
            }
        }

        // 9560 is constant part, mainly Schnorr and Range proof, 2560 is for each sigma/aux data
        // 179 other parts of tx, assuming 1 utxo and 1 jmint
        unsigned size = 956 + 2560 * (spendCoins.size() + sigmaSpendCoins.size()) + 179;
        CAmount feeNeeded = CWallet::GetMinimumFee(size, nTxConfirmTarget, mempool);

        if (fee >= feeNeeded) {
            break;
        }

        fee = feeNeeded;
    }

    return fee;
}

bool CWallet::CommitLelantusTransaction(CWalletTx& wtxNew, std::vector<CLelantusEntry>& spendCoins, std::vector<CHDMint>& mintCoins) {
    EnsureMintWalletAvailable();

    // commit
    try {
        CValidationState state;
        CReserveKey reserveKey(this);
        CommitTransaction(wtxNew, reserveKey, g_connman.get(), state);
    } catch (...) {
        auto error = _(
                "Error: The transaction was rejected! This might happen if some of "
                "the coins in your wallet were already spent, such as if you used "
                "a copy of wallet.dat and coins were spent in the copy but not "
                "marked as spent here."
        );

        std::throw_with_nested(std::runtime_error(error));
    }

    // mark selected coins as used
    lelantus::CLelantusState* lelantusState = lelantus::CLelantusState::GetState();
    CWalletDB db(strWalletFile);

    for (auto& coin : spendCoins) {
        // get coin id & height
        int height, id;

        std::tie(height, id) = lelantusState->GetMintedCoinHeightAndId(lelantus::PublicCoin(coin.value));

        // add CLelantusSpendEntry
        CLelantusSpendEntry spend;

        spend.coinSerial = coin.serialNumber;
        spend.hashTx = wtxNew.GetHash();
        spend.pubCoin = coin.value;
        spend.id = id;
        spend.amount = coin.amount;

        if (!db.WriteLelantusSpendSerialEntry(spend)) {
            throw std::runtime_error(_("Failed to write coin serial number into wallet"));
        }

        //Set spent mint as used in memory
        uint256 hashPubcoin = primitives::GetPubCoinValueHash(coin.value + lelantus::Params::get_default()->get_h1() * Scalar(coin.amount).negate());
        zwallet->GetTracker().SetLelantusPubcoinUsed(hashPubcoin, wtxNew.GetHash());
        CLelantusMintMeta metaCheck;
        zwallet->GetTracker().GetLelantusMetaFromPubcoin(hashPubcoin, metaCheck);
        if (!metaCheck.isUsed) {
            string strError = "Error, mint with pubcoin hash " + hashPubcoin.GetHex() + " did not get marked as used";
            LogPrintf("SpendZerocoin() : %s\n", strError.c_str());
        }

        //Set spent mint as used in DB
        zwallet->GetTracker().UpdateState(metaCheck);

        // update CLelantusEntry
        coin.IsUsed = true;
        coin.id = id;
        coin.nHeight = height;

        // raise event
        NotifyZerocoinChanged(
                this,
                coin.value.GetHex(),
                "Used (" + std::to_string(coin.amount) + " mint)",
                CT_UPDATED);
    }

    for (auto& coin : mintCoins) {
        coin.SetTxHash(wtxNew.GetHash());
        zwallet->GetTracker().AddLelantus(db, coin, true);

        // raise event
        NotifyZerocoinChanged(this,
                              coin.GetPubcoinValue().GetHex(),
                              "New (" + std::to_string(coin.GetAmount()) + " mint)",
                              CT_NEW);
    }

    // Update nCountNextUse in HDMint wallet database
    zwallet->UpdateCountDB(db);

    return true;
}


bool CWallet::GetMint(const uint256& hashSerial, CSigmaEntry& zerocoin, bool forEstimation) const
{
    EnsureMintWalletAvailable();

    if (IsLocked() && !forEstimation) {
        return false;
    }

    CMintMeta meta;
    if(!zwallet->GetTracker().GetMetaFromSerial(hashSerial, meta))
        return error("%s: serialhash %s is not in tracker", __func__, hashSerial.GetHex());

    CWalletDB walletdb(strWalletFile);
     if (meta.isDeterministic) {
        CHDMint dMint;
        if (!walletdb.ReadHDMint(meta.GetPubCoinValueHash(), false, dMint))
            return error("%s: failed to read deterministic mint", __func__);
        if (!zwallet->RegenerateMint(walletdb, dMint, zerocoin, forEstimation))
            return error("%s: failed to generate mint", __func__);

         return true;
    } else if (!walletdb.ReadSigmaEntry(meta.GetPubCoinValue(), zerocoin)) {
        return error("%s: failed to read zerocoinmint from database", __func__);
    }

     return true;
}

bool CWallet::GetMint(const uint256& hashSerial, CLelantusEntry& mint, bool forEstimation) const
{
    EnsureMintWalletAvailable();

    if (IsLocked() && !forEstimation) {
        return false;
    }

    CLelantusMintMeta meta;
    if(!zwallet->GetTracker().GetMetaFromSerial(hashSerial, meta))
        return error("%s: serialhash %s is not in tracker", __func__, hashSerial.GetHex());

    CWalletDB walletdb(strWalletFile);

    CHDMint dMint;
    if (!walletdb.ReadHDMint(meta.GetPubCoinValueHash(), true, dMint))
        return error("%s: failed to read deterministic Lelantus mint", __func__);
    if (!zwallet->RegenerateMint(walletdb, dMint, mint, forEstimation))
        return error("%s: failed to generate Lelantus mint", __func__);
    return true;

}

void CWallet::ListAccountCreditDebit(const std::string& strAccount, std::list<CAccountingEntry>& entries) {
    CWalletDB walletdb(strWalletFile);
    return walletdb.ListAccountCreditDebit(strAccount, entries);
}

bool CWallet::AddAccountingEntry(const CAccountingEntry& acentry)
{
    CWalletDB walletdb(strWalletFile);

    return AddAccountingEntry(acentry, &walletdb);
}

bool CWallet::AddAccountingEntry(const CAccountingEntry& acentry, CWalletDB *pwalletdb)
{
    if (!pwalletdb->WriteAccountingEntry_Backend(acentry))
        return false;

    laccentries.push_back(acentry);
    CAccountingEntry & entry = laccentries.back();
    wtxOrdered.insert(make_pair(entry.nOrderPos, TxPair((CWalletTx*)0, &entry)));

    return true;
}

CAmount CWallet::GetRequiredFee(unsigned int nTxBytes)
{
    return std::max(minTxFee.GetFee(nTxBytes), ::minRelayTxFee.GetFee(nTxBytes));
}

CAmount CWallet::GetMinimumFee(unsigned int nTxBytes, unsigned int nConfirmTarget, const CTxMemPool& pool)
{
    // payTxFee is the user-set global for desired feerate
    return GetMinimumFee(nTxBytes, nConfirmTarget, pool, payTxFee.GetFee(nTxBytes));
}

CAmount CWallet::GetMinimumFee(unsigned int nTxBytes, unsigned int nConfirmTarget, const CTxMemPool& pool, CAmount targetFee)
{
    CAmount nFeeNeeded = targetFee;
    // User didn't set: use -txconfirmtarget to estimate...
    if (nFeeNeeded == 0) {
        int estimateFoundTarget = nConfirmTarget;
        nFeeNeeded = pool.estimateSmartFee(nConfirmTarget, &estimateFoundTarget).GetFee(nTxBytes);
        // ... unless we don't have enough mempool data for estimatefee, then use fallbackFee
        if (nFeeNeeded == 0)
            nFeeNeeded = fallbackFee.GetFee(nTxBytes);
    }
    // prevent user from paying a fee below minRelayTxFee or minTxFee
    nFeeNeeded = std::max(nFeeNeeded, GetRequiredFee(nTxBytes));
    // But always obey the maximum
    if (nFeeNeeded > maxTxFee)
        nFeeNeeded = maxTxFee;

    return nFeeNeeded;
}

DBErrors CWallet::LoadWallet(bool& fFirstRunRet)
{
    if (!fFileBacked)
        return DB_LOAD_OK;
    fFirstRunRet = false;
    DBErrors nLoadWalletRet = CWalletDB(strWalletFile,"cr+").LoadWallet(this);
    if (nLoadWalletRet == DB_NEED_REWRITE)
    {
        if (CDB::Rewrite(strWalletFile, "\x04pool"))
        {
            LOCK(cs_wallet);
            setKeyPool.clear();
            // Note: can't top-up keypool here, because wallet is locked.
            // User will be prompted to unlock wallet the next operation
            // that requires a new key.
        }
    }

    {
        LOCK2(cs_main, cs_wallet);
        for (auto& pair : mapWallet) {
            for(unsigned int i = 0; i < pair.second.tx->vout.size(); ++i) {
                if (IsMine(pair.second.tx->vout[i]) && !IsSpent(pair.first, i)) {
                    setWalletUTXO.insert(COutPoint(pair.first, i));
                }
            }
        }
    }

    if (nLoadWalletRet != DB_LOAD_OK)
        return nLoadWalletRet;
    fFirstRunRet = !vchDefaultKey.IsValid();

    uiInterface.LoadWallet(this);

    return DB_LOAD_OK;
}

// Goes through all wallet transactions and checks if they are masternode collaterals, in which case these are locked
// This avoids accidential spending of collaterals. They can still be unlocked manually if a spend is really intended.
void CWallet::AutoLockMasternodeCollaterals()
{
    auto mnList = deterministicMNManager->GetListAtChainTip();

    LOCK2(cs_main, cs_wallet);
    for (const auto& pair : mapWallet) {
        for (unsigned int i = 0; i < pair.second.tx->vout.size(); ++i) {
            if (IsMine(pair.second.tx->vout[i]) && !IsSpent(pair.first, i)) {
                if (deterministicMNManager->IsProTxWithCollateral(pair.second.tx, i) || mnList.HasMNByCollateral(COutPoint(pair.first, i))) {
                    LockCoin(COutPoint(pair.first, i));
                }
            }
        }
    }
}

DBErrors CWallet::ZapSelectTx(vector<uint256>& vHashIn, vector<uint256>& vHashOut)
{
    if (!fFileBacked)
        return DB_LOAD_OK;
    DBErrors nZapSelectTxRet = CWalletDB(strWalletFile,"cr+").ZapSelectTx(this, vHashIn, vHashOut);
    if (nZapSelectTxRet == DB_NEED_REWRITE)
    {
        if (CDB::Rewrite(strWalletFile, "\x04pool"))
        {
            LOCK(cs_wallet);
            setKeyPool.clear();
            // Note: can't top-up keypool here, because wallet is locked.
            // User will be prompted to unlock wallet the next operation
            // that requires a new key.
        }
    }

    if (nZapSelectTxRet != DB_LOAD_OK)
        return nZapSelectTxRet;

    MarkDirty();

    return DB_LOAD_OK;

}

DBErrors CWallet::ZapWalletTx(std::vector<CWalletTx>& vWtx)
{
    if (!fFileBacked)
        return DB_LOAD_OK;
    DBErrors nZapWalletTxRet = CWalletDB(strWalletFile,"cr+").ZapWalletTx(this, vWtx);
    if (nZapWalletTxRet == DB_NEED_REWRITE)
    {
        if (CDB::Rewrite(strWalletFile, "\x04pool"))
        {
            LOCK(cs_wallet);
            setKeyPool.clear();
            // Note: can't top-up keypool here, because wallet is locked.
            // User will be prompted to unlock wallet the next operation
            // that requires a new key.
        }
    }

    if (nZapWalletTxRet != DB_LOAD_OK)
        return nZapWalletTxRet;

    return DB_LOAD_OK;
}

DBErrors CWallet::ZapSigmaMints() {
    if (!fFileBacked)
        return DB_LOAD_OK;
    DBErrors nZapSigmaMintRet = CWalletDB(strWalletFile, "cr+").ZapSigmaMints(this);
    if (nZapSigmaMintRet != DB_LOAD_OK){
        LogPrintf("Failed to remmove Sigma mints from CWalletDB");
        return nZapSigmaMintRet;
    }

    return DB_LOAD_OK;
}

DBErrors CWallet::ZapLelantusMints() {
    if (!fFileBacked)
        return DB_LOAD_OK;
    DBErrors nZapLelantusMintRet = CWalletDB(strWalletFile, "cr+").ZapLelantusMints(this);
    if (nZapLelantusMintRet != DB_LOAD_OK){
        LogPrintf("Failed to remove Lelantus mints from CWalletDB");
        return nZapLelantusMintRet;
    }

    return DB_LOAD_OK;
}


bool CWallet::SetAddressBook(const CTxDestination& address, const string& strName, const string& strPurpose)
{
    bool fUpdated = false;
    {
        LOCK(cs_wallet); // mapAddressBook
        std::map<CTxDestination, CAddressBookData>::iterator mi = mapAddressBook.find(address);
        fUpdated = mi != mapAddressBook.end();
        mapAddressBook[address].name = strName;
        if (!strPurpose.empty()) /* update purpose only if requested */
            mapAddressBook[address].purpose = strPurpose;
    }
    NotifyAddressBookChanged(this, address, strName, ::IsMine(*this, address) != ISMINE_NO,
                             strPurpose, (fUpdated ? CT_UPDATED : CT_NEW) );
    if (!fFileBacked)
        return false;
    if (!strPurpose.empty() && !CWalletDB(strWalletFile).WritePurpose(CBitcoinAddress(address).ToString(), strPurpose))
        return false;
    return CWalletDB(strWalletFile).WriteName(CBitcoinAddress(address).ToString(), strName);
}

bool CWallet::DelAddressBook(const CTxDestination& address)
{
    {
        LOCK(cs_wallet); // mapAddressBook

        if(fFileBacked)
        {
            // Delete destdata tuples associated with address
            std::string strAddress = CBitcoinAddress(address).ToString();
            BOOST_FOREACH(const PAIRTYPE(string, string) &item, mapAddressBook[address].destdata)
            {
                CWalletDB(strWalletFile).EraseDestData(strAddress, item.first);
            }
        }
        mapAddressBook.erase(address);
    }

    NotifyAddressBookChanged(this, address, "", ::IsMine(*this, address) != ISMINE_NO, "", CT_DELETED);

    if (!fFileBacked)
        return false;
    CWalletDB(strWalletFile).ErasePurpose(CBitcoinAddress(address).ToString());
    return CWalletDB(strWalletFile).EraseName(CBitcoinAddress(address).ToString());
}

bool CWallet::SetDefaultKey(const CPubKey &vchPubKey)
{
    if (fFileBacked)
    {
        if (!CWalletDB(strWalletFile).WriteDefaultKey(vchPubKey))
            return false;
    }
    vchDefaultKey = vchPubKey;
    return true;
}

/**
 * Mark old keypool keys as used,
 * and generate all new keys
 */
bool CWallet::NewKeyPool()
{
    {
        LOCK(cs_wallet);
        CWalletDB walletdb(strWalletFile);
        BOOST_FOREACH(int64_t nIndex, setKeyPool)
            walletdb.ErasePool(nIndex);
        setKeyPool.clear();

        if (IsLocked())
            return false;

        int64_t nKeys = max(GetArg("-keypool", DEFAULT_KEYPOOL_SIZE), (int64_t)0);
        for (int i = 0; i < nKeys; i++)
        {
            int64_t nIndex = i+1;
            walletdb.WritePool(nIndex, CKeyPool(GenerateNewKey()));
            setKeyPool.insert(nIndex);
        }
        LogPrintf("CWallet::NewKeyPool wrote %d new keys\n", nKeys);
    }
    return true;
}

bool CWallet::TopUpKeyPool(unsigned int kpSize)
{
    {
        LOCK(cs_wallet);
        if (IsLocked())
            return false;

        CWalletDB walletdb(strWalletFile);

        // Top up key pool
        unsigned int nTargetSize;
        if (kpSize > 0)
            nTargetSize = kpSize;
        else
            nTargetSize = max(GetArg("-keypool", DEFAULT_KEYPOOL_SIZE), (int64_t) 0);

        while (setKeyPool.size() < (nTargetSize + 1))
        {
            int64_t nEnd = 1;
            if (!setKeyPool.empty())
                nEnd = *(--setKeyPool.end()) + 1;
            if (!walletdb.WritePool(nEnd, CKeyPool(GenerateNewKey())))
                throw runtime_error(std::string(__func__) + ": writing generated key failed");
            setKeyPool.insert(nEnd);
            LogPrintf("keypool added key %d, size=%u\n", nEnd, setKeyPool.size());
        }
    }
    return true;
}

void CWallet::ReserveKeyFromKeyPool(int64_t& nIndex, CKeyPool& keypool)
{
    nIndex = -1;
    keypool.vchPubKey = CPubKey();
    {
        LOCK(cs_wallet);

        if (!IsLocked())
            TopUpKeyPool();

        // Get the oldest key
        if(setKeyPool.empty())
            return;

        CWalletDB walletdb(strWalletFile);

        nIndex = *(setKeyPool.begin());
        setKeyPool.erase(setKeyPool.begin());
        if (!walletdb.ReadPool(nIndex, keypool))
            throw runtime_error(std::string(__func__) + ": read failed");
        if (!HaveKey(keypool.vchPubKey.GetID()))
            throw runtime_error(std::string(__func__) + ": unknown key in key pool");
        assert(keypool.vchPubKey.IsValid());
        LogPrintf("keypool reserve %d\n", nIndex);
    }
}

void CWallet::KeepKey(int64_t nIndex)
{
    // Remove from key pool
    if (fFileBacked)
    {
        CWalletDB walletdb(strWalletFile);
        walletdb.ErasePool(nIndex);
    }
    LogPrintf("keypool keep %d\n", nIndex);
}

void CWallet::ReturnKey(int64_t nIndex)
{
    // Return to key pool
    {
        LOCK(cs_wallet);
        setKeyPool.insert(nIndex);
    }
    LogPrintf("keypool return %d\n", nIndex);
}

bool CWallet::GetKeyFromPool(CPubKey& result)
{
    int64_t nIndex = 0;
    CKeyPool keypool;
    {
        LOCK(cs_wallet);
        ReserveKeyFromKeyPool(nIndex, keypool);
        if (nIndex == -1)
        {
            if (IsLocked()) return false;
            result = GenerateNewKey();
            return true;
        }
        KeepKey(nIndex);
        result = keypool.vchPubKey;
    }
    return true;
}

int64_t CWallet::GetOldestKeyPoolTime()
{
    LOCK(cs_wallet);

    // if the keypool is empty, return <NOW>
    if (setKeyPool.empty())
        return GetTime();

    // load oldest key from keypool, get time and return
    CKeyPool keypool;
    CWalletDB walletdb(strWalletFile);
    int64_t nIndex = *(setKeyPool.begin());
    if (!walletdb.ReadPool(nIndex, keypool))
        throw runtime_error(std::string(__func__) + ": read oldest key in keypool failed");
    assert(keypool.vchPubKey.IsValid());
    return keypool.nTime;
}

std::map<CTxDestination, CAmount> CWallet::GetAddressBalances()
{
    map<CTxDestination, CAmount> balances;

    {
        LOCK(cs_wallet);
        BOOST_FOREACH(PAIRTYPE(uint256, CWalletTx) walletEntry, mapWallet)
        {
            CWalletTx *pcoin = &walletEntry.second;

            if (!pcoin->IsTrusted())
                continue;

            if (pcoin->IsCoinBase() && pcoin->GetBlocksToMaturity() > 0)
                continue;

            int nDepth = pcoin->GetDepthInMainChain();
            if (nDepth < (pcoin->IsFromMe(ISMINE_ALL) ? 0 : 1))
                continue;

            for (unsigned int i = 0; i < pcoin->tx->vout.size(); i++)
            {
                CTxDestination addr;
                if (!IsMine(pcoin->tx->vout[i]))
                    continue;
                if(!ExtractDestination(pcoin->tx->vout[i].scriptPubKey, addr))
                    continue;

                CAmount n = IsSpent(walletEntry.first, i) ? 0 : pcoin->tx->vout[i].nValue;

                if (!balances.count(addr))
                    balances[addr] = 0;
                balances[addr] += n;
            }
        }
    }

    return balances;
}

set< set<CTxDestination> > CWallet::GetAddressGroupings()
{
    AssertLockHeld(cs_wallet); // mapWallet
    set< set<CTxDestination> > groupings;
    set<CTxDestination> grouping;

    BOOST_FOREACH(PAIRTYPE(uint256, CWalletTx) walletEntry, mapWallet)
    {
        CWalletTx *pcoin = &walletEntry.second;

        if (pcoin->tx->vin.size() > 0 &&
            !(pcoin->tx->IsZerocoinSpend() || pcoin->tx->IsSigmaSpend() || pcoin->tx->IsZerocoinRemint()) || pcoin->tx->IsLelantusJoinSplit()) { /* Spends have no standard input */
            bool any_mine = false;
            // group all input addresses with each other
            BOOST_FOREACH(CTxIn txin, pcoin->tx->vin)
            {
                CTxDestination address;
                if(!IsMine(txin)) /* If this input isn't mine, ignore it */
                    continue;
                if(!ExtractDestination(mapWallet[txin.prevout.hash].tx->vout[txin.prevout.n].scriptPubKey, address))
                    continue;
                grouping.insert(address);
                any_mine = true;
            }

            // group change with input addresses
            if (any_mine)
            {
                for (uint32_t i = 0; i < pcoin->tx->vout.size(); i++) {
                    if (pcoin->IsChange(i)) {
                        CTxDestination addr;
                        if (!ExtractDestination(pcoin->tx->vout[i].scriptPubKey, addr)) {
                            continue;
                        }
                        grouping.insert(addr);
                    }
                }
            }
            if (grouping.size() > 0)
            {
                groupings.insert(grouping);
                grouping.clear();
            }
        }

        // group lone addrs by themselves
        for (unsigned int i = 0; i < pcoin->tx->vout.size(); i++)
            if (IsMine(pcoin->tx->vout[i]))
            {
                CTxDestination address;
                if(!ExtractDestination(pcoin->tx->vout[i].scriptPubKey, address))
                    continue;
                grouping.insert(address);
                groupings.insert(grouping);
                grouping.clear();
            }
    }

    set< set<CTxDestination>* > uniqueGroupings; // a set of pointers to groups of addresses
    map< CTxDestination, set<CTxDestination>* > setmap;  // map addresses to the unique group containing it
    BOOST_FOREACH(set<CTxDestination> _grouping, groupings)
    {
        // make a set of all the groups hit by this new group
        set< set<CTxDestination>* > hits;
        map< CTxDestination, set<CTxDestination>* >::iterator it;
        BOOST_FOREACH(CTxDestination address, _grouping)
            if ((it = setmap.find(address)) != setmap.end())
                hits.insert((*it).second);

        // merge all hit groups into a new single group and delete old groups
        set<CTxDestination>* merged = new set<CTxDestination>(_grouping);
        BOOST_FOREACH(set<CTxDestination>* hit, hits)
        {
            merged->insert(hit->begin(), hit->end());
            uniqueGroupings.erase(hit);
            delete hit;
        }
        uniqueGroupings.insert(merged);

        // update setmap
        BOOST_FOREACH(CTxDestination element, *merged)
            setmap[element] = merged;
    }

    set< set<CTxDestination> > ret;
    BOOST_FOREACH(set<CTxDestination>* uniqueGrouping, uniqueGroupings)
    {
        ret.insert(*uniqueGrouping);
        delete uniqueGrouping;
    }

    return ret;
}

CAmount CWallet::GetAccountBalance(const std::string& strAccount, int nMinDepth, const isminefilter& filter)
{
    CWalletDB walletdb(strWalletFile);
    return GetAccountBalance(walletdb, strAccount, nMinDepth, filter);
}

CAmount CWallet::GetAccountBalance(CWalletDB& walletdb, const std::string& strAccount, int nMinDepth, const isminefilter& filter)
{
    CAmount nBalance = 0;

    // Tally wallet transactions
    for (map<uint256, CWalletTx>::iterator it = mapWallet.begin(); it != mapWallet.end(); ++it)
    {
        const CWalletTx& wtx = (*it).second;
        if (!CheckFinalTx(wtx) || wtx.GetBlocksToMaturity() > 0 || wtx.GetDepthInMainChain() < 0)
            continue;

        CAmount nReceived, nSent, nFee;
        wtx.GetAccountAmounts(strAccount, nReceived, nSent, nFee, filter);

        if (nReceived != 0 && wtx.GetDepthInMainChain() >= nMinDepth)
            nBalance += nReceived;
        nBalance -= nSent + nFee;
    }

    // Tally internal accounting entries
    nBalance += walletdb.GetAccountCreditDebit(strAccount);

    return nBalance;
}

std::set<CTxDestination> CWallet::GetAccountAddresses(const std::string& strAccount) const
{
    LOCK(cs_wallet);
    set<CTxDestination> result;
    BOOST_FOREACH(const PAIRTYPE(CTxDestination, CAddressBookData)& item, mapAddressBook)
    {
        const CTxDestination& address = item.first;
        const string& strName = item.second.name;
        if (strName == strAccount)
            result.insert(address);
    }
    return result;
}

bool CReserveKey::GetReservedKey(CPubKey& pubkey)
{
    if (nIndex == -1)
    {
        CKeyPool keypool;
        pwallet->ReserveKeyFromKeyPool(nIndex, keypool);
        if (nIndex != -1)
            vchPubKey = keypool.vchPubKey;
        else {
            return false;
        }
    }
    assert(vchPubKey.IsValid());
    pubkey = vchPubKey;
    return true;
}

void CReserveKey::KeepKey()
{
    if (nIndex != -1)
        pwallet->KeepKey(nIndex);
    nIndex = -1;
    vchPubKey = CPubKey();
}

void CReserveKey::ReturnKey()
{
    if (nIndex != -1)
        pwallet->ReturnKey(nIndex);
    nIndex = -1;
    vchPubKey = CPubKey();
}

void CWallet::GetAllReserveKeys(set<CKeyID>& setAddress) const
{
    setAddress.clear();

    CWalletDB walletdb(strWalletFile);

    LOCK2(cs_main, cs_wallet);
    BOOST_FOREACH(const int64_t& id, setKeyPool)
    {
        CKeyPool keypool;
        if (!walletdb.ReadPool(id, keypool))
            throw runtime_error(std::string(__func__) + ": read failed");
        assert(keypool.vchPubKey.IsValid());
        CKeyID keyID = keypool.vchPubKey.GetID();
        if (!HaveKey(keyID))
            throw runtime_error(std::string(__func__) + ": unknown key in key pool");
        setAddress.insert(keyID);
    }
}

bool CWallet::UpdatedTransaction(const uint256 &hashTx)
{
    {
        LOCK(cs_wallet);
        // Only notify UI if this transaction is in this wallet
        map<uint256, CWalletTx>::const_iterator mi = mapWallet.find(hashTx);
        if (mi != mapWallet.end()) {
            NotifyTransactionChanged(this, hashTx, CT_UPDATED);
            return true;
        }
    }
    return false;
}

void CWallet::GetScriptForMining(boost::shared_ptr<CReserveScript> &script)
{
    boost::shared_ptr<CReserveKey> rKey(new CReserveKey(this));
    CPubKey pubkey;
    if (!rKey->GetReservedKey(pubkey))
        return;

    script = rKey;
    script->reserveScript = CScript() << ToByteVector(pubkey) << OP_CHECKSIG;
}

void CWallet::LockCoin(const COutPoint& output)
{
    AssertLockHeld(cs_wallet); // setLockedCoins
    setLockedCoins.insert(output);
}

void CWallet::UnlockCoin(const COutPoint& output)
{
    AssertLockHeld(cs_wallet); // setLockedCoins
    setLockedCoins.erase(output);
}

void CWallet::UnlockAllCoins()
{
    AssertLockHeld(cs_wallet); // setLockedCoins
    setLockedCoins.clear();
}

bool CWallet::IsLockedCoin(uint256 hash, unsigned int n) const
{
    AssertLockHeld(cs_wallet); // setLockedCoins
    COutPoint outpt(hash, n);

    return (setLockedCoins.count(outpt) > 0);
}

void CWallet::ListLockedCoins(std::vector<COutPoint>& vOutpts)
{
    AssertLockHeld(cs_wallet); // setLockedCoins
    for (std::set<COutPoint>::iterator it = setLockedCoins.begin();
         it != setLockedCoins.end(); it++) {
        COutPoint outpt = (*it);
        vOutpts.push_back(outpt);
    }
}

bool CWallet::HasMasternode(){

    auto mnList = deterministicMNManager->GetListForBlock(chainActive.Tip());

    AssertLockHeld(cs_wallet);
    for (const auto &o : setWalletUTXO) {
        if (mapWallet.count(o.hash)) {
            const auto &p = mapWallet[o.hash];
            if (deterministicMNManager->IsProTxWithCollateral(p.tx, o.n) || mnList.HasMNByCollateral(o)) {
                return true;
            }
        }
    }

    return false;
}

bool CWallet::HasProTxCoin(COutPoint& coin)
{
    auto mnList = deterministicMNManager->GetListForBlock(chainActive.Tip());
    if (mapWallet.count(coin.hash)) {
        const auto &p = mapWallet[coin.hash];
        if (deterministicMNManager->IsProTxWithCollateral(p.tx, coin.n) || mnList.HasMNByCollateral(coin)) {
            return true;
        }
    }

    return false;
}

void CWallet::ListProTxCoins(std::vector<COutPoint>& vOutpts)
{
    auto mnList = deterministicMNManager->GetListForBlock(chainActive.Tip());

    AssertLockHeld(cs_wallet);
    for (const auto &o : setWalletUTXO) {
        if (mapWallet.count(o.hash)) {
            const auto &p = mapWallet[o.hash];
            if (deterministicMNManager->IsProTxWithCollateral(p.tx, o.n) || mnList.HasMNByCollateral(o)) {
                vOutpts.emplace_back(o);
            }
        }
    }
}

/** @} */ // end of Actions

class CAffectedKeysVisitor : public boost::static_visitor<void> {
private:
    const CKeyStore &keystore;
    std::vector<CKeyID> &vKeys;

public:
    CAffectedKeysVisitor(const CKeyStore &keystoreIn, std::vector<CKeyID> &vKeysIn) : keystore(keystoreIn), vKeys(vKeysIn) {}

    void Process(const CScript &script) {
        txnouttype type;
        std::vector<CTxDestination> vDest;
        int nRequired;
        if (ExtractDestinations(script, type, vDest, nRequired)) {
            BOOST_FOREACH(const CTxDestination &dest, vDest)
                boost::apply_visitor(*this, dest);
        }
    }

    void operator()(const CKeyID &keyId) {
        if (keystore.HaveKey(keyId))
            vKeys.push_back(keyId);
    }

    void operator()(const CScriptID &scriptId) {
        CScript script;
        if (keystore.GetCScript(scriptId, script))
            Process(script);
    }

    void operator()(const CNoDestination &none) {}
};

void CWallet::GetKeyBirthTimes(std::map<CTxDestination, int64_t> &mapKeyBirth) const {
    AssertLockHeld(cs_wallet); // mapKeyMetadata
    mapKeyBirth.clear();

    // get birth times for keys with metadata
    for (const auto& entry : mapKeyMetadata) {
        if (entry.second.nCreateTime) {
            mapKeyBirth[entry.first] = entry.second.nCreateTime;
        }
    }

    // map in which we'll infer heights of other keys
    CBlockIndex *pindexMax = chainActive[std::max(0, chainActive.Height() - 144)]; // the tip can be reorganized; use a 144-block safety margin
    std::map<CKeyID, CBlockIndex*> mapKeyFirstBlock;
    std::set<CKeyID> setKeys;
    GetKeys(setKeys);
    BOOST_FOREACH(const CKeyID &keyid, setKeys) {
        if (mapKeyBirth.count(keyid) == 0)
            mapKeyFirstBlock[keyid] = pindexMax;
    }
    setKeys.clear();

    // if there are no such keys, we're done
    if (mapKeyFirstBlock.empty())
        return;

    // find first block that affects those keys, if there are any left
    std::vector<CKeyID> vAffected;
    for (std::map<uint256, CWalletTx>::const_iterator it = mapWallet.begin(); it != mapWallet.end(); it++) {
        // iterate over all wallet transactions...
        const CWalletTx &wtx = (*it).second;
        BlockMap::const_iterator blit = mapBlockIndex.find(wtx.hashBlock);
        if (blit != mapBlockIndex.end() && chainActive.Contains(blit->second)) {
            // ... which are already in a block
            int nHeight = blit->second->nHeight;
            BOOST_FOREACH(const CTxOut &txout, wtx.tx->vout) {
                // iterate over all their outputs
                CAffectedKeysVisitor(*this, vAffected).Process(txout.scriptPubKey);
                BOOST_FOREACH(const CKeyID &keyid, vAffected) {
                    // ... and all their affected keys
                    std::map<CKeyID, CBlockIndex*>::iterator rit = mapKeyFirstBlock.find(keyid);
                    if (rit != mapKeyFirstBlock.end() && nHeight < rit->second->nHeight)
                        rit->second = blit->second;
                }
                vAffected.clear();
            }
        }
    }

    // Extract block timestamps for those keys
    for (std::map<CKeyID, CBlockIndex*>::const_iterator it = mapKeyFirstBlock.begin(); it != mapKeyFirstBlock.end(); it++)
        mapKeyBirth[it->first] = it->second->GetBlockTime() - 7200; // block times can be 2h off
}

bool CWallet::AddDestData(const CTxDestination &dest, const std::string &key, const std::string &value)
{
    if (boost::get<CNoDestination>(&dest))
        return false;

    mapAddressBook[dest].destdata.insert(std::make_pair(key, value));
    if (!fFileBacked)
        return true;
    return CWalletDB(strWalletFile).WriteDestData(CBitcoinAddress(dest).ToString(), key, value);
}

bool CWallet::EraseDestData(const CTxDestination &dest, const std::string &key)
{
    if (!mapAddressBook[dest].destdata.erase(key))
        return false;
    if (!fFileBacked)
        return true;
    return CWalletDB(strWalletFile).EraseDestData(CBitcoinAddress(dest).ToString(), key);
}

bool CWallet::LoadDestData(const CTxDestination &dest, const std::string &key, const std::string &value)
{
    mapAddressBook[dest].destdata.insert(std::make_pair(key, value));
    return true;
}

bool CWallet::GetDestData(const CTxDestination &dest, const std::string &key, std::string *value) const
{
    std::map<CTxDestination, CAddressBookData>::const_iterator i = mapAddressBook.find(dest);
    if(i != mapAddressBook.end())
    {
        CAddressBookData::StringMap::const_iterator j = i->second.destdata.find(key);
        if(j != i->second.destdata.end())
        {
            if(value)
                *value = j->second;
            return true;
        }
    }
    return false;
}

std::string CWallet::GetWalletHelpString(bool showDebug)
{
    std::string strUsage = HelpMessageGroup(_("Wallet options:"));
    strUsage += HelpMessageOpt("-disablewallet", _("Do not load the wallet and disable wallet RPC calls"));
    strUsage += HelpMessageOpt("-keypool=<n>", strprintf(_("Set key pool size to <n> (default: %u)"), DEFAULT_KEYPOOL_SIZE));
    strUsage += HelpMessageOpt("-fallbackfee=<amt>", strprintf(_("A fee rate (in %s/kB) that will be used when fee estimation has insufficient data (default: %s)"),
                                                               CURRENCY_UNIT, FormatMoney(DEFAULT_FALLBACK_FEE)));
    strUsage += HelpMessageOpt("-mintxfee=<amt>", strprintf(_("Fees (in %s/kB) smaller than this are considered zero fee for transaction creation (default: %s)"),
                                                            CURRENCY_UNIT, FormatMoney(DEFAULT_TRANSACTION_MINFEE)));
    strUsage += HelpMessageOpt("-paytxfee=<amt>", strprintf(_("Fee (in %s/kB) to add to transactions you send (default: %s)"),
                                                            CURRENCY_UNIT, FormatMoney(payTxFee.GetFeePerK())));
    strUsage += HelpMessageOpt("-rescan", _("Rescan the block chain for missing wallet transactions on startup"));
    strUsage += HelpMessageOpt("-salvagewallet", _("Attempt to recover private keys from a corrupt wallet on startup"));
    if (showDebug)
        strUsage += HelpMessageOpt("-sendfreetransactions", strprintf(_("Send transactions as zero-fee transactions if possible (default: %u)"), DEFAULT_SEND_FREE_TRANSACTIONS));
    strUsage += HelpMessageOpt("-spendzeroconfchange", strprintf(_("Spend unconfirmed change when sending transactions (default: %u)"), DEFAULT_SPEND_ZEROCONF_CHANGE));
    strUsage += HelpMessageOpt("-txconfirmtarget=<n>", strprintf(_("If paytxfee is not set, include enough fee so transactions begin confirmation on average within n blocks (default: %u)"), DEFAULT_TX_CONFIRM_TARGET));
    strUsage += HelpMessageOpt("-usehd", _("Use hierarchical deterministic key generation (HD) after BIP32. Only has effect during wallet creation/first start") + " " + strprintf(_("(default: %u)"), DEFAULT_USE_HD_WALLET));
    strUsage += HelpMessageOpt("-usemnemonic", _("Use Mnemonic code for generating deterministic keys. Only has effect during wallet creation/first start") +
                               " " + strprintf(_("(default: %u)"), DEFAULT_USE_MNEMONIC));
    strUsage += HelpMessageOpt("-mnemonic=<text>", _("User defined mnemonic for HD wallet (bip39). Only has effect during wallet creation/first start (default: randomly generated)"));
    strUsage += HelpMessageOpt("-mnemonicpassphrase=<text>", _("User defined mnemonic passphrase for HD wallet (BIP39). Only has effect during wallet creation/first start (default: empty string)"));
    strUsage += HelpMessageOpt("-hdseed=<hex>", _("User defined seed for HD wallet (should be in hex). Only has effect during wallet creation/first start (default: randomly generated)"));
    strUsage += HelpMessageOpt("-batching", _("In case of sync/reindex verifies sigma/lelantus proofs with batch verification, default: true"));
    strUsage += HelpMessageOpt("-walletrbf", strprintf(_("Send transactions with full-RBF opt-in enabled (default: %u)"), DEFAULT_WALLET_RBF));
    strUsage += HelpMessageOpt("-upgradewallet", _("Upgrade wallet to latest format on startup"));
    strUsage += HelpMessageOpt("-wallet=<file>", _("Specify wallet file (within data directory)") + " " + strprintf(_("(default: %s)"), DEFAULT_WALLET_DAT));
    strUsage += HelpMessageOpt("-walletbroadcast", _("Make the wallet broadcast transactions") + " " + strprintf(_("(default: %u)"), DEFAULT_WALLETBROADCAST));
    strUsage += HelpMessageOpt("-walletnotify=<cmd>", _("Execute command when a wallet transaction changes (%s in cmd is replaced by TxID)"));
    strUsage += HelpMessageOpt("-zapwalletmints", _("Delete all Sigma mints and only recover those parts of the blockchain through -reindex on startup"));
    strUsage += HelpMessageOpt("-zapwallettxes=<mode>", _("Delete all wallet transactions and only recover those parts of the blockchain through -rescan on startup") +
                               " " + _("(1 = keep tx meta data e.g. account owner and payment request information, 2 = drop tx meta data)"));

    if (showDebug)
    {
        strUsage += HelpMessageGroup(_("Wallet debugging/testing options:"));

        strUsage += HelpMessageOpt("-dblogsize=<n>", strprintf("Flush wallet database activity from memory to disk log every <n> megabytes (default: %u)", DEFAULT_WALLET_DBLOGSIZE));
        strUsage += HelpMessageOpt("-flushwallet", strprintf("Run a thread to flush wallet periodically (default: %u)", DEFAULT_FLUSHWALLET));
        strUsage += HelpMessageOpt("-privdb", strprintf("Sets the DB_PRIVATE flag in the wallet db environment (default: %u)", DEFAULT_WALLET_PRIVDB));
        strUsage += HelpMessageOpt("-walletrejectlongchains", strprintf(_("Wallet will not create transactions that violate mempool chain limits (default: %u)"), DEFAULT_WALLET_REJECT_LONG_CHAINS));
    }

    return strUsage;
}

CWallet* CWallet::CreateWalletFromFile(const std::string walletFile)
{
    if (GetBoolArg("-zapwalletmints", false)) {
        uiInterface.InitMessage(_("Zapping all Sigma mints from wallet..."));

        CWallet *tempWallet = new CWallet(walletFile);
        DBErrors nZapMintRet = tempWallet->ZapSigmaMints();
        DBErrors nZapLelantusMintRet = tempWallet->ZapLelantusMints();
        if (nZapMintRet != DB_LOAD_OK || nZapLelantusMintRet != DB_LOAD_OK) {
            InitError(strprintf(_("Error loading %s: Wallet corrupted"), walletFile));
            return NULL;
        }

        delete tempWallet;
        tempWallet = NULL;
    }

    // needed to restore wallet transaction meta data after -zapwallettxes
    std::vector<CWalletTx> vWtx;

    if (GetBoolArg("-zapwallettxes", false)) {
        uiInterface.InitMessage(_("Zapping all transactions from wallet..."));

        CWallet *tempWallet = new CWallet(walletFile);
        DBErrors nZapWalletRet = tempWallet->ZapWalletTx(vWtx);
        if (nZapWalletRet != DB_LOAD_OK) {
            InitError(strprintf(_("Error loading %s: Wallet corrupted"), walletFile));
            return NULL;
        }

        delete tempWallet;
        tempWallet = NULL;
    }

    uiInterface.InitMessage(_("Loading wallet..."));

    int64_t nStart = GetTimeMillis();
    bool fFirstRun = true;
    bool fRecoverMnemonic = false;
    CWallet *walletInstance = new CWallet(walletFile);
    pwalletMain = walletInstance;

    DBErrors nLoadWalletRet = walletInstance->LoadWallet(fFirstRun);
    if (nLoadWalletRet != DB_LOAD_OK)
    {
        if (nLoadWalletRet == DB_CORRUPT) {
            InitError(strprintf(_("Error loading %s: Wallet corrupted"), walletFile));
            return NULL;
        }
        else if (nLoadWalletRet == DB_NONCRITICAL_ERROR)
        {
            InitWarning(strprintf(_("Error reading %s! All keys read correctly, but transaction data"
                                         " or address book entries might be missing or incorrect."),
                walletFile));
        }
        else if (nLoadWalletRet == DB_TOO_NEW) {
            InitError(strprintf(_("Error loading %s: Wallet requires newer version of %s"), walletFile, _(PACKAGE_NAME)));
            return NULL;
        }
        else if (nLoadWalletRet == DB_NEED_REWRITE)
        {
            InitError(strprintf(_("Wallet needed to be rewritten: restart %s to complete"), _(PACKAGE_NAME)));
            return NULL;
        }
        else {
            InitError(strprintf(_("Error loading %s"), walletFile));
            return NULL;
        }
    }

    if (GetBoolArg("-upgradewallet", fFirstRun))
    {
        int nMaxVersion = GetArg("-upgradewallet", 0);
        if (nMaxVersion == 0) // the -upgradewallet without argument case
        {
            LogPrintf("Performing wallet upgrade to %i\n", FEATURE_LATEST);
            nMaxVersion = CLIENT_VERSION;
            walletInstance->SetMinVersion(FEATURE_LATEST); // permanently upgrade the wallet immediately
        }
        else
            LogPrintf("Allowing wallet upgrade up to %i\n", nMaxVersion);
        if (nMaxVersion < walletInstance->GetVersion())
        {
            InitError(_("Cannot downgrade wallet"));
            return NULL;
        }
        walletInstance->SetMaxVersion(nMaxVersion);
    }

    fRecoverMnemonic = GetBoolArg("-usemnemonic", DEFAULT_USE_MNEMONIC);
    if (fFirstRun)
    {
        // Create new keyUser and set as default key
        if (GetBoolArg("-usehd", DEFAULT_USE_HD_WALLET) && !walletInstance->IsHDEnabled()) {
            if(GetBoolArg("-usemnemonic", DEFAULT_USE_MNEMONIC)) {
                if (GetArg("-mnemonicpassphrase", "").size() > 256) {
                    throw std::runtime_error(std::string(__func__) + ": Mnemonic passphrase is too long, must be at most 256 characters");
                }
                // generate a new HD chain
                walletInstance->GenerateNewMnemonic();
                walletInstance->SetMinVersion(FEATURE_HD);
                /* set rescan to true (if not using rich GUI: in that case, the GUI will pass the rescan flag itself).
                 * if blockchain data is not present it has no effect, but it's needed for a mnemonic restore where chain data is present.
                 */
                if(!fApi){
                    SoftSetBoolArg("-rescan", true);
                }
            }else{
            // generate a new master key
            CPubKey masterPubKey = walletInstance->GenerateNewHDMasterKey();
            if (!walletInstance->SetHDMasterKey(masterPubKey, CHDChain().VERSION_WITH_BIP44))
                throw std::runtime_error(std::string(__func__) + ": Storing master key failed");
            }
        }
        CPubKey newDefaultKey;
        if (walletInstance->GetKeyFromPool(newDefaultKey)) {
            walletInstance->SetDefaultKey(newDefaultKey);
            if (!walletInstance->SetAddressBook(walletInstance->vchDefaultKey.GetID(), "", "receive")) {
                InitError(_("Cannot write default address") += "\n");
                return NULL;
            }
        }

        walletInstance->SetBestChain(chainActive.GetLocator());

        // Check for the existence of the "persistent" folder, if found (from previous wallet), delete
        boost::filesystem::path path = GetDataDir() / PERSISTENT_FILENAME;
        if(boost::filesystem::exists(path)){
            boost::filesystem::remove_all(path);
        }

    } else if (IsArgSet("-usehd")) {
        bool useHD = GetBoolArg("-usehd", DEFAULT_USE_HD_WALLET);
        if (walletInstance->IsHDEnabled() && !useHD) {
            InitError(strprintf(_("Error loading %s: You can't disable HD on a already existing HD wallet"), walletFile));
            return NULL;
        }
        if (!walletInstance->IsHDEnabled() && useHD) {
            InitError(strprintf(_("Error loading %s: You can't enable HD on a already existing non-HD wallet"), walletFile));
            return NULL;
        }
    }

    LogPrintf(" wallet      %15dms\n", GetTimeMillis() - nStart);
    if (pwalletMain->IsHDSeedAvailable()) {
        walletInstance->zwallet = std::make_unique<CHDMintWallet>(pwalletMain->strWalletFile);
    }

    RegisterValidationInterface(walletInstance);

    CBlockIndex *pindexRescan = chainActive.Tip();
    if (GetBoolArg("-rescan", false))
        pindexRescan = chainActive.Genesis();
    else
    {
        CWalletDB walletdb(walletFile);
        CBlockLocator locator;
        if (walletdb.ReadBestBlock(locator))
            pindexRescan = FindForkInGlobalIndex(chainActive, locator);
        else
            pindexRescan = chainActive.Genesis();
    }
    bool rescanning = (chainActive.Tip() && chainActive.Tip() != pindexRescan);

#ifdef ENABLE_CLIENTAPI
        // Set API loaded before wallet sync (if not rescanning) and immediately notify.
        if(fApi && !rescanning && !fFirstRun){
            SetAPIWarmupFinished();
            GetMainSignals().NotifyAPIStatus();
            // Update next payments list for EVO Znodes
            deterministicMNManager->GetListForBlock(chainActive.Tip());
            deterministicMNManager->UpdateNextPayments();
            deterministicMNManager->UpdateStatuses();
            LogPrintf("InitLoadWallet() : loaded API\n");
        }
#endif

    if (rescanning) {
        //We can't rescan beyond non-pruned blocks, stop and throw an error
        //this might happen if a user uses a old wallet within a pruned node
        // or if he ran -disablewallet for a longer time, then decided to re-enable
        if (fPruneMode)
        {
            CBlockIndex *block = chainActive.Tip();
            while (block && block->pprev && (block->pprev->nStatus & BLOCK_HAVE_DATA) && block->pprev->nTx > 0 && pindexRescan != block)
                block = block->pprev;

            if (pindexRescan != block) {
                InitError(_("Prune: last wallet synchronisation goes beyond pruned data. You need to -reindex (download the whole blockchain again in case of pruned node)"));
                return NULL;
            }
        }

        uiInterface.InitMessage(_("Rescanning..."));
        LogPrintf("Rescanning last %i blocks (from block %i)...\n", chainActive.Height() - pindexRescan->nHeight, pindexRescan->nHeight);
        nStart = GetTimeMillis();
        walletInstance->ScanForWalletTransactions(pindexRescan, true, fRecoverMnemonic);
        LogPrintf(" rescan      %15dms\n", GetTimeMillis() - nStart);
        walletInstance->SetBestChain(chainActive.GetLocator());
        CWalletDB::IncrementUpdateCounter();

        // Restore wallet transaction metadata after -zapwallettxes=1
        if (GetBoolArg("-zapwallettxes", false))
        {
            std::string zwtValue = GetArg("-zapwallettxes", "1");
            if(zwtValue != "2") {
                CWalletDB walletdb(walletFile);

                BOOST_FOREACH(const CWalletTx &wtxOld, vWtx)
                {
                    uint256 hash = wtxOld.GetHash();
                    std::map<uint256, CWalletTx>::iterator mi = walletInstance->mapWallet.find(hash);
                    if (mi != walletInstance->mapWallet.end()) {
                        const CWalletTx *copyFrom = &wtxOld;
                        CWalletTx *copyTo = &mi->second;
                        copyTo->mapValue = copyFrom->mapValue;
                        copyTo->vOrderForm = copyFrom->vOrderForm;
                        copyTo->nTimeReceived = copyFrom->nTimeReceived;
                        copyTo->nTimeSmart = copyFrom->nTimeSmart;
                        copyTo->fFromMe = copyFrom->fFromMe;
                        copyTo->strFromAccount = copyFrom->strFromAccount;
                        copyTo->nOrderPos = copyFrom->nOrderPos;
                        walletdb.WriteTx(*copyTo);
                    }
                }
            } else if (zwtValue == "2") {
                // Reset the used flag for Mint txs which lack corresponding spend tx
                // The algorighm is like this:
                //   1. Determine if there are used mints
                //   2. Build list of spend serials for the wallet
                //   3. Mark all used mints as not used if there is no matching spend serial
                list <CZerocoinEntry> listPubCoin;
                CWalletDB walletdb(walletFile);
                walletdb.ListPubCoin(listPubCoin);
                bool usedMintsFound = false;
                BOOST_FOREACH(CZerocoinEntry const & entry, listPubCoin) {
                    if(entry.IsUsed) {
                       usedMintsFound = true;
                       break;
                    }
                }

                if(usedMintsFound) {
                    CZerocoinState *zerocoinState = CZerocoinState::GetZerocoinState();
                    std::list <CZerocoinSpendEntry> listCoinSpendSerial;
                    walletdb.ListCoinSpendSerial(listCoinSpendSerial);
                    BOOST_FOREACH(CZerocoinEntry & entry, listPubCoin) {
                        if(entry.IsUsed) {
                            if(!zerocoinState->IsUsedCoinSerial(entry.serialNumber)) {
                                entry.IsUsed = false;
                                walletdb.WriteZerocoinEntry(entry);
                                std::list <CZerocoinSpendEntry>::const_iterator const
                                    se_iter = std::find_if(listCoinSpendSerial.begin(), listCoinSpendSerial.end(),
                                        [&entry](CZerocoinSpendEntry const & spendEntry){ return entry.serialNumber == spendEntry.coinSerial;});
                                if(se_iter != listCoinSpendSerial.end())
                                    walletdb.EraseCoinSpendSerialEntry(*se_iter);
                            }
                        }
                    }

                }
            }
        }
    }
    walletInstance->SetBroadcastTransactions(GetBoolArg("-walletbroadcast", DEFAULT_WALLETBROADCAST));

    {
        LOCK(walletInstance->cs_wallet);
        LogPrintf("setKeyPool.size() = %u\n",      walletInstance->GetKeyPoolSize());
        LogPrintf("mapWallet.size() = %u\n",       walletInstance->mapWallet.size());
        LogPrintf("mapAddressBook.size() = %u\n",  walletInstance->mapAddressBook.size());
    }

    return walletInstance;
}

bool CWallet::InitLoadWallet()
{
    if (GetBoolArg("-disablewallet", DEFAULT_DISABLE_WALLET)) {
        pwalletMain = NULL;
        LogPrintf("Wallet disabled!\n");
        return true;
    }

    std::string walletFile = GetArg("-wallet", DEFAULT_WALLET_DAT);

    if (walletFile.find_first_of("/\\") != std::string::npos) {
        return InitError(_("-wallet parameter must only specify a filename (not a path)"));
    } else if (SanitizeString(walletFile, SAFE_CHARS_FILENAME) != walletFile) {
        return InitError(_("Invalid characters in -wallet filename"));
    }

    CWallet * const pwallet = CreateWalletFromFile(walletFile);
    if (!pwallet) {
        return false;
    }
    pwalletMain = pwallet;
    fWalletInitialized = true;

    return true;
}

std::atomic<bool> CWallet::fFlushThreadRunning(false);

void CWallet::postInitProcess(boost::thread_group& threadGroup)
{
    // Add wallet transactions that aren't already in a block to mempool
    // Do this here as mempool requires genesis block to be loaded
    ReacceptWalletTransactions();

    // Run a thread to flush wallet periodically
    if (!CWallet::fFlushThreadRunning.exchange(true)) {
        threadGroup.create_thread(ThreadFlushWalletDB);
    }
}

bool CWallet::ParameterInteraction()
{
    if (GetBoolArg("-disablewallet", DEFAULT_DISABLE_WALLET))
        return true;

    if (GetBoolArg("-blocksonly", DEFAULT_BLOCKSONLY) && SoftSetBoolArg("-walletbroadcast", false)) {
        LogPrintf("%s: parameter interaction: -blocksonly=1 -> setting -walletbroadcast=0\n", __func__);
    }

    if (GetBoolArg("-salvagewallet", false) && SoftSetBoolArg("-rescan", true)) {
        // Rewrite just private keys: rescan to find transactions
        LogPrintf("%s: parameter interaction: -salvagewallet=1 -> setting -rescan=1\n", __func__);
    }

    // -zapwallettx implies a rescan
    if (GetBoolArg("-zapwallettxes", false) && SoftSetBoolArg("-rescan", true)) {
        LogPrintf("%s: parameter interaction: -zapwallettxes=<mode> -> setting -rescan=1\n", __func__);
    }

    if (GetBoolArg("-sysperms", false))
        return InitError("-sysperms is not allowed in combination with enabled wallet functionality");
    if (GetArg("-prune", 0) && GetBoolArg("-rescan", false))
        return InitError(_("Rescans are not possible in pruned mode. You will need to use -reindex which will download the whole blockchain again."));

    if (::minRelayTxFee.GetFeePerK() > HIGH_TX_FEE_PER_KB)
        InitWarning(AmountHighWarn("-minrelaytxfee") + " " +
                    _("The wallet will avoid paying less than the minimum relay fee."));

    if (IsArgSet("-mintxfee"))
    {
        CAmount n = 0;
        if (!ParseMoney(GetArg("-mintxfee", ""), n) || 0 == n)
            return InitError(AmountErrMsg("mintxfee", GetArg("-mintxfee", "")));
        if (n > HIGH_TX_FEE_PER_KB)
            InitWarning(AmountHighWarn("-mintxfee") + " " +
                        _("This is the minimum transaction fee you pay on every transaction."));
        CWallet::minTxFee = CFeeRate(n);
    }
    if (IsArgSet("-fallbackfee"))
    {
        CAmount nFeePerK = 0;
        if (!ParseMoney(GetArg("-fallbackfee", ""), nFeePerK))
            return InitError(strprintf(_("Invalid amount for -fallbackfee=<amount>: '%s'"), GetArg("-fallbackfee", "")));
        /*
        if (nFeePerK > HIGH_TX_FEE_PER_KB)
            InitWarning(AmountHighWarn("-fallbackfee") + " " +
                        _("This is the transaction fee you may pay when fee estimates are not available."));
        */
        CWallet::fallbackFee = CFeeRate(nFeePerK);
    }
    if (IsArgSet("-paytxfee"))
    {
        CAmount nFeePerK = 0;
        if (!ParseMoney(GetArg("-paytxfee", ""), nFeePerK))
            return InitError(AmountErrMsg("paytxfee", GetArg("-paytxfee", "")));
        /*
        if (nFeePerK > HIGH_TX_FEE_PER_KB)
            InitWarning(AmountHighWarn("-paytxfee") + " " +
                        _("This is the transaction fee you will pay if you send a transaction."));
        */

        payTxFee = CFeeRate(nFeePerK, 1000);
        if (payTxFee < ::minRelayTxFee)
        {
            return InitError(strprintf(_("Invalid amount for -paytxfee=<amount>: '%s' (must be at least %s)"),
                                       GetArg("-paytxfee", ""), ::minRelayTxFee.ToString()));
        }
    }
    if (IsArgSet("-maxtxfee"))
    {
        CAmount nMaxFee = 0;
        if (!ParseMoney(GetArg("-maxtxfee", ""), nMaxFee))
            return InitError(AmountErrMsg("maxtxfee", GetArg("-maxtxfee", "")));
        /*
        if (nMaxFee > HIGH_MAX_TX_FEE)
            InitWarning(_("-maxtxfee is set very high! Fees this large could be paid on a single transaction."));
        */
        maxTxFee = nMaxFee;
        if (CFeeRate(maxTxFee, 1000) < ::minRelayTxFee)
        {
            return InitError(strprintf(_("Invalid amount for -maxtxfee=<amount>: '%s' (must be at least the minrelay fee of %s to prevent stuck transactions)"),
                                       GetArg("-maxtxfee", ""), ::minRelayTxFee.ToString()));
        }
    }

    if (IsArgSet("-mininput"))
    {
        if (!ParseMoney(GetArg("-mininput", ""), nMinimumInputValue))
            return InitError(strprintf(_("Invalid amount for -mininput=<amount>: '%s'"), GetArg("-mininput", "").c_str()));
    }

    nTxConfirmTarget = GetArg("-txconfirmtarget", DEFAULT_TX_CONFIRM_TARGET);
    bSpendZeroConfChange = GetBoolArg("-spendzeroconfchange", DEFAULT_SPEND_ZEROCONF_CHANGE);
    fSendFreeTransactions = GetBoolArg("-sendfreetransactions", DEFAULT_SEND_FREE_TRANSACTIONS);
    fWalletRbf = GetBoolArg("-walletrbf", DEFAULT_WALLET_RBF);

    if (fSendFreeTransactions && GetArg("-limitfreerelay", DEFAULT_LIMITFREERELAY) <= 0)
        return InitError("Creation of free transactions with their relay disabled is not supported.");

    return true;
}

bool CWallet::BackupWallet(const std::string& strDest)
{
    if (!fFileBacked)
        return false;
    while (true)
    {
        {
            LOCK(bitdb.cs_db);
            if (!bitdb.mapFileUseCount.count(strWalletFile) || bitdb.mapFileUseCount[strWalletFile] == 0)
            {
                // Flush log data to the dat file
                bitdb.CloseDb(strWalletFile);
                bitdb.CheckpointLSN(strWalletFile);
                bitdb.mapFileUseCount.erase(strWalletFile);

                // Copy wallet file
                boost::filesystem::path pathSrc = GetDataDir() / strWalletFile;
                boost::filesystem::path pathDest(strDest);
                if (boost::filesystem::is_directory(pathDest))
                    pathDest /= strWalletFile;

                try {
#if BOOST_VERSION >= 104000
                    boost::filesystem::copy_file(pathSrc, pathDest, boost::filesystem::copy_option::overwrite_if_exists);
#else
                    boost::filesystem::copy_file(pathSrc, pathDest);
#endif
                    LogPrintf("copied %s to %s\n", strWalletFile, pathDest.string());
                    return true;
                } catch (const boost::filesystem::filesystem_error& e) {
                    LogPrintf("error copying %s to %s - %s\n", strWalletFile, pathDest.string(), e.what());
                    return false;
                }
            }
        }
        MilliSleep(100);
    }
    return false;
}

CKeyPool::CKeyPool()
{
    nTime = GetTime();
}

CKeyPool::CKeyPool(const CPubKey& vchPubKeyIn)
{
    nTime = GetTime();
    vchPubKey = vchPubKeyIn;
}

CWalletKey::CWalletKey(int64_t nExpires)
{
    nTimeCreated = (nExpires ? GetTime() : 0);
    nTimeExpires = nExpires;
}

void CMerkleTx::SetMerkleBranch(const CBlockIndex* pindex, int posInBlock)
{
    // Update the tx's hashBlock
    hashBlock = pindex->GetBlockHash();

    // set the position of the transaction in the block
    nIndex = posInBlock;
}

int CMerkleTx::GetDepthInMainChain(const CBlockIndex *&pindexRet, bool enableIX) const {
    int nResult;

    if (hashUnset())
        nResult = 0;
    else {
        AssertLockHeld(cs_main);

        // Find the block it claims to be in
        BlockMap::iterator mi = mapBlockIndex.find(hashBlock);
        if (mi == mapBlockIndex.end())
            nResult = 0;
        else {
            CBlockIndex *pindex = (*mi).second;
            if (!pindex || !chainActive.Contains(pindex))
                nResult = 0;
            else {
                pindexRet = pindex;
                nResult = ((nIndex == -1) ? (-1) : 1) * (chainActive.Height() - pindex->nHeight + 1);

                if (nResult == 0 && !mempool.exists(GetHash()))
                    return -1; // Not in chain, not in mempool
            }
        }
    }

    return nResult;
}

int CMerkleTx::GetDepthInMainChain(const CBlockIndex* &pindexRet) const
{
    if (hashUnset())
        return 0;

    AssertLockHeld(cs_main);

    // Find the block it claims to be in
    BlockMap::iterator mi = mapBlockIndex.find(hashBlock);
    if (mi == mapBlockIndex.end())
        return 0;
    CBlockIndex* pindex = (*mi).second;
    if (!pindex || !chainActive.Contains(pindex))
        return 0;

    pindexRet = pindex;
    return ((nIndex == -1) ? (-1) : 1) * (chainActive.Height() - pindex->nHeight + 1);
}

int CMerkleTx::GetBlocksToMaturity() const
{
    if (!IsCoinBase())
        return 0;
    return max(0, (COINBASE_MATURITY+1) - GetDepthInMainChain());
}


bool CMerkleTx::AcceptToMemoryPool(const CAmount &nAbsurdFee, CValidationState &state)
{
    if (GetBoolArg("-dandelion", true)) {
        bool res = ::AcceptToMemoryPool(
            txpools.getStemTxPool(),
            state,
            tx,
            false,
            NULL, /* pfMissingInputs */
            NULL,
            false, /* fOverrideMempoolLimit */
            nAbsurdFee,
            true,
            false /* markZcoinSpendTransactionSerial */
        );
        if (!res) {
            LogPrintf(
                "CMerkleTx::AcceptToMemoryPool, failed to add txn %s to dandelion stempool: %s.\n",
                GetHash().ToString(),
                state.GetRejectReason());
        }
        return res;
    } else {
        // Changes to mempool should also be made to Dandelion stempool
        return ::AcceptToMemoryPool(
            txpools,
            state,
            tx,
            false,
            NULL, /* pfMissingInputs */
            NULL,
            false, /* fOverrideMempoolLimit */
            nAbsurdFee,
            true,
            true);
    }
}

bool CompHeight(const CZerocoinEntry &a, const CZerocoinEntry &b) { return a.nHeight < b.nHeight; }
bool CompSigmaHeight(const CSigmaEntry &a, const CSigmaEntry &b) { return a.nHeight < b.nHeight; }

bool CompID(const CZerocoinEntry &a, const CZerocoinEntry &b) { return a.id < b.id; }
bool CompSigmaID(const CSigmaEntry &a, const CSigmaEntry &b) { return a.id < b.id; }<|MERGE_RESOLUTION|>--- conflicted
+++ resolved
@@ -2878,11 +2878,7 @@
     return required - val;
 }
 
-<<<<<<< HEAD
-std::list<CSigmaEntry> CWallet::GetAvailableCoins(const CCoinControl *coinControl, bool includeUnsafe, bool fDummy) const {
-=======
 std::list<CSigmaEntry> CWallet::GetAvailableCoins(const CCoinControl *coinControl, bool includeUnsafe, bool forEstimation) const {
->>>>>>> ea199b4b
     EnsureMintWalletAvailable();
 
     LOCK2(cs_main, cs_wallet);
@@ -2892,29 +2888,7 @@
     list<CMintMeta> listMints(vecMints.begin(), vecMints.end());
     for (const CMintMeta& mint : listMints) {
         CSigmaEntry entry;
-<<<<<<< HEAD
-        const auto& sigmaParams = sigma::Params::get_default();
-        if(fDummy){
-            /* If we just want to create the spend tx without signing (eg. to get fee before entering password),
-             * we fill in the available unencrypted details from the metadata, and create dummy values for the
-             * encrypted ones.
-             */
-            sigma::PrivateCoin dummyCoin(sigmaParams, mint.denom);
-
-            entry.value = mint.GetPubCoinValue();
-            entry.set_denomination(mint.denom);
-            entry.randomness = dummyCoin.getRandomness();
-            entry.serialNumber = dummyCoin.getSerialNumber();
-            entry.IsUsed = mint.isUsed;
-            entry.nHeight = mint.nHeight;
-            entry.id = mint.nId;
-            entry.ecdsaSecretKey = std::vector<unsigned char>(&dummyCoin.getEcdsaSeckey()[0],&dummyCoin.getEcdsaSeckey()[32]);
-        }else{
-            GetMint(mint.hashSerial, entry);
-        }
-=======
         GetMint(mint.hashSerial, entry, forEstimation);
->>>>>>> ea199b4b
         coins.push_back(entry);
     }
 
@@ -3123,11 +3097,7 @@
         const size_t coinsToSpendLimit,
         const CAmount amountToSpendLimit,
         const CCoinControl *coinControl,
-<<<<<<< HEAD
-        bool fDummy) const
-=======
         bool forEstimation) const
->>>>>>> ea199b4b
 {
     // Sanity check to make sure this function is never called with a too large
     // amount to spend, resulting to a possible crash due to out of memory condition.
@@ -3156,11 +3126,7 @@
             _("Required amount exceed value spend limit"));
     }
 
-<<<<<<< HEAD
-    std::list<CSigmaEntry> coins = GetAvailableCoins(coinControl, false, fDummy);
-=======
     std::list<CSigmaEntry> coins = GetAvailableCoins(coinControl, false, forEstimation);
->>>>>>> ea199b4b
 
     CAmount availableBalance = CalculateCoinsBalance(coins.begin(), coins.end());
 
