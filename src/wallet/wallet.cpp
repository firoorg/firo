--- conflicted
+++ resolved
@@ -5692,11 +5692,7 @@
     int nChangePosRet = -1;
 
     std::list<CReserveKey> reservekeys;
-<<<<<<< HEAD
-    if (!sparkWallet->CreateSparkMintTransactions(vecSend, outputs, wtxAndFee, nFeeRequired, reservekeys, nChangePosRet, subtractFeeFromAmount, strError, coinControl, autoMintAll)) {
-=======
-    if (!sparkWallet->CreateSparkMintTransactions(outputs, wtxAndFee, nFeeRequired, reservekeys, nChangePosRet, subtractFeeFromAmount, strError, fSplit, coinControl, autoMintAll)) {
->>>>>>> cfb38bca
+    if (!sparkWallet->CreateSparkMintTransactions(vecSend, outputs, wtxAndFee, nFeeRequired, reservekeys, nChangePosRet, subtractFeeFromAmount, strError, fSplit, coinControl, autoMintAll)) {
         return strError;
     }
 
@@ -8238,11 +8234,7 @@
     const CCoinControl *coinControl,
     bool autoMintAll)
 {
-<<<<<<< HEAD
-    return sparkWallet->CreateSparkMintTransactions(vecSend, outputs, wtxAndFee, nAllFeeRet, reservekeys, nChangePosInOut, subtractFeeFromAmount, strFailReason, coinControl, autoMintAll);
-=======
-    return sparkWallet->CreateSparkMintTransactions(outputs, wtxAndFee, nAllFeeRet, reservekeys, nChangePosInOut, subtractFeeFromAmount, strFailReason, fSplit, coinControl, autoMintAll);
->>>>>>> cfb38bca
+    return sparkWallet->CreateSparkMintTransactions(vecSend, outputs, wtxAndFee, nAllFeeRet, reservekeys, nChangePosInOut, subtractFeeFromAmount, strFailReason, fSplit, coinControl, autoMintAll);
 }
 
 std::pair<CAmount, CAmount> CWallet::GetSparkBalance()
