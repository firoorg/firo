// Copyright (c) 2009-2010 Satoshi Nakamoto
// Copyright (c) 2009-2016 The Bitcoin Core developers
// Distributed under the MIT software license, see the accompanying
// file COPYING or http://www.opensource.org/licenses/mit-license.php.

#include "wallet.h"
#include "walletexcept.h"
#include "sigmaspendbuilder.h"
#include "amount.h"
#include "base58.h"
#include "checkpoints.h"
#include "chain.h"
#include "wallet/coincontrol.h"
#include "consensus/consensus.h"
#include "consensus/validation.h"
#include "key.h"
#include "keystore.h"
#include "validation.h"
#include "zerocoin.h"
#include "sigma.h"
#include "../sigma/coinspend.h"
#include "../sigma/spend_metadata.h"
#include "../sigma/coin.h"
#include "../sigma/remint.h"
#include "../libzerocoin/SpendMetaData.h"
#include "net.h"
#include "policy/policy.h"
#include "primitives/block.h"
#include "primitives/transaction.h"
#include "script/script.h"
#include "script/sign.h"
#include "timedata.h"
#include "txmempool.h"
#include "util.h"
#include "ui_interface.h"
#include "utilmoneystr.h"
#include "validation.h"
#include "instantx.h"
#include "znode.h"
#include "znodeconfig.h"
#include "znodesync-interface.h"
#include "random.h"
#include "init.h"
#include "hdmint/wallet.h"
#include "rpc/protocol.h"

#include "hdmint/tracker.h"

#include <assert.h>
#include <boost/algorithm/string.hpp>
#include <boost/algorithm/string/replace.hpp>
#include <boost/filesystem.hpp>
#include <boost/thread.hpp>

#ifdef ENABLE_CLIENTAPI
#include "client-api/server.h"
#endif

using namespace std;

CWallet* pwalletMain = NULL;
CHDMintWallet* zwalletMain = NULL;
/** Transaction fee set by the user */
CFeeRate payTxFee(DEFAULT_TRANSACTION_FEE);
unsigned int nTxConfirmTarget = DEFAULT_TX_CONFIRM_TARGET;
bool bSpendZeroConfChange = DEFAULT_SPEND_ZEROCONF_CHANGE;
bool fSendFreeTransactions = DEFAULT_SEND_FREE_TRANSACTIONS;
bool fWalletRbf = DEFAULT_WALLET_RBF;
bool fRescanning = false;
bool fWalletInitialized = false;

const char * DEFAULT_WALLET_DAT = "wallet.dat";

/**
 * Fees smaller than this (in satoshi) are considered zero fee (for transaction creation)
 * Override with -mintxfee
 */
CFeeRate CWallet::minTxFee = CFeeRate(DEFAULT_TRANSACTION_MINFEE);
/**
 * If fee estimation does not have enough data to provide estimates, use this fee instead.
 * Has no effect if not using fee estimation
 * Override with -fallbackfee
 */
CFeeRate CWallet::fallbackFee = CFeeRate(DEFAULT_FALLBACK_FEE);

const uint256 CMerkleTx::ABANDON_HASH(uint256S("0000000000000000000000000000000000000000000000000000000000000001"));

/** @defgroup mapWallet
 *
 * @{
 */

struct CompareValueOnly
{
    bool operator()(const pair<CAmount, pair<const CWalletTx*, unsigned int> >& t1,
                    const pair<CAmount, pair<const CWalletTx*, unsigned int> >& t2) const
    {
        return t1.first < t2.first;
    }
};

struct CompareByAmount
{
    bool operator()(const CompactTallyItem& t1, const CompactTallyItem& t2) const
    {
        return t1.nAmount > t2.nAmount;
    }
};

static void EnsureMintWalletAvailable()
{
    if (!zwalletMain) {
        throw std::logic_error("Sigma feature requires HD wallet");
    }
}

std::string COutput::ToString() const {
    return strprintf("COutput(%s, %d, %d) [%s]", tx->GetHash().ToString(), i, nDepth, FormatMoney(tx->tx->vout[i].nValue));
}

const CWalletTx *CWallet::GetWalletTx(const uint256 &hash) const {
    LOCK(cs_wallet);
    std::map<uint256, CWalletTx>::const_iterator it = mapWallet.find(hash);
    if (it == mapWallet.end())
        return NULL;
    return &(it->second);
}

CPubKey CWallet::GetKeyFromKeypath(uint32_t nChange, uint32_t nChild) {
    AssertLockHeld(cs_wallet); // mapKeyMetadata

    boost::optional<bool> regTest = GetOptBoolArg("-regtest")
    , testNet = GetOptBoolArg("-testnet");
    uint32_t nIndex = (regTest || testNet) ? BIP44_TEST_INDEX : BIP44_ZCOIN_INDEX;

    // Fail if not using HD wallet (no keypaths)
    if (hdChain.masterKeyID.IsNull())
        throw std::runtime_error(std::string(__func__) + ": Non-HD wallet detected");

    // use BIP44 keypath: m / purpose' / coin_type' / account' / change / address_index
    CKey key;                      //master key seed (256bit)
    CExtKey masterKey;             //hd master key
    CExtKey purposeKey;            //key at m/44'
    CExtKey coinTypeKey;           //key at m/44'/<1/136>' (Testnet or Zcoin Coin Type respectively, according to SLIP-0044)
    CExtKey accountKey;            //key at m/44'/<1/136>'/0'
    CExtKey externalChainChildKey; //key at m/44'/<1/136>'/0'/<c> (Standard: 0/1, Mints: 2)
    CExtKey childKey;              //key at m/44'/<1/136>'/0'/<c>/<n>

    if(hdChain.nVersion >= CHDChain::VERSION_WITH_BIP39){
        MnemonicContainer mContainer = mnemonicContainer;
        DecryptMnemonicContainer(mContainer);
        SecureVector seed = mContainer.GetSeed();
        masterKey.SetMaster(&seed[0], seed.size());
    } else {
        // try to get the master key
        if (!GetKey(hdChain.masterKeyID, key))
            throw std::runtime_error(std::string(__func__) + ": Master key not found");
        masterKey.SetMaster(key.begin(), key.size());
    }

    // derive m/44'
    // use hardened derivation (child keys >= 0x80000000 are hardened after bip32)
    masterKey.Derive(purposeKey, BIP44_INDEX | BIP32_HARDENED_KEY_LIMIT);

    // derive m/44'/136'
    purposeKey.Derive(coinTypeKey, nIndex | BIP32_HARDENED_KEY_LIMIT);

    // derive m/44'/136'/0'
    coinTypeKey.Derive(accountKey, BIP32_HARDENED_KEY_LIMIT);

    // derive m/44'/136'/0'/<c>
    accountKey.Derive(externalChainChildKey, nChange);

    // derive m/44'/136'/0'/<c>/<n>
    externalChainChildKey.Derive(childKey, nChild);

    CKey secret = childKey.key;

    CPubKey pubkey = secret.GetPubKey();
    assert(secret.VerifyPubKey(pubkey));

    return pubkey;
}

CPubKey CWallet::GenerateNewKey(uint32_t nChange)
{
    AssertLockHeld(cs_wallet); // mapKeyMetadata
    CWalletDB walletdb(strWalletFile);
    bool fCompressed = CanSupportFeature(FEATURE_COMPRPUBKEY); // default to compressed public keys if we want 0.6.0 wallets

    CKey secret;

    // Create new metadata
    int64_t nCreationTime = GetTime();
    CKeyMetadata metadata(nCreationTime);
    metadata.nChange = Component(nChange, false);

    boost::optional<bool> regTest = GetOptBoolArg("-regtest")
    , testNet = GetOptBoolArg("-testnet");

    uint32_t nIndex = (regTest || testNet) ? BIP44_TEST_INDEX : BIP44_ZCOIN_INDEX;

    // use HD key derivation if HD was enabled during wallet creation
    // TODO: change code to foloow bitcoin structure more closely
    if (IsHDEnabled()) {
        // use BIP44 keypath: m / purpose' / coin_type' / account' / change / address_index
        CKey key;                      //master key seed (256bit)
        CExtKey masterKey;             //hd master key
        CExtKey purposeKey;            //key at m/44'
        CExtKey coinTypeKey;           //key at m/44'/<1/136>' (Testnet or Zcoin Coin Type respectively, according to SLIP-0044)
        CExtKey accountKey;            //key at m/44'/<1/136>'/0'
        CExtKey externalChainChildKey; //key at m/44'/<1/136>'/0'/<c> (Standard: 0/1, Mints: 2)
        CExtKey childKey;              //key at m/44'/<1/136>'/0'/<c>/<n>
        //For bip39 we use it's original way for generating keys to make it compatible with hardware and software wallets
        if(hdChain.nVersion >= CHDChain::VERSION_WITH_BIP39){
            MnemonicContainer mContainer = mnemonicContainer;
            DecryptMnemonicContainer(mContainer);
            SecureVector seed = mContainer.GetSeed();
            masterKey.SetMaster(&seed[0], seed.size());
        } else {
            // try to get the master key
            if (!GetKey(hdChain.masterKeyID, key))
                throw std::runtime_error(std::string(__func__) + ": Master key not found");
            masterKey.SetMaster(key.begin(), key.size());
        }

        // derive m/44'
        // use hardened derivation (child keys >= 0x80000000 are hardened after bip32)
        masterKey.Derive(purposeKey, BIP44_INDEX | BIP32_HARDENED_KEY_LIMIT);

        // derive m/44'/136'
        purposeKey.Derive(coinTypeKey, nIndex | BIP32_HARDENED_KEY_LIMIT);

        // derive m/44'/136'/0'
        coinTypeKey.Derive(accountKey, BIP32_HARDENED_KEY_LIMIT);

        // derive m/44'/136'/0'/<c>
        accountKey.Derive(externalChainChildKey, nChange);

        // derive child key at next index, skip keys already known to the wallet
        do
        {
            externalChainChildKey.Derive(childKey, hdChain.nExternalChainCounters[nChange]);
            metadata.hdKeypath = "m/44'/" + std::to_string(nIndex) + "'/0'/" + std::to_string(nChange) + "/" + std::to_string(hdChain.nExternalChainCounters[nChange]);
            metadata.hdMasterKeyID = hdChain.masterKeyID;
            metadata.nChild = Component(hdChain.nExternalChainCounters[nChange], false);
            // increment childkey index
            hdChain.nExternalChainCounters[nChange]++;
        } while (HaveKey(childKey.key.GetPubKey().GetID()));
        secret = childKey.key;

        // update the chain model in the database
        if (!walletdb.WriteHDChain(hdChain))
            throw std::runtime_error(std::string(__func__) + ": Writing HD chain model failed");
    /* bitcoin 0.14:
    if (IsHDEnabled()) {
        DeriveNewChildKey(metadata, secret);
    */
    } else {
        secret.MakeNewKey(fCompressed);
    }

    // Compressed public keys were introduced in version 0.6.0
    if (fCompressed)
        SetMinVersion(FEATURE_COMPRPUBKEY);

    CPubKey pubkey = secret.GetPubKey();
    assert(secret.VerifyPubKey(pubkey));

    mapKeyMetadata[pubkey.GetID()] = metadata;
    UpdateTimeFirstKey(nCreationTime);

    if (!AddKeyPubKey(secret, pubkey))
        throw std::runtime_error(std::string(__func__) + ": AddKey failed");
    return pubkey;
}

void CWallet::DeriveNewChildKey(CKeyMetadata& metadata, CKey& secret)
{
    // for now we use a fixed keypath scheme of m/0'/0'/k
    CKey key;                      //master key seed (256bit)
    CExtKey masterKey;             //hd master key
    CExtKey accountKey;            //key at m/0'
    CExtKey externalChainChildKey; //key at m/0'/0'
    CExtKey childKey;              //key at m/0'/0'/<n>'

    // try to get the master key
    if (!GetKey(hdChain.masterKeyID, key))
        throw std::runtime_error(std::string(__func__) + ": Master key not found");

    masterKey.SetMaster(key.begin(), key.size());

    // derive m/0'
    // use hardened derivation (child keys >= 0x80000000 are hardened after bip32)
    masterKey.Derive(accountKey, BIP32_HARDENED_KEY_LIMIT);

    // derive m/0'/0'
    accountKey.Derive(externalChainChildKey, BIP32_HARDENED_KEY_LIMIT);

    // derive child key at next index, skip keys already known to the wallet
    do {
        // always derive hardened keys
        // childIndex | BIP32_HARDENED_KEY_LIMIT = derive childIndex in hardened child-index-range
        // example: 1 | BIP32_HARDENED_KEY_LIMIT == 0x80000001 == 2147483649
        externalChainChildKey.Derive(childKey, hdChain.nExternalChainCounter | BIP32_HARDENED_KEY_LIMIT);
        metadata.hdKeypath = "m/0'/0'/" + std::to_string(hdChain.nExternalChainCounter) + "'";
        metadata.hdMasterKeyID = hdChain.masterKeyID;
        // increment childkey index
        hdChain.nExternalChainCounter++;
    } while (HaveKey(childKey.key.GetPubKey().GetID()));
    secret = childKey.key;

    // update the chain model in the database
    if (!CWalletDB(strWalletFile).WriteHDChain(hdChain))
        throw std::runtime_error(std::string(__func__) + ": Writing HD chain model failed");
}

bool CWallet::AddKeyPubKey(const CKey& secret, const CPubKey &pubkey)
{
    AssertLockHeld(cs_wallet); // mapKeyMetadata
    if (!CCryptoKeyStore::AddKeyPubKey(secret, pubkey))
        return false;

    // check if we need to remove from watch-only
    CScript script;
    script = GetScriptForDestination(pubkey.GetID());
    if (HaveWatchOnly(script))
        RemoveWatchOnly(script);
    script = GetScriptForRawPubKey(pubkey);
    if (HaveWatchOnly(script))
        RemoveWatchOnly(script);

    if (!fFileBacked)
        return true;
    if (!IsCrypted()) {
        return CWalletDB(strWalletFile).WriteKey(pubkey,
                                                 secret.GetPrivKey(),
                                                 mapKeyMetadata[pubkey.GetID()]);
    }
    return true;
}

bool CWallet::AddCryptedKey(const CPubKey &vchPubKey,
                            const vector<unsigned char> &vchCryptedSecret)
{
    if (!CCryptoKeyStore::AddCryptedKey(vchPubKey, vchCryptedSecret))
        return false;
    if (!fFileBacked)
        return true;
    {
        LOCK(cs_wallet);
        if (pwalletdbEncryption)
            return pwalletdbEncryption->WriteCryptedKey(vchPubKey,
                                                        vchCryptedSecret,
                                                        mapKeyMetadata[vchPubKey.GetID()]);
        else
            return CWalletDB(strWalletFile).WriteCryptedKey(vchPubKey,
                                                            vchCryptedSecret,
                                                            mapKeyMetadata[vchPubKey.GetID()]);
    }
    return false;
}

bool CWallet::LoadKeyMetadata(const CTxDestination& keyID, const CKeyMetadata &meta)
{
    AssertLockHeld(cs_wallet); // mapKeyMetadata
    UpdateTimeFirstKey(meta.nCreateTime);
    mapKeyMetadata[keyID] = meta;
    return true;
}

bool CWallet::LoadCryptedKey(const CPubKey &vchPubKey, const std::vector<unsigned char> &vchCryptedSecret)
{
    return CCryptoKeyStore::AddCryptedKey(vchPubKey, vchCryptedSecret);
}

void CWallet::UpdateTimeFirstKey(int64_t nCreateTime)
{
    AssertLockHeld(cs_wallet);
    if (nCreateTime <= 1) {
        // Cannot determine birthday information, so set the wallet birthday to
        // the beginning of time.
        nTimeFirstKey = 1;
    } else if (!nTimeFirstKey || nCreateTime < nTimeFirstKey) {
        nTimeFirstKey = nCreateTime;
    }
}

bool CWallet::AddCScript(const CScript& redeemScript)
{
    if (!CCryptoKeyStore::AddCScript(redeemScript))
        return false;
    if (!fFileBacked)
        return true;
    return CWalletDB(strWalletFile).WriteCScript(Hash160(redeemScript), redeemScript);
}

bool CWallet::LoadCScript(const CScript& redeemScript)
{
    /* A sanity check was added in pull #3843 to avoid adding redeemScripts
     * that never can be redeemed. However, old wallets may still contain
     * these. Do not add them to the wallet and warn. */
    if (redeemScript.size() > MAX_SCRIPT_ELEMENT_SIZE)
    {
        std::string strAddr = CBitcoinAddress(CScriptID(redeemScript)).ToString();
        LogPrintf("%s: Warning: This wallet contains a redeemScript of size %i which exceeds maximum size %i thus can never be redeemed. Do not use address %s.\n",
            __func__, redeemScript.size(), MAX_SCRIPT_ELEMENT_SIZE, strAddr);
        return true;
    }

    return CCryptoKeyStore::AddCScript(redeemScript);
}

bool CWallet::AddWatchOnly(const CScript& dest)
{
    if (!CCryptoKeyStore::AddWatchOnly(dest))
        return false;
    const CKeyMetadata& meta = mapKeyMetadata[CScriptID(dest)];
    UpdateTimeFirstKey(meta.nCreateTime);
    NotifyWatchonlyChanged(true);
    if (!fFileBacked)
        return true;
    return CWalletDB(strWalletFile).WriteWatchOnly(dest, meta);
}

bool CWallet::AddWatchOnly(const CScript& dest, int64_t nCreateTime)
{
    mapKeyMetadata[CScriptID(dest)].nCreateTime = nCreateTime;
    return AddWatchOnly(dest);
}

bool CWallet::RemoveWatchOnly(const CScript &dest)
{
    AssertLockHeld(cs_wallet);
    if (!CCryptoKeyStore::RemoveWatchOnly(dest))
        return false;
    if (!HaveWatchOnly())
        NotifyWatchonlyChanged(false);
    if (fFileBacked)
        if (!CWalletDB(strWalletFile).EraseWatchOnly(dest))
            return false;

    return true;
}

bool CWallet::LoadWatchOnly(const CScript &dest)
{
    return CCryptoKeyStore::AddWatchOnly(dest);
}

bool CWallet::Unlock(const SecureString &strWalletPassphrase, const bool& fFirstUnlock)
{
    CCrypter crypter;
    CKeyingMaterial vMasterKey;

    {
        LOCK(cs_wallet);
        BOOST_FOREACH(const MasterKeyMap::value_type& pMasterKey, mapMasterKeys)
        {
            if(!crypter.SetKeyFromPassphrase(strWalletPassphrase, pMasterKey.second.vchSalt, pMasterKey.second.nDeriveIterations, pMasterKey.second.nDerivationMethod))
                return false;
            if (!crypter.Decrypt(pMasterKey.second.vchCryptedKey, vMasterKey))
                continue; // try another master key
            if (CCryptoKeyStore::Unlock(vMasterKey, fFirstUnlock))
                return true;
        }
    }
    return false;
}

bool CWallet::ChangeWalletPassphrase(const SecureString& strOldWalletPassphrase, const SecureString& strNewWalletPassphrase)
{
    bool fWasLocked = IsLocked();

    {
        LOCK(cs_wallet);
        Lock();

        CCrypter crypter;
        CKeyingMaterial vMasterKey;
        BOOST_FOREACH(MasterKeyMap::value_type& pMasterKey, mapMasterKeys)
        {
            if(!crypter.SetKeyFromPassphrase(strOldWalletPassphrase, pMasterKey.second.vchSalt, pMasterKey.second.nDeriveIterations, pMasterKey.second.nDerivationMethod))
                return false;
            if (!crypter.Decrypt(pMasterKey.second.vchCryptedKey, vMasterKey))
                return false;
            if (CCryptoKeyStore::Unlock(vMasterKey))
            {
                int64_t nStartTime = GetTimeMillis();
                crypter.SetKeyFromPassphrase(strNewWalletPassphrase, pMasterKey.second.vchSalt, pMasterKey.second.nDeriveIterations, pMasterKey.second.nDerivationMethod);
                pMasterKey.second.nDeriveIterations = pMasterKey.second.nDeriveIterations * (100 / ((double)(GetTimeMillis() - nStartTime)));

                nStartTime = GetTimeMillis();
                crypter.SetKeyFromPassphrase(strNewWalletPassphrase, pMasterKey.second.vchSalt, pMasterKey.second.nDeriveIterations, pMasterKey.second.nDerivationMethod);
                pMasterKey.second.nDeriveIterations = (pMasterKey.second.nDeriveIterations + pMasterKey.second.nDeriveIterations * 100 / ((double)(GetTimeMillis() - nStartTime))) / 2;

                if (pMasterKey.second.nDeriveIterations < 25000)
                    pMasterKey.second.nDeriveIterations = 25000;

                LogPrintf("Wallet passphrase changed to an nDeriveIterations of %i\n", pMasterKey.second.nDeriveIterations);

                if (!crypter.SetKeyFromPassphrase(strNewWalletPassphrase, pMasterKey.second.vchSalt, pMasterKey.second.nDeriveIterations, pMasterKey.second.nDerivationMethod))
                    return false;
                if (!crypter.Encrypt(vMasterKey, pMasterKey.second.vchCryptedKey))
                    return false;
                CWalletDB(strWalletFile).WriteMasterKey(pMasterKey.first, pMasterKey.second);
                if (fWasLocked)
                    Lock();
                return true;
            }
        }
    }

    return false;
}

void CWallet::SetBestChain(const CBlockLocator& loc)
{
    CWalletDB walletdb(strWalletFile);
    walletdb.WriteBestBlock(loc);
}

bool CWallet::SetMinVersion(enum WalletFeature nVersion, CWalletDB* pwalletdbIn, bool fExplicit)
{
    LOCK(cs_wallet); // nWalletVersion
    if (nWalletVersion >= nVersion)
        return true;

    // when doing an explicit upgrade, if we pass the max version permitted, upgrade all the way
    if (fExplicit && nVersion > nWalletMaxVersion)
            nVersion = FEATURE_LATEST;

    nWalletVersion = nVersion;

    if (nVersion > nWalletMaxVersion)
        nWalletMaxVersion = nVersion;

    if (fFileBacked)
    {
        CWalletDB* pwalletdb = pwalletdbIn ? pwalletdbIn : new CWalletDB(strWalletFile);
        if (nWalletVersion > 40000)
            pwalletdb->WriteMinVersion(nWalletVersion);
        if (!pwalletdbIn)
            delete pwalletdb;
    }

    return true;
}

bool CWallet::SetMaxVersion(int nVersion)
{
    LOCK(cs_wallet); // nWalletVersion, nWalletMaxVersion
    // cannot downgrade below current version
    if (nWalletVersion > nVersion)
        return false;

    nWalletMaxVersion = nVersion;

    return true;
}

set<uint256> CWallet::GetConflicts(const uint256& txid) const
{
    set<uint256> result;
    AssertLockHeld(cs_wallet);

    std::map<uint256, CWalletTx>::const_iterator it = mapWallet.find(txid);
    if (it == mapWallet.end())
        return result;
    const CWalletTx& wtx = it->second;

    std::pair<TxSpends::const_iterator, TxSpends::const_iterator> range;

    BOOST_FOREACH(const CTxIn& txin, wtx.tx->vin)
    {
        if (mapTxSpends.count(txin.prevout) <= 1)
            continue;  // No conflict if zero or one spends
        range = mapTxSpends.equal_range(txin.prevout);
        for (TxSpends::const_iterator _it = range.first; _it != range.second; ++_it)
            result.insert(_it->second);
    }
    return result;
}

bool CWallet::HasWalletSpend(const uint256& txid) const
{
    AssertLockHeld(cs_wallet);
    auto iter = mapTxSpends.lower_bound(COutPoint(txid, 0));
    return (iter != mapTxSpends.end() && iter->first.hash == txid);
}

void CWallet::Flush(bool shutdown)
{
    bitdb.Flush(shutdown);
}

bool CWallet::Verify()
{
    if (GetBoolArg("-disablewallet", DEFAULT_DISABLE_WALLET))
        return true;

    LogPrintf("Using BerkeleyDB version %s\n", DbEnv::version(0, 0, 0));
    std::string walletFile = GetArg("-wallet", DEFAULT_WALLET_DAT);

    LogPrintf("Using wallet %s\n", walletFile);
    uiInterface.InitMessage(_("Verifying wallet..."));

    // Wallet file must be a plain filename without a directory
    if (walletFile != boost::filesystem::basename(walletFile) + boost::filesystem::extension(walletFile))
        return InitError(strprintf(_("Wallet %s resides outside data directory %s"), walletFile, GetDataDir().string()));

    if (!bitdb.Open(GetDataDir()))
    {
        // try moving the database env out of the way
        boost::filesystem::path pathDatabase = GetDataDir() / "database";
        boost::filesystem::path pathDatabaseBak = GetDataDir() / strprintf("database.%d.bak", GetTime());
        try {
            boost::filesystem::rename(pathDatabase, pathDatabaseBak);
            LogPrintf("Moved old %s to %s. Retrying.\n", pathDatabase.string(), pathDatabaseBak.string());
        } catch (const boost::filesystem::filesystem_error&) {
            // failure is ok (well, not really, but it's not worse than what we started with)
        }
        
        // try again
        if (!bitdb.Open(GetDataDir())) {
            // if it still fails, it probably means we can't even create the database env
            return InitError(strprintf(_("Error initializing wallet database environment %s!"), GetDataDir()));
        }
    }
    
    if (GetBoolArg("-salvagewallet", false))
    {
        // Recover readable keypairs:
        if (!CWalletDB::Recover(bitdb, walletFile, true))
            return false;
    }
    
    if (boost::filesystem::exists(GetDataDir() / walletFile))
    {
        CDBEnv::VerifyResult r = bitdb.Verify(walletFile, CWalletDB::Recover);
        if (r == CDBEnv::RECOVER_OK)
        {
            InitWarning(strprintf(_("Warning: Wallet file corrupt, data salvaged!"
                                         " Original %s saved as %s in %s; if"
                                         " your balance or transactions are incorrect you should"
                                         " restore from a backup."),
                walletFile, "wallet.{timestamp}.bak", GetDataDir()));
        }
        if (r == CDBEnv::RECOVER_FAIL)
            return InitError(strprintf(_("%s corrupt, salvage failed"), walletFile));
    }
    
    return true;
}

void CWallet::SyncMetaData(pair<TxSpends::iterator, TxSpends::iterator> range)
{
    // We want all the wallet transactions in range to have the same metadata as
    // the oldest (smallest nOrderPos).
    // So: find smallest nOrderPos:

    int nMinOrderPos = std::numeric_limits<int>::max();
    const CWalletTx* copyFrom = NULL;
    for (TxSpends::iterator it = range.first; it != range.second; ++it)
    {
        const uint256& hash = it->second;
        int n = mapWallet[hash].nOrderPos;
        if (n < nMinOrderPos)
        {
            nMinOrderPos = n;
            copyFrom = &mapWallet[hash];
        }
    }
    // Now copy data from copyFrom to rest:
    for (TxSpends::iterator it = range.first; it != range.second; ++it)
    {
        const uint256& hash = it->second;
        CWalletTx* copyTo = &mapWallet[hash];
        if (copyFrom == copyTo) continue;
        if (!copyFrom->IsEquivalentTo(*copyTo)) continue;
        copyTo->mapValue = copyFrom->mapValue;
        copyTo->vOrderForm = copyFrom->vOrderForm;
        // fTimeReceivedIsTxTime not copied on purpose
        // nTimeReceived not copied on purpose
        copyTo->nTimeSmart = copyFrom->nTimeSmart;
        copyTo->fFromMe = copyFrom->fFromMe;
        copyTo->strFromAccount = copyFrom->strFromAccount;
        // nOrderPos not copied on purpose
        // cached members not copied on purpose
    }
}

/**
 * Outpoint is spent if any non-conflicted transaction
 * spends it:
 */
bool CWallet::IsSpent(const uint256 &hash, unsigned int n) const
{
    auto tx = GetWalletTx(hash);

    // Try to handle mint output first.
    if (tx && tx->tx->vout.size() > n) {
        LOCK(cs_wallet);

        auto& script = tx->tx->vout[n].scriptPubKey;
        CWalletDB db(strWalletFile);

        if (script.IsZerocoinMint()) {
            auto pub = ParseZerocoinMintScript(script);
            CZerocoinEntry data;

            if (!db.ReadZerocoinEntry(pub, data)) {
                return false;
            }

            return data.IsUsed;
        } else if (zwalletMain && script.IsSigmaMint()) {
            auto pub = sigma::ParseSigmaMintScript(script);
            uint256 hashPubcoin = primitives::GetPubCoinValueHash(pub);
            CMintMeta meta;
            if(!zwalletMain->GetTracker().GetMetaFromPubcoin(hashPubcoin, meta)){
                return false;
            }
            return meta.isUsed;
        }
    }

    // Normal output.
    const COutPoint outpoint(hash, n);
    pair<TxSpends::const_iterator, TxSpends::const_iterator> range;
    range = mapTxSpends.equal_range(outpoint);

    for (TxSpends::const_iterator it = range.first; it != range.second; ++it)
    {
        const uint256& wtxid = it->second;
        std::map<uint256, CWalletTx>::const_iterator mit = mapWallet.find(wtxid);
        if (mit != mapWallet.end()) {
            int depth = mit->second.GetDepthInMainChain();
            if (depth > 0  || (depth == 0 && !mit->second.isAbandoned()))
                return true; // Spent
        }
    }
    return false;
}

void CWallet::AddToSpends(const COutPoint& outpoint, const uint256& wtxid)
{
    mapTxSpends.insert(make_pair(outpoint, wtxid));

    pair<TxSpends::iterator, TxSpends::iterator> range;
    range = mapTxSpends.equal_range(outpoint);
    SyncMetaData(range);
}


void CWallet::AddToSpends(const uint256& wtxid)
{
    assert(mapWallet.count(wtxid));
    CWalletTx& thisTx = mapWallet[wtxid];
    if (thisTx.IsCoinBase()) // Coinbases don't spend anything!
        return;

    BOOST_FOREACH(const CTxIn& txin, thisTx.tx->vin) {
        if (!txin.IsZerocoinSpend() && !txin.IsSigmaSpend()) {
            AddToSpends(txin.prevout, wtxid);
        }
    }
}

bool CWallet::EncryptWallet(const SecureString& strWalletPassphrase)
{
    if (IsCrypted())
        return false;

    CKeyingMaterial vMasterKey;

    vMasterKey.resize(WALLET_CRYPTO_KEY_SIZE);
    GetStrongRandBytes(&vMasterKey[0], WALLET_CRYPTO_KEY_SIZE);

    CMasterKey kMasterKey;

    kMasterKey.vchSalt.resize(WALLET_CRYPTO_SALT_SIZE);
    GetStrongRandBytes(&kMasterKey.vchSalt[0], WALLET_CRYPTO_SALT_SIZE);

    CCrypter crypter;
    int64_t nStartTime = GetTimeMillis();
    crypter.SetKeyFromPassphrase(strWalletPassphrase, kMasterKey.vchSalt, 25000, kMasterKey.nDerivationMethod);
    kMasterKey.nDeriveIterations = 2500000 / ((double)(GetTimeMillis() - nStartTime));

    nStartTime = GetTimeMillis();
    crypter.SetKeyFromPassphrase(strWalletPassphrase, kMasterKey.vchSalt, kMasterKey.nDeriveIterations, kMasterKey.nDerivationMethod);
    kMasterKey.nDeriveIterations = (kMasterKey.nDeriveIterations + kMasterKey.nDeriveIterations * 100 / ((double)(GetTimeMillis() - nStartTime))) / 2;

    if (kMasterKey.nDeriveIterations < 25000)
        kMasterKey.nDeriveIterations = 25000;

    LogPrintf("Encrypting Wallet with an nDeriveIterations of %i\n", kMasterKey.nDeriveIterations);

    if (!crypter.SetKeyFromPassphrase(strWalletPassphrase, kMasterKey.vchSalt, kMasterKey.nDeriveIterations, kMasterKey.nDerivationMethod))
        return false;
    if (!crypter.Encrypt(vMasterKey, kMasterKey.vchCryptedKey))
        return false;

    {
        LOCK(cs_wallet);
        mapMasterKeys[++nMasterKeyMaxID] = kMasterKey;
        if (fFileBacked)
        {
            assert(!pwalletdbEncryption);
            pwalletdbEncryption = new CWalletDB(strWalletFile);
            if (!pwalletdbEncryption->TxnBegin()) {
                delete pwalletdbEncryption;
                pwalletdbEncryption = NULL;
                return false;
            }
            pwalletdbEncryption->WriteMasterKey(nMasterKeyMaxID, kMasterKey);
        }

        if (!EncryptKeys(vMasterKey))
        {
            if (fFileBacked) {
                pwalletdbEncryption->TxnAbort();
                delete pwalletdbEncryption;
            }
            // We now probably have half of our keys encrypted in memory, and half not...
            // die and let the user reload the unencrypted wallet.
            assert(false);
        }

        // Encryption was introduced in version 0.4.0
        SetMinVersion(FEATURE_WALLETCRYPT, pwalletdbEncryption, true);

        if (fFileBacked)
        {
            if (!pwalletdbEncryption->TxnCommit()) {
                delete pwalletdbEncryption;
                // We now have keys encrypted in memory, but not on disk...
                // die to avoid confusion and let the user reload the unencrypted wallet.
                assert(false);
            }

            delete pwalletdbEncryption;
            pwalletdbEncryption = NULL;
        }

        Lock();
        Unlock(strWalletPassphrase, true);

        if(!mnemonicContainer.IsNull() && hdChain.nVersion >= CHDChain::VERSION_WITH_BIP39) {
            assert(EncryptMnemonicContainer(vMasterKey));
            SetMinVersion(FEATURE_HD);
            assert(SetMnemonicContainer(mnemonicContainer, false));
            TopUpKeyPool();
        }

        Lock();

        // Need to completely rewrite the wallet file; if we don't, bdb might keep
        // bits of the unencrypted private key in slack space in the database file.
        CDB::Rewrite(strWalletFile);

    }
    NotifyStatusChanged(this);

    return true;
}

DBErrors CWallet::ReorderTransactions()
{
    LOCK(cs_wallet);
    CWalletDB walletdb(strWalletFile);

    // Old wallets didn't have any defined order for transactions
    // Probably a bad idea to change the output of this

    // First: get all CWalletTx and CAccountingEntry into a sorted-by-time multimap.
    typedef pair<CWalletTx*, CAccountingEntry*> TxPair;
    typedef multimap<int64_t, TxPair > TxItems;
    TxItems txByTime;

    for (map<uint256, CWalletTx>::iterator it = mapWallet.begin(); it != mapWallet.end(); ++it)
    {
        CWalletTx* wtx = &((*it).second);
        txByTime.insert(make_pair(wtx->nTimeReceived, TxPair(wtx, (CAccountingEntry*)0)));
    }
    list<CAccountingEntry> acentries;
    walletdb.ListAccountCreditDebit("", acentries);
    BOOST_FOREACH(CAccountingEntry& entry, acentries)
    {
        txByTime.insert(make_pair(entry.nTime, TxPair((CWalletTx*)0, &entry)));
    }

    nOrderPosNext = 0;
    std::vector<int64_t> nOrderPosOffsets;
    for (TxItems::iterator it = txByTime.begin(); it != txByTime.end(); ++it)
    {
        CWalletTx *const pwtx = (*it).second.first;
        CAccountingEntry *const pacentry = (*it).second.second;
        int64_t& nOrderPos = (pwtx != 0) ? pwtx->nOrderPos : pacentry->nOrderPos;

        if (nOrderPos == -1)
        {
            nOrderPos = nOrderPosNext++;
            nOrderPosOffsets.push_back(nOrderPos);

            if (pwtx)
            {
                if (!walletdb.WriteTx(*pwtx))
                    return DB_LOAD_FAIL;
            }
            else
                if (!walletdb.WriteAccountingEntry(pacentry->nEntryNo, *pacentry))
                    return DB_LOAD_FAIL;
        }
        else
        {
            int64_t nOrderPosOff = 0;
            BOOST_FOREACH(const int64_t& nOffsetStart, nOrderPosOffsets)
            {
                if (nOrderPos >= nOffsetStart)
                    ++nOrderPosOff;
            }
            nOrderPos += nOrderPosOff;
            nOrderPosNext = std::max(nOrderPosNext, nOrderPos + 1);

            if (!nOrderPosOff)
                continue;

            // Since we're changing the order, write it back
            if (pwtx)
            {
                if (!walletdb.WriteTx(*pwtx))
                    return DB_LOAD_FAIL;
            }
            else
                if (!walletdb.WriteAccountingEntry(pacentry->nEntryNo, *pacentry))
                    return DB_LOAD_FAIL;
        }
    }
    walletdb.WriteOrderPosNext(nOrderPosNext);

    return DB_LOAD_OK;
}

int64_t CWallet::IncOrderPosNext(CWalletDB *pwalletdb)
{
    AssertLockHeld(cs_wallet); // nOrderPosNext
    int64_t nRet = nOrderPosNext++;
    if (pwalletdb) {
        pwalletdb->WriteOrderPosNext(nOrderPosNext);
    } else {
        CWalletDB(strWalletFile).WriteOrderPosNext(nOrderPosNext);
    }
    return nRet;
}

bool CWallet::AccountMove(std::string strFrom, std::string strTo, CAmount nAmount, std::string strComment)
{
    CWalletDB walletdb(strWalletFile);
    if (!walletdb.TxnBegin())
        return false;

    int64_t nNow = GetAdjustedTime();

    // Debit
    CAccountingEntry debit;
    debit.nOrderPos = IncOrderPosNext(&walletdb);
    debit.strAccount = strFrom;
    debit.nCreditDebit = -nAmount;
    debit.nTime = nNow;
    debit.strOtherAccount = strTo;
    debit.strComment = strComment;
    AddAccountingEntry(debit, &walletdb);

    // Credit
    CAccountingEntry credit;
    credit.nOrderPos = IncOrderPosNext(&walletdb);
    credit.strAccount = strTo;
    credit.nCreditDebit = nAmount;
    credit.nTime = nNow;
    credit.strOtherAccount = strFrom;
    credit.strComment = strComment;
    AddAccountingEntry(credit, &walletdb);

    if (!walletdb.TxnCommit())
        return false;

    return true;
}

bool CWallet::GetAccountPubkey(CPubKey &pubKey, std::string strAccount, bool bForceNew)
{
    CWalletDB walletdb(strWalletFile);

    CAccount account;
    walletdb.ReadAccount(strAccount, account);

    if (!bForceNew) {
        if (!account.vchPubKey.IsValid())
            bForceNew = true;
        else {
            // Check if the current key has been used
            CScript scriptPubKey = GetScriptForDestination(account.vchPubKey.GetID());
            for (map<uint256, CWalletTx>::iterator it = mapWallet.begin();
                 it != mapWallet.end() && account.vchPubKey.IsValid();
                 ++it)
                BOOST_FOREACH(const CTxOut& txout, (*it).second.tx->vout)
                    if (txout.scriptPubKey == scriptPubKey) {
                        bForceNew = true;
                        break;
                    }
        }
    }

    // Generate a new key
    if (bForceNew) {
        if (!GetKeyFromPool(account.vchPubKey))
            return false;

        SetAddressBook(account.vchPubKey.GetID(), strAccount, "receive");
        walletdb.WriteAccount(strAccount, account);
    }

    pubKey = account.vchPubKey;

    return true;
}

void CWallet::MarkDirty()
{
    {
        LOCK(cs_wallet);
        BOOST_FOREACH(PAIRTYPE(const uint256, CWalletTx)& item, mapWallet)
            item.second.MarkDirty();
    }
}

bool CWallet::MarkReplaced(const uint256& originalHash, const uint256& newHash)
{
    LOCK(cs_wallet);

    auto mi = mapWallet.find(originalHash);

    // There is a bug if MarkReplaced is not called on an existing wallet transaction.
    assert(mi != mapWallet.end());

    CWalletTx& wtx = (*mi).second;

    // Ensure for now that we're not overwriting data
    assert(wtx.mapValue.count("replaced_by_txid") == 0);

    wtx.mapValue["replaced_by_txid"] = newHash.ToString();

    CWalletDB walletdb(strWalletFile, "r+");

    bool success = true;
    if (!walletdb.WriteTx(wtx)) {
        LogPrintf("%s: Updating walletdb tx %s failed", __func__, wtx.GetHash().ToString());
        success = false;
    }

    NotifyTransactionChanged(this, originalHash, CT_UPDATED);

    return success;
}

bool CWallet::AddToWallet(const CWalletTx& wtxIn, bool fFlushOnClose)
{
    LOCK(cs_wallet);

    CWalletDB walletdb(strWalletFile, "r+", fFlushOnClose);

    uint256 hash = wtxIn.GetHash();

    // Inserts only if not already there, returns tx inserted or tx found
    pair<map<uint256, CWalletTx>::iterator, bool> ret = mapWallet.insert(make_pair(hash, wtxIn));
    CWalletTx& wtx = (*ret.first).second;
    wtx.BindWallet(this);
    bool fInsertedNew = ret.second;
    if (fInsertedNew)
    {
        wtx.nTimeReceived = GetAdjustedTime();
        wtx.nOrderPos = IncOrderPosNext(&walletdb);
        wtxOrdered.insert(make_pair(wtx.nOrderPos, TxPair(&wtx, (CAccountingEntry*)0)));

        auto mnList = deterministicMNManager->GetListAtChainTip();
        for(unsigned int i = 0; i < wtx.tx->vout.size(); ++i) {
            if (IsMine(wtx.tx->vout[i]) && !IsSpent(hash, i)) {
                setWalletUTXO.insert(COutPoint(hash, i));
                if (deterministicMNManager->IsProTxWithCollateral(wtx.tx, i) || mnList.HasMNByCollateral(COutPoint(hash, i))) {
                    LockCoin(COutPoint(hash, i));
                }
            }
        }

        wtx.nTimeSmart = wtx.nTimeReceived;
        if (!wtxIn.hashUnset())
        {
            if (mapBlockIndex.count(wtxIn.hashBlock))
            {
                int64_t latestNow = wtx.nTimeReceived;
                int64_t latestEntry = 0;
                {
                    // Tolerate times up to the last timestamp in the wallet not more than 5 minutes into the future
                    int64_t latestTolerated = latestNow + 300;
                    const TxItems & txOrdered = wtxOrdered;
                    for (TxItems::const_reverse_iterator it = txOrdered.rbegin(); it != txOrdered.rend(); ++it)
                    {
                        CWalletTx *const pwtx = (*it).second.first;
                        if (pwtx == &wtx)
                            continue;
                        CAccountingEntry *const pacentry = (*it).second.second;
                        int64_t nSmartTime;
                        if (pwtx)
                        {
                            nSmartTime = pwtx->nTimeSmart;
                            if (!nSmartTime)
                                nSmartTime = pwtx->nTimeReceived;
                        }
                        else
                            nSmartTime = pacentry->nTime;
                        if (nSmartTime <= latestTolerated)
                        {
                            latestEntry = nSmartTime;
                            if (nSmartTime > latestNow)
                                latestNow = nSmartTime;
                            break;
                        }
                    }
                }

                int64_t blocktime = mapBlockIndex[wtxIn.hashBlock]->GetBlockTime();
                wtx.nTimeSmart = std::max(latestEntry, std::min(blocktime, latestNow));
            }
            else
                LogPrintf("AddToWallet(): found %s in block %s not in index\n",
                         wtxIn.GetHash().ToString(),
                         wtxIn.hashBlock.ToString());
        }
        AddToSpends(hash);
    }

    bool fUpdated = false;
    if (!fInsertedNew)
    {
        // Merge
        if (!wtxIn.hashUnset() && wtxIn.hashBlock != wtx.hashBlock)
        {
            wtx.hashBlock = wtxIn.hashBlock;
            fUpdated = true;
        }
        // If no longer abandoned, update
        if (wtxIn.hashBlock.IsNull() && wtx.isAbandoned())
        {
            wtx.hashBlock = wtxIn.hashBlock;
            fUpdated = true;
        }
        if (wtxIn.nIndex != -1 && (wtxIn.nIndex != wtx.nIndex))
        {
            wtx.nIndex = wtxIn.nIndex;
            fUpdated = true;
        }
        if (wtxIn.fFromMe && wtxIn.fFromMe != wtx.fFromMe)
        {
            wtx.fFromMe = wtxIn.fFromMe;
            fUpdated = true;
        }
    }

    //// debug print
    LogPrintf("AddToWallet %s  %s%s\n", wtxIn.GetHash().ToString(), (fInsertedNew ? "new" : ""), (fUpdated ? "update" : ""));

    // Write to disk
    if (fInsertedNew || fUpdated)
        if (!walletdb.WriteTx(wtx))
            return false;

    // Break debit/credit balance caches:
    wtx.MarkDirty();

    // Notify UI of new or updated transaction
    NotifyTransactionChanged(this, hash, fInsertedNew ? CT_NEW : CT_UPDATED);

    // notify an external script when a wallet transaction comes in or is updated
    std::string strCmd = GetArg("-walletnotify", "");

    if ( !strCmd.empty())
    {
        boost::replace_all(strCmd, "%s", wtxIn.GetHash().GetHex());
        boost::thread t(runCommand, strCmd); // thread runs free
    }

    return true;
}

bool CWallet::LoadToWallet(const CWalletTx& wtxIn)
{
    uint256 hash = wtxIn.GetHash();

    mapWallet[hash] = wtxIn;
    CWalletTx& wtx = mapWallet[hash];
    wtx.BindWallet(this);
    wtxOrdered.insert(make_pair(wtx.nOrderPos, TxPair(&wtx, (CAccountingEntry*)0)));
    AddToSpends(hash);
    BOOST_FOREACH(const CTxIn& txin, wtx.tx->vin) {
        if (mapWallet.count(txin.prevout.hash)) {
            CWalletTx& prevtx = mapWallet[txin.prevout.hash];
            if (prevtx.nIndex == -1 && !prevtx.hashUnset()) {
                MarkConflicted(prevtx.hashBlock, wtx.GetHash());
            }
        }
    }

    // If Znode payment, lock corresponding outpoint
    if (GetBoolArg("-znconflock", true) && (znodeConfig.getCount() > 0)) {
        BOOST_FOREACH(CZnodeConfig::CZnodeEntry mne, znodeConfig.getEntries()) {
            uint256 mnTxHash(uint256S(mne.getTxHash()));
            int outputIndex = boost::lexical_cast<unsigned int>(mne.getOutputIndex());

            COutPoint outpoint = COutPoint(mnTxHash, outputIndex);

            if(IsMine(CTxIn(outpoint)) == ISMINE_SPENDABLE && !IsSpent(mnTxHash, outputIndex)){
                LockCoin(outpoint); //Lock if this transaction is an available znode colleteral payment  
            }else {
                UnlockCoin(outpoint); // Unlock any spent Znode collateral
            }
        }
    }

    LogPrintf("CWallet::AddToWallet -> ok\n");
    return true;
}

/**
 * Add a transaction to the wallet, or update it.  pIndex and posInBlock should
 * be set when the transaction was known to be included in a block.  When
 * posInBlock = SYNC_TRANSACTION_NOT_IN_BLOCK (-1) , then wallet state is not
 * updated in AddToWallet, but notifications happen and cached balances are
 * marked dirty.
 * If fUpdate is true, existing transactions will be updated.
 * TODO: One exception to this is that the abandoned state is cleared under the
 * assumption that any further notification of a transaction that was considered
 * abandoned is an indication that it is not safe to be considered abandoned.
 * Abandoned state should probably be more carefuly tracked via different
 * posInBlock signals or by checking mempool presence when necessary.
 */
bool CWallet::AddToWalletIfInvolvingMe(const CTransaction& tx, const CBlockIndex* pIndex, int posInBlock, bool fUpdate)
{
    {
        AssertLockHeld(cs_wallet);

        if (posInBlock != -1) {
            if(!(tx.IsCoinBase() || tx.IsSigmaSpend() || tx.IsZerocoinRemint() || tx.IsZerocoinSpend())) {
                BOOST_FOREACH(const CTxIn& txin, tx.vin) {
                    std::pair<TxSpends::const_iterator, TxSpends::const_iterator> range = mapTxSpends.equal_range(txin.prevout);
                    while (range.first != range.second) {
                        if (range.first->second != tx.GetHash()) {
                            LogPrintf("Transaction %s (in block %s) conflicts with wallet transaction %s (both spend %s:%i)\n", tx.GetHash().ToString(), pIndex->GetBlockHash().ToString(), range.first->second.ToString(), range.first->first.hash.ToString(), range.first->first.n);
                            MarkConflicted(pIndex->GetBlockHash(), range.first->second);
                        }
                        range.first++;
                    }
                }
            }
        }

        bool fExisted = mapWallet.count(tx.GetHash()) != 0;
        if (fExisted && !fUpdate) return false;
        if (fExisted || IsMine(tx) || IsFromMe(tx))
        {
            CWalletTx wtx(this, MakeTransactionRef(tx));

            // Get merkle branch if transaction was found in a block
            if (posInBlock != -1)
                wtx.SetMerkleBranch(pIndex, posInBlock);

            return AddToWallet(wtx, false);
        }
    }
    return false;
}

bool CWallet::AbandonTransaction(const uint256& hashTx)
{
    LOCK2(cs_main, cs_wallet);

    CWalletDB walletdb(strWalletFile, "r+");

    std::set<uint256> todo;
    std::set<uint256> done;

    // Can't mark abandoned if confirmed or in mempool
    assert(mapWallet.count(hashTx));
    CWalletTx& origtx = mapWallet[hashTx];
    if (origtx.GetDepthInMainChain() > 0 || origtx.InMempool() || origtx.InStempool()) {
        return false;
    }

    todo.insert(hashTx);

    while (!todo.empty()) {
        uint256 now = *todo.begin();
        todo.erase(now);
        done.insert(now);
        assert(mapWallet.count(now));
        CWalletTx& wtx = mapWallet[now];
        int currentconfirm = wtx.GetDepthInMainChain();
        // If the orig tx was not in block, none of its spends can be
        assert(currentconfirm <= 0);
        // if (currentconfirm < 0) {Tx and spends are already conflicted, no need to abandon}
        if (currentconfirm == 0 && !wtx.isAbandoned()) {
            // If the orig tx was not in block/mempool, none of its spends can be in mempool
            assert(!wtx.InMempool());
            assert(!wtx.InStempool());
            wtx.nIndex = -1;
            wtx.setAbandoned();
            wtx.MarkDirty();
            walletdb.WriteTx(wtx);
            NotifyTransactionChanged(this, wtx.GetHash(), CT_UPDATED);
            // Iterate over all its outputs, and mark transactions in the wallet that spend them abandoned too
            TxSpends::const_iterator iter = mapTxSpends.lower_bound(COutPoint(hashTx, 0));
            while (iter != mapTxSpends.end() && iter->first.hash == now) {
                if (!done.count(iter->second)) {
                    todo.insert(iter->second);
                }
                iter++;
            }
            // If a transaction changes 'conflicted' state, that changes the balance
            // available of the outputs it spends. So force those to be recomputed
            BOOST_FOREACH(const CTxIn& txin, wtx.tx->vin)
            {
                if (mapWallet.count(txin.prevout.hash))
                    mapWallet[txin.prevout.hash].MarkDirty();
            }
        }

        if (wtx.tx->IsZerocoinSpend()) {
            // find out coin serial number
            assert(wtx.tx->vin.size() == 1);

            const CTxIn &txin = wtx.tx->vin[0];
            CDataStream serializedCoinSpend((const char *)&*(txin.scriptSig.begin() + 4),
                                            (const char *)&*txin.scriptSig.end(),
                                            SER_NETWORK, PROTOCOL_VERSION);
            libzerocoin::CoinSpend spend(txin.nSequence >= ZC_MODULUS_V2_BASE_ID ? ZCParamsV2 : ZCParams,
                                         serializedCoinSpend);

            CBigNum serial = spend.getCoinSerialNumber();

            // mark corresponding mint as unspent
            list <CZerocoinEntry> pubCoins;
            walletdb.ListPubCoin(pubCoins);

            BOOST_FOREACH(const CZerocoinEntry &zerocoinItem, pubCoins) {
                if (zerocoinItem.serialNumber == serial) {
                    CZerocoinEntry modifiedItem = zerocoinItem;
                    modifiedItem.IsUsed = false;
                    pwalletMain->NotifyZerocoinChanged(pwalletMain, zerocoinItem.value.GetHex(),
                                                       std::string("New (") + std::to_string(zerocoinItem.denomination) + "mint)",
                                                       CT_UPDATED);
                    walletdb.WriteZerocoinEntry(modifiedItem);

                    // erase zerocoin spend entry
                    CZerocoinSpendEntry spendEntry;
                    spendEntry.coinSerial = serial;
                    walletdb.EraseCoinSpendSerialEntry(spendEntry);
                }
            }

        } else if (wtx.tx->IsSigmaSpend()) {
            // find out coin serial number
            assert(wtx.tx->vin.size() == 1);

            const CTxIn &txin = wtx.tx->vin[0];
            // NOTE(martun): +1 on the next line stands for 1 byte in which the opcode of
            // OP_SIGMASPEND is written. In zerocoin you will see +4 instead,
            // because the size of serialized spend is also written, probably in 3 bytes.
            CDataStream serializedCoinSpend((const char *)&*(txin.scriptSig.begin() + 1),
                                            (const char *)&*txin.scriptSig.end(),
                                            SER_NETWORK, PROTOCOL_VERSION);
            sigma::CoinSpend spend(sigma::Params::get_default(),
                                         serializedCoinSpend);

            Scalar serial = spend.getCoinSerialNumber();

            // mark corresponding mint as unspent
            uint256 hashSerial = primitives::GetSerialHash(serial);
            CMintMeta meta;
            if(zwalletMain->GetTracker().GetMetaFromSerial(hashSerial, meta)){
                meta.isUsed = false;
                zwalletMain->GetTracker().UpdateState(meta);

                // erase zerocoin spend entry
                CSigmaSpendEntry spendEntry;
                spendEntry.coinSerial = serial;
                walletdb.EraseCoinSpendSerialEntry(spendEntry);
            }
        }
    }

    return true;
}

void CWallet::MarkConflicted(const uint256& hashBlock, const uint256& hashTx)
{
    LOCK2(cs_main, cs_wallet);

    int conflictconfirms = 0;
    if (mapBlockIndex.count(hashBlock)) {
        CBlockIndex* pindex = mapBlockIndex[hashBlock];
        if (chainActive.Contains(pindex)) {
            conflictconfirms = -(chainActive.Height() - pindex->nHeight + 1);
        }
    }
    // If number of conflict confirms cannot be determined, this means
    // that the block is still unknown or not yet part of the main chain,
    // for example when loading the wallet during a reindex. Do nothing in that
    // case.
    if (conflictconfirms >= 0)
        return;

    // Do not flush the wallet here for performance reasons
    CWalletDB walletdb(strWalletFile, "r+", false);

    std::set<uint256> todo;
    std::set<uint256> done;

    todo.insert(hashTx);

    while (!todo.empty()) {
        uint256 now = *todo.begin();
        todo.erase(now);
        done.insert(now);
        assert(mapWallet.count(now));
        CWalletTx& wtx = mapWallet[now];
        int currentconfirm = wtx.GetDepthInMainChain();
        if (conflictconfirms < currentconfirm) {
            // Block is 'more conflicted' than current confirm; update.
            // Mark transaction as conflicted with this block.
            wtx.nIndex = -1;
            wtx.hashBlock = hashBlock;
            wtx.MarkDirty();
            walletdb.WriteTx(wtx);
            // Iterate over all its outputs, and mark transactions in the wallet that spend them conflicted too
            TxSpends::const_iterator iter = mapTxSpends.lower_bound(COutPoint(now, 0));
            while (iter != mapTxSpends.end() && iter->first.hash == now) {
                 if (!done.count(iter->second)) {
                     todo.insert(iter->second);
                 }
                 iter++;
            }
            // If a transaction changes 'conflicted' state, that changes the balance
            // available of the outputs it spends. So force those to be recomputed
            BOOST_FOREACH(const CTxIn& txin, wtx.tx->vin)
            {
                if (mapWallet.count(txin.prevout.hash))
                    mapWallet[txin.prevout.hash].MarkDirty();
            }
        }
    }
}

void CWallet::SyncTransaction(const CTransaction& tx, const CBlockIndex *pindex, int posInBlock)
{
    LOCK2(cs_main, cs_wallet);

    if (!AddToWalletIfInvolvingMe(tx, pindex, posInBlock, true))
        return; // Not one of ours

    // If a transaction changes 'conflicted' state, that changes the balance
    // available of the outputs it spends. So force those to be
    // recomputed, also:
    BOOST_FOREACH(const CTxIn& txin, tx.vin)
    {
        if (mapWallet.count(txin.prevout.hash))
            mapWallet[txin.prevout.hash].MarkDirty();
    }

    // Notify of wallet transaction
    GetMainSignals().WalletTransaction(tx);
}


isminetype CWallet::IsMine(const CTxIn &txin) const
{
    LOCK(cs_wallet);

    if (txin.IsZerocoinSpend()) {
        return ISMINE_NO;
    } else if (txin.IsSigmaSpend()) {
        CWalletDB db(strWalletFile);

        CDataStream serializedCoinSpend(
            std::vector<char>(txin.scriptSig.begin() + 1, txin.scriptSig.end()),
            SER_NETWORK, PROTOCOL_VERSION);

        sigma::Params* sigmaParams = sigma::Params::get_default();
        sigma::CoinSpend spend(sigmaParams, serializedCoinSpend);

        if (db.HasCoinSpendSerialEntry(spend.getCoinSerialNumber())) {
            return ISMINE_SPENDABLE;
        }
    } else if (txin.IsZerocoinRemint()) {
        CWalletDB db(strWalletFile);

        CDataStream serializedCoinRemint(
            std::vector<char>(txin.scriptSig.begin() + 1, txin.scriptSig.end()),
            SER_NETWORK, PROTOCOL_VERSION);

        sigma::CoinRemintToV3 remint(serializedCoinRemint);
        if (db.HasCoinSpendSerialEntry(remint.getSerialNumber())) {
            return ISMINE_SPENDABLE;
        }
    }
    else {
        map<uint256, CWalletTx>::const_iterator mi = mapWallet.find(txin.prevout.hash);
        if (mi != mapWallet.end())
        {
            const CWalletTx& prev = (*mi).second;
            if (txin.prevout.n < prev.tx->vout.size())
                return IsMine(prev.tx->vout[txin.prevout.n]);
        }
    }

    return ISMINE_NO;
}

// Note that this function doesn't distinguish between a 0-valued input,
// and a not-"is mine" (according to the filter) input.
CAmount CWallet::GetDebit(const CTxIn &txin, const isminefilter& filter) const
{
    LOCK(cs_wallet);

    if (txin.IsZerocoinSpend()) {
        // Reverting it to its pre-Sigma state.
        goto end;
    } else if (txin.IsSigmaSpend()) {
        if (!(filter & ISMINE_SPENDABLE)) {
            goto end;
        }

        CWalletDB db(strWalletFile);
        std::unique_ptr<sigma::CoinSpend> spend;

        try {
            std::tie(spend, std::ignore) = sigma::ParseSigmaSpend(txin);
        } catch (CBadTxIn&) {
            goto end;
        }

        if (db.HasCoinSpendSerialEntry(spend->getCoinSerialNumber())) {
            return spend->getIntDenomination();
        }
    } else if (txin.IsZerocoinRemint()) {
        return 0;
    } else {
        map<uint256, CWalletTx>::const_iterator mi = mapWallet.find(txin.prevout.hash);
        if (mi != mapWallet.end())
        {
            const CWalletTx& prev = (*mi).second;
            if (txin.prevout.n < prev.tx->vout.size())
                if (IsMine(prev.tx->vout[txin.prevout.n]) & filter)
                    return prev.tx->vout[txin.prevout.n].nValue;
        }
    }

end:
    return 0;
}

isminetype CWallet::IsMine(const CTxOut &txout) const
{
    LOCK(cs_wallet);

    if (txout.scriptPubKey.IsSigmaMint()) {
        CWalletDB db(strWalletFile);
        secp_primitives::GroupElement pub;

        try {
            pub = sigma::ParseSigmaMintScript(txout.scriptPubKey);
        } catch (std::invalid_argument&) {
            return ISMINE_NO;
        }

        return db.HasHDMint(pub) ? ISMINE_SPENDABLE : ISMINE_NO;
    } else {
        return ::IsMine(*this, txout.scriptPubKey);
    }
}

CAmount CWallet::GetCredit(const CTxOut& txout, const isminefilter& filter) const
{
    if (!MoneyRange(txout.nValue))
        throw std::runtime_error(std::string(__func__) + ": value out of range");
    return ((IsMine(txout) & filter) ? txout.nValue : 0);
}

bool CWallet::IsChange(const uint256& tx, const CTxOut &txout) const
{
    auto wtx = GetWalletTx(tx);
    if (!wtx) {
        throw std::invalid_argument("The specified transaction hash is not belong to the wallet");
    }

    return wtx->IsChange(txout);
}

CAmount CWallet::GetChange(const uint256& tx, const CTxOut &txout) const
{
    if (!MoneyRange(txout.nValue))
        throw std::runtime_error(std::string(__func__) + ": value out of range");
    return (IsChange(tx, txout) ? txout.nValue : 0);
}

bool CWallet::IsMine(const CTransaction& tx) const
{
    BOOST_FOREACH(const CTxOut& txout, tx.vout)
        if (IsMine(txout))
            return true;
    return false;
}

bool CWallet::IsFromMe(const CTransaction& tx) const
{
    return (GetDebit(tx, ISMINE_ALL) > 0);
}

CAmount CWallet::GetDebit(const CTransaction& tx, const isminefilter& filter) const
{
    CAmount nDebit = 0;
    BOOST_FOREACH(const CTxIn& txin, tx.vin)
    {
        nDebit += GetDebit(txin, filter);
        if (!MoneyRange(nDebit))
            throw std::runtime_error(std::string(__func__) + ": value out of range");
    }
    return nDebit;
}

bool CWallet::IsAllFromMe(const CTransaction& tx, const isminefilter& filter) const
{
    LOCK(cs_wallet);

    BOOST_FOREACH(const CTxIn& txin, tx.vin)
    {
        auto mi = mapWallet.find(txin.prevout.hash);
        if (mi == mapWallet.end())
            return false; // any unknown inputs can't be from us

        const CWalletTx& prev = (*mi).second;

        if (txin.prevout.n >= prev.tx->vout.size())
            return false; // invalid input!

        if (!(IsMine(prev.tx->vout[txin.prevout.n]) & filter))
            return false;
    }
    return true;
}

CAmount CWallet::GetCredit(const CTransaction& tx, const isminefilter& filter) const
{
    CAmount nCredit = 0;
    BOOST_FOREACH(const CTxOut& txout, tx.vout)
    {
        nCredit += GetCredit(txout, filter);
        if (!MoneyRange(nCredit))
            throw std::runtime_error(std::string(__func__) + ": value out of range");
    }
    return nCredit;
}

CAmount CWallet::GetChange(const CTransaction& tx) const
{
    CAmount nChange = 0;
    BOOST_FOREACH(const CTxOut& txout, tx.vout)
    {
        nChange += GetChange(tx.GetHash(), txout);
        if (!MoneyRange(nChange))
            throw std::runtime_error(std::string(__func__) + ": value out of range");
    }
    return nChange;
}

CPubKey CWallet::GenerateNewHDMasterKey()
{
    CKey key;
    key.MakeNewKey(true);

    int64_t nCreationTime = GetTime();
    CKeyMetadata metadata(nCreationTime);

    // calculate the pubkey
    CPubKey pubkey = key.GetPubKey();
    assert(key.VerifyPubKey(pubkey));

    // set the hd keypath to "m" -> Master, refers the masterkeyid to itself
    metadata.hdKeypath     = "m";
    metadata.hdMasterKeyID = pubkey.GetID();

    {
        LOCK(cs_wallet);

        // mem store the metadata
        mapKeyMetadata[pubkey.GetID()] = metadata;

        // write the key&metadata to the database
        if (!AddKeyPubKey(key, pubkey))
            throw std::runtime_error(std::string(__func__) + ": AddKeyPubKey failed");
    }

    return pubkey;
}

void CWallet::GenerateNewMnemonic()
{
    CHDChain newHdChain;
    MnemonicContainer mnContainer;

    std::string strSeed = GetArg("-hdseed", "not hex");

    bool isHDSeedSet = strSeed != "not hex";

    if(isHDSeedSet && IsHex(strSeed)) {
        std::vector<unsigned char> seed = ParseHex(strSeed);
        if (!mnContainer.SetSeed(SecureVector(seed.begin(), seed.end())))
            throw std::runtime_error(std::string(__func__) + ": SetSeed failed");
        newHdChain.masterKeyID = CKeyID(Hash160(seed.begin(), seed.end()));
    }
    else {
        LogPrintf("CWallet::GenerateNewMnemonic -- Generating new MnemonicContainer\n");

        std::string mnemonic = GetArg("-mnemonic", "");
        std::string mnemonicPassphrase = GetArg("-mnemonicpassphrase", "");
        //remove trailing string identifiers
        boost::algorithm::trim_if(mnemonic, [](char c){return c=='\"' || c=='\'';});
        boost::algorithm::trim_if(mnemonicPassphrase, [](char c){return c=='\"' || c=='\'';});
        //Use 24 words by default;
        bool use12Words = GetBoolArg("-use12", false);
        mnContainer.Set12Words(use12Words);

        SecureString secureMnemonic(mnemonic.begin(), mnemonic.end());
        SecureString securePassphrase(mnemonicPassphrase.begin(), mnemonicPassphrase.end());

        if (!mnContainer.SetMnemonic(secureMnemonic, securePassphrase))
            throw std::runtime_error(std::string(__func__) + ": SetMnemonic failed");
        newHdChain.masterKeyID = CKeyID(Hash160(mnContainer.seed.begin(), mnContainer.seed.end()));
    }

    if (!SetHDChain(newHdChain, false))
        throw std::runtime_error(std::string(__func__) + ": SetHDChain failed");

    if (!SetMnemonicContainer(mnContainer, false))
        throw std::runtime_error(std::string(__func__) + ": SetMnemonicContainer failed");
}

bool CWallet::SetHDMasterKey(const CPubKey &pubkey, const int cHDChainVersion) {
    LOCK(cs_wallet);

    // ensure this wallet.dat can only be opened by clients supporting HD
    SetMinVersion(FEATURE_HD);

    // store the keyid (hash160) together with
    // the child index counter in the database
    // as a hdchain object
    CHDChain newHdChain;
    newHdChain.nVersion = cHDChainVersion;
    newHdChain.masterKeyID = pubkey.GetID();
    SetHDChain(newHdChain, false);

    return true;
}

bool CWallet::SetHDChain(const CHDChain &chain, bool memonly, bool& upgradeChain, bool genNewKeyPool)
{
    LOCK(cs_wallet);
    upgradeChain = (chain.nVersion==CHDChain::VERSION_BASIC);
    if (upgradeChain && !IsLocked()) { // Upgrade HDChain to latest version
        CHDChain newChain;
        newChain.masterKeyID = chain.masterKeyID;
        newChain.nVersion = CHDChain::VERSION_WITH_BIP44; // old versions cannot use mnemonic
        // whether to generate the keypool now (conditional as leads to DB deadlock if loading DB simultaneously)
        if (genNewKeyPool)
            NewKeyPool();
        if (!memonly && !CWalletDB(strWalletFile).WriteHDChain(newChain))
            throw runtime_error(std::string(__func__) + ": writing chain failed");
        hdChain = newChain;
    }
    else {
        if (!memonly && !CWalletDB(strWalletFile).WriteHDChain(chain))
            throw runtime_error(std::string(__func__) + ": writing chain failed");
        hdChain = chain;
    }

    return true;
}

bool CWallet::IsHDEnabled()
{
    return !hdChain.masterKeyID.IsNull();
}

bool CWallet::SetMnemonicContainer(const MnemonicContainer& mnContainer, bool memonly) {
    if (!memonly && !CWalletDB(strWalletFile).WriteMnemonic(mnContainer))
        throw runtime_error(std::string(__func__) + ": writing chain failed");
    mnemonicContainer = mnContainer;
    return true;
}

bool CWallet::EncryptMnemonicContainer(const CKeyingMaterial& vMasterKeyIn)
{
    if (!IsCrypted())
        return false;

    if (mnemonicContainer.IsCrypted())
        return true;

    uint256 id = uint256S(hdChain.masterKeyID.GetHex());

    std::vector<unsigned char> cryptedSeed;
    if (!EncryptMnemonicSecret(vMasterKeyIn, mnemonicContainer.GetSeed(), id, cryptedSeed))
        return false;
    SecureVector secureCryptedSeed(cryptedSeed.begin(), cryptedSeed.end());
    if (!mnemonicContainer.SetSeed(secureCryptedSeed))
        return false;

    SecureString mnemonic;
    if (mnemonicContainer.GetMnemonic(mnemonic)) {
        std::vector<unsigned char> cryptedMnemonic;
        SecureVector vectorMnemonic(mnemonic.begin(), mnemonic.end());

        if ((!mnemonic.empty() && !EncryptMnemonicSecret(vMasterKeyIn, vectorMnemonic, id, cryptedMnemonic)))
            return false;

        SecureVector secureCryptedMnemonic(cryptedMnemonic.begin(), cryptedMnemonic.end());
        if (!mnemonicContainer.SetMnemonic(secureCryptedMnemonic))
            return false;
    }

    mnemonicContainer.SetCrypted(true);

    return true;
}

bool CWallet::DecryptMnemonicContainer(MnemonicContainer& mnContainer)
{
    if (!IsCrypted())
        return true;

    if (!mnemonicContainer.IsCrypted())
        return false;

    uint256 id = uint256S(hdChain.masterKeyID.GetHex());

    SecureVector seed;
    SecureVector cryptedSeed = mnemonicContainer.GetSeed();
    std::vector<unsigned char> vCryptedSeed(cryptedSeed.begin(), cryptedSeed.end());
    if (!DecryptMnemonicSecret(vCryptedSeed, id, seed))
        return false;

    mnContainer = mnemonicContainer;
    if (!mnContainer.SetSeed(seed))
        return false;

    SecureString cryptedMnemonic;

    if (mnemonicContainer.GetMnemonic(cryptedMnemonic)) {
        SecureVector vectorMnemonic;

        std::vector<unsigned char> CryptedMnemonic(cryptedMnemonic.begin(), cryptedMnemonic.end());
        if (!CryptedMnemonic.empty() && !DecryptMnemonicSecret(CryptedMnemonic, id, vectorMnemonic))
            return false;

        if (!mnContainer.SetMnemonic(vectorMnemonic))
            return false;
    }

    mnContainer.SetCrypted(false);

    return true;
}

int64_t CWalletTx::GetTxTime() const {
    int64_t n = nTimeSmart;
    return n ? n : nTimeReceived;
}

int CWalletTx::GetRequestCount() const
{
    // Returns -1 if it wasn't being tracked
    int nRequests = -1;
    {
        LOCK(pwallet->cs_wallet);
        if (IsCoinBase())
        {
            // Generated block
            if (!hashUnset())
            {
                map<uint256, int>::const_iterator mi = pwallet->mapRequestCount.find(hashBlock);
                if (mi != pwallet->mapRequestCount.end())
                    nRequests = (*mi).second;
            }
        }
        else
        {
            // Did anyone request this transaction?
            map<uint256, int>::const_iterator mi = pwallet->mapRequestCount.find(GetHash());
            if (mi != pwallet->mapRequestCount.end())
            {
                nRequests = (*mi).second;

                // How about the block it's in?
                if (nRequests == 0 && !hashUnset())
                {
                    map<uint256, int>::const_iterator _mi = pwallet->mapRequestCount.find(hashBlock);
                    if (_mi != pwallet->mapRequestCount.end())
                        nRequests = (*_mi).second;
                    else
                        nRequests = 1; // If it's in someone else's block it must have got out
                }
            }
        }
    }
    return nRequests;
}


void CWalletTx::GetAPIAmounts(list <COutputEntry> &listReceived,
                           list <COutputEntry> &listSent, CAmount &nFee, string &strSentAccount,
                           const isminefilter &filter, bool ignoreChange) const {
    nFee = 0;
    listReceived.clear();
    listSent.clear();
    strSentAccount = strFromAccount;

    bool fromMe = false;
    const CWalletTx * storedTx = pwalletMain->GetWalletTx(this->GetHash());
    if(!(storedTx==NULL))
        fromMe = storedTx->fFromMe;

    // Compute fee:
    CAmount nDebit = GetDebit(filter);
    if (nDebit > 0) // debit>0 means we signed/sent this transaction
    {
        CAmount nValueOut = tx->GetValueOut();
        nFee = nDebit - nValueOut;
    }

    // Sent/received.
    for (unsigned int i = 0; i < tx->vout.size(); ++i) {
        const CTxOut &txout = tx->vout[i];
        isminetype fIsMine = pwallet->IsMine(txout);
        // Only need to handle txouts if AT LEAST one of these is true:
        //   1) they debit from us (sent)
        //   2) the output is to us (received)

        if(!tx->IsSigmaSpend() && !tx->IsZerocoinSpend()){
            if (nDebit > 0) {
                // Don't report 'change' txouts
                if (ignoreChange && IsChange(static_cast<uint32_t>(i))) {
                    continue;
                }
            } else if (!(fIsMine & filter)){
                continue;
            }
        }

        // In either case, we need to get the destination address
        CTxDestination address;

        if (txout.scriptPubKey.IsSigmaMint() || txout.scriptPubKey.IsZerocoinMint()) {
            address = CNoDestination();
        } else if (!ExtractDestination(txout.scriptPubKey, address) && !txout.scriptPubKey.IsUnspendable()) {
            LogPrintf("CWalletTx::GetAmounts: Unknown transaction type found, txid %s\n",
                      this->GetHash().ToString());
            address = CNoDestination();
        }

        COutputEntry output = {address, txout.nValue, (int) i};

        /// If we are debited by the transaction, add the output as a "sent" entry
        if (nDebit > 0 || ((tx->IsSigmaSpend() || tx->IsZerocoinSpend()) && fromMe)){
            listSent.push_back(output);
        }

        // If we are receiving the output, add it as a "received" entry
        if (fIsMine & filter)
            listReceived.push_back(output);
    }

}

void CWalletTx::GetAmounts(list <COutputEntry> &listReceived,
                           list <COutputEntry> &listSent, CAmount &nFee, string &strSentAccount,
                           const isminefilter &filter) const {
    nFee = 0;
    listReceived.clear();
    listSent.clear();
    strSentAccount = strFromAccount;

    // Compute fee:
    CAmount nDebit = GetDebit(filter);
    if (nDebit > 0) // debit>0 means we signed/sent this transaction
    {
        CAmount nValueOut = tx->GetValueOut();
        nFee = nDebit - nValueOut;
    }

    // Sent/received.
    for (unsigned int i = 0; i < tx->vout.size(); ++i) {
        const CTxOut &txout = tx->vout[i];
        isminetype fIsMine = pwallet->IsMine(txout);
        // Only need to handle txouts if AT LEAST one of these is true:
        //   1) they debit from us (sent)
        //   2) the output is to us (received)
        if (nDebit > 0) {
            // Don't report 'change' txouts
            if (IsChange(static_cast<uint32_t>(i)))
                continue;
        } else if (!(fIsMine & filter))
            continue;

        // In either case, we need to get the destination address
        CTxDestination address;

        if (txout.scriptPubKey.IsZerocoinMint() || txout.scriptPubKey.IsSigmaMint()) {
            address = CNoDestination();
        } else if (!ExtractDestination(txout.scriptPubKey, address) && !txout.scriptPubKey.IsUnspendable()) {
            LogPrintf("CWalletTx::GetAmounts: Unknown transaction type found, txid %s\n",
                      this->GetHash().ToString());
            address = CNoDestination();
        }

        COutputEntry output = {address, txout.nValue, (int) i};

        // If we are debited by the transaction, add the output as a "sent" entry
        if (nDebit > 0)
            listSent.push_back(output);

        // If we are receiving the output, add it as a "received" entry
        if (fIsMine & filter)
            listReceived.push_back(output);
    }

}

void CWalletTx::GetAccountAmounts(const string& strAccount, CAmount& nReceived,
                                  CAmount& nSent, CAmount& nFee, const isminefilter& filter) const
{
    nReceived = nSent = nFee = 0;

    CAmount allFee;
    string strSentAccount;
    list<COutputEntry> listReceived;
    list<COutputEntry> listSent;
    GetAmounts(listReceived, listSent, allFee, strSentAccount, filter);

    if (strAccount == strSentAccount)
    {
        BOOST_FOREACH(const COutputEntry& s, listSent)
            nSent += s.amount;
        nFee = allFee;
    }
    {
        LOCK(pwallet->cs_wallet);
        BOOST_FOREACH(const COutputEntry& r, listReceived)
        {
            if (pwallet->mapAddressBook.count(r.destination))
            {
                map<CTxDestination, CAddressBookData>::const_iterator mi = pwallet->mapAddressBook.find(r.destination);
                if (mi != pwallet->mapAddressBook.end() && (*mi).second.name == strAccount)
                    nReceived += r.amount;
            }
            else if (strAccount.empty())
            {
                nReceived += r.amount;
            }
        }
    }
}

/**
 * Scan the block chain (starting in pindexStart) for transactions
 * from or to us. If fUpdate is true, found transactions that already
 * exist in the wallet will be updated.
 *
 * Returns pointer to the first block in the last contiguous range that was
 * successfully scanned.
 *
 */
CBlockIndex* CWallet::ScanForWalletTransactions(CBlockIndex *pindexStart, bool fUpdate, bool fRecoverMnemonic)
{
    CBlockIndex* ret = nullptr;
    int64_t nNow = GetTime();
    const CChainParams& chainParams = Params();
    fRescanning = true;

    CBlockIndex* pindex = pindexStart;
    {
        LOCK2(cs_main, cs_wallet);

        // no need to read and scan block, if block was created before
        // our wallet birthday (as adjusted for block time variability)
        // if you are recovering wallet with mnemonics start rescan from block when mnemonics implemented in Zcoin
        if (fRecoverMnemonic) {
            pindex = chainActive[chainParams.GetConsensus().nMnemonicBlock];
            if (pindex == NULL)
                pindex = chainActive.Tip();
        } else
            while (pindex && nTimeFirstKey && (pindex->GetBlockTime() < (nTimeFirstKey - 7200)))
                pindex = chainActive.Next(pindex);

        ShowProgress(_("Rescanning..."), 0); // show rescan progress in GUI as dialog or on splashscreen, if -rescan on startup
        double dProgressStart = GuessVerificationProgress(chainParams.TxData(), pindex);
        double dProgressTip = GuessVerificationProgress(chainParams.TxData(), chainActive.Tip());
        while (pindex)
        {
            if (pindex->nHeight % 100 == 0 && dProgressTip - dProgressStart > 0.0)
                ShowProgress(_("Rescanning..."), std::max(1, std::min(99, (int)((GuessVerificationProgress(chainParams.TxData(), pindex) - dProgressStart) / (dProgressTip - dProgressStart) * 100))));
            if (GetTime() >= nNow + 60) {
                nNow = GetTime();
                LogPrintf("Still rescanning. At block %d. Progress=%f\n", pindex->nHeight, GuessVerificationProgress(chainParams.TxData(), pindex));
            }

            CBlock block;
            if (ReadBlockFromDisk(block, pindex, Params().GetConsensus())) {
                for (size_t posInBlock = 0; posInBlock < block.vtx.size(); ++posInBlock) {
                    AddToWalletIfInvolvingMe(*block.vtx[posInBlock], pindex, posInBlock, fUpdate);
                }
                if (!ret) {
                    ret = pindex;
                }
            } else {
                ret = nullptr;
            }
            pindex = chainActive.Next(pindex);
        }
        ShowProgress(_("Rescanning..."), 100); // hide progress dialog in GUI
    }

    fRescanning = false;
    return ret;
}

void CWallet::ReacceptWalletTransactions()
{
    // If transactions aren't being broadcasted, don't let them into local mempool either
    if (!fBroadcastTransactions)
        return;

    LOCK2(cs_main, cs_wallet);
    std::map<int64_t, CWalletTx*> mapSorted;

    // Sort pending wallet transactions based on their initial wallet insertion order
    BOOST_FOREACH(PAIRTYPE(const uint256, CWalletTx)& item, mapWallet)
    {
        const uint256& wtxid = item.first;
        CWalletTx& wtx = item.second;
        assert(wtx.GetHash() == wtxid);

        int nDepth = wtx.GetDepthInMainChain();

        if (!wtx.IsCoinBase() && (nDepth == 0 && !wtx.isAbandoned())) {
            mapSorted.insert(std::make_pair(wtx.nOrderPos, &wtx));
        }
    }

    // Try to add wallet transactions to memory pool
    BOOST_FOREACH(PAIRTYPE(const int64_t, CWalletTx*)& item, mapSorted)
    {
        CWalletTx& wtx = *(item.second);

        //LOCK(mempool.cs);
        CValidationState state;
        // the app was closed and re-opened, do NOT check their
        // serial numbers, and DO NOT try to mark their serial numbers
        // a second time. We assume those operations were already done.
        wtx.AcceptToMemoryPool(maxTxFee, state);
        // If Dandelion enabled, relay transaction once again.
        if (GetBoolArg("-dandelion", true)) {
            wtx.RelayWalletTransaction(g_connman.get());
        }
    }
}

bool CWalletTx::RelayWalletTransaction(CConnman* connman)
{
    assert(pwallet->GetBroadcastTransactions());
    if (!IsCoinBase() && !isAbandoned() && GetDepthInMainChain() == 0)
    {
        CValidationState state;
        /* GetDepthInMainChain already catches known conflicts. */
        if (InMempool() || InStempool() || AcceptToMemoryPool(maxTxFee, state))
        {
            // If Dandelion enabled, push inventory item to just one destination.
            if (GetBoolArg("-dandelion", true)) {
                int64_t nCurrTime = GetTimeMicros();
                int64_t nEmbargo = 1000000 * DANDELION_EMBARGO_MINIMUM
                        + PoissonNextSend(nCurrTime, DANDELION_EMBARGO_AVG_ADD);
                CNode::insertDandelionEmbargo(GetHash(), nEmbargo);
                //LogPrintf(
                //    "dandeliontx %s embargoed for %d seconds\n",
                //    GetHash().ToString(), (nEmbargo - nCurrTime) / 1000000);
                CInv inv(MSG_DANDELION_TX, GetHash());
                return CNode::localDandelionDestinationPushInventory(inv);
            }
            else {
                // LogPrintf("Relaying wtx %s\n", GetHash().ToString());
                if (connman) {
                    connman->RelayTransaction(*this);
                    return true;
                }
            }
        }
    }
    LogPrintf("CWalletTx::RelayWalletTransaction() --> invalid condition\n");
    return false;
}

set<uint256> CWalletTx::GetConflicts() const
{
    set<uint256> result;
    if (pwallet != NULL)
    {
        uint256 myHash = GetHash();
        result = pwallet->GetConflicts(myHash);
        result.erase(myHash);
    }
    return result;
}

CAmount CWalletTx::GetDebit(const isminefilter& filter) const
{
    if (tx->vin.empty())
        return 0;

    CAmount debit = 0;
    if(filter & ISMINE_SPENDABLE)
    {
        if (fDebitCached)
            debit += nDebitCached;
        else
        {
            nDebitCached = pwallet->GetDebit(*this, ISMINE_SPENDABLE);
            fDebitCached = true;
            debit += nDebitCached;
        }
    }
    if(filter & ISMINE_WATCH_ONLY)
    {
        if(fWatchDebitCached)
            debit += nWatchDebitCached;
        else
        {
            nWatchDebitCached = pwallet->GetDebit(*this, ISMINE_WATCH_ONLY);
            fWatchDebitCached = true;
            debit += nWatchDebitCached;
        }
    }
    return debit;
}

CAmount CWalletTx::GetCredit(const isminefilter& filter) const
{
    // Must wait until coinbase is safely deep enough in the chain before valuing it
    if (IsCoinBase() && GetBlocksToMaturity() > 0)
        return 0;

    CAmount credit = 0;
    if (filter & ISMINE_SPENDABLE)
    {
        // GetBalance can assume transactions in mapWallet won't change
        if (fCreditCached)
            credit += nCreditCached;
        else
        {
            nCreditCached = pwallet->GetCredit(*this, ISMINE_SPENDABLE);
            fCreditCached = true;
            credit += nCreditCached;
        }
    }
    if (filter & ISMINE_WATCH_ONLY)
    {
        if (fWatchCreditCached)
            credit += nWatchCreditCached;
        else
        {
            nWatchCreditCached = pwallet->GetCredit(*this, ISMINE_WATCH_ONLY);
            fWatchCreditCached = true;
            credit += nWatchCreditCached;
        }
    }
    return credit;
}

CAmount CWalletTx::GetImmatureCredit(bool fUseCache) const
{
    if (IsCoinBase() && GetBlocksToMaturity() > 0 && IsInMainChain())
    {
        if (fUseCache && fImmatureCreditCached)
            return nImmatureCreditCached;
        nImmatureCreditCached = pwallet->GetCredit(*this, ISMINE_SPENDABLE);
        fImmatureCreditCached = true;
        return nImmatureCreditCached;
    }

    return 0;
}

CAmount CWalletTx::GetAvailableCredit(bool fUseCache, bool fExcludeLocked) const {
    if (pwallet == 0)
        return 0;

    // Must wait until coinbase is safely deep enough in the chain before valuing it
    if (IsCoinBase() && GetBlocksToMaturity() > 0)
        return 0;

    // We cannot use cache if vout contains mints due to it will not update when it spend
    if (fUseCache && fAvailableCreditCached && !tx->IsZerocoinMint() && !tx->IsSigmaMint() && !fExcludeLocked)
        return nAvailableCreditCached;

    CAmount nCredit = 0;
    uint256 hashTx = GetHash();
    for (unsigned int i = 0; i < tx->vout.size(); i++)
    {
        if (!pwallet->IsSpent(hashTx, i))
        {
            const CTxOut &txout = tx->vout[i];
            bool isPrivate = txout.scriptPubKey.IsZerocoinMint() || txout.scriptPubKey.IsSigmaMint();
            bool condition = isPrivate;
            if (fExcludeLocked)
                condition = (isPrivate || pwallet->IsLockedCoin(hashTx, i));
            nCredit += condition ? 0 : pwallet->GetCredit(txout, ISMINE_SPENDABLE);
            if (!MoneyRange(nCredit))
                throw std::runtime_error("CWalletTx::GetAvailableCredit() : value out of range");
        }
    }

    nAvailableCreditCached = nCredit;
    fAvailableCreditCached = true;

    if (fExcludeLocked)
        fAvailableCreditCached = false;

    return nCredit;
}

CAmount CWalletTx::GetImmatureWatchOnlyCredit(const bool& fUseCache) const
{
    if (IsCoinBase() && GetBlocksToMaturity() > 0 && IsInMainChain())
    {
        if (fUseCache && fImmatureWatchCreditCached)
            return nImmatureWatchCreditCached;
        nImmatureWatchCreditCached = pwallet->GetCredit(*this, ISMINE_WATCH_ONLY);
        fImmatureWatchCreditCached = true;
        return nImmatureWatchCreditCached;
    }

    return 0;
}

CAmount CWalletTx::GetAvailableWatchOnlyCredit(const bool& fUseCache) const
{
    if (pwallet == 0)
        return 0;

    // Must wait until coinbase is safely deep enough in the chain before valuing it
    if (IsCoinBase() && GetBlocksToMaturity() > 0)
        return 0;

    if (fUseCache && fAvailableWatchCreditCached)
        return nAvailableWatchCreditCached;

    CAmount nCredit = 0;
    for (unsigned int i = 0; i < tx->vout.size(); i++)
    {
        if (!pwallet->IsSpent(GetHash(), i))
        {
            const CTxOut &txout = tx->vout[i];
            nCredit += pwallet->GetCredit(txout, ISMINE_WATCH_ONLY);
            if (!MoneyRange(nCredit))
                throw std::runtime_error("CWalletTx::GetAvailableCredit() : value out of range");
        }
    }

    nAvailableWatchCreditCached = nCredit;
    fAvailableWatchCreditCached = true;
    return nCredit;
}

CAmount CWalletTx::GetChange() const
{
    if (fChangeCached)
        return nChangeCached;
    nChangeCached = pwallet->GetChange(*this);
    fChangeCached = true;
    return nChangeCached;
}

bool CWalletTx::InMempool() const
{
    LOCK(mempool.cs);
    if (mempool.exists(GetHash())) {
        return true;
    }
    return false;
}

bool CWalletTx::InStempool() const
{
    if (txpools.getStemTxPool().exists(GetHash())) {
        return true;
    }
    return false;
}

bool CWalletTx::IsTrusted() const
{
    // Quick answer in most cases.
    // Zerocoin spend is always false due to it use nSequence incorrectly.
    if (!tx->IsZerocoinSpend() && !CheckFinalTx(*this))
        return false;
    int nDepth = GetDepthInMainChain();
    if (nDepth >= 1)
        return true;
    if (nDepth < 0)
        return false;
    if (!bSpendZeroConfChange || !IsFromMe(ISMINE_ALL)) // using wtx's cached debit
        return false;

    // Don't trust unconfirmed transactions from us unless they are in the mempool.
    if (!InMempool() && !InStempool())
        return false;

    // Trusted if all inputs are from us and are in the mempool:
    BOOST_FOREACH(const CTxIn& txin, tx->vin)
    {
        if (txin.IsZerocoinSpend() || txin.IsSigmaSpend() || txin.IsZerocoinRemint()) {
            if (!(pwallet->IsMine(txin) & ISMINE_SPENDABLE)) {
                return false;
            }
        } else {
            // Transactions not sent by us: not trusted
            const CWalletTx *parent = pwallet->GetWalletTx(txin.prevout.hash);
            if (parent == NULL)
                return false;
            const CTxOut &parentOut = parent->tx->vout[txin.prevout.n];
            if (pwallet->IsMine(parentOut) != ISMINE_SPENDABLE)
                return false;
        }
    }

    return true;
}

bool CWalletTx::IsChange(uint32_t out) const {
    if (out >= tx->vout.size()) {
        throw std::invalid_argument("The specified output index is not valid");
    }

    if (changes.count(out)) {
        return true;
    }

    // Legacy transaction handling.
    // Zerocoin spend have one special output mode to spend to yourself with change address,
    // we don't want to identify that output as change.
    if (!tx->IsZerocoinSpend() && ::IsMine(*pwallet, tx->vout[out].scriptPubKey)) {
        CTxDestination address;
        if (!ExtractDestination(tx->vout[out].scriptPubKey, address)) {
            return true;
        }

        LOCK(pwallet->cs_wallet);
        if (!pwallet->mapAddressBook.count(address)) {
            return true;
        }
    }

    return false;
}

bool CWalletTx::IsChange(const CTxOut& out) const {
    auto it = std::find(tx->vout.begin(), tx->vout.end(), out);
    if (it == tx->vout.end()) {
        throw std::invalid_argument("The specified output does not belong to the transaction");
    }

    return IsChange(it - tx->vout.begin());
}

bool CWalletTx::IsEquivalentTo(const CWalletTx& _tx) const
{
        CMutableTransaction tx1 = *this->tx;
        CMutableTransaction tx2 = *_tx.tx;
        for (unsigned int i = 0; i < tx1.vin.size(); i++) tx1.vin[i].scriptSig = CScript();
        for (unsigned int i = 0; i < tx2.vin.size(); i++) tx2.vin[i].scriptSig = CScript();
        return CTransaction(tx1) == CTransaction(tx2);
}

std::vector<uint256> CWallet::ResendWalletTransactionsBefore(int64_t nTime, CConnman* connman)
{
    std::vector<uint256> result;

    LOCK(cs_wallet);
    // Sort them in chronological order
    multimap<unsigned int, CWalletTx*> mapSorted;
    BOOST_FOREACH(PAIRTYPE(const uint256, CWalletTx)& item, mapWallet)
    {
        CWalletTx& wtx = item.second;
        // Don't rebroadcast if newer than nTime:
        if (wtx.nTimeReceived > nTime)
            continue;
        mapSorted.insert(make_pair(wtx.nTimeReceived, &wtx));
    }
    BOOST_FOREACH(PAIRTYPE(const unsigned int, CWalletTx*)& item, mapSorted)
    {
        CWalletTx& wtx = *item.second;
        if (wtx.RelayWalletTransaction(connman))
            result.push_back(wtx.GetHash());
    }
    return result;
}

void CWallet::ResendWalletTransactions(int64_t nBestBlockTime, CConnman* connman)
{
    // Do this infrequently and randomly to avoid giving away
    // that these are our transactions.
    if (GetTime() < nNextResend || !fBroadcastTransactions)
        return;
    bool fFirst = (nNextResend == 0);
    nNextResend = GetTime() + GetRand(30 * 60);
    if (fFirst)
        return;

    // Only do it if there's been a new block since last time
    if (nBestBlockTime < nLastResend)
        return;
    nLastResend = GetTime();

    // Rebroadcast unconfirmed txes older than 5 minutes before the last
    // block was found:
    std::vector<uint256> relayed = ResendWalletTransactionsBefore(nBestBlockTime-5*60, connman);
    if (!relayed.empty())
        LogPrintf("%s: rebroadcast %u unconfirmed transactions\n", __func__, relayed.size());
}

/** @} */ // end of mapWallet




/** @defgroup Actions
 *
 * @{
 */


CAmount CWallet::GetBalance(bool fExcludeLocked) const
{
    CAmount nTotal = 0;
    {
        LOCK2(cs_main, cs_wallet);
        for (map<uint256, CWalletTx>::const_iterator it = mapWallet.begin(); it != mapWallet.end(); ++it)
        {
            const CWalletTx* pcoin = &(*it).second;
            if (pcoin->IsTrusted())
                nTotal += pcoin->GetAvailableCredit(true, fExcludeLocked);
        }
    }

    return nTotal;
}

std::vector<CRecipient> CWallet::CreateSigmaMintRecipients(
    std::vector<sigma::PrivateCoin>& coins,
    vector<CHDMint>& vDMints)
{
    EnsureMintWalletAvailable();

    std::vector<CRecipient> vecSend;

    zwalletMain->ResetCount(); // Before starting to mint, ensure mint count is correct

    std::transform(coins.begin(), coins.end(), std::back_inserter(vecSend),
        [&vDMints](sigma::PrivateCoin& coin) -> CRecipient {

            // Generate and store secrets deterministically in the following function.
            CHDMint dMint;
            zwalletMain->GenerateMint(coin.getPublicCoin().getDenomination(), coin, dMint);


            // Get a copy of the 'public' portion of the coin. You should
            // embed this into a Zerocoin 'MINT' transaction along with a series
            // of currency inputs totaling the assigned value of one zerocoin.
            auto& pubCoin = coin.getPublicCoin();

            if (!pubCoin.validate()) {
                throw std::runtime_error("Unable to mint a sigma coin.");
            }

            // Create script for coin
            CScript scriptSerializedCoin;
            // opcode is inserted as 1 byte according to file script/script.h
            scriptSerializedCoin << OP_SIGMAMINT;

            // and this one will write the size in different byte lengths depending on the length of vector. If vector size is <0.4c, which is 76, will write the size of vector in just 1 byte. In our case the size is always 34, so must write that 34 in 1 byte.
            std::vector<unsigned char> vch = pubCoin.getValue().getvch();
            scriptSerializedCoin.insert(scriptSerializedCoin.end(), vch.begin(), vch.end());

            CAmount v;
            DenominationToInteger(pubCoin.getDenomination(), v);

            vDMints.push_back(dMint);

            return {scriptSerializedCoin, v, false};
        }
    );

    return vecSend;
}

// coinsIn has to be sorted in descending order.
int CWallet::GetRequiredCoinCountForAmount(
        const CAmount& required,
        const std::vector<sigma::CoinDenomination>& denominations) {
    CAmount val = required;
    int result = 0;
    for (std::size_t i = 0; i < denominations.size(); i++)
    {
        CAmount denom;
        DenominationToInteger(denominations[i], denom);
        while (val >= denom) {
            val -= denom;
            result++;
        }
    }

    return result;
}

/** \brief denominations has to be sorted in descending order. Each denomination can be used multiple times.
 *
 *  \returns The amount which was possible to actually mint.
 */
CAmount CWallet::SelectMintCoinsForAmount(
        const CAmount& required,
        const std::vector<sigma::CoinDenomination>& denominations,
        std::vector<sigma::CoinDenomination>& coinsOut) {
    CAmount val = required;
    for (std::size_t i = 0; i < denominations.size(); i++)
    {
        CAmount denom;
        DenominationToInteger(denominations[i], denom);
        while (val >= denom)
        {
            val -= denom;
            coinsOut.push_back(denominations[i]);
        }
    }

    return required - val;
}

/** \brief coinsIn has to be sorted in descending order. Each coin can be used only once.
 *
 *  \returns The amount which was possible to actually spend.
 */
CAmount CWallet::SelectSpendCoinsForAmount(
        const CAmount& required,
        const std::list<CSigmaEntry>& coinsIn,
        std::vector<CSigmaEntry>& coinsOut) {
    CAmount val = required;
    for (auto coinIt = coinsIn.begin(); coinIt != coinsIn.end(); coinIt++)
    {
        if (coinIt->IsUsed)
          continue;
        CAmount denom = coinIt->get_denomination_value();
        if (val >= denom)
        {
            val -= denom;
            coinsOut.push_back(*coinIt);
        }
    }

    return required - val;
}

std::list<CSigmaEntry> CWallet::GetAvailableCoins(const CCoinControl *coinControl, bool includeUnsafe, bool fDummy) const {
    EnsureMintWalletAvailable();

    LOCK2(cs_main, cs_wallet);
    CWalletDB walletdb(strWalletFile);
    std::list<CSigmaEntry> coins;
    std::vector<CMintMeta> vecMints = zwalletMain->GetTracker().ListMints(true, true, false);
    list<CMintMeta> listMints(vecMints.begin(), vecMints.end());
    for (const CMintMeta& mint : listMints) {
        CSigmaEntry entry;
        const auto& sigmaParams = sigma::Params::get_default();
        if(fDummy){
            /* If we just want to create the spend tx without signing (eg. to get fee before entering password),
             * we fill in the available unencrypted details from the metadata, and create dummy values for the
             * encrypted ones.
             */
            sigma::PrivateCoin dummyCoin(sigmaParams, mint.denom);

            entry.value = mint.GetPubCoinValue();
            entry.set_denomination(mint.denom);
            entry.randomness = dummyCoin.getRandomness();
            entry.serialNumber = dummyCoin.getSerialNumber();
            entry.IsUsed = mint.isUsed;
            entry.nHeight = mint.nHeight;
            entry.id = mint.nId;
            entry.ecdsaSecretKey = std::vector<unsigned char>(&dummyCoin.getEcdsaSeckey()[0],&dummyCoin.getEcdsaSeckey()[32]);
        }else{
            GetMint(mint.hashSerial, entry);   
        }
        coins.push_back(entry);
    }

    std::set<COutPoint> lockedCoins = setLockedCoins;

    // Filter out coins which are not confirmed, I.E. do not have at least 6 blocks
    // above them, after they were minted.
    // Also filter out used coins.
    // Finally filter out coins that have not been selected from CoinControl should that be used
    coins.remove_if([lockedCoins, coinControl, includeUnsafe](const CSigmaEntry& coin) {
        sigma::CSigmaState* sigmaState = sigma::CSigmaState::GetState();
        if (coin.IsUsed)
            return true;

        int coinHeight, coinId;
        std::tie(coinHeight, coinId) =  sigmaState->GetMintedCoinHeightAndId(
            sigma::PublicCoin(coin.value, coin.get_denomination()));

        // Check group size
        uint256 hashOut;
        std::vector<sigma::PublicCoin> coinOuts;
        sigmaState->GetCoinSetForSpend(
            &chainActive,
            chainActive.Height() - (ZC_MINT_CONFIRMATIONS - 1), // required 6 confirmation for mint to spend
            coin.get_denomination(),
            coinId,
            hashOut,
            coinOuts
        );

        if (!includeUnsafe && coinOuts.size() < 2) {
            return true;
        }

        if (coinHeight == -1) {
            // Coin still in the mempool.
            return true;
        }

        if (coinHeight + (ZC_MINT_CONFIRMATIONS - 1) > chainActive.Height()) {
            // Remove the coin from the candidates list, since it does not have the
            // required number of confirmations.
            return true;
        }

        COutPoint outPoint;
        sigma::PublicCoin pubCoin(coin.value, coin.get_denomination());
        sigma::GetOutPoint(outPoint, pubCoin);

        if(lockedCoins.count(outPoint) > 0){
            return true;
        }

        if(coinControl != NULL){
            if(coinControl->HasSelected()){
                if(!coinControl->IsSelected(outPoint)){
                    return true;
                }
            }
        }

        return false;
    });

    return coins;
}

template<typename Iterator>
static CAmount CalculateCoinsBalance(Iterator begin, Iterator end) {
    CAmount balance(0);
    for (auto start = begin; start != end; start++) {
        balance += start->get_denomination_value();
    }
    return balance;
}

bool CWallet::GetCoinsToSpend(
        CAmount required,
        std::vector<CSigmaEntry>& coinsToSpend_out,
        std::vector<sigma::CoinDenomination>& coinsToMint_out,
        const size_t coinsToSpendLimit,
        const CAmount amountToSpendLimit,
        const CCoinControl *coinControl,
        bool fDummy) const
{
    // Sanity check to make sure this function is never called with a too large
    // amount to spend, resulting to a possible crash due to out of memory condition.
    if (!MoneyRange(required)) {
        throw std::invalid_argument("Request to spend more than 21 MLN zcoins.\n");
    }

    if (!MoneyRange(amountToSpendLimit)) {
        throw std::invalid_argument(_("Amount limit is exceed max money"));
    }

    // We have Coins denomination * 10^8, we divide with 0.05 * 10^8 and add one coin of
    // denomination 100 (also divide by 0.05 * 10^8)
    constexpr CAmount zeros(5000000);

    // Rounding, Anything below 0.05 zerocoin goes to the miners as a fee.
    int roundedRequired = required / zeros;
    if (required % zeros != 0) {
        ++roundedRequired;
    }

    int limitVal = amountToSpendLimit / zeros;

    if (roundedRequired > limitVal) {
        throw std::invalid_argument(
            _("Required amount exceed value spend limit"));
    }

    std::list<CSigmaEntry> coins = GetAvailableCoins(coinControl, false, fDummy);

    CAmount availableBalance = CalculateCoinsBalance(coins.begin(), coins.end());

    if (roundedRequired * zeros > availableBalance) {
        throw InsufficientFunds();
    }

    // sort by highest denomination. if it is same denomination we will prefer the previous block
    auto comparer = [](const CSigmaEntry& a, const CSigmaEntry& b) -> bool {
        return a.get_denomination_value() != b.get_denomination_value() ? a.get_denomination_value() > b.get_denomination_value() : a.nHeight < b.nHeight;
    };
    coins.sort(comparer);

    std::vector<sigma::CoinDenomination> denominations;
    sigma::GetAllDenoms(denominations);

    // Value of the largest coin, I.E. 100 for now.
    CAmount max_coin_value;
    if (!DenominationToInteger(denominations[0], max_coin_value)) {
        throw runtime_error("Unknown sigma denomination.\n");
    }

    int val = roundedRequired + max_coin_value / zeros;

    // val represent max value in range that we will search which may be over limit.
    // then we trim it out because we never use it.
    val = std::min(val, limitVal);

    // We need only last 2 rows of matrix of knapsack algorithm.
    std::vector<uint64_t> prev_row;
    prev_row.resize(val + 1);

    std::vector<uint64_t> next_row(val + 1, (INT_MAX - 1) / 2);

    auto coinIt = coins.rbegin();
    next_row[0] = 0;
    next_row[coinIt->get_denomination_value() / zeros] = 1;
    ++coinIt;

    for (; coinIt != coins.rend(); coinIt++) {
        std::swap(prev_row, next_row);
        CAmount denom_i = coinIt->get_denomination_value() / zeros;
        for (int j = 1; j <= val; j++) {
            next_row[j] = prev_row[j];
            if (j >= denom_i &&  next_row[j] > prev_row[j - denom_i] + 1) {
                    next_row[j] = prev_row[j - denom_i] + 1;
            }
        }
    }

    int index = val;
    uint64_t best_spend_val = 0;

    // If coinControl, want to use all inputs
    bool coinControlUsed = false;
    if(coinControl != NULL){
        if(coinControl->HasSelected()){
            auto coinIt = coins.rbegin();
            for (; coinIt != coins.rend(); coinIt++) {
                best_spend_val += coinIt->get_denomination_value();
            }
            coinControlUsed = true;
        }
    }
    if(!coinControlUsed) {
        best_spend_val = val;
        int minimum = INT_MAX - 1;
        while(index >= roundedRequired) {
            int temp_min = next_row[index] + GetRequiredCoinCountForAmount(
                (index - roundedRequired) * zeros, denominations);
            if (minimum > temp_min && next_row[index] != (INT_MAX - 1) / 2 && next_row[index] <= coinsToSpendLimit) {
                best_spend_val = index;
                minimum = temp_min;
            }
            --index;
        }
        best_spend_val *= zeros;

        if (minimum == INT_MAX - 1)
            throw std::runtime_error(
                _("Can not choose coins within limit."));
    }

    if (SelectMintCoinsForAmount(best_spend_val - roundedRequired * zeros, denominations, coinsToMint_out) != best_spend_val - roundedRequired * zeros) {
        throw std::runtime_error(
            _("Problem with coin selection for re-mint while spending."));
    }
    if (SelectSpendCoinsForAmount(best_spend_val, coins, coinsToSpend_out) != best_spend_val) {
        throw std::runtime_error(
            _("Problem with coin selection for spend."));
    }

    return true;
}

CAmount CWallet::GetUnconfirmedBalance() const {
    CAmount nTotal = 0;
    {
        LOCK2(cs_main, cs_wallet);
        for (map<uint256, CWalletTx>::const_iterator it = mapWallet.begin(); it != mapWallet.end(); ++it) {
            const CWalletTx *pcoin = &(*it).second;
            if (!pcoin->IsTrusted() && pcoin->GetDepthInMainChain() == 0 &&
                (pcoin->InMempool() || pcoin->InStempool()))
                nTotal += pcoin->GetAvailableCredit();
        }
    }
    return nTotal;
}

CAmount CWallet::GetImmatureBalance() const {
    CAmount nTotal = 0;
    {
        LOCK2(cs_main, cs_wallet);
        for (map<uint256, CWalletTx>::const_iterator it = mapWallet.begin(); it != mapWallet.end(); ++it) {
            const CWalletTx *pcoin = &(*it).second;
            nTotal += pcoin->GetImmatureCredit();
        }
    }
    return nTotal;
}

CAmount CWallet::GetWatchOnlyBalance() const {
    CAmount nTotal = 0;
    {
        LOCK2(cs_main, cs_wallet);
        for (map<uint256, CWalletTx>::const_iterator it = mapWallet.begin(); it != mapWallet.end(); ++it) {
            const CWalletTx *pcoin = &(*it).second;
            if (pcoin->IsTrusted())
                nTotal += pcoin->GetAvailableWatchOnlyCredit();
        }
    }

    return nTotal;
}

CAmount CWallet::GetUnconfirmedWatchOnlyBalance() const {
    CAmount nTotal = 0;
    {
        LOCK2(cs_main, cs_wallet);
        for (map<uint256, CWalletTx>::const_iterator it = mapWallet.begin(); it != mapWallet.end(); ++it) {
            const CWalletTx *pcoin = &(*it).second;
            if (!pcoin->IsTrusted() && pcoin->GetDepthInMainChain() == 0 &&
                (pcoin->InMempool() || pcoin->InStempool()))
                nTotal += pcoin->GetAvailableWatchOnlyCredit();
        }
    }
    return nTotal;
}

CAmount CWallet::GetImmatureWatchOnlyBalance() const
{
    CAmount nTotal = 0;
    {
        LOCK2(cs_main, cs_wallet);
        for (map<uint256, CWalletTx>::const_iterator it = mapWallet.begin(); it != mapWallet.end(); ++it)
        {
            const CWalletTx* pcoin = &(*it).second;
            nTotal += pcoin->GetImmatureWatchOnlyCredit();
        }
    }
    return nTotal;
}

void CWallet::AvailableCoins(vector <COutput> &vCoins, bool fOnlyConfirmed, const CCoinControl *coinControl, bool fIncludeZeroValue, AvailableCoinsType nCoinType, bool fUseInstantSend) const
{
    vCoins.clear();

    {
        LOCK2(cs_main, cs_wallet);
        for (map<uint256, CWalletTx>::const_iterator it = mapWallet.begin(); it != mapWallet.end(); ++it)
        {
            const uint256& wtxid = it->first;
            const CWalletTx* pcoin = &(*it).second;

            if (!CheckFinalTx(*pcoin))
                continue;

            if (fOnlyConfirmed && !pcoin->IsTrusted())
                continue;

            if (pcoin->IsCoinBase() && pcoin->GetBlocksToMaturity() > 0)
                continue;

            int nDepth = pcoin->GetDepthInMainChain(false);
            // do not use IX for inputs that have less then INSTANTSEND_CONFIRMATIONS_REQUIRED blockchain confirmations
//            if (fUseInstantSend && nDepth < INSTANTSEND_CONFIRMATIONS_REQUIRED)
//                continue;

            // We should not consider coins from transactions that are replacing
            // other transactions.
            //
            // Example: There is a transaction A which is replaced by bumpfee
            // transaction B. In this case, we want to prevent creation of
            // a transaction B' which spends an output of B.
            //
            // Reason: If transaction A were initially confirmed, transactions B
            // and B' would no longer be valid, so the user would have to create
            // a new transaction C to replace B'. However, in the case of a
            // one-block reorg, transactions B' and C might BOTH be accepted,
            // when the user only wanted one of them. Specifically, there could
            // be a 1-block reorg away from the chain where transactions A and C
            // were accepted to another chain where B, B', and C were all
            // accepted.
            if (nDepth == 0 && fOnlyConfirmed && pcoin->mapValue.count("replaces_txid")) {
                continue;
            }

            // Similarly, we should not consider coins from transactions that
            // have been replaced. In the example above, we would want to prevent
            // creation of a transaction A' spending an output of A, because if
            // transaction B were initially confirmed, conflicting with A and
            // A', we wouldn't want to the user to create a transaction D
            // intending to replace A', but potentially resulting in a scenario
            // where A, A', and D could all be accepted (instead of just B and
            // D, or just A and A' like the user would want).
            if (nDepth == 0 && fOnlyConfirmed && pcoin->mapValue.count("replaced_by_txid")) {
                continue;
            }

            for (unsigned int i = 0; i < pcoin->tx->vout.size(); i++) {
                bool found = false;
                if(nCoinType == ALL_COINS){
                    // We are now taking ALL_COINS to mean everything sans mints
                    found = !(pcoin->tx->vout[i].scriptPubKey.IsZerocoinMint() || pcoin->tx->vout[i].scriptPubKey.IsSigmaMint()) || pcoin->tx->vout[i].scriptPubKey.IsZerocoinRemint();
                } else if(nCoinType == ONLY_MINTS){
                    // Do not consider anything other than mints
                    found = (pcoin->tx->vout[i].scriptPubKey.IsZerocoinMint() || pcoin->tx->vout[i].scriptPubKey.IsSigmaMint() || pcoin->tx->vout[i].scriptPubKey.IsZerocoinRemint());
                } else if (nCoinType == ONLY_NOT1000IFMN) {
                    found = !(fMasternodeMode && pcoin->tx->vout[i].nValue == ZNODE_COIN_REQUIRED * COIN);
                } else if (nCoinType == ONLY_NONDENOMINATED_NOT1000IFMN) {
                    if (fMasternodeMode) found = pcoin->tx->vout[i].nValue != ZNODE_COIN_REQUIRED * COIN; // do not use Hot MN funds
                } else if (nCoinType == ONLY_1000) {
                    found = pcoin->tx->vout[i].nValue == ZNODE_COIN_REQUIRED * COIN;
                } else {
                    found = true;
                }
                if (!found) continue;

                isminetype mine = IsMine(pcoin->tx->vout[i]);


                if (!(IsSpent(wtxid, i)) && mine != ISMINE_NO &&
                    (!IsLockedCoin((*it).first, i) || nCoinType == ONLY_1000) &&
                    (pcoin->tx->vout[i].nValue > 0 || fIncludeZeroValue) &&
                    (!coinControl || !coinControl->HasSelected() || coinControl->fAllowOtherInputs || coinControl->IsSelected(COutPoint((*it).first, i)))) {
                        vCoins.push_back(COutput(pcoin, i, nDepth,
                                                 ((mine & ISMINE_SPENDABLE) != ISMINE_NO) ||
                                                  (coinControl && coinControl->fAllowWatchOnly && (mine & ISMINE_WATCH_SOLVABLE) != ISMINE_NO),
                                                 (mine & (ISMINE_SPENDABLE | ISMINE_WATCH_SOLVABLE)) != ISMINE_NO));
                }
            }
        }
    }
}

bool CWallet::GetZnodeVinAndKeys(CTxIn &txinRet, CPubKey &pubKeyRet, CKey &keyRet, std::string strTxHash,
                                 std::string strOutputIndex) {
    // wait for reindex and/or import to finish
    if (fImporting || fReindex) return false;

    // Find possible candidates
    std::vector <COutput> vPossibleCoins;
    AvailableCoins(vPossibleCoins, true, NULL, false, ONLY_1000);
    if (vPossibleCoins.empty()) {
        LogPrintf("CWallet::GetZnodeVinAndKeys -- Could not locate any valid znode vin\n");
        return false;
    }

    if (strTxHash.empty()) // No output specified, select the first one
        return GetVinAndKeysFromOutput(vPossibleCoins[0], txinRet, pubKeyRet, keyRet);

    // Find specific vin
    uint256 txHash = uint256S(strTxHash);
    int nOutputIndex = atoi(strOutputIndex.c_str());

    BOOST_FOREACH(COutput & out, vPossibleCoins)
    if (out.tx->GetHash() == txHash && out.i == nOutputIndex) // found it!
        return GetVinAndKeysFromOutput(out, txinRet, pubKeyRet, keyRet);

    LogPrintf("CWallet::GetZnodeVinAndKeys -- Could not locate specified znode vin\n");
    return false;
}

bool CWallet::GetVinAndKeysFromOutput(COutput out, CTxIn &txinRet, CPubKey &pubKeyRet, CKey &keyRet) {
    // wait for reindex and/or import to finish
    if (fImporting || fReindex) return false;

    CScript pubScript;

    txinRet = CTxIn(out.tx->GetHash(), out.i);
    pubScript = out.tx->tx->vout[out.i].scriptPubKey; // the inputs PubKey

    CTxDestination address1;
    ExtractDestination(pubScript, address1);
    CBitcoinAddress address2(address1);

    CKeyID keyID;
    if (!address2.GetKeyID(keyID)) {
        LogPrintf("CWallet::GetVinAndKeysFromOutput -- Address does not refer to a key\n");
        return false;
    }

    if (!GetKey(keyID, keyRet)) {
        LogPrintf("CWallet::GetVinAndKeysFromOutput -- Private key for address is not known\n");
        return false;
    }

    pubKeyRet = keyRet.GetPubKey();
    return true;
}

// available implies a mature or unspent mint.
bool CWallet::IsSigmaMintFromTxOutAvailable(CTxOut txout){

    if(!txout.scriptPubKey.IsSigmaMint())
        throw runtime_error(std::string(__func__) + ": txout is not a SIGMA_MINT\n");

    if (!zwalletMain)
        throw JSONRPCError(RPC_WALLET_ERROR, "sigma mint/spend is not allowed for legacy wallet");

    CWalletDB walletdb(pwalletMain->strWalletFile);
    CHDMint fHdMint;
    sigma::CoinDenomination denomination;

    GroupElement pubCoinValue = sigma::ParseSigmaMintScript(txout.scriptPubKey);

    IntegerToDenomination(txout.nValue, denomination);

    sigma::PublicCoin pubCoin(pubCoinValue, denomination);

    if(walletdb.ReadHDMint(pubCoin.getValueHash(), fHdMint))
        return true;

    return false;
}

//[zcoin]
void CWallet::ListAvailableCoinsMintCoins(vector <COutput> &vCoins, bool fOnlyConfirmed) const {
    vCoins.clear();
    {
        LOCK2(cs_main, cs_wallet);
        list <CZerocoinEntry> listOwnCoins;
        CWalletDB walletdb(pwalletMain->strWalletFile);
        walletdb.ListPubCoin(listOwnCoins);
        LogPrintf("listOwnCoins.size()=%s\n", listOwnCoins.size());
        for (map<uint256, CWalletTx>::const_iterator it = mapWallet.begin(); it != mapWallet.end(); ++it) {
            const CWalletTx *pcoin = &(*it).second;
//            LogPrintf("pcoin=%s\n", pcoin->GetHash().ToString());
            if (!CheckFinalTx(*pcoin)) {
                LogPrintf("!CheckFinalTx(*pcoin)=%s\n", !CheckFinalTx(*pcoin));
                continue;
            }

            if (fOnlyConfirmed && !pcoin->IsTrusted()) {
                LogPrintf("fOnlyConfirmed = %s, !pcoin->IsTrusted()\n", fOnlyConfirmed, !pcoin->IsTrusted());
                continue;
            }

            if (pcoin->IsCoinBase() && pcoin->GetBlocksToMaturity() > 0) {
                LogPrintf("Not trusted\n");
                continue;
            }

            int nDepth = pcoin->GetDepthInMainChain();
            if (nDepth < 0) {
                LogPrintf("nDepth=%s\n", nDepth);
                continue;
            }

            LogPrintf("pcoin->tx->vout.size()=%s\n", pcoin->tx->vout.size());

            for (unsigned int i = 0; i < pcoin->tx->vout.size(); i++) {
                if (pcoin->tx->vout[i].scriptPubKey.IsZerocoinMint()) {
                    CTxOut txout = pcoin->tx->vout[i];
                    CBigNum pubCoin = ParseZerocoinMintScript(txout.scriptPubKey);
                    LogPrintf("Pubcoin=%s\n", pubCoin.ToString());
                    // CHECKING PROCESS
                    BOOST_FOREACH(const CZerocoinEntry &ownCoinItem, listOwnCoins) {
//                        LogPrintf("*******\n");
//                        LogPrintf("ownCoinItem.value=%s,\n", ownCoinItem.value.ToString());
//                        LogPrintf("ownCoinItem.IsUsed=%s\n, ", ownCoinItem.IsUsed);
//                        LogPrintf("ownCoinItem.randomness=%s\n, ", ownCoinItem.randomness);
//                        LogPrintf("ownCoinItem.serialNumber=%s\n, ", ownCoinItem.serialNumber);
                        if (ownCoinItem.value == pubCoin && ownCoinItem.IsUsed == false &&
                            ownCoinItem.randomness != 0 && ownCoinItem.serialNumber != 0) {
                            vCoins.push_back(COutput(pcoin, i, nDepth, true, true));
                            LogPrintf("-->OK\n");
                        }
                    }

                }
            }
        }
    }
}

void CWallet::ListAvailableSigmaMintCoins(vector<COutput> &vCoins, bool fOnlyConfirmed) const {
    EnsureMintWalletAvailable();

    vCoins.clear();
    LOCK2(cs_main, cs_wallet);
    list<CSigmaEntry> listOwnCoins;
    CWalletDB walletdb(pwalletMain->strWalletFile);
    listOwnCoins = zwalletMain->GetTracker().MintsAsSigmaEntries(true, false);
    LogPrintf("listOwnCoins.size()=%s\n", listOwnCoins.size());
    for (map<uint256, CWalletTx>::const_iterator it = mapWallet.begin(); it != mapWallet.end(); ++it) {
        const CWalletTx *pcoin = &(*it).second;
//        LogPrintf("pcoin=%s\n", pcoin->GetHash().ToString());
        if (!CheckFinalTx(*pcoin)) {
            LogPrintf("!CheckFinalTx(*pcoin)=%s\n", !CheckFinalTx(*pcoin));
            continue;
        }

        if (fOnlyConfirmed && !pcoin->IsTrusted()) {
            LogPrintf("fOnlyConfirmed = %s, !pcoin->IsTrusted()\n", fOnlyConfirmed, !pcoin->IsTrusted());
            continue;
        }

        if (pcoin->IsCoinBase() && pcoin->GetBlocksToMaturity() > 0) {
            LogPrintf("Not trusted\n");
            continue;
        }

        int nDepth = pcoin->GetDepthInMainChain();
        if (nDepth < 0) {
            LogPrintf("nDepth=%s\n", nDepth);
            continue;
        }
        LogPrintf("pcoin->tx->vout.size()=%s\n", pcoin->tx->vout.size());

        for (unsigned int i = 0; i < pcoin->tx->vout.size(); i++) {
            if (pcoin->tx->vout[i].scriptPubKey.IsSigmaMint()) {
                CTxOut txout = pcoin->tx->vout[i];
                secp_primitives::GroupElement pubCoin = sigma::ParseSigmaMintScript(
                    txout.scriptPubKey);
                LogPrintf("Pubcoin=%s\n", pubCoin.tostring());
                // CHECKING PROCESS
                BOOST_FOREACH(const CSigmaEntry &ownCoinItem, listOwnCoins) {
                   if (ownCoinItem.value == pubCoin && ownCoinItem.IsUsed == false &&
                        ownCoinItem.randomness != uint64_t(0) && ownCoinItem.serialNumber != uint64_t(0)) {
                        vCoins.push_back(COutput(pcoin, i, nDepth, true, true));
                        LogPrintf("-->OK\n");
                    }
                }
            }
        }
    }
}

static void ApproximateBestSubset(vector<pair<CAmount, pair<const CWalletTx*,unsigned int> > >vValue, const CAmount& nTotalLower, const CAmount& nTargetValue,
                                  vector<char>& vfBest, CAmount& nBest, int iterations = 1000)
{
    vector<char> vfIncluded;

    vfBest.assign(vValue.size(), true);
    nBest = nTotalLower;

    FastRandomContext insecure_rand;

    for (int nRep = 0; nRep < iterations && nBest != nTargetValue; nRep++) {
        vfIncluded.assign(vValue.size(), false);
        CAmount nTotal = 0;
        bool fReachedTarget = false;
        for (int nPass = 0; nPass < 2 && !fReachedTarget; nPass++)
        {
            for (unsigned int i = 0; i < vValue.size(); i++)
            {
                //The solver here uses a randomized algorithm,
                //the randomness serves no real security purpose but is just
                //needed to prevent degenerate behavior and it is important
                //that the rng is fast. We do not use a constant random sequence,
                //because there may be some privacy improvement by making
                //the selection random.
                if (nPass == 0 ? insecure_rand.rand32()&1 : !vfIncluded[i])
                {
                    nTotal += vValue[i].first;
                    vfIncluded[i] = true;
                    if (nTotal >= nTargetValue)
                    {
                        fReachedTarget = true;
                        if (nTotal < nBest)
                        {
                            nBest = nTotal;
                            vfBest = vfIncluded;
                        }
                        nTotal -= vValue[i].first;
                        vfIncluded[i] = false;
                    }
                }
            }
        }
    }
}

bool CWallet::SelectCoinsMinConf(const CAmount& nTargetValue, const int nConfMine, const int nConfTheirs, const uint64_t nMaxAncestors, vector<COutput> vCoins,
                                 set<pair<const CWalletTx*,unsigned int> >& setCoinsRet, CAmount& nValueRet) const
{
    setCoinsRet.clear();
    nValueRet = 0;

    // List of values less than target
    pair<CAmount, pair<const CWalletTx*,unsigned int> > coinLowestLarger;
    coinLowestLarger.first = std::numeric_limits<CAmount>::max();
    coinLowestLarger.second.first = NULL;
    vector<pair<CAmount, pair<const CWalletTx*,unsigned int> > > vValue;
    CAmount nTotalLower = 0;

    random_shuffle(vCoins.begin(), vCoins.end(), GetRandInt);

    BOOST_FOREACH(const COutput &output, vCoins)
    {
        if (!output.fSpendable)
            continue;

        const CWalletTx *pcoin = output.tx;

        if (output.nDepth < (pcoin->IsFromMe(ISMINE_ALL) ? nConfMine : nConfTheirs))
            continue;

        if (!mempool.TransactionWithinChainLimit(pcoin->GetHash(), nMaxAncestors))
            continue;

        int i = output.i;
        CAmount n = pcoin->tx->vout[i].nValue;

        pair<CAmount,pair<const CWalletTx*,unsigned int> > coin = make_pair(n,make_pair(pcoin, i));

        if (n == nTargetValue)
        {
            setCoinsRet.insert(coin.second);
            nValueRet += coin.first;
            return true;
        }
        else if (n < nTargetValue + MIN_CHANGE)
        {
            vValue.push_back(coin);
            nTotalLower += n;
        }
        else if (n < coinLowestLarger.first)
        {
            coinLowestLarger = coin;
        }
    }

    if (nTotalLower == nTargetValue)
    {
        for (unsigned int i = 0; i < vValue.size(); ++i)
        {
            setCoinsRet.insert(vValue[i].second);
            nValueRet += vValue[i].first;
        }
        return true;
    }

    if (nTotalLower < nTargetValue)
    {
        if (coinLowestLarger.second.first == NULL)
            return false;
        setCoinsRet.insert(coinLowestLarger.second);
        nValueRet += coinLowestLarger.first;
        return true;
    }

    // Solve subset sum by stochastic approximation
    std::sort(vValue.begin(), vValue.end(), CompareValueOnly());
    std::reverse(vValue.begin(), vValue.end());
    vector<char> vfBest;
    CAmount nBest;

    ApproximateBestSubset(vValue, nTotalLower, nTargetValue, vfBest, nBest);
    if (nBest != nTargetValue && nTotalLower >= nTargetValue + MIN_CHANGE)
        ApproximateBestSubset(vValue, nTotalLower, nTargetValue + MIN_CHANGE, vfBest, nBest);

    // If we have a bigger coin and (either the stochastic approximation didn't find a good solution,
    //                                   or the next bigger coin is closer), return the bigger coin
    if (coinLowestLarger.second.first &&
        ((nBest != nTargetValue && nBest < nTargetValue + MIN_CHANGE) || coinLowestLarger.first <= nBest))
    {
        setCoinsRet.insert(coinLowestLarger.second);
        nValueRet += coinLowestLarger.first;
    }
    else {
        for (unsigned int i = 0; i < vValue.size(); i++)
            if (vfBest[i])
            {
                setCoinsRet.insert(vValue[i].second);
                nValueRet += vValue[i].first;
            }

        LogPrint("selectcoins", "SelectCoins() best subset: ");
        for (unsigned int i = 0; i < vValue.size(); i++)
            if (vfBest[i])
                LogPrint("selectcoins", "%s ", FormatMoney(vValue[i].first));
        LogPrint("selectcoins", "total %s\n", FormatMoney(nBest));
    }

    return true;
}

bool CWallet::SelectCoins(const vector<COutput>& vAvailableCoins, const CAmount& nTargetValue, set<pair<const CWalletTx*,unsigned int> >& setCoinsRet, CAmount& nValueRet, const CCoinControl* coinControl, AvailableCoinsType nCoinType, bool fUseInstantSend) const
{
    if (nCoinType == ONLY_DENOMINATED)
        return false;

    vector<COutput> vCoins(vAvailableCoins);

    // coin control -> return all selected outputs (we want all selected to go into the transaction for sure)
    if (coinControl && coinControl->HasSelected() && !coinControl->fAllowOtherInputs)
    {
        BOOST_FOREACH(const COutput& out, vCoins)
        {
            if (!out.fSpendable)
                 continue;
            nValueRet += out.tx->tx->vout[out.i].nValue;
            setCoinsRet.insert(make_pair(out.tx, out.i));
        }
        return (nValueRet >= nTargetValue);
    }

    // calculate value from preset inputs and store them
    set<pair<const CWalletTx*, uint32_t> > setPresetCoins;
    CAmount nValueFromPresetInputs = 0;

    std::vector<COutPoint> vPresetInputs;
    if (coinControl)
        coinControl->ListSelected(vPresetInputs);
    BOOST_FOREACH(const COutPoint& outpoint, vPresetInputs)
    {
        map<uint256, CWalletTx>::const_iterator it = mapWallet.find(outpoint.hash);
        if (it != mapWallet.end())
        {
            const CWalletTx* pcoin = &it->second;
            // Clearly invalid input, fail
            if (pcoin->tx->vout.size() <= outpoint.n)
                return false;
            nValueFromPresetInputs += pcoin->tx->vout[outpoint.n].nValue;
            setPresetCoins.insert(make_pair(pcoin, outpoint.n));
        } else
            return false; // TODO: Allow non-wallet inputs
    }

    // remove preset inputs from vCoins
    for (vector<COutput>::iterator it = vCoins.begin(); it != vCoins.end() && coinControl && coinControl->HasSelected();)
    {
        if (setPresetCoins.count(make_pair(it->tx, it->i)))
            it = vCoins.erase(it);
        else
            ++it;
    }

    size_t nMaxChainLength = std::min(GetArg("-limitancestorcount", DEFAULT_ANCESTOR_LIMIT), GetArg("-limitdescendantcount", DEFAULT_DESCENDANT_LIMIT));
    bool fRejectLongChains = GetBoolArg("-walletrejectlongchains", DEFAULT_WALLET_REJECT_LONG_CHAINS);

    bool res = nTargetValue <= nValueFromPresetInputs ||
        SelectCoinsMinConf(nTargetValue - nValueFromPresetInputs, 1, 6, 0, vCoins, setCoinsRet, nValueRet) ||
        SelectCoinsMinConf(nTargetValue - nValueFromPresetInputs, 1, 1, 0, vCoins, setCoinsRet, nValueRet) ||
        (bSpendZeroConfChange && SelectCoinsMinConf(nTargetValue - nValueFromPresetInputs, 0, 1, 2, vCoins, setCoinsRet, nValueRet)) ||
        (bSpendZeroConfChange && SelectCoinsMinConf(nTargetValue - nValueFromPresetInputs, 0, 1, std::min((size_t)4, nMaxChainLength/3), vCoins, setCoinsRet, nValueRet)) ||
        (bSpendZeroConfChange && SelectCoinsMinConf(nTargetValue - nValueFromPresetInputs, 0, 1, nMaxChainLength/2, vCoins, setCoinsRet, nValueRet)) ||
        (bSpendZeroConfChange && SelectCoinsMinConf(nTargetValue - nValueFromPresetInputs, 0, 1, nMaxChainLength, vCoins, setCoinsRet, nValueRet)) ||
        (bSpendZeroConfChange && !fRejectLongChains && SelectCoinsMinConf(nTargetValue - nValueFromPresetInputs, 0, 1, std::numeric_limits<uint64_t>::max(), vCoins, setCoinsRet, nValueRet));

    // because SelectCoinsMinConf clears the setCoinsRet, we now add the possible inputs to the coinset
    setCoinsRet.insert(setPresetCoins.begin(), setPresetCoins.end());

    // add preset inputs to the total value selected
    nValueRet += nValueFromPresetInputs;

    return res;
}

bool CWallet::FundTransaction(CMutableTransaction& tx, CAmount& nFeeRet, bool overrideEstimatedFeeRate, const CFeeRate& specificFeeRate, int& nChangePosInOut, std::string& strFailReason, bool includeWatching, bool lockUnspents, const std::set<int>& setSubtractFeeFromOutputs, bool keepReserveKey, const CTxDestination& destChange)
{
    vector<CRecipient> vecSend;

    // Turn the txout set into a CRecipient vector
    for (size_t idx = 0; idx < tx.vout.size(); idx++)
    {
        const CTxOut& txOut = tx.vout[idx];
        CRecipient recipient = {txOut.scriptPubKey, txOut.nValue, setSubtractFeeFromOutputs.count(idx) == 1};
        vecSend.push_back(recipient);
    }

    CCoinControl coinControl;
    coinControl.destChange = destChange;
    coinControl.fAllowOtherInputs = true;
    coinControl.fAllowWatchOnly = includeWatching;
    coinControl.fOverrideFeeRate = overrideEstimatedFeeRate;
    coinControl.nFeeRate = specificFeeRate;

    BOOST_FOREACH(const CTxIn& txin, tx.vin)
        coinControl.Select(txin.prevout);

    int nExtraPayloadSize = 0;
    if (tx.nVersion == 3 && tx.nType != TRANSACTION_NORMAL)
        nExtraPayloadSize = (int)tx.vExtraPayload.size();

    CReserveKey reservekey(this);
    CWalletTx wtx;
    if (!CreateTransaction(vecSend, wtx, reservekey, nFeeRet, nChangePosInOut, strFailReason, &coinControl, false, ALL_COINS, false, nExtraPayloadSize))
        return false;

    if (nChangePosInOut != -1)
        tx.vout.insert(tx.vout.begin() + nChangePosInOut, wtx.tx->vout[nChangePosInOut]);

    // Copy output sizes from new transaction; they may have had the fee subtracted from them
    for (unsigned int idx = 0; idx < tx.vout.size(); idx++)
        tx.vout[idx].nValue = wtx.tx->vout[idx].nValue;

    // Add new txins (keeping original txin scriptSig/order)
    BOOST_FOREACH(const CTxIn& txin, wtx.tx->vin)
    {
        if (!coinControl.IsSelected(txin.prevout))
        {
            tx.vin.push_back(txin);

            if (lockUnspents)
            {
              LOCK2(cs_main, cs_wallet);
              LockCoin(txin.prevout);
            }
        }
    }

    // optionally keep the change output key
    if (keepReserveKey)
        reservekey.KeepKey();

    return true;
}

bool CWallet::ConvertList(std::vector <CTxIn> vecTxIn, std::vector <CAmount> &vecAmounts) {
    BOOST_FOREACH(CTxIn txin, vecTxIn) {
        if (mapWallet.count(txin.prevout.hash)) {
            CWalletTx &wtx = mapWallet[txin.prevout.hash];
            if (txin.prevout.n < wtx.tx->vout.size()) {
                vecAmounts.push_back(wtx.tx->vout[txin.prevout.n].nValue);
            }
        } else {
            LogPrintf("CWallet::ConvertList -- Couldn't find transaction\n");
        }
    }
    return true;
}

bool CWallet::CreateTransaction(const std::vector<CRecipient>& vecSend, CWalletTx& wtxNew, CReserveKey& reservekey, CAmount& nFeeRet,
                                int& nChangePosInOut, std::string& strFailReason, const CCoinControl* coinControl, bool sign, AvailableCoinsType nCoinType, bool fUseInstantSend, int nExtraPayloadSize)
{
    /*if (!llmq::IsOldInstantSendEnabled()) {
        // The new system does not require special handling for InstantSend as this is all done in CInstantSendManager.
        // There is also no need for an extra fee anymore.
        fUseInstantSend = false;
    }*/

    // TODO: upgrade dash version
    CAmount nFeePay = 0;

    CAmount nValue = 0;
    int nChangePosRequest = nChangePosInOut;
    unsigned int nSubtractFeeFromAmount = 0;
    for (const auto& recipient : vecSend)
    {
        if (nValue < 0 || recipient.nAmount < 0)
        {
            strFailReason = _("Transaction amounts must not be negative");
            return false;
        }
        nValue += recipient.nAmount;

        if (recipient.fSubtractFeeFromAmount)
            nSubtractFeeFromAmount++;
    }
    if (vecSend.empty())
    {
        strFailReason = _("Transaction must have at least one recipient");
        return false;
    }

    wtxNew.fTimeReceivedIsTxTime = true;
    wtxNew.BindWallet(this);
    CMutableTransaction txNew;

    // Discourage fee sniping.
    //
    // For a large miner the value of the transactions in the best block and
    // the mempool can exceed the cost of deliberately attempting to mine two
    // blocks to orphan the current best block. By setting nLockTime such that
    // only the next block can include the transaction, we discourage this
    // practice as the height restricted and limited blocksize gives miners
    // considering fee sniping fewer options for pulling off this attack.
    //
    // A simple way to think about this is from the wallet's point of view we
    // always want the blockchain to move forward. By setting nLockTime this
    // way we're basically making the statement that we only want this
    // transaction to appear in the next block; we don't want to potentially
    // encourage reorgs by allowing transactions to appear at lower heights
    // than the next block in forks of the best chain.
    //
    // Of course, the subsidy is high enough, and transaction volume low
    // enough, that fee sniping isn't a problem yet, but by implementing a fix
    // now we ensure code won't be written that makes assumptions about
    // nLockTime that preclude a fix later.

    txNew.nLockTime = chainActive.Height();

    // Secondly occasionally randomly pick a nLockTime even further back, so
    // that transactions that are delayed after signing for whatever reason,
    // e.g. high-latency mix networks and some CoinJoin implementations, have
    // better privacy.
    if (GetRandInt(10) == 0)
        txNew.nLockTime = std::max(0, (int)txNew.nLockTime - GetRandInt(100));

    assert(txNew.nLockTime <= (unsigned int)chainActive.Height());
    assert(txNew.nLockTime < LOCKTIME_THRESHOLD);

    {
        std::set<std::pair<const CWalletTx*,unsigned int> > setCoins;
        LOCK2(cs_main, cs_wallet);
        {
            std::vector<COutput> vAvailableCoins;
            AvailableCoins(vAvailableCoins, true, coinControl, false, nCoinType, fUseInstantSend);

            nFeeRet = 0;
            if(nFeePay > 0) nFeeRet = nFeePay;
            double dPriority = 0;

            // Start with no fee and loop until there is enough fee
            while (true)
            {
                nChangePosInOut = nChangePosRequest;
                txNew.vin.clear();
                txNew.vout.clear();
                wtxNew.fFromMe = true;
                bool fFirst = true;

                CAmount nValueToSelect = nValue;

                // if fee is added to nValueToSelect, change output is charged twice the fee (line ~3768). Need to look into why this is here
                // if (nSubtractFeeFromAmount == 0){
                //     LogPrintf("nSubtractFeeFromAmount is 0\n");
                //     nValueToSelect += nFeeRet;
                // }

                // vouts to the payees
                for (const auto& recipient : vecSend)
                {
                    CTxOut txout(recipient.nAmount, recipient.scriptPubKey);

                    if (recipient.fSubtractFeeFromAmount)
                    {
                        txout.nValue -= nFeeRet / nSubtractFeeFromAmount; // Subtract fee equally from each selected recipient

                        if (fFirst) // first receiver pays the remainder not divisible by output count
                        {
                            fFirst = false;
                            txout.nValue -= nFeeRet % nSubtractFeeFromAmount;
                        }
                    }

                    if (txout.IsDust(dustRelayFee))
                    {
                        if (recipient.fSubtractFeeFromAmount && nFeeRet > 0)
                        {
                            if (txout.nValue < 0)
                                strFailReason = _("The transaction amount is too small to pay the fee");
                            else
                                strFailReason = _("The transaction amount is too small to send after the fee has been deducted");
                        }
                        else
                            strFailReason = _("Transaction amount too small");
                        return false;
                    }
                    txNew.vout.push_back(txout);
                }

                // Choose coins to use
                CAmount nValueIn = 0;
                setCoins.clear();
                if (!SelectCoins(vAvailableCoins, nValueToSelect, setCoins, nValueIn, coinControl, nCoinType, fUseInstantSend))
                {
                    strFailReason = _("Insufficient funds");                            
                    return false;
                }
                if (fUseInstantSend && nValueIn > sporkManager.GetSporkValue(SPORK_5_INSTANTSEND_MAX_VALUE)*COIN) {
                    strFailReason += " " + strprintf(_("InstantSend doesn't support sending values that high yet. Transactions are currently limited to %1 XZC."), sporkManager.GetSporkValue(SPORK_5_INSTANTSEND_MAX_VALUE));
                    return false;
                }

                const CAmount nChange = nValueIn - nValueToSelect;
                CTxOut newTxOut;

                if (nChange > 0)
                {
                    // Fill a vout to ourself
                    // TODO: pass in scriptChange instead of reservekey so
                    // change transaction isn't always pay-to-dash-address
                    CScript scriptChange;

                    // coin control: send change to custom address
                    if (coinControl && !boost::get<CNoDestination>(&coinControl->destChange))
                        scriptChange = GetScriptForDestination(coinControl->destChange);

                    // no coin control: send change to newly generated address
                    else
                    {
                        // Note: We use a new key here to keep it from being obvious which side is the change.
                        //  The drawback is that by not reusing a previous key, the change may be lost if a
                        //  backup is restored, if the backup doesn't have the new private key for the change.
                        //  If we reused the old key, it would be possible to add code to look for and
                        //  rediscover unknown transactions that were written with keys of ours to recover
                        //  post-backup change.

                        // Reserve a new key pair from key pool
                        CPubKey vchPubKey;
                        bool ret;
                        ret = reservekey.GetReservedKey(vchPubKey);
                        if (!ret)
                        {
                            strFailReason = _("Keypool ran out, please call keypoolrefill first");
                            return false;
                        }
                        
                        scriptChange = GetScriptForDestination(vchPubKey.GetID());
                    }

                    newTxOut = CTxOut(nChange, scriptChange);

                    // We do not move dust-change to fees, because the sender would end up paying more than requested.
                    // This would be against the purpose of the all-inclusive feature.
                    // So instead we raise the change and deduct from the recipient.
                    if (nSubtractFeeFromAmount > 0 && newTxOut.IsDust(dustRelayFee))
                    {
                        CAmount nDust = newTxOut.GetDustThreshold(dustRelayFee) - newTxOut.nValue;
                        newTxOut.nValue += nDust; // raise change until no more dust
                        for (unsigned int i = 0; i < vecSend.size(); i++) // subtract from first recipient
                        {
                            if (vecSend[i].fSubtractFeeFromAmount)
                            {
                                txNew.vout[i].nValue -= nDust;
                                if (txNew.vout[i].IsDust(dustRelayFee))
                                {
                                    strFailReason = _("The transaction amount is too small to send after the fee has been deducted");
                                    return false;
                                }
                                break;
                            }
                        }
                    }

                    // Never create dust outputs; if we would, just
                    // add the dust to the fee.
                    if (newTxOut.IsDust(dustRelayFee))
                    {
                        nChangePosInOut = -1;
                        nFeeRet += nChange;
                        reservekey.ReturnKey();
                    }
                    else
                    {
                        if (nChangePosInOut == -1)
                        {
                            // Insert change txn at random position:
                            nChangePosInOut = GetRandInt(txNew.vout.size()+1);
                        }
                        else if ((unsigned int)nChangePosInOut > txNew.vout.size())
                        {
                            strFailReason = _("Change index out of range");
                            return false;
                        }

                        std::vector<CTxOut>::iterator position = txNew.vout.begin()+nChangePosInOut;
                        txNew.vout.insert(position, newTxOut);
                    }
                } else {
                    reservekey.ReturnKey();
                    nChangePosInOut = -1;
                }

                // Fill vin
                //
                // Note how the sequence number is set to max()-1 so that the
                // nLockTime set above actually works.
                //
                // BIP125 defines opt-in RBF as any nSequence < maxint-1, so
                // we use the highest possible value in that range (maxint-2)
                // to avoid conflicting with other possible uses of nSequence,
                // and in the spirit of "smallest possible change from prior
                // behavior."
                for (const auto& coin : setCoins)
                    txNew.vin.push_back(CTxIn(coin.first->GetHash(),coin.second,CScript(),
                                              std::numeric_limits<unsigned int>::max() - (fWalletRbf ? 2 : 1)));

                // Fill in dummy signatures for fee calculation.
                if (!DummySignTx(txNew, setCoins)) {
                    strFailReason = _("Signing transaction failed");
                    return false;
                }

                unsigned int nBytes = ::GetSerializeSize(txNew, SER_NETWORK, PROTOCOL_VERSION);

                if (nExtraPayloadSize != 0) {
                    // account for extra payload in fee calculation
                    nBytes += GetSizeOfCompactSize(nExtraPayloadSize) + nExtraPayloadSize;
                }

                if (nBytes > MAX_STANDARD_TX_SIZE) {
                    // Do not create oversized transactions (bad-txns-oversize).
                    strFailReason = _("Transaction too large");
                    return false;
                }

                CTransaction txNewConst(txNew);
                dPriority = txNewConst.ComputePriority(dPriority, nBytes);

                // Remove scriptSigs to eliminate the fee calculation dummy signatures
                for (auto& vin : txNew.vin) {
                    vin.scriptSig = CScript();
                    vin.scriptWitness.SetNull();
                }

                // Allow to override the default confirmation target over the CoinControl instance
                int currentConfirmationTarget = nTxConfirmTarget;
                if (coinControl && coinControl->nConfirmTarget > 0)
                    currentConfirmationTarget = coinControl->nConfirmTarget;

                // Can we complete this as a free transaction?
                if (fSendFreeTransactions && nBytes <= MAX_FREE_TRANSACTION_CREATE_SIZE)
                {
                    // Not enough fee: enough priority?
                    double dPriorityNeeded = mempool.estimateSmartPriority(currentConfirmationTarget);
                    // Require at least hard-coded AllowFree.
                    if (dPriority >= dPriorityNeeded && AllowFree(dPriority))
                        break;
                }

                CAmount nFeeNeeded = GetMinimumFee(nBytes, currentConfirmationTarget, mempool);
                LogPrintf("fee needed for tx: %s\n", nFeeNeeded);

                if (coinControl && nFeeNeeded > 0 && coinControl->nMinimumTotalFee > nFeeNeeded) {
                    nFeeNeeded = coinControl->nMinimumTotalFee;
                }
                if (coinControl && coinControl->fOverrideFeeRate)
                    nFeeNeeded = coinControl->nFeeRate.GetFee(nBytes);

                // If we made it here and we aren't even able to meet the relay fee on the next pass, give up
                // because we must be at the maximum allowed fee.
                if (nFeeNeeded < ::minRelayTxFee.GetFee(nBytes))
                {
                    strFailReason = _("Transaction too large for fee policy");
                    return false;
                }

                if (nFeeRet >= nFeeNeeded) {
                    // Reduce fee to only the needed amount if we have change
                    // output to increase.  This prevents potential overpayment
                    // in fees if the coins selected to meet nFeeNeeded result
                    // in a transaction that requires less fee than the prior
                    // iteration.
                    // TODO: The case where nSubtractFeeFromAmount > 0 remains
                    // to be addressed because it requires returning the fee to
                    // the payees and not the change output.
                    // TODO: The case where there is no change output remains
                    // to be addressed so we avoid creating too small an output.
                    if (nFeeRet > nFeeNeeded && nChangePosInOut != -1 && nSubtractFeeFromAmount == 0) {
                        CAmount extraFeePaid = nFeeRet - nFeeNeeded;
                        vector<CTxOut>::iterator change_position = txNew.vout.begin()+nChangePosInOut;
                        change_position->nValue += extraFeePaid;
                        nFeeRet -= extraFeePaid;
                    }
                    break; // Done, enough fee included.
                }

                // Try to reduce change to include necessary fee
                if (nChangePosInOut != -1 && nSubtractFeeFromAmount == 0) {
                    CAmount additionalFeeNeeded = nFeeNeeded - nFeeRet;
                    vector<CTxOut>::iterator change_position = txNew.vout.begin()+nChangePosInOut;
                    // Only reduce change if remaining amount is still a large enough output.
                    if (change_position->nValue >= MIN_FINAL_CHANGE + additionalFeeNeeded) {
                        change_position->nValue -= additionalFeeNeeded;
                        nFeeRet += additionalFeeNeeded;
                        break; // Done, able to increase fee from change
                    }
                }

                // Include more fee and try again.
                nFeeRet = nFeeNeeded;
                LogPrintf("not enough fee yet. nFeeRet: %s\n", nFeeRet);
                continue;
            }
        }

        if (sign)
        {
            CTransaction txNewConst(txNew);
            int nIn = 0;
            for (const auto& coin : setCoins)
            {
                const CScript& scriptPubKey = coin.first->tx->vout[coin.second].scriptPubKey;
                SignatureData sigdata;

                if (!ProduceSignature(TransactionSignatureCreator(this, &txNewConst, nIn, coin.first->tx->vout[coin.second].nValue, SIGHASH_ALL), scriptPubKey, sigdata))
                {
                    strFailReason = _("Signing transaction failed");
                    return false;
                } else {
                    UpdateTransaction(txNew, nIn, sigdata);
                }

                nIn++;
            }
        }

        // Embed the constructed transaction data in wtxNew.
        wtxNew.SetTx(MakeTransactionRef(std::move(txNew)));
    }

    LogPrintf("nFeeRet final: %s\n", nFeeRet);

    if (GetBoolArg("-walletrejectlongchains", DEFAULT_WALLET_REJECT_LONG_CHAINS)) {
        // Lastly, ensure this tx will pass the mempool's chain limits
        LockPoints lp;
        CTxMemPoolEntry entry(wtxNew.tx, 0, 0, 0, 0, false, 0, lp);
        CTxMemPool::setEntries setAncestors;
        size_t nLimitAncestors = GetArg("-limitancestorcount", DEFAULT_ANCESTOR_LIMIT);
        size_t nLimitAncestorSize = GetArg("-limitancestorsize", DEFAULT_ANCESTOR_SIZE_LIMIT)*1000;
        size_t nLimitDescendants = GetArg("-limitdescendantcount", DEFAULT_DESCENDANT_LIMIT);
        size_t nLimitDescendantSize = GetArg("-limitdescendantsize", DEFAULT_DESCENDANT_SIZE_LIMIT)*1000;
        std::string errString;
        if (!mempool.CalculateMemPoolAncestors(entry, setAncestors, nLimitAncestors, nLimitAncestorSize, nLimitDescendants, nLimitDescendantSize, errString)) {
            strFailReason = _("Transaction has too long of a mempool chain");
            return false;
        }
    }
    return true;
}

/**
 * Call after CreateTransaction unless you want to abort
 */
bool CWallet::CommitTransaction(CWalletTx& wtxNew, CReserveKey& reservekey, CConnman* connman, CValidationState& state)
{
    {
        LOCK2(cs_main, cs_wallet);
        LogPrintf("CommitTransaction:\n%s", wtxNew.tx->ToString());
        {
            // Take key pair from key pool so it won't be used again
            reservekey.KeepKey();

            // Add tx to wallet, because if it has change it's also ours,
            // otherwise just for transaction history.
            AddToWallet(wtxNew);

            // Notify that old coins are spent
            BOOST_FOREACH(const CTxIn& txin, wtxNew.tx->vin)
            {
                CWalletTx &coin = mapWallet[txin.prevout.hash];
                coin.BindWallet(this);
                NotifyTransactionChanged(this, coin.GetHash(), CT_UPDATED);
            }
        }

        // Track how many getdata requests our transaction gets
        mapRequestCount[wtxNew.GetHash()] = 0;

        if (fBroadcastTransactions)
        {
            // Broadcast
            if (!wtxNew.AcceptToMemoryPool(maxTxFee, state)) {
                LogPrintf("CommitTransaction(): Transaction cannot be broadcast immediately, %s\n", state.GetRejectReason());
                // TODO: if we expect the failure to be long term or permanent, instead delete wtx from the wallet and return failure.
            } else {
                wtxNew.RelayWalletTransaction(connman);
            }
        }
    }
    return true;
}

bool CWallet::EraseFromWallet(uint256 hash) {
    if (!fFileBacked)
        return false;
    {
        LOCK(cs_wallet);
        if (mapWallet.erase(hash))
            CWalletDB(strWalletFile).EraseTx(hash);
    }
    return true;
}

bool CWallet::CreateZerocoinMintModel(
        string &stringError,
        const std::vector<std::pair<std::string,int>>& denominationPairs,
        MintAlgorithm algo) {
    if(algo == SIGMA) {
        // Convert denominations from string to sigma denominations.
        std::vector<std::pair<sigma::CoinDenomination, int>> sigma_denominations;
        for(const std::pair<std::string,int>& pair: denominationPairs) {
            sigma::CoinDenomination denom;
            if (!StringToDenomination(pair.first, denom)) {
                stringError = "Unrecognized sigma denomination " + pair.first;
                return false;
            }
            sigma_denominations.push_back(std::make_pair(denom, pair.second));
        }
        vector<CHDMint> vDMints;
        return CreateSigmaMintModel(stringError, sigma_denominations, vDMints);
    }
    else if (algo == ZEROCOIN) {
        // Convert denominations from string to integers.
        std::vector<std::pair<int, int>> int_denominations;
        for(const std::pair<std::string,int>& pair: denominationPairs) {
            int_denominations.push_back(std::make_pair(std::atoi(pair.first.c_str()), pair.second));
        }
        return CreateZerocoinMintModelV2(stringError, int_denominations);
    }
    else
        return false;
}

bool CWallet::CreateZerocoinMintModel(
        string &stringError,
        const std::vector<std::pair<std::string,int>>& denominationPairs,
        vector<CHDMint>& vDMints,
        MintAlgorithm algo) {
    if(algo == SIGMA) {
        // Convert denominations from string to sigma denominations.
        std::vector<std::pair<sigma::CoinDenomination, int>> sigma_denominations;
        for(const std::pair<std::string,int>& pair: denominationPairs) {
            sigma::CoinDenomination denom;
            if (!StringToDenomination(pair.first, denom)) {
                stringError = "Unrecognized sigma denomination " + pair.first;
                return false;
            }
            sigma_denominations.push_back(std::make_pair(denom, pair.second));
        }
        return CreateSigmaMintModel(stringError, sigma_denominations, vDMints);
    }
    else if (algo == ZEROCOIN) {
        // Convert denominations from string to integers.
        std::vector<std::pair<int, int>> int_denominations;
        for(const std::pair<std::string,int>& pair: denominationPairs) {
            int_denominations.push_back(std::make_pair(std::atoi(pair.first.c_str()), pair.second));
        }
        return CreateZerocoinMintModelV2(stringError, int_denominations);
    }
    else
        return false;
}

bool CWallet::CreateSigmaMintModel(
        string &stringError,
        const std::vector<std::pair<sigma::CoinDenomination, int>>& denominationPairs,
        vector<CHDMint>& vDMints) {

    EnsureMintWalletAvailable();

    vector<CRecipient> vecSend;
    vector<sigma::PrivateCoin> privCoins;
    CWalletTx wtx;
    CHDMint dMint;

    for(const std::pair<sigma::CoinDenomination, int>& denominationPair: denominationPairs) {
        sigma::CoinDenomination denomination = denominationPair.first;
        int64_t denominationValue;
        if (!DenominationToInteger(denomination, denominationValue)) {
            throw runtime_error(
                "mintzerocoin <amount>(0.1, 0.5, 1, 10, 100) (\"zcoinaddress\")\n");
        }

        int64_t coinCount = denominationPair.second;

        LogPrintf("rpcWallet.mintzerocoin() denomination = %s, nAmount = %s \n",
            denominationValue, coinCount);

        if(coinCount < 0) {
            throw runtime_error("Coin count negative (\"zcoinaddress\")\n");
        }

        sigma::Params* sigmaParams = sigma::Params::get_default();

        for(int64_t i = 0; i < coinCount; i++) {
            // The following constructor does all the work of minting a brand
            // new zerocoin. It stores all the private values inside the
            // PrivateCoin object. This includes the coin secrets, which must be
            // stored in a secure location (wallet) at the client.

            sigma::PrivateCoin newCoin(sigmaParams, denomination, ZEROCOIN_TX_VERSION_3);

            // Generate and store secrets deterministically in the following function.
            dMint.SetNull();
            zwalletMain->GenerateMint(denomination, newCoin, dMint);

            // Get a copy of the 'public' portion of the coin. You should
            // embed this into a Zerocoin 'MINT' transaction along with a series
            // of currency inputs totaling the assigned value of one zerocoin.
            sigma::PublicCoin pubCoin = newCoin.getPublicCoin();

            // Validate
            if (!pubCoin.validate()) {
                stringError = "Unable to mint a sigma coin.";
                return false;
            }

            // Create script for coin
            CScript scriptSerializedCoin;
            // opcode is inserted as 1 byte according to file script/script.h
            scriptSerializedCoin << OP_SIGMAMINT;

            // MARTUN: Commenting this for now.
            // this one will probably be written as int64_t, which means it will be written in as few bytes as necessary, and one more byte for sign. In our case our 34 will take 2 bytes, 1 for the number 34 and another one for the sign.
            // scriptSerializedCoin << pubCoin.getValue().memoryRequired();

            // and this one will write the size in different byte lengths depending on the length of vector. If vector size is <0.4c, which is 76, will write the size of vector in just 1 byte. In our case the size is always 34, so must write that 34 in 1 byte.
            std::vector<unsigned char> vch = pubCoin.getValue().getvch();
            scriptSerializedCoin.insert(scriptSerializedCoin.end(), vch.begin(), vch.end());

            CRecipient recipient = {scriptSerializedCoin, denominationValue, false};

            vecSend.push_back(recipient);
            privCoins.push_back(newCoin);
            vDMints.push_back(dMint);
        }
    }

    stringError = pwalletMain->MintAndStoreSigma(vecSend, privCoins, vDMints, wtx);

    if (stringError != "")
        return false;

    return true;
}

/*
 * We disabled zerocoin for security reasons but in order for zerocoin to sigma remint tests
 * to pass we need it on regtest chain
 */

static bool IsZerocoinEnabled(std::string &stringError) {
    if (Params().GetConsensus().IsRegtest()) {
        return true;
    }
    else {
        stringError = "Zerocoin functionality has been disabled";
        return false;
    }
}

#define CHECK_ZEROCOIN_STRINGERROR(__s) { \
    if (!IsZerocoinEnabled(__s)) \
        return false; \
}

#define CHECK_ZEROCOIN_STRING(s) { \
    std::string __stringError; \
    if (!IsZerocoinEnabled(__stringError)) \
        return __stringError; \
}

bool CWallet::CreateZerocoinMintModelV2(
        string &stringError,
        const std::vector<std::pair<int,int>>& denominationPairs) {

    CHECK_ZEROCOIN_STRINGERROR(stringError);

    libzerocoin::CoinDenomination denomination;
    // Always use modulus v2
    libzerocoin::Params *zcParams = ZCParamsV2;

    vector<CRecipient> vecSend;
    vector<libzerocoin::PrivateCoin> privCoins;
    CWalletTx wtx;

    std::pair<int,int> denominationPair;
    BOOST_FOREACH(denominationPair, denominationPairs){
        int denominationValue = denominationPair.first;
        switch(denominationValue){
            case 1:
                denomination = libzerocoin::ZQ_LOVELACE;
                break;
            case 10:
                denomination = libzerocoin::ZQ_GOLDWASSER;
                break;
            case 25:
                denomination = libzerocoin::ZQ_RACKOFF;
                break;
            case 50:
                denomination = libzerocoin::ZQ_PEDERSEN;
                break;
            case 100:
                denomination = libzerocoin::ZQ_WILLIAMSON;
                break;
            default:
                throw runtime_error(
                    "mintzerocoin <amount>(1,10,25,50,100) (\"zcoinaddress\")\n");
        }

        int64_t amount = denominationPair.second;

        LogPrintf("rpcWallet.mintzerocoin() denomination = %s, nAmount = %s \n", denominationValue, amount);

        if(amount < 0){
                throw runtime_error(
                    "mintzerocoin <amount>(1,10,25,50,100) (\"zcoinaddress\")\n");
        }

        for(int64_t i=0; i<amount; i++){
            // The following constructor does all the work of minting a brand
            // new zerocoin. It stores all the private values inside the
            // PrivateCoin object. This includes the coin secrets, which must be
            // stored in a secure location (wallet) at the client.
            libzerocoin::PrivateCoin newCoin(zcParams, denomination, ZEROCOIN_TX_VERSION_2);
            // Get a copy of the 'public' portion of the coin. You should
            // embed this into a Zerocoin 'MINT' transaction along with a series
            // of currency inputs totaling the assigned value of one zerocoin.

            libzerocoin::PublicCoin pubCoin = newCoin.getPublicCoin();

            //Validate
            bool validCoin = pubCoin.validate();

            // loop until we find a valid coin
            while(!validCoin){
                newCoin = libzerocoin::PrivateCoin(zcParams, denomination, ZEROCOIN_TX_VERSION_2);
                pubCoin = newCoin.getPublicCoin();
                validCoin = pubCoin.validate();
            }

            // Create script for coin
            CScript scriptSerializedCoin =
                    CScript() << OP_ZEROCOINMINT << pubCoin.getValue().getvch().size() << pubCoin.getValue().getvch();

            CRecipient recipient = {scriptSerializedCoin, (denominationValue * COIN), false};

            vecSend.push_back(recipient);
            privCoins.push_back(newCoin);
        }
    }

    stringError = pwalletMain->MintAndStoreZerocoin(vecSend, privCoins, wtx);

    if (stringError != ""){
        return false;
    }

    return true;
}

bool CWallet::CreateZerocoinMintModel(string &stringError, const string& denomAmount, MintAlgorithm algo) {
    //TODO(martun) check if it is time to start minting v3 sigma mints. Not sure how we can
    // access the current block number in the waller side, so adding an algo parameter.
    if(algo == SIGMA)
        return CreateSigmaMintModel(stringError, denomAmount);
    else if (algo == ZEROCOIN)
        return CreateZerocoinMintModelV2(stringError, denomAmount);
    else
        return false;
}

bool CWallet::CreateSigmaMintModel(string &stringError, const string& denomAmount) {
    EnsureMintWalletAvailable();

    if (!fFileBacked)
        return false;

    int64_t nAmount = 0;
    sigma::CoinDenomination denomination;
    // Amount
    if (!StringToDenomination(denomAmount, denomination)) {
        return false;
    }
    DenominationToInteger(denomination, nAmount);

    CHDMint dMint;

    uint32_t nCountNextUse = zwalletMain->GetCount();

    // Set up the Zerocoin Params object
    sigma::Params *sigmaParams = sigma::Params::get_default();

    // The following constructor does all the work of minting a brand
    // new zerocoin. It stores all the private values inside the
    // PrivateCoin object. This includes the coin secrets, which must be
    // stored in a secure location (wallet) at the client.
    sigma::PrivateCoin newCoin(sigmaParams, denomination, ZEROCOIN_TX_VERSION_3);

    // Generate and store secrets deterministically in the following function.
    dMint.SetNull();
    zwalletMain->GenerateMint(denomination, newCoin, dMint);

    // Get a copy of the 'public' portion of the coin. You should
    // embed this into a Zerocoin 'MINT' transaction along with a series
    // of currency inputs totaling the assigned value of one zerocoin.
    sigma::PublicCoin pubCoin = newCoin.getPublicCoin();

    // Validate
    if (pubCoin.validate()) {
        // Create script for coin
        CScript scriptSerializedCoin;
        // opcode is inserted as 1 byte according to file script/script.h
        scriptSerializedCoin << OP_SIGMAMINT;

        // MARTUN: Commenting this for now.
        // this one will probably be written as int64_t, which means it will be written in as few bytes as necessary, and one more byte for sign. In our case our 34 will take 2 bytes, 1 for the number 34 and another one for the sign.
        // scriptSerializedCoin << pubCoin.getValue().memoryRequired();

        // and this one will write the size in different byte lengths depending on the length of vector. If vector size is <0.4c, which is 76, will write the size of vector in just 1 byte. In our case the size is always 34, so must write that 34 in 1 byte.
        std::vector<unsigned char> vch = pubCoin.getValue().getvch();
        scriptSerializedCoin.insert(scriptSerializedCoin.end(), vch.begin(), vch.end());

        // Wallet comments
        CWalletTx wtx;
        bool isSigmaMint = true;
        stringError = MintZerocoin(scriptSerializedCoin, nAmount, isSigmaMint, wtx);

        if (stringError != "")
            return false;

        CWalletDB walletdb(pwalletMain->strWalletFile);

        dMint.SetTxHash(wtx.GetHash());
        zwalletMain->GetTracker().Add(dMint, true);

        LogPrintf("CreateZerocoinMintModel() -> NotifyZerocoinChanged\n");
        LogPrintf("pubcoin=%s, isUsed=%s\n", newCoin.getPublicCoin().getValue().GetHex(), dMint.IsUsed());
        LogPrintf("randomness=%s, serialNumber=%s\n", newCoin.getRandomness(), newCoin.getSerialNumber());
        NotifyZerocoinChanged(
            this,
            newCoin.getPublicCoin().getValue().GetHex(),
            "New (" + std::to_string(nAmount / COIN) + " mint)",
            CT_NEW);
        return true;
    } else {
        // reset coin count
        zwalletMain->SetCount(nCountNextUse);
        return false;
    }
}

bool CWallet::CreateZerocoinMintModelV2(string &stringError, const string& denomAmount) {
    CHECK_ZEROCOIN_STRINGERROR(stringError);

    if (!fFileBacked)
        return false;

    int64_t nAmount = 0;
    libzerocoin::CoinDenomination denomination;
    // Amount
    if (denomAmount == "1") {
        denomination = libzerocoin::ZQ_LOVELACE;
        nAmount = roundint64(1 * COIN);
    } else if (denomAmount == "10") {
        denomination = libzerocoin::ZQ_GOLDWASSER;
        nAmount = roundint64(10 * COIN);
    } else if (denomAmount == "25") {
        denomination = libzerocoin::ZQ_RACKOFF;
        nAmount = roundint64(25 * COIN);
    } else if (denomAmount == "50") {
        denomination = libzerocoin::ZQ_PEDERSEN;
        nAmount = roundint64(50 * COIN);
    } else if (denomAmount == "100") {
        denomination = libzerocoin::ZQ_WILLIAMSON;
        nAmount = roundint64(100 * COIN);
    } else {
        return false;
    }

    // Set up the Zerocoin Params object
    libzerocoin::Params *zcParams = ZCParamsV2;

    int mintVersion = ZEROCOIN_TX_VERSION_1;

    // do not use v2 mint until certain moment when it would be understood by peers
    {
        LOCK(cs_main);
        if (chainActive.Height() >= Params().GetConsensus().nSpendV15StartBlock)
            mintVersion = ZEROCOIN_TX_VERSION_2;
    }

    // The following constructor does all the work of minting a brand
    // new zerocoin. It stores all the private values inside the
    // PrivateCoin object. This includes the coin secrets, which must be
    // stored in a secure location (wallet) at the client.
    libzerocoin::PrivateCoin newCoin(zcParams, denomination, mintVersion);

    // Get a copy of the 'public' portion of the coin. You should
    // embed this into a Zerocoin 'MINT' transaction along with a series
    // of currency inputs totaling the assigned value of one zerocoin.
    libzerocoin::PublicCoin pubCoin = newCoin.getPublicCoin();

    // Validate
    if (pubCoin.validate()) {
        //TODOS
        CScript scriptSerializedCoin =
                CScript() << OP_ZEROCOINMINT << pubCoin.getValue().getvch().size() << pubCoin.getValue().getvch();

        // Wallet comments
        CWalletTx wtx;
        bool isSigmaMint = false;
        stringError = MintZerocoin(scriptSerializedCoin, nAmount, isSigmaMint, wtx);

        if (stringError != "")
            return false;

        const unsigned char *ecdsaSecretKey = newCoin.getEcdsaSeckey();
        CZerocoinEntry zerocoinTx;
        zerocoinTx.IsUsed = false;
        zerocoinTx.denomination = denomination;
        zerocoinTx.value = pubCoin.getValue();
        zerocoinTx.randomness = newCoin.getRandomness();
        zerocoinTx.serialNumber = newCoin.getSerialNumber();
        zerocoinTx.ecdsaSecretKey = std::vector<unsigned char>(ecdsaSecretKey, ecdsaSecretKey+32);
        LogPrintf("CreateZerocoinMintModel() -> NotifyZerocoinChanged\n");
        LogPrintf("pubcoin=%s, isUsed=%s\n", zerocoinTx.value.GetHex(), zerocoinTx.IsUsed);
        LogPrintf("randomness=%s, serialNumber=%s\n", zerocoinTx.randomness.GetHex(), zerocoinTx.serialNumber.GetHex());
        NotifyZerocoinChanged(this, zerocoinTx.value.GetHex(), "New (" + std::to_string(zerocoinTx.denomination) + " mint)", CT_NEW);
        if (!CWalletDB(strWalletFile).WriteZerocoinEntry(zerocoinTx))
            return false;
        return true;
    } else {
        return false;
    }
}

int CWallet::GetNumberOfUnspentMintsForDenomination(int version, libzerocoin::CoinDenomination d, CZerocoinEntry *mintEntry /*=NULL*/) {
    CZerocoinState *zerocoinState = CZerocoinState::GetZerocoinState();

    // In case of corrupted database we need to rescan blockchain state to find the coins that were unspent

    list<CZerocoinEntry> mintedCoins;
    CWalletDB(strWalletFile).ListPubCoin(mintedCoins);

    int result = 0;
    if (mintEntry)
        *mintEntry = CZerocoinEntry();

    BOOST_FOREACH(const CZerocoinEntry &coin, mintedCoins) {
        if (!coin.IsUsedForRemint && coin.denomination == d && coin.randomness != 0 && coin.serialNumber > 0) {
            // Ignore "used" state in the database, check if the coin serial is used
            if (zerocoinState->IsUsedCoinSerial(coin.serialNumber))
                // Coin has already been spent
                continue;

            // Obtain coin version
            int coinVersion = coin.IsCorrectV2Mint() ? ZEROCOIN_TX_VERSION_2 : ZEROCOIN_TX_VERSION_1;

            if (coinVersion == version) {
                // Find minted coin in the index
                int mintId = -1, mintHeight = -1;

                // group is the same in both v1 and v2 params
                const libzerocoin::IntegerGroupParams &commGroup = ZCParamsV2->coinCommitmentGroup;
                // calculate g^serial * h^randomness (mod modulus)
                CBigNum coinPublicValue = commGroup.g.pow_mod(coin.serialNumber, commGroup.modulus).
                                mul_mod(commGroup.h.pow_mod(coin.randomness, commGroup.modulus), commGroup.modulus);

                if ((mintHeight = zerocoinState->GetMintedCoinHeightAndId(coinPublicValue, (int)d, mintId)) > 0) {
                    if (mintEntry) {
                        *mintEntry = coin;

                        // we don't trust values in DB, we use values from blockchain
                        mintEntry->nHeight = mintHeight;
                        mintEntry->id = mintId;

                        // no need to find anything else
                        return 1;
                    }
                    else {
                        result++;
                    }
                }
            }
        }
    }

    return result;
}

bool CWallet::CreateZerocoinToSigmaRemintModel(string &stringError, int version, libzerocoin::CoinDenomination denomination, CWalletTx *wtx) {
    // currently we don't support zerocoin mints v1
    assert(version == ZEROCOIN_TX_VERSION_2);

    EnsureMintWalletAvailable();

    if (IsLocked()) {
        stringError = "Error: Wallet locked, unable to create transaction!";
        return false;
    }

    CWalletTx wtxNew;
    wtxNew.BindWallet(this);
    CMutableTransaction txNew;

    LOCK2(cs_main, cs_wallet);

    const Consensus::Params &params = Params().GetConsensus();
    if (!sigma::IsRemintWindow(chainActive.Height())) {
        stringError = "Remint transaction is not currently allowed";
        return false;
    }

    if (!params.IsRegtest() && !znodeSyncInterface.IsBlockchainSynced()) {
        stringError = "Blockchain is not synced";
        return false;
    }

    txNew.vin.clear();
    txNew.vout.clear();
    wtxNew.fFromMe = true;

    CZerocoinEntry mintEntry;
    if (GetNumberOfUnspentMintsForDenomination(version, denomination, &mintEntry) <= 0 || mintEntry.nHeight > chainActive.Height()) {
        stringError = "No zerocoin mints found";
        return false;
    }

    // Create remint tx input without signature (metadata is unknown at the moment)
    sigma::CoinRemintToV3 remint(version, (unsigned)denomination, (unsigned)mintEntry.id,
            mintEntry.serialNumber, mintEntry.randomness, chainActive[mintEntry.nHeight]->GetBlockHash(),
            mintEntry.ecdsaSecretKey);

    CDataStream ds1(SER_NETWORK, PROTOCOL_VERSION);
    ds1 << remint;

    CScript remintScriptBeforeSignature;
    remintScriptBeforeSignature << OP_ZEROCOINTOSIGMAREMINT;
    remintScriptBeforeSignature.insert(remintScriptBeforeSignature.end(), ds1.begin(), ds1.end());

    CTxIn remintTxIn;
    remintTxIn.nSequence = mintEntry.id;
    remintTxIn.scriptSig = remintScriptBeforeSignature;
    remintTxIn.prevout.SetNull();
    txNew.vin.push_back(remintTxIn);

    vector<CHDMint> vHDMints;

    static struct ZerocoinToSigmaMintDenominationMap {
        int zerocoinDenomination;
        sigma::CoinDenomination sigmaDenomination;
        int numberOfSigmaMints;
    } zerocoinToSigmaDenominationMap[] = {
        {1, sigma::CoinDenomination::SIGMA_DENOM_1, 1},
        {10, sigma::CoinDenomination::SIGMA_DENOM_10, 1},
        {25, sigma::CoinDenomination::SIGMA_DENOM_25, 1},
        {50, sigma::CoinDenomination::SIGMA_DENOM_25, 2},
        {100, sigma::CoinDenomination::SIGMA_DENOM_100, 1}
    };

    for (auto &denomMap: zerocoinToSigmaDenominationMap) {
        if (denomMap.zerocoinDenomination != (int)denomination)
            continue;

        sigma::Params* sigmaParams = sigma::Params::get_default();

        for (int i=0; i<denomMap.numberOfSigmaMints; i++) {
            sigma::PrivateCoin newCoin(sigmaParams, denomMap.sigmaDenomination, ZEROCOIN_TX_VERSION_3);

            // Generate and store secrets deterministically in the following function.
            CHDMint hdMint;
            zwalletMain->GenerateMint(newCoin.getPublicCoin().getDenomination(), newCoin, hdMint);

            sigma::PublicCoin pubCoin = newCoin.getPublicCoin();

            // Validate
            if (!pubCoin.validate()) {
                stringError = "Unable to mint a sigma coin";
                zwalletMain->ResetCount();
                return false;
            }

            CScript sigmaMintScript;
            sigmaMintScript << OP_SIGMAMINT;
            std::vector<unsigned char> vch = pubCoin.getValue().getvch();
            sigmaMintScript.insert(sigmaMintScript.end(), vch.begin(), vch.end());

            int64_t intDenomination;
            if (!sigma::DenominationToInteger(denomMap.sigmaDenomination, intDenomination)) {
                stringError = "Unknown sigma denomination";
                zwalletMain->ResetCount();
                return false;
            }

            CTxOut sigmaTxOut;
            sigmaTxOut.scriptPubKey = sigmaMintScript;
            sigmaTxOut.nValue = intDenomination;
            txNew.vout.push_back(sigmaTxOut);

            vHDMints.push_back(hdMint);
        }
    }

    if (txNew.vout.empty()) {
        stringError = "Unknown zerocoin denomination";
        return false;
    }

    // At this point we have all the data we need to get hash tx (without remint signature) and use ECDSA secret
    // key to sign remint tx input
    libzerocoin::SpendMetaData metadata(mintEntry.id, txNew.GetHash());
    remint.SignTransaction(metadata);

    // Now update the script
    CDataStream ds2(SER_NETWORK, PROTOCOL_VERSION);
    ds2 << remint;

    CScript remintScriptAfterSignature;
    remintScriptAfterSignature << OP_ZEROCOINTOSIGMAREMINT;
    remintScriptAfterSignature.insert(remintScriptAfterSignature.end(), ds2.begin(), ds2.end());

    txNew.vin[0].scriptSig = remintScriptAfterSignature;
    wtxNew.SetTx(MakeTransactionRef(std::move(txNew)));

    CReserveKey reserveKey(this);
    CValidationState state;
    if (!CommitTransaction(wtxNew, reserveKey, g_connman.get(), state)) {
        stringError = "Cannot commit transaction";
        return false;
    }

    CWalletDB walletdb(pwalletMain->strWalletFile);

    // Write mint entry as "used for remint"
    mintEntry.IsUsed = mintEntry.IsUsedForRemint = true;
    walletdb.WriteZerocoinEntry(mintEntry);
    NotifyZerocoinChanged(this,
        mintEntry.value.GetHex(),
        "Used (" + std::to_string(mintEntry.denomination) + " mint)",
        CT_UPDATED);

    CZerocoinSpendEntry spendEntry;
    spendEntry.coinSerial = mintEntry.serialNumber;
    spendEntry.hashTx = txNew.GetHash();
    spendEntry.pubCoin = remint.getPublicCoinValue();
    spendEntry.id = remint.getCoinGroupId();
    spendEntry.denomination = mintEntry.denomination;
    walletdb.WriteCoinSpendSerialEntry(spendEntry);


    //update mints with full transaction hash and then database them
    for (CHDMint hdMint : vHDMints) {
        hdMint.SetTxHash(wtxNew.GetHash());
        zwalletMain->GetTracker().Add(hdMint, true);
        NotifyZerocoinChanged(this,
            hdMint.GetPubcoinValue().GetHex(),
            "New (" + std::to_string(hdMint.GetDenominationValue()) + " mint)",
            CT_NEW);
    }

    // Update nCountNextUse in HDMint wallet database
    zwalletMain->UpdateCountDB();

    if (wtx)
        *wtx = wtxNew;

    return true;
}

bool CWallet::CheckDenomination(string denomAmount, int64_t& nAmount, libzerocoin::CoinDenomination& denomination){
    // Amount
    if (denomAmount == "1") {
        denomination = libzerocoin::ZQ_LOVELACE;
        nAmount = roundint64(1 * COIN);
    } else if (denomAmount == "10") {
        denomination = libzerocoin::ZQ_GOLDWASSER;
        nAmount = roundint64(10 * COIN);
    } else if (denomAmount == "25") {
        denomination = libzerocoin::ZQ_RACKOFF;
        nAmount = roundint64(25 * COIN);
    } else if (denomAmount == "50") {
        denomination = libzerocoin::ZQ_PEDERSEN;
        nAmount = roundint64(50 * COIN);
    } else if (denomAmount == "100") {
        denomination = libzerocoin::ZQ_WILLIAMSON;
        nAmount = roundint64(100 * COIN);
    } else {
        return false;
    }
    return true;
}

bool CWallet::CheckHasV2Mint(libzerocoin::CoinDenomination denomination, bool forceUsed){
    // Check if there is v2 mint, spend it first
    bool result = false;
    list <CZerocoinEntry> listOwnCoins;
    CWalletDB(strWalletFile).ListPubCoin(listOwnCoins);
    listOwnCoins.sort(CompHeight);
    CZerocoinEntry coinToUse;
    bool fModulusV2 = chainActive.Height() >= Params().GetConsensus().nModulusV2StartBlock;
    CZerocoinState *zerocoinState = CZerocoinState::GetZerocoinState();

    CBigNum accumulatorValue;
    uint256 accumulatorBlockHash;      // to be used in zerocoin spend v2

    int coinId = INT_MAX;
    int coinHeight;
    BOOST_FOREACH(const CZerocoinEntry &minIdPubcoin, listOwnCoins) {
        if (minIdPubcoin.denomination == denomination
            && ((minIdPubcoin.IsUsed == false && !forceUsed) || (minIdPubcoin.IsUsed == true && forceUsed))
            && minIdPubcoin.randomness != 0
            && minIdPubcoin.serialNumber != 0) {

            int id;
            coinHeight = zerocoinState->GetMintedCoinHeightAndId(minIdPubcoin.value, minIdPubcoin.denomination, id);
            if (coinHeight > 0
                && id < coinId
                && coinHeight + (ZC_MINT_CONFIRMATIONS-1) <= chainActive.Height()
                && zerocoinState->GetAccumulatorValueForSpend(
                    &chainActive,
                    chainActive.Height()-(ZC_MINT_CONFIRMATIONS-1),
                    denomination,
                    id,
                    accumulatorValue,
                    accumulatorBlockHash,
                    fModulusV2) > 1
                    ) {
                result = true;
            }
        }
    }
    return result;
}

bool CWallet::CreateZerocoinSpendModel(
        string &stringError,
        string thirdPartyAddress,
        string denomAmount,
        bool forceUsed,
        bool dontSpendSigma) {
    // Clean the stringError, otherwise even if the Spend passes, it returns false.
    stringError = "";

    if (!fFileBacked)
        return false;

    int64_t nAmount = 0;
    libzerocoin::CoinDenomination denomination;
    bool v2MintFound = false;
    if (CheckDenomination(denomAmount, nAmount, denomination)) {
        // If requested denomination can be a V2 denomination, check if there is any
        // mint of given denomination. Mints which do not have
        // 6 confirmations will NOT be considered.
        v2MintFound = CheckHasV2Mint(denomination, forceUsed);
    }

    // Wallet comments
    CWalletTx wtx;
    uint256 txHash;

    bool zcSelectedIsUsed;

    if (v2MintFound) {
        // Always spend V2 old mints first.
        CBigNum coinSerial;
        CBigNum zcSelectedValue;
        stringError = SpendZerocoin(
            thirdPartyAddress, nAmount, denomination,
            wtx, coinSerial, txHash, zcSelectedValue,
            zcSelectedIsUsed, forceUsed);
    } else if (!dontSpendSigma) {
        sigma::CoinDenomination denomination_v3;
        if (!StringToDenomination(denomAmount, denomination_v3)) {
            stringError = "Unable to convert denomination string to value.";
            return false;
        }
        // Spend sigma mint.
        Scalar coinSerial;
        GroupElement zcSelectedValue;
        stringError = SpendSigma(
                thirdPartyAddress,
                denomination_v3,
                wtx,
                coinSerial,
                txHash,
                zcSelectedValue,
                zcSelectedIsUsed,
                forceUsed);
    } else {
        // There were no V2 mints we could spend, and dontSpendSigma flag is passed, report  an error
        stringError = "No zerocoin mints to spend, spending sigma mints disabled. At least 2 mints with at least 6 confirmations are required to spend a coin.";
    }

    if (stringError != "")
        return false;

    return true;
}

bool CWallet::CreateZerocoinSpendModel(CWalletTx& wtx, string &stringError, string& thirdPartyAddress, const vector<string>& denomAmounts, bool forceUsed) {
    // try to spend V2 coins, if fails, try to spend sigma coins.
    if (!CreateZerocoinSpendModelV2(wtx, stringError, thirdPartyAddress, denomAmounts, forceUsed)) {
        return CreateSigmaSpendModel(wtx, stringError, thirdPartyAddress, denomAmounts, forceUsed);
    }
return true;
}

bool CWallet::CreateZerocoinSpendModelV2(
        CWalletTx& wtx,
        string &stringError,
        string& thirdPartyAddress,
        const vector<string>& denomAmounts,
        bool forceUsed) {

    CHECK_ZEROCOIN_STRINGERROR(stringError);

    if (!fFileBacked)
        return false;

    vector<pair<int64_t, libzerocoin::CoinDenomination>> denominations;
    for(vector<string>::const_iterator it = denomAmounts.begin(); it != denomAmounts.end(); it++){
        const string& denomAmount = *it;
        int64_t nAmount = 0;
        libzerocoin::CoinDenomination denomination;
        // Amount
        if (denomAmount == "1") {
            denomination = libzerocoin::ZQ_LOVELACE;
            nAmount = roundint64(1 * COIN);
        } else if (denomAmount == "10") {
            denomination = libzerocoin::ZQ_GOLDWASSER;
            nAmount = roundint64(10 * COIN);
        } else if (denomAmount == "25") {
            denomination = libzerocoin::ZQ_RACKOFF;
            nAmount = roundint64(25 * COIN);
        } else if (denomAmount == "50") {
            denomination = libzerocoin::ZQ_PEDERSEN;
            nAmount = roundint64(50 * COIN);
        } else if (denomAmount == "100") {
            denomination = libzerocoin::ZQ_WILLIAMSON;
            nAmount = roundint64(100 * COIN);
        } else {
            return false;
        }
        denominations.push_back(make_pair(nAmount, denomination));
    }
    vector<CBigNum> coinSerials;
    uint256 txHash;
    vector<CBigNum> zcSelectedValues;
    stringError = SpendMultipleZerocoin(thirdPartyAddress, denominations, wtx, coinSerials, txHash, zcSelectedValues, forceUsed);
    if (stringError != "")
        return false;
    return true;
 }

// TODO(martun): check this function. These string denominations which come from
// outside may not be parsed properly.
bool CWallet::CreateSigmaSpendModel(
        CWalletTx& wtx,
        string &stringError,
        string& thirdPartyAddress,
        const vector<string>& denomAmounts,
        bool forceUsed) {
    if (!fFileBacked)
        return false;

    vector<sigma::CoinDenomination> denominations;
    for(vector<string>::const_iterator it = denomAmounts.begin(); it != denomAmounts.end(); it++){
        const string& denomAmount = *it;
        sigma::CoinDenomination denomination;
        // Amount
        if (!StringToDenomination(denomAmount, denomination)) {
            stringError = "Unable to convert denomination.";
            return false;
        }
        denominations.push_back(denomination);
    }
    vector<Scalar> coinSerials;
    uint256 txHash;
    vector<GroupElement> zcSelectedValues;
    stringError = SpendMultipleSigma(
        thirdPartyAddress, denominations, wtx,
        coinSerials, txHash, zcSelectedValues, forceUsed);
    if (stringError != "")
        return false;
    return true;
}

/**
 * @brief CWallet::CreateZerocoinMintTransaction
 * @param vecSend
 * @param wtxNew
 * @param reservekey
 * @param nFeeRet
 * @param strFailReason
 * @param coinControl
 * @return
 */
bool CWallet::CreateZerocoinMintTransaction(const vector <CRecipient> &vecSend, CWalletTx &wtxNew,
                                            CReserveKey &reservekey,
                                            CAmount &nFeeRet, int &nChangePosInOut, std::string &strFailReason, bool isSigmaMint,
                                            const CCoinControl *coinControl, bool sign) {
    if (!isSigmaMint) {
        CHECK_ZEROCOIN_STRINGERROR(strFailReason);
    }

    CAmount nValue = 0;
    int nChangePosRequest = nChangePosInOut;
    unsigned int nSubtractFeeFromAmount = 0;
    BOOST_FOREACH(const CRecipient &recipient, vecSend)
    {
        if (nValue < 0 || recipient.nAmount < 0) {
            strFailReason = _("Transaction amounts must be positive");
            return false;
        }
        nValue += recipient.nAmount;
//        if (recipient.fSubtractFeeFromAmount)
//            nSubtractFeeFromAmount++;
    }
    if (vecSend.empty() || nValue < 0) {
        strFailReason = _("Transaction amounts must be positive");
        return false;
    }
    wtxNew.fTimeReceivedIsTxTime = true;
    wtxNew.BindWallet(this);
    CMutableTransaction txNew;
    txNew.nLockTime = chainActive.Height();
    if (GetRandInt(10) == 0)
        txNew.nLockTime = std::max(0, (int) txNew.nLockTime - GetRandInt(100));

    assert(txNew.nLockTime <= (unsigned int) chainActive.Height());
    assert(txNew.nLockTime < LOCKTIME_THRESHOLD);

    {
        LOCK2(cs_main, cs_wallet);
        {
            std::vector<COutput> vAvailableCoins;
            AvailableCoins(vAvailableCoins, true, coinControl);

            nFeeRet = payTxFee.GetFeePerK();
            LogPrintf("nFeeRet=%s\n", nFeeRet);
            // Start with no fee and loop until there is enough fee
            while (true)
            {
                nChangePosInOut = nChangePosRequest;
                txNew.vin.clear();
                txNew.vout.clear();

                wtxNew.fFromMe = true;
                wtxNew.changes.clear();

                CAmount nValueToSelect = nValue + nFeeRet;
//                if (nSubtractFeeFromAmount == 0)
//                    nValueToSelect += nFeeRet;
                double dPriority = 0;
                // vouts to the payees
                BOOST_FOREACH(const CRecipient &recipient, vecSend)
                {
                    CTxOut txout(recipient.nAmount, recipient.scriptPubKey);
                    LogPrintf("txout:%s\n", txout.ToString());

//                    if (recipient.fSubtractFeeFromAmount) {
//                        txout.nValue -= nFeeRet / nSubtractFeeFromAmount; // Subtract fee equally from each selected recipient

//                        if (fFirst) // first receiver pays the remainder not divisible by output count
//                        {
//                            fFirst = false;
//                            txout.nValue -= nFeeRet % nSubtractFeeFromAmount;
//                        }
//                    }

                    if (txout.IsDust(::minRelayTxFee)) {
                        if (recipient.fSubtractFeeFromAmount && nFeeRet > 0) {
                            if (txout.nValue < 0)
                                strFailReason = _("The transaction amount is too small to pay the fee");
                            else
                                strFailReason = _(
                                        "The transaction amount is too small to send after the fee has been deducted");
                        } else
                            strFailReason = _("Transaction amount too small");
                        return false;
                    }
                    txNew.vout.push_back(txout);
                }

                // Choose coins to use
                set<pair<const CWalletTx*,unsigned int> > setCoins;
                CAmount nValueIn = 0;
                if (!SelectCoins(vAvailableCoins, nValueToSelect, setCoins, nValueIn, coinControl))
                {
                    if (nValueIn < nValueToSelect) {
                        strFailReason = _("Insufficient funds");
                    }
                    return false;
                }
                BOOST_FOREACH(PAIRTYPE(const CWalletTx*, unsigned int) pcoin, setCoins)
                {
                    CAmount nCredit = pcoin.first->tx->vout[pcoin.second].nValue;
                    //The coin age after the next block (depth+1) is used instead of the current,
                    //reflecting an assumption the user would accept a bit more delay for
                    //a chance at a free transaction.
                    //But mempool inputs might still be in the mempool, so their age stays 0
                    int age = pcoin.first->GetDepthInMainChain();
                    assert(age >= 0);
                    if (age != 0)
                        age += 1;
                    dPriority += (double)nCredit * age;
                }

                CAmount nChange = nValueIn - nValueToSelect;

                if(!isSigmaMint){
                    // TODO: change 1000000 to correct fee
                    // NOTE: this depends on the exact behaviour of GetMinFee
                    if (nFeeRet < 1000000 && nChange > 0 && nChange < CENT) {
                        int64_t nMoveToFee = min(nChange, 1000000 - nFeeRet);
                        nChange -= nMoveToFee;
                        nFeeRet += nMoveToFee;
                    }
                }
                if (nChange > 0) {
                    // Fill a vout to ourself
                    // TODO: pass in scriptChange instead of reservekey so
                    // change transaction isn't always pay-to-bitcoin-address
                    CScript scriptChange;

                    // coin control: send change to custom address
                    if (coinControl && !boost::get<CNoDestination>(&coinControl->destChange))
                        scriptChange = GetScriptForDestination(coinControl->destChange);

                    // send change to one of the specified change addresses
                    else if (IsArgSet("-change") && mapMultiArgs.at("-change").size() > 0) {
                        CBitcoinAddress address(mapMultiArgs.at("change")[GetRandInt(mapMultiArgs.at("-change").size())]);
                        CKeyID keyID;
                        if (!address.GetKeyID(keyID)) {
                            strFailReason = _("Bad change address");
                            return false;
                        }
                        scriptChange = GetScriptForDestination(keyID);
                    }
                    
                    // no coin control: send change to newly generated address
                    else 
                    {
                        // Note: We use a new key here to keep it from being obvious which side is the change.
                        //  The drawback is that by not reusing a previous key, the change may be lost if a
                        //  backup is restored, if the backup doesn't have the new private key for the change.
                        //  If we reused the old key, it would be possible to add code to look for and
                        //  rediscover unknown transactions that were written with keys of ours to recover
                        //  post-backup change.

                        // Reserve a new key pair from key pool
                        CPubKey vchPubKey;
                        bool ret;
                        ret = reservekey.GetReservedKey(vchPubKey);
                        if (!ret)
                        {
                            strFailReason = _("Keypool ran out, please call keypoolrefill first");
                            return false;
                        }

                        scriptChange = GetScriptForDestination(vchPubKey.GetID());
                    }

                    CTxOut newTxOut(nChange, scriptChange);

                    // We do not move dust-change to fees, because the sender would end up paying more than requested.
                    // This would be against the purpose of the all-inclusive feature.
                    // So instead we raise the change and deduct from the recipient.
                    if (nSubtractFeeFromAmount > 0 && newTxOut.IsDust(::minRelayTxFee))
                    {
                        CAmount nDust = newTxOut.GetDustThreshold(::minRelayTxFee) - newTxOut.nValue;
                        newTxOut.nValue += nDust; // raise change until no more dust
                        for (unsigned int i = 0; i < vecSend.size(); i++) // subtract from first recipient
                        {
                            if (vecSend[i].fSubtractFeeFromAmount)
                            {
                                txNew.vout[i].nValue -= nDust;
                                if (txNew.vout[i].IsDust(::minRelayTxFee))
                                {
                                    strFailReason = _("The transaction amount is too small to send after the fee has been deducted");
                                    return false;
                                }
                                break;
                            }
                        }
                    }

                    // Never create dust outputs; if we would, just
                    // add the dust to the fee.
                    if (newTxOut.IsDust(::minRelayTxFee))
                    {
                        nChangePosInOut = -1;
                        nFeeRet += nChange;
                        reservekey.ReturnKey();
                    }
                    else
                    {
                        if (nChangePosInOut == -1)
                        {
                            // Insert change txn at random position:
                            nChangePosInOut = GetRandInt(txNew.vout.size()+1);
                        }
                        else if ((unsigned int)nChangePosInOut > txNew.vout.size())
                        {
                            strFailReason = _("Change index out of range");
                            return false;
                        }

                        vector<CTxOut>::iterator position = txNew.vout.begin()+nChangePosInOut;
                        txNew.vout.insert(position, newTxOut);
                        wtxNew.changes.insert(static_cast<uint32_t>(nChangePosInOut));
                    }
                }
                else
                    reservekey.ReturnKey();

                // Fill vin
                //
                // Note how the sequence number is set to max()-1 so that the
                // nLockTime set above actually works.
                BOOST_FOREACH(const PAIRTYPE(const CWalletTx*,unsigned int)& coin, setCoins)
                    txNew.vin.push_back(CTxIn(coin.first->GetHash(),coin.second,CScript(),
                                              std::numeric_limits<unsigned int>::max()-1));

                // Sign
                int nIn = 0;
                CTransaction txNewConst(txNew);
                BOOST_FOREACH(const PAIRTYPE(const CWalletTx*,unsigned int)& coin, setCoins)
                {
                    bool signSuccess;
                    const CScript& scriptPubKey = coin.first->tx->vout[coin.second].scriptPubKey;
                    SignatureData sigdata;
                    if (sign)
                        signSuccess = ProduceSignature(TransactionSignatureCreator(this, &txNewConst, nIn, coin.first->tx->vout[coin.second].nValue, SIGHASH_ALL), scriptPubKey, sigdata);
                    else
                        signSuccess = ProduceSignature(DummySignatureCreator(this), scriptPubKey, sigdata);

                    if (!signSuccess)
                    {
                        strFailReason = _("Signing transaction failed");
                        return false;
                    } else {
                        UpdateTransaction(txNew, nIn, sigdata);
                    }
                    nIn++;
                }
                unsigned int nBytes = GetVirtualTransactionSize(txNew);
                // Remove scriptSigs if we used dummy signatures for fee calculation
                if (!sign) {
                    BOOST_FOREACH(CTxIn & vin, txNew.vin)
                    vin.scriptSig = CScript();
                }
                // Embed the constructed transaction data in wtxNew.
                wtxNew.SetTx(MakeTransactionRef(std::move(txNew)));

                // Limit size
                if (GetTransactionWeight(*wtxNew.tx) >= MAX_STANDARD_TX_WEIGHT) {
                    strFailReason = _("Transaction too large");
                    return false;
                }
                dPriority = wtxNew.tx->ComputePriority(dPriority, nBytes);

                // Can we complete this as a free transaction?
                if (fSendFreeTransactions && nBytes <= MAX_FREE_TRANSACTION_CREATE_SIZE) {
                    // Not enough fee: enough priority?
                    double dPriorityNeeded = mempool.estimateSmartPriority(nTxConfirmTarget);
                    // Require at least hard-coded AllowFree.
                    if (dPriority >= dPriorityNeeded && AllowFree(dPriority))
                        break;
                }
                CAmount nFeeNeeded;
                if(isSigmaMint) {
                    nFeeNeeded = GetMinimumFee(nBytes, nTxConfirmTarget, mempool);
//                LogPrintf("nFeeNeeded=%s\n", nFeeNeeded);
                    if (coinControl && nFeeNeeded > 0 && coinControl->nMinimumTotalFee > nFeeNeeded) {
                        nFeeNeeded = coinControl->nMinimumTotalFee;
                    }
//                LogPrintf("nFeeNeeded=%s\n", nFeeNeeded);
                    if (coinControl && coinControl->fOverrideFeeRate)
                        nFeeNeeded = coinControl->nFeeRate.GetFee(nBytes);
//                LogPrintf("nFeeNeeded=%s\n", nFeeNeeded);
//                LogPrintf("nFeeRet=%s\n", nFeeRet);
                    // If we made it here and we aren't even able to meet the relay fee on the next pass, give up
                    // because we must be at the maximum allowed fee.
//                if (nFeeNeeded < ::minRelayTxFee.GetFee(nBytes)) {
//                    strFailReason = _("Transaction too large for fee policy");
//                    return false;
//                }
                } else{
                    int64_t nPayFee = payTxFee.GetFeePerK() * (1 + (int64_t) GetTransactionWeight(*wtxNew.tx) / 1000);
                    //                bool fAllowFree = false;                                 // No free TXs in XZC

                    int currentConfirmationTarget = nTxConfirmTarget;
                    if (coinControl && coinControl->nConfirmTarget > 0)
                        currentConfirmationTarget = coinControl->nConfirmTarget;                    
                    int64_t nMinFee = GetMinimumFee(nBytes, currentConfirmationTarget, mempool);
                    nFeeNeeded = nPayFee;
                    if (nFeeNeeded < nMinFee) {
                        nFeeNeeded = nMinFee;
                    }
                }
                if (nFeeRet >= nFeeNeeded)
                    break; // Done, enough fee included.

                // Include more fee and try again.
                nFeeRet = nFeeNeeded;
                continue;
            }
        }
    }

    if (GetBoolArg("-walletrejectlongchains", DEFAULT_WALLET_REJECT_LONG_CHAINS)) {
        // Lastly, ensure this tx will pass the mempool's chain limits
        LockPoints lp;
        CTxMemPoolEntry entry(MakeTransactionRef(txNew), 0, 0, 0, 0, false, 0, lp);
        CTxMemPool::setEntries setAncestors;
        size_t nLimitAncestors = GetArg("-limitancestorcount", DEFAULT_ANCESTOR_LIMIT);
        size_t nLimitAncestorSize = GetArg("-limitancestorsize", DEFAULT_ANCESTOR_SIZE_LIMIT) * 1000;
        size_t nLimitDescendants = GetArg("-limitdescendantcount", DEFAULT_DESCENDANT_LIMIT);
        size_t nLimitDescendantSize = GetArg("-limitdescendantsize", DEFAULT_DESCENDANT_SIZE_LIMIT) * 1000;
        std::string errString;
        if (!mempool.CalculateMemPoolAncestors(entry, setAncestors, nLimitAncestors, nLimitAncestorSize,
                                               nLimitDescendants, nLimitDescendantSize, errString)) {
            strFailReason = _("Transaction has too long of a mempool chain");
            return false;
        }
    }
    return true;
}

bool
CWallet::CreateZerocoinMintTransaction(CScript pubCoin, int64_t nValue, CWalletTx &wtxNew, CReserveKey &reservekey,
                                       int64_t &nFeeRet, std::string &strFailReason, bool isSigmaMint,
                                       const CCoinControl *coinControl) {
    vector <CRecipient> vecSend;
    CRecipient recipient = {pubCoin, nValue, false};
    vecSend.push_back(recipient);
    int nChangePosRet = -1;
    return CreateZerocoinMintTransaction(vecSend, wtxNew, reservekey, nFeeRet, nChangePosRet, strFailReason, isSigmaMint,
                                         coinControl);
}

/**
 * @brief CWallet::CreateZerocoinSpendTransaction
 * @param nValue
 * @param denomination
 * @param wtxNew
 * @param reservekey
 * @param coinSerial
 * @param txHash
 * @param zcSelectedValue
 * @param zcSelectedIsUsed
 * @param strFailReason
 * @return
 */
bool CWallet::CreateZerocoinSpendTransaction(std::string &thirdPartyaddress, int64_t nValue, libzerocoin::CoinDenomination denomination,
                                             CWalletTx &wtxNew, CReserveKey &reservekey, CBigNum &coinSerial,
                                             uint256 &txHash, CBigNum &zcSelectedValue, bool &zcSelectedIsUsed,
                                             std::string &strFailReason, bool forceUsed) {

    CHECK_ZEROCOIN_STRINGERROR(strFailReason);

    if (nValue <= 0) {
        strFailReason = _("Transaction amounts must be positive");
        return false;
    }

    wtxNew.BindWallet(this);
    CMutableTransaction txNew;
    {
        LOCK2(cs_main, cs_wallet);
        {
            txNew.vin.clear();
            txNew.vout.clear();
            //txNew.wit.SetNull();
            wtxNew.fFromMe = true;


            CScript scriptChange;
            if(thirdPartyaddress == ""){
                // Reserve a new key pair from key pool
                CPubKey vchPubKey;
                assert(reservekey.GetReservedKey(vchPubKey)); // should never fail, as we just unlocked
                scriptChange = GetScriptForDestination(vchPubKey.GetID());
            }else{

                CBitcoinAddress address(thirdPartyaddress);
                if (!address.IsValid()){
                    strFailReason = _("Invalid Zcoin address");
                    return false;
                }
                // Parse Zcoin address
                scriptChange = GetScriptForDestination(CBitcoinAddress(thirdPartyaddress).Get());
            }

            CTxOut newTxOut(nValue, scriptChange);

            // Insert change txn at random position:
            vector<CTxOut>::iterator position = txNew.vout.begin() + GetRandInt(txNew.vout.size() + 1);
            txNew.vout.insert(position, newTxOut);
//            LogPrintf("txNew:%s\n", txNew.ToString());
            LogPrintf("txNew.GetHash():%s\n", txNew.GetHash().ToString());

            // Fill vin

            // Set up the Zerocoin Params object
            bool fModulusV2 = chainActive.Height() >= Params().GetConsensus().nModulusV2StartBlock;
            libzerocoin::Params *zcParams = fModulusV2 ? ZCParamsV2 : ZCParams;

            // Select not yet used coin from the wallet with minimal possible id

            list <CZerocoinEntry> listOwnCoins;
            CWalletDB(strWalletFile).ListPubCoin(listOwnCoins);
            listOwnCoins.sort(CompHeight);
            CZerocoinEntry coinToUse;
            CZerocoinState *zerocoinState = CZerocoinState::GetZerocoinState();

            CBigNum accumulatorValue;
            uint256 accumulatorBlockHash;      // to be used in zerocoin spend v2

            int coinId = INT_MAX;
            int coinHeight;

            BOOST_FOREACH(const CZerocoinEntry &minIdPubcoin, listOwnCoins) {
                if (minIdPubcoin.denomination == denomination
                        && ((minIdPubcoin.IsUsed == false && !forceUsed) || (minIdPubcoin.IsUsed == true && forceUsed))
                        && minIdPubcoin.randomness != 0
                        && minIdPubcoin.serialNumber != 0) {

                    int id;
                    coinHeight = zerocoinState->GetMintedCoinHeightAndId(minIdPubcoin.value, minIdPubcoin.denomination, id);
                    if (coinHeight > 0
                            && id < coinId
                            && coinHeight + (ZC_MINT_CONFIRMATIONS-1) <= chainActive.Height()
                            && zerocoinState->GetAccumulatorValueForSpend(
                                    &chainActive,
                                    chainActive.Height()-(ZC_MINT_CONFIRMATIONS-1),
                                    denomination,
                                    id,
                                    accumulatorValue,
                                    accumulatorBlockHash,
                                    fModulusV2) > 1
                            ) {
                        coinId = id;
                        coinToUse = minIdPubcoin;
                    }
                }
            }

            if (coinId == INT_MAX){
                strFailReason = _("it has to have at least two mint coins with at least 6 confirmation in order to spend a coin");
                return false;
            }

            libzerocoin::Accumulator accumulator(zcParams, accumulatorValue, denomination);
            // 2. Get pubcoin from the private coin
            libzerocoin::PublicCoin pubCoinSelected(zcParams, coinToUse.value, denomination);

            // Now make sure the coin is valid.
            if (!pubCoinSelected.validate()) {
                // If this returns false, don't accept the coin for any purpose!
                // Any ZEROCOIN_MINT with an invalid coin should NOT be
                // accepted as a valid transaction in the block chain.
                strFailReason = _("the selected mint coin is an invalid coin");
                return false;
            }

            // 4. Get witness from the index
            libzerocoin::AccumulatorWitness witness =
                    zerocoinState->GetWitnessForSpend(&chainActive,
                                                      chainActive.Height()-(ZC_MINT_CONFIRMATIONS-1),
                                                      denomination, coinId,
                                                      coinToUse.value,
                                                      fModulusV2);

            int serializedId = coinId + (fModulusV2 ? ZC_MODULUS_V2_BASE_ID : 0);

            CTxIn newTxIn;
            newTxIn.nSequence = serializedId;
            newTxIn.scriptSig = CScript();
            newTxIn.prevout.SetNull();
            txNew.vin.push_back(newTxIn);

            bool useVersion2 = IsZerocoinTxV2(denomination, Params().GetConsensus(), coinId);

            // We use incomplete transaction hash for now as a metadata
            libzerocoin::SpendMetaData metaData(serializedId, txNew.GetHash());

            // Construct the CoinSpend object. This acts like a signature on the
            // transaction.
            libzerocoin::PrivateCoin privateCoin(zcParams, denomination);

            int txVersion = ZEROCOIN_TX_VERSION_1;
            if (useVersion2) {
                // Use version 2 if possible, for older mints stay with 1.5
                txVersion = coinToUse.IsCorrectV2Mint() ? ZEROCOIN_TX_VERSION_2 : ZEROCOIN_TX_VERSION_1_5;
            }
            else {
                int nHeight;
                {
                    LOCK(cs_main);
                    nHeight = chainActive.Height();
                }
                if (nHeight >= Params().GetConsensus().nSpendV15StartBlock)
                    txVersion = ZEROCOIN_TX_VERSION_1_5;
            }

            LogPrintf("CreateZerocoinSpendTransation: tx version=%d, tx metadata hash=%s\n", txVersion, txNew.GetHash().ToString());

            privateCoin.setVersion(txVersion);
            privateCoin.setPublicCoin(pubCoinSelected);
            privateCoin.setRandomness(coinToUse.randomness);
            privateCoin.setSerialNumber(coinToUse.serialNumber);
            privateCoin.setEcdsaSeckey(coinToUse.ecdsaSecretKey);

            libzerocoin::CoinSpend spend(zcParams, privateCoin, accumulator, witness, metaData, accumulatorBlockHash);
            spend.setVersion(txVersion);

            // This is a sanity check. The CoinSpend object should always verify,
            // but why not check before we put it onto the wire?
            if (!spend.Verify(accumulator, metaData)) {
                strFailReason = _("the spend coin transaction did not verify");
                return false;
            }

            // Serialize the CoinSpend object into a buffer.
            CDataStream serializedCoinSpend(SER_NETWORK, PROTOCOL_VERSION);
            serializedCoinSpend << spend;

            CScript tmp = CScript() << OP_ZEROCOINSPEND << serializedCoinSpend.size();
            tmp.insert(tmp.end(), serializedCoinSpend.begin(), serializedCoinSpend.end());
            txNew.vin[0].scriptSig.assign(tmp.begin(), tmp.end());

            // Embed the constructed transaction data in wtxNew.
            wtxNew.SetTx(MakeTransactionRef(std::move(txNew)));

            // Limit size
            if (GetTransactionWeight(txNew) >= MAX_STANDARD_TX_WEIGHT) {
                strFailReason = _("Transaction too large");
                return false;
            }

            /*zerocoinSelected.IsUsed = true;
        zerocoinSelected.randomness = 0;
        zerocoinSelected.serialNumber = 0;
        CWalletDB(strWalletFile).WriteZerocoinEntry(zerocoinSelected);*/

            std::list <CZerocoinSpendEntry> listCoinSpendSerial;
            CWalletDB(strWalletFile).ListCoinSpendSerial(listCoinSpendSerial);
            BOOST_FOREACH(const CZerocoinSpendEntry &item, listCoinSpendSerial){
                if (!forceUsed && spend.getCoinSerialNumber() == item.coinSerial) {
                    // THIS SELECEDTED COIN HAS BEEN USED, SO UPDATE ITS STATUS
                    CZerocoinEntry pubCoinTx;
                    pubCoinTx.nHeight = coinHeight;
                    pubCoinTx.denomination = coinToUse.denomination;
                    pubCoinTx.id = coinId;
                    pubCoinTx.IsUsed = true;
                    pubCoinTx.randomness = coinToUse.randomness;
                    pubCoinTx.serialNumber = coinToUse.serialNumber;
                    pubCoinTx.value = coinToUse.value;
                    pubCoinTx.ecdsaSecretKey = coinToUse.ecdsaSecretKey;
                    CWalletDB(strWalletFile).WriteZerocoinEntry(pubCoinTx);
                    LogPrintf("CreateZerocoinSpendTransaction() -> NotifyZerocoinChanged\n");
                    LogPrintf("pubcoin=%s, isUsed=Used\n", coinToUse.value.GetHex());
                    pwalletMain->NotifyZerocoinChanged(pwalletMain, coinToUse.value.GetHex(), "Used (" + std::to_string(coinToUse.denomination) + " mint)",
                                                       CT_UPDATED);
                    strFailReason = _("the coin spend has been used");
                    return false;
                }
            }

            coinSerial = spend.getCoinSerialNumber();
            txHash = wtxNew.GetHash();
            LogPrintf("txHash:%s\n", txHash.ToString());
            zcSelectedValue = coinToUse.value;
            zcSelectedIsUsed = coinToUse.IsUsed;

            CZerocoinSpendEntry entry;
            entry.coinSerial = coinSerial;
            entry.hashTx = txHash;
            entry.pubCoin = zcSelectedValue;
            entry.id = serializedId;
            entry.denomination = coinToUse.denomination;
            LogPrintf("WriteCoinSpendSerialEntry, serialNumber=%s\n", coinSerial.ToString());
            if (!CWalletDB(strWalletFile).WriteCoinSpendSerialEntry(entry)) {
                strFailReason = _("it cannot write coin serial number into wallet");
            }

            coinToUse.IsUsed = true;
            coinToUse.id = coinId;
            coinToUse.nHeight = coinHeight;
            CWalletDB(strWalletFile).WriteZerocoinEntry(coinToUse);
            pwalletMain->NotifyZerocoinChanged(pwalletMain, coinToUse.value.GetHex(), "Used (" + std::to_string(coinToUse.denomination) + " mint)",
                                               CT_UPDATED);
        }
    }

    return true;
}

bool CWallet::CreateSigmaSpendTransaction(
        std::string &thirdPartyaddress,
        sigma::CoinDenomination denomination,
        CWalletTx &wtxNew, CReserveKey &reservekey,
        CAmount& nFeeRet, Scalar &coinSerial,
        uint256 &txHash, GroupElement &zcSelectedValue, bool &zcSelectedIsUsed,
        std::string &strFailReason, bool forceUsed,
        const CCoinControl *coinControl) {

    EnsureMintWalletAvailable();

    int64_t nValue;
    if (!DenominationToInteger(denomination, nValue)) {
        strFailReason = _("Unable to convert denomination to integer.");
        return false;
    }

    wtxNew.BindWallet(this);
    CMutableTransaction txNew;
    {
        LOCK2(cs_main, cs_wallet);
        {
            txNew.vin.clear();
            txNew.vout.clear();
            //txNew.wit.SetNull();
            wtxNew.fFromMe = true;


            CScript scriptChange;
            if(thirdPartyaddress == "") {
                // Reserve a new key pair from key pool
                CPubKey vchPubKey;
                assert(reservekey.GetReservedKey(vchPubKey)); // should never fail, as we just unlocked
                scriptChange = GetScriptForDestination(vchPubKey.GetID());

            } else {
                CBitcoinAddress address(thirdPartyaddress);
                if (!address.IsValid()){
                    strFailReason = _("Invalid Zcoin address");
                    return false;
                }
                // Parse Zcoin address
                scriptChange = GetScriptForDestination(CBitcoinAddress(thirdPartyaddress).Get());
            }

            CTxOut newTxOut(nValue, scriptChange);

            // Insert change txn at random position:
            vector<CTxOut>::iterator position = txNew.vout.begin() + GetRandInt(txNew.vout.size() + 1);
            txNew.vout.insert(position, newTxOut);
//            LogPrintf("txNew:%s\n", txNew.ToString());
            LogPrintf("txNew.GetHash():%s\n", txNew.GetHash().ToString());

            // Fill vin

            // Set up the Sigma Params object
            sigma::Params* sigmaParams = sigma::Params::get_default();

            // Select not yet used coin from the wallet with minimal possible id
            CSigmaEntry coinToUse;
            sigma::CSigmaState* sigmaState = sigma::CSigmaState::GetState();

            std::vector<sigma::PublicCoin> anonimity_set;
            uint256 blockHash;

            int coinId = INT_MAX;
            int coinHeight;
            int coinGroupID;

            // Get Mint metadata objects
            vector<CMintMeta> setMints;
            setMints = zwalletMain->GetTracker().ListMints(!forceUsed, !forceUsed, !forceUsed);

            // Cycle through metadata, looking for suitable coin
            list<CMintMeta> listMints(setMints.begin(), setMints.end());
            for (const CMintMeta& mint : listMints) {
                if (denomination == mint.denom
                    && ((mint.isUsed == false && !forceUsed) || (mint.isUsed == true && forceUsed))) {

                    if (!GetMint(mint.hashSerial, coinToUse) && !forceUsed) {
                        strFailReason = "Failed to fetch hashSerial " + mint.hashSerial.GetHex();
                        return false;
                    }

                    std::pair<int, int> coinHeightAndId = sigmaState->GetMintedCoinHeightAndId(
                            sigma::PublicCoin(coinToUse.value, denomination));
                    coinHeight = coinHeightAndId.first;
                    coinGroupID = coinHeightAndId.second;

                    if (coinHeight > 0
                        && coinGroupID < coinId // Always spend coin with smallest ID that matches.
                        && coinHeight + (ZC_MINT_CONFIRMATIONS-1) <= chainActive.Height()
                        && sigmaState->GetCoinSetForSpend(
                            &chainActive,
                            chainActive.Height()-(ZC_MINT_CONFIRMATIONS-1),
                            denomination,
                            coinGroupID,
                            blockHash,
                            anonimity_set) > 1 )  {
                        coinId = coinGroupID;
                        break;
                    }
                }
            }

            if (coinId == INT_MAX) {
                strFailReason = _("it has to have at least two mint coins with at least 6 confirmation in order to spend a coin");
                return false;
            }

            // 2. Get pubcoin from the private coin
            sigma::PublicCoin pubCoinSelected(coinToUse.value, denomination);

            // Now make sure the coin is valid.
            if (!pubCoinSelected.validate()) {
                // If this returns false, don't accept the coin for any purpose!
                // Any ZEROCOIN_MINT with an invalid coin should NOT be
                // accepted as a valid transaction in the block chain.
                strFailReason = _("the selected mint coin is an invalid coin");
                return false;
            }

            int serializedId = coinId;

            CTxIn newTxIn;
            newTxIn.scriptSig = CScript();
            newTxIn.prevout.n = serializedId;
            txNew.vin.push_back(newTxIn);

            // We use incomplete transaction hash as metadata.
            sigma::SpendMetaData metaData(serializedId, blockHash, txNew.GetHash());

            // Construct the CoinSpend object. This acts like a signature on the
            // transaction.
            sigma::PrivateCoin privateCoin(sigmaParams, denomination);

            int txVersion = ZEROCOIN_TX_VERSION_3;

            LogPrintf("CreateZerocoinSpendTransation: tx version=%d, tx metadata hash=%s\n", txVersion, txNew.GetHash().ToString());

            privateCoin.setVersion(txVersion);
            privateCoin.setPublicCoin(pubCoinSelected);
            privateCoin.setRandomness(coinToUse.randomness);
            privateCoin.setSerialNumber(coinToUse.serialNumber);
            privateCoin.setEcdsaSeckey(coinToUse.ecdsaSecretKey);

            bool fPadding = false;
            if(chainActive.Height() >= ::Params().GetConsensus().nSigmaPaddingBlock) {
                txVersion = ZEROCOIN_TX_VERSION_3_1;
                fPadding = true;
            }

            sigma::CoinSpend spend(sigmaParams, privateCoin, anonimity_set, metaData, fPadding);
            spend.setVersion(txVersion);

            // This is a sanity check. The CoinSpend object should always verify,
            // but why not check before we put it onto the wire?
            if (!spend.Verify(anonimity_set, metaData,fPadding)) {
                strFailReason = _("the spend coin transaction did not verify");
                return false;
            }

            // Serialize the CoinSpend object into a buffer.
            CDataStream serializedCoinSpend(SER_NETWORK, PROTOCOL_VERSION);
            serializedCoinSpend << spend;

            CScript tmp = CScript() << OP_SIGMASPEND;
            // NOTE(martun): Do not write the size first, doesn't look like necessary.
            // If we write it, it will get written in different number of bytes depending
            // on the number itself, and "CScript" does not provide a function to read
            // it back properly.
            // << serializedCoinSpend.size();
            // NOTE(martun): "insert" is not the same as "operator<<", as operator<<
            // also writes the vector size before the vector itself.
            tmp.insert(tmp.end(), serializedCoinSpend.begin(), serializedCoinSpend.end());
            txNew.vin[0].scriptSig.assign(tmp.begin(), tmp.end());

            std::list <CSigmaSpendEntry> listCoinSpendSerial;
            CWalletDB(strWalletFile).ListCoinSpendSerial(listCoinSpendSerial);
            BOOST_FOREACH(const CSigmaSpendEntry &item, listCoinSpendSerial) {
                if (!forceUsed && spend.getCoinSerialNumber() == item.coinSerial) {
                    // THIS SELECTED COIN HAS BEEN USED, SO UPDATE ITS STATUS
                    strFailReason = _("Trying to spend an already spent serial #, try again.");
                    uint256 hashSerial = primitives::GetSerialHash(spend.getCoinSerialNumber());
                    if (!zwalletMain->GetTracker().HasSerialHash(hashSerial)){
                        strFailReason = "Tracker does not have serialhash " + hashSerial.GetHex();
                        return false;
                    }
                    CMintMeta meta;
                    zwalletMain->GetTracker().GetMetaFromSerial(hashSerial, meta);
                    meta.isUsed = true;
                    zwalletMain->GetTracker().UpdateState(meta);
                    LogPrintf("CreateZerocoinSpendTransaction() -> NotifyZerocoinChanged\n");
                    LogPrintf("pubcoin=%s, isUsed=Used\n", coinToUse.value.GetHex());
                    pwalletMain->NotifyZerocoinChanged(
                        pwalletMain,
                        coinToUse.value.GetHex(),
                        "Used (" + std::to_string(coinToUse.get_denomination_value() / COIN) + " mint)",
                        CT_UPDATED);
                    strFailReason = _("the coin spend has been used");
                    return false;
                }
            }

            coinSerial = spend.getCoinSerialNumber();

            unsigned int nBytes = GetVirtualTransactionSize(txNew);
            CAmount nFeeNeeded = GetMinimumFee(nBytes, nTxConfirmTarget, mempool);
            if (coinControl && nFeeNeeded > 0 && coinControl->nMinimumTotalFee > nFeeNeeded) {
                nFeeNeeded = coinControl->nMinimumTotalFee;
            }
            if (coinControl && coinControl->fOverrideFeeRate)
                nFeeNeeded = coinControl->nFeeRate.GetFee(nBytes);
            nFeeRet = nFeeNeeded;
            txNew.vout[0].nValue -= nFeeRet;

            CMutableTransaction txTemp(txNew);
            txTemp.vin[0].scriptSig.clear();
            // We use incomplete transaction hash as metadata.
            sigma::SpendMetaData metaDataNew(serializedId, blockHash, txTemp.GetHash());
            spend.updateMetaData(privateCoin, metaDataNew);
            // Serialize the CoinSpend object into a buffer.
            CDataStream serializedCoinSpendNew(SER_NETWORK, PROTOCOL_VERSION);
            serializedCoinSpendNew << spend;

            CScript tmpNew = CScript() << OP_SIGMASPEND;
            tmpNew.insert(tmpNew.end(), serializedCoinSpendNew.begin(), serializedCoinSpendNew.end());
            txNew.vin[0].scriptSig.assign(tmpNew.begin(), tmpNew.end());

            // Embed the constructed transaction data in wtxNew.
            wtxNew.SetTx(MakeTransactionRef(std::move(txNew)));

            // Limit size
            if (GetTransactionWeight(txNew) >= MAX_STANDARD_TX_WEIGHT) {
                strFailReason = _("Transaction too large");
                return false;
            }
            txHash = wtxNew.GetHash();
            LogPrintf("txHash:\n%s", txHash.ToString());
            zcSelectedValue = coinToUse.value;
            zcSelectedIsUsed = coinToUse.IsUsed;

            CSigmaSpendEntry entry;
            entry.coinSerial = coinSerial;
            entry.hashTx = txHash;
            entry.pubCoin = zcSelectedValue;
            entry.id = serializedId;
            entry.set_denomination_value(coinToUse.get_denomination_value());
            LogPrintf("WriteCoinSpendSerialEntry, serialNumber=%s\n", coinSerial.tostring());
            if (!CWalletDB(strWalletFile).WriteCoinSpendSerialEntry(entry)) {
                strFailReason = _("it cannot write coin serial number into wallet");
            }
        }
    }

    return true;
}

CWalletTx CWallet::CreateSigmaSpendTransaction(
    const std::vector<CRecipient>& recipients,
    CAmount& fee,
    std::vector<CSigmaEntry>& selected,
    std::vector<CHDMint>& changes,
    bool& fChangeAddedToFee,
    const CCoinControl *coinControl,
    bool fDummy)
{
    int nHeight = chainActive.Height();
    if(nHeight >= ::Params().GetConsensus().nDisableUnpaddedSigmaBlock && nHeight < ::Params().GetConsensus().nSigmaPaddingBlock)
        throw std::runtime_error(_("Sigma is disabled at this period."));
    // sanity check
    EnsureMintWalletAvailable();

    if (!fDummy && IsLocked()) {
        throw std::runtime_error(_("Wallet locked"));
    }

    // create transaction
    SigmaSpendBuilder builder(*this, *zwalletMain, coinControl);

    CWalletTx tx = builder.Build(recipients, fee, fChangeAddedToFee, fDummy);
    selected = builder.selected;
    changes = builder.changes;

    return tx;
}

/**
 * @brief CWallet::CreateMultipleZerocoinSpendTransaction
 * @param thirdPartyaddress
 * @param denominations
 * @param wtxNew
 * @param reservekey
 * @param coinSerial
 * @param txHash
 * @param zcSelectedValue
 * @param zcSelectedIsUsed
 * @param strFailReason
 * @return
 */
bool CWallet::CreateMultipleZerocoinSpendTransaction(std::string &thirdPartyaddress, const std::vector<std::pair<int64_t, libzerocoin::CoinDenomination>>& denominations,
                                             CWalletTx &wtxNew, CReserveKey &reservekey, vector<CBigNum> &coinSerials, uint256 &txHash, vector<CBigNum> &zcSelectedValues,
                                             std::string &strFailReason, bool forceUsed)
{
    CHECK_ZEROCOIN_STRINGERROR(strFailReason);

    wtxNew.BindWallet(this);
    CMutableTransaction txNew;
    {
        LOCK2(cs_main, cs_wallet);
        {
            txNew.vin.clear();
            txNew.vout.clear();
            wtxNew.fFromMe = true;
            CScript scriptChange;
            if(thirdPartyaddress == ""){
                // Reserve a new key pair from key pool
                CPubKey vchPubKey;
                assert(reservekey.GetReservedKey(vchPubKey)); // should never fail, as we just unlocked
                scriptChange = GetScriptForDestination(vchPubKey.GetID());
            }else{
                 CBitcoinAddress address(thirdPartyaddress);
                if (!address.IsValid()){
                    strFailReason = _("Invalid Zcoin address");
                    return false;
                }
                // Parse Zcoin address
                scriptChange = GetScriptForDestination(CBitcoinAddress(thirdPartyaddress).Get());
            }

            // Set up the Zerocoin Params object
            bool fModulusV2 = chainActive.Height() >= Params().GetConsensus().nModulusV2StartBlock;
            libzerocoin::Params *zcParams = fModulusV2 ? ZCParamsV2 : ZCParams;
            // objects holding spend inputs & storage values while tx is formed
            struct TempStorage {
                libzerocoin::PrivateCoin privateCoin;
                libzerocoin::Accumulator accumulator;
                libzerocoin::CoinDenomination denomination;
                uint256 accumulatorBlockHash;
                CZerocoinEntry coinToUse;
                int serializedId;
                int txVersion;
                int coinHeight;
                int coinId;
            };
            vector<TempStorage> tempStorages;


            // object storing coins being used for this spend (to avoid duplicates being considered)
            set<CBigNum> tempCoinsToUse;

            // total value of all inputs. Iteritively created in the following loop
            int64_t nValue = 0;
            for (std::vector<std::pair<int64_t, libzerocoin::CoinDenomination>>::const_iterator it = denominations.begin(); it != denominations.end(); it++)
            {
                if ((*it).first <= 0) {
                strFailReason = _("Transaction amounts must be positive");
                    return false;
                }
                nValue += (*it).first;
                libzerocoin::CoinDenomination denomination  = (*it).second;
                LogPrintf("denomination: %s\n", denomination);

                // Fill vin
                // Select not yet used coin from the wallet with minimal possible id
                list <CZerocoinEntry> listOwnCoins;
                CWalletDB(strWalletFile).ListPubCoin(listOwnCoins);
                listOwnCoins.sort(CompHeight);
                CZerocoinEntry coinToUse;
                CZerocoinState *zerocoinState = CZerocoinState::GetZerocoinState();
                CBigNum accumulatorValue;
                uint256 accumulatorBlockHash;      // to be used in zerocoin spend v2
                int coinId = INT_MAX;
                int coinHeight;
                BOOST_FOREACH(const CZerocoinEntry &minIdPubcoin, listOwnCoins) {
                    if (minIdPubcoin.denomination == denomination
                        && ((minIdPubcoin.IsUsed == false && !forceUsed) || (minIdPubcoin.IsUsed == true && forceUsed))
                        && minIdPubcoin.randomness != 0
                        && minIdPubcoin.serialNumber != 0
                        && (tempCoinsToUse.find(minIdPubcoin.value)==tempCoinsToUse.end())) {

                        int id;
                        coinHeight = zerocoinState->GetMintedCoinHeightAndId(minIdPubcoin.value, minIdPubcoin.denomination, id);
                        if (coinHeight > 0
                            && id < coinId
                            && coinHeight + (ZC_MINT_CONFIRMATIONS-1) <= chainActive.Height()
                            && zerocoinState->GetAccumulatorValueForSpend(
                                    &chainActive,
                                    chainActive.Height()-(ZC_MINT_CONFIRMATIONS-1),
                                    denomination,
                                    id,
                                    accumulatorValue,
                                    accumulatorBlockHash,
                                    fModulusV2) > 1) {
                            coinId = id;
                            coinToUse = minIdPubcoin;
                            tempCoinsToUse.insert(minIdPubcoin.value);
                            break;
                        }
                    }
                }

                // If no suitable coin found, fail.
                if (coinId == INT_MAX){
                    strFailReason = _("it has to have at least two mint coins with at least 6 confirmation in order to spend a coin");
                    return false;
                }
                // 1. Get the current accumulator for denomination selected
                libzerocoin::Accumulator accumulator(zcParams, accumulatorValue, denomination);
                // 2. Get pubcoin from the private coin
                libzerocoin::PublicCoin pubCoinSelected(zcParams, coinToUse.value, denomination);
                // Now make sure the coin is valid.
                if (!pubCoinSelected.validate()) {
                    // If this returns false, don't accept the coin for any purpose!
                    // Any ZEROCOIN_MINT with an invalid coin should NOT be
                    // accepted as a valid transaction in the block chain.
                    strFailReason = _("the selected mint coin is an invalid coin");
                    return false;
                }

                // 4. Get witness for the accumulator and selected coin
                libzerocoin::AccumulatorWitness witness =
                        zerocoinState->GetWitnessForSpend(&chainActive,
                                                          chainActive.Height()-(ZC_MINT_CONFIRMATIONS-1),
                                                          denomination, coinId,
                                                          coinToUse.value,
                                                          fModulusV2);

                // Generate TxIn info
                int serializedId = coinId + (fModulusV2 ? ZC_MODULUS_V2_BASE_ID : 0);
                CTxIn newTxIn;
                newTxIn.nSequence = serializedId;
                newTxIn.scriptSig = CScript();
                newTxIn.prevout.SetNull();
                txNew.vin.push_back(newTxIn);

                bool useVersion2 = IsZerocoinTxV2(denomination, Params().GetConsensus(), coinId);

                // Construct the CoinSpend object. This acts like a signature on the
                // transaction.
                libzerocoin::PrivateCoin privateCoin(zcParams, denomination);

                int txVersion = ZEROCOIN_TX_VERSION_1;
                if (useVersion2) {
                    // Use version 2 if possible, for older mints stay with 1.5
                    txVersion = coinToUse.IsCorrectV2Mint() ? ZEROCOIN_TX_VERSION_2 : ZEROCOIN_TX_VERSION_1_5;
                }
                else {
                    int nHeight;
                    {
                        LOCK(cs_main);
                        nHeight = chainActive.Height();
                    }
                    if (nHeight >= Params().GetConsensus().nSpendV15StartBlock){
                        txVersion = ZEROCOIN_TX_VERSION_1_5;
                    }
                }

                LogPrintf("CreateZerocoinSpendTransaction: tx version=%d, tx metadata hash=%s\n", txVersion, txNew.GetHash().ToString());

                // Set all values in the private coin object
                privateCoin.setVersion(txVersion);
                privateCoin.setPublicCoin(pubCoinSelected);
                privateCoin.setRandomness(coinToUse.randomness);
                privateCoin.setSerialNumber(coinToUse.serialNumber);
                privateCoin.setEcdsaSeckey(coinToUse.ecdsaSecretKey);

                LogPrintf("creating tempStorage object..\n");
                // Push created TxIn values into a tempStorage object (used in the next loop)
                TempStorage tempStorage {
                    privateCoin,
                    accumulator,
                    denomination,
                    accumulatorBlockHash,
                    coinToUse,
                    serializedId,
                    txVersion,
                    coinHeight,
                    coinId,
                };
                tempStorages.push_back(tempStorage);
            }

            // We now have the total coin amount to send. Create a single TxOut with this value.
            CTxOut newTxOut(nValue, scriptChange);
            // Insert single txout
            vector<CTxOut>::iterator position = txNew.vout.begin();
            txNew.vout.insert(position, newTxOut);

            /* We split the processing of the transaction into two loops.
             * The metaData hash is the hash of the transaction sans the zerocoin-related info (spend info).
             * Transaction processing is split to have the same txHash in every metaData object -
             * if the hash is different (as it would be if we did all steps for a TxIn in one loop) the transaction creation will fail.
            */

            // Remove all zerocoin related info
            CMutableTransaction txTemp = txNew;
            BOOST_FOREACH(CTxIn &txTempIn, txTemp.vin) {
                txTempIn.scriptSig.clear();
                txTempIn.prevout.SetNull();
            }

            uint256 txHashForMetadata = txTemp.GetHash();
            LogPrintf("txNew.GetHash: %s\n", txHashForMetadata.ToString());

            for (std::vector<std::pair<int64_t, libzerocoin::CoinDenomination>>::const_iterator it = denominations.begin(); it != denominations.end(); it++)
            {
                unsigned index = it - denominations.begin();

                TempStorage tempStorage = tempStorages.at(index);
                libzerocoin::SpendMetaData metaData(tempStorage.serializedId, txHashForMetadata);
                CZerocoinEntry coinToUse = tempStorage.coinToUse;

                 //have to recreate coin witness as it can't be stored in an object, hence we can't store it in tempStorage..
                CZerocoinState *zerocoinState = CZerocoinState::GetZerocoinState();
                libzerocoin::AccumulatorWitness witness =
                zerocoinState->GetWitnessForSpend(&chainActive,
                                                  chainActive.Height()-(ZC_MINT_CONFIRMATIONS-1),
                                                  tempStorage.denomination, tempStorage.coinId,
                                                  coinToUse.value,
                                                  fModulusV2);

                // Recreate CoinSpend object
                 libzerocoin::CoinSpend spend(zcParams,
                                             tempStorage.privateCoin,
                                             tempStorage.accumulator,
                                             witness,
                                             metaData,
                                             tempStorage.accumulatorBlockHash);
                spend.setVersion(tempStorage.txVersion);

                // Verify the coinSpend
                if (!spend.Verify(tempStorage.accumulator, metaData)) {
                    strFailReason = _("the spend coin transaction did not verify");
                    return false;
                }
                 // Serialize the CoinSpend object into a buffer.
                CDataStream serializedCoinSpend(SER_NETWORK, PROTOCOL_VERSION);
                serializedCoinSpend << spend;

                // Insert the spend script into the tx object
                CScript tmp = CScript() << OP_ZEROCOINSPEND << serializedCoinSpend.size();
                tmp.insert(tmp.end(), serializedCoinSpend.begin(), serializedCoinSpend.end());
                txNew.vin[index].scriptSig.assign(tmp.begin(), tmp.end());

                // Try to find this coin in the list of spent coin serials.
                // If found, notify that a coin that was previously thought to be available is actually used, and fail.
                std::list <CZerocoinSpendEntry> listCoinSpendSerial;
                CWalletDB(strWalletFile).ListCoinSpendSerial(listCoinSpendSerial);
                BOOST_FOREACH(const CZerocoinSpendEntry &item, listCoinSpendSerial){
                    if (!forceUsed && spend.getCoinSerialNumber() == item.coinSerial) {
                        // THIS SELECTED COIN HAS BEEN USED, SO UPDATE ITS STATUS
                        CZerocoinEntry pubCoinTx;
                        pubCoinTx.nHeight = tempStorage.coinHeight;
                        pubCoinTx.denomination = coinToUse.denomination;
                        pubCoinTx.id = tempStorage.coinId;
                        pubCoinTx.IsUsed = true;
                        pubCoinTx.randomness = coinToUse.randomness;
                        pubCoinTx.serialNumber = coinToUse.serialNumber;
                        pubCoinTx.value = coinToUse.value;
                        pubCoinTx.ecdsaSecretKey = coinToUse.ecdsaSecretKey;
                        CWalletDB(strWalletFile).WriteZerocoinEntry(pubCoinTx);
                        LogPrintf("CreateZerocoinSpendTransaction() -> NotifyZerocoinChanged\n");
                        LogPrintf("pubcoin=%s, isUsed=Used\n", coinToUse.value.GetHex());
                        pwalletMain->NotifyZerocoinChanged(pwalletMain, coinToUse.value.GetHex(), "Used (" + std::to_string(coinToUse.denomination) + " mint)",
                                                           CT_UPDATED);
                        strFailReason = _("the coin spend has been used");
                        return false;
                    }
                }
            }


            // Embed the constructed transaction data in wtxNew.
            wtxNew.SetTx(MakeTransactionRef(std::move(txNew)));
            // Limit size
            if (GetTransactionWeight(txNew) >= MAX_STANDARD_TX_WEIGHT) {
                strFailReason = _("Transaction too large");
                return false;
            }

            txHash = wtxNew.GetHash();
            LogPrintf("wtxNew.txHash:%s\n", txHash.ToString());

            // After transaction creation and verification, this last loop is to notify the wallet of changes to zerocoin spend info.
            for (std::vector<std::pair<int64_t, libzerocoin::CoinDenomination>>::const_iterator it = denominations.begin(); it != denominations.end(); it++)
            {
                unsigned index = it - denominations.begin();
                TempStorage tempStorage = tempStorages.at(index);
                CZerocoinEntry coinToUse = tempStorage.coinToUse;

                // Update the wallet with info on this zerocoin spend
                coinSerials.push_back(tempStorage.privateCoin.getSerialNumber());
                zcSelectedValues.push_back(coinToUse.value);

                CZerocoinSpendEntry entry;
                entry.coinSerial = coinSerials[index];
                entry.hashTx = txHash;
                entry.pubCoin = coinToUse.value;
                entry.id = tempStorage.serializedId;
                entry.denomination = coinToUse.denomination;
                LogPrintf("WriteCoinSpendSerialEntry, serialNumber=%s\n", entry.coinSerial.ToString());
                if (!CWalletDB(strWalletFile).WriteCoinSpendSerialEntry(entry)) {
                    strFailReason = _("it cannot write coin serial number into wallet");
                }
                coinToUse.IsUsed = true;
                coinToUse.id = tempStorage.coinId;
                coinToUse.nHeight = tempStorage.coinHeight;
                CWalletDB(strWalletFile).WriteZerocoinEntry(coinToUse);
                pwalletMain->NotifyZerocoinChanged(pwalletMain, coinToUse.value.GetHex(), "Used (" + std::to_string(coinToUse.denomination) + " mint)", CT_UPDATED);
            }
        }
    }
     return true;
}

bool CWallet::CreateMultipleSigmaSpendTransaction(
        std::string &thirdPartyaddress,
        const std::vector<sigma::CoinDenomination>& denominations,
        CWalletTx &wtxNew,
        CReserveKey &reservekey,
        CAmount& nFeeRet,
        vector<Scalar> &coinSerials,
        uint256 &txHash,
        vector<GroupElement> &zcSelectedValues,
        std::string &strFailReason,
        bool forceUsed,
        const CCoinControl *coinControl)
{
    EnsureMintWalletAvailable();

    wtxNew.BindWallet(this);
    CMutableTransaction txNew;
    {
        set<pair<const CWalletTx*,unsigned int> > setCoins;
        LOCK2(cs_main, cs_wallet);
        {
            txNew.vin.clear();
            txNew.vout.clear();
            wtxNew.fFromMe = true;
            CScript scriptChange;
            if(thirdPartyaddress == "") {
                // Reserve a new key pair from key pool
                CPubKey vchPubKey;
                assert(reservekey.GetReservedKey(vchPubKey)); // should never fail, as we just unlocked
                scriptChange = GetScriptForDestination(vchPubKey.GetID());
            }else{
                CBitcoinAddress address(thirdPartyaddress);
                if (!address.IsValid()) {
                    strFailReason = _("Invalid Zcoin address");
                    return false;
                }
                // Parse Zcoin address
                scriptChange = GetScriptForDestination(CBitcoinAddress(thirdPartyaddress).Get());
            }

            // Set up the Zerocoin Params object
            sigma::Params* sigmaParams = sigma::Params::get_default();
//             objects holding spend inputs & storage values while tx is formed
            struct TempStorage {
                sigma::PrivateCoin privateCoin;
                std::vector<sigma::PublicCoin> anonimity_set;
                sigma::CoinDenomination denomination;
                uint256 blockHash;
                CSigmaEntry coinToUse;
                int serializedId;
                int txVersion;
                int coinHeight;
                int coinId;
            };
            vector<TempStorage> tempStorages;

            // object storing coins being used for this spend (to avoid duplicates being considered)
            unordered_set<GroupElement> tempCoinsToUse;

            // Get Mint metadata objects
            vector<CMintMeta> setMints;
            setMints = zwalletMain->GetTracker().ListMints(!forceUsed, !forceUsed, !forceUsed);
            vector<CMintMeta> listMints(setMints.begin(), setMints.end());

            // Total value of all inputs. Iteritively created in the following loop
            // The value is in multiples of COIN = 100 mln.
            int64_t nValue = 0;
            for (std::vector<sigma::CoinDenomination>::const_iterator it = denominations.begin();
                 it != denominations.end();
                 it++)
            {
                sigma::CoinDenomination denomination = *it;
                int64_t denomination_value;
                if (!DenominationToInteger(denomination, denomination_value)) {
                    strFailReason = _("Unable to convert denomination to integer.");
                    return false;
                }

                if (denomination_value <= 0) {
                    strFailReason = _("Transaction amounts must be positive");
                    return false;
                }
                nValue += denomination_value;
                LogPrintf("denomination: %s\n", *it);

               // Fill vin

                // Set up the Zerocoin Params object
                sigma::Params* zcParams = sigma::Params::get_default();

                // Select not yet used coin from the wallet with minimal possible id
                CSigmaEntry coinToUse;
                sigma::CSigmaState* sigmaState = sigma::CSigmaState::GetState();

                std::vector<sigma::PublicCoin> anonimity_set;
                uint256 blockHash;

                int coinId = INT_MAX;
                int coinHeight;
                int coinGroupID;

                // Cycle through metadata, looking for suitable coin
                int index = -1;
                for (const CMintMeta& mint : listMints) {
                    index++;
                    if (denomination == mint.denom
                        && ((mint.isUsed == false && !forceUsed) || (mint.isUsed == true && forceUsed))) {

                        if (!GetMint(mint.hashSerial, coinToUse) && !forceUsed) {
                            strFailReason = "Failed to fetch hashSerial " + mint.hashSerial.GetHex();
                            return false;
                        }

                        // If we're already using this coin in this transaction
                        if(!(tempCoinsToUse.find(coinToUse.value)==tempCoinsToUse.end()) && !forceUsed){
                            continue;
                        }

                        std::pair<int, int> coinHeightAndId = sigmaState->GetMintedCoinHeightAndId(
                                sigma::PublicCoin(coinToUse.value, denomination));
                        coinHeight = coinHeightAndId.first;
                        coinGroupID = coinHeightAndId.second;

                        if (coinHeight > 0
                            && coinGroupID < coinId // Always spend coin with smallest ID that matches.
                            && coinHeight + (ZC_MINT_CONFIRMATIONS-1) <= chainActive.Height()
                            && sigmaState->GetCoinSetForSpend(
                                &chainActive,
                                chainActive.Height()-(ZC_MINT_CONFIRMATIONS-1),
                                denomination,
                                coinGroupID,
                                blockHash,
                                anonimity_set) > 1 ) {
                            coinId = coinGroupID;
                            tempCoinsToUse.insert(coinToUse.value);
                            listMints.erase(listMints.begin()+index);
                            break;
                        }
                    }

                }





                // If no suitable coin found, fail.
                if (coinId == INT_MAX) {
                    strFailReason = _("it has to have at least two mint coins with at least 6 confirmation in order to spend a coin");
                    return false;
                }
                // 2. Get pubcoin from the private coin
                sigma::PublicCoin pubCoinSelected(coinToUse.value, denomination);
                // Now make sure the coin is valid.
                if (!pubCoinSelected.validate()) {
                    // If this returns false, don't accept the coin for any purpose!
                    // Any ZEROCOIN_MINT with an invalid coin should NOT be
                    // accepted as a valid transaction in the block chain.
                    strFailReason = _("the selected mint coin is an invalid coin");
                    return false;
                }

                // Generate TxIn info
                int serializedId = coinId;
                CTxIn newTxIn;
                newTxIn.scriptSig = CScript();
                newTxIn.prevout.n = serializedId;
                txNew.vin.push_back(newTxIn);

                // Construct the CoinSpend object. This acts like a signature on the
                // transaction.
                sigma::PrivateCoin privateCoin(sigmaParams, denomination);
                int txVersion = chainActive.Height() >= ::Params().GetConsensus().nSigmaPaddingBlock ? ZEROCOIN_TX_VERSION_3_1 : ZEROCOIN_TX_VERSION_3;

                LogPrintf("CreateZerocoinSpendTransaction: tx version=%d, tx metadata hash=%s\n", txVersion, txNew.GetHash().ToString());

                // Set all values in the private coin object
                privateCoin.setVersion(txVersion);
                privateCoin.setPublicCoin(pubCoinSelected);
                privateCoin.setRandomness(coinToUse.randomness);
                privateCoin.setSerialNumber(coinToUse.serialNumber);
                privateCoin.setEcdsaSeckey(coinToUse.ecdsaSecretKey);

                LogPrintf("creating tempStorage object..\n");
                // Push created TxIn values into a tempStorage object (used in the next loop)
                TempStorage tempStorage {
                        privateCoin,
                        anonimity_set,
                        denomination,
                        blockHash,
                        coinToUse,
                        serializedId,
                        txVersion,
                        coinHeight,
                        coinId,
                };

                tempStorages.push_back(tempStorage);
            }

            // We now have the total coin amount to send. Create a single TxOut with this value.
            CTxOut newTxOut(nValue, scriptChange);
            // Insert single txout
            vector<CTxOut>::iterator position = txNew.vout.begin();
            txNew.vout.insert(position, newTxOut);

            /* We split the processing of the transaction into two loops.
             * The metaData hash is the hash of the transaction sans the zerocoin-related info (spend info).
             * Transaction processing is split to have the same txHash in every metaData object -
             * if the hash is different (as it would be if we did all steps for a TxIn in one loop) the transaction creation will fail.
            */

            // Remove all zerocoin related info
            CMutableTransaction txTemp = txNew;
            BOOST_FOREACH(CTxIn &txTempIn, txTemp.vin) {
                txTempIn.scriptSig.clear();
            }

            uint256 txHashForMetadata = txTemp.GetHash();
            LogPrintf("txNew.GetHash: %s\n", txHashForMetadata.ToString());

            std::vector<sigma::CoinSpend> spends;
            // Iterator of std::vector<std::pair<int64_t, sigma::CoinDenomination>>::const_iterator
            for (auto it = denominations.begin(); it != denominations.end(); it++)
            {
                unsigned index = it - denominations.begin();

                // We use incomplete transaction hash for now as a metadata
                sigma::SpendMetaData metaData(
                    tempStorages[index].serializedId,
                    tempStorages[index].blockHash,
                    txHashForMetadata);


                TempStorage tempStorage = tempStorages.at(index);
                CSigmaEntry coinToUse = tempStorage.coinToUse;

                bool fPadding = tempStorage.txVersion >= ZEROCOIN_TX_VERSION_3_1;

                // Recreate CoinSpend object
                sigma::CoinSpend spend(sigmaParams,
                                       tempStorage.privateCoin,
                                       tempStorage.anonimity_set,
                                       metaData,
                                       fPadding);
                spend.setVersion(tempStorage.txVersion);
                spends.push_back(spend);
                // Verify the coinSpend
                if (!spend.Verify(tempStorage.anonimity_set, metaData, fPadding)) {
                    strFailReason = _("the spend coin transaction did not verify");
                    return false;
                }
                // Serialize the CoinSpend object into a buffer.
                CDataStream serializedCoinSpend(SER_NETWORK, PROTOCOL_VERSION);
                serializedCoinSpend << spend;

                // Insert the spend script into the tx object
                CScript tmp = CScript() << OP_SIGMASPEND;

                // NOTE(martun): Do not write the size first, doesn't look like necessary.
                // If we write it, it will get written in different number of bytes depending
                // on the number itself, and "CScript" does not provide a function to read
                // it back properly.
                // << serializedCoinSpend.size();
                // NOTE(martun): "insert" is not the same as "operator<<", as operator<<
                // also writes the vector size before the vector itself.
                tmp.insert(tmp.end(), serializedCoinSpend.begin(), serializedCoinSpend.end());
                txNew.vin[index].scriptSig.assign(tmp.begin(), tmp.end());

                // Try to find this coin in the list of spent coin serials.
                // If found, notify that a coin that was previously thought to be available is actually used, and fail.
                std::list <CSigmaSpendEntry> listCoinSpendSerial;
                CWalletDB(strWalletFile).ListCoinSpendSerial(listCoinSpendSerial);
                BOOST_FOREACH(const CSigmaSpendEntry &item, listCoinSpendSerial){
                    if (!forceUsed && spend.getCoinSerialNumber() == item.coinSerial) {
                        // THIS SELECTED COIN HAS BEEN USED, SO UPDATE ITS STATUS
                        strFailReason = _("Trying to spend an already spent serial #, try again.");
                        uint256 hashSerial = primitives::GetSerialHash(spend.getCoinSerialNumber());
                        if (!zwalletMain->GetTracker().HasSerialHash(hashSerial)){
                            strFailReason = "Tracker does not have serialhash " + hashSerial.GetHex();
                            return false;
                        }
                        CMintMeta meta;
                        zwalletMain->GetTracker().GetMetaFromSerial(hashSerial, meta);
                        meta.isUsed = true;
                        zwalletMain->GetTracker().UpdateState(meta);
                        LogPrintf("CreateZerocoinSpendTransaction() -> NotifyZerocoinChanged\n");
                        LogPrintf("pubcoin=%s, isUsed=Used\n", coinToUse.value.GetHex());
                        pwalletMain->NotifyZerocoinChanged(
                            pwalletMain,
                            coinToUse.value.GetHex(),
                            "Used (" + std::to_string(coinToUse.get_denomination_value() / COIN) + " mint)",
                            CT_UPDATED);
                        strFailReason = _("the coin spend has been used");
                        return false;
                    }
                }
            }

            unsigned int nBytes = GetVirtualTransactionSize(txNew);
            CAmount nFeeNeeded = GetMinimumFee(nBytes, nTxConfirmTarget, mempool);
            if (coinControl && nFeeNeeded > 0 && coinControl->nMinimumTotalFee > nFeeNeeded) {
                nFeeNeeded = coinControl->nMinimumTotalFee;
            }
            if (coinControl && coinControl->fOverrideFeeRate)
                nFeeNeeded = coinControl->nFeeRate.GetFee(nBytes);
            nFeeRet = nFeeNeeded;
            txNew.vout[0].nValue -= nFeeRet;

            CMutableTransaction txTempNew(txNew);
            BOOST_FOREACH(CTxIn &txTempIn, txTempNew.vin) {
                if (txTempIn.scriptSig.IsSigmaSpend()) {
                    txTempIn.scriptSig.clear();
                }
            }

            for(int i = 0; i < txNew.vin.size(); i++){
                // We use incomplete transaction hash as metadata.
                sigma::SpendMetaData metaDataNew(tempStorages[i].serializedId, tempStorages[i].blockHash, txTempNew.GetHash());
                spends[i].updateMetaData(tempStorages[i].privateCoin, metaDataNew);
                // Serialize the CoinSpend object into a buffer.
                CDataStream serializedCoinSpendNew(SER_NETWORK, PROTOCOL_VERSION);
                serializedCoinSpendNew << spends[i];
                CScript tmpNew = CScript() << OP_SIGMASPEND;
                tmpNew.insert(tmpNew.end(), serializedCoinSpendNew.begin(), serializedCoinSpendNew.end());
                txNew.vin[i].scriptSig.assign(tmpNew.begin(), tmpNew.end());
            }

            // Embed the constructed transaction data in wtxNew.
            wtxNew.SetTx(MakeTransactionRef(std::move(txNew)));

            // Limit size
            if (GetTransactionWeight(txNew) >= MAX_STANDARD_TX_WEIGHT) {
                strFailReason = _("Transaction too large");
                return false;
            }

            txHash = wtxNew.GetHash();
            LogPrintf("wtxNew.txHash:%s\n", txHash.ToString());

            // After transaction creation and verification, this last loop is to notify the wallet of changes to zerocoin spend info.
            for (auto it = denominations.begin(); it != denominations.end(); it++)
            {
                unsigned index = it - denominations.begin();
                TempStorage tempStorage = tempStorages.at(index);
                CSigmaEntry coinToUse = tempStorage.coinToUse;

                // Update the wallet with info on this zerocoin spend
                coinSerials.push_back(tempStorage.privateCoin.getSerialNumber());
                zcSelectedValues.push_back(coinToUse.value);

                CSigmaSpendEntry entry;
                entry.coinSerial = coinSerials[index];
                entry.hashTx = txHash;
                entry.pubCoin = coinToUse.value;
                entry.id = tempStorage.serializedId;
                entry.set_denomination_value(coinToUse.get_denomination_value());
                LogPrintf("WriteCoinSpendSerialEntry, serialNumber=%s\n", entry.coinSerial.tostring());
                if (!CWalletDB(strWalletFile).WriteCoinSpendSerialEntry(entry)) {
                    strFailReason = _("it cannot write coin serial number into wallet");
                }
            }
        }
    }
    return true;
}

bool CWallet::SpendOldMints(string& stringError)
{
    list <CZerocoinEntry> listPubCoin;
    CWalletDB(strWalletFile).ListPubCoin(listPubCoin);

    CZerocoinState *zerocoinState = CZerocoinState::GetZerocoinState();
    vector<string> denomAmounts;

    int coinHeight;
    bool NoUnconfirmedCoins = true;
    BOOST_FOREACH(const CZerocoinEntry &pubcoin, listPubCoin) {
        if((pubcoin.IsUsed == false)
           && pubcoin.randomness != 0
           && pubcoin.serialNumber != 0) {
            int id;
            coinHeight = zerocoinState->GetMintedCoinHeightAndId(pubcoin.value, pubcoin.denomination, id);
            if (coinHeight > 0 && coinHeight + (ZC_MINT_CONFIRMATIONS - 1) <= chainActive.Height()) {
                string denomAmount;
                if (pubcoin.denomination == libzerocoin::ZQ_LOVELACE) {
                    denomAmount = "1";
                } else if (pubcoin.denomination == libzerocoin::ZQ_GOLDWASSER) {
                    denomAmount = "10";
                } else if (pubcoin.denomination == libzerocoin::ZQ_RACKOFF) {
                    denomAmount = "25";
                } else if (pubcoin.denomination == libzerocoin::ZQ_PEDERSEN) {
                    denomAmount = "50";
                } else if (pubcoin.denomination == libzerocoin::ZQ_WILLIAMSON) {
                    denomAmount = "100";
                } else {
                    return false;
                }
                denomAmounts.push_back(denomAmount);
            } else
                NoUnconfirmedCoins = false;
        }
    }
    //if we pass empty string as thirdPartyaddress, it will spend coins to self
    std::string thirdPartyaddress = "";
    CWalletTx wtx;

    // Because each transaction has a limit of around 75 KB, and each
    // spend has size 25 KB, we're not able to fit more than 2 old zerocoin spends
    // in a single transaction.
    for(unsigned int i = 0; i < denomAmounts.size(); i += 2) {
        wtx.Init(NULL);
        vector<string> denoms;
        denoms.push_back(denomAmounts[i]);
        if(i + 1 < denomAmounts.size())
            denoms.push_back(denomAmounts[i + 1]);
        if (!CreateZerocoinSpendModelV2(wtx, stringError, thirdPartyaddress, denoms))
            return false;
    }
    return NoUnconfirmedCoins;
}

bool CWallet::CommitZerocoinSpendTransaction(CWalletTx &wtxNew, CReserveKey &reservekey) {
    {
        LOCK2(cs_main, cs_wallet);
        LogPrintf("CommitZerocoinSpendTransaction:\n%s", wtxNew.tx->ToString());
        LogPrintf("Transaction ID:%s\n", wtxNew.GetHash().ToString());
        {
            // This is only to keep the database open to defeat the auto-flush for the
            // duration of this scope.  This is the only place where this optimization
            // maybe makes sense; please don't do it anywhere else.
            CWalletDB* pwalletdb = fFileBacked ? new CWalletDB(strWalletFile,"r+") : NULL;

            // Take key pair from key pool so it won't be used again
            reservekey.KeepKey();

            // Add tx to wallet, because if it has change it's also ours,
            // otherwise just for transaction history.
            AddToWallet(wtxNew, false);

            if (fFileBacked)
                delete pwalletdb;
        }

        // Track how many getdata requests our transaction gets
        mapRequestCount[wtxNew.GetHash()] = 0;

        if (fBroadcastTransactions)
        {
            CValidationState state;

            // The old Zerocoin spend use a special way to check inputs but not for Sigma spend.
            // The Sigma spend will share the same logic as normal transactions for inputs checking.
            if (!wtxNew.AcceptToMemoryPool(maxTxFee, state)) {
                LogPrintf("CommitZerocoinSpendTransaction(): Transaction cannot be broadcast immediately, %s\n",
                          state.GetRejectReason());
                // TODO: if we expect the failure to be long term or permanent,
                // instead delete wtx from the wallet and return failure.
            } else {
                wtxNew.RelayWalletTransaction(g_connman.get());
            }
        }
    }
    return true;
}

string CWallet::MintAndStoreZerocoin(vector<CRecipient> vecSend,
                                     vector<libzerocoin::PrivateCoin> privCoins,
                                     CWalletTx &wtxNew, bool fAskFee) {
    CHECK_ZEROCOIN_STRING();

    string strError;
    if (IsLocked()) {
        strError = _("Error: Wallet locked, unable to create transaction!");
        LogPrintf("MintZerocoin() : %s", strError);
        return strError;
    }

    int totalValue = 0;
    BOOST_FOREACH(CRecipient recipient, vecSend){
        // Check amount
        if (recipient.nAmount <= 0)
            return _("Invalid amount");

        LogPrintf("MintZerocoin: value = %s\n", recipient.nAmount);
        totalValue += recipient.nAmount;

    }
    if ((totalValue + payTxFee.GetFeePerK()) > GetBalance())
        return _("Insufficient funds");

    LogPrintf("payTxFee.GetFeePerK()=%s\n", payTxFee.GetFeePerK());
    CReserveKey reservekey(this);
    int64_t nFeeRequired = 0;

    int nChangePosRet = -1;
    bool isSigmaMint = false;
    if (!CreateZerocoinMintTransaction(vecSend, wtxNew, reservekey, nFeeRequired, nChangePosRet, strError, isSigmaMint)) {
        LogPrintf("nFeeRequired=%s\n", nFeeRequired);
        if (totalValue + nFeeRequired > GetBalance())
            return strprintf(
                    _("Error: This transaction requires a transaction fee of at least %s because of its amount, complexity, or use of recently received funds!"),
                    FormatMoney(nFeeRequired).c_str());
        return strError;
    }

    if (fAskFee && !uiInterface.ThreadSafeAskFee(nFeeRequired)){
        LogPrintf("MintZerocoin: returning aborted..\n");
        return "ABORTED";
    }

    CWalletDB walletdb(pwalletMain->strWalletFile);
    libzerocoin::Params *zcParams = ZCParamsV2;

    BOOST_FOREACH(libzerocoin::PrivateCoin privCoin, privCoins){
        CZerocoinEntry zerocoinTx;
        zerocoinTx.IsUsed = false;
        zerocoinTx.denomination = privCoin.getPublicCoin().getDenomination();
        zerocoinTx.value = privCoin.getPublicCoin().getValue();
        libzerocoin::PublicCoin checkPubCoin(zcParams, zerocoinTx.value, privCoin.getPublicCoin().getDenomination());
        if (!checkPubCoin.validate()) {
            return "error: pubCoin not validated.";
        }
        zerocoinTx.randomness = privCoin.getRandomness();
        zerocoinTx.serialNumber = privCoin.getSerialNumber();
        const unsigned char *ecdsaSecretKey = privCoin.getEcdsaSeckey();
        zerocoinTx.ecdsaSecretKey = std::vector<unsigned char>(ecdsaSecretKey, ecdsaSecretKey+32);
        NotifyZerocoinChanged(this, zerocoinTx.value.GetHex(), "New (" + std::to_string(zerocoinTx.denomination) + " mint)", CT_NEW);
        walletdb.WriteZerocoinEntry(zerocoinTx);
    }

    CValidationState state;
    if (!CommitTransaction(wtxNew, reservekey, g_connman.get(), state)) {
        return _(
                "Error: The transaction was rejected! This might happen if some of the coins in your wallet were already spent, such as if you used a copy of wallet.dat and coins were spent in the copy but not marked as spent here.");
    } else {
        LogPrintf("CommitTransaction success!\n");
    }

    return "";
}

string CWallet::GetSigmaMintFee(const vector<CRecipient>& vecSend,
                                const vector<sigma::PrivateCoin>& privCoins,
                                vector<CHDMint> vDMints,
                                CWalletTx &wtxNew, int64_t& nFeeRequired,
                                const CCoinControl *coinControl) {
    string strError;

    EnsureMintWalletAvailable();

    if (IsLocked()) {
        strError = _("Error: Wallet locked, unable to create transaction!");
        LogPrintf("MintZerocoin() : %s", strError);
        return strError;
    }

    int totalValue = 0;
    BOOST_FOREACH(CRecipient recipient, vecSend){
        // Check amount
        if (recipient.nAmount <= 0)
            return _("Invalid amount");

        LogPrintf("MintSigma: value = %s\n", recipient.nAmount);
        totalValue += recipient.nAmount;

    }

    if ((totalValue + payTxFee.GetFeePerK()) > GetBalance())
        return _("Insufficient funds");

    LogPrintf("payTxFee.GetFeePerK()=%s\n", payTxFee.GetFeePerK());
    CReserveKey reservekey(this);

    int nChangePosRet = -1;
    bool isSigmaMint = true;

    if (!CreateZerocoinMintTransaction(vecSend, wtxNew, reservekey, nFeeRequired, nChangePosRet, strError, isSigmaMint, coinControl)) {
        LogPrintf("nFeeRequired=%s\n", nFeeRequired);
        if (totalValue + nFeeRequired > GetBalance())
            return strprintf(
                    _("Error: This transaction requires a transaction fee of at least %s because of its amount, complexity, or use of recently received funds!"),
                    FormatMoney(nFeeRequired).c_str());
        return strError;
    }

    return "";
}

string CWallet::MintAndStoreSigma(const vector<CRecipient>& vecSend,
                                       const vector<sigma::PrivateCoin>& privCoins,
                                       vector<CHDMint> vDMints,
                                       CWalletTx &wtxNew, bool fAskFee,
                                       const CCoinControl *coinControl) {
    string strError;

    EnsureMintWalletAvailable();

    if (IsLocked()) {
        strError = _("Error: Wallet locked, unable to create transaction!");
        LogPrintf("MintZerocoin() : %s", strError);
        return strError;
    }

    int totalValue = 0;
    BOOST_FOREACH(CRecipient recipient, vecSend){
        // Check amount
        if (recipient.nAmount <= 0)
            return _("Invalid amount");

        LogPrintf("MintZerocoin: value = %s\n", recipient.nAmount);
        totalValue += recipient.nAmount;

    }

    if ((totalValue + payTxFee.GetFeePerK()) > GetBalance())
        return _("Insufficient funds");

    LogPrintf("payTxFee.GetFeePerK()=%s\n", payTxFee.GetFeePerK());
    CReserveKey reservekey(this);
    int64_t nFeeRequired = 0;

    int nChangePosRet = -1;
    bool isSigmaMint = true;

    if (!CreateZerocoinMintTransaction(vecSend, wtxNew, reservekey, nFeeRequired, nChangePosRet, strError, isSigmaMint, coinControl)) {
        LogPrintf("nFeeRequired=%s\n", nFeeRequired);
        if (totalValue + nFeeRequired > GetBalance())
            return strprintf(
                    _("Error: This transaction requires a transaction fee of at least %s because of its amount, complexity, or use of recently received funds!"),
                    FormatMoney(nFeeRequired).c_str());
        return strError;
    }

    if (fAskFee && !uiInterface.ThreadSafeAskFee(nFeeRequired)){
        LogPrintf("MintZerocoin: returning aborted..\n");
        return "ABORTED";
    }

    CValidationState state;
    if (!CommitTransaction(wtxNew, reservekey, g_connman.get(), state)) {
        return _(
                "Error: The transaction was rejected! This might happen if some of the coins in your wallet were already spent, such as if you used a copy of wallet.dat and coins were spent in the copy but not marked as spent here.");
    } else {
        LogPrintf("CommitTransaction success!\n");
    }


    //update mints with full transaction hash and then database them
    CWalletDB walletdb(pwalletMain->strWalletFile);
    for (CHDMint dMint : vDMints) {
        dMint.SetTxHash(wtxNew.GetHash());
        zwalletMain->GetTracker().Add(dMint, true);
        NotifyZerocoinChanged(this,
             dMint.GetPubcoinValue().GetHex(),
            "New (" + std::to_string(dMint.GetDenominationValue()) + " mint)",
            CT_NEW);
    }

    GetMainSignals().UpdatedBalance();

    // Update nCountNextUse in HDMint wallet database
    zwalletMain->UpdateCountDB();

    return "";
}

/**
 * @brief CWallet::MintZerocoin
 * @param pubCoin
 * @param nValue
 * @param wtxNew
 * @param fAskFee
 * @return
 */
string CWallet::MintZerocoin(CScript pubCoin, int64_t nValue, bool isSigmaMint, CWalletTx &wtxNew, bool fAskFee) {
    if (!isSigmaMint) {
        CHECK_ZEROCOIN_STRING();
    }

    LogPrintf("MintZerocoin: value = %s\n", nValue);
    // Check amount
    if (nValue <= 0)
        return _("Invalid amount");
    LogPrintf("CWallet.MintZerocoin() nValue = %s, payTxFee.GetFee(1000) = %s, GetBalance() = %s \n", nValue,
              payTxFee.GetFee(1000), GetBalance());
    if (nValue + payTxFee.GetFeePerK() > GetBalance())
        return _("Insufficient funds");
    LogPrintf("payTxFee.GetFeePerK()=%s\n", payTxFee.GetFeePerK());
    CReserveKey reservekey(this);
    int64_t nFeeRequired = 0;

    if (IsLocked()) {
        string strError = _("Error: Wallet locked, unable to create transaction!");
        LogPrintf("MintZerocoin() : %s", strError);
        return strError;
    }

    string strError;
    if (!CreateZerocoinMintTransaction(pubCoin, nValue, wtxNew, reservekey, nFeeRequired, strError, isSigmaMint)) {
        LogPrintf("nFeeRequired=%s\n", nFeeRequired);
        if (nValue + nFeeRequired > GetBalance())
            return strprintf(
                    _("Error: This transaction requires a transaction fee of at least %s because of its amount, complexity, or use of recently received funds!"),
                    FormatMoney(nFeeRequired).c_str());
        return strError;
    }

    if (fAskFee && !uiInterface.ThreadSafeAskFee(nFeeRequired)){
        LogPrintf("MintZerocoin: returning aborted..\n");
        return "ABORTED";
    }

    CValidationState state;
    if (!CommitTransaction(wtxNew, reservekey, g_connman.get(), state)) {
        return _(
                "Error: The transaction was rejected! This might happen if some of the coins in your wallet were already spent, such as if you used a copy of wallet.dat and coins were spent in the copy but not marked as spent here.");
    } else {
        LogPrintf("CommitTransaction success!\n");
//        //TODO :
//        // 1. In this case, we already have pubcoin that just committed to network.
//        // 2. what we can do is <pubcoin><isOur><isUsed> storing in wallet
//        // 3. We will store pubcoin, yes, no
    }

    return "";
}

/**
 * @brief CWallet::SpendZerocoin
 * @param thirdPartyaddress
 * @param nValue
 * @param denomination
 * @param wtxNew
 * @param coinSerial
 * @param txHash
 * @param zcSelectedValue
 * @param zcSelectedIsUsed
 * @return
 */
string CWallet::SpendZerocoin(std::string &thirdPartyaddress, int64_t nValue, libzerocoin::CoinDenomination denomination, CWalletTx &wtxNew,
                              CBigNum &coinSerial, uint256 &txHash, CBigNum &zcSelectedValue,
                              bool &zcSelectedIsUsed, bool forceUsed) {
    CHECK_ZEROCOIN_STRING();

    // Check amount
    if (nValue <= 0)
        return _("Invalid amount");

    CReserveKey reservekey(this);

    if (IsLocked()) {
        string strError = _("Error: Wallet locked, unable to create transaction!");
        LogPrintf("SpendZerocoin() : %s", strError);
        return strError;
    }

    string strError;
    if (!CreateZerocoinSpendTransaction(thirdPartyaddress, nValue, denomination, wtxNew, reservekey, coinSerial, txHash,
                                        zcSelectedValue, zcSelectedIsUsed, strError, forceUsed)) {
        LogPrintf("SpendZerocoin() : %s\n", strError.c_str());
        return strError;
    }

    if (!CommitZerocoinSpendTransaction(wtxNew, reservekey)) {
        LogPrintf("CommitZerocoinSpendTransaction() -> FAILED!\n");
        CZerocoinEntry pubCoinTx;
        list <CZerocoinEntry> listOwnCoins;
        listOwnCoins.clear();

        CWalletDB walletdb(pwalletMain->strWalletFile);
        walletdb.ListPubCoin(listOwnCoins);
        BOOST_FOREACH(const CZerocoinEntry &ownCoinItem, listOwnCoins) {
            if (zcSelectedValue == ownCoinItem.value) {
                pubCoinTx.id = ownCoinItem.id;
                pubCoinTx.IsUsed = false; // having error, so set to false, to be able to use again
                pubCoinTx.value = ownCoinItem.value;
                pubCoinTx.nHeight = ownCoinItem.nHeight;
                pubCoinTx.randomness = ownCoinItem.randomness;
                pubCoinTx.serialNumber = ownCoinItem.serialNumber;
                pubCoinTx.denomination = ownCoinItem.denomination;
                pubCoinTx.ecdsaSecretKey = ownCoinItem.ecdsaSecretKey;
                CWalletDB(strWalletFile).WriteZerocoinEntry(pubCoinTx);
                LogPrintf("SpendZerocoin failed, re-updated status -> NotifyZerocoinChanged\n");
                LogPrintf("pubcoin=%s, isUsed=New\n", ownCoinItem.value.GetHex());
                pwalletMain->NotifyZerocoinChanged(pwalletMain, ownCoinItem.value.GetHex(), "New", CT_UPDATED);
            }
        }
        CZerocoinSpendEntry entry;
        entry.coinSerial = coinSerial;
        entry.hashTx = txHash;
        entry.pubCoin = zcSelectedValue;
        if (!CWalletDB(strWalletFile).EraseCoinSpendSerialEntry(entry)) {
            return _("Error: It cannot delete coin serial number in wallet");
        }
        return _(
                "Error: The transaction was rejected! This might happen if some of the coins in your wallet were already spent, such as if you used a copy of wallet.dat and coins were spent in the copy but not marked as spent here.");
    }
    return "";
}

string CWallet::SpendSigma(
        std::string &thirdPartyaddress,
        sigma::CoinDenomination denomination,
        CWalletTx &wtxNew,
        Scalar &coinSerial,
        uint256 &txHash,
        GroupElement &zcSelectedValue,
        bool &zcSelectedIsUsed,
        bool forceUsed,
        bool fAskFee) {

    EnsureMintWalletAvailable();

    CReserveKey reservekey(this);

    if (IsLocked()) {
        string strError = _("Error: Wallet locked, unable to create transaction!");
        LogPrintf("SpendZerocoin() : %s", strError);
        return strError;
    }
    int64_t nFeeRequired;
    string strError;
    int64_t nValue;
    if (!DenominationToInteger(denomination, nValue)) {
        strError = _("Unable to convert denomination to integer.");
        return strError;
    }

    if (!CreateSigmaSpendTransaction(
            thirdPartyaddress, denomination, wtxNew, reservekey, nFeeRequired, coinSerial, txHash,
            zcSelectedValue, zcSelectedIsUsed, strError, forceUsed)) {
        LogPrintf("SpendZerocoin() : %s\n", strError.c_str());
        return strError;
    }

    if (fAskFee && !uiInterface.ThreadSafeAskFee(nFeeRequired))
        return "ABORTED";

    if (!CommitZerocoinSpendTransaction(wtxNew, reservekey)) {
        LogPrintf("CommitZerocoinSpendTransaction() -> FAILED!\n");

        //reset mint
        uint256 hashPubcoin = primitives::GetPubCoinValueHash(zcSelectedValue);
        zwalletMain->GetTracker().SetPubcoinNotUsed(hashPubcoin);
        pwalletMain->NotifyZerocoinChanged(pwalletMain, zcSelectedValue.GetHex(), "New", CT_UPDATED);

        CSigmaSpendEntry entry;
        entry.coinSerial = coinSerial;
        entry.hashTx = txHash;
        entry.pubCoin = zcSelectedValue;
        if (!CWalletDB(strWalletFile).EraseCoinSpendSerialEntry(entry)) {
            return _("Error: It cannot delete coin serial number in wallet");
        }
        return _(
                "Error: The transaction was rejected! This might happen if some of the coins in your wallet were already spent, such as if you used a copy of wallet.dat and coins were spent in the copy but not marked as spent here.");
    }

    //Set spent mint as used
    uint256 txidSpend = wtxNew.GetHash();

    uint256 hashPubcoin = primitives::GetPubCoinValueHash(zcSelectedValue);
    zwalletMain->GetTracker().SetPubcoinUsed(hashPubcoin, txidSpend);

    CMintMeta metaCheck;
    zwalletMain->GetTracker().GetMetaFromPubcoin(hashPubcoin, metaCheck);
    if (!metaCheck.isUsed) {
        strError = "Error, mint with pubcoin hash " + hashPubcoin.GetHex() + " did not get marked as used";
        LogPrintf("SpendZerocoin() : %s\n", strError.c_str());
    }

    return "";
}

/**
 * @brief CWallet::SpendZerocoin
 * @param thirdPartyaddress
 * @param nValue
 * @param denomination
 * @param wtxNew
 * @param coinSerial
 * @param txHash
 * @param zcSelectedValue
 * @param zcSelectedIsUsed
 * @return
 */
string CWallet::SpendMultipleZerocoin(std::string &thirdPartyaddress, const std::vector<std::pair<int64_t, libzerocoin::CoinDenomination>>& denominations, CWalletTx &wtxNew,
                              vector<CBigNum> &coinSerials, uint256 &txHash, vector<CBigNum> &zcSelectedValues, bool forceUsed) {
    CHECK_ZEROCOIN_STRING();

    CReserveKey reservekey(this);
    string strError = "";
    if (IsLocked()) {
        strError = "Error: Wallet locked, unable to create transaction!";
        LogPrintf("SpendZerocoin() : %s", strError);
        return strError;
    }
    if (!CreateMultipleZerocoinSpendTransaction(thirdPartyaddress, denominations, wtxNew, reservekey, coinSerials, txHash, zcSelectedValues, strError, forceUsed)) {
        LogPrintf("SpendZerocoin() : %s\n", strError.c_str());
        return strError;
    }

    if (!CommitZerocoinSpendTransaction(wtxNew, reservekey)) {
        LogPrintf("CommitZerocoinSpendTransaction() -> FAILED!\n");
        CZerocoinEntry pubCoinTx;
        list <CZerocoinEntry> listOwnCoins;
        listOwnCoins.clear();
        CWalletDB walletdb(pwalletMain->strWalletFile);
        walletdb.ListPubCoin(listOwnCoins);

        for (std::vector<CBigNum>::iterator it = coinSerials.begin(); it != coinSerials.end(); it++){
            unsigned index = it - coinSerials.begin();
            CBigNum zcSelectedValue = zcSelectedValues[index];
            BOOST_FOREACH(const CZerocoinEntry &ownCoinItem, listOwnCoins) {
                if (zcSelectedValue == ownCoinItem.value) {
                    pubCoinTx.id = ownCoinItem.id;
                    pubCoinTx.IsUsed = false; // having error, so set to false, to be able to use again
                    pubCoinTx.value = ownCoinItem.value;
                    pubCoinTx.nHeight = ownCoinItem.nHeight;
                    pubCoinTx.randomness = ownCoinItem.randomness;
                    pubCoinTx.serialNumber = ownCoinItem.serialNumber;
                    pubCoinTx.denomination = ownCoinItem.denomination;
                    pubCoinTx.ecdsaSecretKey = ownCoinItem.ecdsaSecretKey;
                    NotifyZerocoinChanged(this, pubCoinTx.value.GetHex(), "New", CT_UPDATED);
                    CWalletDB(strWalletFile).WriteZerocoinEntry(pubCoinTx);
                    LogPrintf("SpendZerocoin failed, re-updated status -> NotifyZerocoinChanged\n");
                    LogPrintf("pubcoin=%s, isUsed=New\n", ownCoinItem.value.GetHex());
                }
            }
            CZerocoinSpendEntry entry;
            entry.coinSerial = coinSerials[index];
            entry.hashTx = txHash;
            entry.pubCoin = zcSelectedValue;
            if (!CWalletDB(strWalletFile).EraseCoinSpendSerialEntry(entry)) {
                strError.append("Error: It cannot delete coin serial number in wallet.\n");
            }
        }
        strError.append("Error: The transaction was rejected! This might happen if some of the coins in your wallet were already spent, such as if you used a copy of wallet.dat and coins were spent in the copy but not marked as spent here.");
        return strError;
    }

     return "";
 }

string CWallet::SpendMultipleSigma(
        std::string &thirdPartyaddress,
        const std::vector<sigma::CoinDenomination>& denominations,
        CWalletTx &wtxNew,
        vector<Scalar> &coinSerials,
        uint256 &txHash,
        vector<GroupElement> &zcSelectedValues,
        bool forceUsed,
        bool fAskFee) {

    EnsureMintWalletAvailable();

    CReserveKey reservekey(this);
    int64_t nFeeRequired;
    string strError = "";
    if (IsLocked()) {
        strError = "Error: Wallet locked, unable to create transaction!";
        LogPrintf("SpendZerocoin() : %s", strError);
        return strError;
    }

    if (!CreateMultipleSigmaSpendTransaction(
            thirdPartyaddress, denominations, wtxNew, reservekey,nFeeRequired, coinSerials, txHash,
            zcSelectedValues, strError, forceUsed)) {
        LogPrintf("SpendZerocoin() : %s\n", strError.c_str());
        return strError;
    }

    if (fAskFee && !uiInterface.ThreadSafeAskFee(nFeeRequired))
        return "ABORTED";

    if (!CommitZerocoinSpendTransaction(wtxNew, reservekey)) {
        LogPrintf("CommitZerocoinSpendTransaction() -> FAILED!\n");

        //reset mints
        for (std::vector<Scalar>::iterator it = coinSerials.begin(); it != coinSerials.end(); it++){
            int index = it - coinSerials.begin();
            GroupElement zcSelectedValue = zcSelectedValues[index];
            uint256 hashPubcoin = primitives::GetPubCoinValueHash(zcSelectedValue);
            zwalletMain->GetTracker().SetPubcoinNotUsed(hashPubcoin);
            pwalletMain->NotifyZerocoinChanged(pwalletMain, zcSelectedValue.GetHex(), "New", CT_UPDATED);

            CSigmaSpendEntry entry;

            entry.coinSerial = coinSerials[index];
            entry.hashTx = txHash;
            entry.pubCoin = zcSelectedValue;
            if (!CWalletDB(strWalletFile).EraseCoinSpendSerialEntry(entry)) {
                strError.append("Error: It cannot delete coin serial number in wallet");
            }
        }

        strError.append("Error: The transaction was rejected! This might happen if some of the coins in your wallet were already spent, such as if you used a copy of wallet.dat and coins were spent in the copy but not marked as spent here.");
        return strError;
    }

    //Set spent mints as used
    uint256 txidSpend = wtxNew.GetHash();

    BOOST_FOREACH(GroupElement zcSelectedValue, zcSelectedValues){
        uint256 hashPubcoin = primitives::GetPubCoinValueHash(zcSelectedValue);
        zwalletMain->GetTracker().SetPubcoinUsed(hashPubcoin, txidSpend);
        CMintMeta metaCheck;
        zwalletMain->GetTracker().GetMetaFromPubcoin(hashPubcoin, metaCheck);
        if (!metaCheck.isUsed) {
            strError = "Error, mint with pubcoin hash " + hashPubcoin.GetHex() + " did not get marked as used";
            LogPrintf("SpendZerocoin() : %s\n", strError.c_str());
        }
    }


    return "";
}

std::vector<CSigmaEntry> CWallet::SpendSigma(const std::vector<CRecipient>& recipients, CWalletTx& result)
{
    CAmount fee;

    return SpendSigma(recipients, result, fee);
}

std::vector<CSigmaEntry> CWallet::SpendSigma(
    const std::vector<CRecipient>& recipients,
    CWalletTx& result,
    CAmount& fee)
{
    // create transaction
    std::vector<CSigmaEntry> coins;
    std::vector<CHDMint> changes;
    bool fChangeAddedToFee;
    result = CreateSigmaSpendTransaction(recipients, fee, coins, changes, fChangeAddedToFee);

    CommitSigmaTransaction(result, coins, changes);

    return coins;
}

bool CWallet::CommitSigmaTransaction(CWalletTx& wtxNew, std::vector<CSigmaEntry>& selectedCoins, std::vector<CHDMint>& changes) {
    EnsureMintWalletAvailable();

    // commit
    try {
        CValidationState state;
        CReserveKey reserveKey(this);
        CommitTransaction(wtxNew, reserveKey, g_connman.get(), state);
    } catch (...) {
        auto error = _(
            "Error: The transaction was rejected! This might happen if some of "
            "the coins in your wallet were already spent, such as if you used "
            "a copy of wallet.dat and coins were spent in the copy but not "
            "marked as spent here."
        );

        std::throw_with_nested(std::runtime_error(error));
    }

    // mark selected coins as used
    sigma::CSigmaState* sigmaState = sigma::CSigmaState::GetState();
    CWalletDB db(strWalletFile);

    for (auto& coin : selectedCoins) {
        // get coin id & height
        int height, id;

        std::tie(height, id) = sigmaState->GetMintedCoinHeightAndId(sigma::PublicCoin(
            coin.value, coin.get_denomination()));

        // add CSigmaSpendEntry
        CSigmaSpendEntry spend;

        spend.coinSerial = coin.serialNumber;
        spend.hashTx = wtxNew.GetHash();
        spend.pubCoin = coin.value;
        spend.id = id;
        spend.set_denomination_value(coin.get_denomination_value());

        if (!db.WriteCoinSpendSerialEntry(spend)) {
            throw std::runtime_error(_("Failed to write coin serial number into wallet"));
        }

        //Set spent mint as used in memory
        uint256 hashPubcoin = primitives::GetPubCoinValueHash(coin.value);
        zwalletMain->GetTracker().SetPubcoinUsed(hashPubcoin, wtxNew.GetHash());
        CMintMeta metaCheck;
        zwalletMain->GetTracker().GetMetaFromPubcoin(hashPubcoin, metaCheck);
        if (!metaCheck.isUsed) {
            string strError = "Error, mint with pubcoin hash " + hashPubcoin.GetHex() + " did not get marked as used";
            LogPrintf("SpendZerocoin() : %s\n", strError.c_str());
        }

        //Set spent mint as used in DB
        zwalletMain->GetTracker().UpdateState(metaCheck);

        // update CSigmaEntry
        coin.IsUsed = true;
        coin.id = id;
        coin.nHeight = height;

        // raise event
        NotifyZerocoinChanged(
            this,
            coin.value.GetHex(),
            "Used (" + std::to_string(coin.get_denomination()) + " mint)",
            CT_UPDATED);
    }

    for (auto& change : changes) {
        change.SetTxHash(wtxNew.GetHash());
        zwalletMain->GetTracker().Add(change, true);

        // raise event
        NotifyZerocoinChanged(this,
            change.GetPubcoinValue().GetHex(),
            "New (" + std::to_string(change.GetDenominationValue()) + " mint)",
            CT_NEW);
    }

    // Update nCountNextUse in HDMint wallet database
    zwalletMain->UpdateCountDB();

    return true;
}

bool CWallet::GetMint(const uint256& hashSerial, CSigmaEntry& zerocoin) const
{
    EnsureMintWalletAvailable();

    if (IsLocked()) {
        return false;
    }

    CMintMeta meta;
    if(!zwalletMain->GetTracker().GetMetaFromSerial(hashSerial, meta))
        return error("%s: serialhash %s is not in tracker", __func__, hashSerial.GetHex());

    CWalletDB walletdb(strWalletFile);
     if (meta.isDeterministic) {
        CHDMint dMint;
        if (!walletdb.ReadHDMint(meta.GetPubCoinValueHash(), dMint))
            return error("%s: failed to read deterministic mint", __func__);
        if (!zwalletMain->RegenerateMint(dMint, zerocoin))
            return error("%s: failed to generate mint", __func__);

         return true;
    } else if (!walletdb.ReadSigmaEntry(meta.GetPubCoinValue(), zerocoin)) {
        return error("%s: failed to read zerocoinmint from database", __func__);
    }

     return true;
}

void CWallet::ListAccountCreditDebit(const std::string& strAccount, std::list<CAccountingEntry>& entries) {
    CWalletDB walletdb(strWalletFile);
    return walletdb.ListAccountCreditDebit(strAccount, entries);
}

bool CWallet::AddAccountingEntry(const CAccountingEntry& acentry)
{
    CWalletDB walletdb(strWalletFile);

    return AddAccountingEntry(acentry, &walletdb);
}

bool CWallet::AddAccountingEntry(const CAccountingEntry& acentry, CWalletDB *pwalletdb)
{
    if (!pwalletdb->WriteAccountingEntry_Backend(acentry))
        return false;

    laccentries.push_back(acentry);
    CAccountingEntry & entry = laccentries.back();
    wtxOrdered.insert(make_pair(entry.nOrderPos, TxPair((CWalletTx*)0, &entry)));

    return true;
}

CAmount CWallet::GetRequiredFee(unsigned int nTxBytes)
{
    return std::max(minTxFee.GetFee(nTxBytes), ::minRelayTxFee.GetFee(nTxBytes));
}

CAmount CWallet::GetMinimumFee(unsigned int nTxBytes, unsigned int nConfirmTarget, const CTxMemPool& pool)
{
    // payTxFee is the user-set global for desired feerate
    return GetMinimumFee(nTxBytes, nConfirmTarget, pool, payTxFee.GetFee(nTxBytes));
}

CAmount CWallet::GetMinimumFee(unsigned int nTxBytes, unsigned int nConfirmTarget, const CTxMemPool& pool, CAmount targetFee)
{
    CAmount nFeeNeeded = targetFee;
    // User didn't set: use -txconfirmtarget to estimate...
    if (nFeeNeeded == 0) {
        int estimateFoundTarget = nConfirmTarget;
        nFeeNeeded = pool.estimateSmartFee(nConfirmTarget, &estimateFoundTarget).GetFee(nTxBytes);
        // ... unless we don't have enough mempool data for estimatefee, then use fallbackFee
        if (nFeeNeeded == 0)
            nFeeNeeded = fallbackFee.GetFee(nTxBytes);
    }
    // prevent user from paying a fee below minRelayTxFee or minTxFee
    nFeeNeeded = std::max(nFeeNeeded, GetRequiredFee(nTxBytes));
    // But always obey the maximum
    if (nFeeNeeded > maxTxFee)
        nFeeNeeded = maxTxFee;

    return nFeeNeeded;
}




DBErrors CWallet::LoadWallet(bool& fFirstRunRet)
{
    if (!fFileBacked)
        return DB_LOAD_OK;
    fFirstRunRet = false;
    DBErrors nLoadWalletRet = CWalletDB(strWalletFile,"cr+").LoadWallet(this);
    if (nLoadWalletRet == DB_NEED_REWRITE)
    {
        if (CDB::Rewrite(strWalletFile, "\x04pool"))
        {
            LOCK(cs_wallet);
            setKeyPool.clear();
            // Note: can't top-up keypool here, because wallet is locked.
            // User will be prompted to unlock wallet the next operation
            // that requires a new key.
        }
    }

    if (nLoadWalletRet != DB_LOAD_OK)
        return nLoadWalletRet;
    fFirstRunRet = !vchDefaultKey.IsValid();

    uiInterface.LoadWallet(this);

    return DB_LOAD_OK;
}

// Goes through all wallet transactions and checks if they are masternode collaterals, in which case these are locked
// This avoids accidential spending of collaterals. They can still be unlocked manually if a spend is really intended.
void CWallet::AutoLockMasternodeCollaterals()
{
    auto mnList = deterministicMNManager->GetListAtChainTip();

    LOCK2(cs_main, cs_wallet);
    for (const auto& pair : mapWallet) {
        for (unsigned int i = 0; i < pair.second.tx->vout.size(); ++i) {
            if (IsMine(pair.second.tx->vout[i]) && !IsSpent(pair.first, i)) {
                if (deterministicMNManager->IsProTxWithCollateral(pair.second.tx, i) || mnList.HasMNByCollateral(COutPoint(pair.first, i))) {
                    LockCoin(COutPoint(pair.first, i));
                }
            }
        }
    }
}

DBErrors CWallet::ZapSelectTx(vector<uint256>& vHashIn, vector<uint256>& vHashOut)
{
    if (!fFileBacked)
        return DB_LOAD_OK;
    DBErrors nZapSelectTxRet = CWalletDB(strWalletFile,"cr+").ZapSelectTx(this, vHashIn, vHashOut);
    if (nZapSelectTxRet == DB_NEED_REWRITE)
    {
        if (CDB::Rewrite(strWalletFile, "\x04pool"))
        {
            LOCK(cs_wallet);
            setKeyPool.clear();
            // Note: can't top-up keypool here, because wallet is locked.
            // User will be prompted to unlock wallet the next operation
            // that requires a new key.
        }
    }

    if (nZapSelectTxRet != DB_LOAD_OK)
        return nZapSelectTxRet;

    MarkDirty();

    return DB_LOAD_OK;

}

DBErrors CWallet::ZapWalletTx(std::vector<CWalletTx>& vWtx)
{
    if (!fFileBacked)
        return DB_LOAD_OK;
    DBErrors nZapWalletTxRet = CWalletDB(strWalletFile,"cr+").ZapWalletTx(this, vWtx);
    if (nZapWalletTxRet == DB_NEED_REWRITE)
    {
        if (CDB::Rewrite(strWalletFile, "\x04pool"))
        {
            LOCK(cs_wallet);
            setKeyPool.clear();
            // Note: can't top-up keypool here, because wallet is locked.
            // User will be prompted to unlock wallet the next operation
            // that requires a new key.
        }
    }

    if (nZapWalletTxRet != DB_LOAD_OK)
        return nZapWalletTxRet;

    return DB_LOAD_OK;
}

DBErrors CWallet::ZapSigmaMints() {
    if (!fFileBacked)
        return DB_LOAD_OK;
    DBErrors nZapSigmaMintRet = CWalletDB(strWalletFile, "cr+").ZapSigmaMints(this);
    if (nZapSigmaMintRet != DB_LOAD_OK){
        LogPrintf("Failed to remmove Sigma mints from CWalletDB");
        return nZapSigmaMintRet;
    }

    return DB_LOAD_OK;
}


bool CWallet::SetAddressBook(const CTxDestination& address, const string& strName, const string& strPurpose)
{
    bool fUpdated = false;
    {
        LOCK(cs_wallet); // mapAddressBook
        std::map<CTxDestination, CAddressBookData>::iterator mi = mapAddressBook.find(address);
        fUpdated = mi != mapAddressBook.end();
        mapAddressBook[address].name = strName;
        if (!strPurpose.empty()) /* update purpose only if requested */
            mapAddressBook[address].purpose = strPurpose;
    }
    NotifyAddressBookChanged(this, address, strName, ::IsMine(*this, address) != ISMINE_NO,
                             strPurpose, (fUpdated ? CT_UPDATED : CT_NEW) );
    if (!fFileBacked)
        return false;
    if (!strPurpose.empty() && !CWalletDB(strWalletFile).WritePurpose(CBitcoinAddress(address).ToString(), strPurpose))
        return false;
    return CWalletDB(strWalletFile).WriteName(CBitcoinAddress(address).ToString(), strName);
}

bool CWallet::DelAddressBook(const CTxDestination& address)
{
    {
        LOCK(cs_wallet); // mapAddressBook

        if(fFileBacked)
        {
            // Delete destdata tuples associated with address
            std::string strAddress = CBitcoinAddress(address).ToString();
            BOOST_FOREACH(const PAIRTYPE(string, string) &item, mapAddressBook[address].destdata)
            {
                CWalletDB(strWalletFile).EraseDestData(strAddress, item.first);
            }
        }
        mapAddressBook.erase(address);
    }

    NotifyAddressBookChanged(this, address, "", ::IsMine(*this, address) != ISMINE_NO, "", CT_DELETED);

    if (!fFileBacked)
        return false;
    CWalletDB(strWalletFile).ErasePurpose(CBitcoinAddress(address).ToString());
    return CWalletDB(strWalletFile).EraseName(CBitcoinAddress(address).ToString());
}

bool CWallet::SetDefaultKey(const CPubKey &vchPubKey)
{
    if (fFileBacked)
    {
        if (!CWalletDB(strWalletFile).WriteDefaultKey(vchPubKey))
            return false;
    }
    vchDefaultKey = vchPubKey;
    return true;
}

/**
 * Mark old keypool keys as used,
 * and generate all new keys 
 */
bool CWallet::NewKeyPool()
{
    {
        LOCK(cs_wallet);
        CWalletDB walletdb(strWalletFile);
        BOOST_FOREACH(int64_t nIndex, setKeyPool)
            walletdb.ErasePool(nIndex);
        setKeyPool.clear();

        if (IsLocked())
            return false;

        int64_t nKeys = max(GetArg("-keypool", DEFAULT_KEYPOOL_SIZE), (int64_t)0);
        for (int i = 0; i < nKeys; i++)
        {
            int64_t nIndex = i+1;
            walletdb.WritePool(nIndex, CKeyPool(GenerateNewKey()));
            setKeyPool.insert(nIndex);
        }
        LogPrintf("CWallet::NewKeyPool wrote %d new keys\n", nKeys);
    }
    return true;
}

bool CWallet::TopUpKeyPool(unsigned int kpSize)
{
    {
        LOCK(cs_wallet);
        if (IsLocked())
            return false;

        CWalletDB walletdb(strWalletFile);

        // Top up key pool
        unsigned int nTargetSize;
        if (kpSize > 0)
            nTargetSize = kpSize;
        else
            nTargetSize = max(GetArg("-keypool", DEFAULT_KEYPOOL_SIZE), (int64_t) 0);

        while (setKeyPool.size() < (nTargetSize + 1))
        {
            int64_t nEnd = 1;
            if (!setKeyPool.empty())
                nEnd = *(--setKeyPool.end()) + 1;
            if (!walletdb.WritePool(nEnd, CKeyPool(GenerateNewKey())))
                throw runtime_error(std::string(__func__) + ": writing generated key failed");
            setKeyPool.insert(nEnd);
            LogPrintf("keypool added key %d, size=%u\n", nEnd, setKeyPool.size());
        }
    }
    return true;
}

void CWallet::ReserveKeyFromKeyPool(int64_t& nIndex, CKeyPool& keypool)
{
    nIndex = -1;
    keypool.vchPubKey = CPubKey();
    {
        LOCK(cs_wallet);

        if (!IsLocked())
            TopUpKeyPool();

        // Get the oldest key
        if(setKeyPool.empty())
            return;

        CWalletDB walletdb(strWalletFile);

        nIndex = *(setKeyPool.begin());
        setKeyPool.erase(setKeyPool.begin());
        if (!walletdb.ReadPool(nIndex, keypool))
            throw runtime_error(std::string(__func__) + ": read failed");
        if (!HaveKey(keypool.vchPubKey.GetID()))
            throw runtime_error(std::string(__func__) + ": unknown key in key pool");
        assert(keypool.vchPubKey.IsValid());
        LogPrintf("keypool reserve %d\n", nIndex);
    }
}

void CWallet::KeepKey(int64_t nIndex)
{
    // Remove from key pool
    if (fFileBacked)
    {
        CWalletDB walletdb(strWalletFile);
        walletdb.ErasePool(nIndex);
    }
    LogPrintf("keypool keep %d\n", nIndex);
}

void CWallet::ReturnKey(int64_t nIndex)
{
    // Return to key pool
    {
        LOCK(cs_wallet);
        setKeyPool.insert(nIndex);
    }
    LogPrintf("keypool return %d\n", nIndex);
}

bool CWallet::GetKeyFromPool(CPubKey& result)
{
    int64_t nIndex = 0;
    CKeyPool keypool;
    {
        LOCK(cs_wallet);
        ReserveKeyFromKeyPool(nIndex, keypool);
        if (nIndex == -1)
        {
            if (IsLocked()) return false;
            result = GenerateNewKey();
            return true;
        }
        KeepKey(nIndex);
        result = keypool.vchPubKey;
    }
    return true;
}

int64_t CWallet::GetOldestKeyPoolTime()
{
    LOCK(cs_wallet);

    // if the keypool is empty, return <NOW>
    if (setKeyPool.empty())
        return GetTime();

    // load oldest key from keypool, get time and return
    CKeyPool keypool;
    CWalletDB walletdb(strWalletFile);
    int64_t nIndex = *(setKeyPool.begin());
    if (!walletdb.ReadPool(nIndex, keypool))
        throw runtime_error(std::string(__func__) + ": read oldest key in keypool failed");
    assert(keypool.vchPubKey.IsValid());
    return keypool.nTime;
}

std::map<CTxDestination, CAmount> CWallet::GetAddressBalances()
{
    map<CTxDestination, CAmount> balances;

    {
        LOCK(cs_wallet);
        BOOST_FOREACH(PAIRTYPE(uint256, CWalletTx) walletEntry, mapWallet)
        {
            CWalletTx *pcoin = &walletEntry.second;

            if (!pcoin->IsTrusted())
                continue;

            if (pcoin->IsCoinBase() && pcoin->GetBlocksToMaturity() > 0)
                continue;

            int nDepth = pcoin->GetDepthInMainChain();
            if (nDepth < (pcoin->IsFromMe(ISMINE_ALL) ? 0 : 1))
                continue;

            for (unsigned int i = 0; i < pcoin->tx->vout.size(); i++)
            {
                CTxDestination addr;
                if (!IsMine(pcoin->tx->vout[i]))
                    continue;
                if(!ExtractDestination(pcoin->tx->vout[i].scriptPubKey, addr))
                    continue;

                CAmount n = IsSpent(walletEntry.first, i) ? 0 : pcoin->tx->vout[i].nValue;

                if (!balances.count(addr))
                    balances[addr] = 0;
                balances[addr] += n;
            }
        }
    }

    return balances;
}

set< set<CTxDestination> > CWallet::GetAddressGroupings()
{
    AssertLockHeld(cs_wallet); // mapWallet
    set< set<CTxDestination> > groupings;
    set<CTxDestination> grouping;

    BOOST_FOREACH(PAIRTYPE(uint256, CWalletTx) walletEntry, mapWallet)
    {
        CWalletTx *pcoin = &walletEntry.second;

        if (pcoin->tx->vin.size() > 0 &&
            !(pcoin->tx->IsZerocoinSpend() || pcoin->tx->IsSigmaSpend() || pcoin->tx->IsZerocoinRemint())) { /* Spends have no standard input */
            bool any_mine = false;
            // group all input addresses with each other
            BOOST_FOREACH(CTxIn txin, pcoin->tx->vin)
            {
                CTxDestination address;
                if(!IsMine(txin)) /* If this input isn't mine, ignore it */
                    continue;
                if(!ExtractDestination(mapWallet[txin.prevout.hash].tx->vout[txin.prevout.n].scriptPubKey, address))
                    continue;
                grouping.insert(address);
                any_mine = true;
            }

            // group change with input addresses
            if (any_mine)
            {
                for (uint32_t i = 0; i < pcoin->tx->vout.size(); i++) {
                    if (pcoin->IsChange(i)) {
                        CTxDestination addr;
                        if (!ExtractDestination(pcoin->tx->vout[i].scriptPubKey, addr)) {
                            continue;
                        }
                        grouping.insert(addr);
                    }
                }
            }
            if (grouping.size() > 0)
            {
                groupings.insert(grouping);
                grouping.clear();
            }
        }

        // group lone addrs by themselves
        for (unsigned int i = 0; i < pcoin->tx->vout.size(); i++)
            if (IsMine(pcoin->tx->vout[i]))
            {
                CTxDestination address;
                if(!ExtractDestination(pcoin->tx->vout[i].scriptPubKey, address))
                    continue;
                grouping.insert(address);
                groupings.insert(grouping);
                grouping.clear();
            }
    }

    set< set<CTxDestination>* > uniqueGroupings; // a set of pointers to groups of addresses
    map< CTxDestination, set<CTxDestination>* > setmap;  // map addresses to the unique group containing it
    BOOST_FOREACH(set<CTxDestination> _grouping, groupings)
    {
        // make a set of all the groups hit by this new group
        set< set<CTxDestination>* > hits;
        map< CTxDestination, set<CTxDestination>* >::iterator it;
        BOOST_FOREACH(CTxDestination address, _grouping)
            if ((it = setmap.find(address)) != setmap.end())
                hits.insert((*it).second);

        // merge all hit groups into a new single group and delete old groups
        set<CTxDestination>* merged = new set<CTxDestination>(_grouping);
        BOOST_FOREACH(set<CTxDestination>* hit, hits)
        {
            merged->insert(hit->begin(), hit->end());
            uniqueGroupings.erase(hit);
            delete hit;
        }
        uniqueGroupings.insert(merged);

        // update setmap
        BOOST_FOREACH(CTxDestination element, *merged)
            setmap[element] = merged;
    }

    set< set<CTxDestination> > ret;
    BOOST_FOREACH(set<CTxDestination>* uniqueGrouping, uniqueGroupings)
    {
        ret.insert(*uniqueGrouping);
        delete uniqueGrouping;
    }

    return ret;
}

CAmount CWallet::GetAccountBalance(const std::string& strAccount, int nMinDepth, const isminefilter& filter)
{
    CWalletDB walletdb(strWalletFile);
    return GetAccountBalance(walletdb, strAccount, nMinDepth, filter);
}

CAmount CWallet::GetAccountBalance(CWalletDB& walletdb, const std::string& strAccount, int nMinDepth, const isminefilter& filter)
{
    CAmount nBalance = 0;

    // Tally wallet transactions
    for (map<uint256, CWalletTx>::iterator it = mapWallet.begin(); it != mapWallet.end(); ++it)
    {
        const CWalletTx& wtx = (*it).second;
        if (!CheckFinalTx(wtx) || wtx.GetBlocksToMaturity() > 0 || wtx.GetDepthInMainChain() < 0)
            continue;

        CAmount nReceived, nSent, nFee;
        wtx.GetAccountAmounts(strAccount, nReceived, nSent, nFee, filter);

        if (nReceived != 0 && wtx.GetDepthInMainChain() >= nMinDepth)
            nBalance += nReceived;
        nBalance -= nSent + nFee;
    }

    // Tally internal accounting entries
    nBalance += walletdb.GetAccountCreditDebit(strAccount);

    return nBalance;
}

std::set<CTxDestination> CWallet::GetAccountAddresses(const std::string& strAccount) const
{
    LOCK(cs_wallet);
    set<CTxDestination> result;
    BOOST_FOREACH(const PAIRTYPE(CTxDestination, CAddressBookData)& item, mapAddressBook)
    {
        const CTxDestination& address = item.first;
        const string& strName = item.second.name;
        if (strName == strAccount)
            result.insert(address);
    }
    return result;
}

bool CReserveKey::GetReservedKey(CPubKey& pubkey)
{
    if (nIndex == -1)
    {
        CKeyPool keypool;
        pwallet->ReserveKeyFromKeyPool(nIndex, keypool);
        if (nIndex != -1)
            vchPubKey = keypool.vchPubKey;
        else {
            return false;
        }
    }
    assert(vchPubKey.IsValid());
    pubkey = vchPubKey;
    return true;
}

void CReserveKey::KeepKey()
{
    if (nIndex != -1)
        pwallet->KeepKey(nIndex);
    nIndex = -1;
    vchPubKey = CPubKey();
}

void CReserveKey::ReturnKey()
{
    if (nIndex != -1)
        pwallet->ReturnKey(nIndex);
    nIndex = -1;
    vchPubKey = CPubKey();
}

void CWallet::GetAllReserveKeys(set<CKeyID>& setAddress) const
{
    setAddress.clear();

    CWalletDB walletdb(strWalletFile);

    LOCK2(cs_main, cs_wallet);
    BOOST_FOREACH(const int64_t& id, setKeyPool)
    {
        CKeyPool keypool;
        if (!walletdb.ReadPool(id, keypool))
            throw runtime_error(std::string(__func__) + ": read failed");
        assert(keypool.vchPubKey.IsValid());
        CKeyID keyID = keypool.vchPubKey.GetID();
        if (!HaveKey(keyID))
            throw runtime_error(std::string(__func__) + ": unknown key in key pool");
        setAddress.insert(keyID);
    }
}

bool CWallet::UpdatedTransaction(const uint256 &hashTx)
{
    {
        LOCK(cs_wallet);
        // Only notify UI if this transaction is in this wallet
        map<uint256, CWalletTx>::const_iterator mi = mapWallet.find(hashTx);
        if (mi != mapWallet.end()) {
            NotifyTransactionChanged(this, hashTx, CT_UPDATED);
            return true;
        }
    }
    return false;
}

void CWallet::GetScriptForMining(boost::shared_ptr<CReserveScript> &script)
{
    boost::shared_ptr<CReserveKey> rKey(new CReserveKey(this));
    CPubKey pubkey;
    if (!rKey->GetReservedKey(pubkey))
        return;

    script = rKey;
    script->reserveScript = CScript() << ToByteVector(pubkey) << OP_CHECKSIG;
}

void CWallet::LockCoin(const COutPoint& output)
{
    AssertLockHeld(cs_wallet); // setLockedCoins
    setLockedCoins.insert(output);
}

void CWallet::UnlockCoin(const COutPoint& output)
{
    AssertLockHeld(cs_wallet); // setLockedCoins
    setLockedCoins.erase(output);
}

void CWallet::UnlockAllCoins()
{
    AssertLockHeld(cs_wallet); // setLockedCoins
    setLockedCoins.clear();
}

bool CWallet::IsLockedCoin(uint256 hash, unsigned int n) const
{
    AssertLockHeld(cs_wallet); // setLockedCoins
    COutPoint outpt(hash, n);

    return (setLockedCoins.count(outpt) > 0);
}

void CWallet::ListLockedCoins(std::vector<COutPoint>& vOutpts)
{
    AssertLockHeld(cs_wallet); // setLockedCoins
    for (std::set<COutPoint>::iterator it = setLockedCoins.begin();
         it != setLockedCoins.end(); it++) {
        COutPoint outpt = (*it);
        vOutpts.push_back(outpt);
    }
}

bool CWallet::HasMasternode(){

    auto mnList = deterministicMNManager->GetListForBlock(chainActive.Tip());

    AssertLockHeld(cs_wallet);
    for (const auto &o : setWalletUTXO) {
        if (mapWallet.count(o.hash)) {
            const auto &p = mapWallet[o.hash];
            if (deterministicMNManager->IsProTxWithCollateral(p.tx, o.n) || mnList.HasMNByCollateral(o)) {
                return true;
            }
        }
    }

    return false;
}

void CWallet::ListProTxCoins(std::vector<COutPoint>& vOutpts)
{
    auto mnList = deterministicMNManager->GetListForBlock(chainActive.Tip());

    AssertLockHeld(cs_wallet);
    for (const auto &o : setWalletUTXO) {
        if (mapWallet.count(o.hash)) {
            const auto &p = mapWallet[o.hash];
            if (deterministicMNManager->IsProTxWithCollateral(p.tx, o.n) || mnList.HasMNByCollateral(o)) {
                vOutpts.emplace_back(o);
            }
        }
    }
}

/** @} */ // end of Actions

class CAffectedKeysVisitor : public boost::static_visitor<void> {
private:
    const CKeyStore &keystore;
    std::vector<CKeyID> &vKeys;

public:
    CAffectedKeysVisitor(const CKeyStore &keystoreIn, std::vector<CKeyID> &vKeysIn) : keystore(keystoreIn), vKeys(vKeysIn) {}

    void Process(const CScript &script) {
        txnouttype type;
        std::vector<CTxDestination> vDest;
        int nRequired;
        if (ExtractDestinations(script, type, vDest, nRequired)) {
            BOOST_FOREACH(const CTxDestination &dest, vDest)
                boost::apply_visitor(*this, dest);
        }
    }

    void operator()(const CKeyID &keyId) {
        if (keystore.HaveKey(keyId))
            vKeys.push_back(keyId);
    }

    void operator()(const CScriptID &scriptId) {
        CScript script;
        if (keystore.GetCScript(scriptId, script))
            Process(script);
    }

    void operator()(const CNoDestination &none) {}
};

void CWallet::GetKeyBirthTimes(std::map<CTxDestination, int64_t> &mapKeyBirth) const {
    AssertLockHeld(cs_wallet); // mapKeyMetadata
    mapKeyBirth.clear();

    // get birth times for keys with metadata
    for (const auto& entry : mapKeyMetadata) {
        if (entry.second.nCreateTime) {
            mapKeyBirth[entry.first] = entry.second.nCreateTime;
        }
    }

    // map in which we'll infer heights of other keys
    CBlockIndex *pindexMax = chainActive[std::max(0, chainActive.Height() - 144)]; // the tip can be reorganized; use a 144-block safety margin
    std::map<CKeyID, CBlockIndex*> mapKeyFirstBlock;
    std::set<CKeyID> setKeys;
    GetKeys(setKeys);
    BOOST_FOREACH(const CKeyID &keyid, setKeys) {
        if (mapKeyBirth.count(keyid) == 0)
            mapKeyFirstBlock[keyid] = pindexMax;
    }
    setKeys.clear();

    // if there are no such keys, we're done
    if (mapKeyFirstBlock.empty())
        return;

    // find first block that affects those keys, if there are any left
    std::vector<CKeyID> vAffected;
    for (std::map<uint256, CWalletTx>::const_iterator it = mapWallet.begin(); it != mapWallet.end(); it++) {
        // iterate over all wallet transactions...
        const CWalletTx &wtx = (*it).second;
        BlockMap::const_iterator blit = mapBlockIndex.find(wtx.hashBlock);
        if (blit != mapBlockIndex.end() && chainActive.Contains(blit->second)) {
            // ... which are already in a block
            int nHeight = blit->second->nHeight;
            BOOST_FOREACH(const CTxOut &txout, wtx.tx->vout) {
                // iterate over all their outputs
                CAffectedKeysVisitor(*this, vAffected).Process(txout.scriptPubKey);
                BOOST_FOREACH(const CKeyID &keyid, vAffected) {
                    // ... and all their affected keys
                    std::map<CKeyID, CBlockIndex*>::iterator rit = mapKeyFirstBlock.find(keyid);
                    if (rit != mapKeyFirstBlock.end() && nHeight < rit->second->nHeight)
                        rit->second = blit->second;
                }
                vAffected.clear();
            }
        }
    }

    // Extract block timestamps for those keys
    for (std::map<CKeyID, CBlockIndex*>::const_iterator it = mapKeyFirstBlock.begin(); it != mapKeyFirstBlock.end(); it++)
        mapKeyBirth[it->first] = it->second->GetBlockTime() - 7200; // block times can be 2h off
}

bool CWallet::AddDestData(const CTxDestination &dest, const std::string &key, const std::string &value)
{
    if (boost::get<CNoDestination>(&dest))
        return false;

    mapAddressBook[dest].destdata.insert(std::make_pair(key, value));
    if (!fFileBacked)
        return true;
    return CWalletDB(strWalletFile).WriteDestData(CBitcoinAddress(dest).ToString(), key, value);
}

bool CWallet::EraseDestData(const CTxDestination &dest, const std::string &key)
{
    if (!mapAddressBook[dest].destdata.erase(key))
        return false;
    if (!fFileBacked)
        return true;
    return CWalletDB(strWalletFile).EraseDestData(CBitcoinAddress(dest).ToString(), key);
}

bool CWallet::LoadDestData(const CTxDestination &dest, const std::string &key, const std::string &value)
{
    mapAddressBook[dest].destdata.insert(std::make_pair(key, value));
    return true;
}

bool CWallet::GetDestData(const CTxDestination &dest, const std::string &key, std::string *value) const
{
    std::map<CTxDestination, CAddressBookData>::const_iterator i = mapAddressBook.find(dest);
    if(i != mapAddressBook.end())
    {
        CAddressBookData::StringMap::const_iterator j = i->second.destdata.find(key);
        if(j != i->second.destdata.end())
        {
            if(value)
                *value = j->second;
            return true;
        }
    }
    return false;
}

std::string CWallet::GetWalletHelpString(bool showDebug)
{
    std::string strUsage = HelpMessageGroup(_("Wallet options:"));
    strUsage += HelpMessageOpt("-disablewallet", _("Do not load the wallet and disable wallet RPC calls"));
    strUsage += HelpMessageOpt("-keypool=<n>", strprintf(_("Set key pool size to <n> (default: %u)"), DEFAULT_KEYPOOL_SIZE));
    strUsage += HelpMessageOpt("-fallbackfee=<amt>", strprintf(_("A fee rate (in %s/kB) that will be used when fee estimation has insufficient data (default: %s)"),
                                                               CURRENCY_UNIT, FormatMoney(DEFAULT_FALLBACK_FEE)));
    strUsage += HelpMessageOpt("-mintxfee=<amt>", strprintf(_("Fees (in %s/kB) smaller than this are considered zero fee for transaction creation (default: %s)"),
                                                            CURRENCY_UNIT, FormatMoney(DEFAULT_TRANSACTION_MINFEE)));
    strUsage += HelpMessageOpt("-paytxfee=<amt>", strprintf(_("Fee (in %s/kB) to add to transactions you send (default: %s)"),
                                                            CURRENCY_UNIT, FormatMoney(payTxFee.GetFeePerK())));
    strUsage += HelpMessageOpt("-rescan", _("Rescan the block chain for missing wallet transactions on startup"));
    strUsage += HelpMessageOpt("-salvagewallet", _("Attempt to recover private keys from a corrupt wallet on startup"));
    if (showDebug)
        strUsage += HelpMessageOpt("-sendfreetransactions", strprintf(_("Send transactions as zero-fee transactions if possible (default: %u)"), DEFAULT_SEND_FREE_TRANSACTIONS));
    strUsage += HelpMessageOpt("-spendzeroconfchange", strprintf(_("Spend unconfirmed change when sending transactions (default: %u)"), DEFAULT_SPEND_ZEROCONF_CHANGE));
    strUsage += HelpMessageOpt("-txconfirmtarget=<n>", strprintf(_("If paytxfee is not set, include enough fee so transactions begin confirmation on average within n blocks (default: %u)"), DEFAULT_TX_CONFIRM_TARGET));
    strUsage += HelpMessageOpt("-usehd", _("Use hierarchical deterministic key generation (HD) after BIP32. Only has effect during wallet creation/first start") + " " + strprintf(_("(default: %u)"), DEFAULT_USE_HD_WALLET));
    strUsage += HelpMessageOpt("-usemnemonic", _("Use Mnemonic code for generating deterministic keys. Only has effect during wallet creation/first start") +
                               " " + strprintf(_("(default: %u)"), DEFAULT_USE_MNEMONIC));
    strUsage += HelpMessageOpt("-mnemonic=<text>", _("User defined mnemonic for HD wallet (bip39). Only has effect during wallet creation/first start (default: randomly generated)"));
    strUsage += HelpMessageOpt("-mnemonicpassphrase=<text>", _("User defined mnemonic passphrase for HD wallet (BIP39). Only has effect during wallet creation/first start (default: empty string)"));
    strUsage += HelpMessageOpt("-hdseed=<hex>", _("User defined seed for HD wallet (should be in hex). Only has effect during wallet creation/first start (default: randomly generated)"));
    strUsage += HelpMessageOpt("-walletrbf", strprintf(_("Send transactions with full-RBF opt-in enabled (default: %u)"), DEFAULT_WALLET_RBF));
    strUsage += HelpMessageOpt("-upgradewallet", _("Upgrade wallet to latest format on startup"));
    strUsage += HelpMessageOpt("-wallet=<file>", _("Specify wallet file (within data directory)") + " " + strprintf(_("(default: %s)"), DEFAULT_WALLET_DAT));
    strUsage += HelpMessageOpt("-walletbroadcast", _("Make the wallet broadcast transactions") + " " + strprintf(_("(default: %u)"), DEFAULT_WALLETBROADCAST));
    strUsage += HelpMessageOpt("-walletnotify=<cmd>", _("Execute command when a wallet transaction changes (%s in cmd is replaced by TxID)"));
    strUsage += HelpMessageOpt("-zapwalletmints", _("Delete all Sigma mints and only recover those parts of the blockchain through -reindex on startup"));
    strUsage += HelpMessageOpt("-zapwallettxes=<mode>", _("Delete all wallet transactions and only recover those parts of the blockchain through -rescan on startup") +
                               " " + _("(1 = keep tx meta data e.g. account owner and payment request information, 2 = drop tx meta data)"));

    if (showDebug)
    {
        strUsage += HelpMessageGroup(_("Wallet debugging/testing options:"));

        strUsage += HelpMessageOpt("-dblogsize=<n>", strprintf("Flush wallet database activity from memory to disk log every <n> megabytes (default: %u)", DEFAULT_WALLET_DBLOGSIZE));
        strUsage += HelpMessageOpt("-flushwallet", strprintf("Run a thread to flush wallet periodically (default: %u)", DEFAULT_FLUSHWALLET));
        strUsage += HelpMessageOpt("-privdb", strprintf("Sets the DB_PRIVATE flag in the wallet db environment (default: %u)", DEFAULT_WALLET_PRIVDB));
        strUsage += HelpMessageOpt("-walletrejectlongchains", strprintf(_("Wallet will not create transactions that violate mempool chain limits (default: %u)"), DEFAULT_WALLET_REJECT_LONG_CHAINS));
    }

    return strUsage;
}

CWallet* CWallet::CreateWalletFromFile(const std::string walletFile)
{
    if (GetBoolArg("-zapwalletmints", false)) {
        uiInterface.InitMessage(_("Zapping all Sigma mints from wallet..."));

        CWallet *tempWallet = new CWallet(walletFile);
        DBErrors nZapMintRet = tempWallet->ZapSigmaMints();
        if (nZapMintRet != DB_LOAD_OK) {
            InitError(strprintf(_("Error loading %s: Wallet corrupted"), walletFile));
            return NULL;
        }

        delete tempWallet;
        tempWallet = NULL;
    }

    // needed to restore wallet transaction meta data after -zapwallettxes
    std::vector<CWalletTx> vWtx;

    if (GetBoolArg("-zapwallettxes", false)) {
        uiInterface.InitMessage(_("Zapping all transactions from wallet..."));

        CWallet *tempWallet = new CWallet(walletFile);
        DBErrors nZapWalletRet = tempWallet->ZapWalletTx(vWtx);
        if (nZapWalletRet != DB_LOAD_OK) {
            InitError(strprintf(_("Error loading %s: Wallet corrupted"), walletFile));
            return NULL;
        }

        delete tempWallet;
        tempWallet = NULL;
    }

    uiInterface.InitMessage(_("Loading wallet..."));

    int64_t nStart = GetTimeMillis();
    bool fFirstRun = true;
    bool fRecoverMnemonic = false;
    CWallet *walletInstance = new CWallet(walletFile);
    pwalletMain = walletInstance;

    DBErrors nLoadWalletRet = walletInstance->LoadWallet(fFirstRun);
    if (nLoadWalletRet != DB_LOAD_OK)
    {
        if (nLoadWalletRet == DB_CORRUPT) {
            InitError(strprintf(_("Error loading %s: Wallet corrupted"), walletFile));
            return NULL;
        }
        else if (nLoadWalletRet == DB_NONCRITICAL_ERROR)
        {
            InitWarning(strprintf(_("Error reading %s! All keys read correctly, but transaction data"
                                         " or address book entries might be missing or incorrect."),
                walletFile));
        }
        else if (nLoadWalletRet == DB_TOO_NEW) {
            InitError(strprintf(_("Error loading %s: Wallet requires newer version of %s"), walletFile, _(PACKAGE_NAME)));
            return NULL;
        }
        else if (nLoadWalletRet == DB_NEED_REWRITE)
        {
            InitError(strprintf(_("Wallet needed to be rewritten: restart %s to complete"), _(PACKAGE_NAME)));
            return NULL;
        }
        else {
            InitError(strprintf(_("Error loading %s"), walletFile));
            return NULL;
        }
    }

    if (GetBoolArg("-upgradewallet", fFirstRun))
    {
        int nMaxVersion = GetArg("-upgradewallet", 0);
        if (nMaxVersion == 0) // the -upgradewallet without argument case
        {
            LogPrintf("Performing wallet upgrade to %i\n", FEATURE_LATEST);
            nMaxVersion = CLIENT_VERSION;
            walletInstance->SetMinVersion(FEATURE_LATEST); // permanently upgrade the wallet immediately
        }
        else
            LogPrintf("Allowing wallet upgrade up to %i\n", nMaxVersion);
        if (nMaxVersion < walletInstance->GetVersion())
        {
            InitError(_("Cannot downgrade wallet"));
            return NULL;
        }
        walletInstance->SetMaxVersion(nMaxVersion);
    }

    fRecoverMnemonic = GetBoolArg("-usemnemonic", DEFAULT_USE_MNEMONIC);
    if (fFirstRun) 
    {
        // Create new keyUser and set as default key
<<<<<<< HEAD
        if (GetBoolArg("-usehd", DEFAULT_USE_HD_WALLET) && !walletInstance->IsHDEnabled()) {
=======
        if (GetBoolArg("-usehd", DEFAULT_USE_HD_WALLET) && walletInstance->hdChain.masterKeyID.IsNull()) {
>>>>>>> b6bb14d3
            if(GetBoolArg("-usemnemonic", DEFAULT_USE_MNEMONIC)) {
                if (GetArg("-mnemonicpassphrase", "").size() > 256) {
                    throw std::runtime_error(std::string(__func__) + ": Mnemonic passphrase is too long, must be at most 256 characters");
                }
                // generate a new HD chain
                walletInstance->GenerateNewMnemonic();
                walletInstance->SetMinVersion(FEATURE_HD);
                /* set rescan to true (if not using rich GUI: in that case, the GUI will pass the rescan flag itself).
                 * if blockchain data is not present it has no effect, but it's needed for a mnemonic restore where chain data is present.
                 */
                if(!fApi){
                    SoftSetBoolArg("-rescan", true);
                }
            }else{
            // generate a new master key
            CPubKey masterPubKey = walletInstance->GenerateNewHDMasterKey();
            if (!walletInstance->SetHDMasterKey(masterPubKey, CHDChain().VERSION_WITH_BIP44))
                throw std::runtime_error(std::string(__func__) + ": Storing master key failed");
            }
        }
        CPubKey newDefaultKey;
        if (walletInstance->GetKeyFromPool(newDefaultKey)) {
            walletInstance->SetDefaultKey(newDefaultKey);
            if (!walletInstance->SetAddressBook(walletInstance->vchDefaultKey.GetID(), "", "receive")) {
                InitError(_("Cannot write default address") += "\n");
                return NULL;
            }
        }

        walletInstance->SetBestChain(chainActive.GetLocator());

        // Check for the existence of the "persistent" folder, if found (from previous wallet), delete
        boost::filesystem::path path = GetDataDir() / PERSISTENT_FILENAME;
        if(boost::filesystem::exists(path)){
            boost::filesystem::remove_all(path);
        }

    } else if (IsArgSet("-usehd")) {
        bool useHD = GetBoolArg("-usehd", DEFAULT_USE_HD_WALLET);
        if (walletInstance->IsHDEnabled() && !useHD) {
            InitError(strprintf(_("Error loading %s: You can't disable HD on a already existing HD wallet"), walletFile));
            return NULL;
        }
        if (!walletInstance->IsHDEnabled() && useHD) {
            InitError(strprintf(_("Error loading %s: You can't enable HD on a already existing non-HD wallet"), walletFile));
            return NULL;
        }
    }

    // Add files for persistent storage (client-api)
    if(fApi)
        CreatePersistentFiles();

    LogPrintf(" wallet      %15dms\n", GetTimeMillis() - nStart);
    if (pwalletMain->IsHDSeedAvailable()) {
        zwalletMain = new CHDMintWallet(pwalletMain->strWalletFile);
    }

    RegisterValidationInterface(walletInstance);

    CBlockIndex *pindexRescan = chainActive.Tip();
    if (GetBoolArg("-rescan", false))
        pindexRescan = chainActive.Genesis();
    else
    {
        CWalletDB walletdb(walletFile);
        CBlockLocator locator;
        if (walletdb.ReadBestBlock(locator))
            pindexRescan = FindForkInGlobalIndex(chainActive, locator);
        else
            pindexRescan = chainActive.Genesis();
    }
    bool rescanning = (chainActive.Tip() && chainActive.Tip() != pindexRescan);

#ifdef ENABLE_CLIENTAPI
        // Set API loaded before wallet sync (if not rescanning) and immediately notify
        if(fApi && !rescanning){
            SetAPIWarmupFinished();
            GetMainSignals().NotifyAPIStatus();
            LogPrintf("InitLoadWallet() : loaded API\n");
        }
#endif

    if (rescanning) {
        //We can't rescan beyond non-pruned blocks, stop and throw an error
        //this might happen if a user uses a old wallet within a pruned node
        // or if he ran -disablewallet for a longer time, then decided to re-enable
        if (fPruneMode)
        {
            CBlockIndex *block = chainActive.Tip();
            while (block && block->pprev && (block->pprev->nStatus & BLOCK_HAVE_DATA) && block->pprev->nTx > 0 && pindexRescan != block)
                block = block->pprev;

            if (pindexRescan != block) {
                InitError(_("Prune: last wallet synchronisation goes beyond pruned data. You need to -reindex (download the whole blockchain again in case of pruned node)"));
                return NULL;
            }
        }

        uiInterface.InitMessage(_("Rescanning..."));
        LogPrintf("Rescanning last %i blocks (from block %i)...\n", chainActive.Height() - pindexRescan->nHeight, pindexRescan->nHeight);
        nStart = GetTimeMillis();
        walletInstance->ScanForWalletTransactions(pindexRescan, true, fRecoverMnemonic);
        LogPrintf(" rescan      %15dms\n", GetTimeMillis() - nStart);
        walletInstance->SetBestChain(chainActive.GetLocator());
        CWalletDB::IncrementUpdateCounter();

        // Restore wallet transaction metadata after -zapwallettxes=1
        if (GetBoolArg("-zapwallettxes", false))
        {
            std::string zwtValue = GetArg("-zapwallettxes", "1");
            if(zwtValue != "2") {
                CWalletDB walletdb(walletFile);

                BOOST_FOREACH(const CWalletTx &wtxOld, vWtx)
                {
                    uint256 hash = wtxOld.GetHash();
                    std::map<uint256, CWalletTx>::iterator mi = walletInstance->mapWallet.find(hash);
                    if (mi != walletInstance->mapWallet.end()) {
                        const CWalletTx *copyFrom = &wtxOld;
                        CWalletTx *copyTo = &mi->second;
                        copyTo->mapValue = copyFrom->mapValue;
                        copyTo->vOrderForm = copyFrom->vOrderForm;
                        copyTo->nTimeReceived = copyFrom->nTimeReceived;
                        copyTo->nTimeSmart = copyFrom->nTimeSmart;
                        copyTo->fFromMe = copyFrom->fFromMe;
                        copyTo->strFromAccount = copyFrom->strFromAccount;
                        copyTo->nOrderPos = copyFrom->nOrderPos;
                        walletdb.WriteTx(*copyTo);
                    }
                }
            } else if (zwtValue == "2") {
                // Reset the used flag for Mint txs which lack corresponding spend tx
                // The algorighm is like this:
                //   1. Determine if there are used mints
                //   2. Build list of spend serials for the wallet
                //   3. Mark all used mints as not used if there is no matching spend serial
                list <CZerocoinEntry> listPubCoin;
                CWalletDB walletdb(walletFile);
                walletdb.ListPubCoin(listPubCoin);
                bool usedMintsFound = false;
                BOOST_FOREACH(CZerocoinEntry const & entry, listPubCoin) {
                    if(entry.IsUsed) {
                       usedMintsFound = true;
                       break;
                    }
                }

                if(usedMintsFound) {
                    CZerocoinState *zerocoinState = CZerocoinState::GetZerocoinState();
                    std::list <CZerocoinSpendEntry> listCoinSpendSerial;
                    walletdb.ListCoinSpendSerial(listCoinSpendSerial);
                    BOOST_FOREACH(CZerocoinEntry & entry, listPubCoin) {
                        if(entry.IsUsed) {
                            if(!zerocoinState->IsUsedCoinSerial(entry.serialNumber)) {
                                entry.IsUsed = false;
                                walletdb.WriteZerocoinEntry(entry);
                                std::list <CZerocoinSpendEntry>::const_iterator const
                                    se_iter = std::find_if(listCoinSpendSerial.begin(), listCoinSpendSerial.end(),
                                        [&entry](CZerocoinSpendEntry const & spendEntry){ return entry.serialNumber == spendEntry.coinSerial;});
                                if(se_iter != listCoinSpendSerial.end())
                                    walletdb.EraseCoinSpendSerialEntry(*se_iter);
                            }
                        }
                    }

                }
            }
        }
    }
    walletInstance->SetBroadcastTransactions(GetBoolArg("-walletbroadcast", DEFAULT_WALLETBROADCAST));

    {
        LOCK(walletInstance->cs_wallet);
        LogPrintf("setKeyPool.size() = %u\n",      walletInstance->GetKeyPoolSize());
        LogPrintf("mapWallet.size() = %u\n",       walletInstance->mapWallet.size());
        LogPrintf("mapAddressBook.size() = %u\n",  walletInstance->mapAddressBook.size());
    }

    return walletInstance;
}

bool CWallet::InitLoadWallet()
{
    if (GetBoolArg("-disablewallet", DEFAULT_DISABLE_WALLET)) {
        pwalletMain = NULL;
        LogPrintf("Wallet disabled!\n");
        return true;
    }

    std::string walletFile = GetArg("-wallet", DEFAULT_WALLET_DAT);

    if (walletFile.find_first_of("/\\") != std::string::npos) {
        return InitError(_("-wallet parameter must only specify a filename (not a path)"));
    } else if (SanitizeString(walletFile, SAFE_CHARS_FILENAME) != walletFile) {
        return InitError(_("Invalid characters in -wallet filename"));
    }

    CWallet * const pwallet = CreateWalletFromFile(walletFile);
    if (!pwallet) {
        return false;
    }
    pwalletMain = pwallet;
    fWalletInitialized = true;

    return true;
}

std::atomic<bool> CWallet::fFlushThreadRunning(false);

void CWallet::postInitProcess(boost::thread_group& threadGroup)
{
    // Add wallet transactions that aren't already in a block to mempool
    // Do this here as mempool requires genesis block to be loaded
    ReacceptWalletTransactions();

    // Run a thread to flush wallet periodically
    if (!CWallet::fFlushThreadRunning.exchange(true)) {
        threadGroup.create_thread(ThreadFlushWalletDB);
    }
}

bool CWallet::ParameterInteraction()
{
    if (GetBoolArg("-disablewallet", DEFAULT_DISABLE_WALLET))
        return true;

    if (GetBoolArg("-blocksonly", DEFAULT_BLOCKSONLY) && SoftSetBoolArg("-walletbroadcast", false)) {
        LogPrintf("%s: parameter interaction: -blocksonly=1 -> setting -walletbroadcast=0\n", __func__);
    }

    if (GetBoolArg("-salvagewallet", false) && SoftSetBoolArg("-rescan", true)) {
        // Rewrite just private keys: rescan to find transactions
        LogPrintf("%s: parameter interaction: -salvagewallet=1 -> setting -rescan=1\n", __func__);
    }

    // -zapwallettx implies a rescan
    if (GetBoolArg("-zapwallettxes", false) && SoftSetBoolArg("-rescan", true)) {
        LogPrintf("%s: parameter interaction: -zapwallettxes=<mode> -> setting -rescan=1\n", __func__);
    }

    if (GetBoolArg("-sysperms", false))
        return InitError("-sysperms is not allowed in combination with enabled wallet functionality");
    if (GetArg("-prune", 0) && GetBoolArg("-rescan", false))
        return InitError(_("Rescans are not possible in pruned mode. You will need to use -reindex which will download the whole blockchain again."));

    if (::minRelayTxFee.GetFeePerK() > HIGH_TX_FEE_PER_KB)
        InitWarning(AmountHighWarn("-minrelaytxfee") + " " +
                    _("The wallet will avoid paying less than the minimum relay fee."));

    if (IsArgSet("-mintxfee"))
    {
        CAmount n = 0;
        if (!ParseMoney(GetArg("-mintxfee", ""), n) || 0 == n)
            return InitError(AmountErrMsg("mintxfee", GetArg("-mintxfee", "")));
        if (n > HIGH_TX_FEE_PER_KB)
            InitWarning(AmountHighWarn("-mintxfee") + " " +
                        _("This is the minimum transaction fee you pay on every transaction."));
        CWallet::minTxFee = CFeeRate(n);
    }
    if (IsArgSet("-fallbackfee"))
    {
        CAmount nFeePerK = 0;
        if (!ParseMoney(GetArg("-fallbackfee", ""), nFeePerK))
            return InitError(strprintf(_("Invalid amount for -fallbackfee=<amount>: '%s'"), GetArg("-fallbackfee", "")));
        /*
        if (nFeePerK > HIGH_TX_FEE_PER_KB)
            InitWarning(AmountHighWarn("-fallbackfee") + " " +
                        _("This is the transaction fee you may pay when fee estimates are not available."));
        */
        CWallet::fallbackFee = CFeeRate(nFeePerK);
    }
    if (IsArgSet("-paytxfee"))
    {
        CAmount nFeePerK = 0;
        if (!ParseMoney(GetArg("-paytxfee", ""), nFeePerK))
            return InitError(AmountErrMsg("paytxfee", GetArg("-paytxfee", "")));
        /*
        if (nFeePerK > HIGH_TX_FEE_PER_KB)
            InitWarning(AmountHighWarn("-paytxfee") + " " +
                        _("This is the transaction fee you will pay if you send a transaction."));
        */

        payTxFee = CFeeRate(nFeePerK, 1000);
        if (payTxFee < ::minRelayTxFee)
        {
            return InitError(strprintf(_("Invalid amount for -paytxfee=<amount>: '%s' (must be at least %s)"),
                                       GetArg("-paytxfee", ""), ::minRelayTxFee.ToString()));
        }
    }
    if (IsArgSet("-maxtxfee"))
    {
        CAmount nMaxFee = 0;
        if (!ParseMoney(GetArg("-maxtxfee", ""), nMaxFee))
            return InitError(AmountErrMsg("maxtxfee", GetArg("-maxtxfee", "")));
        /*
        if (nMaxFee > HIGH_MAX_TX_FEE)
            InitWarning(_("-maxtxfee is set very high! Fees this large could be paid on a single transaction."));
        */
        maxTxFee = nMaxFee;
        if (CFeeRate(maxTxFee, 1000) < ::minRelayTxFee)
        {
            return InitError(strprintf(_("Invalid amount for -maxtxfee=<amount>: '%s' (must be at least the minrelay fee of %s to prevent stuck transactions)"),
                                       GetArg("-maxtxfee", ""), ::minRelayTxFee.ToString()));
        }
    }

    if (IsArgSet("-mininput"))
    {
        if (!ParseMoney(GetArg("-mininput", ""), nMinimumInputValue))
            return InitError(strprintf(_("Invalid amount for -mininput=<amount>: '%s'"), GetArg("-mininput", "").c_str()));
    }

    nTxConfirmTarget = GetArg("-txconfirmtarget", DEFAULT_TX_CONFIRM_TARGET);
    bSpendZeroConfChange = GetBoolArg("-spendzeroconfchange", DEFAULT_SPEND_ZEROCONF_CHANGE);
    fSendFreeTransactions = GetBoolArg("-sendfreetransactions", DEFAULT_SEND_FREE_TRANSACTIONS);
    fWalletRbf = GetBoolArg("-walletrbf", DEFAULT_WALLET_RBF);

    if (fSendFreeTransactions && GetArg("-limitfreerelay", DEFAULT_LIMITFREERELAY) <= 0)
        return InitError("Creation of free transactions with their relay disabled is not supported.");

    return true;
}

bool CWallet::BackupWallet(const std::string& strDest)
{
    if (!fFileBacked)
        return false;
    while (true)
    {
        {
            LOCK(bitdb.cs_db);
            if (!bitdb.mapFileUseCount.count(strWalletFile) || bitdb.mapFileUseCount[strWalletFile] == 0)
            {
                // Flush log data to the dat file
                bitdb.CloseDb(strWalletFile);
                bitdb.CheckpointLSN(strWalletFile);
                bitdb.mapFileUseCount.erase(strWalletFile);

                // Copy wallet file
                boost::filesystem::path pathSrc = GetDataDir() / strWalletFile;
                boost::filesystem::path pathDest(strDest);
                if (boost::filesystem::is_directory(pathDest))
                    pathDest /= strWalletFile;

                try {
#if BOOST_VERSION >= 104000
                    boost::filesystem::copy_file(pathSrc, pathDest, boost::filesystem::copy_option::overwrite_if_exists);
#else
                    boost::filesystem::copy_file(pathSrc, pathDest);
#endif
                    LogPrintf("copied %s to %s\n", strWalletFile, pathDest.string());
                    return true;
                } catch (const boost::filesystem::filesystem_error& e) {
                    LogPrintf("error copying %s to %s - %s\n", strWalletFile, pathDest.string(), e.what());
                    return false;
                }
            }
        }
        MilliSleep(100);
    }
    return false;
}

CKeyPool::CKeyPool()
{
    nTime = GetTime();
}

CKeyPool::CKeyPool(const CPubKey& vchPubKeyIn)
{
    nTime = GetTime();
    vchPubKey = vchPubKeyIn;
}

CWalletKey::CWalletKey(int64_t nExpires)
{
    nTimeCreated = (nExpires ? GetTime() : 0);
    nTimeExpires = nExpires;
}

void CMerkleTx::SetMerkleBranch(const CBlockIndex* pindex, int posInBlock)
{
    // Update the tx's hashBlock
    hashBlock = pindex->GetBlockHash();

    // set the position of the transaction in the block
    nIndex = posInBlock;
}

int CMerkleTx::GetDepthInMainChain(const CBlockIndex *&pindexRet, bool enableIX) const {
    int nResult;

    if (hashUnset())
        nResult = 0;
    else {
        AssertLockHeld(cs_main);

        // Find the block it claims to be in
        BlockMap::iterator mi = mapBlockIndex.find(hashBlock);
        if (mi == mapBlockIndex.end())
            nResult = 0;
        else {
            CBlockIndex *pindex = (*mi).second;
            if (!pindex || !chainActive.Contains(pindex))
                nResult = 0;
            else {
                pindexRet = pindex;
                nResult = ((nIndex == -1) ? (-1) : 1) * (chainActive.Height() - pindex->nHeight + 1);

                if (nResult == 0 && !mempool.exists(GetHash()))
                    return -1; // Not in chain, not in mempool
            }
        }
    }

    return nResult;
}

int CMerkleTx::GetDepthInMainChain(const CBlockIndex* &pindexRet) const
{
    if (hashUnset())
        return 0;

    AssertLockHeld(cs_main);

    // Find the block it claims to be in
    BlockMap::iterator mi = mapBlockIndex.find(hashBlock);
    if (mi == mapBlockIndex.end())
        return 0;
    CBlockIndex* pindex = (*mi).second;
    if (!pindex || !chainActive.Contains(pindex))
        return 0;

    pindexRet = pindex;
    return ((nIndex == -1) ? (-1) : 1) * (chainActive.Height() - pindex->nHeight + 1);
}

int CMerkleTx::GetBlocksToMaturity() const
{
    if (!IsCoinBase())
        return 0;
    return max(0, (COINBASE_MATURITY+1) - GetDepthInMainChain());
}


bool CMerkleTx::AcceptToMemoryPool(const CAmount &nAbsurdFee, CValidationState &state)
{
    if (GetBoolArg("-dandelion", true)) {
        bool res = ::AcceptToMemoryPool(
            txpools.getStemTxPool(),
            state,
            tx,
            false,
            NULL, /* pfMissingInputs */
            NULL,
            false, /* fOverrideMempoolLimit */
            nAbsurdFee,
            true,
            false /* markZcoinSpendTransactionSerial */
        );
        if (!res) {
            LogPrintf(
                "CMerkleTx::AcceptToMemoryPool, failed to add txn %s to dandelion stempool: %s.\n",
                GetHash().ToString(),
                state.GetRejectReason());
        }
        return res;
    } else {
        // Changes to mempool should also be made to Dandelion stempool
        return ::AcceptToMemoryPool(
            txpools,
            state,
            tx,
            false,
            NULL, /* pfMissingInputs */
            NULL,
            false, /* fOverrideMempoolLimit */
            nAbsurdFee,
            true,
            true);
    }
}

bool CompHeight(const CZerocoinEntry &a, const CZerocoinEntry &b) { return a.nHeight < b.nHeight; }
bool CompSigmaHeight(const CSigmaEntry &a, const CSigmaEntry &b) { return a.nHeight < b.nHeight; }

bool CompID(const CZerocoinEntry &a, const CZerocoinEntry &b) { return a.id < b.id; }
bool CompSigmaID(const CSigmaEntry &a, const CSigmaEntry &b) { return a.id < b.id; }<|MERGE_RESOLUTION|>--- conflicted
+++ resolved
@@ -8242,11 +8242,7 @@
     if (fFirstRun) 
     {
         // Create new keyUser and set as default key
-<<<<<<< HEAD
         if (GetBoolArg("-usehd", DEFAULT_USE_HD_WALLET) && !walletInstance->IsHDEnabled()) {
-=======
-        if (GetBoolArg("-usehd", DEFAULT_USE_HD_WALLET) && walletInstance->hdChain.masterKeyID.IsNull()) {
->>>>>>> b6bb14d3
             if(GetBoolArg("-usemnemonic", DEFAULT_USE_MNEMONIC)) {
                 if (GetArg("-mnemonicpassphrase", "").size() > 256) {
                     throw std::runtime_error(std::string(__func__) + ": Mnemonic passphrase is too long, must be at most 256 characters");
