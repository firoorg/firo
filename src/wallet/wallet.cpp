// Copyright (c) 2009-2010 Satoshi Nakamoto
// Copyright (c) 2009-2016 The Bitcoin Core developers
// Distributed under the MIT software license, see the accompanying
// file COPYING or http://www.opensource.org/licenses/mit-license.php.

#include "wallet.h"
#include "walletexcept.h"
#include "sigmaspendbuilder.h"
#include "lelantusjoinsplitbuilder.h"
#include "amount.h"
#include "base58.h"
#include "checkpoints.h"
#include "chain.h"
#include "wallet/coincontrol.h"
#include "consensus/consensus.h"
#include "consensus/validation.h"
#include "key.h"
#include "keystore.h"
#include "validation.h"
#include "sigma.h"
#include "../sigma/coinspend.h"
#include "../sigma/spend_metadata.h"
#include "../sigma/coin.h"
#include "lelantus.h"
#include "llmq/quorums_instantsend.h"
#include "llmq/quorums_chainlocks.h"
#include "net.h"
#include "policy/policy.h"
#include "primitives/block.h"
#include "primitives/transaction.h"
#include "script/script.h"
#include "script/sign.h"
#include "timedata.h"
#include "txmempool.h"
#include "util.h"
#include "ui_interface.h"
#include "utilmoneystr.h"
#include "validation.h"
#include "masternode-sync.h"
#include "random.h"
#include "init.h"
#include "hdmint/wallet.h"
#include "rpc/protocol.h"

#include "crypto/hmac_sha512.h"
#include "crypto/aes.h"

#include "hdmint/tracker.h"

#include "evo/deterministicmns.h"

#include <assert.h>
#include <boost/algorithm/string.hpp>
#include <boost/algorithm/string/replace.hpp>
#include <boost/filesystem.hpp>
#include <boost/thread.hpp>
#include <vector>

#include "bip47/account.h"
#include "bip47/paymentcode.h"
#include "bip47/bip47utils.h"

#ifdef ENABLE_ELYSIUM
#include "../elysium/rules.h"
#include "../elysium/packetencoder.h"
#include "../elysium/elysium.h"
#endif

#ifdef ENABLE_CLIENTAPI
#include "client-api/server.h"
#endif


CWallet* pwalletMain = NULL;

/** Transaction fee set by the user */
CFeeRate payTxFee(DEFAULT_TRANSACTION_FEE);
unsigned int nTxConfirmTarget = DEFAULT_TX_CONFIRM_TARGET;
bool bSpendZeroConfChange = DEFAULT_SPEND_ZEROCONF_CHANGE;
bool fSendFreeTransactions = DEFAULT_SEND_FREE_TRANSACTIONS;
bool fWalletRbf = DEFAULT_WALLET_RBF;
bool fRescanning = false;
bool fWalletInitialized = false;

const char * DEFAULT_WALLET_DAT = "wallet.dat";
boost::signals2::signal<void (CWallet *wallet)> UnlockWallet;

/**
 * Fees smaller than this (in satoshi) are considered zero fee (for transaction creation)
 * Override with -mintxfee
 */
CFeeRate CWallet::minTxFee = CFeeRate(DEFAULT_TRANSACTION_MINFEE);
/**
 * If fee estimation does not have enough data to provide estimates, use this fee instead.
 * Has no effect if not using fee estimation
 * Override with -fallbackfee
 */
CFeeRate CWallet::fallbackFee = CFeeRate(DEFAULT_FALLBACK_FEE);

const uint256 CMerkleTx::ABANDON_HASH(uint256S("0000000000000000000000000000000000000000000000000000000000000001"));

/** @defgroup mapWallet
 *
 * @{
 */

struct CompareValueOnly
{
    bool operator()(const std::pair<CAmount, std::pair<const CWalletTx*, unsigned int> >& t1,
                    const std::pair<CAmount, std::pair<const CWalletTx*, unsigned int> >& t2) const
    {
        return t1.first < t2.first;
    }
};

struct CompareByAmount
{
    bool operator()(const CompactTallyItem& t1, const CompactTallyItem& t2) const
    {
        return t1.nAmount > t2.nAmount;
    }
};

static void EnsureMintWalletAvailable()
{
    if (!pwalletMain || !pwalletMain->zwallet) {
        throw std::logic_error("Sigma feature requires HD wallet");
    }
}

static void EnsureSparkWalletAvailable()
{
    if (!pwalletMain || !pwalletMain->sparkWallet) {
        throw std::logic_error("Spark feature requires HD wallet");
    }
}

std::string COutput::ToString() const {
    return strprintf("COutput(%s, %d, %d) [%s]", tx->GetHash().ToString(), i, nDepth, FormatMoney(tx->tx->vout[i].nValue));
}

class CAffectedKeysVisitor : public boost::static_visitor<void> {
private:
    const CKeyStore &keystore;
    std::vector<CKeyID> &vKeys;

public:
    CAffectedKeysVisitor(const CKeyStore &keystoreIn, std::vector<CKeyID> &vKeysIn) : keystore(keystoreIn), vKeys(vKeysIn) {}

    void Process(const CScript &script) {
        txnouttype type;
        std::vector<CTxDestination> vDest;
        int nRequired;
        if (ExtractDestinations(script, type, vDest, nRequired)) {
            BOOST_FOREACH(const CTxDestination &dest, vDest)
                boost::apply_visitor(*this, dest);
        }
    }

    void operator()(const CKeyID &keyId) {
        if (keystore.HaveKey(keyId))
            vKeys.push_back(keyId);
    }

    void operator()(const CScriptID &scriptId) {
        CScript script;
        if (keystore.GetCScript(scriptId, script))
            Process(script);
    }

    void operator()(const CNoDestination &none) {}
};

const CWalletTx *CWallet::GetWalletTx(const uint256 &hash) const {
    LOCK(cs_wallet);
    std::map<uint256, CWalletTx>::const_iterator it = mapWallet.find(hash);
    if (it == mapWallet.end())
        return NULL;
    return &(it->second);
}

CPubKey CWallet::GetKeyFromKeypath(uint32_t nChange, uint32_t nChild, CKey& secret) {
    AssertLockHeld(cs_wallet); // mapKeyMetadata

    uint32_t nIndex = Params().GetConsensus().IsMain() ? BIP44_FIRO_INDEX : BIP44_TEST_INDEX;

    // Fail if not using HD wallet (no keypaths)
    if (hdChain.masterKeyID.IsNull())
        throw std::runtime_error(std::string(__func__) + ": Non-HD wallet detected");

    // use BIP44 keypath: m / purpose' / coin_type' / account' / change / address_index
    CKey key;                      //master key seed (256bit)
    CExtKey masterKey;             //hd master key
    CExtKey purposeKey;            //key at m/44'
    CExtKey coinTypeKey;           //key at m/44'/<1/136>' (Testnet or Firo Coin Type respectively, according to SLIP-0044)
    CExtKey accountKey;            //key at m/44'/<1/136>'/0'
    CExtKey externalChainChildKey; //key at m/44'/<1/136>'/0'/<c> (Standard: 0/1, Mints: 2)
    CExtKey childKey;              //key at m/44'/<1/136>'/0'/<c>/<n>

    if(hdChain.nVersion >= CHDChain::VERSION_WITH_BIP39){
        MnemonicContainer mContainer = mnemonicContainer;
        DecryptMnemonicContainer(mContainer);
        SecureVector seed = mContainer.GetSeed();
        masterKey.SetMaster(&seed[0], seed.size());
    } else {
        // try to get the master key
        if (!GetKey(hdChain.masterKeyID, key))
            throw std::runtime_error(std::string(__func__) + ": Master key not found");
        masterKey.SetMaster(key.begin(), key.size());
    }

    // derive m/44'
    // use hardened derivation (child keys >= 0x80000000 are hardened after bip32)
    masterKey.Derive(purposeKey, BIP44_INDEX | BIP32_HARDENED_KEY_LIMIT);

    // derive m/44'/136'
    purposeKey.Derive(coinTypeKey, nIndex | BIP32_HARDENED_KEY_LIMIT);

    // derive m/44'/136'/0'
    coinTypeKey.Derive(accountKey, BIP32_HARDENED_KEY_LIMIT);

    // derive m/44'/136'/0'/<c>
    accountKey.Derive(externalChainChildKey, nChange);

    // derive m/44'/136'/0'/<c>/<n>
    externalChainChildKey.Derive(childKey, nChild);

    secret = childKey.key;

    CPubKey pubkey = secret.GetPubKey();
    assert(secret.VerifyPubKey(pubkey));

    return pubkey;
}

CPubKey CWallet::GenerateNewKey(uint32_t nChange, bool fWriteChain)
{
    AssertLockHeld(cs_wallet); // mapKeyMetadata
    bool fCompressed = CanSupportFeature(FEATURE_COMPRPUBKEY); // default to compressed public keys if we want 0.6.0 wallets

    CKey secret;

    // Create new metadata
    int64_t nCreationTime = GetTime();
    CKeyMetadata metadata(nCreationTime);
    metadata.nChange = Component(nChange, false);

    uint32_t nIndex = Params().GetConsensus().IsMain() ? BIP44_FIRO_INDEX : BIP44_TEST_INDEX;

    // use HD key derivation if HD was enabled during wallet creation
    // TODO: change code to foloow bitcoin structure more closely
    if (IsHDEnabled()) {
        // use BIP44 keypath: m / purpose' / coin_type' / account' / change / address_index
        CKey key;                      //master key seed (256bit)
        CExtKey masterKey;             //hd master key
        CExtKey purposeKey;            //key at m/44'
        CExtKey coinTypeKey;           //key at m/44'/<1/136>' (Testnet or Firo Coin Type respectively, according to SLIP-0044)
        CExtKey accountKey;            //key at m/44'/<1/136>'/0'
        CExtKey externalChainChildKey; //key at m/44'/<1/136>'/0'/<c> (Standard: 0/1, Mints: 2)
        CExtKey childKey;              //key at m/44'/<1/136>'/0'/<c>/<n>
        //For bip39 we use it's original way for generating keys to make it compatible with hardware and software wallets
        if(hdChain.nVersion >= CHDChain::VERSION_WITH_BIP39){
            MnemonicContainer mContainer = mnemonicContainer;
            DecryptMnemonicContainer(mContainer);
            SecureVector seed = mContainer.GetSeed();
            masterKey.SetMaster(seed.empty() ? nullptr: &seed[0], seed.size());
        } else {
            // try to get the master key
            if (!GetKey(hdChain.masterKeyID, key) || !key.size())
                throw std::runtime_error(std::string(__func__) + ": Master key not found");
            masterKey.SetMaster(key.begin(), key.size());
        }

        // derive m/44'
        // use hardened derivation (child keys >= 0x80000000 are hardened after bip32)
        masterKey.Derive(purposeKey, BIP44_INDEX | BIP32_HARDENED_KEY_LIMIT);

        // derive m/44'/136'
        purposeKey.Derive(coinTypeKey, nIndex | BIP32_HARDENED_KEY_LIMIT);

        // derive m/44'/136'/0'
        coinTypeKey.Derive(accountKey, BIP32_HARDENED_KEY_LIMIT);

        // derive m/44'/136'/0'/<c>
        accountKey.Derive(externalChainChildKey, nChange);

        // derive child key at next index, skip keys already known to the wallet
        do
        {
            if (hdChain.nExternalChainCounters.size() <= nChange) {
                hdChain.nExternalChainCounters.resize(nChange+1, 0);
            }
            externalChainChildKey.Derive(childKey, hdChain.nExternalChainCounters.at(nChange));
            metadata.hdKeypath = "m/44'/" + std::to_string(nIndex) + "'/0'/" + std::to_string(nChange) + "/" + std::to_string(hdChain.nExternalChainCounters[nChange]);
            metadata.hdMasterKeyID = hdChain.masterKeyID;
            metadata.nChild = Component(hdChain.nExternalChainCounters.at(nChange), false);
            // increment childkey index
            hdChain.nExternalChainCounters.at(nChange)++;
        } while (HaveKey(childKey.key.GetPubKey().GetID()));
        secret = childKey.key;

        // update the chain model in the database
        if(fWriteChain){
            if (!CWalletDB(strWalletFile).WriteHDChain(hdChain))
                throw std::runtime_error(std::string(__func__) + ": Writing HD chain model failed");
        }
    /* bitcoin 0.14:
    if (IsHDEnabled()) {
        DeriveNewChildKey(metadata, secret);
    */
    } else {
        secret.MakeNewKey(fCompressed);
    }

    // Compressed public keys were introduced in version 0.6.0
    if (fCompressed)
        SetMinVersion(FEATURE_COMPRPUBKEY);

    CPubKey pubkey = secret.GetPubKey();
    assert(secret.VerifyPubKey(pubkey));

    mapKeyMetadata[pubkey.GetID()] = metadata;
    UpdateTimeFirstKey(nCreationTime);

    if (!AddKeyPubKey(secret, pubkey))
        throw std::runtime_error(std::string(__func__) + ": AddKey failed");
    return pubkey;
}

void CWallet::DeriveNewChildKey(CKeyMetadata& metadata, CKey& secret)
{
    // for now we use a fixed keypath scheme of m/0'/0'/k
    CKey key;                      //master key seed (256bit)
    CExtKey masterKey;             //hd master key
    CExtKey accountKey;            //key at m/0'
    CExtKey externalChainChildKey; //key at m/0'/0'
    CExtKey childKey;              //key at m/0'/0'/<n>'

    // try to get the master key
    if (!GetKey(hdChain.masterKeyID, key))
        throw std::runtime_error(std::string(__func__) + ": Master key not found");

    masterKey.SetMaster(key.begin(), key.size());

    // derive m/0'
    // use hardened derivation (child keys >= 0x80000000 are hardened after bip32)
    masterKey.Derive(accountKey, BIP32_HARDENED_KEY_LIMIT);

    // derive m/0'/0'
    accountKey.Derive(externalChainChildKey, BIP32_HARDENED_KEY_LIMIT);

    // derive child key at next index, skip keys already known to the wallet
    do {
        // always derive hardened keys
        // childIndex | BIP32_HARDENED_KEY_LIMIT = derive childIndex in hardened child-index-range
        // example: 1 | BIP32_HARDENED_KEY_LIMIT == 0x80000001 == 2147483649
        externalChainChildKey.Derive(childKey, hdChain.nExternalChainCounter | BIP32_HARDENED_KEY_LIMIT);
        metadata.hdKeypath = "m/0'/0'/" + std::to_string(hdChain.nExternalChainCounter) + "'";
        metadata.hdMasterKeyID = hdChain.masterKeyID;
        // increment childkey index
        hdChain.nExternalChainCounter++;
    } while (HaveKey(childKey.key.GetPubKey().GetID()));
    secret = childKey.key;

    // update the chain model in the database
    if (!CWalletDB(strWalletFile).WriteHDChain(hdChain))
        throw std::runtime_error(std::string(__func__) + ": Writing HD chain model failed");
}

bool CWallet::AddKeyPubKey(const CKey& secret, const CPubKey &pubkey)
{
    AssertLockHeld(cs_wallet); // mapKeyMetadata
    if (!CCryptoKeyStore::AddKeyPubKey(secret, pubkey))
        return false;

    // check if we need to remove from watch-only
    CScript script;
    script = GetScriptForDestination(pubkey.GetID());
    if (HaveWatchOnly(script))
        RemoveWatchOnly(script);
    script = GetScriptForRawPubKey(pubkey);
    if (HaveWatchOnly(script))
        RemoveWatchOnly(script);

    if (!fFileBacked)
        return true;
    if (!IsCrypted()) {
        return CWalletDB(strWalletFile).WriteKey(pubkey,
                                                 secret.GetPrivKey(),
                                                 mapKeyMetadata[pubkey.GetID()]);
    }
    return true;
}

bool CWallet::AddCryptedKey(const CPubKey &vchPubKey,
                            const std::vector<unsigned char> &vchCryptedSecret)
{
    if (!CCryptoKeyStore::AddCryptedKey(vchPubKey, vchCryptedSecret))
        return false;
    if (!fFileBacked)
        return true;
    {
        LOCK(cs_wallet);
        if (pwalletdbEncryption)
            return pwalletdbEncryption->WriteCryptedKey(vchPubKey,
                                                        vchCryptedSecret,
                                                        mapKeyMetadata[vchPubKey.GetID()]);
        else
            return CWalletDB(strWalletFile).WriteCryptedKey(vchPubKey,
                                                            vchCryptedSecret,
                                                            mapKeyMetadata[vchPubKey.GetID()]);
    }
    return false;
}

bool CWallet::LoadKeyMetadata(const CTxDestination& keyID, const CKeyMetadata &meta)
{
    AssertLockHeld(cs_wallet); // mapKeyMetadata
    UpdateTimeFirstKey(meta.nCreateTime);
    mapKeyMetadata[keyID] = meta;
    return true;
}

bool CWallet::LoadCryptedKey(const CPubKey &vchPubKey, const std::vector<unsigned char> &vchCryptedSecret)
{
    return CCryptoKeyStore::AddCryptedKey(vchPubKey, vchCryptedSecret);
}

void CWallet::UpdateTimeFirstKey(int64_t nCreateTime)
{
    AssertLockHeld(cs_wallet);
    if (nCreateTime <= 1) {
        // Cannot determine birthday information, so set the wallet birthday to
        // the beginning of time.
        nTimeFirstKey = 1;
    } else if (!nTimeFirstKey || nCreateTime < nTimeFirstKey) {
        nTimeFirstKey = nCreateTime;
    }
}

bool CWallet::AddCScript(const CScript& redeemScript)
{
    if (!CCryptoKeyStore::AddCScript(redeemScript))
        return false;
    if (!fFileBacked)
        return true;
    return CWalletDB(strWalletFile).WriteCScript(Hash160(redeemScript), redeemScript);
}

bool CWallet::LoadCScript(const CScript& redeemScript)
{
    /* A sanity check was added in pull #3843 to avoid adding redeemScripts
     * that never can be redeemed. However, old wallets may still contain
     * these. Do not add them to the wallet and warn. */
    if (redeemScript.size() > MAX_SCRIPT_ELEMENT_SIZE)
    {
        std::string strAddr = CBitcoinAddress(CScriptID(redeemScript)).ToString();
        LogPrintf("%s: Warning: This wallet contains a redeemScript of size %i which exceeds maximum size %i thus can never be redeemed. Do not use address %s.\n",
            __func__, redeemScript.size(), MAX_SCRIPT_ELEMENT_SIZE, strAddr);
        return true;
    }

    return CCryptoKeyStore::AddCScript(redeemScript);
}

bool CWallet::AddWatchOnly(const CScript& dest)
{
    if (!CCryptoKeyStore::AddWatchOnly(dest))
        return false;
    const CKeyMetadata& meta = mapKeyMetadata[CScriptID(dest)];
    UpdateTimeFirstKey(meta.nCreateTime);
    NotifyWatchonlyChanged(true);
    if (!fFileBacked)
        return true;
    return CWalletDB(strWalletFile).WriteWatchOnly(dest, meta);
}

bool CWallet::AddWatchOnly(const CScript& dest, int64_t nCreateTime)
{
    mapKeyMetadata[CScriptID(dest)].nCreateTime = nCreateTime;
    return AddWatchOnly(dest);
}

bool CWallet::RemoveWatchOnly(const CScript &dest)
{
    AssertLockHeld(cs_wallet);
    if (!CCryptoKeyStore::RemoveWatchOnly(dest))
        return false;
    if (!HaveWatchOnly())
        NotifyWatchonlyChanged(false);
    if (fFileBacked)
        if (!CWalletDB(strWalletFile).EraseWatchOnly(dest))
            return false;

    return true;
}

bool CWallet::LoadWatchOnly(const CScript &dest)
{
    return CCryptoKeyStore::AddWatchOnly(dest);
}

bool CWallet::Unlock(const SecureString &strWalletPassphrase, const bool& fFirstUnlock)
{
    CCrypter crypter;
    CKeyingMaterial vMasterKey;

    {
        LOCK(cs_wallet);
        BOOST_FOREACH(const MasterKeyMap::value_type& pMasterKey, mapMasterKeys)
        {
            if(!crypter.SetKeyFromPassphrase(strWalletPassphrase, pMasterKey.second.vchSalt, pMasterKey.second.nDeriveIterations, pMasterKey.second.nDerivationMethod))
                return false;
            if (!crypter.Decrypt(pMasterKey.second.vchCryptedKey, vMasterKey))
                continue; // try another master key
            if (CCryptoKeyStore::Unlock(vMasterKey, fFirstUnlock)) {
                fUnlockRequested.store(false);
                return true;
            }
        }
    }
    return false;
}

void CWallet::RequestUnlock() {
    if (!IsLocked())
        return;

    LogPrintf("Requesting wallet unlock\n");
    UnlockWallet(this);
    printf("Please unlock the wallet with your passphrase to allow spark wallet be created\nYou need to do this only one time.\n");

    fUnlockRequested.store(true);
}

bool CWallet::WaitForUnlock() {
    while (IsLocked()) {
        MilliSleep(100);

        if (ShutdownRequested())
            return false;
    }

    return true;
}

bool CWallet::ChangeWalletPassphrase(const SecureString& strOldWalletPassphrase, const SecureString& strNewWalletPassphrase)
{
    bool fWasLocked = IsLocked();

    {
        LOCK(cs_wallet);
        Lock();

        CCrypter crypter;
        CKeyingMaterial vMasterKey;
        BOOST_FOREACH(MasterKeyMap::value_type& pMasterKey, mapMasterKeys)
        {
            if(!crypter.SetKeyFromPassphrase(strOldWalletPassphrase, pMasterKey.second.vchSalt, pMasterKey.second.nDeriveIterations, pMasterKey.second.nDerivationMethod))
                return false;
            if (!crypter.Decrypt(pMasterKey.second.vchCryptedKey, vMasterKey))
                return false;
            if (CCryptoKeyStore::Unlock(vMasterKey))
            {
                int64_t nStartTime = GetTimeMillis();
                crypter.SetKeyFromPassphrase(strNewWalletPassphrase, pMasterKey.second.vchSalt, pMasterKey.second.nDeriveIterations, pMasterKey.second.nDerivationMethod);
                pMasterKey.second.nDeriveIterations = pMasterKey.second.nDeriveIterations * (100 / ((double)(GetTimeMillis() - nStartTime)));

                nStartTime = GetTimeMillis();
                crypter.SetKeyFromPassphrase(strNewWalletPassphrase, pMasterKey.second.vchSalt, pMasterKey.second.nDeriveIterations, pMasterKey.second.nDerivationMethod);
                pMasterKey.second.nDeriveIterations = (pMasterKey.second.nDeriveIterations + pMasterKey.second.nDeriveIterations * 100 / ((double)(GetTimeMillis() - nStartTime))) / 2;

                if (pMasterKey.second.nDeriveIterations < 25000)
                    pMasterKey.second.nDeriveIterations = 25000;

                LogPrintf("Wallet passphrase changed to an nDeriveIterations of %i\n", pMasterKey.second.nDeriveIterations);

                if (!crypter.SetKeyFromPassphrase(strNewWalletPassphrase, pMasterKey.second.vchSalt, pMasterKey.second.nDeriveIterations, pMasterKey.second.nDerivationMethod))
                    return false;
                if (!crypter.Encrypt(vMasterKey, pMasterKey.second.vchCryptedKey))
                    return false;
                CWalletDB(strWalletFile).WriteMasterKey(pMasterKey.first, pMasterKey.second);
                if (fWasLocked)
                    Lock();
                return true;
            }
        }
    }

    return false;
}

void CWallet::SetBestChain(const CBlockLocator& loc)
{
    CWalletDB walletdb(strWalletFile);
    walletdb.WriteBestBlock(loc);
}

bool CWallet::SetMinVersion(enum WalletFeature nVersion, CWalletDB* pwalletdbIn, bool fExplicit)
{
    LOCK(cs_wallet); // nWalletVersion
    if (nWalletVersion >= nVersion)
        return true;

    // when doing an explicit upgrade, if we pass the max version permitted, upgrade all the way
    if (fExplicit && nVersion > nWalletMaxVersion)
            nVersion = FEATURE_LATEST;

    nWalletVersion = nVersion;

    if (nVersion > nWalletMaxVersion)
        nWalletMaxVersion = nVersion;

    if (fFileBacked)
    {
        CWalletDB* pwalletdb = pwalletdbIn ? pwalletdbIn : new CWalletDB(strWalletFile);
        if (nWalletVersion > 40000)
            pwalletdb->WriteMinVersion(nWalletVersion);
        if (!pwalletdbIn)
            delete pwalletdb;
    }

    return true;
}

bool CWallet::SetMaxVersion(int nVersion)
{
    LOCK(cs_wallet); // nWalletVersion, nWalletMaxVersion
    // cannot downgrade below current version
    if (nWalletVersion > nVersion)
        return false;

    nWalletMaxVersion = nVersion;

    return true;
}

std::set<uint256> CWallet::GetConflicts(const uint256& txid) const
{
    std::set<uint256> result;
    AssertLockHeld(cs_wallet);

    std::map<uint256, CWalletTx>::const_iterator it = mapWallet.find(txid);
    if (it == mapWallet.end())
        return result;
    const CWalletTx& wtx = it->second;

    std::pair<TxSpends::const_iterator, TxSpends::const_iterator> range;

    BOOST_FOREACH(const CTxIn& txin, wtx.tx->vin)
    {
        if (mapTxSpends.count(txin.prevout) <= 1)
            continue;  // No conflict if zero or one spends
        range = mapTxSpends.equal_range(txin.prevout);
        for (TxSpends::const_iterator _it = range.first; _it != range.second; ++_it)
            result.insert(_it->second);
    }
    return result;
}

bool CWallet::HasWalletSpend(const uint256& txid) const
{
    AssertLockHeld(cs_wallet);
    auto iter = mapTxSpends.lower_bound(COutPoint(txid, 0));
    return (iter != mapTxSpends.end() && iter->first.hash == txid);
}

void CWallet::Flush(bool shutdown)
{
    bitdb.Flush(shutdown);
}

bool CWallet::Verify()
{
    if (GetBoolArg("-disablewallet", DEFAULT_DISABLE_WALLET))
        return true;

    LogPrintf("Using BerkeleyDB version %s\n", DbEnv::version(0, 0, 0));
    std::string walletFile = GetArg("-wallet", DEFAULT_WALLET_DAT);

    LogPrintf("Using wallet %s\n", walletFile);
    uiInterface.InitMessage(_("Verifying wallet..."));

    // Wallet file must be a plain filename without a directory
    if (walletFile != boost::filesystem::basename(walletFile) + boost::filesystem::extension(walletFile))
        return InitError(strprintf(_("Wallet %s resides outside data directory %s"), walletFile, GetDataDir().string()));

    if (!bitdb.Open(GetDataDir()))
    {
        // try moving the database env out of the way
        boost::filesystem::path pathDatabase = GetDataDir() / "database";
        boost::filesystem::path pathDatabaseBak = GetDataDir() / strprintf("database.%d.bak", GetTime());
        try {
            boost::filesystem::rename(pathDatabase, pathDatabaseBak);
            LogPrintf("Moved old %s to %s. Retrying.\n", pathDatabase.string(), pathDatabaseBak.string());
        } catch (const boost::filesystem::filesystem_error&) {
            // failure is ok (well, not really, but it's not worse than what we started with)
        }

        // try again
        if (!bitdb.Open(GetDataDir())) {
            // if it still fails, it probably means we can't even create the database env
            return InitError(strprintf(_("Error initializing wallet database environment %s!"), GetDataDir()));
        }
    }

    if (GetBoolArg("-salvagewallet", false))
    {
        // Recover readable keypairs:
        if (!CWalletDB::Recover(bitdb, walletFile, true))
            return false;
    }

    if (boost::filesystem::exists(GetDataDir() / walletFile))
    {
        CDBEnv::VerifyResult r = bitdb.Verify(walletFile, CWalletDB::Recover);
        if (r == CDBEnv::RECOVER_OK)
        {
            InitWarning(strprintf(_("Warning: Wallet file corrupt, data salvaged!"
                                         " Original %s saved as %s in %s; if"
                                         " your balance or transactions are incorrect you should"
                                         " restore from a backup."),
                walletFile, "wallet.{timestamp}.bak", GetDataDir()));
        }
        if (r == CDBEnv::RECOVER_FAIL)
            return InitError(strprintf(_("%s corrupt, salvage failed"), walletFile));
    }

    return true;
}

void CWallet::SyncMetaData(std::pair<TxSpends::iterator, TxSpends::iterator> range)
{
    // We want all the wallet transactions in range to have the same metadata as
    // the oldest (smallest nOrderPos).
    // So: find smallest nOrderPos:

    int nMinOrderPos = std::numeric_limits<int>::max();
    const CWalletTx* copyFrom = NULL;
    for (TxSpends::iterator it = range.first; it != range.second; ++it)
    {
        const uint256& hash = it->second;
        int n = mapWallet[hash].nOrderPos;
        if (n < nMinOrderPos)
        {
            nMinOrderPos = n;
            copyFrom = &mapWallet[hash];
        }
    }
    // Now copy data from copyFrom to rest:
    for (TxSpends::iterator it = range.first; it != range.second; ++it)
    {
        const uint256& hash = it->second;
        CWalletTx* copyTo = &mapWallet[hash];
        if (copyFrom == copyTo) continue;
        if (!copyFrom->IsEquivalentTo(*copyTo)) continue;
        copyTo->mapValue = copyFrom->mapValue;
        copyTo->vOrderForm = copyFrom->vOrderForm;
        // fTimeReceivedIsTxTime not copied on purpose
        // nTimeReceived not copied on purpose
        copyTo->nTimeSmart = copyFrom->nTimeSmart;
        copyTo->fFromMe = copyFrom->fFromMe;
        copyTo->strFromAccount = copyFrom->strFromAccount;
        // nOrderPos not copied on purpose
        // cached members not copied on purpose
    }
}

/**
 * Outpoint is spent if any non-conflicted transaction
 * spends it:
 */
bool CWallet::IsSpent(const uint256 &hash, unsigned int n) const
{
    auto tx = GetWalletTx(hash);

    // Try to handle mint output first.
    if (tx && tx->tx->vout.size() > n) {
        LOCK(cs_wallet);

        auto& script = tx->tx->vout[n].scriptPubKey;
        CWalletDB db(strWalletFile);

        if (script.IsZerocoinMint()) {
            return true;
        } else if (zwallet && script.IsSigmaMint()) {
            auto pub = sigma::ParseSigmaMintScript(script);
            uint256 hashPubcoin = primitives::GetPubCoinValueHash(pub);
            CMintMeta meta;
            if(!zwallet->GetTracker().GetMetaFromPubcoin(hashPubcoin, meta)){
                return false;
            }
            return meta.isUsed;
        } else if (zwallet && (script.IsLelantusMint() || script.IsLelantusJMint())) {
            secp_primitives::GroupElement pubcoin;
            try {
                lelantus::ParseLelantusMintScript(script, pubcoin);
            } catch (std::invalid_argument &) {
                return false;
            }
            uint256 hashPubcoin = primitives::GetPubCoinValueHash(pubcoin);
            CLelantusMintMeta meta;
            if(!zwallet->GetTracker().GetLelantusMetaFromPubcoin(hashPubcoin, meta)){
                return false;
            }
            return meta.isUsed;
        } else if (zwallet && (script.IsSparkMint() || script.IsSparkSMint())) {
            std::vector<unsigned char> serialContext;
            for (std::map<uint256, CWalletTx>::const_iterator it = mapWallet.begin(); it != mapWallet.end(); ++it) {
                const CWalletTx *pcoin = &(*it).second;
                for (unsigned int i = 0; i < pcoin->tx->vout.size(); i++) {
                    if (tx->tx->vout[n] == pcoin->tx->vout[i]) {
                        serialContext = spark::getSerialContext(*pcoin->tx);
                        break;
                    }
                }
                if (!serialContext.empty())
                    break;
            }

            spark::Coin coin(spark::Params::get_default());
            try {
                spark::ParseSparkMintCoin(script, coin);
            } catch (std::invalid_argument &) {
                return false;
            }
            coin.setSerialContext(serialContext);
            if (!pwalletMain->sparkWallet)
                return false;
<<<<<<< HEAD

=======
            
>>>>>>> 33e39f62
            CSparkMintMeta mintMeta;
            if (pwalletMain->sparkWallet->getMintMeta(coin, mintMeta)) {
                bool fIsSpent = mintMeta.isUsed;
                return fIsSpent;
            }
        }
    }

    // Normal output.
    const COutPoint outpoint(hash, n);
    std::pair<TxSpends::const_iterator, TxSpends::const_iterator> range;
    range = mapTxSpends.equal_range(outpoint);

    for (TxSpends::const_iterator it = range.first; it != range.second; ++it)
    {
        const uint256& wtxid = it->second;
        std::map<uint256, CWalletTx>::const_iterator mit = mapWallet.find(wtxid);
        if (mit != mapWallet.end()) {
            int depth = mit->second.GetDepthInMainChain();
            if (depth > 0  || (depth == 0 && !mit->second.isAbandoned()))
                return true; // Spent
        }
    }
    return false;
}

void CWallet::AddToSpends(const COutPoint& outpoint, const uint256& wtxid)
{
    mapTxSpends.insert(std::make_pair(outpoint, wtxid));
    setWalletUTXO.erase(outpoint);

    std::pair<TxSpends::iterator, TxSpends::iterator> range;
    range = mapTxSpends.equal_range(outpoint);
    SyncMetaData(range);
}


void CWallet::AddToSpends(const uint256& wtxid)
{
    assert(mapWallet.count(wtxid));
    CWalletTx& thisTx = mapWallet[wtxid];
    if (thisTx.IsCoinBase()) // Coinbases don't spend anything!
        return;

    BOOST_FOREACH(const CTxIn& txin, thisTx.tx->vin) {
        if (!thisTx.tx->HasNoRegularInputs()) {
            AddToSpends(txin.prevout, wtxid);
        }
    }
}

bool CWallet::EncryptWallet(const SecureString& strWalletPassphrase)
{
    if (IsCrypted())
        return false;

    CKeyingMaterial vMasterKey;

    vMasterKey.resize(WALLET_CRYPTO_KEY_SIZE);
    GetStrongRandBytes(&vMasterKey[0], WALLET_CRYPTO_KEY_SIZE);

    CMasterKey kMasterKey;

    kMasterKey.vchSalt.resize(WALLET_CRYPTO_SALT_SIZE);
    GetStrongRandBytes(&kMasterKey.vchSalt[0], WALLET_CRYPTO_SALT_SIZE);

    CCrypter crypter;
    int64_t nStartTime = GetTimeMillis();
    crypter.SetKeyFromPassphrase(strWalletPassphrase, kMasterKey.vchSalt, 25000, kMasterKey.nDerivationMethod);
    kMasterKey.nDeriveIterations = 2500000 / ((double)(GetTimeMillis() - nStartTime));

    nStartTime = GetTimeMillis();
    crypter.SetKeyFromPassphrase(strWalletPassphrase, kMasterKey.vchSalt, kMasterKey.nDeriveIterations, kMasterKey.nDerivationMethod);
    kMasterKey.nDeriveIterations = (kMasterKey.nDeriveIterations + kMasterKey.nDeriveIterations * 100 / ((double)(GetTimeMillis() - nStartTime))) / 2;

    if (kMasterKey.nDeriveIterations < 25000)
        kMasterKey.nDeriveIterations = 25000;

    LogPrintf("Encrypting Wallet with an nDeriveIterations of %i\n", kMasterKey.nDeriveIterations);

    if (!crypter.SetKeyFromPassphrase(strWalletPassphrase, kMasterKey.vchSalt, kMasterKey.nDeriveIterations, kMasterKey.nDerivationMethod))
        return false;
    if (!crypter.Encrypt(vMasterKey, kMasterKey.vchCryptedKey))
        return false;

    {
        LOCK(cs_wallet);
        mapMasterKeys[++nMasterKeyMaxID] = kMasterKey;
        if (fFileBacked)
        {
            assert(!pwalletdbEncryption);
            pwalletdbEncryption = new CWalletDB(strWalletFile);
            if (!pwalletdbEncryption->TxnBegin()) {
                delete pwalletdbEncryption;
                pwalletdbEncryption = NULL;
                return false;
            }
            pwalletdbEncryption->WriteMasterKey(nMasterKeyMaxID, kMasterKey);
        }

        if (!EncryptKeys(vMasterKey))
        {
            if (fFileBacked) {
                pwalletdbEncryption->TxnAbort();
                delete pwalletdbEncryption;
            }
            // We now probably have half of our keys encrypted in memory, and half not...
            // die and let the user reload the unencrypted wallet.
            assert(false);
        }

        // Encryption was introduced in version 0.4.0
        SetMinVersion(FEATURE_WALLETCRYPT, pwalletdbEncryption, true);

        if (fFileBacked)
        {
            if (!pwalletdbEncryption->TxnCommit()) {
                delete pwalletdbEncryption;
                // We now have keys encrypted in memory, but not on disk...
                // die to avoid confusion and let the user reload the unencrypted wallet.
                assert(false);
            }

            delete pwalletdbEncryption;
            pwalletdbEncryption = NULL;
        }

        Lock();
        Unlock(strWalletPassphrase, true);

        if(!mnemonicContainer.IsNull() && hdChain.nVersion >= CHDChain::VERSION_WITH_BIP39) {
            assert(EncryptMnemonicContainer(vMasterKey));
            SetMinVersion(FEATURE_HD);
            assert(SetMnemonicContainer(mnemonicContainer, false));
            TopUpKeyPool();
        }

        Lock();

        // Need to completely rewrite the wallet file; if we don't, bdb might keep
        // bits of the unencrypted private key in slack space in the database file.
        CDB::Rewrite(strWalletFile);

    }
    NotifyStatusChanged(this);

    return true;
}

DBErrors CWallet::ReorderTransactions()
{
    LOCK(cs_wallet);
    CWalletDB walletdb(strWalletFile);

    // Old wallets didn't have any defined order for transactions
    // Probably a bad idea to change the output of this

    // First: get all CWalletTx and CAccountingEntry into a sorted-by-time multimap.
    typedef std::pair<CWalletTx*, CAccountingEntry*> TxPair;
    typedef std::multimap<int64_t, TxPair > TxItems;
    TxItems txByTime;

    for (std::map<uint256, CWalletTx>::iterator it = mapWallet.begin(); it != mapWallet.end(); ++it)
    {
        CWalletTx* wtx = &((*it).second);
        txByTime.insert(make_pair(wtx->nTimeReceived, TxPair(wtx, (CAccountingEntry*)0)));
    }
    std::list<CAccountingEntry> acentries;
    walletdb.ListAccountCreditDebit("", acentries);
    BOOST_FOREACH(CAccountingEntry& entry, acentries)
    {
        txByTime.insert(make_pair(entry.nTime, TxPair((CWalletTx*)0, &entry)));
    }

    nOrderPosNext = 0;
    std::vector<int64_t> nOrderPosOffsets;
    for (TxItems::iterator it = txByTime.begin(); it != txByTime.end(); ++it)
    {
        CWalletTx *const pwtx = (*it).second.first;
        CAccountingEntry *const pacentry = (*it).second.second;
        int64_t& nOrderPos = (pwtx != 0) ? pwtx->nOrderPos : pacentry->nOrderPos;

        if (nOrderPos == -1)
        {
            nOrderPos = nOrderPosNext++;
            nOrderPosOffsets.push_back(nOrderPos);

            if (pwtx)
            {
                if (!walletdb.WriteTx(*pwtx))
                    return DB_LOAD_FAIL;
            }
            else
                if (!walletdb.WriteAccountingEntry(pacentry->nEntryNo, *pacentry))
                    return DB_LOAD_FAIL;
        }
        else
        {
            int64_t nOrderPosOff = 0;
            BOOST_FOREACH(const int64_t& nOffsetStart, nOrderPosOffsets)
            {
                if (nOrderPos >= nOffsetStart)
                    ++nOrderPosOff;
            }
            nOrderPos += nOrderPosOff;
            nOrderPosNext = std::max(nOrderPosNext, nOrderPos + 1);

            if (!nOrderPosOff)
                continue;

            // Since we're changing the order, write it back
            if (pwtx)
            {
                if (!walletdb.WriteTx(*pwtx))
                    return DB_LOAD_FAIL;
            }
            else
                if (!walletdb.WriteAccountingEntry(pacentry->nEntryNo, *pacentry))
                    return DB_LOAD_FAIL;
        }
    }
    walletdb.WriteOrderPosNext(nOrderPosNext);

    return DB_LOAD_OK;
}

int64_t CWallet::IncOrderPosNext(CWalletDB *pwalletdb)
{
    AssertLockHeld(cs_wallet); // nOrderPosNext
    int64_t nRet = nOrderPosNext++;
    if (pwalletdb) {
        pwalletdb->WriteOrderPosNext(nOrderPosNext);
    } else {
        CWalletDB(strWalletFile).WriteOrderPosNext(nOrderPosNext);
    }
    return nRet;
}

bool CWallet::AccountMove(std::string strFrom, std::string strTo, CAmount nAmount, std::string strComment)
{
    CWalletDB walletdb(strWalletFile);
    if (!walletdb.TxnBegin())
        return false;

    int64_t nNow = GetAdjustedTime();

    // Debit
    CAccountingEntry debit;
    debit.nOrderPos = IncOrderPosNext(&walletdb);
    debit.strAccount = strFrom;
    debit.nCreditDebit = -nAmount;
    debit.nTime = nNow;
    debit.strOtherAccount = strTo;
    debit.strComment = strComment;
    AddAccountingEntry(debit, &walletdb);

    // Credit
    CAccountingEntry credit;
    credit.nOrderPos = IncOrderPosNext(&walletdb);
    credit.strAccount = strTo;
    credit.nCreditDebit = nAmount;
    credit.nTime = nNow;
    credit.strOtherAccount = strFrom;
    credit.strComment = strComment;
    AddAccountingEntry(credit, &walletdb);

    if (!walletdb.TxnCommit())
        return false;

    return true;
}

bool CWallet::GetAccountPubkey(CPubKey &pubKey, std::string strAccount, bool bForceNew)
{
    CWalletDB walletdb(strWalletFile);

    CAccount account;
    walletdb.ReadAccount(strAccount, account);

    if (!bForceNew) {
        if (!account.vchPubKey.IsValid())
            bForceNew = true;
        else {
            // Check if the current key has been used
            CScript scriptPubKey = GetScriptForDestination(account.vchPubKey.GetID());
            for (std::map<uint256, CWalletTx>::iterator it = mapWallet.begin();
                 it != mapWallet.end() && account.vchPubKey.IsValid();
                 ++it)
                BOOST_FOREACH(const CTxOut& txout, (*it).second.tx->vout)
                    if (txout.scriptPubKey == scriptPubKey) {
                        bForceNew = true;
                        break;
                    }
        }
    }

    // Generate a new key
    if (bForceNew) {
        if (!GetKeyFromPool(account.vchPubKey))
            return false;

        SetAddressBook(account.vchPubKey.GetID(), strAccount, "receive");
        walletdb.WriteAccount(strAccount, account);
    }

    pubKey = account.vchPubKey;

    return true;
}

void CWallet::MarkDirty()
{
    {
        LOCK(cs_wallet);
        BOOST_FOREACH(PAIRTYPE(const uint256, CWalletTx)& item, mapWallet)
            item.second.MarkDirty();
    }
}

namespace {
void HandleSecretAddresses(CWallet & wallet, bip47::CAccountReceiver const & receiver)
{
    if (wallet.IsLocked()) {
        wallet.NotifyBip47KeysChanged(receiver.getAccountNum(), chainActive.Tip());
        return;
    }

    bip47::utils::AddReceiverSecretAddresses(receiver, wallet);
}
}

bool CWallet::MarkReplaced(const uint256& originalHash, const uint256& newHash)
{
    LOCK(cs_wallet);

    auto mi = mapWallet.find(originalHash);

    // There is a bug if MarkReplaced is not called on an existing wallet transaction.
    assert(mi != mapWallet.end());

    CWalletTx& wtx = (*mi).second;

    // Ensure for now that we're not overwriting data
    assert(wtx.mapValue.count("replaced_by_txid") == 0);

    wtx.mapValue["replaced_by_txid"] = newHash.ToString();

    CWalletDB walletdb(strWalletFile, "r+");

    bool success = true;
    if (!walletdb.WriteTx(wtx)) {
        LogPrintf("%s: Updating walletdb tx %s failed", __func__, wtx.GetHash().ToString());
        success = false;
    }

    NotifyTransactionChanged(this, originalHash, CT_UPDATED);

    return success;
}

bool CWallet::AddToWallet(const CWalletTx& wtxIn, bool fFlushOnClose)
{
    LOCK(cs_wallet);

    CWalletDB walletdb(strWalletFile, "r+", fFlushOnClose);

    uint256 hash = wtxIn.GetHash();

    // Inserts only if not already there, returns tx inserted or tx found
    std::pair<std::map<uint256, CWalletTx>::iterator, bool> ret = mapWallet.insert(std::make_pair(hash, wtxIn));
    CWalletTx& wtx = (*ret.first).second;
    wtx.BindWallet(this);
    bool fInsertedNew = ret.second;
    if (fInsertedNew)
    {
        wtx.nTimeReceived = GetAdjustedTime();
        wtx.nOrderPos = IncOrderPosNext(&walletdb);
        wtxOrdered.insert(make_pair(wtx.nOrderPos, TxPair(&wtx, (CAccountingEntry*)0)));

        auto mnList = deterministicMNManager->GetListAtChainTip();
        for(unsigned int i = 0; i < wtx.tx->vout.size(); ++i) {
            if (IsMine(wtx.tx->vout[i]) && !IsSpent(hash, i)) {
                setWalletUTXO.insert(COutPoint(hash, i));
                if (deterministicMNManager->IsProTxWithCollateral(wtx.tx, i) || mnList.HasMNByCollateral(COutPoint(hash, i))) {
                    LockCoin(COutPoint(hash, i));
                }
            }
        }

        wtx.nTimeSmart = wtx.nTimeReceived;
        if (!wtxIn.hashUnset())
        {
            if (mapBlockIndex.count(wtxIn.hashBlock))
            {
                int64_t latestNow = wtx.nTimeReceived;
                int64_t latestEntry = 0;
                {
                    // Tolerate times up to the last timestamp in the wallet not more than 5 minutes into the future
                    int64_t latestTolerated = latestNow + 300;
                    const TxItems & txOrdered = wtxOrdered;
                    for (TxItems::const_reverse_iterator it = txOrdered.rbegin(); it != txOrdered.rend(); ++it)
                    {
                        CWalletTx *const pwtx = (*it).second.first;
                        if (pwtx == &wtx)
                            continue;
                        CAccountingEntry *const pacentry = (*it).second.second;
                        int64_t nSmartTime;
                        if (pwtx)
                        {
                            nSmartTime = pwtx->nTimeSmart;
                            if (!nSmartTime)
                                nSmartTime = pwtx->nTimeReceived;
                        }
                        else
                            nSmartTime = pacentry->nTime;
                        if (nSmartTime <= latestTolerated)
                        {
                            latestEntry = nSmartTime;
                            if (nSmartTime > latestNow)
                                latestNow = nSmartTime;
                            break;
                        }
                    }
                }

                int64_t blocktime = mapBlockIndex[wtxIn.hashBlock]->GetBlockTime();
                wtx.nTimeSmart = std::max(latestEntry, std::min(blocktime, latestNow));
            }
            else
                LogPrintf("AddToWallet(): found %s in block %s not in index\n",
                         wtxIn.GetHash().ToString(),
                         wtxIn.hashBlock.ToString());
        }
        AddToSpends(hash);
    }

    bool fUpdated = false;
    if (!fInsertedNew)
    {
        // Merge
        if (!wtxIn.hashUnset() && wtxIn.hashBlock != wtx.hashBlock)
        {
            wtx.hashBlock = wtxIn.hashBlock;
            fUpdated = true;
        }
        // If no longer abandoned, update
        if (wtxIn.hashBlock.IsNull() && wtx.isAbandoned())
        {
            wtx.hashBlock = wtxIn.hashBlock;
            fUpdated = true;
        }
        if (wtxIn.nIndex != -1 && (wtxIn.nIndex != wtx.nIndex))
        {
            wtx.nIndex = wtxIn.nIndex;
            fUpdated = true;
        }
        if (wtxIn.fFromMe && wtxIn.fFromMe != wtx.fFromMe)
        {
            wtx.fFromMe = wtxIn.fFromMe;
            fUpdated = true;
        }
    }

    //// debug print
    LogPrintf("AddToWallet %s  %s%s\n", wtxIn.GetHash().ToString(), (fInsertedNew ? "new" : ""), (fUpdated ? "update" : ""));

    // Write to disk
    if (fInsertedNew || fUpdated)
        if (!walletdb.WriteTx(wtx))
            return false;

    // Handle bip47 notification tx
    if (fInsertedNew)
    {
        HandleBip47Transaction(wtx);
        HandleSparkTransaction(wtx);
    }

    // Break debit/credit balance caches:
    wtx.MarkDirty();

    // Notify UI of new or updated transaction
    NotifyTransactionChanged(this, hash, fInsertedNew ? CT_NEW : CT_UPDATED);

    // notify an external script when a wallet transaction comes in or is updated
    std::string strCmd = GetArg("-walletnotify", "");

    if ( !strCmd.empty())
    {
        boost::replace_all(strCmd, "%s", wtxIn.GetHash().GetHex());
        boost::thread t(runCommand, strCmd); // thread runs free
    }

    return true;
}

bool CWallet::LoadToWallet(const CWalletTx& wtxIn)
{
    uint256 hash = wtxIn.GetHash();

    mapWallet[hash] = wtxIn;
    CWalletTx& wtx = mapWallet[hash];
    wtx.BindWallet(this);
    wtxOrdered.insert(make_pair(wtx.nOrderPos, TxPair(&wtx, (CAccountingEntry*)0)));
    AddToSpends(hash);
    BOOST_FOREACH(const CTxIn& txin, wtx.tx->vin) {
        if (mapWallet.count(txin.prevout.hash)) {
            CWalletTx& prevtx = mapWallet[txin.prevout.hash];
            if (prevtx.nIndex == -1 && !prevtx.hashUnset()) {
                MarkConflicted(prevtx.hashBlock, wtx.GetHash());
            }
        }
    }

    return true;
}

/**
 * Add a transaction to the wallet, or update it.  pIndex and posInBlock should
 * be set when the transaction was known to be included in a block.  When
 * posInBlock = SYNC_TRANSACTION_NOT_IN_BLOCK (-1) , then wallet state is not
 * updated in AddToWallet, but notifications happen and cached balances are
 * marked dirty.
 * If fUpdate is true, existing transactions will be updated.
 * TODO: One exception to this is that the abandoned state is cleared under the
 * assumption that any further notification of a transaction that was considered
 * abandoned is an indication that it is not safe to be considered abandoned.
 * Abandoned state should probably be more carefuly tracked via different
 * posInBlock signals or by checking mempool presence when necessary.
 */
bool CWallet::AddToWalletIfInvolvingMe(const CTransaction& tx, const CBlockIndex* pIndex, int posInBlock, bool fUpdate)
{
    {
        AssertLockHeld(cs_wallet);

        if (posInBlock != -1) {
            if(!(tx.IsCoinBase() || tx.HasNoRegularInputs())) {
                BOOST_FOREACH(const CTxIn& txin, tx.vin) {
                    std::pair<TxSpends::const_iterator, TxSpends::const_iterator> range = mapTxSpends.equal_range(txin.prevout);
                    while (range.first != range.second) {
                        if (range.first->second != tx.GetHash()) {
                            LogPrintf("Transaction %s (in block %s) conflicts with wallet transaction %s (both spend %s:%i)\n", tx.GetHash().ToString(), pIndex->GetBlockHash().ToString(), range.first->second.ToString(), range.first->first.hash.ToString(), range.first->first.n);
                            MarkConflicted(pIndex->GetBlockHash(), range.first->second);
                        }
                        range.first++;
                    }
                }
            }
        }

        bool fExisted = mapWallet.count(tx.GetHash()) != 0;
        if (fExisted && !fUpdate) return false;
        if (fExisted || IsMine(tx) || IsFromMe(tx))
        {
            /* Check if any keys in the wallet keypool that were supposed to be unused
         * have appeared in a new transaction. If so, remove those keys from the keypool.
         * This can happen when restoring an old wallet backup that does not contain
         * the mostly recently created transactions from newer versions of the wallet.
         */
            // loop though all outputs
            for (const CTxOut& txout: tx.vout) {
                // extract addresses and check if they match with an unused keypool key
                std::vector<CKeyID> vAffected;
                CAffectedKeysVisitor(*this, vAffected).Process(txout.scriptPubKey);
                for (const CKeyID &keyid : vAffected) {
                    std::map<CKeyID, int64_t>::const_iterator mi = m_pool_key_to_index.find(keyid);
                    if (mi != m_pool_key_to_index.end()) {
                        LogPrintf("%s: Detected a used keypool key, mark all keypool key up to this key as used\n", __func__);
                        MarkReserveKeysAsUsed(mi->second);

                        if (!TopUpKeyPool()) {
                            LogPrintf("%s: Topping up keypool failed (locked wallet)\n", __func__);
                        }
                    }
                }
            }

            CWalletTx wtx(this, MakeTransactionRef(tx));

            // Get merkle branch if transaction was found in a block
            if (posInBlock != -1)
                wtx.SetMerkleBranch(pIndex, posInBlock);

            return AddToWallet(wtx, false);
        }
    }
    return false;
}

bool CWallet::AbandonTransaction(const uint256& hashTx)
{
    LOCK2(cs_main, cs_wallet);

    CWalletDB walletdb(strWalletFile, "r+");

    std::set<uint256> todo;
    std::set<uint256> done;

    // Can't mark abandoned if confirmed or in mempool
    assert(mapWallet.count(hashTx));
    CWalletTx& origtx = mapWallet[hashTx];
    if (origtx.GetDepthInMainChain() > 0 || origtx.InMempool() || origtx.InStempool() || origtx.IsLockedByLLMQInstantSend()) {
        return false;
    }

    todo.insert(hashTx);

    while (!todo.empty()) {
        uint256 now = *todo.begin();
        todo.erase(now);
        done.insert(now);
        assert(mapWallet.count(now));
        CWalletTx& wtx = mapWallet[now];
        int currentconfirm = wtx.GetDepthInMainChain();
        // If the orig tx was not in block, none of its spends can be
        assert(currentconfirm <= 0);
        // if (currentconfirm < 0) {Tx and spends are already conflicted, no need to abandon}
        if (currentconfirm == 0 && !wtx.isAbandoned()) {
            // If the orig tx was not in block/mempool, none of its spends can be in mempool
            assert(!wtx.InMempool());
            assert(!wtx.InStempool());
            wtx.nIndex = -1;
            wtx.setAbandoned();
            wtx.MarkDirty();
            walletdb.WriteTx(wtx);
            NotifyTransactionChanged(this, wtx.GetHash(), CT_UPDATED);
            // Iterate over all its outputs, and mark transactions in the wallet that spend them abandoned too
            TxSpends::const_iterator iter = mapTxSpends.lower_bound(COutPoint(hashTx, 0));
            while (iter != mapTxSpends.end() && iter->first.hash == now) {
                if (!done.count(iter->second)) {
                    todo.insert(iter->second);
                }
                iter++;
            }
            // If a transaction changes 'conflicted' state, that changes the balance
            // available of the outputs it spends. So force those to be recomputed
            BOOST_FOREACH(const CTxIn& txin, wtx.tx->vin)
            {
                if (mapWallet.count(txin.prevout.hash))
                    mapWallet[txin.prevout.hash].MarkDirty();
            }
        }

        if (wtx.tx->IsSigmaSpend()) {
            // find out coin serial number
            assert(wtx.tx->vin.size() == 1);

            const CTxIn &txin = wtx.tx->vin[0];
            // NOTE(martun): +1 on the next line stands for 1 byte in which the opcode of
            // OP_SIGMASPEND is written.
            // because the size of serialized spend is also written, probably in 3 bytes.
            CDataStream serializedCoinSpend((const char *)&*(txin.scriptSig.begin() + 1),
                                            (const char *)&*txin.scriptSig.end(),
                                            SER_NETWORK, PROTOCOL_VERSION);
            sigma::CoinSpend spend(sigma::Params::get_default(),
                                         serializedCoinSpend);

            Scalar serial = spend.getCoinSerialNumber();

            // mark corresponding mint as unspent
            uint256 hashSerial = primitives::GetSerialHash(serial);
            CMintMeta meta;
            if(zwallet->GetTracker().GetMetaFromSerial(hashSerial, meta)){
                meta.isUsed = false;
                zwallet->GetTracker().UpdateState(meta);

                // erase sigma spend entry
                CSigmaSpendEntry spendEntry;
                spendEntry.coinSerial = serial;
                walletdb.EraseCoinSpendSerialEntry(spendEntry);
            }
        } else if (wtx.tx->IsLelantusJoinSplit()) {
            // find out coin serial number
            assert(wtx.tx->vin.size() == 1);

            std::unique_ptr<lelantus::JoinSplit> joinsplit;
            try {
                joinsplit = lelantus::ParseLelantusJoinSplit(*wtx.tx);
            }
            catch (...) {
                continue;
            }

            const std::vector<Scalar>& serials = joinsplit->getCoinSerialNumbers();

            for (const auto& serial : serials) {
                // mark corresponding mint as unspent
                uint256 hashSerial = primitives::GetSerialHash(serial);
                CLelantusMintMeta meta;
                if(zwallet->GetTracker().GetMetaFromSerial(hashSerial, meta)){
                    meta.isUsed = false;
                    zwallet->GetTracker().UpdateState(meta);

                    // erase lelantus spend entry
                    CLelantusSpendEntry spendEntry;
                    spendEntry.coinSerial = serial;
                    walletdb.EraseLelantusSpendSerialEntry(spendEntry);
                }
            }
        } else if (wtx.tx->IsSparkSpend()) {
            std::vector<GroupElement> lTags;
            try {
                spark::SpendTransaction spend = spark::ParseSparkSpend(*wtx.tx);
                lTags = spend.getUsedLTags();
            }
            catch (...) {
                continue;
            }

            sparkWallet->AbandonSpends(lTags);
        }

        if (wtx.tx->IsSigmaMint()) {
            for (const CTxOut &txout: wtx.tx->vout) {
                if (!txout.scriptPubKey.IsSigmaMint())
                    continue;

                try {
                    auto groupElement = sigma::ParseSigmaMintScript(txout.scriptPubKey);
                    uint256 hashPubcoin = primitives::GetPubCoinValueHash(groupElement);
                    CMintMeta meta;
                    if (zwallet->GetTracker().GetMetaFromPubcoin(hashPubcoin, meta))
                        zwallet->GetTracker().Archive(meta);
                }
                catch (std::invalid_argument &) {
                    continue;
                }
            }
        }

        if (wtx.tx->IsLelantusMint()) {
            for (const CTxOut &txout: wtx.tx->vout) {
                if (!txout.scriptPubKey.IsLelantusMint() && !txout.scriptPubKey.IsLelantusJMint())
                    continue;

                try {
                    secp_primitives::GroupElement groupElement;
                    lelantus::ParseLelantusMintScript(txout.scriptPubKey, groupElement);
                    uint256 hashPubcoin = primitives::GetPubCoinValueHash(groupElement);
                    CLelantusMintMeta meta;
                    if (zwallet->GetTracker().GetLelantusMetaFromPubcoin(hashPubcoin, meta))
                        zwallet->GetTracker().Archive(meta);
                }
                catch (std::invalid_argument &) {
                    continue;
                }
            }
        }

        if (wtx.tx->IsSparkTransaction()) {
            std::vector<spark::Coin> coins = spark::GetSparkMintCoins(*wtx.tx);
            sparkWallet->AbandonSparkMints(coins);
        }
    }

    return true;
}

void CWallet::MarkConflicted(const uint256& hashBlock, const uint256& hashTx)
{
    LOCK2(cs_main, cs_wallet);

    int conflictconfirms = 0;
    if (mapBlockIndex.count(hashBlock)) {
        CBlockIndex* pindex = mapBlockIndex[hashBlock];
        if (chainActive.Contains(pindex)) {
            conflictconfirms = -(chainActive.Height() - pindex->nHeight + 1);
        }
    }
    // If number of conflict confirms cannot be determined, this means
    // that the block is still unknown or not yet part of the main chain,
    // for example when loading the wallet during a reindex. Do nothing in that
    // case.
    if (conflictconfirms >= 0)
        return;

    // Do not flush the wallet here for performance reasons
    CWalletDB walletdb(strWalletFile, "r+", false);

    std::set<uint256> todo;
    std::set<uint256> done;

    todo.insert(hashTx);

    while (!todo.empty()) {
        uint256 now = *todo.begin();
        todo.erase(now);
        done.insert(now);
        assert(mapWallet.count(now));
        CWalletTx& wtx = mapWallet[now];
        int currentconfirm = wtx.GetDepthInMainChain();
        if (conflictconfirms < currentconfirm) {
            // Block is 'more conflicted' than current confirm; update.
            // Mark transaction as conflicted with this block.
            wtx.nIndex = -1;
            wtx.hashBlock = hashBlock;
            wtx.MarkDirty();
            walletdb.WriteTx(wtx);
            // Iterate over all its outputs, and mark transactions in the wallet that spend them conflicted too
            TxSpends::const_iterator iter = mapTxSpends.lower_bound(COutPoint(now, 0));
            while (iter != mapTxSpends.end() && iter->first.hash == now) {
                 if (!done.count(iter->second)) {
                     todo.insert(iter->second);
                 }
                 iter++;
            }
            // If a transaction changes 'conflicted' state, that changes the balance
            // available of the outputs it spends. So force those to be recomputed
            BOOST_FOREACH(const CTxIn& txin, wtx.tx->vin)
            {
                if (mapWallet.count(txin.prevout.hash))
                    mapWallet[txin.prevout.hash].MarkDirty();
            }
        }
    }
}

void CWallet::SyncTransaction(const CTransaction& tx, const CBlockIndex *pindex, int posInBlock)
{
    LOCK2(cs_main, cs_wallet);

    if (!AddToWalletIfInvolvingMe(tx, pindex, posInBlock, true))
        return; // Not one of ours

    // If a transaction changes 'conflicted' state, that changes the balance
    // available of the outputs it spends. So force those to be
    // recomputed, also:
    BOOST_FOREACH(const CTxIn& txin, tx.vin)
    {
        if (mapWallet.count(txin.prevout.hash))
            mapWallet[txin.prevout.hash].MarkDirty();
    }

    // Notify of wallet transaction
    GetMainSignals().WalletTransaction(tx);
}


isminetype CWallet::IsMine(const CTxIn &txin, const CTransaction& tx) const
{
    LOCK(cs_wallet);

    if (txin.IsZerocoinSpend()) {
        return ISMINE_NO;
    } else if (txin.IsSigmaSpend()) {
        CWalletDB db(strWalletFile);

        CDataStream serializedCoinSpend(
            std::vector<char>(txin.scriptSig.begin() + 1, txin.scriptSig.end()),
            SER_NETWORK, PROTOCOL_VERSION);

        sigma::Params* sigmaParams = sigma::Params::get_default();
        sigma::CoinSpend spend(sigmaParams, serializedCoinSpend);

        if (db.HasCoinSpendSerialEntry(spend.getCoinSerialNumber())) {
            return ISMINE_SPENDABLE;
        }
    } else if (txin.IsLelantusJoinSplit()) {
        CWalletDB db(strWalletFile);
        std::unique_ptr<lelantus::JoinSplit> joinsplit;
        try {
            joinsplit = lelantus::ParseLelantusJoinSplit(tx);
        }
        catch (...) {
            return ISMINE_NO;
        }

        if (db.HasLelantusSpendSerialEntry(joinsplit->getCoinSerialNumbers()[0]) || db.HasCoinSpendSerialEntry(joinsplit->getCoinSerialNumbers()[0])) {
            return ISMINE_SPENDABLE;
        }
    } else if (txin.IsZerocoinRemint()) {
        return ISMINE_NO;
    }  else if (tx.IsSparkSpend()) {
        std::vector<GroupElement> lTags;
        try {
            spark::SpendTransaction spend = spark::ParseSparkSpend(tx);
            lTags = spend.getUsedLTags();
        }
        catch (...) {
            return ISMINE_NO;
        }
        if (!sparkWallet)
            return ISMINE_NO;
        return sparkWallet->isMine(lTags) ? ISMINE_SPENDABLE : ISMINE_NO;
    }
    else {
        std::map<uint256, CWalletTx>::const_iterator mi = mapWallet.find(txin.prevout.hash);
        if (mi != mapWallet.end())
        {
            const CWalletTx& prev = (*mi).second;
            if (txin.prevout.n < prev.tx->vout.size())
                return IsMine(prev.tx->vout[txin.prevout.n]);
        }
    }

    return ISMINE_NO;
}

// Note that this function doesn't distinguish between a 0-valued input,
// and a not-"is mine" (according to the filter) input.
CAmount CWallet::GetDebit(const CTxIn &txin, const CTransaction& tx, const isminefilter& filter) const
{
    LOCK(cs_wallet);

    if (txin.IsZerocoinSpend()) {
        // Reverting it to its pre-Sigma state.
        goto end;
    } else if (txin.IsSigmaSpend()) {
        if (!(filter & ISMINE_SPENDABLE)) {
            goto end;
        }

        CWalletDB db(strWalletFile);
        std::unique_ptr<sigma::CoinSpend> spend;

        try {
            std::tie(spend, std::ignore) = sigma::ParseSigmaSpend(txin);
        } catch (CBadTxIn&) {
            goto end;
        }

        if (db.HasCoinSpendSerialEntry(spend->getCoinSerialNumber())) {
            return spend->getIntDenomination();
        }
    } else if (txin.IsZerocoinRemint()) {
        return 0;
    } else if (txin.IsLelantusJoinSplit()) {
        if (!(filter & ISMINE_SPENDABLE)) {
            goto end;
        }

        CWalletDB db(strWalletFile);
        std::unique_ptr<lelantus::JoinSplit> joinsplit;
        try {
            joinsplit = lelantus::ParseLelantusJoinSplit(tx);
        }
        catch (...) {
            goto end;
        }

        CAmount amount = 0;

        const std::vector<Scalar>& serials = joinsplit->getCoinSerialNumbers();
        for (const auto& serial : serials) {
            CLelantusSpendEntry lelantusSpend;
            if(db.ReadLelantusSpendSerialEntry(serial, lelantusSpend))
                amount += lelantusSpend.amount;
        }
        return amount;
    } else if (tx.IsSparkSpend()) {
        if (!(filter & ISMINE_SPENDABLE)) {
            goto end;
        }
        std::vector<GroupElement> lTags;
        try {
            spark::SpendTransaction spend = spark::ParseSparkSpend(tx);
            lTags = spend.getUsedLTags();
        }
        catch (...) {
            goto end;
        }
        if (!sparkWallet)
            goto end;

        CAmount amount = sparkWallet->getMySpendAmount(lTags);

        return amount;
    } else {
        std::map<uint256, CWalletTx>::const_iterator mi = mapWallet.find(txin.prevout.hash);
        if (mi != mapWallet.end())
        {
            const CWalletTx& prev = (*mi).second;
            if (txin.prevout.n < prev.tx->vout.size())
                if (IsMine(prev.tx->vout[txin.prevout.n]) & filter)
                    return prev.tx->vout[txin.prevout.n].nValue;
        }
    }

end:
    return 0;
}

isminetype CWallet::IsMine(const CTxOut &txout) const
{
    LOCK(cs_wallet);

    if (txout.scriptPubKey.IsSigmaMint() || txout.scriptPubKey.IsLelantusMint() || txout.scriptPubKey.IsLelantusJMint()) {
        CWalletDB db(strWalletFile);
        secp_primitives::GroupElement pub;

            if (txout.scriptPubKey.IsSigmaMint()) {
                try {
                    pub = sigma::ParseSigmaMintScript(txout.scriptPubKey);
                } catch (std::invalid_argument &) {
                    return ISMINE_NO;
                }

            }
            else {
                try {
                    lelantus::ParseLelantusMintScript(txout.scriptPubKey, pub);
                } catch (std::invalid_argument &) {
                    return ISMINE_NO;
                }
            }
        return db.HasHDMint(pub) ? ISMINE_SPENDABLE : ISMINE_NO;
    } else if (txout.scriptPubKey.IsSparkMint() || txout.scriptPubKey.IsSparkSMint()) {
        std::vector<unsigned char> serialContext;
        for (std::map<uint256, CWalletTx>::const_iterator it = mapWallet.begin(); it != mapWallet.end(); ++it) {
            const CWalletTx *pcoin = &(*it).second;
            for (unsigned int i = 0; i < pcoin->tx->vout.size(); i++) {
                if (txout == pcoin->tx->vout[i]) {
                    serialContext = spark::getSerialContext(*pcoin->tx);
                    break;
                }
            }

            if (!serialContext.empty())
                break;
        }

        if (serialContext.empty())
            return ISMINE_NO;

        spark::Coin coin(spark::Params::get_default());
        try {
            spark::ParseSparkMintCoin(txout.scriptPubKey, coin);
        } catch (std::invalid_argument &) {
            return ISMINE_NO;
        }

        coin.setSerialContext(serialContext);

        if (!sparkWallet)
            return ISMINE_NO;
        return sparkWallet->isMine(coin) ? ISMINE_SPENDABLE : ISMINE_NO;
    } else {
        return ::IsMine(*this, txout.scriptPubKey);
    }
}

CAmount CWallet::GetCredit(const CTxOut& txout, const isminefilter& filter) const
{
    if (!MoneyRange(txout.nValue))
        throw std::runtime_error(std::string(__func__) + ": value out of range");
    if (txout.scriptPubKey.IsLelantusJMint()) {
        if (!(filter & ISMINE_SPENDABLE))
            return 0;
        CWalletDB db(strWalletFile);
        secp_primitives::GroupElement pub;
        try {
            std::vector<unsigned char> encryptedValue;
            lelantus::ParseLelantusJMintScript(txout.scriptPubKey, pub, encryptedValue);
        } catch (std::invalid_argument&) {
            return ISMINE_NO;
        }
        uint256 hashPubcoin = primitives::GetPubCoinValueHash(pub);
        CHDMint dMint;
        if (db.ReadHDMint(hashPubcoin, true, dMint)) {
            return dMint.GetAmount();
        }
        return 0;
    }

    if (txout.scriptPubKey.IsSparkSMint()) {
        if (!(filter & ISMINE_SPENDABLE))
            return 0;
        std::vector<unsigned char> serialContext;
        for (std::map<uint256, CWalletTx>::const_iterator it = mapWallet.begin(); it != mapWallet.end(); ++it) {
            const CWalletTx *pcoin = &(*it).second;
            for (unsigned int i = 0; i < pcoin->tx->vout.size(); i++) {
                if (txout == pcoin->tx->vout[i]) {
                    serialContext = spark::getSerialContext(*pcoin->tx);
                    break;
                }
            }

            if (!serialContext.empty())
                break;
        }

        if (serialContext.empty())
            return 0;

        spark::Coin coin(spark::Params::get_default());
        try {
            spark::ParseSparkMintCoin(txout.scriptPubKey, coin);
        } catch (std::invalid_argument &) {
            return 0;
        }
        coin.setSerialContext(serialContext);
        if (!sparkWallet)
            return 0;
        return sparkWallet->getMyCoinV(coin);
    }

    return ((IsMine(txout) & filter) ? txout.nValue : 0);
}

bool CWallet::IsChange(const uint256& tx, const CTxOut &txout) const
{
    auto wtx = GetWalletTx(tx);
    if (!wtx) {
        throw std::invalid_argument("The specified transaction hash is not belong to the wallet");
    }

    return wtx->IsChange(txout);
}

CAmount CWallet::GetChange(const uint256& tx, const CTxOut &txout) const
{
    if (!MoneyRange(txout.nValue))
        throw std::runtime_error(std::string(__func__) + ": value out of range");
    if (txout.scriptPubKey.IsSparkSMint()) {
        if (IsChange(tx, txout)) {
            std::vector<unsigned char> serial_context = spark::getSerialContext(*GetWalletTx(tx)->tx);
            spark::Coin coin(spark::Params::get_default());
            try {
                spark::ParseSparkMintCoin(txout.scriptPubKey, coin);
                coin.setSerialContext(serial_context);
            } catch (...) {
                return 0;
            }
            return sparkWallet->getMyCoinV(coin);
        } else
            return 0;
    }
    return (IsChange(tx, txout) ? txout.nValue : 0);
}

bool CWallet::IsMine(const CTransaction& tx) const
{
    if (tx.IsSparkTransaction()) {
        if (!sparkWallet)
            false;
        std::vector<unsigned char> serialContext = spark::getSerialContext(tx);
        for (const auto& txout : tx.vout) {
            if (txout.scriptPubKey.IsSparkMint() || txout.scriptPubKey.IsSparkSMint()) {
                spark::Coin coin(spark::Params::get_default());
                try {
                    spark::ParseSparkMintCoin(txout.scriptPubKey, coin);
                } catch (std::invalid_argument &) {
                    return false;
                }

                coin.setSerialContext(serialContext);
                if(sparkWallet->isMine(coin))
                    return true;
            } else if (IsMine(txout))
                return true;
        }
        return false;
    }

    BOOST_FOREACH(const CTxOut& txout, tx.vout)
        if (IsMine(txout))
            return true;
    return false;
}

bool CWallet::IsFromMe(const CTransaction& tx) const
{
    return (GetDebit(tx, ISMINE_ALL) > 0);
}

CAmount CWallet::GetDebit(const CTransaction& tx, const isminefilter& filter) const
{
    CAmount nDebit = 0;
    BOOST_FOREACH(const CTxIn& txin, tx.vin)
    {
        nDebit += GetDebit(txin, tx, filter);
        if (!MoneyRange(nDebit))
            throw std::runtime_error(std::string(__func__) + ": value out of range");
    }
    return nDebit;
}

bool CWallet::IsAllFromMe(const CTransaction& tx, const isminefilter& filter) const
{
    LOCK(cs_wallet);

    BOOST_FOREACH(const CTxIn& txin, tx.vin)
    {
        auto mi = mapWallet.find(txin.prevout.hash);
        if (mi == mapWallet.end())
            return false; // any unknown inputs can't be from us

        const CWalletTx& prev = (*mi).second;

        if (txin.prevout.n >= prev.tx->vout.size())
            return false; // invalid input!

        if (!(IsMine(prev.tx->vout[txin.prevout.n]) & filter))
            return false;
    }
    return true;
}

CAmount CWallet::GetCredit(const CTransaction& tx, const isminefilter& filter) const
{
    CAmount nCredit = 0;
    BOOST_FOREACH(const CTxOut& txout, tx.vout)
    {
        nCredit += GetCredit(txout, filter);
        if (!MoneyRange(nCredit))
            throw std::runtime_error(std::string(__func__) + ": value out of range");
    }
    return nCredit;
}

CAmount CWallet::GetChange(const CTransaction& tx) const
{
    CAmount nChange = 0;
    BOOST_FOREACH(const CTxOut& txout, tx.vout)
    {
        nChange += GetChange(tx.GetHash(), txout);
        if (!MoneyRange(nChange))
            throw std::runtime_error(std::string(__func__) + ": value out of range");
    }
    return nChange;
}

CPubKey CWallet::GenerateNewHDMasterKey()
{
    CKey key;
    key.MakeNewKey(true);

    int64_t nCreationTime = GetTime();
    CKeyMetadata metadata(nCreationTime);

    // calculate the pubkey
    CPubKey pubkey = key.GetPubKey();
    assert(key.VerifyPubKey(pubkey));

    // set the hd keypath to "m" -> Master, refers the masterkeyid to itself
    metadata.hdKeypath     = "m";
    metadata.hdMasterKeyID = pubkey.GetID();

    {
        LOCK(cs_wallet);

        // mem store the metadata
        mapKeyMetadata[pubkey.GetID()] = metadata;

        // write the key&metadata to the database
        if (!AddKeyPubKey(key, pubkey))
            throw std::runtime_error(std::string(__func__) + ": AddKeyPubKey failed");
    }

    return pubkey;
}

void CWallet::GenerateNewMnemonic()
{
    CHDChain newHdChain;
    MnemonicContainer mnContainer;

    std::string strSeed = GetArg("-hdseed", "not hex");

    bool isHDSeedSet = strSeed != "not hex";

    if(isHDSeedSet && IsHex(strSeed)) {
        std::vector<unsigned char> seed = ParseHex(strSeed);
        if (!mnContainer.SetSeed(SecureVector(seed.begin(), seed.end())))
            throw std::runtime_error(std::string(__func__) + ": SetSeed failed");
        newHdChain.masterKeyID = CKeyID(Hash160(seed.begin(), seed.end()));
    }
    else {
        LogPrintf("CWallet::GenerateNewMnemonic -- Generating new MnemonicContainer\n");

        std::string mnemonic = GetArg("-mnemonic", "");
        std::string mnemonicPassphrase = GetArg("-mnemonicpassphrase", "");
        //remove trailing string identifiers
        boost::algorithm::trim_if(mnemonic, [](char c){return c=='\"' || c=='\'';});
        boost::algorithm::trim_if(mnemonicPassphrase, [](char c){return c=='\"' || c=='\'';});
        //Use 24 words by default;
        bool use12Words = GetBoolArg("-use12", false);
        mnContainer.Set12Words(use12Words);

        SecureString secureMnemonic(mnemonic.begin(), mnemonic.end());
        SecureString securePassphrase(mnemonicPassphrase.begin(), mnemonicPassphrase.end());

        if (!mnContainer.SetMnemonic(secureMnemonic, securePassphrase))
            throw std::runtime_error(std::string(__func__) + ": SetMnemonic failed");
        newHdChain.masterKeyID = CKeyID(Hash160(mnContainer.seed.begin(), mnContainer.seed.end()));
    }

    if (!SetHDChain(newHdChain, false))
        throw std::runtime_error(std::string(__func__) + ": SetHDChain failed");

    if (!SetMnemonicContainer(mnContainer, false))
        throw std::runtime_error(std::string(__func__) + ": SetMnemonicContainer failed");
}

bool CWallet::SetHDMasterKey(const CPubKey &pubkey, const int cHDChainVersion) {
    LOCK(cs_wallet);

    // ensure this wallet.dat can only be opened by clients supporting HD
    SetMinVersion(FEATURE_HD);

    // store the keyid (hash160) together with
    // the child index counter in the database
    // as a hdchain object
    CHDChain newHdChain;
    newHdChain.nVersion = cHDChainVersion;
    newHdChain.masterKeyID = pubkey.GetID();
    SetHDChain(newHdChain, false);

    return true;
}

bool CWallet::SetHDChain(const CHDChain &chain, bool memonly, bool& upgradeChain, bool genNewKeyPool)
{
    LOCK(cs_wallet);
    upgradeChain = (chain.nVersion==CHDChain::VERSION_BASIC);
    if (upgradeChain && !IsLocked()) { // Upgrade HDChain to latest version
        CHDChain newChain;
        newChain.masterKeyID = chain.masterKeyID;
        newChain.nVersion = CHDChain::VERSION_WITH_BIP44; // old versions cannot use mnemonic
        // whether to generate the keypool now (conditional as leads to DB deadlock if loading DB simultaneously)
        if (genNewKeyPool)
            NewKeyPool();
        if (!memonly && !CWalletDB(strWalletFile).WriteHDChain(newChain))
            throw std::runtime_error(std::string(__func__) + ": writing chain failed");
        hdChain = newChain;
    }
    else {
        if (!memonly && !CWalletDB(strWalletFile).WriteHDChain(chain))
            throw std::runtime_error(std::string(__func__) + ": writing chain failed");
        hdChain = chain;
    }

    return true;
}

bool CWallet::IsHDEnabled()
{
    return !hdChain.masterKeyID.IsNull();
}

bool CWallet::SetMnemonicContainer(const MnemonicContainer& mnContainer, bool memonly) {
    if (!memonly && !CWalletDB(strWalletFile).WriteMnemonic(mnContainer))
        throw std::runtime_error(std::string(__func__) + ": writing chain failed");
    mnemonicContainer = mnContainer;
    return true;
}

bool CWallet::EncryptMnemonicContainer(const CKeyingMaterial& vMasterKeyIn)
{
    if (!IsCrypted())
        return false;

    if (mnemonicContainer.IsCrypted())
        return true;

    uint256 id = uint256S(hdChain.masterKeyID.GetHex());

    std::vector<unsigned char> cryptedSeed;
    if (!EncryptMnemonicSecret(vMasterKeyIn, mnemonicContainer.GetSeed(), id, cryptedSeed))
        return false;
    SecureVector secureCryptedSeed(cryptedSeed.begin(), cryptedSeed.end());
    if (!mnemonicContainer.SetSeed(secureCryptedSeed))
        return false;

    SecureString mnemonic;
    if (mnemonicContainer.GetMnemonic(mnemonic)) {
        std::vector<unsigned char> cryptedMnemonic;
        SecureVector vectorMnemonic(mnemonic.begin(), mnemonic.end());

        if ((!mnemonic.empty() && !EncryptMnemonicSecret(vMasterKeyIn, vectorMnemonic, id, cryptedMnemonic)))
            return false;

        SecureVector secureCryptedMnemonic(cryptedMnemonic.begin(), cryptedMnemonic.end());
        if (!mnemonicContainer.SetMnemonic(secureCryptedMnemonic))
            return false;
    }

    mnemonicContainer.SetCrypted(true);

    return true;
}

bool CWallet::DecryptMnemonicContainer(MnemonicContainer& mnContainer)
{
    if (!IsCrypted())
        return true;

    if (!mnemonicContainer.IsCrypted())
        return false;

    uint256 id = uint256S(hdChain.masterKeyID.GetHex());

    SecureVector seed;
    SecureVector cryptedSeed = mnemonicContainer.GetSeed();
    std::vector<unsigned char> vCryptedSeed(cryptedSeed.begin(), cryptedSeed.end());
    if (!DecryptMnemonicSecret(vCryptedSeed, id, seed))
        return false;

    mnContainer = mnemonicContainer;
    if (!mnContainer.SetSeed(seed))
        return false;

    SecureString cryptedMnemonic;

    if (mnemonicContainer.GetMnemonic(cryptedMnemonic)) {
        SecureVector vectorMnemonic;

        std::vector<unsigned char> CryptedMnemonic(cryptedMnemonic.begin(), cryptedMnemonic.end());
        if (!CryptedMnemonic.empty() && !DecryptMnemonicSecret(CryptedMnemonic, id, vectorMnemonic))
            return false;

        if (!mnContainer.SetMnemonic(vectorMnemonic))
            return false;
    }

    mnContainer.SetCrypted(false);

    return true;
}

int64_t CWalletTx::GetTxTime() const {
    int64_t n = nTimeSmart;
    return n ? n : nTimeReceived;
}

int CWalletTx::GetRequestCount() const
{
    // Returns -1 if it wasn't being tracked
    int nRequests = -1;
    {
        LOCK(pwallet->cs_wallet);
        if (IsCoinBase())
        {
            // Generated block
            if (!hashUnset())
            {
                std::map<uint256, int>::const_iterator mi = pwallet->mapRequestCount.find(hashBlock);
                if (mi != pwallet->mapRequestCount.end())
                    nRequests = (*mi).second;
            }
        }
        else
        {
            // Did anyone request this transaction?
            std::map<uint256, int>::const_iterator mi = pwallet->mapRequestCount.find(GetHash());
            if (mi != pwallet->mapRequestCount.end())
            {
                nRequests = (*mi).second;

                // How about the block it's in?
                if (nRequests == 0 && !hashUnset())
                {
                    std::map<uint256, int>::const_iterator _mi = pwallet->mapRequestCount.find(hashBlock);
                    if (_mi != pwallet->mapRequestCount.end())
                        nRequests = (*_mi).second;
                    else
                        nRequests = 1; // If it's in someone else's block it must have got out
                }
            }
        }
    }
    return nRequests;
}


void CWalletTx::GetAPIAmounts(std::list <COutputEntry> &listReceived,
                           std::list <COutputEntry> &listSent, CAmount &nFee, std::string &strSentAccount,
                           const isminefilter &filter, bool ignoreChange) const {
    nFee = 0;
    listReceived.clear();
    listSent.clear();
    strSentAccount = strFromAccount;

    bool fromMe = false;
    const CWalletTx * storedTx = pwalletMain->GetWalletTx(this->GetHash());
    if(!(storedTx==NULL))
        fromMe = storedTx->fFromMe;

    CAmount nDebit = GetDebit(filter);
    CAmount nValueOut = tx->GetValueOut();

    if (tx->IsLelantusJoinSplit()) {
        nFee = lelantus::ParseLelantusJoinSplit(*tx)->getFee();
    } else if (nDebit > 0) { // debit>0 means we signed/sent this transaction
        // Compute fee:
        nFee = nDebit - nValueOut;
    }

    // Sent/received.
    for (unsigned int i = 0; i < tx->vout.size(); ++i) {
        const CTxOut &txout = tx->vout[i];
        isminetype fIsMine = pwallet->IsMine(txout);
        // Only need to handle txouts if AT LEAST one of these is true:
        //   1) they debit from us (sent)
        //   2) the output is to us (received)

        if(!tx->IsSigmaSpend() && !tx->IsZerocoinSpend() && !tx->IsLelantusJoinSplit()){
            if (nDebit > 0) {
                // Don't report 'change' txouts
                if (ignoreChange && IsChange(static_cast<uint32_t>(i))) {
                    continue;
                }
            } else if (!(fIsMine & filter)){
                continue;
            }
        }

        // In either case, we need to get the destination address
        CTxDestination address;

        if (txout.scriptPubKey.IsSigmaMint() || txout.scriptPubKey.IsZerocoinMint() || txout.scriptPubKey.IsLelantusMint() || txout.scriptPubKey.IsLelantusJMint()) {
            address = CNoDestination();
        } else if (!ExtractDestination(txout.scriptPubKey, address) && !txout.scriptPubKey.IsUnspendable()) {
            LogPrintf("CWalletTx::GetAmounts: Unknown transaction type found, txid %s\n",
                      this->GetHash().ToString());
            address = CNoDestination();
        }

        COutputEntry output = {address, txout.nValue, (int) i};

        /// If we are debited by the transaction, add the output as a "sent" entry
        if (nDebit > 0 || ((tx->IsSigmaSpend() || tx->IsZerocoinSpend() || tx->IsLelantusJoinSplit()) && fromMe)){
            listSent.push_back(output);
        }

        // If we are receiving the output, add it as a "received" entry
        if (fIsMine & filter)
            listReceived.push_back(output);
    }

}

void CWalletTx::GetAmounts(std::list<COutputEntry>& listReceived,
                           std::list<COutputEntry>& listSent, CAmount& nFee, std::string& strSentAccount, const isminefilter& filter) const
{
    nFee = 0;
    listReceived.clear();
    listSent.clear();
    strSentAccount = strFromAccount;

    // Compute fee:
    CAmount nDebit = GetDebit(filter);
    if (nDebit > 0) // debit>0 means we signed/sent this transaction
    {
        if (tx->IsLelantusJoinSplit()) {
            try {
                nFee = lelantus::ParseLelantusJoinSplit(*tx)->getFee();
            }
            catch (...) {
                // do nothing
            }
        } else if (tx->IsSparkSpend()) {
            try {
                nFee = spark::ParseSparkSpend(*tx).getFee();
            }
            catch (...) {
                // do nothing
            }
        } else {
            CAmount nValueOut = tx->GetValueOut();
            nFee = nDebit - nValueOut;
        }
    }

    // Sent/received.
    for (unsigned int i = 0; i < tx->vout.size(); ++i)
    {
        const CTxOut& txout = tx->vout[i];
        isminetype fIsMine = pwallet->IsMine(txout);
        // Only need to handle txouts if AT LEAST one of these is true:
        //   1) they debit from us (sent)
        //   2) the output is to us (received)
        if (nDebit > 0)
        {
            // Don't report 'change' txouts
            if (IsChange(static_cast<uint32_t>(i)))
                continue;
        }
        else if (!(fIsMine & filter))
            continue;

        // In either case, we need to get the destination address
        CTxDestination address;

        if (txout.scriptPubKey.IsZerocoinMint() || txout.scriptPubKey.IsSigmaMint()
        || txout.scriptPubKey.IsLelantusMint() || txout.scriptPubKey.IsLelantusJMint()
        || txout.scriptPubKey.IsSparkMint() || txout.scriptPubKey.IsSparkSMint())
        {
            address = CNoDestination();
        }
        else if (!ExtractDestination(txout.scriptPubKey, address) && !txout.scriptPubKey.IsUnspendable())
        {
            LogPrintf("CWalletTx::GetAmounts: Unknown transaction type found, txid %s\n",
                     this->GetHash().ToString());
            address = CNoDestination();
        }

        CAmount nValue;
        if(txout.scriptPubKey.IsLelantusJMint() || txout.scriptPubKey.IsSparkSMint()) {
            LOCK(pwalletMain->cs_wallet);
            nValue = pwallet->GetCredit(txout, ISMINE_SPENDABLE);
        } else {
            nValue = txout.nValue;
        }

        COutputEntry output = {address, nValue, (int)i};

        // If we are debited by the transaction, add the output as a "sent" entry
        if (nDebit > 0)
            listSent.push_back(output);

        // If we are receiving the output, add it as a "received" entry
        if (fIsMine & filter)
            listReceived.push_back(output);
    }

}

/**
 * Scan the block chain (starting in pindexStart) for transactions
 * from or to us. If fUpdate is true, found transactions that already
 * exist in the wallet will be updated.
 *
 * Returns pointer to the first block in the last contiguous range that was
 * successfully scanned.
 *
 */
CBlockIndex* CWallet::ScanForWalletTransactions(CBlockIndex *pindexStart, bool fUpdate, bool fRecoverMnemonic)
{
    CBlockIndex* ret = nullptr;
    int64_t nNow = GetTime();
    const CChainParams& chainParams = Params();
    fRescanning = true;

    CBlockIndex* pindex = pindexStart;
    {
        LOCK2(cs_main, cs_wallet);

        // no need to read and scan block, if block was created before
        // our wallet birthday (as adjusted for block time variability)
        // if you are recovering wallet with mnemonics start rescan from block when mnemonics implemented in Firo
        if (fRecoverMnemonic) {
            pindex = chainActive[chainParams.GetConsensus().nMnemonicBlock];
            if (pindex == NULL)
                pindex = chainActive.Tip();
        } else
            while (pindex && nTimeFirstKey && (pindex->GetBlockTime() < (nTimeFirstKey - 7200)))
                pindex = chainActive.Next(pindex);

        ShowProgress(_("Rescanning..."), 0); // show rescan progress in GUI as dialog or on splashscreen, if -rescan on startup
        double dProgressStart = GuessVerificationProgress(chainParams.TxData(), pindex);
        double dProgressTip = GuessVerificationProgress(chainParams.TxData(), chainActive.Tip());
        while (pindex)
        {
            // A temporary fix for inability to Ctrl-C rescan when restoring a wallet (will be fixed in 0.15.)
            if (ShutdownRequested())
                return nullptr;
            if (pindex->nHeight % 100 == 0 && dProgressTip - dProgressStart > 0.0)
                ShowProgress(_("Rescanning..."), std::max(1, std::min(99, (int)((GuessVerificationProgress(chainParams.TxData(), pindex) - dProgressStart) / (dProgressTip - dProgressStart) * 100))));
            if (GetTime() >= nNow + 60) {
                nNow = GetTime();
                LogPrintf("Still rescanning. At block %d. Progress=%f\n", pindex->nHeight, GuessVerificationProgress(chainParams.TxData(), pindex));
            }

            CBlock block;
            if (ReadBlockFromDisk(block, pindex, Params().GetConsensus())) {
                for (size_t posInBlock = 0; posInBlock < block.vtx.size(); ++posInBlock) {
                    AddToWalletIfInvolvingMe(*block.vtx[posInBlock], pindex, posInBlock, fUpdate);
                }
                if (!ret) {
                    ret = pindex;
                }
            } else {
                ret = nullptr;
            }
            pindex = chainActive.Next(pindex);
        }
        ShowProgress(_("Rescanning..."), 100); // hide progress dialog in GUI
    }

    fRescanning = false;
    return ret;
}

void CWallet::ReacceptWalletTransactions()
{
    // If transactions aren't being broadcasted, don't let them into local mempool either
    if (!fBroadcastTransactions)
        return;
    LOCK2(cs_main, cs_wallet);
    std::map<int64_t, CWalletTx*> mapSorted;

    // Sort pending wallet transactions based on their initial wallet insertion order
    BOOST_FOREACH(PAIRTYPE(const uint256, CWalletTx)& item, mapWallet)
    {
        const uint256& wtxid = item.first;
        CWalletTx& wtx = item.second;
        assert(wtx.GetHash() == wtxid);

        int nDepth = wtx.GetDepthInMainChain();

        if (!wtx.IsCoinBase() && (nDepth == 0 && !wtx.isAbandoned() && !wtx.IsLockedByLLMQInstantSend())) {
            mapSorted.insert(std::make_pair(wtx.nOrderPos, &wtx));
        }
    }

    // Try to add wallet transactions to memory pool
    BOOST_FOREACH(PAIRTYPE(const int64_t, CWalletTx*)& item, mapSorted)
    {
        CWalletTx& wtx = *(item.second);
        CValidationState state;
        // the app was closed and re-opened, do NOT check their
        // serial numbers, and DO NOT try to mark their serial numbers
        // a second time. We assume those operations were already done.
        wtx.AcceptToMemoryPool(maxTxFee, state);
        // If Dandelion enabled, relay transaction once again.
        if (GetBoolArg("-dandelion", true)) {
            wtx.RelayWalletTransaction(g_connman.get());
        }
    }
}

bool CWalletTx::RelayWalletTransaction(CConnman* connman)
{
    assert(pwallet->GetBroadcastTransactions());
    if (!IsCoinBase() && !isAbandoned() && GetDepthInMainChain() == 0)
    {
        CValidationState state;
        /* GetDepthInMainChain already catches known conflicts. */
        if (InMempool() || InStempool() || AcceptToMemoryPool(maxTxFee, state))
        {
            // If Dandelion enabled, push inventory item to just one destination.
            if (GetBoolArg("-dandelion", true)) {
                int64_t nCurrTime = GetTimeMicros();
                int64_t nEmbargo = 1000000 * DANDELION_EMBARGO_MINIMUM
                        + PoissonNextSend(nCurrTime, DANDELION_EMBARGO_AVG_ADD);
                CNode::insertDandelionEmbargo(GetHash(), nEmbargo);
                CInv inv(MSG_DANDELION_TX, GetHash());
                return CNode::localDandelionDestinationPushInventory(inv);
            }
            else {
                // LogPrintf("Relaying wtx %s\n", GetHash().ToString());
                if (connman) {
                    connman->RelayTransaction(*this);
                    return true;
                }
            }
        }
    }

    return false;
}

std::set<uint256> CWalletTx::GetConflicts() const
{
    std::set<uint256> result;
    if (pwallet != NULL)
    {
        uint256 myHash = GetHash();
        result = pwallet->GetConflicts(myHash);
        result.erase(myHash);
    }
    return result;
}

CAmount CWalletTx::GetDebit(const isminefilter& filter) const
{
    if (tx->vin.empty())
        return 0;

    CAmount debit = 0;
    if(filter & ISMINE_SPENDABLE)
    {
        if (fDebitCached)
            debit += nDebitCached;
        else
        {
            nDebitCached = pwallet->GetDebit(*this, ISMINE_SPENDABLE);
            fDebitCached = true;
            debit += nDebitCached;
        }
    }
    if(filter & ISMINE_WATCH_ONLY)
    {
        if(fWatchDebitCached)
            debit += nWatchDebitCached;
        else
        {
            nWatchDebitCached = pwallet->GetDebit(*this, ISMINE_WATCH_ONLY);
            fWatchDebitCached = true;
            debit += nWatchDebitCached;
        }
    }
    return debit;
}

CAmount CWalletTx::GetCredit(const isminefilter& filter) const
{
    // Must wait until coinbase is safely deep enough in the chain before valuing it
    if (IsCoinBase() && GetBlocksToMaturity() > 0)
        return 0;

    CAmount credit = 0;
    if (filter & ISMINE_SPENDABLE)
    {
        // GetBalance can assume transactions in mapWallet won't change
        if (fCreditCached)
            credit += nCreditCached;
        else
        {
            nCreditCached = pwallet->GetCredit(*this, ISMINE_SPENDABLE);
            fCreditCached = true;
            credit += nCreditCached;
        }
    }
    if (filter & ISMINE_WATCH_ONLY)
    {
        if (fWatchCreditCached)
            credit += nWatchCreditCached;
        else
        {
            nWatchCreditCached = pwallet->GetCredit(*this, ISMINE_WATCH_ONLY);
            fWatchCreditCached = true;
            credit += nWatchCreditCached;
        }
    }
    return credit;
}

CAmount CWalletTx::GetImmatureCredit(bool fUseCache) const
{
    if (IsCoinBase() && GetBlocksToMaturity() > 0 && IsInMainChain())
    {
        if (fUseCache && fImmatureCreditCached)
            return nImmatureCreditCached;
        nImmatureCreditCached = pwallet->GetCredit(*this, ISMINE_SPENDABLE);
        fImmatureCreditCached = true;
        return nImmatureCreditCached;
    }

    return 0;
}

CAmount CWalletTx::GetAvailableCredit(bool fUseCache, bool fExcludeLocked) const {
    if (pwallet == 0)
        return 0;

    // Must wait until coinbase is safely deep enough in the chain before valuing it
    if (IsCoinBase() && GetBlocksToMaturity() > 0)
        return 0;

    // We cannot use cache if vout contains mints due to it will not update when it spend
    if (fUseCache && fAvailableCreditCached && !tx->IsZerocoinMint() && !tx->IsSigmaMint() && !tx->IsLelantusMint() &&  !tx->IsSparkMint() && !tx->IsSparkSpend() && !fExcludeLocked)
        return nAvailableCreditCached;

    CAmount nCredit = 0;
    uint256 hashTx = GetHash();
    for (unsigned int i = 0; i < tx->vout.size(); i++)
    {
        const CTxOut &txout = tx->vout[i];

        bool isPrivate = txout.scriptPubKey.IsZerocoinMint() || txout.scriptPubKey.IsSigmaMint() || txout.scriptPubKey.IsLelantusMint() || txout.scriptPubKey.IsLelantusJMint() || txout.scriptPubKey.IsSparkMint() || txout.scriptPubKey.IsSparkSMint();
        if (isPrivate) continue;
        if (fExcludeLocked && pwallet->IsLockedCoin(hashTx, i)) continue;

        if (!pwallet->IsSpent(hashTx, i))
        {
            nCredit += pwallet->GetCredit(txout, ISMINE_SPENDABLE);
            if (!MoneyRange(nCredit))
                throw std::runtime_error("CWalletTx::GetAvailableCredit() : value out of range");
        }
    }

    nAvailableCreditCached = nCredit;
    fAvailableCreditCached = true;

    if (fExcludeLocked)
        fAvailableCreditCached = false;

    return nCredit;
}

CAmount CWalletTx::GetImmatureWatchOnlyCredit(const bool& fUseCache) const
{
    if (IsCoinBase() && GetBlocksToMaturity() > 0 && IsInMainChain())
    {
        if (fUseCache && fImmatureWatchCreditCached)
            return nImmatureWatchCreditCached;
        nImmatureWatchCreditCached = pwallet->GetCredit(*this, ISMINE_WATCH_ONLY);
        fImmatureWatchCreditCached = true;
        return nImmatureWatchCreditCached;
    }

    return 0;
}

CAmount CWalletTx::GetAvailableWatchOnlyCredit(const bool& fUseCache) const
{
    if (pwallet == 0)
        return 0;

    // Must wait until coinbase is safely deep enough in the chain before valuing it
    if (IsCoinBase() && GetBlocksToMaturity() > 0)
        return 0;

    if (fUseCache && fAvailableWatchCreditCached)
        return nAvailableWatchCreditCached;

    CAmount nCredit = 0;
    for (unsigned int i = 0; i < tx->vout.size(); i++)
    {
        if (!pwallet->IsSpent(GetHash(), i))
        {
            const CTxOut &txout = tx->vout[i];
            nCredit += pwallet->GetCredit(txout, ISMINE_WATCH_ONLY);
            if (!MoneyRange(nCredit))
                throw std::runtime_error("CWalletTx::GetAvailableCredit() : value out of range");
        }
    }

    nAvailableWatchCreditCached = nCredit;
    fAvailableWatchCreditCached = true;
    return nCredit;
}

CAmount CWalletTx::GetChange() const
{
    if (fChangeCached)
        return nChangeCached;
    nChangeCached = pwallet->GetChange(*this);
    fChangeCached = true;
    return nChangeCached;
}

bool CWalletTx::InMempool() const
{
    LOCK(mempool.cs);
    if (mempool.exists(GetHash())) {
        return true;
    }
    return false;
}

bool CWalletTx::InStempool() const
{
    if (txpools.getStemTxPool().exists(GetHash())) {
        return true;
    }
    return false;
}

bool CWalletTx::IsTrusted() const
{
    // Quick answer in most cases.
    // Zerocoin spend is always false due to it use nSequence incorrectly.
    if (!tx->IsZerocoinSpend() && !CheckFinalTx(*this))
        return false;
    int nDepth = GetDepthInMainChain();
    if (nDepth >= 1)
        return true;
    if (nDepth < 0)
        return false;
    if (IsLockedByLLMQInstantSend())
        return true;
    if (!bSpendZeroConfChange || !IsFromMe(ISMINE_ALL)) // using wtx's cached debit
        return false;

    // Don't trust unconfirmed transactions from us unless they are in the mempool.
    if (!InMempool() && !InStempool())
        return false;

    // Trusted if all inputs are from us and are in the mempool:
    BOOST_FOREACH(const CTxIn& txin, tx->vin)
    {
        if (tx->HasNoRegularInputs()) {
            if (!(pwallet->IsMine(txin, *tx) & ISMINE_SPENDABLE)) {
                return false;
            }
        } else {
            // Transactions not sent by us: not trusted
            const CWalletTx *parent = pwallet->GetWalletTx(txin.prevout.hash);
            if (parent == NULL)
                return false;
            const CTxOut &parentOut = parent->tx->vout[txin.prevout.n];
            if (pwallet->IsMine(parentOut) != ISMINE_SPENDABLE)
                return false;
        }
    }

    return true;
}

bool CWalletTx::IsChange(uint32_t out) const {
    if (out >= tx->vout.size()) {
        throw std::invalid_argument("The specified output index is not valid");
    }

    if (changes.count(out)) {
        return true;
    }

    if (tx->IsSparkSpend()) {
        std::vector<unsigned char> serial_context = spark::getSerialContext(*tx);
        spark::Coin coin(spark::Params::get_default());
        try {
            spark::ParseSparkMintCoin(tx->vout[out].scriptPubKey, coin);
            coin.setSerialContext(serial_context);
        } catch (...) {
            return false;
        }
        return pwallet->sparkWallet->getMyCoinIsChange(coin);
    }

    // Legacy transaction handling.
    // Zerocoin spend have one special output mode to spend to yourself with change address,
    // we don't want to identify that output as change.
    if (!tx->IsZerocoinSpend() && ::IsMine(*pwallet, tx->vout[out].scriptPubKey)) {
        CTxDestination address;
        if (!ExtractDestination(tx->vout[out].scriptPubKey, address)) {
            return true;
        }

        LOCK(pwallet->cs_wallet);
        if (!pwallet->mapAddressBook.count(address)) {
            return true;
        }
    }

    return false;
}

bool CWalletTx::IsChange(const CTxOut& out) const {
    auto it = std::find(tx->vout.begin(), tx->vout.end(), out);
    if (it == tx->vout.end()) {
        throw std::invalid_argument("The specified output does not belong to the transaction");
    }

    return IsChange(it - tx->vout.begin());
}

bool CWalletTx::IsEquivalentTo(const CWalletTx& _tx) const
{
        CMutableTransaction tx1 = *this->tx;
        CMutableTransaction tx2 = *_tx.tx;
        for (unsigned int i = 0; i < tx1.vin.size(); i++) tx1.vin[i].scriptSig = CScript();
        for (unsigned int i = 0; i < tx2.vin.size(); i++) tx2.vin[i].scriptSig = CScript();
        return CTransaction(tx1) == CTransaction(tx2);
}

std::vector<uint256> CWallet::ResendWalletTransactionsBefore(int64_t nTime, CConnman* connman)
{
    std::vector<uint256> result;

    LOCK(cs_wallet);
    // Sort them in chronological order
    std::multimap<unsigned int, CWalletTx*> mapSorted;
    BOOST_FOREACH(PAIRTYPE(const uint256, CWalletTx)& item, mapWallet)
    {
        CWalletTx& wtx = item.second;
        // Don't rebroadcast if newer than nTime:
        if (wtx.nTimeReceived > nTime)
            continue;
        mapSorted.insert(std::make_pair(wtx.nTimeReceived, &wtx));
    }
    BOOST_FOREACH(PAIRTYPE(const unsigned int, CWalletTx*)& item, mapSorted)
    {
        CWalletTx& wtx = *item.second;
        if (wtx.RelayWalletTransaction(connman))
            result.push_back(wtx.GetHash());
    }
    return result;
}

void CWallet::ResendWalletTransactions(int64_t nBestBlockTime, CConnman* connman)
{
    // Do this infrequently and randomly to avoid giving away
    // that these are our transactions.
    if (GetTime() < nNextResend || !fBroadcastTransactions)
        return;
    bool fFirst = (nNextResend == 0);
    nNextResend = GetTime() + GetRand(30 * 60);
    if (fFirst)
        return;

    // Only do it if there's been a new block since last time
    if (nBestBlockTime < nLastResend)
        return;
    nLastResend = GetTime();

    // Rebroadcast unconfirmed txes older than 5 minutes before the last
    // block was found:
    std::vector<uint256> relayed = ResendWalletTransactionsBefore(nBestBlockTime-5*60, connman);
    if (!relayed.empty())
        LogPrintf("%s: rebroadcast %u unconfirmed transactions\n", __func__, relayed.size());
}

/** @} */ // end of mapWallet




/** @defgroup Actions
 *
 * @{
 */


CAmount CWallet::GetBalance(bool fExcludeLocked) const
{
    CAmount nTotal = 0;
    {
        LOCK2(cs_main, cs_wallet);
        for (std::map<uint256, CWalletTx>::const_iterator it = mapWallet.begin(); it != mapWallet.end(); ++it)
        {
            const CWalletTx* pcoin = &(*it).second;
            if (pcoin->IsInMainChain())
                nTotal += pcoin->GetAvailableCredit(true, fExcludeLocked);
        }
    }

    return nTotal;
}

std::pair<CAmount, CAmount> CWallet::GetPrivateBalance() const
{
    size_t confirmed, unconfirmed;
    return GetPrivateBalance(confirmed, unconfirmed);
}

std::pair<CAmount, CAmount> CWallet::GetPrivateBalance(size_t &confirmed, size_t &unconfirmed) const
{
    std::pair<CAmount, CAmount> balance = {0, 0};

    confirmed = 0;
    unconfirmed = 0;

    auto zwallet = pwalletMain->zwallet.get();

    if(!zwallet)
        return balance;

    auto lelantusCoins = zwallet->GetTracker().ListLelantusMints(true, false, false);
    for (auto const &c : lelantusCoins) {

        if (c.isUsed || c.isArchived || !c.isSeedCorrect) {
            continue;
        }

        auto conf = c.nHeight > 0
            ? chainActive.Height() - c.nHeight + 1 : 0;

        if (conf >= ZC_MINT_CONFIRMATIONS) {
            confirmed++;
            balance.first += c.amount;
        } else {
            unconfirmed++;
            balance.second += c.amount;
        }
    }

    auto sigmaCoins = zwallet->GetTracker().ListMints(true, false, false);
    for (auto const &c : sigmaCoins) {

        if (c.isUsed || c.isArchived || !c.isSeedCorrect) {
            continue;
        }

        CAmount amount;
        if (!sigma::DenominationToInteger(c.denom, amount)) {
            throw std::runtime_error("Fail to get denomination value");
        }

        auto conf = c.nHeight > 0
            ? chainActive.Height() - c.nHeight + 1 : 0;

        if (conf >= ZC_MINT_CONFIRMATIONS) {
            confirmed++;
            balance.first += amount;
        } else {
            unconfirmed++;
            balance.second += amount;
        }
    }

    return balance;
}

std::vector<CRecipient> CWallet::CreateSigmaMintRecipients(
    std::vector<sigma::PrivateCoin>& coins,
    std::vector<CHDMint>& vDMints)
{
    EnsureMintWalletAvailable();

    std::vector<CRecipient> vecSend;
    CWalletDB walletdb(pwalletMain->strWalletFile);

    std::transform(coins.begin(), coins.end(), std::back_inserter(vecSend),
        [&vDMints, &walletdb](sigma::PrivateCoin& coin) -> CRecipient {

            // Generate and store secrets deterministically in the following function.
            CHDMint dMint;
            pwalletMain->zwallet->GenerateMint(walletdb, coin.getPublicCoin().getDenomination(), coin, dMint);


            // Get a copy of the 'public' portion of the coin. You should
            // embed this into a Signa 'MINT' transaction along with a series
            // of currency inputs totaling the assigned value of one sigma.
            auto& pubCoin = coin.getPublicCoin();

            if (!pubCoin.validate()) {
                throw std::runtime_error("Unable to mint a sigma coin.");
            }

            // Create script for coin
            CScript scriptSerializedCoin;
            // opcode is inserted as 1 byte according to file script/script.h
            scriptSerializedCoin << OP_SIGMAMINT;

            // and this one will write the size in different byte lengths depending on the length of vector. If vector size is <0.4c, which is 76, will write the size of vector in just 1 byte. In our case the size is always 34, so must write that 34 in 1 byte.
            std::vector<unsigned char> vch = pubCoin.getValue().getvch();
            scriptSerializedCoin.insert(scriptSerializedCoin.end(), vch.begin(), vch.end());

            CAmount v;
            DenominationToInteger(pubCoin.getDenomination(), v);

            vDMints.push_back(dMint);

            return {scriptSerializedCoin, v, false};
        }
    );

    return vecSend;
}

CRecipient CWallet::CreateLelantusMintRecipient(
        lelantus::PrivateCoin& coin,
        CHDMint& vDMint,
        bool generate)
{
    EnsureMintWalletAvailable();

    while (true) {
        CWalletDB walletdb(pwalletMain->strWalletFile);
        uint160 seedID;
        if (generate) {
            // Generate and store secrets deterministically in the following function.
            pwalletMain->zwallet->GenerateLelantusMint(walletdb, coin, vDMint, seedID);
        }

        // Get a copy of the 'public' portion of the coin. You should
        // embed this into a Lelantus 'MINT' transaction along with a series of currency inputs
        auto &pubCoin = coin.getPublicCoin();

        if (!pubCoin.validate()) {
            throw std::runtime_error("Unable to mint a lelantus coin.");
        }

        // Create script for coin
        CScript script;
        // opcode is inserted as 1 byte according to file script/script.h
        script << OP_LELANTUSMINT;

        // and this one will write the size in different byte lengths depending on the length of vector. If vector size is <0.4c, which is 76, will write the size of vector in just 1 byte. In our case the size is always 34, so must write that 34 in 1 byte.
        std::vector<unsigned char> vch = pubCoin.getValue().getvch();
        script.insert(script.end(), vch.begin(), vch.end()); //this uses 34 byte

        // generating schnorr proof
        CDataStream serializedSchnorrProof(SER_NETWORK, PROTOCOL_VERSION);
        lelantus::GenerateMintSchnorrProof(coin, serializedSchnorrProof);
        script.insert(script.end(), serializedSchnorrProof.begin(), serializedSchnorrProof.end()); //this uses 98 byte

        auto pubcoin = vDMint.GetPubcoinValue() +
                       lelantus::Params::get_default()->get_h1() * Scalar(vDMint.GetAmount()).negate();
        uint256 hashPub = primitives::GetPubCoinValueHash(pubcoin);
        CDataStream ss(SER_GETHASH, 0);
        ss << hashPub;
        ss << seedID;
        uint256 hashForRecover = Hash(ss.begin(), ss.end());

        // Check if there is a mint with same private data in chain, most likely Hd mint state corruption,
        // If yes, try with new counter
        GroupElement dummyValue;
        if (lelantus::CLelantusState::GetState()->HasCoinTag(dummyValue, hashForRecover) ||
            sigma::CSigmaState::GetState()->HasCoinHash(dummyValue, hashPub))
            continue;

        CDataStream serializedHash(SER_NETWORK, 0);
        serializedHash << hashForRecover;
        script.insert(script.end(), serializedHash.begin(), serializedHash.end());

        // overall Lelantus mint script size is 1 + 34 + 98 + 32 = 165 byte
        return {script, CAmount(coin.getV()), false};
    }
}

std::list<CSparkMintMeta> CWallet::GetAvailableSparkCoins(const CCoinControl *coinControl) const {
    EnsureSparkWalletAvailable();

    LOCK2(cs_main, cs_wallet);
    return sparkWallet->GetAvailableSparkCoins(coinControl);
}

// coinsIn has to be sorted in descending order.
int CWallet::GetRequiredCoinCountForAmount(
        const CAmount& required,
        const std::vector<sigma::CoinDenomination>& denominations) {
    CAmount val = required;
    int result = 0;
    for (std::size_t i = 0; i < denominations.size(); i++)
    {
        CAmount denom;
        DenominationToInteger(denominations[i], denom);
        while (val >= denom) {
            val -= denom;
            result++;
        }
    }

    return result;
}

/** \brief denominations has to be sorted in descending order. Each denomination can be used multiple times.
 *
 *  \returns The amount which was possible to actually mint.
 */
CAmount CWallet::SelectMintCoinsForAmount(
        const CAmount& required,
        const std::vector<sigma::CoinDenomination>& denominations,
        std::vector<sigma::CoinDenomination>& coinsOut) {
    CAmount val = required;
    for (std::size_t i = 0; i < denominations.size(); i++)
    {
        CAmount denom;
        DenominationToInteger(denominations[i], denom);
        while (val >= denom)
        {
            val -= denom;
            coinsOut.push_back(denominations[i]);
        }
    }

    return required - val;
}

/** \brief coinsIn has to be sorted in descending order. Each coin can be used only once.
 *
 *  \returns The amount which was possible to actually spend.
 */
CAmount CWallet::SelectSpendCoinsForAmount(
        const CAmount& required,
        const std::list<CSigmaEntry>& coinsIn,
        std::vector<CSigmaEntry>& coinsOut) {
    CAmount val = required;
    for (auto coinIt = coinsIn.begin(); coinIt != coinsIn.end(); coinIt++)
    {
        if (coinIt->IsUsed)
          continue;
        CAmount denom = coinIt->get_denomination_value();
        if (val >= denom)
        {
            val -= denom;
            coinsOut.push_back(*coinIt);
        }
    }

    return required - val;
}

// Calculate total balance in a different way from GetBalance. The biggest
// difference is that GetBalance sums up all unspent TxOuts paying to the
// wallet, while this sums up both spent and unspent TxOuts paying to the
// wallet, and then subtracts the values of TxIns spending from the wallet. This
// also has fewer restrictions on which unconfirmed transactions are considered
// trusted.
CAmount CWallet::GetLegacyBalance(const isminefilter& filter, int minDepth, const std::string* account, bool fAddLocked) const
{
    LOCK2(cs_main, cs_wallet);

    CAmount balance = 0;
    for (const auto& entry : mapWallet) {
        const CWalletTx& wtx = entry.second;
        const int depth = wtx.GetDepthInMainChain();
        if (depth < 0 || !CheckFinalTx(*wtx.tx) || wtx.GetBlocksToMaturity() > 0) {
            continue;
        }

        // Loop through tx outputs and add incoming payments. For outgoing txs,
        // treat change outputs specially, as part of the amount debited.
        CAmount debit = wtx.GetDebit(filter);
        const bool outgoing = debit > 0;
        for (const CTxOut& out : wtx.tx->vout) {
            if (outgoing && IsChange(wtx.tx->GetHash(), out)) {
                debit -= out.nValue;
            } else if (IsMine(out) & filter && depth >= minDepth && (!account || *account == GetAccountName(out.scriptPubKey))) {
                balance += out.nValue;
            }
        }

        // For outgoing txs, subtract amount debited.
        if (outgoing && (!account || *account == wtx.strFromAccount)) {
            balance -= debit;
        }
    }

    if (account) {
        balance += CWalletDB(strWalletFile).GetAccountCreditDebit(*account);
    }

    return balance;
}

std::list<CSigmaEntry> CWallet::GetAvailableCoins(const CCoinControl *coinControl, bool includeUnsafe, bool forEstimation) const {
    EnsureMintWalletAvailable();
    LOCK2(cs_main, cs_wallet);
    CWalletDB walletdb(strWalletFile);
    std::list<CSigmaEntry> coins;
    std::vector<CMintMeta> vecMints = zwallet->GetTracker().ListMints(true, true, false);
    std::list<CMintMeta> listMints(vecMints.begin(), vecMints.end());
    for (const CMintMeta& mint : listMints) {
        CSigmaEntry entry;
        GetMint(mint.hashSerial, entry, forEstimation);
        coins.push_back(entry);
    }

    std::set<COutPoint> lockedCoins = setLockedCoins;

    // Filter out coins which are not confirmed, I.E. do not have at least 2 blocks
    // above them, after they were minted.
    // Also filter out used coins.
    // Finally filter out coins that have not been selected from CoinControl should that be used
    coins.remove_if([lockedCoins, coinControl, includeUnsafe](const CSigmaEntry& coin) {
        sigma::CSigmaState* sigmaState = sigma::CSigmaState::GetState();
        if (coin.IsUsed)
            return true;

        int coinHeight, coinId;
        std::tie(coinHeight, coinId) =  sigmaState->GetMintedCoinHeightAndId(
            sigma::PublicCoin(coin.value, coin.get_denomination()));

        // Check group size
        uint256 hashOut;
        std::vector<sigma::PublicCoin> coinOuts;
        sigmaState->GetCoinSetForSpend(
            &chainActive,
            chainActive.Height() - (ZC_MINT_CONFIRMATIONS - 1), // required 1 confirmation for mint to spend
            coin.get_denomination(),
            coinId,
            hashOut,
            coinOuts
        );

        if (!includeUnsafe && coinOuts.size() < 2) {
            return true;
        }

        if (coinHeight == -1) {
            // Coin still in the mempool.
            return true;
        }

        if (coinHeight + (ZC_MINT_CONFIRMATIONS - 1) > chainActive.Height()) {
            // Remove the coin from the candidates list, since it does not have the
            // required number of confirmations.
            return true;
        }

        COutPoint outPoint;
        sigma::PublicCoin pubCoin(coin.value, coin.get_denomination());
        sigma::GetOutPoint(outPoint, pubCoin);

        if(lockedCoins.count(outPoint) > 0){
            return true;
        }

        if(coinControl != NULL){
            if(coinControl->HasSelected()){
                if(!coinControl->IsSelected(outPoint)){
                    return true;
                }
            }
        }

        return false;
    });

    return coins;
}

std::list<CLelantusEntry> CWallet::GetAvailableLelantusCoins(const CCoinControl *coinControl, bool includeUnsafe, bool forEstimation) const {
    EnsureMintWalletAvailable();

    LOCK2(cs_main, cs_wallet);
    CWalletDB walletdb(strWalletFile);
    std::list<CLelantusEntry> coins;
    std::vector<CLelantusMintMeta> vecMints = zwallet->GetTracker().ListLelantusMints(true, true, false);
    for (const CLelantusMintMeta& mint : vecMints) {
        CLelantusEntry entry;
        GetMint(mint.hashSerial, entry, forEstimation);
        if(entry.amount != 0) // ignore 0 mints which where created to increase privacy
            coins.push_back(entry);
    }

    std::set<COutPoint> lockedCoins = setLockedCoins;

    // Filter out coins which are not in the blockchain
    // Also filter out used coins.
    // Finally filter out coins that have not been selected from CoinControl should that be used
    coins.remove_if([lockedCoins, coinControl, includeUnsafe](const CLelantusEntry& coin) {
        lelantus::CLelantusState* state = lelantus::CLelantusState::GetState();
        if (coin.IsUsed)
            return true;

        COutPoint outPoint;
        lelantus::PublicCoin pubCoin(coin.value);
        lelantus::GetOutPoint(outPoint, pubCoin);

        if(lockedCoins.count(outPoint) > 0){
            return true;
        }

        if(coinControl != NULL){
            if(coinControl->HasSelected()){
                if(!coinControl->IsSelected(outPoint)){
                    return true;
                }
            }
        }

        int coinHeight, coinId;
        std::tie(coinHeight, coinId) =  state->GetMintedCoinHeightAndId(lelantus::PublicCoin(coin.value));

        // Check group size
        uint256 hashOut;
        std::vector<lelantus::PublicCoin> coinOuts;
        std::vector<unsigned char> setHash;
        state->GetCoinSetForSpend(
            &chainActive,
            chainActive.Height(),
            coinId,
            hashOut,
            coinOuts,
            setHash
        );

        if (!includeUnsafe && coinOuts.size() < 2) {
            return true;
        }

        if (coinHeight == -1) {
            // Coin still in the mempool.
            return true;
        }

        if (coinHeight + (ZC_MINT_CONFIRMATIONS - 1) > chainActive.Height()) {
            // Remove the coin from the candidates list, since it does not have the
            // required number of confirmations.
            return true;
        }

        return false;
    });

    return coins;
}

std::vector<unsigned char> GetAESKey(const secp_primitives::GroupElement& pubcoin) {
    uint32_t keyPath = primitives::GetPubCoinValueHash(pubcoin).GetFirstUint32();
    CKey secret;
    {
        pwalletMain->GetKeyFromKeypath(BIP44_MINT_VALUE_INDEX, keyPath, secret);
    }

    std::vector<unsigned char> result(CHMAC_SHA512::OUTPUT_SIZE);

    CHMAC_SHA512(secret.begin(), secret.size()).Finalize(&result[0]);
    return result;
}

std::vector<unsigned char> CWallet::EncryptMintAmount(uint64_t amount, const secp_primitives::GroupElement& pubcoin) const {
    LOCK(cs_wallet);
    std::vector<unsigned char> key = GetAESKey(pubcoin);
    AES256Encrypt enc(key.data());
    std::vector<unsigned char> ciphertext(16);
    std::vector<unsigned char> plaintext(16);
    memcpy(plaintext.data(), &amount, 8);
    enc.Encrypt(ciphertext.data(), plaintext.data());
    return ciphertext;
}

bool CWallet::DecryptMintAmount(const std::vector<unsigned char>& encryptedValue, const secp_primitives::GroupElement& pubcoin, uint64_t& amount) const {
    if (IsLocked() || hdChain.masterKeyID.IsNull()) {
        amount = 0;
        return true;
    }

    LOCK(cs_wallet);
    std::vector<unsigned char> key = GetAESKey(pubcoin);
    AES256Decrypt dec(key.data());
    std::vector<unsigned char> plaintext(16);
    dec.Decrypt(plaintext.data(), encryptedValue.data());
    memcpy(&amount, plaintext.data(), 8);
    return true;
}


template<typename Iterator>
static CAmount CalculateCoinsBalance(Iterator begin, Iterator end) {
    CAmount balance(0);
    for (auto start = begin; start != end; start++) {
        balance += start->get_denomination_value();
    }
    return balance;
}

template<typename Iterator>
static CAmount CalculateLelantusCoinsBalance(Iterator begin, Iterator end) {
    CAmount balance(0);
    for (auto start = begin; start != end; start++) {
        balance += start->amount;
    }
    return balance;
}

bool CWallet::GetCoinsToSpend(
        CAmount required,
        std::vector<CSigmaEntry>& coinsToSpend_out,
        std::vector<sigma::CoinDenomination>& coinsToMint_out,
        std::list<CSigmaEntry>& coins,
        const size_t coinsToSpendLimit,
        const CAmount amountToSpendLimit,
        const CCoinControl *coinControl) const
{
    // Sanity check to make sure this function is never called with a too large
    // amount to spend, resulting to a possible crash due to out of memory condition.
    if (!MoneyRange(required)) {
        throw std::invalid_argument("Request to spend more than 21 MLN firos.\n");
    }

    if (!MoneyRange(amountToSpendLimit)) {
        throw std::invalid_argument(_("Amount limit is exceed max money"));
    }

    // We have Coins denomination * 10^8, we divide with 0.05 * 10^8 and add one coin of
    // denomination 100 (also divide by 0.05 * 10^8)
    constexpr CAmount zeros(5000000);

    // Rounding, Anything below 0.05 coin goes to the miners as a fee.
    int roundedRequired = required / zeros;
    if (required % zeros != 0) {
        ++roundedRequired;
    }

    int limitVal = amountToSpendLimit / zeros;

    if (roundedRequired > limitVal) {
        throw std::invalid_argument(
            _("Required amount exceed value spend limit"));
    }

    CAmount availableBalance = CalculateCoinsBalance(coins.begin(), coins.end());

    if (roundedRequired * zeros > availableBalance) {
        throw InsufficientFunds();
    }

    // sort by highest denomination. if it is same denomination we will prefer the previous block
    auto comparer = [](const CSigmaEntry& a, const CSigmaEntry& b) -> bool {
        return a.get_denomination_value() != b.get_denomination_value() ? a.get_denomination_value() > b.get_denomination_value() : a.nHeight < b.nHeight;
    };
    coins.sort(comparer);

    std::vector<sigma::CoinDenomination> denominations;
    sigma::GetAllDenoms(denominations);

    // Value of the largest coin, I.E. 100 for now.
    CAmount max_coin_value;
    if (!DenominationToInteger(denominations[0], max_coin_value)) {
        throw std::runtime_error("Unknown sigma denomination.\n");
    }

    int val = roundedRequired + max_coin_value / zeros;

    // val represent max value in range that we will search which may be over limit.
    // then we trim it out because we never use it.
    val = std::min(val, limitVal);

    // We need only last 2 rows of matrix of knapsack algorithm.
    std::vector<uint64_t> prev_row;
    prev_row.resize(val + 1);

    std::vector<uint64_t> next_row(val + 1, (INT_MAX - 1) / 2);

    auto coinIt = coins.rbegin();
    next_row[0] = 0;
    next_row[coinIt->get_denomination_value() / zeros] = 1;
    ++coinIt;

    for (; coinIt != coins.rend(); coinIt++) {
        std::swap(prev_row, next_row);
        CAmount denom_i = coinIt->get_denomination_value() / zeros;
        for (int j = 1; j <= val; j++) {
            next_row[j] = prev_row[j];
            if (j >= denom_i &&  next_row[j] > prev_row[j - denom_i] + 1) {
                    next_row[j] = prev_row[j - denom_i] + 1;
            }
        }
    }

    int index = val;
    uint64_t best_spend_val = 0;

    // If coinControl, want to use all inputs
    bool coinControlUsed = false;
    if(coinControl != NULL){
        if(coinControl->HasSelected()){
            auto coinIt = coins.rbegin();
            for (; coinIt != coins.rend(); coinIt++) {
                best_spend_val += coinIt->get_denomination_value();
            }
            coinControlUsed = true;
        }
    }
    if(!coinControlUsed) {
        best_spend_val = val;
        int minimum = INT_MAX - 1;
        while(index >= roundedRequired) {
            int temp_min = next_row[index] + GetRequiredCoinCountForAmount(
                (index - roundedRequired) * zeros, denominations);
            if (minimum > temp_min && next_row[index] != (INT_MAX - 1) / 2 && next_row[index] <= coinsToSpendLimit) {
                best_spend_val = index;
                minimum = temp_min;
            }
            --index;
        }
        best_spend_val *= zeros;

        if (minimum == INT_MAX - 1)
            throw std::invalid_argument(
                _("Can not choose coins within limit."));
    }

    if (SelectMintCoinsForAmount(best_spend_val - roundedRequired * zeros, denominations, coinsToMint_out) != best_spend_val - roundedRequired * zeros) {
        throw std::invalid_argument(
            _("Problem with coin selection for re-mint while spending."));
    }
    if (SelectSpendCoinsForAmount(best_spend_val, coins, coinsToSpend_out) != best_spend_val) {
        throw std::invalid_argument(
            _("Problem with coin selection for spend."));
    }

    return true;
}

bool CWallet::GetCoinsToJoinSplit(
        CAmount required,
        std::vector<CLelantusEntry>& coinsToSpend_out,
        CAmount& changeToMint,
        std::list<CLelantusEntry> coins,
        const size_t coinsToSpendLimit,
        const CAmount amountToSpendLimit,
        const CCoinControl *coinControl) const
{

    EnsureMintWalletAvailable();
    const Consensus::Params &consensusParams = Params().GetConsensus();

    if (required > consensusParams.nMaxValueLelantusSpendPerTransaction) {
        throw std::invalid_argument(_("The required amount exceeds spend limit"));
    }

    CAmount availableBalance = CalculateLelantusCoinsBalance(coins.begin(), coins.end());

    if (required > availableBalance) {
        throw InsufficientFunds();
    }

    // sort by biggest amount. if it is same amount we will prefer the older block
    auto comparer = [](const CLelantusEntry& a, const CLelantusEntry& b) -> bool {
        return a.amount != b.amount ? a.amount > b.amount : a.nHeight < b.nHeight;
    };
    coins.sort(comparer);

    CAmount spend_val(0);

    std::list<CLelantusEntry> coinsToSpend;

    // If coinControl, want to use all inputs
    bool coinControlUsed = false;
    if(coinControl != NULL) {
        if(coinControl->HasSelected()) {
            auto coinIt = coins.rbegin();
            for (; coinIt != coins.rend(); coinIt++) {
                spend_val += coinIt->amount;
            }
            coinControlUsed = true;
            coinsToSpend.insert(coinsToSpend.begin(), coins.begin(), coins.end());
        }
    }

    if(!coinControlUsed) {
        while (spend_val < required) {
            if(coins.empty())
                break;

            CLelantusEntry choosen;
            CAmount need = required - spend_val;

            auto itr = coins.begin();
            if(need >= itr->amount) {
                choosen = *itr;
                coins.erase(itr);
            } else {
                for (auto coinIt = coins.rbegin(); coinIt != coins.rend(); coinIt++) {
                    auto nextItr = coinIt;
                    nextItr++;

                    if (coinIt->amount >= need && (nextItr == coins.rend() || nextItr->amount != coinIt->amount)) {
                        choosen = *coinIt;
                        coins.erase(std::next(coinIt).base());
                        break;
                    }
                }
            }

            spend_val += choosen.amount;
            coinsToSpend.push_back(choosen);
        }
    }

    // sort by group id ay ascending order. it is mandatory for creting proper joinsplit
    auto idComparer = [](const CLelantusEntry& a, const CLelantusEntry& b) -> bool {
        return a.id < b.id;
    };
    coinsToSpend.sort(idComparer);

    changeToMint = spend_val - required;
    coinsToSpend_out.insert(coinsToSpend_out.begin(), coinsToSpend.begin(), coinsToSpend.end());

    return true;
}

CAmount CWallet::GetUnconfirmedBalance() const {
    CAmount nTotal = 0;
    {
        LOCK2(cs_main, cs_wallet);
        for (std::map<uint256, CWalletTx>::const_iterator it = mapWallet.begin(); it != mapWallet.end(); ++it) {
            const CWalletTx *pcoin = &(*it).second;
            if (!pcoin->IsTrusted() && pcoin->GetDepthInMainChain() == 0 &&
                (pcoin->InMempool() || pcoin->InStempool()))
                nTotal += pcoin->GetAvailableCredit();
        }
    }
    return nTotal;
}

CAmount CWallet::GetImmatureBalance() const {
    CAmount nTotal = 0;
    {
        LOCK2(cs_main, cs_wallet);
        for (std::map<uint256, CWalletTx>::const_iterator it = mapWallet.begin(); it != mapWallet.end(); ++it) {
            const CWalletTx *pcoin = &(*it).second;
            nTotal += pcoin->GetImmatureCredit();
        }
    }
    return nTotal;
}

CAmount CWallet::GetWatchOnlyBalance() const {
    CAmount nTotal = 0;
    {
        LOCK2(cs_main, cs_wallet);
        for (std::map<uint256, CWalletTx>::const_iterator it = mapWallet.begin(); it != mapWallet.end(); ++it) {
            const CWalletTx *pcoin = &(*it).second;
            if (pcoin->IsTrusted())
                nTotal += pcoin->GetAvailableWatchOnlyCredit();
        }
    }

    return nTotal;
}

CAmount CWallet::GetUnconfirmedWatchOnlyBalance() const {
    CAmount nTotal = 0;
    {
        LOCK2(cs_main, cs_wallet);
        for (std::map<uint256, CWalletTx>::const_iterator it = mapWallet.begin(); it != mapWallet.end(); ++it) {
            const CWalletTx *pcoin = &(*it).second;
            if (!pcoin->IsTrusted() && pcoin->GetDepthInMainChain() == 0 &&
                (pcoin->InMempool() || pcoin->InStempool()) && !pcoin->IsLockedByLLMQInstantSend())
                nTotal += pcoin->GetAvailableWatchOnlyCredit();
        }
    }
    return nTotal;
}

CAmount CWallet::GetImmatureWatchOnlyBalance() const
{
    CAmount nTotal = 0;
    {
        LOCK2(cs_main, cs_wallet);
        for (std::map<uint256, CWalletTx>::const_iterator it = mapWallet.begin(); it != mapWallet.end(); ++it)
        {
            const CWalletTx* pcoin = &(*it).second;
            nTotal += pcoin->GetImmatureWatchOnlyCredit();
        }
    }
    return nTotal;
}

void CWallet::AvailableCoins(std::vector <COutput> &vCoins, bool fOnlyConfirmed, const CCoinControl *coinControl, bool fIncludeZeroValue, bool fUseInstantSend) const
{
    static const int ZNODE_COIN_REQUIRED  = 1000;
    vCoins.clear();
    CoinType nCoinType = coinControl ? coinControl->nCoinType : CoinType::ALL_COINS;

    {
        LOCK2(cs_main, cs_wallet);
        int nInstantSendConfirmationsRequired = Params().GetConsensus().nInstantSendConfirmationsRequired;

        for (std::map<uint256, CWalletTx>::const_iterator it = mapWallet.begin(); it != mapWallet.end(); ++it)
        {
            const uint256& wtxid = it->first;
            const CWalletTx* pcoin = &(*it).second;

            if (!CheckFinalTx(*pcoin))
                continue;

            if (fOnlyConfirmed && !pcoin->IsTrusted())
                continue;

            if (pcoin->IsCoinBase() && pcoin->GetBlocksToMaturity() > 0)
                continue;

            int nDepth = pcoin->GetDepthInMainChain(false);
            // do not use IX for inputs that have less then nInstantSendConfirmationsRequired blockchain confirmations
            if (fUseInstantSend && nDepth < nInstantSendConfirmationsRequired)
                continue;

            // We should not consider coins from transactions that are replacing
            // other transactions.
            //
            // Example: There is a transaction A which is replaced by bumpfee
            // transaction B. In this case, we want to prevent creation of
            // a transaction B' which spends an output of B.
            //
            // Reason: If transaction A were initially confirmed, transactions B
            // and B' would no longer be valid, so the user would have to create
            // a new transaction C to replace B'. However, in the case of a
            // one-block reorg, transactions B' and C might BOTH be accepted,
            // when the user only wanted one of them. Specifically, there could
            // be a 1-block reorg away from the chain where transactions A and C
            // were accepted to another chain where B, B', and C were all
            // accepted.
            if (nDepth == 0 && fOnlyConfirmed && pcoin->mapValue.count("replaces_txid")) {
                continue;
            }

            // Similarly, we should not consider coins from transactions that
            // have been replaced. In the example above, we would want to prevent
            // creation of a transaction A' spending an output of A, because if
            // transaction B were initially confirmed, conflicting with A and
            // A', we wouldn't want to the user to create a transaction D
            // intending to replace A', but potentially resulting in a scenario
            // where A, A', and D could all be accepted (instead of just B and
            // D, or just A and A' like the user would want).
            if (nDepth == 0 && fOnlyConfirmed && pcoin->mapValue.count("replaced_by_txid")) {
                continue;
            }

            for (unsigned int i = 0; i < pcoin->tx->vout.size(); i++) {
                if (pcoin->tx->IsElysiumReferenceOutput(i) && nCoinType != CoinType::APPROPRIATE_FOR_ELYSIUM_MINT) continue;

                bool found = false;
                if(nCoinType == CoinType::ALL_COINS || nCoinType == CoinType::APPROPRIATE_FOR_ELYSIUM_MINT){
                    // We are now taking ALL_COINS to mean everything sans mints and Elysium reference outputs
                    found = !(pcoin->tx->vout[i].scriptPubKey.IsZerocoinMint()
                            || pcoin->tx->vout[i].scriptPubKey.IsSigmaMint()
                            || pcoin->tx->vout[i].scriptPubKey.IsLelantusMint()
                            || pcoin->tx->vout[i].scriptPubKey.IsLelantusJMint()
                            || pcoin->tx->vout[i].scriptPubKey.IsSparkMint()
                            || pcoin->tx->vout[i].scriptPubKey.IsSparkSMint())
                            || pcoin->tx->vout[i].scriptPubKey.IsZerocoinRemint();
                } else if(nCoinType == CoinType::ONLY_MINTS){
                    // Do not consider anything other than mints
                    found = (pcoin->tx->vout[i].scriptPubKey.IsZerocoinMint()
                            || pcoin->tx->vout[i].scriptPubKey.IsSigmaMint()
                            || pcoin->tx->vout[i].scriptPubKey.IsZerocoinRemint()
                            || pcoin->tx->vout[i].scriptPubKey.IsLelantusMint()
                            || pcoin->tx->vout[i].scriptPubKey.IsLelantusJMint()
                            || pcoin->tx->vout[i].scriptPubKey.IsSparkMint()
                            || pcoin->tx->vout[i].scriptPubKey.IsSparkSMint());
                } else if (nCoinType == CoinType::ONLY_NOT1000IFMN) {
                    found = !(fMasternodeMode && pcoin->tx->vout[i].nValue == ZNODE_COIN_REQUIRED * COIN);
                } else if (nCoinType == CoinType::ONLY_NONDENOMINATED_NOT1000IFMN) {
                    if (fMasternodeMode) found = pcoin->tx->vout[i].nValue != ZNODE_COIN_REQUIRED * COIN; // do not use Hot MN funds
<<<<<<< HEAD
                } else if (nCoinType == CoinType::ONLY_1000) {
=======
		        } else if (nCoinType == CoinType::ONLY_1000) {
>>>>>>> 33e39f62
                    found = pcoin->tx->vout[i].nValue == ZNODE_COIN_REQUIRED * COIN;
                } else {
                    found = true;
                }
                if (!found) continue;

                isminetype mine = IsMine(pcoin->tx->vout[i]);


                if (!(IsSpent(wtxid, i)) && mine != ISMINE_NO &&
                    (!IsLockedCoin((*it).first, i) || coinControl || nCoinType == CoinType::ONLY_1000) &&
                    (pcoin->tx->vout[i].nValue > 0 || fIncludeZeroValue || ((pcoin->tx->vout[i].scriptPubKey.IsLelantusJMint() || pcoin->tx->vout[i].scriptPubKey.IsSparkSMint()) && GetCredit(pcoin->tx->vout[i], ISMINE_SPENDABLE) > 0)) &&
                    (!coinControl || !coinControl->HasSelected() || coinControl->fAllowOtherInputs || coinControl->IsSelected(COutPoint((*it).first, i)))) {
                        vCoins.push_back(COutput(pcoin, i, nDepth,
                                                 ((mine & ISMINE_SPENDABLE) != ISMINE_NO) ||
                                                  (coinControl && coinControl->fAllowWatchOnly && (mine & ISMINE_WATCH_SOLVABLE) != ISMINE_NO),
                                                 (mine & (ISMINE_SPENDABLE | ISMINE_WATCH_SOLVABLE)) != ISMINE_NO));
                }
            }
        }
    }
}

void CWallet::AvailableCoinsForLMint(std::vector<std::pair<CAmount, std::vector<COutput>>>& valueAndUTXO, const CCoinControl *coinControl) const
{
    valueAndUTXO.clear();
    std::vector<COutput> vAvailableCoins;
    AvailableCoins(vAvailableCoins, true, coinControl);

    std::map<CTxDestination, std::pair<CAmount, std::vector<COutput>>> mapAddrToUTXO;
    for(const auto& coin : vAvailableCoins)
    {
        CTxDestination address;
        const auto& scriptPubKey = coin.tx->tx->vout[coin.i].scriptPubKey;

        if (!ExtractDestination(scriptPubKey, address) && !scriptPubKey.IsUnspendable())
            continue;

        auto& element = mapAddrToUTXO[address];
        if(element.second.empty())
            element.first = coin.tx->tx->vout[coin.i].nValue;
        else
            element.first += coin.tx->tx->vout[coin.i].nValue;
        element.second.push_back(coin);
    }

    valueAndUTXO.reserve(mapAddrToUTXO.size());
    for(const auto& element : mapAddrToUTXO)
        valueAndUTXO.emplace_back(element.second);

    std::sort(valueAndUTXO.begin(), valueAndUTXO.end(), [](const std::pair<CAmount,std::vector<COutput>> &left, const std::pair<CAmount,std::vector<COutput>> &right) {
        return left.first > right.first;
    });

}

bool CWallet::GetZnodeVinAndKeys(CTxIn &txinRet, CPubKey &pubKeyRet, CKey &keyRet, std::string strTxHash,
                                 std::string strOutputIndex) {
    // wait for reindex and/or import to finish
    if (fImporting || fReindex) return false;

    // Find possible candidates
    std::vector <COutput> vPossibleCoins;
    CCoinControl coinControl;
    coinControl.nCoinType = CoinType::ONLY_1000;
    AvailableCoins(vPossibleCoins, true, &coinControl, false);
    if (vPossibleCoins.empty()) {
        LogPrintf("CWallet::GetZnodeVinAndKeys -- Could not locate any valid znode vin\n");
        return false;
    }

    if (strTxHash.empty()) // No output specified, select the first one
        return GetVinAndKeysFromOutput(vPossibleCoins[0], txinRet, pubKeyRet, keyRet);

    // Find specific vin
    uint256 txHash = uint256S(strTxHash);
    int nOutputIndex = atoi(strOutputIndex.c_str());

    BOOST_FOREACH(COutput & out, vPossibleCoins)
    if (out.tx->GetHash() == txHash && out.i == nOutputIndex) // found it!
        return GetVinAndKeysFromOutput(out, txinRet, pubKeyRet, keyRet);

    LogPrintf("CWallet::GetZnodeVinAndKeys -- Could not locate specified znode vin\n");
    return false;
}

bool CWallet::GetVinAndKeysFromOutput(COutput out, CTxIn &txinRet, CPubKey &pubKeyRet, CKey &keyRet) {
    // wait for reindex and/or import to finish
    if (fImporting || fReindex) return false;

    CScript pubScript;

    txinRet = CTxIn(out.tx->GetHash(), out.i);
    pubScript = out.tx->tx->vout[out.i].scriptPubKey; // the inputs PubKey

    CTxDestination address1;
    ExtractDestination(pubScript, address1);
    CBitcoinAddress address2(address1);

    CKeyID keyID;
    if (!address2.GetKeyID(keyID)) {
        LogPrintf("CWallet::GetVinAndKeysFromOutput -- Address does not refer to a key\n");
        return false;
    }

    if (!GetKey(keyID, keyRet)) {
        LogPrintf("CWallet::GetVinAndKeysFromOutput -- Private key for address is not known\n");
        return false;
    }

    pubKeyRet = keyRet.GetPubKey();
    return true;
}

//[firo]
void CWallet::ListAvailableSigmaMintCoins(std::vector<COutput> &vCoins, bool fOnlyConfirmed) const {
    EnsureMintWalletAvailable();

    vCoins.clear();
    LOCK2(cs_main, cs_wallet);
    std::list<CSigmaEntry> listOwnCoins;
    CWalletDB walletdb(pwalletMain->strWalletFile);
    listOwnCoins = zwallet->GetTracker().MintsAsSigmaEntries(true, false);
    LogPrintf("listOwnCoins.size()=%s\n", listOwnCoins.size());
    for (std::map<uint256, CWalletTx>::const_iterator it = mapWallet.begin(); it != mapWallet.end(); ++it) {
        const CWalletTx *pcoin = &(*it).second;
//        LogPrintf("pcoin=%s\n", pcoin->GetHash().ToString());
        if (!CheckFinalTx(*pcoin)) {
            LogPrintf("!CheckFinalTx(*pcoin)=%s\n", !CheckFinalTx(*pcoin));
            continue;
        }

        if (fOnlyConfirmed && !pcoin->IsTrusted()) {
            LogPrintf("fOnlyConfirmed = %s, !pcoin->IsTrusted()\n", fOnlyConfirmed, !pcoin->IsTrusted());
            continue;
        }

        if (pcoin->IsCoinBase() && pcoin->GetBlocksToMaturity() > 0) {
            LogPrintf("Not trusted\n");
            continue;
        }

        int nDepth = pcoin->GetDepthInMainChain();
        if (nDepth < 0) {
            LogPrintf("nDepth=%s\n", nDepth);
            continue;
        }
        LogPrintf("pcoin->tx->vout.size()=%s\n", pcoin->tx->vout.size());

        for (unsigned int i = 0; i < pcoin->tx->vout.size(); i++) {
            if (pcoin->tx->vout[i].scriptPubKey.IsSigmaMint()) {
                CTxOut txout = pcoin->tx->vout[i];
                secp_primitives::GroupElement pubCoin = sigma::ParseSigmaMintScript(
                    txout.scriptPubKey);
                LogPrintf("Pubcoin=%s\n", pubCoin.tostring());
                // CHECKING PROCESS
                BOOST_FOREACH(const CSigmaEntry &ownCoinItem, listOwnCoins) {
                   if (ownCoinItem.value == pubCoin && ownCoinItem.IsUsed == false &&
                        ownCoinItem.randomness != uint64_t(0) && ownCoinItem.serialNumber != uint64_t(0)) {
                        vCoins.push_back(COutput(pcoin, i, nDepth, true, true));
                        LogPrintf("-->OK\n");
                    }
                }
            }
        }
    }
}

void CWallet::ListAvailableLelantusMintCoins(std::vector<COutput> &vCoins, bool fOnlyConfirmed) const {
    EnsureMintWalletAvailable();

    vCoins.clear();
    LOCK2(cs_main, cs_wallet);
    std::list<CLelantusEntry> listOwnCoins;
    CWalletDB walletdb(pwalletMain->strWalletFile);
    listOwnCoins = zwallet->GetTracker().MintsAsLelantusEntries(true, false);
    LogPrintf("listOwnCoins.size()=%s\n", listOwnCoins.size());
    for (std::map<uint256, CWalletTx>::const_iterator it = mapWallet.begin(); it != mapWallet.end(); ++it) {
        const CWalletTx *pcoin = &(*it).second;
//        LogPrintf("pcoin=%s\n", pcoin->GetHash().ToString());
        if (!CheckFinalTx(*pcoin)) {
            LogPrintf("!CheckFinalTx(*pcoin)=%s\n", !CheckFinalTx(*pcoin));
            continue;
        }

        if (fOnlyConfirmed && !pcoin->IsTrusted()) {
            LogPrintf("fOnlyConfirmed = %s, !pcoin->IsTrusted() = %s\n", fOnlyConfirmed, !pcoin->IsTrusted());
            continue;
        }

        if (pcoin->IsCoinBase() && pcoin->GetBlocksToMaturity() > 0) {
            LogPrintf("Not trusted\n");
            continue;
        }

        int nDepth = pcoin->GetDepthInMainChain();
        if (nDepth < 0) {
            LogPrintf("nDepth=%s\n", nDepth);
            continue;
        }
        LogPrintf("pcoin->tx->vout.size()=%s\n", pcoin->tx->vout.size());

        for (unsigned int i = 0; i < pcoin->tx->vout.size(); i++) {
            if (pcoin->tx->vout[i].scriptPubKey.IsLelantusMint() || pcoin->tx->vout[i].scriptPubKey.IsLelantusJMint()) {
                CTxOut txout = pcoin->tx->vout[i];
                secp_primitives::GroupElement pubCoin;
                try {
                    lelantus::ParseLelantusMintScript(txout.scriptPubKey, pubCoin);
                } catch (std::invalid_argument &) {
                    continue;
                }
                LogPrintf("Pubcoin=%s\n", pubCoin.tostring());
                // CHECKING PROCESS
                BOOST_FOREACH(const CLelantusEntry& ownCoinItem, listOwnCoins) {
                    if (ownCoinItem.value == pubCoin && ownCoinItem.IsUsed == false &&
                        !ownCoinItem.randomness.isZero() && !ownCoinItem.serialNumber.isZero()) {
                        vCoins.push_back(COutput(pcoin, i, nDepth, true, true));
                        LogPrintf("-->OK\n");
                    }
                }
            }
        }
    }
}

static void ApproximateBestSubset(std::vector<std::pair<CAmount, std::pair<const CWalletTx*,unsigned int> > >vValue, const CAmount& nTotalLower, const CAmount& nTargetValue,
                                  std::vector<char>& vfBest, CAmount& nBest, int iterations = 1000)
{
    std::vector<char> vfIncluded;

    vfBest.assign(vValue.size(), true);
    nBest = nTotalLower;

    FastRandomContext insecure_rand;

    for (int nRep = 0; nRep < iterations && nBest != nTargetValue; nRep++) {
        vfIncluded.assign(vValue.size(), false);
        CAmount nTotal = 0;
        bool fReachedTarget = false;
        for (int nPass = 0; nPass < 2 && !fReachedTarget; nPass++)
        {
            for (unsigned int i = 0; i < vValue.size(); i++)
            {
                //The solver here uses a randomized algorithm,
                //the randomness serves no real security purpose but is just
                //needed to prevent degenerate behavior and it is important
                //that the rng is fast. We do not use a constant random sequence,
                //because there may be some privacy improvement by making
                //the selection random.
                if (nPass == 0 ? insecure_rand.rand32()&1 : !vfIncluded[i])
                {
                    nTotal += vValue[i].first;
                    vfIncluded[i] = true;
                    if (nTotal >= nTargetValue)
                    {
                        fReachedTarget = true;
                        if (nTotal < nBest)
                        {
                            nBest = nTotal;
                            vfBest = vfIncluded;
                        }
                        nTotal -= vValue[i].first;
                        vfIncluded[i] = false;
                    }
                }
            }
        }
    }
}

bool CWallet::SelectCoinsMinConf(const CAmount& nTargetValue, const int nConfMine, const int nConfTheirs, const uint64_t nMaxAncestors, std::vector<COutput> vCoins,
                                 std::set<std::pair<const CWalletTx*,unsigned int> >& setCoinsRet, CAmount& nValueRet, bool fForUseInInstantSend) const
{
    setCoinsRet.clear();
    nValueRet = 0;

    // List of values less than target
    std::pair<CAmount, std::pair<const CWalletTx*,unsigned int> > coinLowestLarger;
    coinLowestLarger.first = std::numeric_limits<CAmount>::max();
    coinLowestLarger.second.first = NULL;
    std::vector<std::pair<CAmount, std::pair<const CWalletTx*,unsigned int> > > vValue;
    CAmount nTotalLower = 0;

    Shuffle(vCoins.begin(), vCoins.end(), FastRandomContext());

    BOOST_FOREACH(const COutput &output, vCoins)
    {
        if (!output.fSpendable)
            continue;

        const CWalletTx *pcoin = output.tx;

            bool fLockedByIS = pcoin->IsLockedByLLMQInstantSend();

        if (output.nDepth < ((pcoin->IsFromMe(ISMINE_ALL) || pcoin->tx->IsLelantusMint()) ? nConfMine : nConfTheirs) && !fLockedByIS)
            continue;

        if (!mempool.TransactionWithinChainLimit(pcoin->GetHash(), nMaxAncestors))
            continue;

        int i = output.i;
        CAmount n = pcoin->tx->vout[i].nValue;

        std::pair<CAmount,std::pair<const CWalletTx*,unsigned int> > coin = std::make_pair(n,std::make_pair(pcoin, i));

        if (n == nTargetValue)
        {
            setCoinsRet.insert(coin.second);
            nValueRet += coin.first;
            return true;
        }
        else if (n < nTargetValue + MIN_CHANGE)
        {
            vValue.push_back(coin);
            nTotalLower += n;
        }
        else if (n < coinLowestLarger.first)
        {
            coinLowestLarger = coin;
        }
    }

    if (nTotalLower == nTargetValue)
    {
        for (unsigned int i = 0; i < vValue.size(); ++i)
        {
            setCoinsRet.insert(vValue[i].second);
            nValueRet += vValue[i].first;
        }
        return true;
    }

    if (nTotalLower < nTargetValue)
    {
        if (coinLowestLarger.second.first == NULL)
            return false;
        setCoinsRet.insert(coinLowestLarger.second);
        nValueRet += coinLowestLarger.first;
        return true;
    }

    // Solve subset sum by stochastic approximation
    std::sort(vValue.begin(), vValue.end(), CompareValueOnly());
    std::reverse(vValue.begin(), vValue.end());
    std::vector<char> vfBest;
    CAmount nBest;

    ApproximateBestSubset(vValue, nTotalLower, nTargetValue, vfBest, nBest);
    if (nBest != nTargetValue && nTotalLower >= nTargetValue + MIN_CHANGE)
        ApproximateBestSubset(vValue, nTotalLower, nTargetValue + MIN_CHANGE, vfBest, nBest);

    // If we have a bigger coin and (either the stochastic approximation didn't find a good solution,
    //                                   or the next bigger coin is closer), return the bigger coin
    if (coinLowestLarger.second.first &&
        ((nBest != nTargetValue && nBest < nTargetValue + MIN_CHANGE) || coinLowestLarger.first <= nBest))
    {
        setCoinsRet.insert(coinLowestLarger.second);
        nValueRet += coinLowestLarger.first;
    }
    else {
        for (unsigned int i = 0; i < vValue.size(); i++)
            if (vfBest[i])
            {
                setCoinsRet.insert(vValue[i].second);
                nValueRet += vValue[i].first;
            }

        LogPrint("selectcoins", "SelectCoins() best subset: ");
        for (unsigned int i = 0; i < vValue.size(); i++)
            if (vfBest[i])
                LogPrint("selectcoins", "%s ", FormatMoney(vValue[i].first));
        LogPrint("selectcoins", "total %s\n", FormatMoney(nBest));
    }

    return true;
}

bool CWallet::SelectCoins(const std::vector<COutput>& vAvailableCoins, const CAmount& nTargetValue, std::set<std::pair<const CWalletTx*,unsigned int> >& setCoinsRet, CAmount& nValueRet, const CCoinControl* coinControl, bool fForUseInInstantSend) const
{
    std::vector<COutput> vCoins(vAvailableCoins);
    CoinType nCoinType = coinControl ? coinControl->nCoinType : CoinType::ALL_COINS;

    // coin control -> return all selected outputs (we want all selected to go into the transaction for sure)
    if (coinControl && coinControl->HasSelected() && !coinControl->fAllowOtherInputs)
    {
        BOOST_FOREACH(const COutput& out, vCoins)
        {
            if (!out.fSpendable)
                 continue;
            nValueRet += out.tx->tx->vout[out.i].nValue;
            setCoinsRet.insert(std::make_pair(out.tx, out.i));
        }
        return (nValueRet >= nTargetValue);
    }

    // calculate value from preset inputs and store them
    std::set<std::pair<const CWalletTx*, uint32_t> > setPresetCoins;
    CAmount nValueFromPresetInputs = 0;

    std::vector<COutPoint> vPresetInputs;
    if (coinControl)
        coinControl->ListSelected(vPresetInputs);
    BOOST_FOREACH(const COutPoint& outpoint, vPresetInputs)
    {
        std::map<uint256, CWalletTx>::const_iterator it = mapWallet.find(outpoint.hash);
        if (it != mapWallet.end())
        {
            const CWalletTx* pcoin = &it->second;
            // Clearly invalid input, fail
            if (pcoin->tx->vout.size() <= outpoint.n)
                return false;
            nValueFromPresetInputs += pcoin->tx->vout[outpoint.n].nValue;
            setPresetCoins.insert(std::make_pair(pcoin, outpoint.n));
        } else
            return false; // TODO: Allow non-wallet inputs
    }

    // remove preset inputs from vCoins
    for (std::vector<COutput>::iterator it = vCoins.begin(); it != vCoins.end() && coinControl && coinControl->HasSelected();)
    {
        if (setPresetCoins.count(std::make_pair(it->tx, it->i)))
            it = vCoins.erase(it);
        else
            ++it;
    }

    size_t nMaxChainLength = std::min(GetArg("-limitancestorcount", DEFAULT_ANCESTOR_LIMIT), GetArg("-limitdescendantcount", DEFAULT_DESCENDANT_LIMIT));
    bool fRejectLongChains = GetBoolArg("-walletrejectlongchains", DEFAULT_WALLET_REJECT_LONG_CHAINS);

    bool res = nTargetValue <= nValueFromPresetInputs ||
        SelectCoinsMinConf(nTargetValue - nValueFromPresetInputs, 1, 6, 0, vCoins, setCoinsRet, nValueRet, fForUseInInstantSend) ||
        SelectCoinsMinConf(nTargetValue - nValueFromPresetInputs, 1, 1, 0, vCoins, setCoinsRet, nValueRet, fForUseInInstantSend) ||
        (bSpendZeroConfChange && SelectCoinsMinConf(nTargetValue - nValueFromPresetInputs, 0, 1, 2, vCoins, setCoinsRet, nValueRet, fForUseInInstantSend)) ||
        (bSpendZeroConfChange && SelectCoinsMinConf(nTargetValue - nValueFromPresetInputs, 0, 1, std::min((size_t)4, nMaxChainLength/3), vCoins, setCoinsRet, nValueRet, fForUseInInstantSend)) ||
        (bSpendZeroConfChange && SelectCoinsMinConf(nTargetValue - nValueFromPresetInputs, 0, 1, nMaxChainLength/2, vCoins, setCoinsRet, nValueRet, fForUseInInstantSend)) ||
        (bSpendZeroConfChange && SelectCoinsMinConf(nTargetValue - nValueFromPresetInputs, 0, 1, nMaxChainLength, vCoins, setCoinsRet, nValueRet, fForUseInInstantSend)) ||
        (bSpendZeroConfChange && !fRejectLongChains && SelectCoinsMinConf(nTargetValue - nValueFromPresetInputs, 0, 1, std::numeric_limits<uint64_t>::max(), vCoins, setCoinsRet, nValueRet, fForUseInInstantSend));

    // because SelectCoinsMinConf clears the setCoinsRet, we now add the possible inputs to the coinset
    setCoinsRet.insert(setPresetCoins.begin(), setPresetCoins.end());

    // add preset inputs to the total value selected
    nValueRet += nValueFromPresetInputs;

    return res;
}

bool CWallet::FundTransaction(CMutableTransaction& tx, CAmount& nFeeRet, bool overrideEstimatedFeeRate, const CFeeRate& specificFeeRate, int& nChangePosInOut, std::string& strFailReason, bool includeWatching, bool lockUnspents, const std::set<int>& setSubtractFeeFromOutputs, bool keepReserveKey, const CTxDestination& destChange)
{
    std::vector<CRecipient> vecSend;

    // Turn the txout set into a CRecipient vector
    for (size_t idx = 0; idx < tx.vout.size(); idx++)
    {
        const CTxOut& txOut = tx.vout[idx];
        CRecipient recipient = {txOut.scriptPubKey, txOut.nValue, setSubtractFeeFromOutputs.count(idx) == 1};
        vecSend.push_back(recipient);
    }

    CCoinControl coinControl;
    coinControl.destChange = destChange;
    coinControl.fAllowOtherInputs = true;
    coinControl.fAllowWatchOnly = includeWatching;
    coinControl.fOverrideFeeRate = overrideEstimatedFeeRate;
    coinControl.nFeeRate = specificFeeRate;

    BOOST_FOREACH(const CTxIn& txin, tx.vin)
        coinControl.Select(txin.prevout);

    int nExtraPayloadSize = 0;
    if (tx.nVersion == 3 && tx.nType != TRANSACTION_NORMAL)
        nExtraPayloadSize = (int)tx.vExtraPayload.size();

    CReserveKey reservekey(this);
    CWalletTx wtx;
    if (!CreateTransaction(vecSend, wtx, reservekey, nFeeRet, nChangePosInOut, strFailReason, &coinControl, nExtraPayloadSize))
        return false;

    if (nChangePosInOut != -1)
        tx.vout.insert(tx.vout.begin() + nChangePosInOut, wtx.tx->vout[nChangePosInOut]);

    // Copy output sizes from new transaction; they may have had the fee subtracted from them
    for (unsigned int idx = 0; idx < tx.vout.size(); idx++)
        tx.vout[idx].nValue = wtx.tx->vout[idx].nValue;

    // Add new txins (keeping original txin scriptSig/order)
    BOOST_FOREACH(const CTxIn& txin, wtx.tx->vin)
    {
        if (!coinControl.IsSelected(txin.prevout))
        {
            tx.vin.push_back(txin);

            if (lockUnspents)
            {
              LOCK2(cs_main, cs_wallet);
              LockCoin(txin.prevout);
            }
        }
    }

    // optionally keep the change output key
    if (keepReserveKey)
        reservekey.KeepKey();

    return true;
}

bool CWallet::ConvertList(std::vector <CTxIn> vecTxIn, std::vector <CAmount> &vecAmounts) {
    BOOST_FOREACH(CTxIn txin, vecTxIn) {
        if (mapWallet.count(txin.prevout.hash)) {
            CWalletTx &wtx = mapWallet[txin.prevout.hash];
            if (txin.prevout.n < wtx.tx->vout.size()) {
                vecAmounts.push_back(wtx.tx->vout[txin.prevout.n].nValue);
            }
        } else {
            LogPrintf("CWallet::ConvertList -- Couldn't find transaction\n");
        }
    }
    return true;
}

bool CWallet::CreateTransaction(const std::vector<CRecipient>& vecSend, CWalletTx& wtxNew, CReserveKey& reservekey, CAmount& nFeeRet,
                                int& nChangePosInOut, std::string& strFailReason, const CCoinControl* coinControl, bool sign, int nExtraPayloadSize, bool fUseInstantSend)
{
    CAmount nFeePay = 0;

    CAmount nValue = 0;
    int nChangePosRequest = nChangePosInOut;
    unsigned int nSubtractFeeFromAmount = 0;
    for (const auto& recipient : vecSend)
    {
        if (nValue < 0 || recipient.nAmount < 0)
        {
            strFailReason = _("Transaction amounts must not be negative");
            return false;
        }
        nValue += recipient.nAmount;

        if (recipient.fSubtractFeeFromAmount)
            nSubtractFeeFromAmount++;
    }
    if (vecSend.empty())
    {
        strFailReason = _("Transaction must have at least one recipient");
        return false;
    }

    wtxNew.fTimeReceivedIsTxTime = true;
    wtxNew.BindWallet(this);
    CMutableTransaction txNew;

    // Discourage fee sniping.
    //
    // For a large miner the value of the transactions in the best block and
    // the mempool can exceed the cost of deliberately attempting to mine two
    // blocks to orphan the current best block. By setting nLockTime such that
    // only the next block can include the transaction, we discourage this
    // practice as the height restricted and limited blocksize gives miners
    // considering fee sniping fewer options for pulling off this attack.
    //
    // A simple way to think about this is from the wallet's point of view we
    // always want the blockchain to move forward. By setting nLockTime this
    // way we're basically making the statement that we only want this
    // transaction to appear in the next block; we don't want to potentially
    // encourage reorgs by allowing transactions to appear at lower heights
    // than the next block in forks of the best chain.
    //
    // Of course, the subsidy is high enough, and transaction volume low
    // enough, that fee sniping isn't a problem yet, but by implementing a fix
    // now we ensure code won't be written that makes assumptions about
    // nLockTime that preclude a fix later.

    txNew.nLockTime = chainActive.Height();

    // Secondly occasionally randomly pick a nLockTime even further back, so
    // that transactions that are delayed after signing for whatever reason,
    // e.g. high-latency mix networks and some CoinJoin implementations, have
    // better privacy.
    if (GetRandInt(10) == 0)
        txNew.nLockTime = std::max(0, (int)txNew.nLockTime - GetRandInt(100));

    assert(txNew.nLockTime <= (unsigned int)chainActive.Height());
    assert(txNew.nLockTime < LOCKTIME_THRESHOLD);

    {
        std::set<std::pair<const CWalletTx*, unsigned int>> setCoins;
        LOCK2(cs_main, cs_wallet);
        {
            std::vector<COutput> vAvailableCoins;
            AvailableCoins(vAvailableCoins, true, coinControl, false, fUseInstantSend);
            int nInstantSendConfirmationsRequired = Params().GetConsensus().nInstantSendConfirmationsRequired;

            nFeeRet = 0;
            if(nFeePay > 0) nFeeRet = nFeePay;
            double dPriority = 0;
            // Start with no fee and loop until there is enough fee
            while (true)
            {
                nChangePosInOut = nChangePosRequest;
                txNew.vin.clear();
                txNew.vout.clear();
                wtxNew.fFromMe = true;
                bool fFirst = true;

                CAmount nValueToSelect = nValue;
                if (nSubtractFeeFromAmount == 0)
                    nValueToSelect += nFeeRet;
                // vouts to the payees
                for (const auto& recipient : vecSend)
                {
                    CTxOut txout(recipient.nAmount, recipient.scriptPubKey);

                    if (recipient.fSubtractFeeFromAmount)
                    {
                        txout.nValue -= nFeeRet / nSubtractFeeFromAmount; // Subtract fee equally from each selected recipient

                        if (fFirst) // first receiver pays the remainder not divisible by output count
                        {
                            fFirst = false;
                            txout.nValue -= nFeeRet % nSubtractFeeFromAmount;
                        }
                    }

                    if (txout.IsDust(dustRelayFee))
                    {
                        if (recipient.fSubtractFeeFromAmount && nFeeRet > 0)
                        {
                            if (txout.nValue < 0)
                                strFailReason = _("The transaction amount is too small to pay the fee");
                            else
                                strFailReason = _("The transaction amount is too small to send after the fee has been deducted");
                        }
                        else
                            strFailReason = _("Transaction amount too small");
                        return false;
                    }
                    txNew.vout.push_back(txout);
                }

                // Choose coins to use
                CAmount nValueIn = 0;
                setCoins.clear();
                if (!SelectCoins(vAvailableCoins, nValueToSelect, setCoins, nValueIn, coinControl, fUseInstantSend))
                {
                    strFailReason = _("Insufficient funds");
                    return false;
                }

                const CAmount nChange = nValueIn - nValueToSelect;
                CTxOut newTxOut;

                if (nChange > 0)
                {
                    // Fill a vout to ourself
                    // TODO: pass in scriptChange instead of reservekey so
                    // change transaction isn't always pay-to-dash-address
                    CScript scriptChange;

                    // coin control: send change to custom address
                    if (coinControl && !boost::get<CNoDestination>(&coinControl->destChange))
                        scriptChange = GetScriptForDestination(coinControl->destChange);

                    // no coin control: send change to newly generated address
                    else
                    {
                        // Note: We use a new key here to keep it from being obvious which side is the change.
                        //  The drawback is that by not reusing a previous key, the change may be lost if a
                        //  backup is restored, if the backup doesn't have the new private key for the change.
                        //  If we reused the old key, it would be possible to add code to look for and
                        //  rediscover unknown transactions that were written with keys of ours to recover
                        //  post-backup change.

                        // Reserve a new key pair from key pool
                        CPubKey vchPubKey;
                        bool ret;
                        ret = reservekey.GetReservedKey(vchPubKey);
                        if (!ret)
                        {
                            strFailReason = _("Keypool ran out, please call keypoolrefill first");
                            return false;
                        }

                        scriptChange = GetScriptForDestination(vchPubKey.GetID());
                    }

                    newTxOut = CTxOut(nChange, scriptChange);

                    // We do not move dust-change to fees, because the sender would end up paying more than requested.
                    // This would be against the purpose of the all-inclusive feature.
                    // So instead we raise the change and deduct from the recipient.
                    if (nSubtractFeeFromAmount > 0 && newTxOut.IsDust(dustRelayFee))
                    {
                        CAmount nDust = newTxOut.GetDustThreshold(dustRelayFee) - newTxOut.nValue;
                        newTxOut.nValue += nDust; // raise change until no more dust
                        for (unsigned int i = 0; i < vecSend.size(); i++) // subtract from first recipient
                        {
                            if (vecSend[i].fSubtractFeeFromAmount)
                            {
                                txNew.vout[i].nValue -= nDust;
                                if (txNew.vout[i].IsDust(dustRelayFee))
                                {
                                    strFailReason = _("The transaction amount is too small to send after the fee has been deducted");
                                    return false;
                                }
                                break;
                            }
                        }
                    }

                    // Never create dust outputs; if we would, just
                    // add the dust to the fee.
                    if (newTxOut.IsDust(dustRelayFee))
                    {
                        nChangePosInOut = -1;
                        nFeeRet += nChange;
                        reservekey.ReturnKey();
                    }
                    else
                    {
                        if (nChangePosInOut == -1)
                        {
                            // Insert change txn at random position:
                            nChangePosInOut = GetRandInt(txNew.vout.size()+1);
                        }
                        else if ((unsigned int)nChangePosInOut > txNew.vout.size())
                        {
                            strFailReason = _("Change index out of range");
                            return false;
                        }

                        std::vector<CTxOut>::iterator position = txNew.vout.begin()+nChangePosInOut;
                        txNew.vout.insert(position, newTxOut);
                    }
                } else {
                    reservekey.ReturnKey();
                    nChangePosInOut = -1;
                }

                // Fill vin
                //
                // Note how the sequence number is set to max()-1 so that the
                // nLockTime set above actually works.
                //
                // BIP125 defines opt-in RBF as any nSequence < maxint-1, so
                // we use the highest possible value in that range (maxint-2)
                // to avoid conflicting with other possible uses of nSequence,
                // and in the spirit of "smallest possible change from prior
                // behavior."
                for (const auto& coin : setCoins)
                    txNew.vin.push_back(CTxIn(coin.first->GetHash(),coin.second,CScript(),
                                              std::numeric_limits<unsigned int>::max() - (fWalletRbf ? 2 : 1)));

                // Fill in dummy signatures for fee calculation.
                if (!DummySignTx(txNew, setCoins)) {
                    strFailReason = _("Signing transaction failed");
                    return false;
                }

                unsigned int nBytes = ::GetSerializeSize(txNew, SER_NETWORK, PROTOCOL_VERSION);

                if (nExtraPayloadSize != 0) {
                    // account for extra payload in fee calculation
                    nBytes += GetSizeOfCompactSize(nExtraPayloadSize) + nExtraPayloadSize;
                }

                if (GetTransactionWeight(txNew) >= MAX_STANDARD_TX_WEIGHT) {
                    // Do not create oversized transactions (bad-txns-oversize).
                    strFailReason = _("Transaction too large");
                    return false;
                }

                CTransaction txNewConst(txNew);
                dPriority = txNewConst.ComputePriority(dPriority, nBytes);

                // Remove scriptSigs to eliminate the fee calculation dummy signatures
                for (auto& vin : txNew.vin) {
                    vin.scriptSig = CScript();
                    vin.scriptWitness.SetNull();
                }

                // Allow to override the default confirmation target over the CoinControl instance
                int currentConfirmationTarget = nTxConfirmTarget;
                if (coinControl && coinControl->nConfirmTarget > 0)
                    currentConfirmationTarget = coinControl->nConfirmTarget;

                // Can we complete this as a free transaction?
                if (fSendFreeTransactions && nBytes <= MAX_FREE_TRANSACTION_CREATE_SIZE)
                {
                    // Not enough fee: enough priority?
                    double dPriorityNeeded = mempool.estimateSmartPriority(currentConfirmationTarget);
                    // Require at least hard-coded AllowFree.
                    if (dPriority >= dPriorityNeeded && AllowFree(dPriority))
                        break;
                }

                CAmount nFeeNeeded = GetMinimumFee(nBytes, currentConfirmationTarget, mempool);
                LogPrintf("fee needed for tx: %s\n", nFeeNeeded);

                if (coinControl && nFeeNeeded > 0 && coinControl->nMinimumTotalFee > nFeeNeeded) {
                    nFeeNeeded = coinControl->nMinimumTotalFee;
                }
                if (coinControl && coinControl->fOverrideFeeRate)
                    nFeeNeeded = coinControl->nFeeRate.GetFee(nBytes);

                // If we made it here and we aren't even able to meet the relay fee on the next pass, give up
                // because we must be at the maximum allowed fee.
                if (nFeeNeeded < ::minRelayTxFee.GetFee(nBytes))
                {
                    strFailReason = _("Transaction too large for fee policy");
                    return false;
                }

                if (nFeeRet >= nFeeNeeded) {
                    // Reduce fee to only the needed amount if we have change
                    // output to increase.  This prevents potential overpayment
                    // in fees if the coins selected to meet nFeeNeeded result
                    // in a transaction that requires less fee than the prior
                    // iteration.
                    // TODO: The case where nSubtractFeeFromAmount > 0 remains
                    // to be addressed because it requires returning the fee to
                    // the payees and not the change output.
                    // TODO: The case where there is no change output remains
                    // to be addressed so we avoid creating too small an output.
                    if (nFeeRet > nFeeNeeded && nChangePosInOut != -1 && nSubtractFeeFromAmount == 0) {
                        CAmount extraFeePaid = nFeeRet - nFeeNeeded;
                        std::vector<CTxOut>::iterator change_position = txNew.vout.begin()+nChangePosInOut;
                        change_position->nValue += extraFeePaid;
                        nFeeRet -= extraFeePaid;
                    }
                    break; // Done, enough fee included.
                }

                // Try to reduce change to include necessary fee
                if (nChangePosInOut != -1 && nSubtractFeeFromAmount == 0) {
                    CAmount additionalFeeNeeded = nFeeNeeded - nFeeRet;
                    std::vector<CTxOut>::iterator change_position = txNew.vout.begin()+nChangePosInOut;
                    // Only reduce change if remaining amount is still a large enough output.
                    if (change_position->nValue >= MIN_FINAL_CHANGE + additionalFeeNeeded) {
                        change_position->nValue -= additionalFeeNeeded;
                        nFeeRet += additionalFeeNeeded;
                        break; // Done, able to increase fee from change
                    }
                }

                // Include more fee and try again.
                nFeeRet = nFeeNeeded;
                continue;
            }
        }

        if (sign)
        {
            CTransaction txNewConst(txNew);
            int nIn = 0;
            for (const auto& coin : setCoins)
            {
                const CScript& scriptPubKey = coin.first->tx->vout[coin.second].scriptPubKey;
                SignatureData sigdata;

                if (!ProduceSignature(TransactionSignatureCreator(this, &txNewConst, nIn, coin.first->tx->vout[coin.second].nValue, SIGHASH_ALL), scriptPubKey, sigdata))
                {
                    strFailReason = _("Signing transaction failed");
                    return false;
                } else {
                    UpdateTransaction(txNew, nIn, sigdata);
                }

                nIn++;
            }
        }

        // Embed the constructed transaction data in wtxNew.
        wtxNew.SetTx(MakeTransactionRef(std::move(txNew)));
    }

    if (GetBoolArg("-walletrejectlongchains", DEFAULT_WALLET_REJECT_LONG_CHAINS)) {
        // Lastly, ensure this tx will pass the mempool's chain limits
        LockPoints lp;
        CTxMemPoolEntry entry(wtxNew.tx, 0, 0, 0, 0, false, 0, lp);

        CTxMemPool::setEntries setAncestors;
        size_t nLimitAncestors = GetArg("-limitancestorcount", DEFAULT_ANCESTOR_LIMIT);
        size_t nLimitAncestorSize = GetArg("-limitancestorsize", DEFAULT_ANCESTOR_SIZE_LIMIT)*1000;
        size_t nLimitDescendants = GetArg("-limitdescendantcount", DEFAULT_DESCENDANT_LIMIT);
        size_t nLimitDescendantSize = GetArg("-limitdescendantsize", DEFAULT_DESCENDANT_SIZE_LIMIT)*1000;
        std::string errString;
        if (!mempool.CalculateMemPoolAncestors(entry, setAncestors, nLimitAncestors, nLimitAncestorSize, nLimitDescendants, nLimitDescendantSize, errString)) {
            strFailReason = _("Transaction has too long of a mempool chain");
            return false;
        }
    }
    return true;
}

/**
 * Call after CreateTransaction unless you want to abort
 */
bool CWallet::CommitTransaction(CWalletTx& wtxNew, CReserveKey& reservekey, CConnman* connman, CValidationState& state)
{
    {
        LOCK2(cs_main, cs_wallet);
        LogPrintf("CommitTransaction:\n%s", wtxNew.tx->ToString());
        {
            // Take key pair from key pool so it won't be used again
            reservekey.KeepKey();

            // Add tx to wallet, because if it has change it's also ours,
            // otherwise just for transaction history.
            AddToWallet(wtxNew);

            // Notify that old coins are spent
            BOOST_FOREACH(const CTxIn& txin, wtxNew.tx->vin)
            {
                // Skip inputs of anonymized transactions
                if (txin.prevout.hash.IsNull())
                    continue;

                CWalletTx &coin = mapWallet[txin.prevout.hash];
                coin.BindWallet(this);
                NotifyTransactionChanged(this, coin.GetHash(), CT_UPDATED);
            }
        }

        // Track how many getdata requests our transaction gets
        mapRequestCount[wtxNew.GetHash()] = 0;

        if (fBroadcastTransactions)
        {
            // Broadcast
            if (!wtxNew.AcceptToMemoryPool(maxTxFee, state)) {
                LogPrintf("CommitTransaction(): Transaction cannot be broadcast immediately, %s\n", state.GetRejectReason());
                // TODO: if we expect the failure to be long term or permanent, instead delete wtx from the wallet and return failure.
            } else {
                wtxNew.RelayWalletTransaction(connman);
            }
        }
    }
    return true;
}

bool CWallet::EraseFromWallet(uint256 hash) {
    if (!fFileBacked)
        return false;
    {
        LOCK(cs_wallet);
        if (mapWallet.erase(hash))
            CWalletDB(strWalletFile).EraseTx(hash);
    }
    return true;
}

/**
 * @brief CWallet::CreateMintTransaction
 * @param vecSend
 * @param wtxNew
 * @param reservekey
 * @param nFeeRet
 * @param strFailReason
 * @param coinControl
 * @return
 */
bool CWallet::CreateMintTransaction(const std::vector <CRecipient> &vecSend, CWalletTx &wtxNew,
                                            CReserveKey &reservekey,
                                            CAmount &nFeeRet, int &nChangePosInOut, std::string &strFailReason,
                                            const CCoinControl *coinControl, bool sign) {
    CAmount nValue = 0;
    int nChangePosRequest = nChangePosInOut;
    unsigned int nSubtractFeeFromAmount = 0;
    BOOST_FOREACH(const CRecipient &recipient, vecSend)
    {
        if (nValue < 0 || recipient.nAmount < 0) {
            strFailReason = _("Transaction amounts must be positive");
            return false;
        }
        nValue += recipient.nAmount;
    }
    if (vecSend.empty() || nValue < 0) {
        strFailReason = _("Transaction amounts must be positive");
        return false;
    }
    wtxNew.fTimeReceivedIsTxTime = true;
    wtxNew.BindWallet(this);
    CMutableTransaction txNew;
    txNew.nLockTime = chainActive.Height();
    if (GetRandInt(10) == 0)
        txNew.nLockTime = std::max(0, (int) txNew.nLockTime - GetRandInt(100));

    assert(txNew.nLockTime <= (unsigned int) chainActive.Height());
    assert(txNew.nLockTime < LOCKTIME_THRESHOLD);

    {
        LOCK2(cs_main, cs_wallet);
        {
            std::vector<COutput> vAvailableCoins;
            AvailableCoins(vAvailableCoins, true, coinControl);

            nFeeRet = payTxFee.GetFeePerK();
            LogPrintf("nFeeRet=%s\n", nFeeRet);
            // Start with no fee and loop until there is enough fee
            while (true)
            {
                nChangePosInOut = nChangePosRequest;
                txNew.vin.clear();
                txNew.vout.clear();

                wtxNew.fFromMe = true;
                wtxNew.changes.clear();

                CAmount nValueToSelect = nValue + nFeeRet;
                double dPriority = 0;
                // vouts to the payees
                BOOST_FOREACH(const CRecipient &recipient, vecSend)
                {
                    CTxOut txout(recipient.nAmount, recipient.scriptPubKey);
                    LogPrintf("txout:%s\n", txout.ToString());

                    if (txout.IsDust(::minRelayTxFee)) {
                        if (recipient.fSubtractFeeFromAmount && nFeeRet > 0) {
                            if (txout.nValue < 0)
                                strFailReason = _("The transaction amount is too small to pay the fee");
                            else
                                strFailReason = _(
                                        "The transaction amount is too small to send after the fee has been deducted");
                        } else
                            strFailReason = _("Transaction amount too small");
                        return false;
                    }
                    txNew.vout.push_back(txout);
                }

                // Choose coins to use
                std::set<std::pair<const CWalletTx*,unsigned int> > setCoins;
                CAmount nValueIn = 0;
                if (!SelectCoins(vAvailableCoins, nValueToSelect, setCoins, nValueIn, coinControl))
                {
                    if (nValueIn < nValueToSelect) {
                        strFailReason = _("Insufficient funds");
                    }
                    return false;
                }
                BOOST_FOREACH(PAIRTYPE(const CWalletTx*, unsigned int) pcoin, setCoins)
                {
                    CAmount nCredit = pcoin.first->tx->vout[pcoin.second].nValue;
                    //The coin age after the next block (depth+1) is used instead of the current,
                    //reflecting an assumption the user would accept a bit more delay for
                    //a chance at a free transaction.
                    //But mempool inputs might still be in the mempool, so their age stays 0
                    int age = pcoin.first->GetDepthInMainChain();
                    assert(age >= 0);
                    if (age != 0)
                        age += 1;
                    dPriority += (double)nCredit * age;
                }

                CAmount nChange = nValueIn - nValueToSelect;

                if (nChange > 0) {
                    // Fill a vout to ourself
                    // TODO: pass in scriptChange instead of reservekey so
                    // change transaction isn't always pay-to-bitcoin-address
                    CScript scriptChange;

                    // coin control: send change to custom address
                    if (coinControl && !boost::get<CNoDestination>(&coinControl->destChange))
                        scriptChange = GetScriptForDestination(coinControl->destChange);

                    // send change to one of the specified change addresses
                    else if (IsArgSet("-change") && mapMultiArgs.at("-change").size() > 0) {
                        CBitcoinAddress address(mapMultiArgs.at("change")[GetRandInt(mapMultiArgs.at("-change").size())]);
                        CKeyID keyID;
                        if (!address.GetKeyID(keyID)) {
                            strFailReason = _("Bad change address");
                            return false;
                        }
                        scriptChange = GetScriptForDestination(keyID);
                    }

                    // no coin control: send change to newly generated address
                    else
                    {
                        // Note: We use a new key here to keep it from being obvious which side is the change.
                        //  The drawback is that by not reusing a previous key, the change may be lost if a
                        //  backup is restored, if the backup doesn't have the new private key for the change.
                        //  If we reused the old key, it would be possible to add code to look for and
                        //  rediscover unknown transactions that were written with keys of ours to recover
                        //  post-backup change.

                        // Reserve a new key pair from key pool
                        CPubKey vchPubKey;
                        bool ret;
                        ret = reservekey.GetReservedKey(vchPubKey);
                        if (!ret)
                        {
                            strFailReason = _("Keypool ran out, please call keypoolrefill first");
                            return false;
                        }

                        scriptChange = GetScriptForDestination(vchPubKey.GetID());
                    }

                    CTxOut newTxOut(nChange, scriptChange);

                    // We do not move dust-change to fees, because the sender would end up paying more than requested.
                    // This would be against the purpose of the all-inclusive feature.
                    // So instead we raise the change and deduct from the recipient.
                    if (nSubtractFeeFromAmount > 0 && newTxOut.IsDust(::minRelayTxFee))
                    {
                        CAmount nDust = newTxOut.GetDustThreshold(::minRelayTxFee) - newTxOut.nValue;
                        newTxOut.nValue += nDust; // raise change until no more dust
                        for (unsigned int i = 0; i < vecSend.size(); i++) // subtract from first recipient
                        {
                            if (vecSend[i].fSubtractFeeFromAmount)
                            {
                                txNew.vout[i].nValue -= nDust;
                                if (txNew.vout[i].IsDust(::minRelayTxFee))
                                {
                                    strFailReason = _("The transaction amount is too small to send after the fee has been deducted");
                                    return false;
                                }
                                break;
                            }
                        }
                    }

                    // Never create dust outputs; if we would, just
                    // add the dust to the fee.
                    if (newTxOut.IsDust(::minRelayTxFee))
                    {
                        nChangePosInOut = -1;
                        nFeeRet += nChange;
                        reservekey.ReturnKey();
                    }
                    else
                    {
                        if (nChangePosInOut == -1)
                        {
                            // Insert change txn at random position:
                            nChangePosInOut = GetRandInt(txNew.vout.size()+1);
                        }
                        else if ((unsigned int)nChangePosInOut > txNew.vout.size())
                        {
                            strFailReason = _("Change index out of range");
                            return false;
                        }

                        std::vector<CTxOut>::iterator position = txNew.vout.begin()+nChangePosInOut;
                        txNew.vout.insert(position, newTxOut);
                        wtxNew.changes.insert(static_cast<uint32_t>(nChangePosInOut));
                    }
                }
                else
                    reservekey.ReturnKey();

                // Fill vin
                //
                // Note how the sequence number is set to max()-1 so that the
                // nLockTime set above actually works.
                BOOST_FOREACH(const PAIRTYPE(const CWalletTx*,unsigned int)& coin, setCoins)
                    txNew.vin.push_back(CTxIn(coin.first->GetHash(),coin.second,CScript(),
                                              std::numeric_limits<unsigned int>::max()-1));

                // Sign
                int nIn = 0;
                CTransaction txNewConst(txNew);
                BOOST_FOREACH(const PAIRTYPE(const CWalletTx*,unsigned int)& coin, setCoins)
                {
                    bool signSuccess;
                    const CScript& scriptPubKey = coin.first->tx->vout[coin.second].scriptPubKey;
                    SignatureData sigdata;
                    if (sign)
                        signSuccess = ProduceSignature(TransactionSignatureCreator(this, &txNewConst, nIn, coin.first->tx->vout[coin.second].nValue, SIGHASH_ALL), scriptPubKey, sigdata);
                    else
                        signSuccess = ProduceSignature(DummySignatureCreator(this), scriptPubKey, sigdata);

                    if (!signSuccess)
                    {
                        strFailReason = _("Signing transaction failed");
                        return false;
                    } else {
                        UpdateTransaction(txNew, nIn, sigdata);
                    }
                    nIn++;
                }
                unsigned int nBytes = GetVirtualTransactionSize(txNew);
                // Remove scriptSigs if we used dummy signatures for fee calculation
                if (!sign) {
                    BOOST_FOREACH(CTxIn & vin, txNew.vin)
                    vin.scriptSig = CScript();
                }
                // Embed the constructed transaction data in wtxNew.
                wtxNew.SetTx(MakeTransactionRef(std::move(txNew)));

                // Limit size
                if (GetTransactionWeight(*wtxNew.tx) >= MAX_STANDARD_TX_WEIGHT) {
                    strFailReason = _("Transaction too large");
                    return false;
                }
                dPriority = wtxNew.tx->ComputePriority(dPriority, nBytes);

                // Can we complete this as a free transaction?
                if (fSendFreeTransactions && nBytes <= MAX_FREE_TRANSACTION_CREATE_SIZE) {
                    // Not enough fee: enough priority?
                    double dPriorityNeeded = mempool.estimateSmartPriority(nTxConfirmTarget);
                    // Require at least hard-coded AllowFree.
                    if (dPriority >= dPriorityNeeded && AllowFree(dPriority))
                        break;
                }
                CAmount nFeeNeeded = GetMinimumFee(nBytes, nTxConfirmTarget, mempool);
                if (coinControl && nFeeNeeded > 0 && coinControl->nMinimumTotalFee > nFeeNeeded) {
                    nFeeNeeded = coinControl->nMinimumTotalFee;
                }
                if (coinControl && coinControl->fOverrideFeeRate)
                    nFeeNeeded = coinControl->nFeeRate.GetFee(nBytes);
                if (nFeeRet >= nFeeNeeded)
                    break; // Done, enough fee included.

                // Include more fee and try again.
                nFeeRet = nFeeNeeded;
                continue;
            }
        }
    }

    if (GetBoolArg("-walletrejectlongchains", DEFAULT_WALLET_REJECT_LONG_CHAINS)) {
        // Lastly, ensure this tx will pass the mempool's chain limits
        LockPoints lp;
        CTxMemPoolEntry entry(MakeTransactionRef(txNew), 0, 0, 0, 0, false, 0, lp);
        CTxMemPool::setEntries setAncestors;
        size_t nLimitAncestors = GetArg("-limitancestorcount", DEFAULT_ANCESTOR_LIMIT);
        size_t nLimitAncestorSize = GetArg("-limitancestorsize", DEFAULT_ANCESTOR_SIZE_LIMIT) * 1000;
        size_t nLimitDescendants = GetArg("-limitdescendantcount", DEFAULT_DESCENDANT_LIMIT);
        size_t nLimitDescendantSize = GetArg("-limitdescendantsize", DEFAULT_DESCENDANT_SIZE_LIMIT) * 1000;
        std::string errString;
        if (!mempool.CalculateMemPoolAncestors(entry, setAncestors, nLimitAncestors, nLimitAncestorSize,
                                               nLimitDescendants, nLimitDescendantSize, errString)) {
            strFailReason = _("Transaction has too long of a mempool chain");
            return false;
        }
    }
    return true;
}

bool CWallet::CreateLelantusMintTransactions(
    CAmount valueToMint,
    std::vector<std::pair<CWalletTx, CAmount>>& wtxAndFee,
    CAmount& nAllFeeRet,
    std::vector<CHDMint>& dMints,
    std::list<CReserveKey>& reservekeys,
    int& nChangePosInOut,
    std::string& strFailReason,
    const CCoinControl *coinControl,
    bool autoMintAll,
    bool sign)
{
    const auto& lelantusParams = lelantus::Params::get_default();

    int nChangePosRequest = nChangePosInOut;

    // Create transaction template
    CWalletTx wtxNew;
    wtxNew.fTimeReceivedIsTxTime = true;
    wtxNew.BindWallet(this);

    CMutableTransaction txNew;
    txNew.nLockTime = chainActive.Height();

    assert(txNew.nLockTime <= (unsigned int) chainActive.Height());
    assert(txNew.nLockTime < LOCKTIME_THRESHOLD);

    {
        LOCK2(cs_main, cs_wallet);
        {
            std::list<CWalletTx> cacheWtxs;
            std::vector<std::pair<CAmount, std::vector<COutput>>> valueAndUTXO;
            AvailableCoinsForLMint(valueAndUTXO, coinControl);

            Shuffle(valueAndUTXO.begin(), valueAndUTXO.end(), FastRandomContext());
            {
                CWalletDB walletdb(pwalletMain->strWalletFile);
                pwalletMain->zwallet->ResetCount(walletdb);
            }
            while (!valueAndUTXO.empty()) {

                // initialize
                CWalletTx wtx = wtxNew;
                CMutableTransaction tx = txNew;

                reservekeys.emplace_back(this);
                auto &reservekey = reservekeys.back();

                if (GetRandInt(10) == 0)
                    tx.nLockTime = std::max(0, (int) tx.nLockTime - GetRandInt(100));

                CHDMint dMint;

                auto nFeeRet = 0;
                LogPrintf("nFeeRet=%s\n", nFeeRet);

                auto itr = valueAndUTXO.begin();

                CAmount valueToMintInTx = std::min(
                        ::Params().GetConsensus().nMaxValueLelantusMint,
                        itr->first);

                if (!autoMintAll) {
                    valueToMintInTx = std::min(valueToMintInTx, valueToMint);
                }

                CAmount nValueToSelect, mintedValue;

                std::set<std::pair<const CWalletTx *, unsigned int>> setCoins;
                bool skipCoin = false;
                // Start with no fee and loop until there is enough fee
                while (true) {
                    mintedValue = valueToMintInTx;
                    nValueToSelect = mintedValue + nFeeRet;

                    // if have no enough coins in this group then subtract fee from mint
                    if (nValueToSelect > itr->first) {
                        mintedValue -= nFeeRet;
                        nValueToSelect = mintedValue + nFeeRet;
                    }

                    if (!MoneyRange(mintedValue) || mintedValue == 0) {
                        valueAndUTXO.erase(itr);
                        skipCoin = true;
                        break;
                    }

                    nChangePosInOut = nChangePosRequest;
                    tx.vin.clear();
                    tx.vout.clear();

                    wtx.fFromMe = true;
                    wtx.changes.clear();

                    setCoins.clear();

                    // create recipient using random private coin to mock script sig
                    lelantus::PrivateCoin privCoin(lelantusParams, mintedValue);
                    auto recipient = CWallet::CreateLelantusMintRecipient(privCoin, dMint, false);

                    double dPriority = 0;

                    // vout to create mint
                    CTxOut txout(recipient.nAmount, recipient.scriptPubKey);

                    if (txout.IsDust(::minRelayTxFee)) {
                        strFailReason = _("Transaction amount too small");
                        return false;
                    }

                    tx.vout.push_back(txout);

                    // Choose coins to use

                    CAmount nValueIn = 0;
                    if (!SelectCoins(itr->second, nValueToSelect, setCoins, nValueIn, coinControl)) {

                        if (nValueIn < nValueToSelect) {
                            strFailReason = _("Insufficient funds");
                        }
                        return false;
                    }

                    for (auto const &pcoin : setCoins) {
                        CAmount nCredit = pcoin.first->tx->vout[pcoin.second].nValue;
                        //The coin age after the next block (depth+1) is used instead of the current,
                        //reflecting an assumption the user would accept a bit more delay for
                        //a chance at a free transaction.
                        //But mempool inputs might still be in the mempool, so their age stays 0
                        int age = pcoin.first->GetDepthInMainChain();
                        assert(age >= 0);
                        if (age != 0)
                            age += 1;
                        dPriority += (double) nCredit * age;
                    }

                    CAmount nChange = nValueIn - nValueToSelect;

                    if (nChange > 0) {
                        // Fill a vout to ourself
                        // TODO: pass in scriptChange instead of reservekey so
                        // change transaction isn't always pay-to-bitcoin-address
                        CScript scriptChange;

                        // coin control: send change to custom address
                        if (coinControl && !boost::get<CNoDestination>(&coinControl->destChange))
                            scriptChange = GetScriptForDestination(coinControl->destChange);

                            // send change to one of the specified change addresses
                        else if (IsArgSet("-change") && mapMultiArgs.at("-change").size() > 0) {
                            CBitcoinAddress address(
                                    mapMultiArgs.at("change")[GetRandInt(mapMultiArgs.at("-change").size())]);
                            CKeyID keyID;
                            if (!address.GetKeyID(keyID)) {
                                strFailReason = _("Bad change address");
                                return false;
                            }
                            scriptChange = GetScriptForDestination(keyID);
                        }

                            // no coin control: send change to newly generated address
                        else {
                            // Note: We use a new key here to keep it from being obvious which side is the change.
                            //  The drawback is that by not reusing a previous key, the change may be lost if a
                            //  backup is restored, if the backup doesn't have the new private key for the change.
                            //  If we reused the old key, it would be possible to add code to look for and
                            //  rediscover unknown transactions that were written with keys of ours to recover
                            //  post-backup change.

                            // Reserve a new key pair from key pool
                            CPubKey vchPubKey;
                            bool ret;
                            ret = reservekey.GetReservedKey(vchPubKey);
                            if (!ret) {
                                strFailReason = _("Keypool ran out, please call keypoolrefill first");
                                return false;
                            }

                            scriptChange = GetScriptForDestination(vchPubKey.GetID());
                        }

                        CTxOut newTxOut(nChange, scriptChange);

                        // Never create dust outputs; if we would, just
                        // add the dust to the fee.
                        if (newTxOut.IsDust(::minRelayTxFee)) {
                            nChangePosInOut = -1;
                            nFeeRet += nChange;
                            reservekey.ReturnKey();
                        } else {

                            if (nChangePosInOut == -1) {

                                // Insert change txn at random position:
                                nChangePosInOut = GetRandInt(tx.vout.size() + 1);
                            } else if ((unsigned int) nChangePosInOut > tx.vout.size()) {

                                strFailReason = _("Change index out of range");
                                return false;
                            }

                            std::vector<CTxOut>::iterator position = tx.vout.begin() + nChangePosInOut;
                            tx.vout.insert(position, newTxOut);
                            wtx.changes.insert(static_cast<uint32_t>(nChangePosInOut));
                        }
                    } else {
                        reservekey.ReturnKey();
                    }

                    // Fill vin
                    //
                    // Note how the sequence number is set to max()-1 so that the
                    // nLockTime set above actually works.
                    for (const auto &coin : setCoins) {
                        tx.vin.push_back(CTxIn(
                                coin.first->GetHash(),
                                coin.second,
                                CScript(),
                                std::numeric_limits<unsigned int>::max() - 1));
                    }

                    // Fill in dummy signatures for fee calculation.
                    if (!DummySignTx(tx, setCoins)) {
                        strFailReason = _("Signing transaction failed");
                        return false;
                    }

                    unsigned int nBytes = GetVirtualTransactionSize(tx);

                    // Limit size
                    CTransaction txConst(tx);
                    if (GetTransactionWeight(txConst) >= MAX_STANDARD_TX_WEIGHT) {
                        strFailReason = _("Transaction too large");
                        return false;
                    }
                    dPriority = txConst.ComputePriority(dPriority, nBytes);

                    // Remove scriptSigs to eliminate the fee calculation dummy signatures
                    for (auto &vin : tx.vin) {
                        vin.scriptSig = CScript();
                        vin.scriptWitness.SetNull();
                    }

                    // Can we complete this as a free transaction?
                    if (fSendFreeTransactions && nBytes <= MAX_FREE_TRANSACTION_CREATE_SIZE) {
                        // Not enough fee: enough priority?
                        double dPriorityNeeded = mempool.estimateSmartPriority(nTxConfirmTarget);
                        // Require at least hard-coded AllowFree.
                        if (dPriority >= dPriorityNeeded && AllowFree(dPriority))
                            break;
                    }
                    CAmount nFeeNeeded = GetMinimumFee(nBytes, nTxConfirmTarget, mempool);

                    if (coinControl && nFeeNeeded > 0 && coinControl->nMinimumTotalFee > nFeeNeeded) {
                        nFeeNeeded = coinControl->nMinimumTotalFee;
                    }

                    if (coinControl && coinControl->fOverrideFeeRate)
                        nFeeNeeded = coinControl->nFeeRate.GetFee(nBytes);

                    // If we made it here and we aren't even able to meet the relay fee on the next pass, give up
                    // because we must be at the maximum allowed fee.
                    if (nFeeNeeded < ::minRelayTxFee.GetFee(nBytes)) {
                        strFailReason = _("Transaction too large for fee policy");
                        return false;
                    }

                    if (nFeeRet >= nFeeNeeded) {
                        for (auto &usedCoin : setCoins) {
                            for (auto coin = itr->second.begin(); coin != itr->second.end(); coin++) {
                                if (usedCoin.first == coin->tx && usedCoin.second == coin->i) {
                                    itr->first -= coin->tx->tx->vout[coin->i].nValue;
                                    itr->second.erase(coin);
                                    break;
                                }
                            }
                        }

                        if (itr->second.empty()) {
                            valueAndUTXO.erase(itr);
                        }

                        // Generate hdMint
                        recipient = CWallet::CreateLelantusMintRecipient(privCoin, dMint);

                        // vout to mint
                        txout = CTxOut(recipient.nAmount, recipient.scriptPubKey);
                        LogPrintf("txout: %s\n", txout.ToString());

                        for (size_t i = 0; i != tx.vout.size(); i++) {
                            if (tx.vout[i].scriptPubKey.IsLelantusMint()) {
                                tx.vout[i] = txout;
                            }
                        }

                        break; // Done, enough fee included.
                    }

                    // Include more fee and try again.
                    nFeeRet = nFeeNeeded;
                    continue;
                }

                if(skipCoin)
                    continue;

                if (GetBoolArg("-walletrejectlongchains", DEFAULT_WALLET_REJECT_LONG_CHAINS)) {
                    // Lastly, ensure this tx will pass the mempool's chain limits
                    LockPoints lp;
                    CTxMemPoolEntry entry(MakeTransactionRef(tx), 0, 0, 0, 0, false, 0, lp);
                    CTxMemPool::setEntries setAncestors;
                    size_t nLimitAncestors = GetArg("-limitancestorcount", DEFAULT_ANCESTOR_LIMIT);
                    size_t nLimitAncestorSize = GetArg("-limitancestorsize", DEFAULT_ANCESTOR_SIZE_LIMIT) * 1000;
                    size_t nLimitDescendants = GetArg("-limitdescendantcount", DEFAULT_DESCENDANT_LIMIT);
                    size_t nLimitDescendantSize =
                            GetArg("-limitdescendantsize", DEFAULT_DESCENDANT_SIZE_LIMIT) * 1000;
                    std::string errString;
                    if (!mempool.CalculateMemPoolAncestors(entry, setAncestors, nLimitAncestors, nLimitAncestorSize,
                                                           nLimitDescendants, nLimitDescendantSize, errString)) {
                        strFailReason = _("Transaction has too long of a mempool chain");
                        return false;
                    }
                }

                // Sign
                int nIn = 0;
                CTransaction txNewConst(tx);
                for (const auto &coin : setCoins) {
                    bool signSuccess = false;
                    const CScript &scriptPubKey = coin.first->tx->vout[coin.second].scriptPubKey;
                    SignatureData sigdata;
                    if (sign)
                        signSuccess = ProduceSignature(TransactionSignatureCreator(this, &txNewConst, nIn,
                                                                                   coin.first->tx->vout[coin.second].nValue,
                                                                                   SIGHASH_ALL), scriptPubKey,
                                                       sigdata);
                    else
                        signSuccess = ProduceSignature(DummySignatureCreator(this), scriptPubKey, sigdata);

                    if (!signSuccess) {
                        strFailReason = _("Signing transaction failed");
                        return false;
                    } else {
                        UpdateTransaction(tx, nIn, sigdata);
                    }
                    nIn++;
                }

                wtx.SetTx(MakeTransactionRef(std::move(tx)));

                wtxAndFee.push_back(std::make_pair(wtx, nFeeRet));

                if (nChangePosInOut >= 0) {
                    // Cache wtx to somewhere because COutput use pointer of it.
                    cacheWtxs.push_back(wtx);
                    auto &wtx = cacheWtxs.back();

                    COutput out(&wtx, nChangePosInOut, wtx.GetDepthInMainChain(false), true, true);
                    auto val = wtx.tx->vout[nChangePosInOut].nValue;

                    bool added = false;
                    for (auto &utxos : valueAndUTXO) {
                        auto const &o = utxos.second.front();
                        if (o.tx->tx->vout[o.i].scriptPubKey == wtx.tx->vout[nChangePosInOut].scriptPubKey) {
                            utxos.first += val;
                            utxos.second.push_back(out);

                            added = true;
                        }
                    }

                    if (!added) {
                        valueAndUTXO.push_back({val, {out}});
                    }
                }

                nAllFeeRet += nFeeRet;
                dMints.push_back(dMint);
                if(!autoMintAll) {
                    valueToMint -= mintedValue;
                    if (valueToMint == 0)
                        break;
                }
            }
        }
    }

    if (!autoMintAll && valueToMint > 0) {
        return false;
    }

    return true;
}

bool
CWallet::CreateMintTransaction(CScript pubCoin, int64_t nValue, CWalletTx &wtxNew, CReserveKey &reservekey,
                                       int64_t &nFeeRet, std::string &strFailReason,
                                       const CCoinControl *coinControl) {
    std::vector <CRecipient> vecSend;
    CRecipient recipient = {pubCoin, nValue, false};
    vecSend.push_back(recipient);
    int nChangePosRet = -1;
    return CreateMintTransaction(vecSend, wtxNew, reservekey, nFeeRet, nChangePosRet, strFailReason,
                                         coinControl);
}

CWalletTx CWallet::CreateSigmaSpendTransaction(
    const std::vector<CRecipient>& recipients,
    CAmount& fee,
    std::vector<CSigmaEntry>& selected,
    std::vector<CHDMint>& changes,
    bool& fChangeAddedToFee,
    const CCoinControl *coinControl)
{
    // sanity check
    EnsureMintWalletAvailable();

    if (IsLocked()) {
        throw std::runtime_error(_("Wallet locked"));
    }

    // create transaction
    SigmaSpendBuilder builder(*this, *zwallet, coinControl);
    CWalletDB walletdb(strWalletFile);
    CWalletTx tx = builder.Build(recipients, fee, fChangeAddedToFee, walletdb);
    selected = builder.selected;
    changes = builder.changes;

    return tx;
}

std::string CWallet::MintAndStoreSigma(const std::vector<CRecipient>& vecSend,
                                       const std::vector<sigma::PrivateCoin>& privCoins,
                                       std::vector<CHDMint> vDMints,
                                       CWalletTx &wtxNew, bool fAskFee,
                                       const CCoinControl *coinControl) {
    std::string strError;

    EnsureMintWalletAvailable();

    if (IsLocked()) {
        strError = _("Error: Wallet locked, unable to create transaction!");
        LogPrintf("MintSigma() : %s", strError);
        return strError;
    }

    int totalValue = 0;
    BOOST_FOREACH(CRecipient recipient, vecSend){
        // Check amount
        if (recipient.nAmount <= 0)
            return _("Invalid amount");

        LogPrintf("MintSigma: value = %s\n", recipient.nAmount);
        totalValue += recipient.nAmount;

    }

    if ((totalValue + payTxFee.GetFeePerK()) > GetBalance())
        return _("Insufficient funds");

    LogPrintf("payTxFee.GetFeePerK()=%s\n", payTxFee.GetFeePerK());
    CReserveKey reservekey(this);
    int64_t nFeeRequired = 0;

    int nChangePosRet = -1;

    if (!CreateMintTransaction(vecSend, wtxNew, reservekey, nFeeRequired, nChangePosRet, strError, coinControl)) {
        LogPrintf("nFeeRequired=%s\n", nFeeRequired);
        if (totalValue + nFeeRequired > GetBalance())
            return strprintf(
                    _("Error: This transaction requires a transaction fee of at least %s because of its amount, complexity, or use of recently received funds!"),
                    FormatMoney(nFeeRequired).c_str());
        return strError;
    }

    if (fAskFee && !uiInterface.ThreadSafeAskFee(nFeeRequired)){
        LogPrintf("MintSigma: returning aborted..\n");
        return "ABORTED";
    }

    CValidationState state;
    if (!CommitTransaction(wtxNew, reservekey, g_connman.get(), state)) {
        return _(
                "Error: The transaction was rejected! This might happen if some of the coins in your wallet were already spent, such as if you used a copy of wallet.dat and coins were spent in the copy but not marked as spent here.");
    } else {
        LogPrintf("CommitTransaction success!\n");
    }


    //update mints with full transaction hash and then database them
    CWalletDB walletdb(pwalletMain->strWalletFile);
    for (CHDMint dMint : vDMints) {
        dMint.SetTxHash(wtxNew.GetHash());
        zwallet->GetTracker().Add(walletdb, dMint, true);
        NotifyZerocoinChanged(this,
             dMint.GetPubcoinValue().GetHex(),
            "New (" + std::to_string(dMint.GetAmount()) + " mint)",
            CT_NEW);
    }

    // Notify of wallet transaction
    GetMainSignals().WalletTransaction(wtxNew);

    // Update nCountNextUse in HDMint wallet database
    zwallet->UpdateCountDB(walletdb);

    return "";
}

std::string CWallet::MintAndStoreLelantus(const CAmount& value,
                                          std::vector<std::pair<CWalletTx, CAmount>>& wtxAndFee,
                                          std::vector<CHDMint>& mints,
                                          bool autoMintAll,
                                          bool fAskFee,
                                          const CCoinControl *coinControl) {
    std::string strError;

    EnsureMintWalletAvailable();

    if (IsLocked()) {
        strError = _("Error: Wallet locked, unable to create transaction!");
        LogPrintf("MintLelantus() : %s", strError);
        return strError;
    }


    if ((value + payTxFee.GetFeePerK()) > GetBalance())
        return _("Insufficient funds");

    LogPrintf("payTxFee.GetFeePerK()=%s\n", payTxFee.GetFeePerK());
    int64_t nFeeRequired = 0;

    int nChangePosRet = -1;

    std::vector<CHDMint> dMints;
    std::list<CReserveKey> reservekeys;
    if (!CreateLelantusMintTransactions(value, wtxAndFee, nFeeRequired, dMints, reservekeys, nChangePosRet, strError, coinControl, autoMintAll)) {
        return strError;
    }

    if (fAskFee && !uiInterface.ThreadSafeAskFee(nFeeRequired)){
        LogPrintf("MintLelantus: returning aborted..\n");
        return "ABORTED";
    }

    CValidationState state;
    CWalletDB walletdb(pwalletMain->strWalletFile);

    auto reservekey = reservekeys.begin();
    for(size_t i = 0; i < wtxAndFee.size(); i++) {
        if (!CommitTransaction(wtxAndFee[i].first, *reservekey++, g_connman.get(), state)) {
            return _(
                    "Error: The transaction was rejected! This might happen if some of the coins in your wallet were already spent, such as if you used a copy of wallet.dat and coins were spent in the copy but not marked as spent here.");
        } else {
            LogPrintf("CommitTransaction success!\n");
        }

        //update mints with full transaction hash and then database them
        CHDMint dMintTmp = dMints[i];
        mints.push_back(dMints[i]);
        dMintTmp.SetTxHash(wtxAndFee[i].first.GetHash());
        zwallet->GetTracker().AddLelantus(walletdb, dMintTmp, true);
        NotifyZerocoinChanged(this,
            dMintTmp.GetPubcoinValue().GetHex(),
            "New (" + std::to_string(dMintTmp.GetAmount()) + " mint)",
            CT_NEW);
    }
    // Update nCountNextUse in HDMint wallet database
    zwallet->UpdateCountDB(walletdb);

    return "";
}

std::string CWallet::MintAndStoreSpark(
        const std::vector<spark::MintedCoinData>& outputs,
        std::vector<std::pair<CWalletTx, CAmount>>& wtxAndFee,
        bool subtractFeeFromAmount,
        bool autoMintAll,
        bool fAskFee,
        const CCoinControl *coinControl) {
    std::string strError;

    EnsureSparkWalletAvailable();

    if (IsLocked()) {
        strError = _("Error: Wallet locked, unable to create transaction!");
        LogPrintf("MintSpark() : %s", strError);
        return strError;
    }

    uint64_t value = 0;
    for (auto& output : outputs)
        value += output.v;

    if ((value + payTxFee.GetFeePerK()) > GetBalance())
        return _("Insufficient funds");

    LogPrintf("payTxFee.GetFeePerK()=%s\n", payTxFee.GetFeePerK());
    int64_t nFeeRequired = 0;

    int nChangePosRet = -1;

    std::list<CReserveKey> reservekeys;
    if (!sparkWallet->CreateSparkMintTransactions(outputs, wtxAndFee, nFeeRequired, reservekeys, nChangePosRet, subtractFeeFromAmount, strError, coinControl, autoMintAll)) {
        return strError;
    }

    if (fAskFee && !uiInterface.ThreadSafeAskFee(nFeeRequired)){
        LogPrintf("MintSpark: returning aborted..\n");
        return "ABORTED";
    }

    CValidationState state;
    auto reservekey = reservekeys.begin();
    for(size_t i = 0; i < wtxAndFee.size(); i++) {
        if (!CommitTransaction(wtxAndFee[i].first, *reservekey++, g_connman.get(), state)) {
            return _(
                    "Error: The transaction was rejected! This might happen if some of the coins in your wallet were already spent, such as if you used a copy of wallet.dat and coins were spent in the copy but not marked as spent here.");
        } else {
            LogPrintf("CommitTransaction success!\n");
        }
    }

    return "";
}

std::vector<CSigmaEntry> CWallet::SpendSigma(const std::vector<CRecipient>& recipients, CWalletTx& result)
{
    CAmount fee;

    return SpendSigma(recipients, result, fee);
}

std::vector<CSigmaEntry> CWallet::SpendSigma(
    const std::vector<CRecipient>& recipients,
    CWalletTx& result,
    CAmount& fee)
{
    // create transaction
    std::vector<CSigmaEntry> coins;
    std::vector<CHDMint> changes;
    bool fChangeAddedToFee;
    result = CreateSigmaSpendTransaction(recipients, fee, coins, changes, fChangeAddedToFee);

    CommitSigmaTransaction(result, coins, changes);

    return coins;
}

bool CWallet::CommitSigmaTransaction(CWalletTx& wtxNew, std::vector<CSigmaEntry>& selectedCoins, std::vector<CHDMint>& changes) {
    EnsureMintWalletAvailable();

    // commit
    try {
        CValidationState state;
        CReserveKey reserveKey(this);
        CommitTransaction(wtxNew, reserveKey, g_connman.get(), state);
    } catch (...) {
        auto error = _(
            "Error: The transaction was rejected! This might happen if some of "
            "the coins in your wallet were already spent, such as if you used "
            "a copy of wallet.dat and coins were spent in the copy but not "
            "marked as spent here."
        );

        std::throw_with_nested(std::runtime_error(error));
    }

    // mark selected coins as used
    sigma::CSigmaState* sigmaState = sigma::CSigmaState::GetState();
    CWalletDB db(strWalletFile);

    for (auto& coin : selectedCoins) {
        // get coin id & height
        int height, id;

        std::tie(height, id) = sigmaState->GetMintedCoinHeightAndId(sigma::PublicCoin(
            coin.value, coin.get_denomination()));

        // add CSigmaSpendEntry
        CSigmaSpendEntry spend;

        spend.coinSerial = coin.serialNumber;
        spend.hashTx = wtxNew.GetHash();
        spend.pubCoin = coin.value;
        spend.id = id;
        spend.set_denomination_value(coin.get_denomination_value());

        if (!db.WriteCoinSpendSerialEntry(spend)) {
            throw std::runtime_error(_("Failed to write coin serial number into wallet"));
        }

        //Set spent mint as used in memory
        uint256 hashPubcoin = primitives::GetPubCoinValueHash(coin.value);
        zwallet->GetTracker().SetPubcoinUsed(hashPubcoin, wtxNew.GetHash());
        CMintMeta metaCheck;
        zwallet->GetTracker().GetMetaFromPubcoin(hashPubcoin, metaCheck);
        if (!metaCheck.isUsed) {
            std::string strError = "Error, mint with pubcoin hash " + hashPubcoin.GetHex() + " did not get marked as used";
            LogPrintf("SpendSigma() : %s\n", strError.c_str());
        }

        //Set spent mint as used in DB
        zwallet->GetTracker().UpdateState(metaCheck);

        // update CSigmaEntry
        coin.IsUsed = true;
        coin.id = id;
        coin.nHeight = height;

        // raise event
        NotifyZerocoinChanged(
            this,
            coin.value.GetHex(),
            "Used (" + std::to_string(coin.get_denomination()) + " mint)",
            CT_UPDATED);
    }

    for (auto& change : changes) {
        change.SetTxHash(wtxNew.GetHash());
        zwallet->GetTracker().Add(db, change, true);

        // raise event
        NotifyZerocoinChanged(this,
            change.GetPubcoinValue().GetHex(),
            "New (" + std::to_string(change.GetAmount()) + " mint)",
            CT_NEW);
    }

    // Notify of wallet transaction
    GetMainSignals().WalletTransaction(wtxNew);

    // Update nCountNextUse in HDMint wallet database
    zwallet->UpdateCountDB(db);

    return true;
}

std::vector<CLelantusEntry> CWallet::JoinSplitLelantus(const std::vector<CRecipient>& recipients, const std::vector<CAmount>& newMints, CWalletTx& result, const CCoinControl *coinControl) {
    // create transaction
    std::vector<CLelantusEntry> spendCoins; //spends
    std::vector<CSigmaEntry> sigmaSpendCoins;
    std::vector<CHDMint> mintCoins; // new mints
    CAmount fee;
    result = CreateLelantusJoinSplitTransaction(recipients, fee, newMints, spendCoins, sigmaSpendCoins, mintCoins, coinControl);

    CommitLelantusTransaction(result, spendCoins, sigmaSpendCoins, mintCoins);

    return spendCoins;
}

CWalletTx CWallet::CreateLelantusJoinSplitTransaction(
        const std::vector<CRecipient>& recipients,
        CAmount &fee,
        const std::vector<CAmount>& newMints,
        std::vector<CLelantusEntry>& spendCoins,
        std::vector<CSigmaEntry>& sigmaSpendCoins,
        std::vector<CHDMint>& mintCoins,
        const CCoinControl *coinControl,
        std::function<void(CTxOut & , LelantusJoinSplitBuilder const &)> modifier)
{
    // sanity check
    EnsureMintWalletAvailable();

    if (IsLocked()) {
        throw std::runtime_error(_("Wallet locked"));
    }

    // create transaction
    LelantusJoinSplitBuilder builder(*this, *zwallet, coinControl);

    CWalletTx tx = builder.Build(recipients, fee, newMints, modifier);
    spendCoins = builder.spendCoins;
    sigmaSpendCoins = builder.sigmaSpendCoins;
    mintCoins = builder.mintCoins;

    return tx;
}

CWalletTx CWallet::CreateSparkSpendTransaction(
        const std::vector<CRecipient>& recipients,
        const std::vector<std::pair<spark::OutputCoinData, bool>>&  privateRecipients,
        CAmount &fee,
        const CCoinControl *coinControl)
{
    // sanity check
    EnsureMintWalletAvailable();

    if (IsLocked()) {
        throw std::runtime_error(_("Wallet locked"));
    }

    return sparkWallet->CreateSparkSpendTransaction(recipients, privateRecipients, fee, coinControl);
}

CWalletTx CWallet::SpendAndStoreSpark(
        const std::vector<CRecipient>& recipients,
        const std::vector<std::pair<spark::OutputCoinData, bool>>&  privateRecipients,
        CAmount &fee,
        const CCoinControl *coinControl)
{
    // create transaction
    auto result = CreateSparkSpendTransaction(recipients, privateRecipients, fee, coinControl);

    // commit
    try {
        CValidationState state;
        CReserveKey reserveKey(this);
        CommitTransaction(result, reserveKey, g_connman.get(), state);
    } catch (...) {
        auto error = _(
                "Error: The transaction was rejected! This might happen if some of "
                "the coins in your wallet were already spent, such as if you used "
                "a copy of wallet.dat and coins were spent in the copy but not "
                "marked as spent here."
        );

        std::throw_with_nested(std::runtime_error(error));
    }

    return result;
}

bool CWallet::LelantusToSpark(std::string& strFailReason) {
    std::list<CLelantusEntry> coins = GetAvailableLelantusCoins();
    std::list<CSigmaEntry> sigmaCoins = GetAvailableCoins();

    CScript scriptChange;
    {
        // Reserve a new key pair from key pool
        CPubKey vchPubKey;
        bool ret;
        ret = CReserveKey(this).GetReservedKey(vchPubKey);
        if (!ret)
        {
            strFailReason = _("Keypool ran out, please call keypoolrefill first");
            return false;
        }

        scriptChange = GetScriptForDestination(vchPubKey.GetID());
    }

    while (coins.size() > 0 || sigmaCoins.size() > 0) {
        bool addMoreCoins = true;
        std::size_t selectedNum = 0;
        CCoinControl coinControl;
        CAmount spendValue = 0;
        while (true) {
            COutPoint outPoint;
            if (sigmaCoins.size() > 0) {
                auto coin = sigmaCoins.begin();
                sigma::GetOutPoint(outPoint, coin->value);
                coinControl.Select(outPoint);
                spendValue += coin->get_denomination_value();
                selectedNum++;
                sigmaCoins.erase(coin);
            } else if (coins.size() > 0) {
                auto coin = coins.begin();
                lelantus::GetOutPoint(outPoint, coin->value);
                coinControl.Select(outPoint);
                spendValue += coin->amount;
                selectedNum++;
                coins.erase(coin);
            } else
                break;

             if ((spendValue + coins.begin()->amount) > Params().GetConsensus().nMaxValueLelantusSpendPerTransaction)
                 break;

             if (selectedNum == Params().GetConsensus().nMaxLelantusInputPerTransaction)
                 break;
        }
        CRecipient recipient = {scriptChange, spendValue, true};

        CWalletTx result;
        JoinSplitLelantus({recipient}, {}, result, &coinControl);
        coinControl.UnSelectAll();

        uint32_t i = 0;
        for (; i < result.tx->vout.size(); ++i) {
            if (result.tx->vout[i].scriptPubKey == recipient.scriptPubKey)
                break;
        }

        COutPoint outPoint(result.GetHash(), i);
        coinControl.Select(outPoint);
        std::vector<std::pair<CWalletTx, CAmount>> wtxAndFee;
        MintAndStoreSpark({}, wtxAndFee, true, true, false, &coinControl);
    }

    return true;
}

std::pair<CAmount, unsigned int> CWallet::EstimateJoinSplitFee(
        CAmount required,
        bool subtractFeeFromAmount,
        std::list<CSigmaEntry> sigmaCoins,
        std::list<CLelantusEntry> coins,
        const CCoinControl *coinControl) {
    CAmount fee;
    unsigned size;
    std::vector<CLelantusEntry> spendCoins;
    std::vector<CSigmaEntry> sigmaSpendCoins;

    CAmount availableSigmaBalance(0);
    for (auto coin : sigmaCoins) {
        availableSigmaBalance += coin.get_denomination_value();
    }

    for (fee = payTxFee.GetFeePerK();;) {
        CAmount currentRequired = required;

        if (!subtractFeeFromAmount)
            currentRequired += fee;

        spendCoins.clear();
        sigmaSpendCoins.clear();
        const auto &consensusParams = Params().GetConsensus();
        CAmount changeToMint = 0;

        std::vector<sigma::CoinDenomination> denomChanges;
        try {
            if (availableSigmaBalance > 0) {
                CAmount inputFromSigma;
                if (currentRequired > availableSigmaBalance)
                    inputFromSigma = availableSigmaBalance;
                else
                    inputFromSigma = currentRequired;
                this->GetCoinsToSpend(inputFromSigma, sigmaSpendCoins, denomChanges, sigmaCoins, //try to spend sigma first
                                       consensusParams.nMaxLelantusInputPerTransaction,
                                       consensusParams.nMaxValueLelantusSpendPerTransaction, coinControl);
                currentRequired -= inputFromSigma;
            }

            if (currentRequired > 0) {
                if (!this->GetCoinsToJoinSplit(currentRequired, spendCoins, changeToMint, coins,
                                                consensusParams.nMaxLelantusInputPerTransaction,
                                                consensusParams.nMaxValueLelantusSpendPerTransaction, coinControl)) {
                    return std::make_pair(0, 0);
                }
            }
        } catch (std::runtime_error const &) {
        }

        // 1054 is constant part, mainly Schnorr and Range proofs, 2560 is for each sigma/aux data
        // 179 other parts of tx, assuming 1 utxo and 1 jmint
        size = 1055 + 2560 * (spendCoins.size() + sigmaSpendCoins.size()) + 179;
        CAmount feeNeeded = CWallet::GetMinimumFee(size, nTxConfirmTarget, mempool);

        if (fee >= feeNeeded) {
            break;
        }

        fee = feeNeeded;

        if(subtractFeeFromAmount)
            break;
    }

    return std::make_pair(fee, size);
}

bool CWallet::CommitLelantusTransaction(CWalletTx& wtxNew, std::vector<CLelantusEntry>& spendCoins, std::vector<CSigmaEntry>& sigmaSpendCoins, std::vector<CHDMint>& mintCoins) {
    EnsureMintWalletAvailable();

    // commit
    try {
        CValidationState state;
        CReserveKey reserveKey(this);
        CommitTransaction(wtxNew, reserveKey, g_connman.get(), state);
    } catch (...) {
        auto error = _(
                "Error: The transaction was rejected! This might happen if some of "
                "the coins in your wallet were already spent, such as if you used "
                "a copy of wallet.dat and coins were spent in the copy but not "
                "marked as spent here."
        );

        std::throw_with_nested(std::runtime_error(error));
    }

    // mark selected coins as used
    lelantus::CLelantusState* lelantusState = lelantus::CLelantusState::GetState();
    CWalletDB db(strWalletFile);

    for (auto& coin : spendCoins) {
        // get coin id & height
        int height, id;

        std::tie(height, id) = lelantusState->GetMintedCoinHeightAndId(lelantus::PublicCoin(coin.value));

        // add CLelantusSpendEntry
        CLelantusSpendEntry spend;

        spend.coinSerial = coin.serialNumber;
        spend.hashTx = wtxNew.GetHash();
        spend.pubCoin = coin.value;
        spend.id = id;
        spend.amount = coin.amount;

        if (!db.WriteLelantusSpendSerialEntry(spend)) {
            throw std::runtime_error(_("Failed to write coin serial number into wallet"));
        }

        //Set spent mint as used in memory
        uint256 hashPubcoin = primitives::GetPubCoinValueHash(coin.value);
        zwallet->GetTracker().SetLelantusPubcoinUsed(hashPubcoin, wtxNew.GetHash());
        CLelantusMintMeta metaCheck;
        zwallet->GetTracker().GetLelantusMetaFromPubcoin(hashPubcoin, metaCheck);
        if (!metaCheck.isUsed) {
            std::string strError = "Error, mint with pubcoin hash " + hashPubcoin.GetHex() + " did not get marked as used";
            LogPrintf("SpendLelantus() : %s\n", strError.c_str());
        }

        //Set spent mint as used in DB
        zwallet->GetTracker().UpdateState(metaCheck);

        // update CLelantusEntry
        coin.IsUsed = true;
        coin.id = id;
        coin.nHeight = height;

        // raise event
        NotifyZerocoinChanged(
                this,
                coin.value.GetHex(),
                "Used (" + std::to_string(coin.amount) + " mint)",
                CT_UPDATED);
    }

    sigma::CSigmaState* sigmaState = sigma::CSigmaState::GetState();
    for (auto& coin : sigmaSpendCoins) {
        // get coin id & height
        int height, id;

        std::tie(height, id) = sigmaState->GetMintedCoinHeightAndId(sigma::PublicCoin(
            coin.value, coin.get_denomination()));

        // add CSigmaSpendEntry
        CSigmaSpendEntry spend;

        spend.coinSerial = coin.serialNumber;
        spend.hashTx = wtxNew.GetHash();
        spend.pubCoin = coin.value;
        spend.id = id;
        spend.set_denomination_value(coin.get_denomination_value());

        if (!db.WriteCoinSpendSerialEntry(spend)) {
            throw std::runtime_error(_("Failed to write coin serial number into wallet"));
        }

        //Set spent mint as used in memory
        uint256 hashPubcoin = primitives::GetPubCoinValueHash(coin.value);
        zwallet->GetTracker().SetPubcoinUsed(hashPubcoin, wtxNew.GetHash());
        CMintMeta metaCheck;
        zwallet->GetTracker().GetMetaFromPubcoin(hashPubcoin, metaCheck);
        if (!metaCheck.isUsed) {
            std::string strError = "Error, mint with pubcoin hash " + hashPubcoin.GetHex() + " did not get marked as used";
            LogPrintf("SpendZerocoin() : %s\n", strError.c_str());
        }

        //Set spent mint as used in DB
        zwallet->GetTracker().UpdateState(metaCheck);

        // update CSigmaEntry
        coin.IsUsed = true;
        coin.id = id;
        coin.nHeight = height;

        // raise event
        NotifyZerocoinChanged(
            this,
            coin.value.GetHex(),
            "Used (" + std::to_string(coin.get_denomination()) + " mint)",
            CT_UPDATED);
    }

    for (auto& coin : mintCoins) {
        coin.SetTxHash(wtxNew.GetHash());
        zwallet->GetTracker().AddLelantus(db, coin, true);

        // raise event
        NotifyZerocoinChanged(this,
                              coin.GetPubcoinValue().GetHex(),
                              "New (" + std::to_string(coin.GetAmount()) + " mint)",
                              CT_NEW);
    }

    // Update nCountNextUse in HDMint wallet database
    zwallet->UpdateCountDB(db);

    return true;
}


bool CWallet::GetMint(const uint256& hashSerial, CSigmaEntry& sigmaEntry, bool forEstimation) const
{
    EnsureMintWalletAvailable();

    if (IsLocked() && !forEstimation) {
        return false;
    }

    CMintMeta meta;
    if(!zwallet->GetTracker().GetMetaFromSerial(hashSerial, meta))
        return error("%s: serialhash %s is not in tracker", __func__, hashSerial.GetHex());

    CWalletDB walletdb(strWalletFile);
     if (meta.isDeterministic) {
        CHDMint dMint;
        if (!walletdb.ReadHDMint(meta.GetPubCoinValueHash(), false, dMint))
            return error("%s: failed to read deterministic mint", __func__);
        if (!zwallet->RegenerateMint(walletdb, dMint, sigmaEntry, forEstimation))
            return error("%s: failed to generate mint", __func__);

         return true;
    } else if (!walletdb.ReadSigmaEntry(meta.GetPubCoinValue(), sigmaEntry)) {
        return error("%s: failed to read sigmamint from database", __func__);
    }

     return true;
}

bool CWallet::GetMint(const uint256& hashSerial, CLelantusEntry& mint, bool forEstimation) const
{
    EnsureMintWalletAvailable();

    if (IsLocked() && !forEstimation) {
        return false;
    }

    CLelantusMintMeta meta;
    if(!zwallet->GetTracker().GetMetaFromSerial(hashSerial, meta))
        return error("%s: serialhash %s is not in tracker", __func__, hashSerial.GetHex());

    CWalletDB walletdb(strWalletFile);

    CHDMint dMint;
    if (!walletdb.ReadHDMint(meta.GetPubCoinValueHash(), true, dMint))
        return error("%s: failed to read deterministic Lelantus mint", __func__);
    if (!zwallet->RegenerateMint(walletdb, dMint, mint, forEstimation))
        return error("%s: failed to generate Lelantus mint", __func__);
    return true;

}

void CWallet::ListAccountCreditDebit(const std::string& strAccount, std::list<CAccountingEntry>& entries) {
    CWalletDB walletdb(strWalletFile);
    return walletdb.ListAccountCreditDebit(strAccount, entries);
}

bool CWallet::AddAccountingEntry(const CAccountingEntry& acentry)
{
    CWalletDB walletdb(strWalletFile);

    return AddAccountingEntry(acentry, &walletdb);
}

bool CWallet::AddAccountingEntry(const CAccountingEntry& acentry, CWalletDB *pwalletdb)
{
    if (!pwalletdb->WriteAccountingEntry_Backend(acentry))
        return false;

    laccentries.push_back(acentry);
    CAccountingEntry & entry = laccentries.back();
    wtxOrdered.insert(make_pair(entry.nOrderPos, TxPair((CWalletTx*)0, &entry)));

    return true;
}

CAmount CWallet::GetRequiredFee(unsigned int nTxBytes)
{
    return std::max(minTxFee.GetFee(nTxBytes), ::minRelayTxFee.GetFee(nTxBytes));
}

CAmount CWallet::GetMinimumFee(unsigned int nTxBytes, unsigned int nConfirmTarget, const CTxMemPool& pool)
{
    // payTxFee is the user-set global for desired feerate
    return GetMinimumFee(nTxBytes, nConfirmTarget, pool, payTxFee.GetFee(nTxBytes));
}

CAmount CWallet::GetMinimumFee(unsigned int nTxBytes, unsigned int nConfirmTarget, const CTxMemPool& pool, CAmount targetFee)
{
    CAmount nFeeNeeded = targetFee;
    // User didn't set: use -txconfirmtarget to estimate...
    if (nFeeNeeded == 0) {
        int estimateFoundTarget = nConfirmTarget;
        nFeeNeeded = pool.estimateSmartFee(nConfirmTarget, &estimateFoundTarget).GetFee(nTxBytes);
        // ... unless we don't have enough mempool data for estimatefee, then use fallbackFee
        if (nFeeNeeded == 0)
            nFeeNeeded = fallbackFee.GetFee(nTxBytes);
    }
    // prevent user from paying a fee below minRelayTxFee or minTxFee
    nFeeNeeded = std::max(nFeeNeeded, GetRequiredFee(nTxBytes));
    // But always obey the maximum
    if (nFeeNeeded > maxTxFee)
        nFeeNeeded = maxTxFee;

    return nFeeNeeded;
}

DBErrors CWallet::LoadWallet(bool& fFirstRunRet)
{
    MnemonicContainer mContainer = GetMnemonicContainer();
    SecureString mnemonic;
    //Don't dump mnemonic words in case user has set only hd seed during wallet creation
    if(mContainer.GetMnemonic(mnemonic))
        std::cout << "# mnemonic: " << mnemonic << "\n";

    if (!fFileBacked)
        return DB_LOAD_OK;
    fFirstRunRet = false;
    DBErrors nLoadWalletRet = CWalletDB(strWalletFile,"cr+").LoadWallet(this);
    if (nLoadWalletRet == DB_NEED_REWRITE)
    {
        if (CDB::Rewrite(strWalletFile, "\x04pool"))
        {
            LOCK(cs_wallet);
            setKeyPool.clear();
            m_pool_key_to_index.clear();
            // Note: can't top-up keypool here, because wallet is locked.
            // User will be prompted to unlock wallet the next operation
            // that requires a new key.
        }
    }

    {
        LOCK2(cs_main, cs_wallet);
        for (auto& pair : mapWallet) {
            for(unsigned int i = 0; i < pair.second.tx->vout.size(); ++i) {
                if (IsMine(pair.second.tx->vout[i]) && !IsSpent(pair.first, i)) {
                    setWalletUTXO.insert(COutPoint(pair.first, i));
                }
            }
        }
    }

    if (nLoadWalletRet != DB_LOAD_OK)
        return nLoadWalletRet;
    fFirstRunRet = !vchDefaultKey.IsValid();

    uiInterface.LoadWallet(this);

    return DB_LOAD_OK;
}

// Goes through all wallet transactions and checks if they are masternode collaterals, in which case these are locked
// This avoids accidential spending of collaterals. They can still be unlocked manually if a spend is really intended.
void CWallet::AutoLockMasternodeCollaterals()
{
    auto mnList = deterministicMNManager->GetListAtChainTip();

    LOCK2(cs_main, cs_wallet);
    for (const auto& pair : mapWallet) {
        for (unsigned int i = 0; i < pair.second.tx->vout.size(); ++i) {
            if (IsMine(pair.second.tx->vout[i]) && !IsSpent(pair.first, i)) {
                if (deterministicMNManager->IsProTxWithCollateral(pair.second.tx, i) || mnList.HasMNByCollateral(COutPoint(pair.first, i))) {
                    LockCoin(COutPoint(pair.first, i));
                }
            }
        }
    }
}

DBErrors CWallet::ZapSelectTx(std::vector<uint256>& vHashIn, std::vector<uint256>& vHashOut)
{
    if (!fFileBacked)
        return DB_LOAD_OK;
    DBErrors nZapSelectTxRet = CWalletDB(strWalletFile,"cr+").ZapSelectTx(this, vHashIn, vHashOut);
    if (nZapSelectTxRet == DB_NEED_REWRITE)
    {
        if (CDB::Rewrite(strWalletFile, "\x04pool"))
        {
            LOCK(cs_wallet);
            setKeyPool.clear();
            m_pool_key_to_index.clear();
            // Note: can't top-up keypool here, because wallet is locked.
            // User will be prompted to unlock wallet the next operation
            // that requires a new key.
        }
    }

    if (nZapSelectTxRet != DB_LOAD_OK)
        return nZapSelectTxRet;

    MarkDirty();

    return DB_LOAD_OK;

}

DBErrors CWallet::ZapWalletTx(std::vector<CWalletTx>& vWtx)
{
    if (!fFileBacked)
        return DB_LOAD_OK;
    DBErrors nZapWalletTxRet = CWalletDB(strWalletFile,"cr+").ZapWalletTx(this, vWtx);
    if (nZapWalletTxRet == DB_NEED_REWRITE)
    {
        if (CDB::Rewrite(strWalletFile, "\x04pool"))
        {
            LOCK(cs_wallet);
            setKeyPool.clear();
            m_pool_key_to_index.clear();
            // Note: can't top-up keypool here, because wallet is locked.
            // User will be prompted to unlock wallet the next operation
            // that requires a new key.
        }
    }

    if (nZapWalletTxRet != DB_LOAD_OK)
        return nZapWalletTxRet;

    return DB_LOAD_OK;
}

DBErrors CWallet::ZapSigmaMints() {
    if (!fFileBacked)
        return DB_LOAD_OK;
    DBErrors nZapSigmaMintRet = CWalletDB(strWalletFile, "cr+").ZapSigmaMints(this);
    if (nZapSigmaMintRet != DB_LOAD_OK){
        LogPrintf("Failed to remmove Sigma mints from CWalletDB");
        return nZapSigmaMintRet;
    }

    return DB_LOAD_OK;
}

DBErrors CWallet::ZapLelantusMints() {
    if (!fFileBacked)
        return DB_LOAD_OK;
    DBErrors nZapLelantusMintRet = CWalletDB(strWalletFile, "cr+").ZapLelantusMints(this);
    if (nZapLelantusMintRet != DB_LOAD_OK){
        LogPrintf("Failed to remove Lelantus mints from CWalletDB");
        return nZapLelantusMintRet;
    }

    return DB_LOAD_OK;
}

DBErrors CWallet::ZapSparkMints() {
    if (!fFileBacked)
        return DB_LOAD_OK;
    DBErrors nZapSparkMintRet = CWalletDB(strWalletFile, "cr+").ZapSparkMints(this);
    if (nZapSparkMintRet != DB_LOAD_OK){
        LogPrintf("Failed to remove spark mints from CWalletDB");
        return nZapSparkMintRet;
    }

    return DB_LOAD_OK;
}

bool CWallet::SetAddressBook(const CTxDestination& address, const std::string& strName, const std::string& strPurpose)
{
    int64_t now = GetTimeMillis();
    bool fUpdated = false;
    {
        LOCK(cs_wallet); // mapAddressBook
        std::map<CTxDestination, CAddressBookData>::iterator mi = mapAddressBook.find(address);
        fUpdated = mi != mapAddressBook.end();
        mapAddressBook[address].name = strName;
        if (!strPurpose.empty()) /* update purpose only if requested */
            mapAddressBook[address].purpose = strPurpose;
        if (!fUpdated)
            mapAddressBook[address].nCreatedAt = now;
    }
    NotifyAddressBookChanged(this, address, strName, ::IsMine(*this, address) != ISMINE_NO,
                             strPurpose, (fUpdated ? CT_UPDATED : CT_NEW) );
    if (!fFileBacked)
        return false;

    std::string addr = CBitcoinAddress(address).ToString();
    bool retval = true;

    retval &= CWalletDB(strWalletFile).WriteName(addr, strName);
    if (!fUpdated)
        retval &= CWalletDB(strWalletFile).WriteAddressBookItemCreatedAt(addr, now);
    if (!strPurpose.empty())
        retval &= CWalletDB(strWalletFile).WritePurpose(addr, strPurpose);

    return retval;
}

bool CWallet::SetSparkAddressBook(const std::string& address, const std::string& strName, const std::string& strPurpose)
{
    int64_t now = GetTimeMillis();
    bool fUpdated = false;
    {
        LOCK(cs_wallet); // mapAddressBook
        std::map<std::string, CAddressBookData>::iterator mi = mapSparkAddressBook.find(address);
        fUpdated = mi != mapSparkAddressBook.end();
        mapSparkAddressBook[address].name = strName;
        if (!strPurpose.empty()) /* update purpose only if requested */
            mapSparkAddressBook[address].purpose = strPurpose;
        if (!fUpdated)
            mapSparkAddressBook[address].nCreatedAt = now;
    }

    NotifySparkAddressBookChanged(this, address, strName, IsSparkAddressMine(address),
                             strPurpose, (fUpdated ? CT_UPDATED : CT_NEW) );
    if (!fFileBacked)
        return false;
    bool retval = true;

    retval &= CWalletDB(strWalletFile).WriteName(address, strName);
    if (!fUpdated)
        retval &= CWalletDB(strWalletFile).WriteAddressBookItemCreatedAt(address, now);
    if (!strPurpose.empty())
        retval &= CWalletDB(strWalletFile).WritePurpose(address, strPurpose);

    return retval;
}

bool CWallet::DelAddressBook(const CTxDestination& address)
{
    {
        LOCK(cs_wallet); // mapAddressBook

        if(fFileBacked)
        {
            // Delete destdata tuples associated with address
            std::string strAddress = CBitcoinAddress(address).ToString();
            BOOST_FOREACH(const PAIRTYPE(std::string, std::string) &item, mapAddressBook[address].destdata)
            {
                CWalletDB(strWalletFile).EraseDestData(strAddress, item.first);
            }
        }
        mapAddressBook.erase(address);
    }

    NotifyAddressBookChanged(this, address, "", ::IsMine(*this, address) != ISMINE_NO, "", CT_DELETED);

    if (!fFileBacked)
        return false;

    std::string addr = CBitcoinAddress(address).ToString();
    bool retval = true;

    retval &= CWalletDB(strWalletFile).EraseName(addr);
    retval &= CWalletDB(strWalletFile).EraseAddressBookItemCreatedAt(addr);
    retval &= CWalletDB(strWalletFile).ErasePurpose(addr);

    return retval;
}

bool CWallet::DelAddressBook(const std::string& address)
{
    bool checkSpark = false;
    {
        LOCK(cs_wallet); // mapAddressBook
        const spark::Params* params = spark::Params::get_default();
        unsigned char network = spark::GetNetworkType();
        unsigned char coinNetwork;
        spark::Address addr(params);

        try {
            coinNetwork = addr.decode(address);
        } catch (...) {
            checkSpark = false;
        }
        if(network == coinNetwork){
            checkSpark = true;
        } else {
            checkSpark = false;
        }

        if(fFileBacked)
        {
            // Delete destdata tuples associated with address
            if(checkSpark){
                BOOST_FOREACH(const PAIRTYPE(std::string, std::string) &item, mapSparkAddressBook[address].destdata)
                {
                    CWalletDB(strWalletFile).EraseDestData(address, item.first);
                }
            } else {
                BOOST_FOREACH(const PAIRTYPE(std::string, std::string) &item, mapAddressBook[CBitcoinAddress(address).Get()].destdata)
                {
                    CWalletDB(strWalletFile).EraseDestData(address, item.first);
                }
            }

        }
        if(checkSpark){
            mapSparkAddressBook.erase(address);
        } else {
            mapAddressBook.erase(CBitcoinAddress(address).Get());
        }

    }

     if(checkSpark){
        NotifySparkAddressBookChanged(this, address, "", IsSparkAddressMine(address), "", CT_DELETED);
     } else {
        NotifyAddressBookChanged(this, CBitcoinAddress(address).Get(), "", ::IsMine(*this, CBitcoinAddress(address).Get()) != ISMINE_NO, "", CT_DELETED);
     }

    if (!fFileBacked)
        return false;
    CWalletDB(strWalletFile).ErasePurpose(address);
    return CWalletDB(strWalletFile).EraseName(address);
}

const std::string& CWallet::GetAccountName(const CScript& scriptPubKey) const
{
    CTxDestination address;
    if (ExtractDestination(scriptPubKey, address) && !scriptPubKey.IsUnspendable()) {
        auto mi = mapAddressBook.find(address);
        if (mi != mapAddressBook.end()) {
            return mi->second.name;
        }
    }
    // A scriptPubKey that doesn't have an entry in the address book is
    // associated with the default account ("").
    const static std::string DEFAULT_ACCOUNT_NAME;
    return DEFAULT_ACCOUNT_NAME;
}

bool CWallet::SetDefaultKey(const CPubKey &vchPubKey)
{
    if (fFileBacked)
    {
        if (!CWalletDB(strWalletFile).WriteDefaultKey(vchPubKey))
            return false;
    }
    vchDefaultKey = vchPubKey;
    return true;
}

/**
 * Mark old keypool keys as used,
 * and generate all new keys
 */
bool CWallet::NewKeyPool()
{
    {
        LOCK(cs_wallet);
        CWalletDB walletdb(strWalletFile);
        BOOST_FOREACH(int64_t nIndex, setKeyPool)
            walletdb.ErasePool(nIndex);
        setKeyPool.clear();
        m_pool_key_to_index.clear();

        if (IsLocked())
            return false;

        int64_t nKeys = std::max(GetArg("-keypool", DEFAULT_KEYPOOL_SIZE), (int64_t)0);
        for (int i = 0; i < nKeys; i++)
        {
            int64_t nIndex = i+1;
            CPubKey pubkey(GenerateNewKey());
            walletdb.WritePool(nIndex, CKeyPool(pubkey));
            setKeyPool.insert(nIndex);
            m_pool_key_to_index[pubkey.GetID()] = nIndex;
        }
        LogPrintf("CWallet::NewKeyPool wrote %d new keys\n", nKeys);
    }
    return true;
}

bool CWallet::TopUpKeyPool(unsigned int kpSize)
{
    {
        LOCK(cs_wallet);

        if (IsLocked())
            return false;

        CWalletDB walletdb(strWalletFile);

        // Top up key pool
        unsigned int nTargetSize;
        if (kpSize > 0)
            nTargetSize = kpSize;
        else
            nTargetSize = std::max(GetArg("-keypool", DEFAULT_KEYPOOL_SIZE), (int64_t) 0);

        while (setKeyPool.size() < (nTargetSize + 1))
        {
            int64_t nEnd = 1;
            if (!setKeyPool.empty())
                nEnd = *(--setKeyPool.end()) + 1;
            CPubKey pubkey(GenerateNewKey());
            if (!walletdb.WritePool(nEnd, CKeyPool(pubkey)))
                throw std::runtime_error(std::string(__func__) + ": writing generated key failed");
            setKeyPool.insert(nEnd);
            LogPrintf("keypool added key %d, size=%u\n", nEnd, setKeyPool.size());
            m_pool_key_to_index[pubkey.GetID()] = nEnd;
        }
    }
    return true;
}

void CWallet::ReserveKeyFromKeyPool(int64_t& nIndex, CKeyPool& keypool)
{
    nIndex = -1;
    keypool.vchPubKey = CPubKey();
    {
        LOCK(cs_wallet);

        if (!IsLocked())
            TopUpKeyPool();

        // Get the oldest key
        if(setKeyPool.empty())
            return;

        CWalletDB walletdb(strWalletFile);

        nIndex = *(setKeyPool.begin());
        setKeyPool.erase(setKeyPool.begin());
        if (!walletdb.ReadPool(nIndex, keypool))
            throw std::runtime_error(std::string(__func__) + ": read failed");
        if (!HaveKey(keypool.vchPubKey.GetID()))
            throw std::runtime_error(std::string(__func__) + ": unknown key in key pool");

        assert(keypool.vchPubKey.IsValid());
        m_pool_key_to_index.erase(keypool.vchPubKey.GetID());
        LogPrintf("keypool reserve %d\n", nIndex);
    }
}

void CWallet::KeepKey(int64_t nIndex)
{
    // Remove from key pool
    if (fFileBacked)
    {
        CWalletDB walletdb(strWalletFile);
        walletdb.ErasePool(nIndex);
    }
    LogPrintf("keypool keep %d\n", nIndex);
}

void CWallet::ReturnKey(int64_t nIndex, const CPubKey& pubkey)
{
    // Return to key pool
    {
        LOCK(cs_wallet);
        setKeyPool.insert(nIndex);
        m_pool_key_to_index[pubkey.GetID()] = nIndex;
    }
    LogPrintf("keypool return %d\n", nIndex);
}

bool CWallet::GetKeyFromPool(CPubKey& result)
{
    int64_t nIndex = 0;
    CKeyPool keypool;
    {
        LOCK(cs_wallet);
        ReserveKeyFromKeyPool(nIndex, keypool);
        if (nIndex == -1)
        {
            if (IsLocked()) return false;
            result = GenerateNewKey();
            return true;
        }
        KeepKey(nIndex);
        result = keypool.vchPubKey;
    }
    return true;
}

int64_t CWallet::GetOldestKeyPoolTime()
{
    LOCK(cs_wallet);

    // if the keypool is empty, return <NOW>
    if (setKeyPool.empty())
        return GetTime();

    // load oldest key from keypool, get time and return
    CKeyPool keypool;
    CWalletDB walletdb(strWalletFile);
    int64_t nIndex = *(setKeyPool.begin());
    if (!walletdb.ReadPool(nIndex, keypool))
        throw std::runtime_error(std::string(__func__) + ": read oldest key in keypool failed");
    assert(keypool.vchPubKey.IsValid());
    return keypool.nTime;
}

std::map<CTxDestination, CAmount> CWallet::GetAddressBalances()
{
    std::map<CTxDestination, CAmount> balances;

    {
        LOCK(cs_wallet);
        BOOST_FOREACH(PAIRTYPE(uint256, CWalletTx) walletEntry, mapWallet)
        {
            CWalletTx *pcoin = &walletEntry.second;

            if (!pcoin->IsTrusted())
                continue;

            if (pcoin->IsCoinBase() && pcoin->GetBlocksToMaturity() > 0)
                continue;

            int nDepth = pcoin->GetDepthInMainChain();
            if ((nDepth < (pcoin->IsFromMe(ISMINE_ALL) ? 0 : 1)) && !pcoin->IsLockedByLLMQInstantSend())
                continue;

            for (unsigned int i = 0; i < pcoin->tx->vout.size(); i++)
            {
                CTxDestination addr;
                if (!IsMine(pcoin->tx->vout[i]))
                    continue;
                if(!ExtractDestination(pcoin->tx->vout[i].scriptPubKey, addr))
                    continue;

                CAmount n = IsSpent(walletEntry.first, i) ? 0 : pcoin->tx->vout[i].nValue;

                if (!balances.count(addr))
                    balances[addr] = 0;
                balances[addr] += n;
            }
        }
    }

    return balances;
}

std::set< std::set<CTxDestination> > CWallet::GetAddressGroupings()
{
    AssertLockHeld(cs_wallet); // mapWallet
    std::set< std::set<CTxDestination> > groupings;
    std::set<CTxDestination> grouping;

    BOOST_FOREACH(PAIRTYPE(uint256, CWalletTx) walletEntry, mapWallet)
    {
        CWalletTx *pcoin = &walletEntry.second;

        if (pcoin->tx->vin.size() > 0 &&
            !(pcoin->tx->HasNoRegularInputs())) { /* Spends have no standard input */
            bool any_mine = false;
            // group all input addresses with each other
            BOOST_FOREACH(CTxIn txin, pcoin->tx->vin)
            {
                CTxDestination address;
                if(!IsMine(txin, *pcoin->tx)) /* If this input isn't mine, ignore it */
                    continue;
                if(!ExtractDestination(mapWallet[txin.prevout.hash].tx->vout[txin.prevout.n].scriptPubKey, address))
                    continue;
                grouping.insert(address);
                any_mine = true;
            }

            // group change with input addresses
            if (any_mine)
            {
                for (uint32_t i = 0; i < pcoin->tx->vout.size(); i++) {
                    if (pcoin->IsChange(i)) {
                        CTxDestination addr;
                        if (!ExtractDestination(pcoin->tx->vout[i].scriptPubKey, addr)) {
                            continue;
                        }
                        grouping.insert(addr);
                    }
                }
            }
            if (grouping.size() > 0)
            {
                groupings.insert(grouping);
                grouping.clear();
            }
        }

        // group lone addrs by themselves
        for (unsigned int i = 0; i < pcoin->tx->vout.size(); i++)
            if (IsMine(pcoin->tx->vout[i]))
            {
                CTxDestination address;
                if(!ExtractDestination(pcoin->tx->vout[i].scriptPubKey, address))
                    continue;
                grouping.insert(address);
                groupings.insert(grouping);
                grouping.clear();
            }
    }

    std::set< std::set<CTxDestination>* > uniqueGroupings; // a set of pointers to groups of addresses
    std::map< CTxDestination, std::set<CTxDestination>* > setmap;  // map addresses to the unique group containing it
    BOOST_FOREACH(std::set<CTxDestination> _grouping, groupings)
    {
        // make a set of all the groups hit by this new group
        std::set< std::set<CTxDestination>* > hits;
        std::map< CTxDestination, std::set<CTxDestination>* >::iterator it;
        BOOST_FOREACH(CTxDestination address, _grouping)
            if ((it = setmap.find(address)) != setmap.end())
                hits.insert((*it).second);

        // merge all hit groups into a new single group and delete old groups
        std::set<CTxDestination>* merged = new std::set<CTxDestination>(_grouping);
        BOOST_FOREACH(std::set<CTxDestination>* hit, hits)
        {
            merged->insert(hit->begin(), hit->end());
            uniqueGroupings.erase(hit);
            delete hit;
        }
        uniqueGroupings.insert(merged);

        // update setmap
        BOOST_FOREACH(CTxDestination element, *merged)
            setmap[element] = merged;
    }

    std::set< std::set<CTxDestination> > ret;
    BOOST_FOREACH(std::set<CTxDestination>* uniqueGrouping, uniqueGroupings)
    {
        ret.insert(*uniqueGrouping);
        delete uniqueGrouping;
    }

    return ret;
}

std::set<CTxDestination> CWallet::GetAccountAddresses(const std::string& strAccount) const
{
    LOCK(cs_wallet);
    std::set<CTxDestination> result;
    BOOST_FOREACH(const PAIRTYPE(CTxDestination, CAddressBookData)& item, mapAddressBook)
    {
        const CTxDestination& address = item.first;
        const std::string& strName = item.second.name;
        if (strName == strAccount)
            result.insert(address);
    }
    return result;
}

bool CReserveKey::GetReservedKey(CPubKey& pubkey)
{
    if (nIndex == -1)
    {
        CKeyPool keypool;
        pwallet->ReserveKeyFromKeyPool(nIndex, keypool);
        if (nIndex != -1)
            vchPubKey = keypool.vchPubKey;
        else {
            return false;
        }
    }
    assert(vchPubKey.IsValid());
    pubkey = vchPubKey;
    return true;
}

void CReserveKey::KeepKey()
{
    if (nIndex != -1)
        pwallet->KeepKey(nIndex);
    nIndex = -1;
    vchPubKey = CPubKey();
}

void CReserveKey::ReturnKey()
{
    if (nIndex != -1)
        pwallet->ReturnKey(nIndex, vchPubKey);
    nIndex = -1;
    vchPubKey = CPubKey();
}

void CWallet::MarkReserveKeysAsUsed(int64_t keypool_id)
{
    AssertLockHeld(cs_wallet);
    auto it = setKeyPool.begin();

    CWalletDB walletdb(strWalletFile);
    while (it != std::end(setKeyPool)) {
        const int64_t& index = *(it);
        if (index > keypool_id) break; // set*KeyPool is ordered

        walletdb.ErasePool(index);
        it = setKeyPool.erase(it);
    }
}

bool CWallet::UpdatedTransaction(const uint256 &hashTx)
{
    {
        LOCK(cs_wallet);
        // Only notify UI if this transaction is in this wallet
        std::map<uint256, CWalletTx>::const_iterator mi = mapWallet.find(hashTx);
        if (mi != mapWallet.end()) {
            NotifyTransactionChanged(this, hashTx, CT_UPDATED);
            return true;
        }
    }
    return false;
}

void CWallet::GetScriptForMining(boost::shared_ptr<CReserveScript> &script)
{
    boost::shared_ptr<CReserveKey> rKey(new CReserveKey(this));
    CPubKey pubkey;
    if (!rKey->GetReservedKey(pubkey))
        return;

    script = rKey;
    script->reserveScript = CScript() << ToByteVector(pubkey) << OP_CHECKSIG;
}

void CWallet::LockCoin(const COutPoint& output)
{
    AssertLockHeld(cs_wallet); // setLockedCoins
    setLockedCoins.insert(output);

#ifdef ENABLE_CLIENTAPI
    GetMainSignals().NotifyTxoutLock(output, true);
#endif
}

void CWallet::UnlockCoin(const COutPoint& output)
{
    AssertLockHeld(cs_wallet); // setLockedCoins
    setLockedCoins.erase(output);

#ifdef ENABLE_CLIENTAPI
    GetMainSignals().NotifyTxoutLock(output, false);
#endif
}

void CWallet::UnlockAllCoins()
{
    AssertLockHeld(cs_wallet); // setLockedCoins

#ifdef ENABLE_CLIENTAPI
    for (const COutPoint &output: setLockedCoins) {
        GetMainSignals().NotifyTxoutLock(output, false);
    }
#endif

    setLockedCoins.clear();
}

bool CWallet::IsLockedCoin(uint256 hash, unsigned int n) const
{
    AssertLockHeld(cs_wallet); // setLockedCoins
    COutPoint outpt(hash, n);

    return (setLockedCoins.count(outpt) > 0);
}

void CWallet::ListLockedCoins(std::vector<COutPoint>& vOutpts)
{
    AssertLockHeld(cs_wallet); // setLockedCoins
    for (std::set<COutPoint>::iterator it = setLockedCoins.begin();
         it != setLockedCoins.end(); it++) {
        COutPoint outpt = (*it);
        vOutpts.push_back(outpt);
    }
}

bool CWallet::HasMasternode(){

    auto mnList = deterministicMNManager->GetListForBlock(chainActive.Tip());

    AssertLockHeld(cs_wallet);
    for (const auto &o : setWalletUTXO) {
        if (mapWallet.count(o.hash)) {
            const auto &p = mapWallet[o.hash];
            if (deterministicMNManager->IsProTxWithCollateral(p.tx, o.n) || mnList.HasMNByCollateral(o)) {
                return true;
            }
        }
    }

    return false;
}

bool CWallet::HasProTxCoin(COutPoint& coin)
{
    auto mnList = deterministicMNManager->GetListForBlock(chainActive.Tip());
    if (mapWallet.count(coin.hash)) {
        const auto &p = mapWallet[coin.hash];
        if (deterministicMNManager->IsProTxWithCollateral(p.tx, coin.n) || mnList.HasMNByCollateral(coin)) {
            return true;
        }
    }

    return false;
}

void CWallet::ListProTxCoins(std::vector<COutPoint>& vOutpts)
{
    auto mnList = deterministicMNManager->GetListForBlock(chainActive.Tip());

    AssertLockHeld(cs_wallet);
    for (const auto &o : setWalletUTXO) {
        if (mapWallet.count(o.hash)) {
            const auto &p = mapWallet[o.hash];
            if (deterministicMNManager->IsProTxWithCollateral(p.tx, o.n) || mnList.HasMNByCollateral(o)) {
                vOutpts.emplace_back(o);
            }
        }
    }
}

/** @} */ // end of Actions

void CWallet::GetKeyBirthTimes(std::map<CTxDestination, int64_t> &mapKeyBirth) const {
    AssertLockHeld(cs_wallet); // mapKeyMetadata
    mapKeyBirth.clear();

    // get birth times for keys with metadata
    for (const auto& entry : mapKeyMetadata) {
        if (entry.second.nCreateTime) {
            mapKeyBirth[entry.first] = entry.second.nCreateTime;
        }
    }

    // map in which we'll infer heights of other keys
    CBlockIndex *pindexMax = chainActive[std::max(0, chainActive.Height() - 144)]; // the tip can be reorganized; use a 144-block safety margin
    std::map<CKeyID, CBlockIndex*> mapKeyFirstBlock;
    std::set<CKeyID> setKeys;
    GetKeys(setKeys);
    BOOST_FOREACH(const CKeyID &keyid, setKeys) {
        if (mapKeyBirth.count(keyid) == 0)
            mapKeyFirstBlock[keyid] = pindexMax;
    }
    setKeys.clear();

    // if there are no such keys, we're done
    if (mapKeyFirstBlock.empty())
        return;

    // find first block that affects those keys, if there are any left
    std::vector<CKeyID> vAffected;
    for (std::map<uint256, CWalletTx>::const_iterator it = mapWallet.begin(); it != mapWallet.end(); it++) {
        // iterate over all wallet transactions...
        const CWalletTx &wtx = (*it).second;
        BlockMap::const_iterator blit = mapBlockIndex.find(wtx.hashBlock);
        if (blit != mapBlockIndex.end() && chainActive.Contains(blit->second)) {
            // ... which are already in a block
            int nHeight = blit->second->nHeight;
            BOOST_FOREACH(const CTxOut &txout, wtx.tx->vout) {
                // iterate over all their outputs
                CAffectedKeysVisitor(*this, vAffected).Process(txout.scriptPubKey);
                BOOST_FOREACH(const CKeyID &keyid, vAffected) {
                    // ... and all their affected keys
                    std::map<CKeyID, CBlockIndex*>::iterator rit = mapKeyFirstBlock.find(keyid);
                    if (rit != mapKeyFirstBlock.end() && nHeight < rit->second->nHeight)
                        rit->second = blit->second;
                }
                vAffected.clear();
            }
        }
    }

    // Extract block timestamps for those keys
    for (std::map<CKeyID, CBlockIndex*>::const_iterator it = mapKeyFirstBlock.begin(); it != mapKeyFirstBlock.end(); it++)
        mapKeyBirth[it->first] = it->second->GetBlockTime() - 7200; // block times can be 2h off
}

bool CWallet::AddDestData(const CTxDestination &dest, const std::string &key, const std::string &value)
{
    if (boost::get<CNoDestination>(&dest))
        return false;

    mapAddressBook[dest].destdata.insert(std::make_pair(key, value));
    if (!fFileBacked)
        return true;
    return CWalletDB(strWalletFile).WriteDestData(CBitcoinAddress(dest).ToString(), key, value);
}

bool CWallet::AddDestData(const std::string &dest, const std::string &key, const std::string &value)
{
    if(validateAddress(dest)) {
        CTxDestination _dest = CBitcoinAddress(dest).Get();
        if (boost::get<CNoDestination>(&_dest))
            return false;
        mapAddressBook[_dest].destdata.insert(std::make_pair(key, value));
    } else if (bip47::CPaymentCode::validate(dest)) {
        mapRAPAddressBook[dest].destdata.insert(std::make_pair(key, value));
    } else if (validateSparkAddress(dest)) {
        mapSparkAddressBook[dest].destdata.insert(std::make_pair(key, value));
    }
    if (!fFileBacked)
        return true;
    return CWalletDB(strWalletFile).WriteDestData(dest, key, value);
}

bool CWallet::EraseDestData(const CTxDestination &dest, const std::string &key)
{
    if (!mapAddressBook[dest].destdata.erase(key))
        return false;
    if (!fFileBacked)
        return true;
    return CWalletDB(strWalletFile).EraseDestData(CBitcoinAddress(dest).ToString(), key);
}

bool CWallet::EraseDestData(const std::string &dest, const std::string &key)
{
    if(validateAddress(dest)) {
        CTxDestination _dest = CBitcoinAddress(dest).Get();
        if (!mapAddressBook[_dest].destdata.erase(key))
            return false;
    } else if (bip47::CPaymentCode::validate(dest)) {
        if (!mapRAPAddressBook[dest].destdata.erase(key))
            return false;
    } else if (validateSparkAddress(dest)) {
        if (!mapSparkAddressBook[dest].destdata.erase(key))
            return false;
    }
    if (!fFileBacked)
        return true;
    return CWalletDB(strWalletFile).EraseDestData(dest, key);
}

bool CWallet::LoadDestData(const CTxDestination &dest, const std::string &key, const std::string &value)
{
    mapAddressBook[dest].destdata.insert(std::make_pair(key, value));
    return true;
}

bool CWallet::LoadDestData(const std::string &dest, const std::string &key, const std::string &value)
{
    if(validateAddress(dest)) {
        CTxDestination _dest = CBitcoinAddress(dest).Get();
        mapAddressBook[_dest].destdata.insert(std::make_pair(key, value));
<<<<<<< HEAD
=======
    } else if(bip47::CPaymentCode::validate(dest)) {
        mapRAPAddressBook[dest].destdata.insert(std::make_pair(key, value));
>>>>>>> 33e39f62
    } else if(validateSparkAddress(dest)) {
        mapSparkAddressBook[dest].destdata.insert(std::make_pair(key, value));
    }
    return true;
}

bool CWallet::GetDestData(const CTxDestination &dest, const std::string &key, std::string *value) const
{
    std::map<CTxDestination, CAddressBookData>::const_iterator i = mapAddressBook.find(dest);
    if(i != mapAddressBook.end())
    {
        CAddressBookData::StringMap::const_iterator j = i->second.destdata.find(key);
        if(j != i->second.destdata.end())
        {
            if(value)
                *value = j->second;
            return true;
        }
    }
    return false;
}

std::string CWallet::GetWalletHelpString(bool showDebug)
{
    std::string strUsage = HelpMessageGroup(_("Wallet options:"));
    strUsage += HelpMessageOpt("-disablewallet", _("Do not load the wallet and disable wallet RPC calls"));
    strUsage += HelpMessageOpt("-keypool=<n>", strprintf(_("Set key pool size to <n> (default: %u)"), DEFAULT_KEYPOOL_SIZE));
    strUsage += HelpMessageOpt("-mintpoolsize=<n>", strprintf(_("Set mint pool size to <n> (default: %u)"), DEFAULT_MINTPOOL_SIZE));
    strUsage += HelpMessageOpt("-fallbackfee=<amt>", strprintf(_("A fee rate (in %s/kB) that will be used when fee estimation has insufficient data (default: %s)"),
                                                               CURRENCY_UNIT, FormatMoney(DEFAULT_FALLBACK_FEE)));
    strUsage += HelpMessageOpt("-mintxfee=<amt>", strprintf(_("Fees (in %s/kB) smaller than this are considered zero fee for transaction creation (default: %s)"),
                                                            CURRENCY_UNIT, FormatMoney(DEFAULT_TRANSACTION_MINFEE)));
    strUsage += HelpMessageOpt("-paytxfee=<amt>", strprintf(_("Fee (in %s/kB) to add to transactions you send (default: %s)"),
                                                            CURRENCY_UNIT, FormatMoney(payTxFee.GetFeePerK())));
    strUsage += HelpMessageOpt("-rescan", _("Rescan the block chain for missing wallet transactions on startup"));
    strUsage += HelpMessageOpt("-salvagewallet", _("Attempt to recover private keys from a corrupt wallet on startup"));
    if (showDebug)
        strUsage += HelpMessageOpt("-sendfreetransactions", strprintf(_("Send transactions as zero-fee transactions if possible (default: %u)"), DEFAULT_SEND_FREE_TRANSACTIONS));
    strUsage += HelpMessageOpt("-spendzeroconfchange", strprintf(_("Spend unconfirmed change when sending transactions (default: %u)"), DEFAULT_SPEND_ZEROCONF_CHANGE));
    strUsage += HelpMessageOpt("-txconfirmtarget=<n>", strprintf(_("If paytxfee is not set, include enough fee so transactions begin confirmation on average within n blocks (default: %u)"), DEFAULT_TX_CONFIRM_TARGET));
    strUsage += HelpMessageOpt("-usehd", _("Use hierarchical deterministic key generation (HD) after BIP32. Only has effect during wallet creation/first start") + " " + strprintf(_("(default: %u)"), DEFAULT_USE_HD_WALLET));
    strUsage += HelpMessageOpt("-usemnemonic", _("Use Mnemonic code for generating deterministic keys. Only has effect during wallet creation/first start") +
                               " " + strprintf(_("(default: %u)"), DEFAULT_USE_MNEMONIC));
    strUsage += HelpMessageOpt("-mnemonic=<text>", _("User defined mnemonic for HD wallet (bip39). Only has effect during wallet creation/first start (default: randomly generated)"));
    strUsage += HelpMessageOpt("-mnemonicpassphrase=<text>", _("User defined mnemonic passphrase for HD wallet (BIP39). Only has effect during wallet creation/first start (default: empty string)"));
    strUsage += HelpMessageOpt("-hdseed=<hex>", _("User defined seed for HD wallet (should be in hex). Only has effect during wallet creation/first start (default: randomly generated)"));
    strUsage += HelpMessageOpt("-batching", _("In case of sync/reindex verifies sigma/lelantus proofs with batch verification, default: true"));
    strUsage += HelpMessageOpt("-mobile", _("Use this argument when you want to keep additional data in block index for mobile api, default: false"));
    strUsage += HelpMessageOpt("-walletrbf", strprintf(_("Send transactions with full-RBF opt-in enabled (default: %u)"), DEFAULT_WALLET_RBF));
    strUsage += HelpMessageOpt("-upgradewallet", _("Upgrade wallet to latest format on startup"));
    strUsage += HelpMessageOpt("-wallet=<file>", _("Specify wallet file (within data directory)") + " " + strprintf(_("(default: %s)"), DEFAULT_WALLET_DAT));
    strUsage += HelpMessageOpt("-walletbroadcast", _("Make the wallet broadcast transactions") + " " + strprintf(_("(default: %u)"), DEFAULT_WALLETBROADCAST));
    strUsage += HelpMessageOpt("-walletnotify=<cmd>", _("Execute command when a wallet transaction changes (%s in cmd is replaced by TxID)"));
    strUsage += HelpMessageOpt("-zapwalletmints", _("Delete all Sigma mints and only recover those parts of the blockchain through -reindex on startup"));
    strUsage += HelpMessageOpt("-zapwallettxes=<mode>", _("Delete all wallet transactions and only recover those parts of the blockchain through -rescan on startup") +
                               " " + _("(1 = keep tx meta data e.g. account owner and payment request information, 2 = drop tx meta data)"));

    if (showDebug)
    {
        strUsage += HelpMessageGroup(_("Wallet debugging/testing options:"));

        strUsage += HelpMessageOpt("-dblogsize=<n>", strprintf("Flush wallet database activity from memory to disk log every <n> megabytes (default: %u)", DEFAULT_WALLET_DBLOGSIZE));
        strUsage += HelpMessageOpt("-flushwallet", strprintf("Run a thread to flush wallet periodically (default: %u)", DEFAULT_FLUSHWALLET));
        strUsage += HelpMessageOpt("-privdb", strprintf("Sets the DB_PRIVATE flag in the wallet db environment (default: %u)", DEFAULT_WALLET_PRIVDB));
        strUsage += HelpMessageOpt("-walletrejectlongchains", strprintf(_("Wallet will not create transactions that violate mempool chain limits (default: %u)"), DEFAULT_WALLET_REJECT_LONG_CHAINS));
    }

    return strUsage;
}

CWallet* CWallet::CreateWalletFromFile(const std::string walletFile)
{
    if (GetBoolArg("-zapwalletmints", false)) {
        uiInterface.InitMessage(_("Zapping all Sigma mints from wallet..."));

        CWallet *tempWallet = new CWallet(walletFile);
        DBErrors nZapMintRet = tempWallet->ZapSigmaMints();
        DBErrors nZapLelantusMintRet = tempWallet->ZapLelantusMints();
        DBErrors nZapSparkMintRet = tempWallet->ZapSparkMints();
        if (nZapMintRet != DB_LOAD_OK || nZapLelantusMintRet != DB_LOAD_OK || nZapSparkMintRet != DB_LOAD_OK) {
            InitError(strprintf(_("Error loading %s: Wallet corrupted"), walletFile));
            return NULL;
        }

        delete tempWallet;
        tempWallet = NULL;
    }

    // needed to restore wallet transaction meta data after -zapwallettxes
    std::vector<CWalletTx> vWtx;

    if (GetBoolArg("-zapwallettxes", false)) {
        uiInterface.InitMessage(_("Zapping all transactions from wallet..."));

        CWallet *tempWallet = new CWallet(walletFile);
        DBErrors nZapWalletRet = tempWallet->ZapWalletTx(vWtx);
        if (nZapWalletRet != DB_LOAD_OK) {
            InitError(strprintf(_("Error loading %s: Wallet corrupted"), walletFile));
            return NULL;
        }

        delete tempWallet;
        tempWallet = NULL;
    }

    uiInterface.InitMessage(_("Loading wallet..."));

    int64_t nStart = GetTimeMillis();
    bool fFirstRun = true;
    bool fRecoverMnemonic = false;
    CWallet *walletInstance = new CWallet(walletFile);
    pwalletMain = walletInstance;

    DBErrors nLoadWalletRet = walletInstance->LoadWallet(fFirstRun);
    if (nLoadWalletRet != DB_LOAD_OK)
    {
        if (nLoadWalletRet == DB_CORRUPT) {
            InitError(strprintf(_("Error loading %s: Wallet corrupted"), walletFile));
            return NULL;
        }
        else if (nLoadWalletRet == DB_NONCRITICAL_ERROR)
        {
            InitWarning(strprintf(_("Error reading %s! All keys read correctly, but transaction data"
                                         " or address book entries might be missing or incorrect."),
                walletFile));
        }
        else if (nLoadWalletRet == DB_TOO_NEW) {
            InitError(strprintf(_("Error loading %s: Wallet requires newer version of %s"), walletFile, _(PACKAGE_NAME)));
            return NULL;
        }
        else if (nLoadWalletRet == DB_NEED_REWRITE)
        {
            InitError(strprintf(_("Wallet needed to be rewritten: restart %s to complete"), _(PACKAGE_NAME)));
            return NULL;
        }
        else {
            InitError(strprintf(_("Error loading %s"), walletFile));
            return NULL;
        }
    }

    if (GetBoolArg("-upgradewallet", fFirstRun))
    {
        int nMaxVersion = GetArg("-upgradewallet", 0);
        if (nMaxVersion == 0) // the -upgradewallet without argument case
        {
            LogPrintf("Performing wallet upgrade to %i\n", FEATURE_LATEST);
            nMaxVersion = CLIENT_VERSION;
            walletInstance->SetMinVersion(FEATURE_LATEST); // permanently upgrade the wallet immediately
        }
        else
            LogPrintf("Allowing wallet upgrade up to %i\n", nMaxVersion);
        if (nMaxVersion < walletInstance->GetVersion())
        {
            InitError(_("Cannot downgrade wallet"));
            return NULL;
        }
        walletInstance->SetMaxVersion(nMaxVersion);
    }

    if (fFirstRun)
    {
        // Create new keyUser and set as default key
        if (GetBoolArg("-usehd", DEFAULT_USE_HD_WALLET) && !walletInstance->IsHDEnabled()) {
            if(GetBoolArg("-usemnemonic", DEFAULT_USE_MNEMONIC)) {
                if (GetArg("-mnemonicpassphrase", "").size() > 256) {
                    throw std::runtime_error(std::string(__func__) + ": Mnemonic passphrase is too long, must be at most 256 characters");
                }
                // generate a new HD chain
                walletInstance->GenerateNewMnemonic();
                walletInstance->SetMinVersion(FEATURE_HD);
                /* set rescan to true.
                 * if blockchain data is not present it has no effect, but it's needed for a mnemonic restore where chain data is present.
                 */
                SoftSetBoolArg("-rescan", true);
                fRecoverMnemonic = true;
            }else{
            // generate a new master key
            CPubKey masterPubKey = walletInstance->GenerateNewHDMasterKey();
            if (!walletInstance->SetHDMasterKey(masterPubKey, CHDChain().VERSION_WITH_BIP44))
                throw std::runtime_error(std::string(__func__) + ": Storing master key failed");
            }
        }
        CPubKey newDefaultKey;
        if (walletInstance->GetKeyFromPool(newDefaultKey)) {
            walletInstance->SetDefaultKey(newDefaultKey);
            if (!walletInstance->SetAddressBook(walletInstance->vchDefaultKey.GetID(), "", "receive")) {
                InitError(_("Cannot write default address") += "\n");
                return NULL;
            }
        }

        walletInstance->SetBestChain(chainActive.GetLocator());

        // Check for the existence of the "persistent" folder, if found (from previous wallet), delete
        boost::filesystem::path path = GetDataDir() / PERSISTENT_FILENAME;
        if(boost::filesystem::exists(path)){
            boost::filesystem::remove_all(path);
        }

    } else if (IsArgSet("-usehd")) {
        bool useHD = GetBoolArg("-usehd", DEFAULT_USE_HD_WALLET);
        if (walletInstance->IsHDEnabled() && !useHD) {
            InitError(strprintf(_("Error loading %s: You can't disable HD on a already existing HD wallet"), walletFile));
            return NULL;
        }
        if (!walletInstance->IsHDEnabled() && useHD) {
            InitError(strprintf(_("Error loading %s: You can't enable HD on a already existing non-HD wallet"), walletFile));
            return NULL;
        }
    }

    LogPrintf(" wallet      %15dms\n", GetTimeMillis() - nStart);
    if (pwalletMain->IsHDSeedAvailable()) {
        walletInstance->zwallet = std::make_unique<CHDMintWallet>(pwalletMain->strWalletFile);

        // if it is first run, we need to generate the full key set for spark, if not we are loading spark wallet from db
        walletInstance->sparkWallet = std::make_unique<CSparkWallet>(pwalletMain->strWalletFile);

        spark::Address address = walletInstance->sparkWallet->getDefaultAddress();
        unsigned char network = spark::GetNetworkType();
        if (!walletInstance->SetSparkAddressBook(address.encode(network), "", "receive")) {
            InitError(_("Cannot write default spark address") += "\n");
            return NULL;
        }
    }

    spark::Address address = walletInstance->sparkWallet->getDefaultAddress();
    unsigned char network = spark::GetNetworkType();
    if (!walletInstance->SetSparkAddressBook(address.encode(network), "", "receive")) {
        InitError(_("Cannot write default spark address") += "\n");
        return NULL;
    }

    walletInstance->bip47wallet = std::make_shared<bip47::CWallet>(walletInstance->vchDefaultKey.GetHash());
    walletInstance->LoadBip47Wallet();
    if (fFirstRun) {
        int const defaultPcodeNumber = std::stoi(GetArg("-defaultrapaddressnumber", "0"));
        for(int i = 0; i < defaultPcodeNumber; ++i)
            walletInstance->GeneratePcode("Autogenerated RAP address " + std::to_string(i));
    }

    RegisterValidationInterface(walletInstance);

    // Try to top up keypool. No-op if the wallet is locked.
    walletInstance->TopUpKeyPool();

    CBlockIndex *pindexRescan = chainActive.Tip();
    if (GetBoolArg("-rescan", false))
        pindexRescan = chainActive.Genesis();
    else
    {
        CWalletDB walletdb(walletFile);
        CBlockLocator locator;
        if (walletdb.ReadBestBlock(locator))
            pindexRescan = FindForkInGlobalIndex(chainActive, locator);
        else
            pindexRescan = chainActive.Genesis();
    }
    bool rescanning = (chainActive.Tip() && chainActive.Tip() != pindexRescan);

#ifdef ENABLE_CLIENTAPI
        fRescanning = rescanning;
        if (fApi && !fFirstRun) GetMainSignals().NotifyAPIStatus();

        // Set API loaded before wallet sync and immediately notify.
        if(fApi && !rescanning && !fFirstRun){
            if (!rescanning) SetAPIWarmupFinished();
            // Update next payments list for EVO Znodes
            deterministicMNManager->GetListForBlock(chainActive.Tip());
            deterministicMNManager->UpdateNextPayments();
            deterministicMNManager->UpdateStatuses();
            LogPrintf("InitLoadWallet() : loaded API\n");
        }
#endif

    if (rescanning) {
        //We can't rescan beyond non-pruned blocks, stop and throw an error
        //this might happen if a user uses a old wallet within a pruned node
        // or if he ran -disablewallet for a longer time, then decided to re-enable
        if (fPruneMode)
        {
            CBlockIndex *block = chainActive.Tip();
            while (block && block->pprev && (block->pprev->nStatus & BLOCK_HAVE_DATA) && block->pprev->nTx > 0 && pindexRescan != block)
                block = block->pprev;

            if (pindexRescan != block) {
                InitError(_("Prune: last wallet synchronisation goes beyond pruned data. You need to -reindex (download the whole blockchain again in case of pruned node)"));
                return NULL;
            }
        }

        uiInterface.InitMessage(_("Rescanning..."));
        LogPrintf("Rescanning last %i blocks (from block %i)...\n", chainActive.Height() - pindexRescan->nHeight, pindexRescan->nHeight);
        nStart = GetTimeMillis();
        walletInstance->ScanForWalletTransactions(pindexRescan, true, fRecoverMnemonic);
        LogPrintf(" rescan      %15dms\n", GetTimeMillis() - nStart);
        walletInstance->SetBestChain(chainActive.GetLocator());
        CWalletDB::IncrementUpdateCounter();

        // Restore wallet transaction metadata after -zapwallettxes=1
        if (GetBoolArg("-zapwallettxes", false))
        {
            std::string zwtValue = GetArg("-zapwallettxes", "1");
            if(zwtValue != "2") {
                CWalletDB walletdb(walletFile);

                BOOST_FOREACH(const CWalletTx &wtxOld, vWtx)
                {
                    uint256 hash = wtxOld.GetHash();
                    std::map<uint256, CWalletTx>::iterator mi = walletInstance->mapWallet.find(hash);
                    if (mi != walletInstance->mapWallet.end()) {
                        const CWalletTx *copyFrom = &wtxOld;
                        CWalletTx *copyTo = &mi->second;
                        copyTo->mapValue = copyFrom->mapValue;
                        copyTo->vOrderForm = copyFrom->vOrderForm;
                        copyTo->nTimeReceived = copyFrom->nTimeReceived;
                        copyTo->nTimeSmart = copyFrom->nTimeSmart;
                        copyTo->fFromMe = copyFrom->fFromMe;
                        copyTo->strFromAccount = copyFrom->strFromAccount;
                        copyTo->nOrderPos = copyFrom->nOrderPos;
                        walletdb.WriteTx(*copyTo);
                    }
                }
            }
        }
    }

    // recover addressbook
    if (fFirstRun)
    {
        for (std::map<uint256, CWalletTx>::iterator it = walletInstance->mapWallet.begin(); it != walletInstance->mapWallet.end(); ++it) {
            for (uint32_t i = 0; i < (*it).second.tx->vout.size(); i++) {
                const auto& txout = (*it).second.tx->vout[i];
                if(txout.scriptPubKey.IsMint() || (*it).second.changes.count(i))
                    continue;
                if (!walletInstance->IsMine(txout))
                    continue;
                CTxDestination addr;
                if(!ExtractDestination(txout.scriptPubKey, addr))
                    continue;
                if (walletInstance->mapAddressBook.count(addr) == 0)
                    walletInstance->SetAddressBook(addr, "", "receive");
            }
        }
    }

    walletInstance->SetBroadcastTransactions(GetBoolArg("-walletbroadcast", DEFAULT_WALLETBROADCAST));

    {
        LOCK(walletInstance->cs_wallet);
        LogPrintf("setKeyPool.size() = %u\n",      walletInstance->GetKeyPoolSize());
        LogPrintf("mapWallet.size() = %u\n",       walletInstance->mapWallet.size());
        LogPrintf("mapAddressBook.size() = %u\n",  walletInstance->mapAddressBook.size());
    }

    return walletInstance;
}

bool CWallet::InitLoadWallet()
{
    if (GetBoolArg("-disablewallet", DEFAULT_DISABLE_WALLET)) {
        pwalletMain = NULL;
        LogPrintf("Wallet disabled!\n");
        return true;
    }

    std::string walletFile = GetArg("-wallet", DEFAULT_WALLET_DAT);

    if (walletFile.find_first_of("/\\") != std::string::npos) {
        return InitError(_("-wallet parameter must only specify a filename (not a path)"));
    } else if (SanitizeString(walletFile, SAFE_CHARS_FILENAME) != walletFile) {
        return InitError(_("Invalid characters in -wallet filename"));
    }

    CWallet * const pwallet = CreateWalletFromFile(walletFile);
    if (!pwallet) {
        return false;
    }
    pwalletMain = pwallet;
    fWalletInitialized = true;

    return true;
}

std::atomic<bool> CWallet::fFlushThreadRunning(false);

void CWallet::postInitProcess(boost::thread_group& threadGroup)
{
    // Add wallet transactions that aren't already in a block to mempool
    // Do this here as mempool requires genesis block to be loaded
    ReacceptWalletTransactions();

    // Run a thread to flush wallet periodically
    if (!CWallet::fFlushThreadRunning.exchange(true)) {
        threadGroup.create_thread(ThreadFlushWalletDB);
    }
}

bool CWallet::ParameterInteraction()
{
    if (GetBoolArg("-disablewallet", DEFAULT_DISABLE_WALLET))
        return true;

    if (GetBoolArg("-blocksonly", DEFAULT_BLOCKSONLY) && SoftSetBoolArg("-walletbroadcast", false)) {
        LogPrintf("%s: parameter interaction: -blocksonly=1 -> setting -walletbroadcast=0\n", __func__);
    }

    if (GetBoolArg("-salvagewallet", false) && SoftSetBoolArg("-rescan", true)) {
        // Rewrite just private keys: rescan to find transactions
        LogPrintf("%s: parameter interaction: -salvagewallet=1 -> setting -rescan=1\n", __func__);
    }

    // -zapwallettx implies a rescan
    if (GetBoolArg("-zapwallettxes", false) && SoftSetBoolArg("-rescan", true)) {
        LogPrintf("%s: parameter interaction: -zapwallettxes=<mode> -> setting -rescan=1\n", __func__);
    }

    if (GetBoolArg("-sysperms", false))
        return InitError("-sysperms is not allowed in combination with enabled wallet functionality");
    if (GetArg("-prune", 0) && GetBoolArg("-rescan", false))
        return InitError(_("Rescans are not possible in pruned mode. You will need to use -reindex which will download the whole blockchain again."));

    if (::minRelayTxFee.GetFeePerK() > HIGH_TX_FEE_PER_KB)
        InitWarning(AmountHighWarn("-minrelaytxfee") + " " +
                    _("The wallet will avoid paying less than the minimum relay fee."));

    if (IsArgSet("-mintxfee"))
    {
        CAmount n = 0;
        if (!ParseMoney(GetArg("-mintxfee", ""), n) || 0 == n)
            return InitError(AmountErrMsg("mintxfee", GetArg("-mintxfee", "")));
        if (n > HIGH_TX_FEE_PER_KB)
            InitWarning(AmountHighWarn("-mintxfee") + " " +
                        _("This is the minimum transaction fee you pay on every transaction."));
        CWallet::minTxFee = CFeeRate(n);
    }
    if (IsArgSet("-fallbackfee"))
    {
        CAmount nFeePerK = 0;
        if (!ParseMoney(GetArg("-fallbackfee", ""), nFeePerK))
            return InitError(strprintf(_("Invalid amount for -fallbackfee=<amount>: '%s'"), GetArg("-fallbackfee", "")));
        /*
        if (nFeePerK > HIGH_TX_FEE_PER_KB)
            InitWarning(AmountHighWarn("-fallbackfee") + " " +
                        _("This is the transaction fee you may pay when fee estimates are not available."));
        */
        CWallet::fallbackFee = CFeeRate(nFeePerK);
    }
    if (IsArgSet("-paytxfee"))
    {
        CAmount nFeePerK = 0;
        if (!ParseMoney(GetArg("-paytxfee", ""), nFeePerK))
            return InitError(AmountErrMsg("paytxfee", GetArg("-paytxfee", "")));
        /*
        if (nFeePerK > HIGH_TX_FEE_PER_KB)
            InitWarning(AmountHighWarn("-paytxfee") + " " +
                        _("This is the transaction fee you will pay if you send a transaction."));
        */

        payTxFee = CFeeRate(nFeePerK, 1000);
        if (payTxFee < ::minRelayTxFee)
        {
            return InitError(strprintf(_("Invalid amount for -paytxfee=<amount>: '%s' (must be at least %s)"),
                                       GetArg("-paytxfee", ""), ::minRelayTxFee.ToString()));
        }
    }
    if (IsArgSet("-maxtxfee"))
    {
        CAmount nMaxFee = 0;
        if (!ParseMoney(GetArg("-maxtxfee", ""), nMaxFee))
            return InitError(AmountErrMsg("maxtxfee", GetArg("-maxtxfee", "")));
        /*
        if (nMaxFee > HIGH_MAX_TX_FEE)
            InitWarning(_("-maxtxfee is set very high! Fees this large could be paid on a single transaction."));
        */
        maxTxFee = nMaxFee;
        if (CFeeRate(maxTxFee, 1000) < ::minRelayTxFee)
        {
            return InitError(strprintf(_("Invalid amount for -maxtxfee=<amount>: '%s' (must be at least the minrelay fee of %s to prevent stuck transactions)"),
                                       GetArg("-maxtxfee", ""), ::minRelayTxFee.ToString()));
        }
    }

    if (IsArgSet("-mininput"))
    {
        if (!ParseMoney(GetArg("-mininput", ""), nMinimumInputValue))
            return InitError(strprintf(_("Invalid amount for -mininput=<amount>: '%s'"), GetArg("-mininput", "").c_str()));
    }

    nTxConfirmTarget = GetArg("-txconfirmtarget", DEFAULT_TX_CONFIRM_TARGET);
    bSpendZeroConfChange = GetBoolArg("-spendzeroconfchange", DEFAULT_SPEND_ZEROCONF_CHANGE);
    fSendFreeTransactions = GetBoolArg("-sendfreetransactions", DEFAULT_SEND_FREE_TRANSACTIONS);
    fWalletRbf = GetBoolArg("-walletrbf", DEFAULT_WALLET_RBF);

    if (fSendFreeTransactions && GetArg("-limitfreerelay", DEFAULT_LIMITFREERELAY) <= 0)
        return InitError("Creation of free transactions with their relay disabled is not supported.");

    return true;
}

bool CWallet::BackupWallet(const std::string& strDest)
{
    if (!fFileBacked)
        return false;
    while (true)
    {
        {
            LOCK(bitdb.cs_db);
            if (!bitdb.mapFileUseCount.count(strWalletFile) || bitdb.mapFileUseCount[strWalletFile] == 0)
            {
                // Flush log data to the dat file
                bitdb.CloseDb(strWalletFile);
                bitdb.CheckpointLSN(strWalletFile);
                bitdb.mapFileUseCount.erase(strWalletFile);

                // Copy wallet file
                boost::filesystem::path pathSrc = GetDataDir() / strWalletFile;
                boost::filesystem::path pathDest(strDest);
                if (boost::filesystem::is_directory(pathDest))
                    pathDest /= strWalletFile;

                try {
#if BOOST_VERSION >= 104000
                    boost::filesystem::copy_file(pathSrc, pathDest, boost::filesystem::copy_option::overwrite_if_exists);
#else
                    boost::filesystem::copy_file(pathSrc, pathDest);
#endif
                    LogPrintf("copied %s to %s\n", strWalletFile, pathDest.string());
                    return true;
                } catch (const boost::filesystem::filesystem_error& e) {
                    LogPrintf("error copying %s to %s - %s\n", strWalletFile, pathDest.string(), e.what());
                    return false;
                }
            }
        }
        MilliSleep(100);
    }
    return false;
}

bip47::CPaymentCode CWallet::GeneratePcode(std::string const & label)
{
    if (!bip47wallet)
        throw WalletError("BIP47 wallet was not created during the initialization");

    bip47::CAccountReceiver & newAcc = bip47wallet->createReceivingAccount(label);
    {
        bip47::MyAddrContT addrs = newAcc.getMyNextAddresses();
        LOCK(cs_wallet);
        for(bip47::MyAddrContT::value_type const & addr : addrs) {
            AddKey(addr.second);
        }
    }
    CWalletDB(strWalletFile).WriteBip47Account(newAcc);
    NotifyPcodeCreated(bip47::CPaymentCodeDescription(newAcc.getAccountNum(), newAcc.getMyPcode(), newAcc.getLabel(), newAcc.getMyPcode().getNotificationAddress(), bip47::CPaymentCodeSide::Receiver));
    return newAcc.getMyPcode();
}

CWalletTx CWallet::PrepareAndSendNotificationTx(bip47::CPaymentCode const & theirPcode)
{
    bip47::CPaymentChannel pchannel = SetupPchannel(theirPcode);

    CWalletTx wtxNew;

    if (GetBroadcastTransactions() && !g_connman) {
        throw JSONRPCError(RPC_CLIENT_P2P_DISABLED, "Error: Peer-to-peer functionality missing or disabled");
    }

    CBitcoinAddress const notifAddr = pchannel.getTheirPcode().getNotificationAddress();

    std::vector<CRecipient> recipients;
    std::vector<CAmount> newMints;

    CRecipient receiver;
    receiver.scriptPubKey = GetScriptForDestination(notifAddr.Get());
    receiver.nAmount = bip47::NotificationTxValue;
    receiver.fSubtractFeeFromAmount = false;

    recipients.emplace_back(receiver);
    CScript opReturnScript = CScript() << OP_RETURN << std::vector<unsigned char>(80); // Passing empty array to calc fees
    recipients.push_back({opReturnScript, 0, false});

    auto throwSigma =
        [](){throw std::runtime_error(std::string("There are unspent Sigma coins in your wallet. Using Sigma coins for BIP47 is not supported. Please spend your Sigma coins before establishing a BIP47 channel."));};

    try {
        std::vector<CLelantusEntry> spendCoins;
        std::vector<CSigmaEntry> sigmaSpendCoins;
        std::vector<CHDMint> mintCoins;
        CAmount fee;

        wtxNew = CreateLelantusJoinSplitTransaction(recipients, fee, newMints, spendCoins, sigmaSpendCoins, mintCoins, nullptr,
                [&pchannel, &throwSigma](CTxOut & out, LelantusJoinSplitBuilder const & builder) {
                    if(out.scriptPubKey[0] == OP_RETURN) {
                        CKey spendPrivKey;
                        if (builder.spendCoins.empty())
                            throwSigma();
                        spendPrivKey.Set(builder.spendCoins[0].ecdsaSecretKey.begin(), builder.spendCoins[0].ecdsaSecretKey.end(), false);
                        CDataStream ds(SER_NETWORK, 0);
                        ds << builder.spendCoins[0].serialNumber;
                        bip47::Bytes const pcode = pchannel.getMaskedPayload((unsigned char const *)ds.vch.data(), ds.vch.size(), spendPrivKey);
                        out.scriptPubKey = CScript() << OP_RETURN << pcode;
                    }
                });

        if (!sigmaSpendCoins.empty())
            throwSigma();

        if (spendCoins.empty())
            throw std::runtime_error(std::string("Cannot create a Lelantus spend to address: " + notifAddr.ToString()).c_str());

        CommitLelantusTransaction(wtxNew, spendCoins, sigmaSpendCoins, mintCoins);
        LogBip47("Paymentcode %s was sent to notification address: %s\n", pchannel.getMyPcode().toString().c_str(), notifAddr.ToString().c_str() );
    }
    catch (const InsufficientFunds& e)
    {
        throw e;
    }
    catch (const std::exception& e)
    {
        throw WalletError(e.what());
    }

    SetNotificationTxId(theirPcode, wtxNew.GetHash());
    return wtxNew;
}

std::vector<bip47::CPaymentCodeDescription> CWallet::ListPcodes()
{
    std::vector<bip47::CPaymentCodeDescription> result;
    if (!bip47wallet)
        return result;

    bip47wallet->enumerateReceivers(
        [&result](bip47::CAccountReceiver const & acc)->bool
        {
            result.emplace_back(acc.getAccountNum(), acc.getMyPcode(), acc.getLabel(), acc.getMyNotificationAddress(), bip47::CPaymentCodeSide::Receiver);
            return true;
        }
    );
    return result;
}

bip47::CPaymentChannel & CWallet::SetupPchannel(bip47::CPaymentCode const & theirPcode)
{
    if (!bip47wallet)
        throw WalletError("BIP47 wallet was not created during the initialization");

    bip47::CAccountSender & sender = bip47wallet->provideSendingAccount(theirPcode);
    CWalletDB(strWalletFile).WriteBip47Account(sender);
    return sender.getPaymentChannel();
}

void CWallet::SetNotificationTxId(bip47::CPaymentCode const & theirPcode, uint256 const & txid)
{
    if (!bip47wallet)
        throw WalletError("BIP47 wallet was not created during the initialization");

    bip47::CAccountSender & sender = bip47wallet->provideSendingAccount(theirPcode);
    sender.setNotificationTxId(txid);
    CWalletDB(strWalletFile).WriteBip47Account(sender);
}

namespace {
CBitcoinAddress HandleTheirNextAddress(bip47::CWallet & wallet, std::string const & strWalletFile, bip47::CPaymentCode const & theirPcode, bool storeNextAddress)
{
    boost::optional<bip47::CAccountSender*> existingAcc;
    wallet.enumerateSenders(
        [&theirPcode, &existingAcc](bip47::CAccountSender & acc)->bool
        {
            if(acc.getTheirPcode() == theirPcode) {
                existingAcc.emplace(&acc);
                return false;
            }
            return true;
        }
    );
    if(!existingAcc)
        throw std::runtime_error("There is no account setup for payment code " + theirPcode.toString());
    CBitcoinAddress result;
    if(storeNextAddress)
    {
        result = existingAcc.get()->generateTheirNextSecretAddress();
        LogBip47("Sending to secret address: %s\n", result.ToString());
    } else {
        result = existingAcc.get()->getTheirNextSecretAddress();
    }
    CWalletDB(strWalletFile).WriteBip47Account(*existingAcc.get());
    return result;
}
}

CBitcoinAddress CWallet::GetTheirNextAddress(bip47::CPaymentCode const & theirPcode) const
{
    if (!bip47wallet)
        throw WalletError("BIP47 wallet was not created during the initialization");

    return HandleTheirNextAddress(*bip47wallet, strWalletFile, theirPcode, false);
}

CBitcoinAddress CWallet::GenerateTheirNextAddress(bip47::CPaymentCode const & theirPcode)
{
    if (!bip47wallet)
        throw WalletError("BIP47 wallet was not created during the initialization");

    return HandleTheirNextAddress(*bip47wallet, strWalletFile, theirPcode, true);
}

void CWallet::LoadBip47Wallet()
{
    CWalletDB(strWalletFile).LoadBip47Accounts(*bip47wallet);
}

std::shared_ptr<bip47::CWallet const> CWallet::GetBip47Wallet() const
{
    return bip47wallet;
}

boost::optional<bip47::CPaymentCodeDescription> CWallet::FindPcode(bip47::CPaymentCode const & pcode) const
{
    boost::optional<bip47::CPaymentCodeDescription> result;
    if (!bip47wallet)
        return result;

    bip47wallet->enumerateReceivers(
        [&pcode, &result](bip47::CAccountReceiver & rec)->bool
        {
            if(rec.getMyPcode() == pcode) {
                result.emplace(rec.getAccountNum(), rec.getMyPcode(), rec.getLabel(), rec.getMyPcode().getNotificationAddress(), bip47::CPaymentCodeSide::Receiver);
                return false;
            }

            for(bip47::CPaymentChannel const & channel : rec.getPchannels()) {
                if(channel.getTheirPcode() == pcode) {
                    result.emplace(rec.getAccountNum(), rec.getMyPcode(), rec.getLabel(), rec.getMyPcode().getNotificationAddress(), bip47::CPaymentCodeSide::Receiver);
                    return false;
                }
            }
            return true;
        }
    );
    bip47wallet->enumerateSenders(
        [&pcode, &result, this](bip47::CAccountSender & sender)->bool
        {
            if(sender.getTheirPcode() == pcode) {
                std::string label = GetSendingPcodeLabel(sender.getTheirPcode());
                result.emplace(sender.getAccountNum(), sender.getTheirPcode(), label, sender.getTheirPcode().getNotificationAddress(), bip47::CPaymentCodeSide::Sender);
                return false;
            }
            return true;
        }
    );
    return result;
}

boost::optional<bip47::CPaymentCodeDescription> CWallet::FindPcode(CBitcoinAddress const & address) const
{
    boost::optional<bip47::CPaymentCodeDescription> result;
    if (!bip47wallet)
        return result;

    bip47wallet->enumerateReceivers(
        [&address, &result](bip47::CAccountReceiver & rec)->bool
        {
            bip47::MyAddrContT addrs = rec.getMyUsedAddresses();
            if (std::find_if(addrs.begin(), addrs.end(), bip47::FindByAddress(address)) != addrs.end())
            {
                result.emplace(rec.getAccountNum(), rec.getMyPcode(), rec.getLabel(), rec.getMyPcode().getNotificationAddress(), bip47::CPaymentCodeSide::Receiver);
                return false;
            }
            addrs = rec.getMyNextAddresses();
            if (std::find_if(addrs.begin(), addrs.end(), bip47::FindByAddress(address)) != addrs.end())
            {
                result.emplace(rec.getAccountNum(), rec.getMyPcode(), rec.getLabel(), rec.getMyPcode().getNotificationAddress(), bip47::CPaymentCodeSide::Receiver);
                return false;
            }
            return true;
        }
    );
    bip47wallet->enumerateSenders(
        [&address, &result, this](bip47::CAccountSender & sender)->bool
        {
            bip47::TheirAddrContT addrs = sender.getTheirUsedAddresses();
            if (std::find(addrs.begin(), addrs.end(), address) != addrs.end())
            {
                std::string label = GetSendingPcodeLabel(sender.getTheirPcode());
                result.emplace(sender.getAccountNum(), sender.getTheirPcode(), label, sender.getTheirPcode().getNotificationAddress(), bip47::CPaymentCodeSide::Sender);
                return false;
            }
            if (address == sender.getTheirNextSecretAddress() || address == sender.getTheirPcode().getNotificationAddress())
            {
                std::string label = GetSendingPcodeLabel(sender.getTheirPcode());
                result.emplace(sender.getAccountNum(), sender.getTheirPcode(), label, sender.getTheirPcode().getNotificationAddress(), bip47::CPaymentCodeSide::Sender);
                return false;
            }
            return true;
        }
    );
    return result;
}

bip47::CAccountReceiver const * CWallet::AddressUsed(CBitcoinAddress const & address)
{
    bip47::CAccountReceiver const * result = nullptr;
    if(!bip47wallet)
        return result;

    bip47wallet->enumerateReceivers(
        [&address, &result](bip47::CAccountReceiver & rec)->bool
        {
            bip47::MyAddrContT addrs = rec.getMyNextAddresses();
            if (std::find_if(addrs.begin(), addrs.end(), bip47::FindByAddress(address)) != addrs.end())
            {
                rec.addressUsed(address);
                result = &rec;
                return false;
            }
            return true;
        }
    );
    if (result)
        CWalletDB(strWalletFile).WriteBip47Account(*result);
    return result;
}

void CWallet::HandleBip47Transaction(CWalletTx const & wtx)
{
    bip47::Bytes masked = bip47::utils::GetMaskedPcode(wtx.tx);
    CKey key;
    bip47::CAccountReceiver * accFound = nullptr;
    int nRequired = 0;
    std::vector<CTxDestination> addresses;
    txnouttype typeRet = TX_NONSTANDARD;
    std::vector<CTxIn>::const_iterator ijsplit;
    std::vector<CTxOut>::const_iterator iregout;
    bool success = false;

    if (masked.empty()) goto notifTxExit;

    ijsplit = std::find_if(wtx.tx->vin.begin(), wtx.tx->vin.end(), [](CTxIn const & in){ return in.scriptSig.IsLelantusJoinSplit(); });
    if(ijsplit == wtx.tx->vin.end()) {
        LogBip47("Joinsplit input was not found in a potential notification tx: %s\n", wtx.tx->GetHash().ToString());
        goto notifTxExit;
    }

    iregout = std::find_if(wtx.tx->vout.begin(), wtx.tx->vout.end(), [](CTxOut const & out){ return out.scriptPubKey[0] != OP_RETURN && !out.scriptPubKey.IsLelantusJMint(); });
    if(iregout == wtx.tx->vout.end()) {
        LogBip47("Regular out was not found in a potential notification tx: %s\n", wtx.tx->GetHash().ToString());
        goto notifTxExit;
    }
    if(!ExtractDestinations(iregout->scriptPubKey, typeRet, addresses, nRequired)) {
        LogBip47("Cannot extract destinations for tx: %s\n", wtx.tx->GetHash().ToString());
        goto notifTxExit;
    }
    bip47wallet->enumerateReceivers(
        [&key, &addresses, &accFound](bip47::CAccountReceiver & acc)->bool
        {
            for (CBitcoinAddress addr : addresses) {
                if(acc.getMyNotificationAddress() == addr) {
                    key = acc.getMyNextAddresses()[0].second;
                    accFound = &acc;
                    return false;
                }
            }
            return true;
        }
    );
    if(!accFound) {
        LogBip47("There was no account set up to receive payments on address: %s\n", CBitcoinAddress(addresses[0]).ToString());
        goto notifTxExit;
    }
    if(!accFound->acceptMaskedPayload(masked, *wtx.tx)){
        LogBip47("Could not accept this masked payload: %s\n", HexStr(masked));
        goto notifTxExit;
    }
    success = true;
notifTxExit:
    if (success) {
        LogBip47("The payment code has been accepted: %s\n", accFound->lastPcode().toString());
        HandleSecretAddresses(*this, *accFound);
        CWalletDB(strWalletFile).WriteBip47Account(*accFound);
        LockCoin(COutPoint(wtx.tx->GetHash(), std::distance(wtx.tx->vout.begin(), iregout))); //Locking the notif tx output to be spent only manually
    } else {
        // Checking if it uses a bip47 address
        for (CTxOut const & out : wtx.tx->vout) {
            std::vector<CTxDestination> addresses;
            txnouttype typeRet = TX_NONSTANDARD;
            int nRequired = 0;
            if (ExtractDestinations(out.scriptPubKey, typeRet, addresses, nRequired)) {
                for (CBitcoinAddress addr : addresses) {
                    bip47::CAccountReceiver const * rec = AddressUsed(addr);
                    if (rec) {
                        HandleSecretAddresses(*this, *rec);
                    }
                }
            }
        }
    }
}

void CWallet::HandleSparkTransaction(CWalletTx const & wtx) {
    if (!wtx.tx->IsSparkTransaction() || !sparkWallet)
        return;

    uint256 txHash = wtx.GetHash();
    CWalletDB walletdb(strWalletFile);

    // get spend linking tags and add to spark wallet
    if (wtx.tx->IsSparkSpend()) {
        std::vector<GroupElement> lTags;
        lTags = spark::GetSparkUsedTags(*wtx.tx);
        for (const auto& lTag : lTags) {
            sparkWallet->UpdateSpendState(lTag, txHash);
        }
    }

    // get spark coins and add into wallet
    std::vector<spark::Coin>  coins = spark::GetSparkMintCoins(*wtx.tx);
    sparkWallet->UpdateMintState(coins, txHash, walletdb);
}

void CWallet::LabelSendingPcode(bip47::CPaymentCode const & pcode_, std::string const & label, bool remove)
{
    std::string const pcodeLbl = bip47::PcodeLabel() + pcode_.toString();
    if (label.empty())
        remove = true;
    CWalletDB walletDb(strWalletFile);
    if (remove) {
        walletDb.EraseKV(pcodeLbl);
        LOCK(cs_wallet);
        mapCustomKeyValues.erase(pcodeLbl);
    } else {
        std::multimap<std::string, std::string>::iterator iter = mapCustomKeyValues.find(pcodeLbl);
        if (iter == mapCustomKeyValues.end()) {
            LOCK(cs_wallet);
            mapCustomKeyValues.insert(std::make_pair(pcodeLbl, label));
        } else {
            if (iter->second == label)
                return;
            iter->second = label;
        }
        walletDb.EraseKV(pcodeLbl);
        walletDb.WriteKV(pcodeLbl, label);
    }
    NotifyPcodeLabeled(pcode_.toString(), label, remove);
}

std::string CWallet::GetSendingPcodeLabel(bip47::CPaymentCode const & pcode) const
{
    std::string const pcodeLbl = bip47::PcodeLabel() + pcode.toString();
    LOCK(cs_wallet);
    std::multimap<std::string, std::string>::const_iterator iter = mapCustomKeyValues.find(pcodeLbl);
    if(iter == mapCustomKeyValues.end())
        return "";
    return iter->second;
}

void CWallet::LabelReceivingPcode(bip47::CPaymentCode const & pcode, std::string const & label)
{
    if (!bip47wallet)
        return;

    LOCK(cs_wallet);
    bip47::CAccountReceiver * result = nullptr;
    bip47wallet->enumerateReceivers(
        [&result, &pcode](bip47::CAccountReceiver & rec)->bool
        {
            if(rec.getMyPcode() == pcode)
            {
                result = &rec;
                return false;
            }
            return true;
        }
    );
    if(!result)
        return;
    result->setLabel(label);
    CWalletDB(strWalletFile).WriteBip47Account(*result);
}

size_t CWallet::SetUsedAddressNumber(bip47::CPaymentCode const & pcode, size_t number)
{
    boost::optional<size_t> resultSnd, resutRec;
    bip47wallet->enumerateSenders(
        [&pcode, &number, &resultSnd](bip47::CAccountSender & sender)->bool
        {
            if(sender.getTheirPcode() == pcode) {
                resultSnd.emplace(sender.setTheirUsedAddressNumber(number));
                return false;
            }
            return true;
        }
    );

    bip47::CAccountReceiver * receiver;
    bip47wallet->enumerateReceivers(
        [&pcode, &number, &resutRec, &receiver](bip47::CAccountReceiver & rec)->bool
        {
            resutRec = rec.setMyUsedAddressNumber(pcode, number);
            if(resutRec) {
                receiver = &rec;
                return false;
            }
            return true;
        }
    );
    if(resutRec) {
        HandleSecretAddresses(*this, *receiver);
        return *resutRec;
    }
    if(resultSnd)
        return *resultSnd;
    return 0;
}

void CWallet::NotifyTransactionLock(const CTransaction &tx)
{
    LOCK(cs_wallet);
    // Only notify UI if this transaction is in this wallet
    std::map<uint256, CWalletTx>::const_iterator mi = mapWallet.find(tx.GetHash());
    if (mi != mapWallet.end()){
        NotifyISLockReceived();
    }
}

void CWallet::NotifyChainLock(const CBlockIndex* pindexChainLock)
{
    NotifyChainLockReceived(pindexChainLock->nHeight);
}

#ifdef ENABLE_ELYSIUM
void CWallet::LoadTxOrigin(uint256 tx, std::string& origin) {
    AssertLockHeld(cs_wallet);
    mapTxOrigins.emplace(tx, origin);
}
#endif


/******************************************************************************/
/*                                                                            */
/*                            CKeyPool                                        */
/*                                                                            */
/******************************************************************************/


CKeyPool::CKeyPool()
{
    nTime = GetTime();
}

CKeyPool::CKeyPool(const CPubKey& vchPubKeyIn)
{
    nTime = GetTime();
    vchPubKey = vchPubKeyIn;
}

CWalletKey::CWalletKey(int64_t nExpires)
{
    nTimeCreated = (nExpires ? GetTime() : 0);
    nTimeExpires = nExpires;
}

void CMerkleTx::SetMerkleBranch(const CBlockIndex* pindex, int posInBlock)
{
    // Update the tx's hashBlock
    hashBlock = pindex->GetBlockHash();

    // set the position of the transaction in the block
    nIndex = posInBlock;
}

int CMerkleTx::GetDepthInMainChain(const CBlockIndex *&pindexRet, bool enableIX) const {
    int nResult;

    if (hashUnset())
        nResult = 0;
    else {
        AssertLockHeld(cs_main);

        // Find the block it claims to be in
        BlockMap::iterator mi = mapBlockIndex.find(hashBlock);
        if (mi == mapBlockIndex.end())
            nResult = 0;
        else {
            CBlockIndex *pindex = (*mi).second;
            if (!pindex || !chainActive.Contains(pindex))
                nResult = 0;
            else {
                pindexRet = pindex;
                nResult = ((nIndex == -1) ? (-1) : 1) * (chainActive.Height() - pindex->nHeight + 1);

                if (nResult == 0 && !mempool.exists(GetHash()))
                    return -1; // Not in chain, not in mempool
            }
        }
    }

    return nResult;
}

bool CMerkleTx::IsLockedByLLMQInstantSend() const
{
    return llmq::quorumInstantSendManager->IsLocked(GetHash());
}

bool CMerkleTx::IsChainLocked() const
{
    AssertLockHeld(cs_main);
    BlockMap::iterator mi = mapBlockIndex.find(hashBlock);
    if (mi != mapBlockIndex.end() && mi->second != nullptr) {
        return llmq::chainLocksHandler->HasChainLock(mi->second->nHeight, hashBlock);
    }
    return false;
}

int CMerkleTx::GetDepthInMainChain(const CBlockIndex* &pindexRet) const
{
    if (hashUnset())
        return 0;

    AssertLockHeld(cs_main);

    // Find the block it claims to be in
    BlockMap::iterator mi = mapBlockIndex.find(hashBlock);
    if (mi == mapBlockIndex.end())
        return 0;
    CBlockIndex* pindex = (*mi).second;
    if (!pindex || !chainActive.Contains(pindex))
        return 0;

    pindexRet = pindex;
    return ((nIndex == -1) ? (-1) : 1) * (chainActive.Height() - pindex->nHeight + 1);
}

int CMerkleTx::GetBlocksToMaturity() const
{
    if (!IsCoinBase())
        return 0;
    return std::max(0, (COINBASE_MATURITY+1) - GetDepthInMainChain());
}


bool CMerkleTx::AcceptToMemoryPool(const CAmount &nAbsurdFee, CValidationState &state)
{
    if (GetBoolArg("-dandelion", true)) {
        bool res = ::AcceptToMemoryPool(
            txpools.getStemTxPool(),
            state,
            tx,
            false,
            NULL, /* pfMissingInputs */
            NULL,
            false, /* fOverrideMempoolLimit */
            nAbsurdFee,
            true,
            false /* markFiroSpendTransactionSerial */
        );
        if (!res) {
            LogPrintf(
                "CMerkleTx::AcceptToMemoryPool, failed to add txn %s to dandelion stempool: %s.\n",
                GetHash().ToString(),
                state.GetRejectReason());
        }
        return res;
    } else {
        // Changes to mempool should also be made to Dandelion stempool
        return ::AcceptToMemoryPool(
            txpools,
            state,
            tx,
            false,
            NULL, /* pfMissingInputs */
            NULL,
            false, /* fOverrideMempoolLimit */
            nAbsurdFee,
            true,
            true);
    }
}

bool CompSigmaHeight(const CSigmaEntry &a, const CSigmaEntry &b) { return a.nHeight < b.nHeight; }
bool CompSigmaID(const CSigmaEntry &a, const CSigmaEntry &b) { return a.id < b.id; }

<<<<<<< HEAD
=======
bool CWallet::CreateSparkMintTransactions(
    const std::vector<spark::MintedCoinData>& outputs,
    std::vector<std::pair<CWalletTx, CAmount>>& wtxAndFee,
    CAmount& nAllFeeRet,
    std::list<CReserveKey>& reservekeys,
    int& nChangePosInOut,
    bool subtractFeeFromAmount,
    std::string& strFailReason,
    const CCoinControl *coinControl,
    bool autoMintAll)
{
    return sparkWallet->CreateSparkMintTransactions(outputs, wtxAndFee, nAllFeeRet, reservekeys, nChangePosInOut, subtractFeeFromAmount, strFailReason, coinControl, autoMintAll);
}

std::pair<CAmount, CAmount> CWallet::GetSparkBalance()
{
    std::pair<CAmount, CAmount> balance = {0, 0};
    auto sparkWallet = pwalletMain->sparkWallet.get();

    if(!sparkWallet)
        return balance;

    balance.first = sparkWallet->getAvailableBalance();
    balance.second = sparkWallet->getUnconfirmedBalance();
    return balance;
}

>>>>>>> 33e39f62
bool CWallet::IsSparkAddressMine(const std::string& address) {
    return sparkWallet->isAddressMine(address);
}

<<<<<<< HEAD
=======
bool CWallet::SetSparkAddressBook(const std::string& address, const std::string& strName, const std::string& strPurpose)
{
    if (!sparkWallet)
        return false;

    bool fUpdated = false;
    {
        LOCK(cs_wallet); // mapAddressBook
        std::map<std::string, CAddressBookData>::iterator mi = mapSparkAddressBook.find(address);
        fUpdated = mi != mapSparkAddressBook.end();
        mapSparkAddressBook[address].name = strName;
        if (!strPurpose.empty()) /* update purpose only if requested */
            mapSparkAddressBook[address].purpose = strPurpose;
    }

    NotifySparkAddressBookChanged(this, address, strName, IsSparkAddressMine(address),
                             strPurpose, (fUpdated ? CT_UPDATED : CT_NEW) );
    if (!fFileBacked)
        return false;
    if (!strPurpose.empty() && !CWalletDB(strWalletFile).WritePurpose(address, strPurpose))
        return false;
        
    return CWalletDB(strWalletFile).WriteName(address, strName);
}

bool CWallet::DelAddressBook(const std::string& address)
{
    bool checkSpark = false;
    {
        LOCK(cs_wallet); // mapAddressBook
        const spark::Params* params = spark::Params::get_default();
        unsigned char network = spark::GetNetworkType();
        unsigned char coinNetwork;
        spark::Address addr(params);

        try {
            coinNetwork = addr.decode(address);
        } catch (...) {
            checkSpark = false;
        }
        if(network == coinNetwork){
            checkSpark = true;
        } else {
            checkSpark = false;
        }

        if(fFileBacked)
        {
            if(checkSpark){
                BOOST_FOREACH(const PAIRTYPE(std::string, std::string) &item, mapSparkAddressBook[address].destdata)
                {
                    CWalletDB(strWalletFile).EraseDestData(address, item.first);
                }
            } else if(bip47::CPaymentCode::validate(address)) {
                BOOST_FOREACH(const PAIRTYPE(std::string, std::string) &item, mapRAPAddressBook[address].destdata)
                {
                    CWalletDB(strWalletFile).EraseDestData(address, item.first);
                }
            } else if (validateAddress(address)) {
                BOOST_FOREACH(const PAIRTYPE(std::string, std::string) &item, mapAddressBook[CBitcoinAddress(address).Get()].destdata)
                {
                    CWalletDB(strWalletFile).EraseDestData(address, item.first);
                }
            }
        }

        if(checkSpark){
            mapSparkAddressBook.erase(address);
        } else if(bip47::CPaymentCode::validate(address)) {
            mapRAPAddressBook.erase(address);
        } else if (validateAddress(address)) {
            mapAddressBook.erase(CBitcoinAddress(address).Get());
        }

    }
    
    if(checkSpark){
        NotifySparkAddressBookChanged(this, address, "", IsSparkAddressMine(address), "", CT_DELETED);
    } else if(bip47::CPaymentCode::validate(address)){
        bip47::CPaymentCode pcode(address);
        boost::optional<bip47::CPaymentCodeDescription> pcodeDesc;
        pcodeDesc = FindPcode(pcode);
        if(pcodeDesc) {
            NotifyRAPAddressBookChanged(this, address, "", true, "", CT_DELETED);
        } else {
            NotifyRAPAddressBookChanged(this, address, "", false, "", CT_DELETED);
        }
        
    } else if(validateAddress(address)){
        NotifyAddressBookChanged(this, CBitcoinAddress(address).Get(), "", ::IsMine(*this, CBitcoinAddress(address).Get()) != ISMINE_NO, "", CT_DELETED);
    }

    if (!fFileBacked)
        return false;
    CWalletDB(strWalletFile).ErasePurpose(address);
    return CWalletDB(strWalletFile).EraseName(address);
}

>>>>>>> 33e39f62
bool CWallet::validateAddress(const std::string& address)
{
    CBitcoinAddress addressParsed(address);
    return addressParsed.IsValid();
}

<<<<<<< HEAD
bool CWallet::validateSparkAddress(const std::string& address)
=======
bool CWallet::validateSparkAddress(const std::string& address) const
>>>>>>> 33e39f62
{
    const spark::Params* params = spark::Params::get_default();
    unsigned char network = spark::GetNetworkType();
    unsigned char coinNetwork;
    spark::Address addr(params);
    try {
        coinNetwork = addr.decode(address);
    } catch (...) {
        return false;
    }
    return network == coinNetwork;
}

<<<<<<< HEAD
CAmount CWallet::GetAvailableSparkBalance()
{
    return sparkWallet->getAvailableBalance();
}

CAmount CWallet::GetUnconfirmedSparkBalance()
{
    return sparkWallet->getUnconfirmedBalance();
}

bool CWallet::CreateSparkMintTransactions(
    const std::vector<spark::MintedCoinData>& outputs,
    std::vector<std::pair<CWalletTx, CAmount>>& wtxAndFee,
    CAmount& nAllFeeRet,
    std::list<CReserveKey>& reservekeys,
    int& nChangePosInOut,
    bool subtractFeeFromAmount,
    std::string& strFailReason,
    const CCoinControl *coinControl,
    bool autoMintAll)
{
    return sparkWallet->CreateSparkMintTransactions(outputs, wtxAndFee, nAllFeeRet,reservekeys,nChangePosInOut, subtractFeeFromAmount, strFailReason,coinControl,autoMintAll);
=======
bool CWallet::GetSparkOutputTx(const CScript& scriptPubKey, CSparkOutputTx& output) const
{
    CWalletDB walletdb(strWalletFile);
    return  walletdb.ReadSparkOutputTx(scriptPubKey, output);
}

bool CWallet::SetRAPAddressBook(const std::string& address, const std::string& strName, const std::string& strPurpose)
{
    bool fUpdated = false;
    {
        LOCK(cs_wallet); // mapAddressBook
        std::map<std::string, CAddressBookData>::iterator mi = mapRAPAddressBook.find(address);
        fUpdated = mi != mapRAPAddressBook.end();
        mapRAPAddressBook[address].name = strName;
        if (!strPurpose.empty()) /* update purpose only if requested */
            mapRAPAddressBook[address].purpose = strPurpose;
    }

    bip47::CPaymentCode pcode(address);
    boost::optional<bip47::CPaymentCodeDescription> pcodeDesc;
    pcodeDesc = FindPcode(pcode);
    if(pcodeDesc) {
        NotifyRAPAddressBookChanged(this, address, strName, true,
                             strPurpose, (fUpdated ? CT_UPDATED : CT_NEW) );
    } else {
        NotifyRAPAddressBookChanged(this, address, strName, false,
                             strPurpose, (fUpdated ? CT_UPDATED : CT_NEW) );
    }


    if (!fFileBacked)
        return false;
    if (!strPurpose.empty() && !CWalletDB(strWalletFile).WritePurpose(address, strPurpose))
        return false;
    return CWalletDB(strWalletFile).WriteName(address, strName);
>>>>>>> 33e39f62
}<|MERGE_RESOLUTION|>--- conflicted
+++ resolved
@@ -827,11 +827,7 @@
             coin.setSerialContext(serialContext);
             if (!pwalletMain->sparkWallet)
                 return false;
-<<<<<<< HEAD
-
-=======
-            
->>>>>>> 33e39f62
+
             CSparkMintMeta mintMeta;
             if (pwalletMain->sparkWallet->getMintMeta(coin, mintMeta)) {
                 bool fIsSpent = mintMeta.isUsed;
@@ -3827,11 +3823,7 @@
                     found = !(fMasternodeMode && pcoin->tx->vout[i].nValue == ZNODE_COIN_REQUIRED * COIN);
                 } else if (nCoinType == CoinType::ONLY_NONDENOMINATED_NOT1000IFMN) {
                     if (fMasternodeMode) found = pcoin->tx->vout[i].nValue != ZNODE_COIN_REQUIRED * COIN; // do not use Hot MN funds
-<<<<<<< HEAD
-                } else if (nCoinType == CoinType::ONLY_1000) {
-=======
 		        } else if (nCoinType == CoinType::ONLY_1000) {
->>>>>>> 33e39f62
                     found = pcoin->tx->vout[i].nValue == ZNODE_COIN_REQUIRED * COIN;
                 } else {
                     found = true;
@@ -6456,36 +6448,6 @@
     return retval;
 }
 
-bool CWallet::SetSparkAddressBook(const std::string& address, const std::string& strName, const std::string& strPurpose)
-{
-    int64_t now = GetTimeMillis();
-    bool fUpdated = false;
-    {
-        LOCK(cs_wallet); // mapAddressBook
-        std::map<std::string, CAddressBookData>::iterator mi = mapSparkAddressBook.find(address);
-        fUpdated = mi != mapSparkAddressBook.end();
-        mapSparkAddressBook[address].name = strName;
-        if (!strPurpose.empty()) /* update purpose only if requested */
-            mapSparkAddressBook[address].purpose = strPurpose;
-        if (!fUpdated)
-            mapSparkAddressBook[address].nCreatedAt = now;
-    }
-
-    NotifySparkAddressBookChanged(this, address, strName, IsSparkAddressMine(address),
-                             strPurpose, (fUpdated ? CT_UPDATED : CT_NEW) );
-    if (!fFileBacked)
-        return false;
-    bool retval = true;
-
-    retval &= CWalletDB(strWalletFile).WriteName(address, strName);
-    if (!fUpdated)
-        retval &= CWalletDB(strWalletFile).WriteAddressBookItemCreatedAt(address, now);
-    if (!strPurpose.empty())
-        retval &= CWalletDB(strWalletFile).WritePurpose(address, strPurpose);
-
-    return retval;
-}
-
 bool CWallet::DelAddressBook(const CTxDestination& address)
 {
     {
@@ -6516,63 +6478,6 @@
     retval &= CWalletDB(strWalletFile).ErasePurpose(addr);
 
     return retval;
-}
-
-bool CWallet::DelAddressBook(const std::string& address)
-{
-    bool checkSpark = false;
-    {
-        LOCK(cs_wallet); // mapAddressBook
-        const spark::Params* params = spark::Params::get_default();
-        unsigned char network = spark::GetNetworkType();
-        unsigned char coinNetwork;
-        spark::Address addr(params);
-
-        try {
-            coinNetwork = addr.decode(address);
-        } catch (...) {
-            checkSpark = false;
-        }
-        if(network == coinNetwork){
-            checkSpark = true;
-        } else {
-            checkSpark = false;
-        }
-
-        if(fFileBacked)
-        {
-            // Delete destdata tuples associated with address
-            if(checkSpark){
-                BOOST_FOREACH(const PAIRTYPE(std::string, std::string) &item, mapSparkAddressBook[address].destdata)
-                {
-                    CWalletDB(strWalletFile).EraseDestData(address, item.first);
-                }
-            } else {
-                BOOST_FOREACH(const PAIRTYPE(std::string, std::string) &item, mapAddressBook[CBitcoinAddress(address).Get()].destdata)
-                {
-                    CWalletDB(strWalletFile).EraseDestData(address, item.first);
-                }
-            }
-
-        }
-        if(checkSpark){
-            mapSparkAddressBook.erase(address);
-        } else {
-            mapAddressBook.erase(CBitcoinAddress(address).Get());
-        }
-
-    }
-
-     if(checkSpark){
-        NotifySparkAddressBookChanged(this, address, "", IsSparkAddressMine(address), "", CT_DELETED);
-     } else {
-        NotifyAddressBookChanged(this, CBitcoinAddress(address).Get(), "", ::IsMine(*this, CBitcoinAddress(address).Get()) != ISMINE_NO, "", CT_DELETED);
-     }
-
-    if (!fFileBacked)
-        return false;
-    CWalletDB(strWalletFile).ErasePurpose(address);
-    return CWalletDB(strWalletFile).EraseName(address);
 }
 
 const std::string& CWallet::GetAccountName(const CScript& scriptPubKey) const
@@ -7192,11 +7097,8 @@
     if(validateAddress(dest)) {
         CTxDestination _dest = CBitcoinAddress(dest).Get();
         mapAddressBook[_dest].destdata.insert(std::make_pair(key, value));
-<<<<<<< HEAD
-=======
     } else if(bip47::CPaymentCode::validate(dest)) {
         mapRAPAddressBook[dest].destdata.insert(std::make_pair(key, value));
->>>>>>> 33e39f62
     } else if(validateSparkAddress(dest)) {
         mapSparkAddressBook[dest].destdata.insert(std::make_pair(key, value));
     }
@@ -8382,8 +8284,6 @@
 bool CompSigmaHeight(const CSigmaEntry &a, const CSigmaEntry &b) { return a.nHeight < b.nHeight; }
 bool CompSigmaID(const CSigmaEntry &a, const CSigmaEntry &b) { return a.id < b.id; }
 
-<<<<<<< HEAD
-=======
 bool CWallet::CreateSparkMintTransactions(
     const std::vector<spark::MintedCoinData>& outputs,
     std::vector<std::pair<CWalletTx, CAmount>>& wtxAndFee,
@@ -8411,13 +8311,10 @@
     return balance;
 }
 
->>>>>>> 33e39f62
 bool CWallet::IsSparkAddressMine(const std::string& address) {
     return sparkWallet->isAddressMine(address);
 }
 
-<<<<<<< HEAD
-=======
 bool CWallet::SetSparkAddressBook(const std::string& address, const std::string& strName, const std::string& strPurpose)
 {
     if (!sparkWallet)
@@ -8439,7 +8336,7 @@
         return false;
     if (!strPurpose.empty() && !CWalletDB(strWalletFile).WritePurpose(address, strPurpose))
         return false;
-        
+
     return CWalletDB(strWalletFile).WriteName(address, strName);
 }
 
@@ -8493,7 +8390,7 @@
         }
 
     }
-    
+
     if(checkSpark){
         NotifySparkAddressBookChanged(this, address, "", IsSparkAddressMine(address), "", CT_DELETED);
     } else if(bip47::CPaymentCode::validate(address)){
@@ -8505,7 +8402,7 @@
         } else {
             NotifyRAPAddressBookChanged(this, address, "", false, "", CT_DELETED);
         }
-        
+
     } else if(validateAddress(address)){
         NotifyAddressBookChanged(this, CBitcoinAddress(address).Get(), "", ::IsMine(*this, CBitcoinAddress(address).Get()) != ISMINE_NO, "", CT_DELETED);
     }
@@ -8516,18 +8413,13 @@
     return CWalletDB(strWalletFile).EraseName(address);
 }
 
->>>>>>> 33e39f62
 bool CWallet::validateAddress(const std::string& address)
 {
     CBitcoinAddress addressParsed(address);
     return addressParsed.IsValid();
 }
 
-<<<<<<< HEAD
-bool CWallet::validateSparkAddress(const std::string& address)
-=======
 bool CWallet::validateSparkAddress(const std::string& address) const
->>>>>>> 33e39f62
 {
     const spark::Params* params = spark::Params::get_default();
     unsigned char network = spark::GetNetworkType();
@@ -8541,30 +8433,6 @@
     return network == coinNetwork;
 }
 
-<<<<<<< HEAD
-CAmount CWallet::GetAvailableSparkBalance()
-{
-    return sparkWallet->getAvailableBalance();
-}
-
-CAmount CWallet::GetUnconfirmedSparkBalance()
-{
-    return sparkWallet->getUnconfirmedBalance();
-}
-
-bool CWallet::CreateSparkMintTransactions(
-    const std::vector<spark::MintedCoinData>& outputs,
-    std::vector<std::pair<CWalletTx, CAmount>>& wtxAndFee,
-    CAmount& nAllFeeRet,
-    std::list<CReserveKey>& reservekeys,
-    int& nChangePosInOut,
-    bool subtractFeeFromAmount,
-    std::string& strFailReason,
-    const CCoinControl *coinControl,
-    bool autoMintAll)
-{
-    return sparkWallet->CreateSparkMintTransactions(outputs, wtxAndFee, nAllFeeRet,reservekeys,nChangePosInOut, subtractFeeFromAmount, strFailReason,coinControl,autoMintAll);
-=======
 bool CWallet::GetSparkOutputTx(const CScript& scriptPubKey, CSparkOutputTx& output) const
 {
     CWalletDB walletdb(strWalletFile);
@@ -8600,5 +8468,4 @@
     if (!strPurpose.empty() && !CWalletDB(strWalletFile).WritePurpose(address, strPurpose))
         return false;
     return CWalletDB(strWalletFile).WriteName(address, strName);
->>>>>>> 33e39f62
 }