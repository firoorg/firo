--- conflicted
+++ resolved
@@ -279,16 +279,11 @@
         // derive child key at next index, skip keys already known to the wallet
         do
         {
-<<<<<<< HEAD
             if (hdChain.nExternalChainCounters.size() <= nChange) {
                 hdChain.nExternalChainCounters.resize(nChange+1, 0);
             }
-            externalChainChildKey.Derive(childKey, hdChain.nExternalChainCounters[nChange]);
+            externalChainChildKey.Derive(childKey, hdChain.nExternalChainCounters.at(nChange));
             metadata.hdKeypath = "m/44'/" + std::to_string(nIndex) + "'/0'/" + std::to_string(nChange) + "/" + std::to_string(hdChain.nExternalChainCounters[nChange]);
-=======
-            externalChainChildKey.Derive(childKey, hdChain.nExternalChainCounters.at(nChange));
-            metadata.hdKeypath = "m/44'/" + std::to_string(nIndex) + "'/0'/" + std::to_string(nChange) + "/" + std::to_string(hdChain.nExternalChainCounters.at(nChange));
->>>>>>> 050c066f
             metadata.hdMasterKeyID = hdChain.masterKeyID;
             metadata.nChild = Component(hdChain.nExternalChainCounters.at(nChange), false);
             // increment childkey index
