// Copyright (c) 2009-2010 Satoshi Nakamoto
// Copyright (c) 2009-2016 The Bitcoin Core developers
// Distributed under the MIT software license, see the accompanying
// file COPYING or http://www.opensource.org/licenses/mit-license.php.

#include "wallet.h"
#include "walletexcept.h"
#include "sigmaspendbuilder.h"
#include "lelantusjoinsplitbuilder.h"
#include "amount.h"
#include "base58.h"
#include "checkpoints.h"
#include "chain.h"
#include "wallet/coincontrol.h"
#include "consensus/consensus.h"
#include "consensus/validation.h"
#include "key.h"
#include "keystore.h"
#include "validation.h"
#include "sigma.h"
#include "../sigma/coinspend.h"
#include "../sigma/spend_metadata.h"
#include "../sigma/coin.h"
#include "lelantus.h"
#include "llmq/quorums_instantsend.h"
#include "llmq/quorums_chainlocks.h"
#include "net.h"
#include "policy/policy.h"
#include "primitives/block.h"
#include "primitives/transaction.h"
#include "script/script.h"
#include "script/sign.h"
#include "timedata.h"
#include "txmempool.h"
#include "util.h"
#include "ui_interface.h"
#include "utilmoneystr.h"
#include "validation.h"
#include "masternode-sync.h"
#include "random.h"
#include "init.h"
#include "hdmint/wallet.h"
#include "rpc/protocol.h"

#include "crypto/hmac_sha512.h"
#include "crypto/aes.h"

#include "hdmint/tracker.h"

#include "evo/deterministicmns.h"

#include <assert.h>
#include <boost/algorithm/string.hpp>
#include <boost/algorithm/string/replace.hpp>
#include <boost/filesystem.hpp>
#include <boost/thread.hpp>
#include <vector>

#include "bip47/account.h"
#include "bip47/paymentcode.h"
#include "bip47/bip47utils.h"

CWallet* pwalletMain = NULL;

/** Transaction fee set by the user */
CFeeRate payTxFee(DEFAULT_TRANSACTION_FEE);
unsigned int nTxConfirmTarget = DEFAULT_TX_CONFIRM_TARGET;
bool bSpendZeroConfChange = DEFAULT_SPEND_ZEROCONF_CHANGE;
bool fSendFreeTransactions = DEFAULT_SEND_FREE_TRANSACTIONS;
bool fWalletRbf = DEFAULT_WALLET_RBF;

const char * DEFAULT_WALLET_DAT = "wallet.dat";

/**
 * Fees smaller than this (in satoshi) are considered zero fee (for transaction creation)
 * Override with -mintxfee
 */
CFeeRate CWallet::minTxFee = CFeeRate(DEFAULT_TRANSACTION_MINFEE);
/**
 * If fee estimation does not have enough data to provide estimates, use this fee instead.
 * Has no effect if not using fee estimation
 * Override with -fallbackfee
 */
CFeeRate CWallet::fallbackFee = CFeeRate(DEFAULT_FALLBACK_FEE);

const uint256 CMerkleTx::ABANDON_HASH(uint256S("0000000000000000000000000000000000000000000000000000000000000001"));

/** @defgroup mapWallet
 *
 * @{
 */

struct CompareValueOnly
{
    bool operator()(const std::pair<CAmount, std::pair<const CWalletTx*, unsigned int> >& t1,
                    const std::pair<CAmount, std::pair<const CWalletTx*, unsigned int> >& t2) const
    {
        return t1.first < t2.first;
    }
};

struct CompareByAmount
{
    bool operator()(const CompactTallyItem& t1, const CompactTallyItem& t2) const
    {
        return t1.nAmount > t2.nAmount;
    }
};

static void EnsureMintWalletAvailable()
{
    if (!pwalletMain || !pwalletMain->zwallet) {
        throw std::logic_error("Sigma feature requires HD wallet");
    }
}

std::string COutput::ToString() const {
    return strprintf("COutput(%s, %d, %d) [%s]", tx->GetHash().ToString(), i, nDepth, FormatMoney(tx->tx->vout[i].nValue));
}

const CWalletTx *CWallet::GetWalletTx(const uint256 &hash) const {
    LOCK(cs_wallet);
    std::map<uint256, CWalletTx>::const_iterator it = mapWallet.find(hash);
    if (it == mapWallet.end())
        return NULL;
    return &(it->second);
}

CPubKey CWallet::GetKeyFromKeypath(uint32_t nChange, uint32_t nChild, CKey& secret) {
    AssertLockHeld(cs_wallet); // mapKeyMetadata

<<<<<<< HEAD
    boost::optional<bool> regTest = GetOptBoolArg("-regtest");
    boost::optional<bool> testNet = GetOptBoolArg("-testnet");
    boost::optional<bool> devNet = GetOptBoolArg("-devnet");
    uint32_t nIndex = (regTest || testNet || devNet) ? BIP44_TEST_INDEX : BIP44_FIRO_INDEX;
=======
    uint32_t nIndex = Params().GetConsensus().IsMain() ? BIP44_FIRO_INDEX : BIP44_TEST_INDEX;
>>>>>>> df09b4c4

    // Fail if not using HD wallet (no keypaths)
    if (hdChain.masterKeyID.IsNull())
        throw std::runtime_error(std::string(__func__) + ": Non-HD wallet detected");

    // use BIP44 keypath: m / purpose' / coin_type' / account' / change / address_index
    CKey key;                      //master key seed (256bit)
    CExtKey masterKey;             //hd master key
    CExtKey purposeKey;            //key at m/44'
    CExtKey coinTypeKey;           //key at m/44'/<1/136>' (Testnet or Firo Coin Type respectively, according to SLIP-0044)
    CExtKey accountKey;            //key at m/44'/<1/136>'/0'
    CExtKey externalChainChildKey; //key at m/44'/<1/136>'/0'/<c> (Standard: 0/1, Mints: 2)
    CExtKey childKey;              //key at m/44'/<1/136>'/0'/<c>/<n>

    if(hdChain.nVersion >= CHDChain::VERSION_WITH_BIP39){
        MnemonicContainer mContainer = mnemonicContainer;
        DecryptMnemonicContainer(mContainer);
        SecureVector seed = mContainer.GetSeed();
        masterKey.SetMaster(&seed[0], seed.size());
    } else {
        // try to get the master key
        if (!GetKey(hdChain.masterKeyID, key))
            throw std::runtime_error(std::string(__func__) + ": Master key not found");
        masterKey.SetMaster(key.begin(), key.size());
    }

    // derive m/44'
    // use hardened derivation (child keys >= 0x80000000 are hardened after bip32)
    masterKey.Derive(purposeKey, BIP44_INDEX | BIP32_HARDENED_KEY_LIMIT);

    // derive m/44'/136'
    purposeKey.Derive(coinTypeKey, nIndex | BIP32_HARDENED_KEY_LIMIT);

    // derive m/44'/136'/0'
    coinTypeKey.Derive(accountKey, BIP32_HARDENED_KEY_LIMIT);

    // derive m/44'/136'/0'/<c>
    accountKey.Derive(externalChainChildKey, nChange);

    // derive m/44'/136'/0'/<c>/<n>
    externalChainChildKey.Derive(childKey, nChild);

    secret = childKey.key;

    CPubKey pubkey = secret.GetPubKey();
    assert(secret.VerifyPubKey(pubkey));

    return pubkey;
}

CPubKey CWallet::GenerateNewKey(uint32_t nChange, bool fWriteChain)
{
    AssertLockHeld(cs_wallet); // mapKeyMetadata
    bool fCompressed = CanSupportFeature(FEATURE_COMPRPUBKEY); // default to compressed public keys if we want 0.6.0 wallets

    CKey secret;

    // Create new metadata
    int64_t nCreationTime = GetTime();
    CKeyMetadata metadata(nCreationTime);
    metadata.nChange = Component(nChange, false);

    uint32_t nIndex = Params().GetConsensus().IsMain() ? BIP44_FIRO_INDEX : BIP44_TEST_INDEX;

    // use HD key derivation if HD was enabled during wallet creation
    // TODO: change code to foloow bitcoin structure more closely
    if (IsHDEnabled()) {
        // use BIP44 keypath: m / purpose' / coin_type' / account' / change / address_index
        CKey key;                      //master key seed (256bit)
        CExtKey masterKey;             //hd master key
        CExtKey purposeKey;            //key at m/44'
        CExtKey coinTypeKey;           //key at m/44'/<1/136>' (Testnet or Firo Coin Type respectively, according to SLIP-0044)
        CExtKey accountKey;            //key at m/44'/<1/136>'/0'
        CExtKey externalChainChildKey; //key at m/44'/<1/136>'/0'/<c> (Standard: 0/1, Mints: 2)
        CExtKey childKey;              //key at m/44'/<1/136>'/0'/<c>/<n>
        //For bip39 we use it's original way for generating keys to make it compatible with hardware and software wallets
        if(hdChain.nVersion >= CHDChain::VERSION_WITH_BIP39){
            MnemonicContainer mContainer = mnemonicContainer;
            DecryptMnemonicContainer(mContainer);
            SecureVector seed = mContainer.GetSeed();
            masterKey.SetMaster(&seed[0], seed.size());
        } else {
            // try to get the master key
            if (!GetKey(hdChain.masterKeyID, key))
                throw std::runtime_error(std::string(__func__) + ": Master key not found");
            masterKey.SetMaster(key.begin(), key.size());
        }

        // derive m/44'
        // use hardened derivation (child keys >= 0x80000000 are hardened after bip32)
        masterKey.Derive(purposeKey, BIP44_INDEX | BIP32_HARDENED_KEY_LIMIT);

        // derive m/44'/136'
        purposeKey.Derive(coinTypeKey, nIndex | BIP32_HARDENED_KEY_LIMIT);

        // derive m/44'/136'/0'
        coinTypeKey.Derive(accountKey, BIP32_HARDENED_KEY_LIMIT);

        // derive m/44'/136'/0'/<c>
        accountKey.Derive(externalChainChildKey, nChange);

        // derive child key at next index, skip keys already known to the wallet
        do
        {
            externalChainChildKey.Derive(childKey, hdChain.nExternalChainCounters[nChange]);
            metadata.hdKeypath = "m/44'/" + std::to_string(nIndex) + "'/0'/" + std::to_string(nChange) + "/" + std::to_string(hdChain.nExternalChainCounters[nChange]);
            metadata.hdMasterKeyID = hdChain.masterKeyID;
            metadata.nChild = Component(hdChain.nExternalChainCounters[nChange], false);
            // increment childkey index
            hdChain.nExternalChainCounters[nChange]++;
        } while (HaveKey(childKey.key.GetPubKey().GetID()));
        secret = childKey.key;

        // update the chain model in the database
        if(fWriteChain){
            if (!CWalletDB(strWalletFile).WriteHDChain(hdChain))
                throw std::runtime_error(std::string(__func__) + ": Writing HD chain model failed");
        }
    /* bitcoin 0.14:
    if (IsHDEnabled()) {
        DeriveNewChildKey(metadata, secret);
    */
    } else {
        secret.MakeNewKey(fCompressed);
    }

    // Compressed public keys were introduced in version 0.6.0
    if (fCompressed)
        SetMinVersion(FEATURE_COMPRPUBKEY);

    CPubKey pubkey = secret.GetPubKey();
    assert(secret.VerifyPubKey(pubkey));

    mapKeyMetadata[pubkey.GetID()] = metadata;
    UpdateTimeFirstKey(nCreationTime);

    if (!AddKeyPubKey(secret, pubkey))
        throw std::runtime_error(std::string(__func__) + ": AddKey failed");
    return pubkey;
}

void CWallet::DeriveNewChildKey(CKeyMetadata& metadata, CKey& secret)
{
    // for now we use a fixed keypath scheme of m/0'/0'/k
    CKey key;                      //master key seed (256bit)
    CExtKey masterKey;             //hd master key
    CExtKey accountKey;            //key at m/0'
    CExtKey externalChainChildKey; //key at m/0'/0'
    CExtKey childKey;              //key at m/0'/0'/<n>'

    // try to get the master key
    if (!GetKey(hdChain.masterKeyID, key))
        throw std::runtime_error(std::string(__func__) + ": Master key not found");

    masterKey.SetMaster(key.begin(), key.size());

    // derive m/0'
    // use hardened derivation (child keys >= 0x80000000 are hardened after bip32)
    masterKey.Derive(accountKey, BIP32_HARDENED_KEY_LIMIT);

    // derive m/0'/0'
    accountKey.Derive(externalChainChildKey, BIP32_HARDENED_KEY_LIMIT);

    // derive child key at next index, skip keys already known to the wallet
    do {
        // always derive hardened keys
        // childIndex | BIP32_HARDENED_KEY_LIMIT = derive childIndex in hardened child-index-range
        // example: 1 | BIP32_HARDENED_KEY_LIMIT == 0x80000001 == 2147483649
        externalChainChildKey.Derive(childKey, hdChain.nExternalChainCounter | BIP32_HARDENED_KEY_LIMIT);
        metadata.hdKeypath = "m/0'/0'/" + std::to_string(hdChain.nExternalChainCounter) + "'";
        metadata.hdMasterKeyID = hdChain.masterKeyID;
        // increment childkey index
        hdChain.nExternalChainCounter++;
    } while (HaveKey(childKey.key.GetPubKey().GetID()));
    secret = childKey.key;

    // update the chain model in the database
    if (!CWalletDB(strWalletFile).WriteHDChain(hdChain))
        throw std::runtime_error(std::string(__func__) + ": Writing HD chain model failed");
}

bool CWallet::AddKeyPubKey(const CKey& secret, const CPubKey &pubkey)
{
    AssertLockHeld(cs_wallet); // mapKeyMetadata
    if (!CCryptoKeyStore::AddKeyPubKey(secret, pubkey))
        return false;

    // check if we need to remove from watch-only
    CScript script;
    script = GetScriptForDestination(pubkey.GetID());
    if (HaveWatchOnly(script))
        RemoveWatchOnly(script);
    script = GetScriptForRawPubKey(pubkey);
    if (HaveWatchOnly(script))
        RemoveWatchOnly(script);

    if (!fFileBacked)
        return true;
    if (!IsCrypted()) {
        return CWalletDB(strWalletFile).WriteKey(pubkey,
                                                 secret.GetPrivKey(),
                                                 mapKeyMetadata[pubkey.GetID()]);
    }
    return true;
}

bool CWallet::AddCryptedKey(const CPubKey &vchPubKey,
                            const std::vector<unsigned char> &vchCryptedSecret)
{
    if (!CCryptoKeyStore::AddCryptedKey(vchPubKey, vchCryptedSecret))
        return false;
    if (!fFileBacked)
        return true;
    {
        LOCK(cs_wallet);
        if (pwalletdbEncryption)
            return pwalletdbEncryption->WriteCryptedKey(vchPubKey,
                                                        vchCryptedSecret,
                                                        mapKeyMetadata[vchPubKey.GetID()]);
        else
            return CWalletDB(strWalletFile).WriteCryptedKey(vchPubKey,
                                                            vchCryptedSecret,
                                                            mapKeyMetadata[vchPubKey.GetID()]);
    }
    return false;
}

bool CWallet::LoadKeyMetadata(const CTxDestination& keyID, const CKeyMetadata &meta)
{
    AssertLockHeld(cs_wallet); // mapKeyMetadata
    UpdateTimeFirstKey(meta.nCreateTime);
    mapKeyMetadata[keyID] = meta;
    return true;
}

bool CWallet::LoadCryptedKey(const CPubKey &vchPubKey, const std::vector<unsigned char> &vchCryptedSecret)
{
    return CCryptoKeyStore::AddCryptedKey(vchPubKey, vchCryptedSecret);
}

void CWallet::UpdateTimeFirstKey(int64_t nCreateTime)
{
    AssertLockHeld(cs_wallet);
    if (nCreateTime <= 1) {
        // Cannot determine birthday information, so set the wallet birthday to
        // the beginning of time.
        nTimeFirstKey = 1;
    } else if (!nTimeFirstKey || nCreateTime < nTimeFirstKey) {
        nTimeFirstKey = nCreateTime;
    }
}

bool CWallet::AddCScript(const CScript& redeemScript)
{
    if (!CCryptoKeyStore::AddCScript(redeemScript))
        return false;
    if (!fFileBacked)
        return true;
    return CWalletDB(strWalletFile).WriteCScript(Hash160(redeemScript), redeemScript);
}

bool CWallet::LoadCScript(const CScript& redeemScript)
{
    /* A sanity check was added in pull #3843 to avoid adding redeemScripts
     * that never can be redeemed. However, old wallets may still contain
     * these. Do not add them to the wallet and warn. */
    if (redeemScript.size() > MAX_SCRIPT_ELEMENT_SIZE)
    {
        std::string strAddr = CBitcoinAddress(CScriptID(redeemScript)).ToString();
        LogPrintf("%s: Warning: This wallet contains a redeemScript of size %i which exceeds maximum size %i thus can never be redeemed. Do not use address %s.\n",
            __func__, redeemScript.size(), MAX_SCRIPT_ELEMENT_SIZE, strAddr);
        return true;
    }

    return CCryptoKeyStore::AddCScript(redeemScript);
}

bool CWallet::AddWatchOnly(const CScript& dest)
{
    if (!CCryptoKeyStore::AddWatchOnly(dest))
        return false;
    const CKeyMetadata& meta = mapKeyMetadata[CScriptID(dest)];
    UpdateTimeFirstKey(meta.nCreateTime);
    NotifyWatchonlyChanged(true);
    if (!fFileBacked)
        return true;
    return CWalletDB(strWalletFile).WriteWatchOnly(dest, meta);
}

bool CWallet::AddWatchOnly(const CScript& dest, int64_t nCreateTime)
{
    mapKeyMetadata[CScriptID(dest)].nCreateTime = nCreateTime;
    return AddWatchOnly(dest);
}

bool CWallet::RemoveWatchOnly(const CScript &dest)
{
    AssertLockHeld(cs_wallet);
    if (!CCryptoKeyStore::RemoveWatchOnly(dest))
        return false;
    if (!HaveWatchOnly())
        NotifyWatchonlyChanged(false);
    if (fFileBacked)
        if (!CWalletDB(strWalletFile).EraseWatchOnly(dest))
            return false;

    return true;
}

bool CWallet::LoadWatchOnly(const CScript &dest)
{
    return CCryptoKeyStore::AddWatchOnly(dest);
}

bool CWallet::Unlock(const SecureString &strWalletPassphrase, const bool& fFirstUnlock)
{
    CCrypter crypter;
    CKeyingMaterial vMasterKey;

    {
        LOCK(cs_wallet);
        BOOST_FOREACH(const MasterKeyMap::value_type& pMasterKey, mapMasterKeys)
        {
            if(!crypter.SetKeyFromPassphrase(strWalletPassphrase, pMasterKey.second.vchSalt, pMasterKey.second.nDeriveIterations, pMasterKey.second.nDerivationMethod))
                return false;
            if (!crypter.Decrypt(pMasterKey.second.vchCryptedKey, vMasterKey))
                continue; // try another master key
            if (CCryptoKeyStore::Unlock(vMasterKey, fFirstUnlock))
                return true;
        }
    }
    return false;
}

bool CWallet::ChangeWalletPassphrase(const SecureString& strOldWalletPassphrase, const SecureString& strNewWalletPassphrase)
{
    bool fWasLocked = IsLocked();

    {
        LOCK(cs_wallet);
        Lock();

        CCrypter crypter;
        CKeyingMaterial vMasterKey;
        BOOST_FOREACH(MasterKeyMap::value_type& pMasterKey, mapMasterKeys)
        {
            if(!crypter.SetKeyFromPassphrase(strOldWalletPassphrase, pMasterKey.second.vchSalt, pMasterKey.second.nDeriveIterations, pMasterKey.second.nDerivationMethod))
                return false;
            if (!crypter.Decrypt(pMasterKey.second.vchCryptedKey, vMasterKey))
                return false;
            if (CCryptoKeyStore::Unlock(vMasterKey))
            {
                int64_t nStartTime = GetTimeMillis();
                crypter.SetKeyFromPassphrase(strNewWalletPassphrase, pMasterKey.second.vchSalt, pMasterKey.second.nDeriveIterations, pMasterKey.second.nDerivationMethod);
                pMasterKey.second.nDeriveIterations = pMasterKey.second.nDeriveIterations * (100 / ((double)(GetTimeMillis() - nStartTime)));

                nStartTime = GetTimeMillis();
                crypter.SetKeyFromPassphrase(strNewWalletPassphrase, pMasterKey.second.vchSalt, pMasterKey.second.nDeriveIterations, pMasterKey.second.nDerivationMethod);
                pMasterKey.second.nDeriveIterations = (pMasterKey.second.nDeriveIterations + pMasterKey.second.nDeriveIterations * 100 / ((double)(GetTimeMillis() - nStartTime))) / 2;

                if (pMasterKey.second.nDeriveIterations < 25000)
                    pMasterKey.second.nDeriveIterations = 25000;

                LogPrintf("Wallet passphrase changed to an nDeriveIterations of %i\n", pMasterKey.second.nDeriveIterations);

                if (!crypter.SetKeyFromPassphrase(strNewWalletPassphrase, pMasterKey.second.vchSalt, pMasterKey.second.nDeriveIterations, pMasterKey.second.nDerivationMethod))
                    return false;
                if (!crypter.Encrypt(vMasterKey, pMasterKey.second.vchCryptedKey))
                    return false;
                CWalletDB(strWalletFile).WriteMasterKey(pMasterKey.first, pMasterKey.second);
                if (fWasLocked)
                    Lock();
                return true;
            }
        }
    }

    return false;
}

void CWallet::SetBestChain(const CBlockLocator& loc)
{
    CWalletDB walletdb(strWalletFile);
    walletdb.WriteBestBlock(loc);
}

bool CWallet::SetMinVersion(enum WalletFeature nVersion, CWalletDB* pwalletdbIn, bool fExplicit)
{
    LOCK(cs_wallet); // nWalletVersion
    if (nWalletVersion >= nVersion)
        return true;

    // when doing an explicit upgrade, if we pass the max version permitted, upgrade all the way
    if (fExplicit && nVersion > nWalletMaxVersion)
            nVersion = FEATURE_LATEST;

    nWalletVersion = nVersion;

    if (nVersion > nWalletMaxVersion)
        nWalletMaxVersion = nVersion;

    if (fFileBacked)
    {
        CWalletDB* pwalletdb = pwalletdbIn ? pwalletdbIn : new CWalletDB(strWalletFile);
        if (nWalletVersion > 40000)
            pwalletdb->WriteMinVersion(nWalletVersion);
        if (!pwalletdbIn)
            delete pwalletdb;
    }

    return true;
}

bool CWallet::SetMaxVersion(int nVersion)
{
    LOCK(cs_wallet); // nWalletVersion, nWalletMaxVersion
    // cannot downgrade below current version
    if (nWalletVersion > nVersion)
        return false;

    nWalletMaxVersion = nVersion;

    return true;
}

std::set<uint256> CWallet::GetConflicts(const uint256& txid) const
{
    std::set<uint256> result;
    AssertLockHeld(cs_wallet);

    std::map<uint256, CWalletTx>::const_iterator it = mapWallet.find(txid);
    if (it == mapWallet.end())
        return result;
    const CWalletTx& wtx = it->second;

    std::pair<TxSpends::const_iterator, TxSpends::const_iterator> range;

    BOOST_FOREACH(const CTxIn& txin, wtx.tx->vin)
    {
        if (mapTxSpends.count(txin.prevout) <= 1)
            continue;  // No conflict if zero or one spends
        range = mapTxSpends.equal_range(txin.prevout);
        for (TxSpends::const_iterator _it = range.first; _it != range.second; ++_it)
            result.insert(_it->second);
    }
    return result;
}

bool CWallet::HasWalletSpend(const uint256& txid) const
{
    AssertLockHeld(cs_wallet);
    auto iter = mapTxSpends.lower_bound(COutPoint(txid, 0));
    return (iter != mapTxSpends.end() && iter->first.hash == txid);
}

void CWallet::Flush(bool shutdown)
{
    bitdb.Flush(shutdown);
}

bool CWallet::Verify()
{
    if (GetBoolArg("-disablewallet", DEFAULT_DISABLE_WALLET))
        return true;

    LogPrintf("Using BerkeleyDB version %s\n", DbEnv::version(0, 0, 0));
    std::string walletFile = GetArg("-wallet", DEFAULT_WALLET_DAT);

    LogPrintf("Using wallet %s\n", walletFile);
    uiInterface.InitMessage(_("Verifying wallet..."));

    // Wallet file must be a plain filename without a directory
    if (walletFile != boost::filesystem::basename(walletFile) + boost::filesystem::extension(walletFile))
        return InitError(strprintf(_("Wallet %s resides outside data directory %s"), walletFile, GetDataDir().string()));

    if (!bitdb.Open(GetDataDir()))
    {
        // try moving the database env out of the way
        boost::filesystem::path pathDatabase = GetDataDir() / "database";
        boost::filesystem::path pathDatabaseBak = GetDataDir() / strprintf("database.%d.bak", GetTime());
        try {
            boost::filesystem::rename(pathDatabase, pathDatabaseBak);
            LogPrintf("Moved old %s to %s. Retrying.\n", pathDatabase.string(), pathDatabaseBak.string());
        } catch (const boost::filesystem::filesystem_error&) {
            // failure is ok (well, not really, but it's not worse than what we started with)
        }

        // try again
        if (!bitdb.Open(GetDataDir())) {
            // if it still fails, it probably means we can't even create the database env
            return InitError(strprintf(_("Error initializing wallet database environment %s!"), GetDataDir()));
        }
    }

    if (GetBoolArg("-salvagewallet", false))
    {
        // Recover readable keypairs:
        if (!CWalletDB::Recover(bitdb, walletFile, true))
            return false;
    }

    if (boost::filesystem::exists(GetDataDir() / walletFile))
    {
        CDBEnv::VerifyResult r = bitdb.Verify(walletFile, CWalletDB::Recover);
        if (r == CDBEnv::RECOVER_OK)
        {
            InitWarning(strprintf(_("Warning: Wallet file corrupt, data salvaged!"
                                         " Original %s saved as %s in %s; if"
                                         " your balance or transactions are incorrect you should"
                                         " restore from a backup."),
                walletFile, "wallet.{timestamp}.bak", GetDataDir()));
        }
        if (r == CDBEnv::RECOVER_FAIL)
            return InitError(strprintf(_("%s corrupt, salvage failed"), walletFile));
    }

    return true;
}

void CWallet::SyncMetaData(std::pair<TxSpends::iterator, TxSpends::iterator> range)
{
    // We want all the wallet transactions in range to have the same metadata as
    // the oldest (smallest nOrderPos).
    // So: find smallest nOrderPos:

    int nMinOrderPos = std::numeric_limits<int>::max();
    const CWalletTx* copyFrom = NULL;
    for (TxSpends::iterator it = range.first; it != range.second; ++it)
    {
        const uint256& hash = it->second;
        int n = mapWallet[hash].nOrderPos;
        if (n < nMinOrderPos)
        {
            nMinOrderPos = n;
            copyFrom = &mapWallet[hash];
        }
    }
    // Now copy data from copyFrom to rest:
    for (TxSpends::iterator it = range.first; it != range.second; ++it)
    {
        const uint256& hash = it->second;
        CWalletTx* copyTo = &mapWallet[hash];
        if (copyFrom == copyTo) continue;
        if (!copyFrom->IsEquivalentTo(*copyTo)) continue;
        copyTo->mapValue = copyFrom->mapValue;
        copyTo->vOrderForm = copyFrom->vOrderForm;
        // fTimeReceivedIsTxTime not copied on purpose
        // nTimeReceived not copied on purpose
        copyTo->nTimeSmart = copyFrom->nTimeSmart;
        copyTo->fFromMe = copyFrom->fFromMe;
        copyTo->strFromAccount = copyFrom->strFromAccount;
        // nOrderPos not copied on purpose
        // cached members not copied on purpose
    }
}

/**
 * Outpoint is spent if any non-conflicted transaction
 * spends it:
 */
bool CWallet::IsSpent(const uint256 &hash, unsigned int n) const
{
    auto tx = GetWalletTx(hash);

    // Try to handle mint output first.
    if (tx && tx->tx->vout.size() > n) {
        LOCK(cs_wallet);

        auto& script = tx->tx->vout[n].scriptPubKey;
        CWalletDB db(strWalletFile);

        if (script.IsZerocoinMint()) {
            return true;
        } else if (zwallet && script.IsSigmaMint()) {
            auto pub = sigma::ParseSigmaMintScript(script);
            uint256 hashPubcoin = primitives::GetPubCoinValueHash(pub);
            CMintMeta meta;
            if(!zwallet->GetTracker().GetMetaFromPubcoin(hashPubcoin, meta)){
                return false;
            }
            return meta.isUsed;
        } else if (zwallet && (script.IsLelantusMint() || script.IsLelantusJMint())) {
            secp_primitives::GroupElement pubcoin;
            lelantus::ParseLelantusMintScript(script, pubcoin);
            uint256 hashPubcoin = primitives::GetPubCoinValueHash(pubcoin);
            CLelantusMintMeta meta;
            if(!zwallet->GetTracker().GetLelantusMetaFromPubcoin(hashPubcoin, meta)){
                return false;
            }
            return meta.isUsed;
        }
    }

    // Normal output.
    const COutPoint outpoint(hash, n);
    std::pair<TxSpends::const_iterator, TxSpends::const_iterator> range;
    range = mapTxSpends.equal_range(outpoint);

    for (TxSpends::const_iterator it = range.first; it != range.second; ++it)
    {
        const uint256& wtxid = it->second;
        std::map<uint256, CWalletTx>::const_iterator mit = mapWallet.find(wtxid);
        if (mit != mapWallet.end()) {
            int depth = mit->second.GetDepthInMainChain();
            if (depth > 0  || (depth == 0 && !mit->second.isAbandoned()))
                return true; // Spent
        }
    }
    return false;
}

void CWallet::AddToSpends(const COutPoint& outpoint, const uint256& wtxid)
{
    mapTxSpends.insert(std::make_pair(outpoint, wtxid));
    setWalletUTXO.erase(outpoint);

    std::pair<TxSpends::iterator, TxSpends::iterator> range;
    range = mapTxSpends.equal_range(outpoint);
    SyncMetaData(range);
}


void CWallet::AddToSpends(const uint256& wtxid)
{
    assert(mapWallet.count(wtxid));
    CWalletTx& thisTx = mapWallet[wtxid];
    if (thisTx.IsCoinBase()) // Coinbases don't spend anything!
        return;

    BOOST_FOREACH(const CTxIn& txin, thisTx.tx->vin) {
        if (!txin.IsZerocoinSpend() && !txin.IsSigmaSpend() && !txin.IsLelantusJoinSplit()) {
            AddToSpends(txin.prevout, wtxid);
        }
    }
}

bool CWallet::EncryptWallet(const SecureString& strWalletPassphrase)
{
    if (IsCrypted())
        return false;

    CKeyingMaterial vMasterKey;

    vMasterKey.resize(WALLET_CRYPTO_KEY_SIZE);
    GetStrongRandBytes(&vMasterKey[0], WALLET_CRYPTO_KEY_SIZE);

    CMasterKey kMasterKey;

    kMasterKey.vchSalt.resize(WALLET_CRYPTO_SALT_SIZE);
    GetStrongRandBytes(&kMasterKey.vchSalt[0], WALLET_CRYPTO_SALT_SIZE);

    CCrypter crypter;
    int64_t nStartTime = GetTimeMillis();
    crypter.SetKeyFromPassphrase(strWalletPassphrase, kMasterKey.vchSalt, 25000, kMasterKey.nDerivationMethod);
    kMasterKey.nDeriveIterations = 2500000 / ((double)(GetTimeMillis() - nStartTime));

    nStartTime = GetTimeMillis();
    crypter.SetKeyFromPassphrase(strWalletPassphrase, kMasterKey.vchSalt, kMasterKey.nDeriveIterations, kMasterKey.nDerivationMethod);
    kMasterKey.nDeriveIterations = (kMasterKey.nDeriveIterations + kMasterKey.nDeriveIterations * 100 / ((double)(GetTimeMillis() - nStartTime))) / 2;

    if (kMasterKey.nDeriveIterations < 25000)
        kMasterKey.nDeriveIterations = 25000;

    LogPrintf("Encrypting Wallet with an nDeriveIterations of %i\n", kMasterKey.nDeriveIterations);

    if (!crypter.SetKeyFromPassphrase(strWalletPassphrase, kMasterKey.vchSalt, kMasterKey.nDeriveIterations, kMasterKey.nDerivationMethod))
        return false;
    if (!crypter.Encrypt(vMasterKey, kMasterKey.vchCryptedKey))
        return false;

    {
        LOCK(cs_wallet);
        mapMasterKeys[++nMasterKeyMaxID] = kMasterKey;
        if (fFileBacked)
        {
            assert(!pwalletdbEncryption);
            pwalletdbEncryption = new CWalletDB(strWalletFile);
            if (!pwalletdbEncryption->TxnBegin()) {
                delete pwalletdbEncryption;
                pwalletdbEncryption = NULL;
                return false;
            }
            pwalletdbEncryption->WriteMasterKey(nMasterKeyMaxID, kMasterKey);
        }

        if (!EncryptKeys(vMasterKey))
        {
            if (fFileBacked) {
                pwalletdbEncryption->TxnAbort();
                delete pwalletdbEncryption;
            }
            // We now probably have half of our keys encrypted in memory, and half not...
            // die and let the user reload the unencrypted wallet.
            assert(false);
        }

        // Encryption was introduced in version 0.4.0
        SetMinVersion(FEATURE_WALLETCRYPT, pwalletdbEncryption, true);

        if (fFileBacked)
        {
            if (!pwalletdbEncryption->TxnCommit()) {
                delete pwalletdbEncryption;
                // We now have keys encrypted in memory, but not on disk...
                // die to avoid confusion and let the user reload the unencrypted wallet.
                assert(false);
            }

            delete pwalletdbEncryption;
            pwalletdbEncryption = NULL;
        }

        Lock();
        Unlock(strWalletPassphrase, true);

        if(!mnemonicContainer.IsNull() && hdChain.nVersion >= CHDChain::VERSION_WITH_BIP39) {
            assert(EncryptMnemonicContainer(vMasterKey));
            SetMinVersion(FEATURE_HD);
            assert(SetMnemonicContainer(mnemonicContainer, false));
            TopUpKeyPool();
        }

        Lock();

        // Need to completely rewrite the wallet file; if we don't, bdb might keep
        // bits of the unencrypted private key in slack space in the database file.
        CDB::Rewrite(strWalletFile);

    }
    NotifyStatusChanged(this);

    return true;
}

DBErrors CWallet::ReorderTransactions()
{
    LOCK(cs_wallet);
    CWalletDB walletdb(strWalletFile);

    // Old wallets didn't have any defined order for transactions
    // Probably a bad idea to change the output of this

    // First: get all CWalletTx and CAccountingEntry into a sorted-by-time multimap.
    typedef std::pair<CWalletTx*, CAccountingEntry*> TxPair;
    typedef std::multimap<int64_t, TxPair > TxItems;
    TxItems txByTime;

    for (std::map<uint256, CWalletTx>::iterator it = mapWallet.begin(); it != mapWallet.end(); ++it)
    {
        CWalletTx* wtx = &((*it).second);
        txByTime.insert(make_pair(wtx->nTimeReceived, TxPair(wtx, (CAccountingEntry*)0)));
    }
    std::list<CAccountingEntry> acentries;
    walletdb.ListAccountCreditDebit("", acentries);
    BOOST_FOREACH(CAccountingEntry& entry, acentries)
    {
        txByTime.insert(make_pair(entry.nTime, TxPair((CWalletTx*)0, &entry)));
    }

    nOrderPosNext = 0;
    std::vector<int64_t> nOrderPosOffsets;
    for (TxItems::iterator it = txByTime.begin(); it != txByTime.end(); ++it)
    {
        CWalletTx *const pwtx = (*it).second.first;
        CAccountingEntry *const pacentry = (*it).second.second;
        int64_t& nOrderPos = (pwtx != 0) ? pwtx->nOrderPos : pacentry->nOrderPos;

        if (nOrderPos == -1)
        {
            nOrderPos = nOrderPosNext++;
            nOrderPosOffsets.push_back(nOrderPos);

            if (pwtx)
            {
                if (!walletdb.WriteTx(*pwtx))
                    return DB_LOAD_FAIL;
            }
            else
                if (!walletdb.WriteAccountingEntry(pacentry->nEntryNo, *pacentry))
                    return DB_LOAD_FAIL;
        }
        else
        {
            int64_t nOrderPosOff = 0;
            BOOST_FOREACH(const int64_t& nOffsetStart, nOrderPosOffsets)
            {
                if (nOrderPos >= nOffsetStart)
                    ++nOrderPosOff;
            }
            nOrderPos += nOrderPosOff;
            nOrderPosNext = std::max(nOrderPosNext, nOrderPos + 1);

            if (!nOrderPosOff)
                continue;

            // Since we're changing the order, write it back
            if (pwtx)
            {
                if (!walletdb.WriteTx(*pwtx))
                    return DB_LOAD_FAIL;
            }
            else
                if (!walletdb.WriteAccountingEntry(pacentry->nEntryNo, *pacentry))
                    return DB_LOAD_FAIL;
        }
    }
    walletdb.WriteOrderPosNext(nOrderPosNext);

    return DB_LOAD_OK;
}

int64_t CWallet::IncOrderPosNext(CWalletDB *pwalletdb)
{
    AssertLockHeld(cs_wallet); // nOrderPosNext
    int64_t nRet = nOrderPosNext++;
    if (pwalletdb) {
        pwalletdb->WriteOrderPosNext(nOrderPosNext);
    } else {
        CWalletDB(strWalletFile).WriteOrderPosNext(nOrderPosNext);
    }
    return nRet;
}

bool CWallet::AccountMove(std::string strFrom, std::string strTo, CAmount nAmount, std::string strComment)
{
    CWalletDB walletdb(strWalletFile);
    if (!walletdb.TxnBegin())
        return false;

    int64_t nNow = GetAdjustedTime();

    // Debit
    CAccountingEntry debit;
    debit.nOrderPos = IncOrderPosNext(&walletdb);
    debit.strAccount = strFrom;
    debit.nCreditDebit = -nAmount;
    debit.nTime = nNow;
    debit.strOtherAccount = strTo;
    debit.strComment = strComment;
    AddAccountingEntry(debit, &walletdb);

    // Credit
    CAccountingEntry credit;
    credit.nOrderPos = IncOrderPosNext(&walletdb);
    credit.strAccount = strTo;
    credit.nCreditDebit = nAmount;
    credit.nTime = nNow;
    credit.strOtherAccount = strFrom;
    credit.strComment = strComment;
    AddAccountingEntry(credit, &walletdb);

    if (!walletdb.TxnCommit())
        return false;

    return true;
}

bool CWallet::GetAccountPubkey(CPubKey &pubKey, std::string strAccount, bool bForceNew)
{
    CWalletDB walletdb(strWalletFile);

    CAccount account;
    walletdb.ReadAccount(strAccount, account);

    if (!bForceNew) {
        if (!account.vchPubKey.IsValid())
            bForceNew = true;
        else {
            // Check if the current key has been used
            CScript scriptPubKey = GetScriptForDestination(account.vchPubKey.GetID());
            for (std::map<uint256, CWalletTx>::iterator it = mapWallet.begin();
                 it != mapWallet.end() && account.vchPubKey.IsValid();
                 ++it)
                BOOST_FOREACH(const CTxOut& txout, (*it).second.tx->vout)
                    if (txout.scriptPubKey == scriptPubKey) {
                        bForceNew = true;
                        break;
                    }
        }
    }

    // Generate a new key
    if (bForceNew) {
        if (!GetKeyFromPool(account.vchPubKey))
            return false;

        SetAddressBook(account.vchPubKey.GetID(), strAccount, "receive");
        walletdb.WriteAccount(strAccount, account);
    }

    pubKey = account.vchPubKey;

    return true;
}

void CWallet::MarkDirty()
{
    {
        LOCK(cs_wallet);
        BOOST_FOREACH(PAIRTYPE(const uint256, CWalletTx)& item, mapWallet)
            item.second.MarkDirty();
    }
}

namespace {
void HandleSecretAddresses(CWallet & wallet, bip47::CAccountReceiver const & receiver)
{
    if (wallet.IsLocked()) {
        wallet.NotifyBip47KeysChanged(receiver.getAccountNum(), chainActive.Tip());
        return;
    }

    bip47::utils::AddReceiverSecretAddresses(receiver, wallet);
}
}

bool CWallet::MarkReplaced(const uint256& originalHash, const uint256& newHash)
{
    LOCK(cs_wallet);

    auto mi = mapWallet.find(originalHash);

    // There is a bug if MarkReplaced is not called on an existing wallet transaction.
    assert(mi != mapWallet.end());

    CWalletTx& wtx = (*mi).second;

    // Ensure for now that we're not overwriting data
    assert(wtx.mapValue.count("replaced_by_txid") == 0);

    wtx.mapValue["replaced_by_txid"] = newHash.ToString();

    CWalletDB walletdb(strWalletFile, "r+");

    bool success = true;
    if (!walletdb.WriteTx(wtx)) {
        LogPrintf("%s: Updating walletdb tx %s failed", __func__, wtx.GetHash().ToString());
        success = false;
    }

    NotifyTransactionChanged(this, originalHash, CT_UPDATED);

    return success;
}

bool CWallet::AddToWallet(const CWalletTx& wtxIn, bool fFlushOnClose)
{
    LOCK(cs_wallet);

    CWalletDB walletdb(strWalletFile, "r+", fFlushOnClose);

    uint256 hash = wtxIn.GetHash();

    // Inserts only if not already there, returns tx inserted or tx found
    std::pair<std::map<uint256, CWalletTx>::iterator, bool> ret = mapWallet.insert(std::make_pair(hash, wtxIn));
    CWalletTx& wtx = (*ret.first).second;
    wtx.BindWallet(this);
    bool fInsertedNew = ret.second;
    if (fInsertedNew)
    {
        wtx.nTimeReceived = GetAdjustedTime();
        wtx.nOrderPos = IncOrderPosNext(&walletdb);
        wtxOrdered.insert(make_pair(wtx.nOrderPos, TxPair(&wtx, (CAccountingEntry*)0)));

        auto mnList = deterministicMNManager->GetListAtChainTip();
        for(unsigned int i = 0; i < wtx.tx->vout.size(); ++i) {
            if (IsMine(wtx.tx->vout[i]) && !IsSpent(hash, i)) {
                setWalletUTXO.insert(COutPoint(hash, i));
                if (deterministicMNManager->IsProTxWithCollateral(wtx.tx, i) || mnList.HasMNByCollateral(COutPoint(hash, i))) {
                    LockCoin(COutPoint(hash, i));
                }
            }
        }

        wtx.nTimeSmart = wtx.nTimeReceived;
        if (!wtxIn.hashUnset())
        {
            if (mapBlockIndex.count(wtxIn.hashBlock))
            {
                int64_t latestNow = wtx.nTimeReceived;
                int64_t latestEntry = 0;
                {
                    // Tolerate times up to the last timestamp in the wallet not more than 5 minutes into the future
                    int64_t latestTolerated = latestNow + 300;
                    const TxItems & txOrdered = wtxOrdered;
                    for (TxItems::const_reverse_iterator it = txOrdered.rbegin(); it != txOrdered.rend(); ++it)
                    {
                        CWalletTx *const pwtx = (*it).second.first;
                        if (pwtx == &wtx)
                            continue;
                        CAccountingEntry *const pacentry = (*it).second.second;
                        int64_t nSmartTime;
                        if (pwtx)
                        {
                            nSmartTime = pwtx->nTimeSmart;
                            if (!nSmartTime)
                                nSmartTime = pwtx->nTimeReceived;
                        }
                        else
                            nSmartTime = pacentry->nTime;
                        if (nSmartTime <= latestTolerated)
                        {
                            latestEntry = nSmartTime;
                            if (nSmartTime > latestNow)
                                latestNow = nSmartTime;
                            break;
                        }
                    }
                }

                int64_t blocktime = mapBlockIndex[wtxIn.hashBlock]->GetBlockTime();
                wtx.nTimeSmart = std::max(latestEntry, std::min(blocktime, latestNow));
            }
            else
                LogPrintf("AddToWallet(): found %s in block %s not in index\n",
                         wtxIn.GetHash().ToString(),
                         wtxIn.hashBlock.ToString());
        }
        AddToSpends(hash);
    }

    bool fUpdated = false;
    if (!fInsertedNew)
    {
        // Merge
        if (!wtxIn.hashUnset() && wtxIn.hashBlock != wtx.hashBlock)
        {
            wtx.hashBlock = wtxIn.hashBlock;
            fUpdated = true;
        }
        // If no longer abandoned, update
        if (wtxIn.hashBlock.IsNull() && wtx.isAbandoned())
        {
            wtx.hashBlock = wtxIn.hashBlock;
            fUpdated = true;
        }
        if (wtxIn.nIndex != -1 && (wtxIn.nIndex != wtx.nIndex))
        {
            wtx.nIndex = wtxIn.nIndex;
            fUpdated = true;
        }
        if (wtxIn.fFromMe && wtxIn.fFromMe != wtx.fFromMe)
        {
            wtx.fFromMe = wtxIn.fFromMe;
            fUpdated = true;
        }
    }

    //// debug print
    LogPrintf("AddToWallet %s  %s%s\n", wtxIn.GetHash().ToString(), (fInsertedNew ? "new" : ""), (fUpdated ? "update" : ""));

    // Write to disk
    if (fInsertedNew || fUpdated)
        if (!walletdb.WriteTx(wtx))
            return false;

    // Handle bip47 notification tx
    if (fInsertedNew)
    {
        HandleBip47Transaction(wtx);
    }

    // Break debit/credit balance caches:
    wtx.MarkDirty();

    // Notify UI of new or updated transaction
    NotifyTransactionChanged(this, hash, fInsertedNew ? CT_NEW : CT_UPDATED);

    // notify an external script when a wallet transaction comes in or is updated
    std::string strCmd = GetArg("-walletnotify", "");

    if ( !strCmd.empty())
    {
        boost::replace_all(strCmd, "%s", wtxIn.GetHash().GetHex());
        boost::thread t(runCommand, strCmd); // thread runs free
    }

    return true;
}

bool CWallet::LoadToWallet(const CWalletTx& wtxIn)
{
    uint256 hash = wtxIn.GetHash();

    mapWallet[hash] = wtxIn;
    CWalletTx& wtx = mapWallet[hash];
    wtx.BindWallet(this);
    wtxOrdered.insert(make_pair(wtx.nOrderPos, TxPair(&wtx, (CAccountingEntry*)0)));
    AddToSpends(hash);
    BOOST_FOREACH(const CTxIn& txin, wtx.tx->vin) {
        if (mapWallet.count(txin.prevout.hash)) {
            CWalletTx& prevtx = mapWallet[txin.prevout.hash];
            if (prevtx.nIndex == -1 && !prevtx.hashUnset()) {
                MarkConflicted(prevtx.hashBlock, wtx.GetHash());
            }
        }
    }

    return true;
}

/**
 * Add a transaction to the wallet, or update it.  pIndex and posInBlock should
 * be set when the transaction was known to be included in a block.  When
 * posInBlock = SYNC_TRANSACTION_NOT_IN_BLOCK (-1) , then wallet state is not
 * updated in AddToWallet, but notifications happen and cached balances are
 * marked dirty.
 * If fUpdate is true, existing transactions will be updated.
 * TODO: One exception to this is that the abandoned state is cleared under the
 * assumption that any further notification of a transaction that was considered
 * abandoned is an indication that it is not safe to be considered abandoned.
 * Abandoned state should probably be more carefuly tracked via different
 * posInBlock signals or by checking mempool presence when necessary.
 */
bool CWallet::AddToWalletIfInvolvingMe(const CTransaction& tx, const CBlockIndex* pIndex, int posInBlock, bool fUpdate)
{
    {
        AssertLockHeld(cs_wallet);

        if (posInBlock != -1) {
            if(!(tx.IsCoinBase() || tx.IsSigmaSpend() || tx.IsZerocoinRemint() || tx.IsZerocoinSpend()) || tx.IsLelantusJoinSplit()) {
                BOOST_FOREACH(const CTxIn& txin, tx.vin) {
                    std::pair<TxSpends::const_iterator, TxSpends::const_iterator> range = mapTxSpends.equal_range(txin.prevout);
                    while (range.first != range.second) {
                        if (range.first->second != tx.GetHash()) {
                            LogPrintf("Transaction %s (in block %s) conflicts with wallet transaction %s (both spend %s:%i)\n", tx.GetHash().ToString(), pIndex->GetBlockHash().ToString(), range.first->second.ToString(), range.first->first.hash.ToString(), range.first->first.n);
                            MarkConflicted(pIndex->GetBlockHash(), range.first->second);
                        }
                        range.first++;
                    }
                }
            }
        }

        bool fExisted = mapWallet.count(tx.GetHash()) != 0;
        if (fExisted && !fUpdate) return false;
        if (fExisted || IsMine(tx) || IsFromMe(tx))
        {
            CWalletTx wtx(this, MakeTransactionRef(tx));

            // Get merkle branch if transaction was found in a block
            if (posInBlock != -1)
                wtx.SetMerkleBranch(pIndex, posInBlock);

            return AddToWallet(wtx, false);
        }
    }
    return false;
}

bool CWallet::AbandonTransaction(const uint256& hashTx)
{
    LOCK2(cs_main, cs_wallet);

    CWalletDB walletdb(strWalletFile, "r+");

    std::set<uint256> todo;
    std::set<uint256> done;

    // Can't mark abandoned if confirmed or in mempool
    assert(mapWallet.count(hashTx));
    CWalletTx& origtx = mapWallet[hashTx];
    if (origtx.GetDepthInMainChain() > 0 || origtx.InMempool() || origtx.InStempool() || origtx.IsLockedByLLMQInstantSend()) {
        return false;
    }

    todo.insert(hashTx);

    while (!todo.empty()) {
        uint256 now = *todo.begin();
        todo.erase(now);
        done.insert(now);
        assert(mapWallet.count(now));
        CWalletTx& wtx = mapWallet[now];
        int currentconfirm = wtx.GetDepthInMainChain();
        // If the orig tx was not in block, none of its spends can be
        assert(currentconfirm <= 0);
        // if (currentconfirm < 0) {Tx and spends are already conflicted, no need to abandon}
        if (currentconfirm == 0 && !wtx.isAbandoned()) {
            // If the orig tx was not in block/mempool, none of its spends can be in mempool
            assert(!wtx.InMempool());
            assert(!wtx.InStempool());
            wtx.nIndex = -1;
            wtx.setAbandoned();
            wtx.MarkDirty();
            walletdb.WriteTx(wtx);
            NotifyTransactionChanged(this, wtx.GetHash(), CT_UPDATED);
            // Iterate over all its outputs, and mark transactions in the wallet that spend them abandoned too
            TxSpends::const_iterator iter = mapTxSpends.lower_bound(COutPoint(hashTx, 0));
            while (iter != mapTxSpends.end() && iter->first.hash == now) {
                if (!done.count(iter->second)) {
                    todo.insert(iter->second);
                }
                iter++;
            }
            // If a transaction changes 'conflicted' state, that changes the balance
            // available of the outputs it spends. So force those to be recomputed
            BOOST_FOREACH(const CTxIn& txin, wtx.tx->vin)
            {
                if (mapWallet.count(txin.prevout.hash))
                    mapWallet[txin.prevout.hash].MarkDirty();
            }
        }

        if (wtx.tx->IsSigmaSpend()) {
            // find out coin serial number
            assert(wtx.tx->vin.size() == 1);

            const CTxIn &txin = wtx.tx->vin[0];
            // NOTE(martun): +1 on the next line stands for 1 byte in which the opcode of
            // OP_SIGMASPEND is written.
            // because the size of serialized spend is also written, probably in 3 bytes.
            CDataStream serializedCoinSpend((const char *)&*(txin.scriptSig.begin() + 1),
                                            (const char *)&*txin.scriptSig.end(),
                                            SER_NETWORK, PROTOCOL_VERSION);
            sigma::CoinSpend spend(sigma::Params::get_default(),
                                         serializedCoinSpend);

            Scalar serial = spend.getCoinSerialNumber();

            // mark corresponding mint as unspent
            uint256 hashSerial = primitives::GetSerialHash(serial);
            CMintMeta meta;
            if(zwallet->GetTracker().GetMetaFromSerial(hashSerial, meta)){
                meta.isUsed = false;
                zwallet->GetTracker().UpdateState(meta);

                // erase sigma spend entry
                CSigmaSpendEntry spendEntry;
                spendEntry.coinSerial = serial;
                walletdb.EraseCoinSpendSerialEntry(spendEntry);
            }
        } else if (wtx.tx->IsLelantusJoinSplit()) {
            // find out coin serial number
            assert(wtx.tx->vin.size() == 1);

            std::unique_ptr<lelantus::JoinSplit> joinsplit;
            try {
                joinsplit = lelantus::ParseLelantusJoinSplit(*wtx.tx);
            }
            catch (CBadTxIn&) {
                continue;
            }

            const std::vector<Scalar>& serials = joinsplit->getCoinSerialNumbers();

            for (const auto& serial : serials) {
                // mark corresponding mint as unspent
                uint256 hashSerial = primitives::GetSerialHash(serial);
                CLelantusMintMeta meta;
                if(zwallet->GetTracker().GetMetaFromSerial(hashSerial, meta)){
                    meta.isUsed = false;
                    zwallet->GetTracker().UpdateState(meta);

                    // erase lelantus spend entry
                    CLelantusSpendEntry spendEntry;
                    spendEntry.coinSerial = serial;
                    walletdb.EraseLelantusSpendSerialEntry(spendEntry);
                }
            }
        }

        if (wtx.tx->IsSigmaMint()) {
            for (const CTxOut &txout: wtx.tx->vout) {
                if (!txout.scriptPubKey.IsSigmaMint())
                    continue;

                try {
                    auto groupElement = sigma::ParseSigmaMintScript(txout.scriptPubKey);
                    uint256 hashPubcoin = primitives::GetPubCoinValueHash(groupElement);
                    CMintMeta meta;
                    if (zwallet->GetTracker().GetMetaFromPubcoin(hashPubcoin, meta))
                        zwallet->GetTracker().Archive(meta);
                }
                catch (std::invalid_argument &) {
                    continue;
                }
            }
        }

        if (wtx.tx->IsLelantusMint()) {
            for (const CTxOut &txout: wtx.tx->vout) {
                if (!txout.scriptPubKey.IsLelantusMint() && !txout.scriptPubKey.IsLelantusJMint())
                    continue;

                try {
                    secp_primitives::GroupElement groupElement;
                    lelantus::ParseLelantusMintScript(txout.scriptPubKey, groupElement);
                    uint256 hashPubcoin = primitives::GetPubCoinValueHash(groupElement);
                    CLelantusMintMeta meta;
                    if (zwallet->GetTracker().GetLelantusMetaFromPubcoin(hashPubcoin, meta))
                        zwallet->GetTracker().Archive(meta);
                }
                catch (std::invalid_argument &) {
                    continue;
                }
            }
        }
    }

    return true;
}

void CWallet::MarkConflicted(const uint256& hashBlock, const uint256& hashTx)
{
    LOCK2(cs_main, cs_wallet);

    int conflictconfirms = 0;
    if (mapBlockIndex.count(hashBlock)) {
        CBlockIndex* pindex = mapBlockIndex[hashBlock];
        if (chainActive.Contains(pindex)) {
            conflictconfirms = -(chainActive.Height() - pindex->nHeight + 1);
        }
    }
    // If number of conflict confirms cannot be determined, this means
    // that the block is still unknown or not yet part of the main chain,
    // for example when loading the wallet during a reindex. Do nothing in that
    // case.
    if (conflictconfirms >= 0)
        return;

    // Do not flush the wallet here for performance reasons
    CWalletDB walletdb(strWalletFile, "r+", false);

    std::set<uint256> todo;
    std::set<uint256> done;

    todo.insert(hashTx);

    while (!todo.empty()) {
        uint256 now = *todo.begin();
        todo.erase(now);
        done.insert(now);
        assert(mapWallet.count(now));
        CWalletTx& wtx = mapWallet[now];
        int currentconfirm = wtx.GetDepthInMainChain();
        if (conflictconfirms < currentconfirm) {
            // Block is 'more conflicted' than current confirm; update.
            // Mark transaction as conflicted with this block.
            wtx.nIndex = -1;
            wtx.hashBlock = hashBlock;
            wtx.MarkDirty();
            walletdb.WriteTx(wtx);
            // Iterate over all its outputs, and mark transactions in the wallet that spend them conflicted too
            TxSpends::const_iterator iter = mapTxSpends.lower_bound(COutPoint(now, 0));
            while (iter != mapTxSpends.end() && iter->first.hash == now) {
                 if (!done.count(iter->second)) {
                     todo.insert(iter->second);
                 }
                 iter++;
            }
            // If a transaction changes 'conflicted' state, that changes the balance
            // available of the outputs it spends. So force those to be recomputed
            BOOST_FOREACH(const CTxIn& txin, wtx.tx->vin)
            {
                if (mapWallet.count(txin.prevout.hash))
                    mapWallet[txin.prevout.hash].MarkDirty();
            }
        }
    }
}

void CWallet::SyncTransaction(const CTransaction& tx, const CBlockIndex *pindex, int posInBlock)
{
    LOCK2(cs_main, cs_wallet);

    if (!AddToWalletIfInvolvingMe(tx, pindex, posInBlock, true))
        return; // Not one of ours

    // If a transaction changes 'conflicted' state, that changes the balance
    // available of the outputs it spends. So force those to be
    // recomputed, also:
    BOOST_FOREACH(const CTxIn& txin, tx.vin)
    {
        if (mapWallet.count(txin.prevout.hash))
            mapWallet[txin.prevout.hash].MarkDirty();
    }
}


isminetype CWallet::IsMine(const CTxIn &txin, const CTransaction& tx) const
{
    LOCK(cs_wallet);

    if (txin.IsZerocoinSpend()) {
        return ISMINE_NO;
    } else if (txin.IsSigmaSpend()) {
        CWalletDB db(strWalletFile);

        CDataStream serializedCoinSpend(
            std::vector<char>(txin.scriptSig.begin() + 1, txin.scriptSig.end()),
            SER_NETWORK, PROTOCOL_VERSION);

        sigma::Params* sigmaParams = sigma::Params::get_default();
        sigma::CoinSpend spend(sigmaParams, serializedCoinSpend);

        if (db.HasCoinSpendSerialEntry(spend.getCoinSerialNumber())) {
            return ISMINE_SPENDABLE;
        }
    } else if (txin.IsLelantusJoinSplit()) {
        CWalletDB db(strWalletFile);
        std::unique_ptr<lelantus::JoinSplit> joinsplit;
        try {
            joinsplit = lelantus::ParseLelantusJoinSplit(tx);
        }
        catch (CBadTxIn&) {
            return ISMINE_NO;
        }

        if (db.HasLelantusSpendSerialEntry(joinsplit->getCoinSerialNumbers()[0]) || db.HasCoinSpendSerialEntry(joinsplit->getCoinSerialNumbers()[0])) {
            return ISMINE_SPENDABLE;
        }
    } else if (txin.IsZerocoinRemint()) {
        return ISMINE_NO;
    }
    else {
        std::map<uint256, CWalletTx>::const_iterator mi = mapWallet.find(txin.prevout.hash);
        if (mi != mapWallet.end())
        {
            const CWalletTx& prev = (*mi).second;
            if (txin.prevout.n < prev.tx->vout.size())
                return IsMine(prev.tx->vout[txin.prevout.n]);
        }
    }

    return ISMINE_NO;
}

// Note that this function doesn't distinguish between a 0-valued input,
// and a not-"is mine" (according to the filter) input.
CAmount CWallet::GetDebit(const CTxIn &txin, const CTransaction& tx, const isminefilter& filter) const
{
    LOCK(cs_wallet);

    if (txin.IsZerocoinSpend()) {
        // Reverting it to its pre-Sigma state.
        goto end;
    } else if (txin.IsSigmaSpend()) {
        if (!(filter & ISMINE_SPENDABLE)) {
            goto end;
        }

        CWalletDB db(strWalletFile);
        std::unique_ptr<sigma::CoinSpend> spend;

        try {
            std::tie(spend, std::ignore) = sigma::ParseSigmaSpend(txin);
        } catch (CBadTxIn&) {
            goto end;
        }

        if (db.HasCoinSpendSerialEntry(spend->getCoinSerialNumber())) {
            return spend->getIntDenomination();
        }
    } else if (txin.IsZerocoinRemint()) {
        return 0;
    } else if (txin.IsLelantusJoinSplit()) {
        if (!(filter & ISMINE_SPENDABLE)) {
            goto end;
        }

        CWalletDB db(strWalletFile);
        std::unique_ptr<lelantus::JoinSplit> joinsplit;
        try {
            joinsplit = lelantus::ParseLelantusJoinSplit(tx);
        }
        catch (CBadTxIn&) {
            goto end;
        }

        CAmount amount = 0;

        const std::vector<Scalar>& serials = joinsplit->getCoinSerialNumbers();
        for (const auto& serial : serials) {
            CLelantusSpendEntry lelantusSpend;
            if(db.ReadLelantusSpendSerialEntry(serial, lelantusSpend))
                amount += lelantusSpend.amount;
        }
        return amount;
    } else {
        std::map<uint256, CWalletTx>::const_iterator mi = mapWallet.find(txin.prevout.hash);
        if (mi != mapWallet.end())
        {
            const CWalletTx& prev = (*mi).second;
            if (txin.prevout.n < prev.tx->vout.size())
                if (IsMine(prev.tx->vout[txin.prevout.n]) & filter)
                    return prev.tx->vout[txin.prevout.n].nValue;
        }
    }

end:
    return 0;
}

isminetype CWallet::IsMine(const CTxOut &txout) const
{
    LOCK(cs_wallet);

    if (txout.scriptPubKey.IsSigmaMint() || txout.scriptPubKey.IsLelantusMint() || txout.scriptPubKey.IsLelantusJMint()) {
        CWalletDB db(strWalletFile);
        secp_primitives::GroupElement pub;

            if (txout.scriptPubKey.IsSigmaMint()) {
                try {
                    pub = sigma::ParseSigmaMintScript(txout.scriptPubKey);
                } catch (std::invalid_argument &) {
                    return ISMINE_NO;
                }

            }
            else {
                try {
                    lelantus::ParseLelantusMintScript(txout.scriptPubKey, pub);
                } catch (std::invalid_argument &) {
                    return ISMINE_NO;
                }
            }
        return db.HasHDMint(pub) ? ISMINE_SPENDABLE : ISMINE_NO;
    } else {
        return ::IsMine(*this, txout.scriptPubKey);
    }
}

CAmount CWallet::GetCredit(const CTxOut& txout, const isminefilter& filter) const
{
    if (!MoneyRange(txout.nValue))
        throw std::runtime_error(std::string(__func__) + ": value out of range");
    if (txout.scriptPubKey.IsLelantusJMint()) {
        if (!(filter & ISMINE_SPENDABLE))
            return 0;
        CWalletDB db(strWalletFile);
        secp_primitives::GroupElement pub;
        try {
            std::vector<unsigned char> encryptedValue;
            lelantus::ParseLelantusJMintScript(txout.scriptPubKey, pub, encryptedValue);
        } catch (std::invalid_argument&) {
            return ISMINE_NO;
        }
        uint256 hashPubcoin = primitives::GetPubCoinValueHash(pub);
        CHDMint dMint;
        if (db.ReadHDMint(hashPubcoin, true, dMint)) {
            return dMint.GetAmount();
        }
        return 0;
    }
    return ((IsMine(txout) & filter) ? txout.nValue : 0);
}

bool CWallet::IsChange(const uint256& tx, const CTxOut &txout) const
{
    auto wtx = GetWalletTx(tx);
    if (!wtx) {
        throw std::invalid_argument("The specified transaction hash is not belong to the wallet");
    }

    return wtx->IsChange(txout);
}

CAmount CWallet::GetChange(const uint256& tx, const CTxOut &txout) const
{
    if (!MoneyRange(txout.nValue))
        throw std::runtime_error(std::string(__func__) + ": value out of range");
    return (IsChange(tx, txout) ? txout.nValue : 0);
}

bool CWallet::IsMine(const CTransaction& tx) const
{
    BOOST_FOREACH(const CTxOut& txout, tx.vout)
        if (IsMine(txout))
            return true;
    return false;
}

bool CWallet::IsFromMe(const CTransaction& tx) const
{
    return (GetDebit(tx, ISMINE_ALL) > 0);
}

CAmount CWallet::GetDebit(const CTransaction& tx, const isminefilter& filter) const
{
    CAmount nDebit = 0;
    BOOST_FOREACH(const CTxIn& txin, tx.vin)
    {
        nDebit += GetDebit(txin, tx, filter);
        if (!MoneyRange(nDebit))
            throw std::runtime_error(std::string(__func__) + ": value out of range");
    }
    return nDebit;
}

bool CWallet::IsAllFromMe(const CTransaction& tx, const isminefilter& filter) const
{
    LOCK(cs_wallet);

    BOOST_FOREACH(const CTxIn& txin, tx.vin)
    {
        auto mi = mapWallet.find(txin.prevout.hash);
        if (mi == mapWallet.end())
            return false; // any unknown inputs can't be from us

        const CWalletTx& prev = (*mi).second;

        if (txin.prevout.n >= prev.tx->vout.size())
            return false; // invalid input!

        if (!(IsMine(prev.tx->vout[txin.prevout.n]) & filter))
            return false;
    }
    return true;
}

CAmount CWallet::GetCredit(const CTransaction& tx, const isminefilter& filter) const
{
    CAmount nCredit = 0;
    BOOST_FOREACH(const CTxOut& txout, tx.vout)
    {
        nCredit += GetCredit(txout, filter);
        if (!MoneyRange(nCredit))
            throw std::runtime_error(std::string(__func__) + ": value out of range");
    }
    return nCredit;
}

CAmount CWallet::GetChange(const CTransaction& tx) const
{
    CAmount nChange = 0;
    BOOST_FOREACH(const CTxOut& txout, tx.vout)
    {
        nChange += GetChange(tx.GetHash(), txout);
        if (!MoneyRange(nChange))
            throw std::runtime_error(std::string(__func__) + ": value out of range");
    }
    return nChange;
}

CPubKey CWallet::GenerateNewHDMasterKey()
{
    CKey key;
    key.MakeNewKey(true);

    int64_t nCreationTime = GetTime();
    CKeyMetadata metadata(nCreationTime);

    // calculate the pubkey
    CPubKey pubkey = key.GetPubKey();
    assert(key.VerifyPubKey(pubkey));

    // set the hd keypath to "m" -> Master, refers the masterkeyid to itself
    metadata.hdKeypath     = "m";
    metadata.hdMasterKeyID = pubkey.GetID();

    {
        LOCK(cs_wallet);

        // mem store the metadata
        mapKeyMetadata[pubkey.GetID()] = metadata;

        // write the key&metadata to the database
        if (!AddKeyPubKey(key, pubkey))
            throw std::runtime_error(std::string(__func__) + ": AddKeyPubKey failed");
    }

    return pubkey;
}

void CWallet::GenerateNewMnemonic()
{
    CHDChain newHdChain;
    MnemonicContainer mnContainer;

    std::string strSeed = GetArg("-hdseed", "not hex");

    bool isHDSeedSet = strSeed != "not hex";

    if(isHDSeedSet && IsHex(strSeed)) {
        std::vector<unsigned char> seed = ParseHex(strSeed);
        if (!mnContainer.SetSeed(SecureVector(seed.begin(), seed.end())))
            throw std::runtime_error(std::string(__func__) + ": SetSeed failed");
        newHdChain.masterKeyID = CKeyID(Hash160(seed.begin(), seed.end()));
    }
    else {
        LogPrintf("CWallet::GenerateNewMnemonic -- Generating new MnemonicContainer\n");

        std::string mnemonic = GetArg("-mnemonic", "");
        std::string mnemonicPassphrase = GetArg("-mnemonicpassphrase", "");
        //remove trailing string identifiers
        boost::algorithm::trim_if(mnemonic, [](char c){return c=='\"' || c=='\'';});
        boost::algorithm::trim_if(mnemonicPassphrase, [](char c){return c=='\"' || c=='\'';});
        //Use 24 words by default;
        bool use12Words = GetBoolArg("-use12", false);
        mnContainer.Set12Words(use12Words);

        SecureString secureMnemonic(mnemonic.begin(), mnemonic.end());
        SecureString securePassphrase(mnemonicPassphrase.begin(), mnemonicPassphrase.end());

        if (!mnContainer.SetMnemonic(secureMnemonic, securePassphrase))
            throw std::runtime_error(std::string(__func__) + ": SetMnemonic failed");
        newHdChain.masterKeyID = CKeyID(Hash160(mnContainer.seed.begin(), mnContainer.seed.end()));
    }

    if (!SetHDChain(newHdChain, false))
        throw std::runtime_error(std::string(__func__) + ": SetHDChain failed");

    if (!SetMnemonicContainer(mnContainer, false))
        throw std::runtime_error(std::string(__func__) + ": SetMnemonicContainer failed");
}

bool CWallet::SetHDMasterKey(const CPubKey &pubkey, const int cHDChainVersion) {
    LOCK(cs_wallet);

    // ensure this wallet.dat can only be opened by clients supporting HD
    SetMinVersion(FEATURE_HD);

    // store the keyid (hash160) together with
    // the child index counter in the database
    // as a hdchain object
    CHDChain newHdChain;
    newHdChain.nVersion = cHDChainVersion;
    newHdChain.masterKeyID = pubkey.GetID();
    SetHDChain(newHdChain, false);

    return true;
}

bool CWallet::SetHDChain(const CHDChain &chain, bool memonly, bool& upgradeChain, bool genNewKeyPool)
{
    LOCK(cs_wallet);
    upgradeChain = (chain.nVersion==CHDChain::VERSION_BASIC);
    if (upgradeChain && !IsLocked()) { // Upgrade HDChain to latest version
        CHDChain newChain;
        newChain.masterKeyID = chain.masterKeyID;
        newChain.nVersion = CHDChain::VERSION_WITH_BIP44; // old versions cannot use mnemonic
        // whether to generate the keypool now (conditional as leads to DB deadlock if loading DB simultaneously)
        if (genNewKeyPool)
            NewKeyPool();
        if (!memonly && !CWalletDB(strWalletFile).WriteHDChain(newChain))
            throw std::runtime_error(std::string(__func__) + ": writing chain failed");
        hdChain = newChain;
    }
    else {
        if (!memonly && !CWalletDB(strWalletFile).WriteHDChain(chain))
            throw std::runtime_error(std::string(__func__) + ": writing chain failed");
        hdChain = chain;
    }

    return true;
}

bool CWallet::IsHDEnabled()
{
    return !hdChain.masterKeyID.IsNull();
}

bool CWallet::SetMnemonicContainer(const MnemonicContainer& mnContainer, bool memonly) {
    if (!memonly && !CWalletDB(strWalletFile).WriteMnemonic(mnContainer))
        throw std::runtime_error(std::string(__func__) + ": writing chain failed");
    mnemonicContainer = mnContainer;
    return true;
}

bool CWallet::EncryptMnemonicContainer(const CKeyingMaterial& vMasterKeyIn)
{
    if (!IsCrypted())
        return false;

    if (mnemonicContainer.IsCrypted())
        return true;

    uint256 id = uint256S(hdChain.masterKeyID.GetHex());

    std::vector<unsigned char> cryptedSeed;
    if (!EncryptMnemonicSecret(vMasterKeyIn, mnemonicContainer.GetSeed(), id, cryptedSeed))
        return false;
    SecureVector secureCryptedSeed(cryptedSeed.begin(), cryptedSeed.end());
    if (!mnemonicContainer.SetSeed(secureCryptedSeed))
        return false;

    SecureString mnemonic;
    if (mnemonicContainer.GetMnemonic(mnemonic)) {
        std::vector<unsigned char> cryptedMnemonic;
        SecureVector vectorMnemonic(mnemonic.begin(), mnemonic.end());

        if ((!mnemonic.empty() && !EncryptMnemonicSecret(vMasterKeyIn, vectorMnemonic, id, cryptedMnemonic)))
            return false;

        SecureVector secureCryptedMnemonic(cryptedMnemonic.begin(), cryptedMnemonic.end());
        if (!mnemonicContainer.SetMnemonic(secureCryptedMnemonic))
            return false;
    }

    mnemonicContainer.SetCrypted(true);

    return true;
}

bool CWallet::DecryptMnemonicContainer(MnemonicContainer& mnContainer)
{
    if (!IsCrypted())
        return true;

    if (!mnemonicContainer.IsCrypted())
        return false;

    uint256 id = uint256S(hdChain.masterKeyID.GetHex());

    SecureVector seed;
    SecureVector cryptedSeed = mnemonicContainer.GetSeed();
    std::vector<unsigned char> vCryptedSeed(cryptedSeed.begin(), cryptedSeed.end());
    if (!DecryptMnemonicSecret(vCryptedSeed, id, seed))
        return false;

    mnContainer = mnemonicContainer;
    if (!mnContainer.SetSeed(seed))
        return false;

    SecureString cryptedMnemonic;

    if (mnemonicContainer.GetMnemonic(cryptedMnemonic)) {
        SecureVector vectorMnemonic;

        std::vector<unsigned char> CryptedMnemonic(cryptedMnemonic.begin(), cryptedMnemonic.end());
        if (!CryptedMnemonic.empty() && !DecryptMnemonicSecret(CryptedMnemonic, id, vectorMnemonic))
            return false;

        if (!mnContainer.SetMnemonic(vectorMnemonic))
            return false;
    }

    mnContainer.SetCrypted(false);

    return true;
}

int64_t CWalletTx::GetTxTime() const {
    int64_t n = nTimeSmart;
    return n ? n : nTimeReceived;
}

int CWalletTx::GetRequestCount() const
{
    // Returns -1 if it wasn't being tracked
    int nRequests = -1;
    {
        LOCK(pwallet->cs_wallet);
        if (IsCoinBase())
        {
            // Generated block
            if (!hashUnset())
            {
                std::map<uint256, int>::const_iterator mi = pwallet->mapRequestCount.find(hashBlock);
                if (mi != pwallet->mapRequestCount.end())
                    nRequests = (*mi).second;
            }
        }
        else
        {
            // Did anyone request this transaction?
            std::map<uint256, int>::const_iterator mi = pwallet->mapRequestCount.find(GetHash());
            if (mi != pwallet->mapRequestCount.end())
            {
                nRequests = (*mi).second;

                // How about the block it's in?
                if (nRequests == 0 && !hashUnset())
                {
                    std::map<uint256, int>::const_iterator _mi = pwallet->mapRequestCount.find(hashBlock);
                    if (_mi != pwallet->mapRequestCount.end())
                        nRequests = (*_mi).second;
                    else
                        nRequests = 1; // If it's in someone else's block it must have got out
                }
            }
        }
    }
    return nRequests;
}

void CWalletTx::GetAmounts(std::list<COutputEntry>& listReceived,
                           std::list<COutputEntry>& listSent, CAmount& nFee, std::string& strSentAccount, const isminefilter& filter) const
{
    nFee = 0;
    listReceived.clear();
    listSent.clear();
    strSentAccount = strFromAccount;

    // Compute fee:
    CAmount nDebit = GetDebit(filter);
    if (nDebit > 0) // debit>0 means we signed/sent this transaction
    {
        if (!tx->IsLelantusJoinSplit()) {
            CAmount nValueOut = tx->GetValueOut();
            nFee = nDebit - nValueOut;
        }
        else
            nFee = lelantus::ParseLelantusJoinSplit(*tx)->getFee();
    }

    // Sent/received.
    for (unsigned int i = 0; i < tx->vout.size(); ++i)
    {
        const CTxOut& txout = tx->vout[i];
        isminetype fIsMine = pwallet->IsMine(txout);
        // Only need to handle txouts if AT LEAST one of these is true:
        //   1) they debit from us (sent)
        //   2) the output is to us (received)
        if (nDebit > 0)
        {
            // Don't report 'change' txouts
            if (IsChange(static_cast<uint32_t>(i)))
                continue;
        }
        else if (!(fIsMine & filter))
            continue;

        // In either case, we need to get the destination address
        CTxDestination address;

        if (txout.scriptPubKey.IsZerocoinMint() || txout.scriptPubKey.IsSigmaMint() || txout.scriptPubKey.IsLelantusMint() || txout.scriptPubKey.IsLelantusJMint())
        {
            address = CNoDestination();
        }
        else if (!ExtractDestination(txout.scriptPubKey, address) && !txout.scriptPubKey.IsUnspendable())
        {
            LogPrintf("CWalletTx::GetAmounts: Unknown transaction type found, txid %s\n",
                     this->GetHash().ToString());
            address = CNoDestination();
        }

        CAmount nValue;
        if(txout.scriptPubKey.IsLelantusJMint()) {
            LOCK(pwalletMain->cs_wallet);
            nValue = pwallet->GetCredit(txout, ISMINE_SPENDABLE);
        } else {
            nValue = txout.nValue;
        }

        COutputEntry output = {address, nValue, (int)i};

        // If we are debited by the transaction, add the output as a "sent" entry
        if (nDebit > 0)
            listSent.push_back(output);

        // If we are receiving the output, add it as a "received" entry
        if (fIsMine & filter)
            listReceived.push_back(output);
    }

}

/**
 * Scan the block chain (starting in pindexStart) for transactions
 * from or to us. If fUpdate is true, found transactions that already
 * exist in the wallet will be updated.
 *
 * Returns pointer to the first block in the last contiguous range that was
 * successfully scanned.
 *
 */
CBlockIndex* CWallet::ScanForWalletTransactions(CBlockIndex *pindexStart, bool fUpdate, bool fRecoverMnemonic)
{
    CBlockIndex* ret = nullptr;
    int64_t nNow = GetTime();
    const CChainParams& chainParams = Params();

    CBlockIndex* pindex = pindexStart;
    {
        LOCK2(cs_main, cs_wallet);

        // no need to read and scan block, if block was created before
        // our wallet birthday (as adjusted for block time variability)
        // if you are recovering wallet with mnemonics start rescan from block when mnemonics implemented in Firo
        if (fRecoverMnemonic) {
            pindex = chainActive[chainParams.GetConsensus().nMnemonicBlock];
            if (pindex == NULL)
                pindex = chainActive.Tip();
        } else
            while (pindex && nTimeFirstKey && (pindex->GetBlockTime() < (nTimeFirstKey - 7200)))
                pindex = chainActive.Next(pindex);

        ShowProgress(_("Rescanning..."), 0); // show rescan progress in GUI as dialog or on splashscreen, if -rescan on startup
        double dProgressStart = GuessVerificationProgress(chainParams.TxData(), pindex);
        double dProgressTip = GuessVerificationProgress(chainParams.TxData(), chainActive.Tip());
        while (pindex)
        {
            // A temporary fix for inability to Ctrl-C rescan when restoring a wallet (will be fixed in 0.15.)
            if (ShutdownRequested())
                return nullptr;
            if (pindex->nHeight % 100 == 0 && dProgressTip - dProgressStart > 0.0)
                ShowProgress(_("Rescanning..."), std::max(1, std::min(99, (int)((GuessVerificationProgress(chainParams.TxData(), pindex) - dProgressStart) / (dProgressTip - dProgressStart) * 100))));
            if (GetTime() >= nNow + 60) {
                nNow = GetTime();
                LogPrintf("Still rescanning. At block %d. Progress=%f\n", pindex->nHeight, GuessVerificationProgress(chainParams.TxData(), pindex));
            }

            CBlock block;
            if (ReadBlockFromDisk(block, pindex, Params().GetConsensus())) {
                for (size_t posInBlock = 0; posInBlock < block.vtx.size(); ++posInBlock) {
                    AddToWalletIfInvolvingMe(*block.vtx[posInBlock], pindex, posInBlock, fUpdate);
                }
                if (!ret) {
                    ret = pindex;
                }
            } else {
                ret = nullptr;
            }
            pindex = chainActive.Next(pindex);
        }
        ShowProgress(_("Rescanning..."), 100); // hide progress dialog in GUI
    }
    return ret;
}

void CWallet::ReacceptWalletTransactions()
{
    // If transactions aren't being broadcasted, don't let them into local mempool either
    if (!fBroadcastTransactions)
        return;
    LOCK2(cs_main, cs_wallet);
    std::map<int64_t, CWalletTx*> mapSorted;

    // Sort pending wallet transactions based on their initial wallet insertion order
    BOOST_FOREACH(PAIRTYPE(const uint256, CWalletTx)& item, mapWallet)
    {
        const uint256& wtxid = item.first;
        CWalletTx& wtx = item.second;
        assert(wtx.GetHash() == wtxid);

        int nDepth = wtx.GetDepthInMainChain();

        if (!wtx.IsCoinBase() && (nDepth == 0 && !wtx.isAbandoned() && !wtx.IsLockedByLLMQInstantSend())) {
            mapSorted.insert(std::make_pair(wtx.nOrderPos, &wtx));
        }
    }

    // Try to add wallet transactions to memory pool
    BOOST_FOREACH(PAIRTYPE(const int64_t, CWalletTx*)& item, mapSorted)
    {
        CWalletTx& wtx = *(item.second);
        CValidationState state;
        // the app was closed and re-opened, do NOT check their
        // serial numbers, and DO NOT try to mark their serial numbers
        // a second time. We assume those operations were already done.
        wtx.AcceptToMemoryPool(maxTxFee, state);
        // If Dandelion enabled, relay transaction once again.
        if (GetBoolArg("-dandelion", true)) {
            wtx.RelayWalletTransaction(g_connman.get());
        }
    }
}

bool CWalletTx::RelayWalletTransaction(CConnman* connman)
{
    assert(pwallet->GetBroadcastTransactions());
    if (!IsCoinBase() && !isAbandoned() && GetDepthInMainChain() == 0)
    {
        CValidationState state;
        /* GetDepthInMainChain already catches known conflicts. */
        if (InMempool() || InStempool() || AcceptToMemoryPool(maxTxFee, state))
        {
            // If Dandelion enabled, push inventory item to just one destination.
            if (GetBoolArg("-dandelion", true)) {
                int64_t nCurrTime = GetTimeMicros();
                int64_t nEmbargo = 1000000 * DANDELION_EMBARGO_MINIMUM
                        + PoissonNextSend(nCurrTime, DANDELION_EMBARGO_AVG_ADD);
                CNode::insertDandelionEmbargo(GetHash(), nEmbargo);
                CInv inv(MSG_DANDELION_TX, GetHash());
                return CNode::localDandelionDestinationPushInventory(inv);
            }
            else {
                // LogPrintf("Relaying wtx %s\n", GetHash().ToString());
                if (connman) {
                    connman->RelayTransaction(*this);
                    return true;
                }
            }
        }
    }
    LogPrintf("CWalletTx::RelayWalletTransaction() --> invalid condition\n");
    return false;
}

std::set<uint256> CWalletTx::GetConflicts() const
{
    std::set<uint256> result;
    if (pwallet != NULL)
    {
        uint256 myHash = GetHash();
        result = pwallet->GetConflicts(myHash);
        result.erase(myHash);
    }
    return result;
}

CAmount CWalletTx::GetDebit(const isminefilter& filter) const
{
    if (tx->vin.empty())
        return 0;

    CAmount debit = 0;
    if(filter & ISMINE_SPENDABLE)
    {
        if (fDebitCached)
            debit += nDebitCached;
        else
        {
            nDebitCached = pwallet->GetDebit(*this, ISMINE_SPENDABLE);
            fDebitCached = true;
            debit += nDebitCached;
        }
    }
    if(filter & ISMINE_WATCH_ONLY)
    {
        if(fWatchDebitCached)
            debit += nWatchDebitCached;
        else
        {
            nWatchDebitCached = pwallet->GetDebit(*this, ISMINE_WATCH_ONLY);
            fWatchDebitCached = true;
            debit += nWatchDebitCached;
        }
    }
    return debit;
}

CAmount CWalletTx::GetCredit(const isminefilter& filter) const
{
    // Must wait until coinbase is safely deep enough in the chain before valuing it
    if (IsCoinBase() && GetBlocksToMaturity() > 0)
        return 0;

    CAmount credit = 0;
    if (filter & ISMINE_SPENDABLE)
    {
        // GetBalance can assume transactions in mapWallet won't change
        if (fCreditCached)
            credit += nCreditCached;
        else
        {
            nCreditCached = pwallet->GetCredit(*this, ISMINE_SPENDABLE);
            fCreditCached = true;
            credit += nCreditCached;
        }
    }
    if (filter & ISMINE_WATCH_ONLY)
    {
        if (fWatchCreditCached)
            credit += nWatchCreditCached;
        else
        {
            nWatchCreditCached = pwallet->GetCredit(*this, ISMINE_WATCH_ONLY);
            fWatchCreditCached = true;
            credit += nWatchCreditCached;
        }
    }
    return credit;
}

CAmount CWalletTx::GetImmatureCredit(bool fUseCache) const
{
    if (IsCoinBase() && GetBlocksToMaturity() > 0 && IsInMainChain())
    {
        if (fUseCache && fImmatureCreditCached)
            return nImmatureCreditCached;
        nImmatureCreditCached = pwallet->GetCredit(*this, ISMINE_SPENDABLE);
        fImmatureCreditCached = true;
        return nImmatureCreditCached;
    }

    return 0;
}

CAmount CWalletTx::GetAvailableCredit(bool fUseCache, bool fExcludeLocked) const {
    if (pwallet == 0)
        return 0;

    // Must wait until coinbase is safely deep enough in the chain before valuing it
    if (IsCoinBase() && GetBlocksToMaturity() > 0)
        return 0;

    // We cannot use cache if vout contains mints due to it will not update when it spend
    if (fUseCache && fAvailableCreditCached && !tx->IsZerocoinMint() && !tx->IsSigmaMint() && !tx->IsLelantusMint() && !fExcludeLocked)
        return nAvailableCreditCached;

    CAmount nCredit = 0;
    uint256 hashTx = GetHash();
    for (unsigned int i = 0; i < tx->vout.size(); i++)
    {
        if (!pwallet->IsSpent(hashTx, i))
        {
            const CTxOut &txout = tx->vout[i];
            bool isPrivate = txout.scriptPubKey.IsZerocoinMint() || txout.scriptPubKey.IsSigmaMint() || txout.scriptPubKey.IsLelantusMint() || txout.scriptPubKey.IsLelantusJMint();
            bool condition = isPrivate;
            if (fExcludeLocked)
                condition = (isPrivate || pwallet->IsLockedCoin(hashTx, i));
            nCredit += condition ? 0 : pwallet->GetCredit(txout, ISMINE_SPENDABLE);
            if (!MoneyRange(nCredit))
                throw std::runtime_error("CWalletTx::GetAvailableCredit() : value out of range");
        }
    }

    nAvailableCreditCached = nCredit;
    fAvailableCreditCached = true;

    if (fExcludeLocked)
        fAvailableCreditCached = false;

    return nCredit;
}

CAmount CWalletTx::GetImmatureWatchOnlyCredit(const bool& fUseCache) const
{
    if (IsCoinBase() && GetBlocksToMaturity() > 0 && IsInMainChain())
    {
        if (fUseCache && fImmatureWatchCreditCached)
            return nImmatureWatchCreditCached;
        nImmatureWatchCreditCached = pwallet->GetCredit(*this, ISMINE_WATCH_ONLY);
        fImmatureWatchCreditCached = true;
        return nImmatureWatchCreditCached;
    }

    return 0;
}

CAmount CWalletTx::GetAvailableWatchOnlyCredit(const bool& fUseCache) const
{
    if (pwallet == 0)
        return 0;

    // Must wait until coinbase is safely deep enough in the chain before valuing it
    if (IsCoinBase() && GetBlocksToMaturity() > 0)
        return 0;

    if (fUseCache && fAvailableWatchCreditCached)
        return nAvailableWatchCreditCached;

    CAmount nCredit = 0;
    for (unsigned int i = 0; i < tx->vout.size(); i++)
    {
        if (!pwallet->IsSpent(GetHash(), i))
        {
            const CTxOut &txout = tx->vout[i];
            nCredit += pwallet->GetCredit(txout, ISMINE_WATCH_ONLY);
            if (!MoneyRange(nCredit))
                throw std::runtime_error("CWalletTx::GetAvailableCredit() : value out of range");
        }
    }

    nAvailableWatchCreditCached = nCredit;
    fAvailableWatchCreditCached = true;
    return nCredit;
}

CAmount CWalletTx::GetChange() const
{
    if (fChangeCached)
        return nChangeCached;
    nChangeCached = pwallet->GetChange(*this);
    fChangeCached = true;
    return nChangeCached;
}

bool CWalletTx::InMempool() const
{
    LOCK(mempool.cs);
    if (mempool.exists(GetHash())) {
        return true;
    }
    return false;
}

bool CWalletTx::InStempool() const
{
    if (txpools.getStemTxPool().exists(GetHash())) {
        return true;
    }
    return false;
}

bool CWalletTx::IsTrusted() const
{
    // Quick answer in most cases.
    // Zerocoin spend is always false due to it use nSequence incorrectly.
    if (!tx->IsZerocoinSpend() && !CheckFinalTx(*this))
        return false;
    int nDepth = GetDepthInMainChain();
    if (nDepth >= 1)
        return true;
    if (nDepth < 0)
        return false;
    if (IsLockedByLLMQInstantSend())
        return true;
    if (!bSpendZeroConfChange || !IsFromMe(ISMINE_ALL)) // using wtx's cached debit
        return false;

    // Don't trust unconfirmed transactions from us unless they are in the mempool.
    if (!InMempool() && !InStempool())
        return false;

    // Trusted if all inputs are from us and are in the mempool:
    BOOST_FOREACH(const CTxIn& txin, tx->vin)
    {
        if (txin.IsZerocoinSpend() || txin.IsSigmaSpend() || txin.IsZerocoinRemint() || txin.IsLelantusJoinSplit()) {
            if (!(pwallet->IsMine(txin, *tx) & ISMINE_SPENDABLE)) {
                return false;
            }
        } else {
            // Transactions not sent by us: not trusted
            const CWalletTx *parent = pwallet->GetWalletTx(txin.prevout.hash);
            if (parent == NULL)
                return false;
            const CTxOut &parentOut = parent->tx->vout[txin.prevout.n];
            if (pwallet->IsMine(parentOut) != ISMINE_SPENDABLE)
                return false;
        }
    }

    return true;
}

bool CWalletTx::IsChange(uint32_t out) const {
    if (out >= tx->vout.size()) {
        throw std::invalid_argument("The specified output index is not valid");
    }

    if (changes.count(out)) {
        return true;
    }

    // Legacy transaction handling.
    // Zerocoin spend have one special output mode to spend to yourself with change address,
    // we don't want to identify that output as change.
    if (!tx->IsZerocoinSpend() && ::IsMine(*pwallet, tx->vout[out].scriptPubKey)) {
        CTxDestination address;
        if (!ExtractDestination(tx->vout[out].scriptPubKey, address)) {
            return true;
        }

        LOCK(pwallet->cs_wallet);
        if (!pwallet->mapAddressBook.count(address)) {
            return true;
        }
    }

    return false;
}

bool CWalletTx::IsChange(const CTxOut& out) const {
    auto it = std::find(tx->vout.begin(), tx->vout.end(), out);
    if (it == tx->vout.end()) {
        throw std::invalid_argument("The specified output does not belong to the transaction");
    }

    return IsChange(it - tx->vout.begin());
}

bool CWalletTx::IsEquivalentTo(const CWalletTx& _tx) const
{
        CMutableTransaction tx1 = *this->tx;
        CMutableTransaction tx2 = *_tx.tx;
        for (unsigned int i = 0; i < tx1.vin.size(); i++) tx1.vin[i].scriptSig = CScript();
        for (unsigned int i = 0; i < tx2.vin.size(); i++) tx2.vin[i].scriptSig = CScript();
        return CTransaction(tx1) == CTransaction(tx2);
}

std::vector<uint256> CWallet::ResendWalletTransactionsBefore(int64_t nTime, CConnman* connman)
{
    std::vector<uint256> result;

    LOCK(cs_wallet);
    // Sort them in chronological order
    std::multimap<unsigned int, CWalletTx*> mapSorted;
    BOOST_FOREACH(PAIRTYPE(const uint256, CWalletTx)& item, mapWallet)
    {
        CWalletTx& wtx = item.second;
        // Don't rebroadcast if newer than nTime:
        if (wtx.nTimeReceived > nTime)
            continue;
        mapSorted.insert(std::make_pair(wtx.nTimeReceived, &wtx));
    }
    BOOST_FOREACH(PAIRTYPE(const unsigned int, CWalletTx*)& item, mapSorted)
    {
        CWalletTx& wtx = *item.second;
        if (wtx.RelayWalletTransaction(connman))
            result.push_back(wtx.GetHash());
    }
    return result;
}

void CWallet::ResendWalletTransactions(int64_t nBestBlockTime, CConnman* connman)
{
    // Do this infrequently and randomly to avoid giving away
    // that these are our transactions.
    if (GetTime() < nNextResend || !fBroadcastTransactions)
        return;
    bool fFirst = (nNextResend == 0);
    nNextResend = GetTime() + GetRand(30 * 60);
    if (fFirst)
        return;

    // Only do it if there's been a new block since last time
    if (nBestBlockTime < nLastResend)
        return;
    nLastResend = GetTime();

    // Rebroadcast unconfirmed txes older than 5 minutes before the last
    // block was found:
    std::vector<uint256> relayed = ResendWalletTransactionsBefore(nBestBlockTime-5*60, connman);
    if (!relayed.empty())
        LogPrintf("%s: rebroadcast %u unconfirmed transactions\n", __func__, relayed.size());
}

/** @} */ // end of mapWallet




/** @defgroup Actions
 *
 * @{
 */


CAmount CWallet::GetBalance(bool fExcludeLocked) const
{
    CAmount nTotal = 0;
    {
        LOCK2(cs_main, cs_wallet);
        for (std::map<uint256, CWalletTx>::const_iterator it = mapWallet.begin(); it != mapWallet.end(); ++it)
        {
            const CWalletTx* pcoin = &(*it).second;
            if (pcoin->IsTrusted())
                nTotal += pcoin->GetAvailableCredit(true, fExcludeLocked);
        }
    }

    return nTotal;
}

std::pair<CAmount, CAmount> CWallet::GetPrivateBalance() const
{
    size_t confirmed, unconfirmed;
    return GetPrivateBalance(confirmed, unconfirmed);
}

std::pair<CAmount, CAmount> CWallet::GetPrivateBalance(size_t &confirmed, size_t &unconfirmed) const
{
    std::pair<CAmount, CAmount> balance = {0, 0};

    confirmed = 0;
    unconfirmed = 0;

    auto zwallet = pwalletMain->zwallet.get();

    if(!zwallet)
        return balance;

    auto lelantusCoins = zwallet->GetTracker().ListLelantusMints(true, false, false);
    for (auto const &c : lelantusCoins) {

        if (c.isUsed || c.isArchived || !c.isSeedCorrect) {
            continue;
        }

        auto conf = c.nHeight > 0
            ? chainActive.Height() - c.nHeight + 1 : 0;

        if (conf >= ZC_MINT_CONFIRMATIONS) {
            confirmed++;
            balance.first += c.amount;
        } else {
            unconfirmed++;
            balance.second += c.amount;
        }
    }

    auto sigmaCoins = zwallet->GetTracker().ListMints(true, false, false);
    for (auto const &c : sigmaCoins) {

        if (c.isUsed || c.isArchived || !c.isSeedCorrect) {
            continue;
        }

        CAmount amount;
        if (!sigma::DenominationToInteger(c.denom, amount)) {
            throw std::runtime_error("Fail to get denomination value");
        }

        auto conf = c.nHeight > 0
            ? chainActive.Height() - c.nHeight + 1 : 0;

        if (conf >= ZC_MINT_CONFIRMATIONS) {
            confirmed++;
            balance.first += amount;
        } else {
            unconfirmed++;
            balance.second += amount;
        }
    }

    return balance;
}

std::vector<CRecipient> CWallet::CreateSigmaMintRecipients(
    std::vector<sigma::PrivateCoin>& coins,
    std::vector<CHDMint>& vDMints)
{
    EnsureMintWalletAvailable();

    std::vector<CRecipient> vecSend;
    CWalletDB walletdb(pwalletMain->strWalletFile);

    std::transform(coins.begin(), coins.end(), std::back_inserter(vecSend),
        [&vDMints, &walletdb](sigma::PrivateCoin& coin) -> CRecipient {

            // Generate and store secrets deterministically in the following function.
            CHDMint dMint;
            pwalletMain->zwallet->GenerateMint(walletdb, coin.getPublicCoin().getDenomination(), coin, dMint);


            // Get a copy of the 'public' portion of the coin. You should
            // embed this into a Signa 'MINT' transaction along with a series
            // of currency inputs totaling the assigned value of one sigma.
            auto& pubCoin = coin.getPublicCoin();

            if (!pubCoin.validate()) {
                throw std::runtime_error("Unable to mint a sigma coin.");
            }

            // Create script for coin
            CScript scriptSerializedCoin;
            // opcode is inserted as 1 byte according to file script/script.h
            scriptSerializedCoin << OP_SIGMAMINT;

            // and this one will write the size in different byte lengths depending on the length of vector. If vector size is <0.4c, which is 76, will write the size of vector in just 1 byte. In our case the size is always 34, so must write that 34 in 1 byte.
            std::vector<unsigned char> vch = pubCoin.getValue().getvch();
            scriptSerializedCoin.insert(scriptSerializedCoin.end(), vch.begin(), vch.end());

            CAmount v;
            DenominationToInteger(pubCoin.getDenomination(), v);

            vDMints.push_back(dMint);

            return {scriptSerializedCoin, v, false};
        }
    );

    return vecSend;
}

CRecipient CWallet::CreateLelantusMintRecipient(
        lelantus::PrivateCoin& coin,
        CHDMint& vDMint,
        bool generate)
{
    EnsureMintWalletAvailable();

    while (true) {
        CWalletDB walletdb(pwalletMain->strWalletFile);
        uint160 seedID;
        if (generate) {
            // Generate and store secrets deterministically in the following function.
            pwalletMain->zwallet->GenerateLelantusMint(walletdb, coin, vDMint, seedID);
        }

        // Get a copy of the 'public' portion of the coin. You should
        // embed this into a Lelantus 'MINT' transaction along with a series of currency inputs
        auto &pubCoin = coin.getPublicCoin();

        if (!pubCoin.validate()) {
            throw std::runtime_error("Unable to mint a lelantus coin.");
        }

        // Create script for coin
        CScript script;
        // opcode is inserted as 1 byte according to file script/script.h
        script << OP_LELANTUSMINT;

        // and this one will write the size in different byte lengths depending on the length of vector. If vector size is <0.4c, which is 76, will write the size of vector in just 1 byte. In our case the size is always 34, so must write that 34 in 1 byte.
        std::vector<unsigned char> vch = pubCoin.getValue().getvch();
        script.insert(script.end(), vch.begin(), vch.end()); //this uses 34 byte

        // generating schnorr proof
        CDataStream serializedSchnorrProof(SER_NETWORK, PROTOCOL_VERSION);
        lelantus::GenerateMintSchnorrProof(coin, serializedSchnorrProof);
        script.insert(script.end(), serializedSchnorrProof.begin(), serializedSchnorrProof.end()); //this uses 98 byte

        auto pubcoin = vDMint.GetPubcoinValue() +
                       lelantus::Params::get_default()->get_h1() * Scalar(vDMint.GetAmount()).negate();
        uint256 hashPub = primitives::GetPubCoinValueHash(pubcoin);
        CDataStream ss(SER_GETHASH, 0);
        ss << hashPub;
        ss << seedID;
        uint256 hashForRecover = Hash(ss.begin(), ss.end());

        // Check if there is a mint with same private data in chain, most likely Hd mint state corruption,
        // If yes, try with new counter
        GroupElement dummyValue;
        if (lelantus::CLelantusState::GetState()->HasCoinTag(dummyValue, hashForRecover) ||
            sigma::CSigmaState::GetState()->HasCoinHash(dummyValue, hashPub))
            continue;

        CDataStream serializedHash(SER_NETWORK, 0);
        serializedHash << hashForRecover;
        script.insert(script.end(), serializedHash.begin(), serializedHash.end());

        // overall Lelantus mint script size is 1 + 34 + 98 + 32 = 165 byte
        return {script, CAmount(coin.getV()), false};
    }
}

// coinsIn has to be sorted in descending order.
int CWallet::GetRequiredCoinCountForAmount(
        const CAmount& required,
        const std::vector<sigma::CoinDenomination>& denominations) {
    CAmount val = required;
    int result = 0;
    for (std::size_t i = 0; i < denominations.size(); i++)
    {
        CAmount denom;
        DenominationToInteger(denominations[i], denom);
        while (val >= denom) {
            val -= denom;
            result++;
        }
    }

    return result;
}

/** \brief denominations has to be sorted in descending order. Each denomination can be used multiple times.
 *
 *  \returns The amount which was possible to actually mint.
 */
CAmount CWallet::SelectMintCoinsForAmount(
        const CAmount& required,
        const std::vector<sigma::CoinDenomination>& denominations,
        std::vector<sigma::CoinDenomination>& coinsOut) {
    CAmount val = required;
    for (std::size_t i = 0; i < denominations.size(); i++)
    {
        CAmount denom;
        DenominationToInteger(denominations[i], denom);
        while (val >= denom)
        {
            val -= denom;
            coinsOut.push_back(denominations[i]);
        }
    }

    return required - val;
}

/** \brief coinsIn has to be sorted in descending order. Each coin can be used only once.
 *
 *  \returns The amount which was possible to actually spend.
 */
CAmount CWallet::SelectSpendCoinsForAmount(
        const CAmount& required,
        const std::list<CSigmaEntry>& coinsIn,
        std::vector<CSigmaEntry>& coinsOut) {
    CAmount val = required;
    for (auto coinIt = coinsIn.begin(); coinIt != coinsIn.end(); coinIt++)
    {
        if (coinIt->IsUsed)
          continue;
        CAmount denom = coinIt->get_denomination_value();
        if (val >= denom)
        {
            val -= denom;
            coinsOut.push_back(*coinIt);
        }
    }

    return required - val;
}

// Calculate total balance in a different way from GetBalance. The biggest
// difference is that GetBalance sums up all unspent TxOuts paying to the
// wallet, while this sums up both spent and unspent TxOuts paying to the
// wallet, and then subtracts the values of TxIns spending from the wallet. This
// also has fewer restrictions on which unconfirmed transactions are considered
// trusted.
CAmount CWallet::GetLegacyBalance(const isminefilter& filter, int minDepth, const std::string* account, bool fAddLocked) const
{
    LOCK2(cs_main, cs_wallet);

    CAmount balance = 0;
    for (const auto& entry : mapWallet) {
        const CWalletTx& wtx = entry.second;
        const int depth = wtx.GetDepthInMainChain();
        if (depth < 0 || !CheckFinalTx(*wtx.tx) || wtx.GetBlocksToMaturity() > 0) {
            continue;
        }

        // Loop through tx outputs and add incoming payments. For outgoing txs,
        // treat change outputs specially, as part of the amount debited.
        CAmount debit = wtx.GetDebit(filter);
        const bool outgoing = debit > 0;
        for (const CTxOut& out : wtx.tx->vout) {
            if (outgoing && IsChange(wtx.tx->GetHash(), out)) {
                debit -= out.nValue;
            } else if (IsMine(out) & filter && depth >= minDepth && (!account || *account == GetAccountName(out.scriptPubKey))) {
                balance += out.nValue;
            }
        }

        // For outgoing txs, subtract amount debited.
        if (outgoing && (!account || *account == wtx.strFromAccount)) {
            balance -= debit;
        }
    }

    if (account) {
        balance += CWalletDB(strWalletFile).GetAccountCreditDebit(*account);
    }

    return balance;
}

std::list<CSigmaEntry> CWallet::GetAvailableCoins(const CCoinControl *coinControl, bool includeUnsafe, bool forEstimation) const {
    EnsureMintWalletAvailable();
    LOCK2(cs_main, cs_wallet);
    CWalletDB walletdb(strWalletFile);
    std::list<CSigmaEntry> coins;
    std::vector<CMintMeta> vecMints = zwallet->GetTracker().ListMints(true, true, false);
    std::list<CMintMeta> listMints(vecMints.begin(), vecMints.end());
    for (const CMintMeta& mint : listMints) {
        CSigmaEntry entry;
        GetMint(mint.hashSerial, entry, forEstimation);
        coins.push_back(entry);
    }

    std::set<COutPoint> lockedCoins = setLockedCoins;

    // Filter out coins which are not confirmed, I.E. do not have at least 2 blocks
    // above them, after they were minted.
    // Also filter out used coins.
    // Finally filter out coins that have not been selected from CoinControl should that be used
    coins.remove_if([lockedCoins, coinControl, includeUnsafe](const CSigmaEntry& coin) {
        sigma::CSigmaState* sigmaState = sigma::CSigmaState::GetState();
        if (coin.IsUsed)
            return true;

        int coinHeight, coinId;
        std::tie(coinHeight, coinId) =  sigmaState->GetMintedCoinHeightAndId(
            sigma::PublicCoin(coin.value, coin.get_denomination()));

        // Check group size
        uint256 hashOut;
        std::vector<sigma::PublicCoin> coinOuts;
        sigmaState->GetCoinSetForSpend(
            &chainActive,
            chainActive.Height() - (ZC_MINT_CONFIRMATIONS - 1), // required 2 confirmation for mint to spend
            coin.get_denomination(),
            coinId,
            hashOut,
            coinOuts
        );

        if (!includeUnsafe && coinOuts.size() < 2) {
            return true;
        }

        if (coinHeight == -1) {
            // Coin still in the mempool.
            return true;
        }

        if (coinHeight + (ZC_MINT_CONFIRMATIONS - 1) > chainActive.Height()) {
            // Remove the coin from the candidates list, since it does not have the
            // required number of confirmations.
            return true;
        }

        COutPoint outPoint;
        sigma::PublicCoin pubCoin(coin.value, coin.get_denomination());
        sigma::GetOutPoint(outPoint, pubCoin);

        if(lockedCoins.count(outPoint) > 0){
            return true;
        }

        if(coinControl != NULL){
            if(coinControl->HasSelected()){
                if(!coinControl->IsSelected(outPoint)){
                    return true;
                }
            }
        }

        return false;
    });

    return coins;
}

std::list<CLelantusEntry> CWallet::GetAvailableLelantusCoins(const CCoinControl *coinControl, bool includeUnsafe, bool forEstimation) const {
    EnsureMintWalletAvailable();

    LOCK2(cs_main, cs_wallet);
    CWalletDB walletdb(strWalletFile);
    std::list<CLelantusEntry> coins;
    std::vector<CLelantusMintMeta> vecMints = zwallet->GetTracker().ListLelantusMints(true, true, false);
    for (const CLelantusMintMeta& mint : vecMints) {
        CLelantusEntry entry;
        GetMint(mint.hashSerial, entry, forEstimation);
        if(entry.amount != 0) // ignore 0 mints which where created to increase privacy
            coins.push_back(entry);
    }

    std::set<COutPoint> lockedCoins = setLockedCoins;

    // Filter out coins which are not confirmed, I.E. do not have at least 2 blocks
    // above them, after they were minted.
    // Also filter out used coins.
    // Finally filter out coins that have not been selected from CoinControl should that be used
    coins.remove_if([lockedCoins, coinControl, includeUnsafe](const CLelantusEntry& coin) {
        lelantus::CLelantusState* state = lelantus::CLelantusState::GetState();
        if (coin.IsUsed)
            return true;

        int coinHeight, coinId;
        std::tie(coinHeight, coinId) =  state->GetMintedCoinHeightAndId(lelantus::PublicCoin(coin.value));

        // Check group size
        uint256 hashOut;
        std::vector<lelantus::PublicCoin> coinOuts;
        std::vector<unsigned char> setHash;
        state->GetCoinSetForSpend(
            &chainActive,
            chainActive.Height() - (ZC_MINT_CONFIRMATIONS - 1), // required 2 confirmation for mint to spend
            coinId,
            hashOut,
            coinOuts,
            setHash
        );

        if (!includeUnsafe && coinOuts.size() < 2) {
            return true;
        }

        if (coinHeight == -1) {
            // Coin still in the mempool.
            return true;
        }

        if (coinHeight + (ZC_MINT_CONFIRMATIONS - 1) > chainActive.Height()) {
            // Remove the coin from the candidates list, since it does not have the
            // required number of confirmations.
            return true;
        }

        COutPoint outPoint;
        lelantus::PublicCoin pubCoin(coin.value);
        lelantus::GetOutPoint(outPoint, pubCoin);

        if(lockedCoins.count(outPoint) > 0){
            return true;
        }

        if(coinControl != NULL){
            if(coinControl->HasSelected()){
                if(!coinControl->IsSelected(outPoint)){
                    return true;
                }
            }
        }

        return false;
    });

    return coins;
}

std::vector<unsigned char> GetAESKey(const secp_primitives::GroupElement& pubcoin) {
    uint32_t keyPath = primitives::GetPubCoinValueHash(pubcoin).GetFirstUint32();
    CKey secret;
    {
        pwalletMain->GetKeyFromKeypath(BIP44_MINT_VALUE_INDEX, keyPath, secret);
    }

    std::vector<unsigned char> result(CHMAC_SHA512::OUTPUT_SIZE);

    CHMAC_SHA512(secret.begin(), secret.size()).Finalize(&result[0]);
    return result;
}

std::vector<unsigned char> CWallet::EncryptMintAmount(uint64_t amount, const secp_primitives::GroupElement& pubcoin) const {
    LOCK(cs_wallet);
    std::vector<unsigned char> key = GetAESKey(pubcoin);
    AES256Encrypt enc(key.data());
    std::vector<unsigned char> ciphertext(16);
    std::vector<unsigned char> plaintext(16);
    memcpy(plaintext.data(), &amount, 8);
    enc.Encrypt(ciphertext.data(), plaintext.data());
    return ciphertext;
}

bool CWallet::DecryptMintAmount(const std::vector<unsigned char>& encryptedValue, const secp_primitives::GroupElement& pubcoin, uint64_t& amount) const {
    if (IsLocked() || hdChain.masterKeyID.IsNull()) {
        amount = 0;
        return true;
    }

    LOCK(cs_wallet);
    std::vector<unsigned char> key = GetAESKey(pubcoin);
    AES256Decrypt dec(key.data());
    std::vector<unsigned char> plaintext(16);
    dec.Decrypt(plaintext.data(), encryptedValue.data());
    memcpy(&amount, plaintext.data(), 8);
    return true;
}


template<typename Iterator>
static CAmount CalculateCoinsBalance(Iterator begin, Iterator end) {
    CAmount balance(0);
    for (auto start = begin; start != end; start++) {
        balance += start->get_denomination_value();
    }
    return balance;
}

template<typename Iterator>
static CAmount CalculateLelantusCoinsBalance(Iterator begin, Iterator end) {
    CAmount balance(0);
    for (auto start = begin; start != end; start++) {
        balance += start->amount;
    }
    return balance;
}

bool CWallet::GetCoinsToSpend(
        CAmount required,
        std::vector<CSigmaEntry>& coinsToSpend_out,
        std::vector<sigma::CoinDenomination>& coinsToMint_out,
        std::list<CSigmaEntry>& coins,
        const size_t coinsToSpendLimit,
        const CAmount amountToSpendLimit,
        const CCoinControl *coinControl) const
{
    // Sanity check to make sure this function is never called with a too large
    // amount to spend, resulting to a possible crash due to out of memory condition.
    if (!MoneyRange(required)) {
        throw std::invalid_argument("Request to spend more than 21 MLN firos.\n");
    }

    if (!MoneyRange(amountToSpendLimit)) {
        throw std::invalid_argument(_("Amount limit is exceed max money"));
    }

    // We have Coins denomination * 10^8, we divide with 0.05 * 10^8 and add one coin of
    // denomination 100 (also divide by 0.05 * 10^8)
    constexpr CAmount zeros(5000000);

    // Rounding, Anything below 0.05 coin goes to the miners as a fee.
    int roundedRequired = required / zeros;
    if (required % zeros != 0) {
        ++roundedRequired;
    }

    int limitVal = amountToSpendLimit / zeros;

    if (roundedRequired > limitVal) {
        throw std::invalid_argument(
            _("Required amount exceed value spend limit"));
    }

    CAmount availableBalance = CalculateCoinsBalance(coins.begin(), coins.end());

    if (roundedRequired * zeros > availableBalance) {
        throw InsufficientFunds();
    }

    // sort by highest denomination. if it is same denomination we will prefer the previous block
    auto comparer = [](const CSigmaEntry& a, const CSigmaEntry& b) -> bool {
        return a.get_denomination_value() != b.get_denomination_value() ? a.get_denomination_value() > b.get_denomination_value() : a.nHeight < b.nHeight;
    };
    coins.sort(comparer);

    std::vector<sigma::CoinDenomination> denominations;
    sigma::GetAllDenoms(denominations);

    // Value of the largest coin, I.E. 100 for now.
    CAmount max_coin_value;
    if (!DenominationToInteger(denominations[0], max_coin_value)) {
        throw std::runtime_error("Unknown sigma denomination.\n");
    }

    int val = roundedRequired + max_coin_value / zeros;

    // val represent max value in range that we will search which may be over limit.
    // then we trim it out because we never use it.
    val = std::min(val, limitVal);

    // We need only last 2 rows of matrix of knapsack algorithm.
    std::vector<uint64_t> prev_row;
    prev_row.resize(val + 1);

    std::vector<uint64_t> next_row(val + 1, (INT_MAX - 1) / 2);

    auto coinIt = coins.rbegin();
    next_row[0] = 0;
    next_row[coinIt->get_denomination_value() / zeros] = 1;
    ++coinIt;

    for (; coinIt != coins.rend(); coinIt++) {
        std::swap(prev_row, next_row);
        CAmount denom_i = coinIt->get_denomination_value() / zeros;
        for (int j = 1; j <= val; j++) {
            next_row[j] = prev_row[j];
            if (j >= denom_i &&  next_row[j] > prev_row[j - denom_i] + 1) {
                    next_row[j] = prev_row[j - denom_i] + 1;
            }
        }
    }

    int index = val;
    uint64_t best_spend_val = 0;

    // If coinControl, want to use all inputs
    bool coinControlUsed = false;
    if(coinControl != NULL){
        if(coinControl->HasSelected()){
            auto coinIt = coins.rbegin();
            for (; coinIt != coins.rend(); coinIt++) {
                best_spend_val += coinIt->get_denomination_value();
            }
            coinControlUsed = true;
        }
    }
    if(!coinControlUsed) {
        best_spend_val = val;
        int minimum = INT_MAX - 1;
        while(index >= roundedRequired) {
            int temp_min = next_row[index] + GetRequiredCoinCountForAmount(
                (index - roundedRequired) * zeros, denominations);
            if (minimum > temp_min && next_row[index] != (INT_MAX - 1) / 2 && next_row[index] <= coinsToSpendLimit) {
                best_spend_val = index;
                minimum = temp_min;
            }
            --index;
        }
        best_spend_val *= zeros;

        if (minimum == INT_MAX - 1)
            throw std::invalid_argument(
                _("Can not choose coins within limit."));
    }

    if (SelectMintCoinsForAmount(best_spend_val - roundedRequired * zeros, denominations, coinsToMint_out) != best_spend_val - roundedRequired * zeros) {
        throw std::invalid_argument(
            _("Problem with coin selection for re-mint while spending."));
    }
    if (SelectSpendCoinsForAmount(best_spend_val, coins, coinsToSpend_out) != best_spend_val) {
        throw std::invalid_argument(
            _("Problem with coin selection for spend."));
    }

    return true;
}

bool CWallet::GetCoinsToJoinSplit(
        CAmount required,
        std::vector<CLelantusEntry>& coinsToSpend_out,
        CAmount& changeToMint,
        std::list<CLelantusEntry> coins,
        const size_t coinsToSpendLimit,
        const CAmount amountToSpendLimit,
        const CCoinControl *coinControl) const
{

    EnsureMintWalletAvailable();
    Consensus::Params consensusParams = Params().GetConsensus();

    if (required > consensusParams.nMaxValueLelantusSpendPerTransaction) {
        throw std::invalid_argument(_("The required amount exceeds spend limit"));
    }

    CAmount availableBalance = CalculateLelantusCoinsBalance(coins.begin(), coins.end());

    if (required > availableBalance) {
        throw InsufficientFunds();
    }

    // sort by biggest amount. if it is same amount we will prefer the older block
    auto comparer = [](const CLelantusEntry& a, const CLelantusEntry& b) -> bool {
        return a.amount != b.amount ? a.amount > b.amount : a.nHeight < b.nHeight;
    };
    coins.sort(comparer);

    CAmount spend_val(0);

    std::list<CLelantusEntry> coinsToSpend;

    // If coinControl, want to use all inputs
    bool coinControlUsed = false;
    if(coinControl != NULL) {
        if(coinControl->HasSelected()) {
            auto coinIt = coins.rbegin();
            for (; coinIt != coins.rend(); coinIt++) {
                spend_val += coinIt->amount;
            }
            coinControlUsed = true;
            coinsToSpend.insert(coinsToSpend.begin(), coins.begin(), coins.end());
        }
    }

    if(!coinControlUsed) {
        while (spend_val < required) {
            if(coins.empty())
                break;

            CLelantusEntry choosen;
            CAmount need = required - spend_val;

            auto itr = coins.begin();
            if(need >= itr->amount) {
                choosen = *itr;
                coins.erase(itr);
            } else {
                for (auto coinIt = coins.rbegin(); coinIt != coins.rend(); coinIt++) {
                    auto nextItr = coinIt;
                    nextItr++;

                    if (coinIt->amount >= need && (nextItr == coins.rend() || nextItr->amount != coinIt->amount)) {
                        choosen = *coinIt;
                        coins.erase(std::next(coinIt).base());
                        break;
                    }
                }
            }

            spend_val += choosen.amount;
            coinsToSpend.push_back(choosen);
        }
    }

    // sort by group id ay ascending order. it is mandatory for creting proper joinsplit
    auto idComparer = [](const CLelantusEntry& a, const CLelantusEntry& b) -> bool {
        return a.id < b.id;
    };
    coinsToSpend.sort(idComparer);

    changeToMint = spend_val - required;
    coinsToSpend_out.insert(coinsToSpend_out.begin(), coinsToSpend.begin(), coinsToSpend.end());

    return true;
}

CAmount CWallet::GetUnconfirmedBalance() const {
    CAmount nTotal = 0;
    {
        LOCK2(cs_main, cs_wallet);
        for (std::map<uint256, CWalletTx>::const_iterator it = mapWallet.begin(); it != mapWallet.end(); ++it) {
            const CWalletTx *pcoin = &(*it).second;
            if (!pcoin->IsTrusted() && pcoin->GetDepthInMainChain() == 0 &&
                (pcoin->InMempool() || pcoin->InStempool()) && !pcoin->IsLockedByLLMQInstantSend())
                nTotal += pcoin->GetAvailableCredit();
        }
    }
    return nTotal;
}

CAmount CWallet::GetImmatureBalance() const {
    CAmount nTotal = 0;
    {
        LOCK2(cs_main, cs_wallet);
        for (std::map<uint256, CWalletTx>::const_iterator it = mapWallet.begin(); it != mapWallet.end(); ++it) {
            const CWalletTx *pcoin = &(*it).second;
            nTotal += pcoin->GetImmatureCredit();
        }
    }
    return nTotal;
}

CAmount CWallet::GetWatchOnlyBalance() const {
    CAmount nTotal = 0;
    {
        LOCK2(cs_main, cs_wallet);
        for (std::map<uint256, CWalletTx>::const_iterator it = mapWallet.begin(); it != mapWallet.end(); ++it) {
            const CWalletTx *pcoin = &(*it).second;
            if (pcoin->IsTrusted())
                nTotal += pcoin->GetAvailableWatchOnlyCredit();
        }
    }

    return nTotal;
}

CAmount CWallet::GetUnconfirmedWatchOnlyBalance() const {
    CAmount nTotal = 0;
    {
        LOCK2(cs_main, cs_wallet);
        for (std::map<uint256, CWalletTx>::const_iterator it = mapWallet.begin(); it != mapWallet.end(); ++it) {
            const CWalletTx *pcoin = &(*it).second;
            if (!pcoin->IsTrusted() && pcoin->GetDepthInMainChain() == 0 &&
                (pcoin->InMempool() || pcoin->InStempool()) && !pcoin->IsLockedByLLMQInstantSend())
                nTotal += pcoin->GetAvailableWatchOnlyCredit();
        }
    }
    return nTotal;
}

CAmount CWallet::GetImmatureWatchOnlyBalance() const
{
    CAmount nTotal = 0;
    {
        LOCK2(cs_main, cs_wallet);
        for (std::map<uint256, CWalletTx>::const_iterator it = mapWallet.begin(); it != mapWallet.end(); ++it)
        {
            const CWalletTx* pcoin = &(*it).second;
            nTotal += pcoin->GetImmatureWatchOnlyCredit();
        }
    }
    return nTotal;
}

void CWallet::AvailableCoins(std::vector <COutput> &vCoins, bool fOnlyConfirmed, const CCoinControl *coinControl, bool fIncludeZeroValue, bool fUseInstantSend) const
{
    static const int ZNODE_COIN_REQUIRED  = 1000;
    vCoins.clear();
    CoinType nCoinType = coinControl ? coinControl->nCoinType : CoinType::ALL_COINS;

    {
        LOCK2(cs_main, cs_wallet);
        int nInstantSendConfirmationsRequired = Params().GetConsensus().nInstantSendConfirmationsRequired;

        for (std::map<uint256, CWalletTx>::const_iterator it = mapWallet.begin(); it != mapWallet.end(); ++it)
        {
            const uint256& wtxid = it->first;
            const CWalletTx* pcoin = &(*it).second;

            if (!CheckFinalTx(*pcoin))
                continue;

            if (fOnlyConfirmed && !pcoin->IsTrusted())
                continue;

            if (pcoin->IsCoinBase() && pcoin->GetBlocksToMaturity() > 0)
                continue;

            int nDepth = pcoin->GetDepthInMainChain(false);
            // do not use IX for inputs that have less then nInstantSendConfirmationsRequired blockchain confirmations
            if (fUseInstantSend && nDepth < nInstantSendConfirmationsRequired)
                continue;

            // We should not consider coins from transactions that are replacing
            // other transactions.
            //
            // Example: There is a transaction A which is replaced by bumpfee
            // transaction B. In this case, we want to prevent creation of
            // a transaction B' which spends an output of B.
            //
            // Reason: If transaction A were initially confirmed, transactions B
            // and B' would no longer be valid, so the user would have to create
            // a new transaction C to replace B'. However, in the case of a
            // one-block reorg, transactions B' and C might BOTH be accepted,
            // when the user only wanted one of them. Specifically, there could
            // be a 1-block reorg away from the chain where transactions A and C
            // were accepted to another chain where B, B', and C were all
            // accepted.
            if (nDepth == 0 && fOnlyConfirmed && pcoin->mapValue.count("replaces_txid")) {
                continue;
            }

            // Similarly, we should not consider coins from transactions that
            // have been replaced. In the example above, we would want to prevent
            // creation of a transaction A' spending an output of A, because if
            // transaction B were initially confirmed, conflicting with A and
            // A', we wouldn't want to the user to create a transaction D
            // intending to replace A', but potentially resulting in a scenario
            // where A, A', and D could all be accepted (instead of just B and
            // D, or just A and A' like the user would want).
            if (nDepth == 0 && fOnlyConfirmed && pcoin->mapValue.count("replaced_by_txid")) {
                continue;
            }

            for (unsigned int i = 0; i < pcoin->tx->vout.size(); i++) {
                bool found = false;
                if(nCoinType == CoinType::ALL_COINS){
                    // We are now taking ALL_COINS to mean everything sans mints
                    found = !(pcoin->tx->vout[i].scriptPubKey.IsZerocoinMint()
                            || pcoin->tx->vout[i].scriptPubKey.IsSigmaMint()
                            || pcoin->tx->vout[i].scriptPubKey.IsLelantusMint()
                            || pcoin->tx->vout[i].scriptPubKey.IsLelantusJMint())
                            || pcoin->tx->vout[i].scriptPubKey.IsZerocoinRemint();
                } else if(nCoinType == CoinType::ONLY_MINTS){
                    // Do not consider anything other than mints
                    found = (pcoin->tx->vout[i].scriptPubKey.IsZerocoinMint()
                            || pcoin->tx->vout[i].scriptPubKey.IsSigmaMint()
                            || pcoin->tx->vout[i].scriptPubKey.IsZerocoinRemint()
                            || pcoin->tx->vout[i].scriptPubKey.IsLelantusMint()
                            || pcoin->tx->vout[i].scriptPubKey.IsLelantusJMint());
                } else if (nCoinType == CoinType::ONLY_NOT1000IFMN) {
                    found = !(fMasternodeMode && pcoin->tx->vout[i].nValue == ZNODE_COIN_REQUIRED * COIN);
                } else if (nCoinType == CoinType::ONLY_NONDENOMINATED_NOT1000IFMN) {
                    if (fMasternodeMode) found = pcoin->tx->vout[i].nValue != ZNODE_COIN_REQUIRED * COIN; // do not use Hot MN funds
		} else if (nCoinType == CoinType::ONLY_1000) {
                    found = pcoin->tx->vout[i].nValue == ZNODE_COIN_REQUIRED * COIN;
                } else {
                    found = true;
                }
                if (!found) continue;

                isminetype mine = IsMine(pcoin->tx->vout[i]);


                if (!(IsSpent(wtxid, i)) && mine != ISMINE_NO &&
                    (!IsLockedCoin((*it).first, i) || nCoinType == CoinType::ONLY_1000) &&
                    (pcoin->tx->vout[i].nValue > 0 || fIncludeZeroValue || (pcoin->tx->vout[i].scriptPubKey.IsLelantusJMint() && GetCredit(pcoin->tx->vout[i], ISMINE_SPENDABLE) > 0)) &&
                    (!coinControl || !coinControl->HasSelected() || coinControl->fAllowOtherInputs || coinControl->IsSelected(COutPoint((*it).first, i)))) {
                        vCoins.push_back(COutput(pcoin, i, nDepth,
                                                 ((mine & ISMINE_SPENDABLE) != ISMINE_NO) ||
                                                  (coinControl && coinControl->fAllowWatchOnly && (mine & ISMINE_WATCH_SOLVABLE) != ISMINE_NO),
                                                 (mine & (ISMINE_SPENDABLE | ISMINE_WATCH_SOLVABLE)) != ISMINE_NO));
                }
            }
        }
    }
}

void CWallet::AvailableCoinsForLMint(std::vector<std::pair<CAmount, std::vector<COutput>>>& valueAndUTXO, const CCoinControl *coinControl) const
{
    valueAndUTXO.clear();
    std::vector<COutput> vAvailableCoins;
    AvailableCoins(vAvailableCoins, true, coinControl);

    std::map<CTxDestination, std::pair<CAmount, std::vector<COutput>>> mapAddrToUTXO;
    for(const auto& coin : vAvailableCoins)
    {
        CTxDestination address;
        const auto& scriptPubKey = coin.tx->tx->vout[coin.i].scriptPubKey;

        if (!ExtractDestination(scriptPubKey, address) && !scriptPubKey.IsUnspendable())
            continue;

        auto& element = mapAddrToUTXO[address];
        if(element.second.empty())
            element.first = coin.tx->tx->vout[coin.i].nValue;
        else
            element.first += coin.tx->tx->vout[coin.i].nValue;
        element.second.push_back(coin);
    }

    valueAndUTXO.reserve(mapAddrToUTXO.size());
    for(const auto& element : mapAddrToUTXO)
        valueAndUTXO.emplace_back(element.second);

    std::sort(valueAndUTXO.begin(), valueAndUTXO.end(), [](const std::pair<CAmount,std::vector<COutput>> &left, const std::pair<CAmount,std::vector<COutput>> &right) {
        return left.first > right.first;
    });

}

bool CWallet::GetZnodeVinAndKeys(CTxIn &txinRet, CPubKey &pubKeyRet, CKey &keyRet, std::string strTxHash,
                                 std::string strOutputIndex) {
    // wait for reindex and/or import to finish
    if (fImporting || fReindex) return false;

    // Find possible candidates
    std::vector <COutput> vPossibleCoins;
    CCoinControl coinControl;
    coinControl.nCoinType = CoinType::ONLY_1000;
    AvailableCoins(vPossibleCoins, true, &coinControl, false);
    if (vPossibleCoins.empty()) {
        LogPrintf("CWallet::GetZnodeVinAndKeys -- Could not locate any valid znode vin\n");
        return false;
    }

    if (strTxHash.empty()) // No output specified, select the first one
        return GetVinAndKeysFromOutput(vPossibleCoins[0], txinRet, pubKeyRet, keyRet);

    // Find specific vin
    uint256 txHash = uint256S(strTxHash);
    int nOutputIndex = atoi(strOutputIndex.c_str());

    BOOST_FOREACH(COutput & out, vPossibleCoins)
    if (out.tx->GetHash() == txHash && out.i == nOutputIndex) // found it!
        return GetVinAndKeysFromOutput(out, txinRet, pubKeyRet, keyRet);

    LogPrintf("CWallet::GetZnodeVinAndKeys -- Could not locate specified znode vin\n");
    return false;
}

bool CWallet::GetVinAndKeysFromOutput(COutput out, CTxIn &txinRet, CPubKey &pubKeyRet, CKey &keyRet) {
    // wait for reindex and/or import to finish
    if (fImporting || fReindex) return false;

    CScript pubScript;

    txinRet = CTxIn(out.tx->GetHash(), out.i);
    pubScript = out.tx->tx->vout[out.i].scriptPubKey; // the inputs PubKey

    CTxDestination address1;
    ExtractDestination(pubScript, address1);
    CBitcoinAddress address2(address1);

    CKeyID keyID;
    if (!address2.GetKeyID(keyID)) {
        LogPrintf("CWallet::GetVinAndKeysFromOutput -- Address does not refer to a key\n");
        return false;
    }

    if (!GetKey(keyID, keyRet)) {
        LogPrintf("CWallet::GetVinAndKeysFromOutput -- Private key for address is not known\n");
        return false;
    }

    pubKeyRet = keyRet.GetPubKey();
    return true;
}

//[firo]
void CWallet::ListAvailableSigmaMintCoins(std::vector<COutput> &vCoins, bool fOnlyConfirmed) const {
    EnsureMintWalletAvailable();

    vCoins.clear();
    LOCK2(cs_main, cs_wallet);
    std::list<CSigmaEntry> listOwnCoins;
    CWalletDB walletdb(pwalletMain->strWalletFile);
    listOwnCoins = zwallet->GetTracker().MintsAsSigmaEntries(true, false);
    LogPrintf("listOwnCoins.size()=%s\n", listOwnCoins.size());
    for (std::map<uint256, CWalletTx>::const_iterator it = mapWallet.begin(); it != mapWallet.end(); ++it) {
        const CWalletTx *pcoin = &(*it).second;
//        LogPrintf("pcoin=%s\n", pcoin->GetHash().ToString());
        if (!CheckFinalTx(*pcoin)) {
            LogPrintf("!CheckFinalTx(*pcoin)=%s\n", !CheckFinalTx(*pcoin));
            continue;
        }

        if (fOnlyConfirmed && !pcoin->IsTrusted()) {
            LogPrintf("fOnlyConfirmed = %s, !pcoin->IsTrusted()\n", fOnlyConfirmed, !pcoin->IsTrusted());
            continue;
        }

        if (pcoin->IsCoinBase() && pcoin->GetBlocksToMaturity() > 0) {
            LogPrintf("Not trusted\n");
            continue;
        }

        int nDepth = pcoin->GetDepthInMainChain();
        if (nDepth < 0) {
            LogPrintf("nDepth=%s\n", nDepth);
            continue;
        }
        LogPrintf("pcoin->tx->vout.size()=%s\n", pcoin->tx->vout.size());

        for (unsigned int i = 0; i < pcoin->tx->vout.size(); i++) {
            if (pcoin->tx->vout[i].scriptPubKey.IsSigmaMint()) {
                CTxOut txout = pcoin->tx->vout[i];
                secp_primitives::GroupElement pubCoin = sigma::ParseSigmaMintScript(
                    txout.scriptPubKey);
                LogPrintf("Pubcoin=%s\n", pubCoin.tostring());
                // CHECKING PROCESS
                BOOST_FOREACH(const CSigmaEntry &ownCoinItem, listOwnCoins) {
                   if (ownCoinItem.value == pubCoin && ownCoinItem.IsUsed == false &&
                        ownCoinItem.randomness != uint64_t(0) && ownCoinItem.serialNumber != uint64_t(0)) {
                        vCoins.push_back(COutput(pcoin, i, nDepth, true, true));
                        LogPrintf("-->OK\n");
                    }
                }
            }
        }
    }
}

void CWallet::ListAvailableLelantusMintCoins(std::vector<COutput> &vCoins, bool fOnlyConfirmed) const {
    EnsureMintWalletAvailable();

    vCoins.clear();
    LOCK2(cs_main, cs_wallet);
    std::list<CLelantusEntry> listOwnCoins;
    CWalletDB walletdb(pwalletMain->strWalletFile);
    listOwnCoins = zwallet->GetTracker().MintsAsLelantusEntries(true, false);
    LogPrintf("listOwnCoins.size()=%s\n", listOwnCoins.size());
    for (std::map<uint256, CWalletTx>::const_iterator it = mapWallet.begin(); it != mapWallet.end(); ++it) {
        const CWalletTx *pcoin = &(*it).second;
//        LogPrintf("pcoin=%s\n", pcoin->GetHash().ToString());
        if (!CheckFinalTx(*pcoin)) {
            LogPrintf("!CheckFinalTx(*pcoin)=%s\n", !CheckFinalTx(*pcoin));
            continue;
        }

        if (fOnlyConfirmed && !pcoin->IsTrusted()) {
            LogPrintf("fOnlyConfirmed = %s, !pcoin->IsTrusted() = %s\n", fOnlyConfirmed, !pcoin->IsTrusted());
            continue;
        }

        if (pcoin->IsCoinBase() && pcoin->GetBlocksToMaturity() > 0) {
            LogPrintf("Not trusted\n");
            continue;
        }

        int nDepth = pcoin->GetDepthInMainChain();
        if (nDepth < 0) {
            LogPrintf("nDepth=%s\n", nDepth);
            continue;
        }
        LogPrintf("pcoin->tx->vout.size()=%s\n", pcoin->tx->vout.size());

        for (unsigned int i = 0; i < pcoin->tx->vout.size(); i++) {
            if (pcoin->tx->vout[i].scriptPubKey.IsLelantusMint() || pcoin->tx->vout[i].scriptPubKey.IsLelantusJMint()) {
                CTxOut txout = pcoin->tx->vout[i];
                secp_primitives::GroupElement pubCoin;
                lelantus::ParseLelantusMintScript(txout.scriptPubKey, pubCoin);
                LogPrintf("Pubcoin=%s\n", pubCoin.tostring());
                // CHECKING PROCESS
                BOOST_FOREACH(const CLelantusEntry& ownCoinItem, listOwnCoins) {
                    if (ownCoinItem.value == pubCoin && ownCoinItem.IsUsed == false &&
                        !ownCoinItem.randomness.isZero() && !ownCoinItem.serialNumber.isZero()) {
                        vCoins.push_back(COutput(pcoin, i, nDepth, true, true));
                        LogPrintf("-->OK\n");
                    }
                }
            }
        }
    }
}

static void ApproximateBestSubset(std::vector<std::pair<CAmount, std::pair<const CWalletTx*,unsigned int> > >vValue, const CAmount& nTotalLower, const CAmount& nTargetValue,
                                  std::vector<char>& vfBest, CAmount& nBest, int iterations = 1000)
{
    std::vector<char> vfIncluded;

    vfBest.assign(vValue.size(), true);
    nBest = nTotalLower;

    FastRandomContext insecure_rand;

    for (int nRep = 0; nRep < iterations && nBest != nTargetValue; nRep++) {
        vfIncluded.assign(vValue.size(), false);
        CAmount nTotal = 0;
        bool fReachedTarget = false;
        for (int nPass = 0; nPass < 2 && !fReachedTarget; nPass++)
        {
            for (unsigned int i = 0; i < vValue.size(); i++)
            {
                //The solver here uses a randomized algorithm,
                //the randomness serves no real security purpose but is just
                //needed to prevent degenerate behavior and it is important
                //that the rng is fast. We do not use a constant random sequence,
                //because there may be some privacy improvement by making
                //the selection random.
                if (nPass == 0 ? insecure_rand.rand32()&1 : !vfIncluded[i])
                {
                    nTotal += vValue[i].first;
                    vfIncluded[i] = true;
                    if (nTotal >= nTargetValue)
                    {
                        fReachedTarget = true;
                        if (nTotal < nBest)
                        {
                            nBest = nTotal;
                            vfBest = vfIncluded;
                        }
                        nTotal -= vValue[i].first;
                        vfIncluded[i] = false;
                    }
                }
            }
        }
    }
}

bool CWallet::SelectCoinsMinConf(const CAmount& nTargetValue, const int nConfMine, const int nConfTheirs, const uint64_t nMaxAncestors, std::vector<COutput> vCoins,
                                 std::set<std::pair<const CWalletTx*,unsigned int> >& setCoinsRet, CAmount& nValueRet, bool fForUseInInstantSend) const
{
    setCoinsRet.clear();
    nValueRet = 0;

    // List of values less than target
    std::pair<CAmount, std::pair<const CWalletTx*,unsigned int> > coinLowestLarger;
    coinLowestLarger.first = std::numeric_limits<CAmount>::max();
    coinLowestLarger.second.first = NULL;
    std::vector<std::pair<CAmount, std::pair<const CWalletTx*,unsigned int> > > vValue;
    CAmount nTotalLower = 0;

    Shuffle(vCoins.begin(), vCoins.end(), FastRandomContext());

    BOOST_FOREACH(const COutput &output, vCoins)
    {
        if (!output.fSpendable)
            continue;

        const CWalletTx *pcoin = output.tx;

            bool fLockedByIS = pcoin->IsLockedByLLMQInstantSend();

        if (output.nDepth < ((pcoin->IsFromMe(ISMINE_ALL) || pcoin->tx->IsLelantusMint()) ? nConfMine : nConfTheirs) && !fLockedByIS)
            continue;

        if (!mempool.TransactionWithinChainLimit(pcoin->GetHash(), nMaxAncestors))
            continue;

        int i = output.i;
        CAmount n = pcoin->tx->vout[i].nValue;

        std::pair<CAmount,std::pair<const CWalletTx*,unsigned int> > coin = std::make_pair(n,std::make_pair(pcoin, i));

        if (n == nTargetValue)
        {
            setCoinsRet.insert(coin.second);
            nValueRet += coin.first;
            return true;
        }
        else if (n < nTargetValue + MIN_CHANGE)
        {
            vValue.push_back(coin);
            nTotalLower += n;
        }
        else if (n < coinLowestLarger.first)
        {
            coinLowestLarger = coin;
        }
    }

    if (nTotalLower == nTargetValue)
    {
        for (unsigned int i = 0; i < vValue.size(); ++i)
        {
            setCoinsRet.insert(vValue[i].second);
            nValueRet += vValue[i].first;
        }
        return true;
    }

    if (nTotalLower < nTargetValue)
    {
        if (coinLowestLarger.second.first == NULL)
            return false;
        setCoinsRet.insert(coinLowestLarger.second);
        nValueRet += coinLowestLarger.first;
        return true;
    }

    // Solve subset sum by stochastic approximation
    std::sort(vValue.begin(), vValue.end(), CompareValueOnly());
    std::reverse(vValue.begin(), vValue.end());
    std::vector<char> vfBest;
    CAmount nBest;

    ApproximateBestSubset(vValue, nTotalLower, nTargetValue, vfBest, nBest, fForUseInInstantSend);
    if (nBest != nTargetValue && nTotalLower >= nTargetValue + MIN_CHANGE)
        ApproximateBestSubset(vValue, nTotalLower, nTargetValue + MIN_CHANGE, vfBest, nBest, fForUseInInstantSend);

    // If we have a bigger coin and (either the stochastic approximation didn't find a good solution,
    //                                   or the next bigger coin is closer), return the bigger coin
    if (coinLowestLarger.second.first &&
        ((nBest != nTargetValue && nBest < nTargetValue + MIN_CHANGE) || coinLowestLarger.first <= nBest))
    {
        setCoinsRet.insert(coinLowestLarger.second);
        nValueRet += coinLowestLarger.first;
    }
    else {
        for (unsigned int i = 0; i < vValue.size(); i++)
            if (vfBest[i])
            {
                setCoinsRet.insert(vValue[i].second);
                nValueRet += vValue[i].first;
            }

        LogPrint("selectcoins", "SelectCoins() best subset: ");
        for (unsigned int i = 0; i < vValue.size(); i++)
            if (vfBest[i])
                LogPrint("selectcoins", "%s ", FormatMoney(vValue[i].first));
        LogPrint("selectcoins", "total %s\n", FormatMoney(nBest));
    }

    return true;
}

bool CWallet::SelectCoins(const std::vector<COutput>& vAvailableCoins, const CAmount& nTargetValue, std::set<std::pair<const CWalletTx*,unsigned int> >& setCoinsRet, CAmount& nValueRet, const CCoinControl* coinControl, bool fForUseInInstantSend) const
{
    std::vector<COutput> vCoins(vAvailableCoins);
    CoinType nCoinType = coinControl ? coinControl->nCoinType : CoinType::ALL_COINS;

    // coin control -> return all selected outputs (we want all selected to go into the transaction for sure)
    if (coinControl && coinControl->HasSelected() && !coinControl->fAllowOtherInputs)
    {
        BOOST_FOREACH(const COutput& out, vCoins)
        {
            if (!out.fSpendable)
                 continue;
            nValueRet += out.tx->tx->vout[out.i].nValue;
            setCoinsRet.insert(std::make_pair(out.tx, out.i));
        }
        return (nValueRet >= nTargetValue);
    }

    // calculate value from preset inputs and store them
    std::set<std::pair<const CWalletTx*, uint32_t> > setPresetCoins;
    CAmount nValueFromPresetInputs = 0;

    std::vector<COutPoint> vPresetInputs;
    if (coinControl)
        coinControl->ListSelected(vPresetInputs);
    BOOST_FOREACH(const COutPoint& outpoint, vPresetInputs)
    {
        std::map<uint256, CWalletTx>::const_iterator it = mapWallet.find(outpoint.hash);
        if (it != mapWallet.end())
        {
            const CWalletTx* pcoin = &it->second;
            // Clearly invalid input, fail
            if (pcoin->tx->vout.size() <= outpoint.n)
                return false;
            nValueFromPresetInputs += pcoin->tx->vout[outpoint.n].nValue;
            setPresetCoins.insert(std::make_pair(pcoin, outpoint.n));
        } else
            return false; // TODO: Allow non-wallet inputs
    }

    // remove preset inputs from vCoins
    for (std::vector<COutput>::iterator it = vCoins.begin(); it != vCoins.end() && coinControl && coinControl->HasSelected();)
    {
        if (setPresetCoins.count(std::make_pair(it->tx, it->i)))
            it = vCoins.erase(it);
        else
            ++it;
    }

    size_t nMaxChainLength = std::min(GetArg("-limitancestorcount", DEFAULT_ANCESTOR_LIMIT), GetArg("-limitdescendantcount", DEFAULT_DESCENDANT_LIMIT));
    bool fRejectLongChains = GetBoolArg("-walletrejectlongchains", DEFAULT_WALLET_REJECT_LONG_CHAINS);

    bool res = nTargetValue <= nValueFromPresetInputs ||
        SelectCoinsMinConf(nTargetValue - nValueFromPresetInputs, 1, 6, 0, vCoins, setCoinsRet, nValueRet, fForUseInInstantSend) ||
        SelectCoinsMinConf(nTargetValue - nValueFromPresetInputs, 1, 1, 0, vCoins, setCoinsRet, nValueRet, fForUseInInstantSend) ||
        (bSpendZeroConfChange && SelectCoinsMinConf(nTargetValue - nValueFromPresetInputs, 0, 1, 2, vCoins, setCoinsRet, nValueRet, fForUseInInstantSend)) ||
        (bSpendZeroConfChange && SelectCoinsMinConf(nTargetValue - nValueFromPresetInputs, 0, 1, std::min((size_t)4, nMaxChainLength/3), vCoins, setCoinsRet, nValueRet, fForUseInInstantSend)) ||
        (bSpendZeroConfChange && SelectCoinsMinConf(nTargetValue - nValueFromPresetInputs, 0, 1, nMaxChainLength/2, vCoins, setCoinsRet, nValueRet, fForUseInInstantSend)) ||
        (bSpendZeroConfChange && SelectCoinsMinConf(nTargetValue - nValueFromPresetInputs, 0, 1, nMaxChainLength, vCoins, setCoinsRet, nValueRet, fForUseInInstantSend)) ||
        (bSpendZeroConfChange && !fRejectLongChains && SelectCoinsMinConf(nTargetValue - nValueFromPresetInputs, 0, 1, std::numeric_limits<uint64_t>::max(), vCoins, setCoinsRet, nValueRet, fForUseInInstantSend));

    // because SelectCoinsMinConf clears the setCoinsRet, we now add the possible inputs to the coinset
    setCoinsRet.insert(setPresetCoins.begin(), setPresetCoins.end());

    // add preset inputs to the total value selected
    nValueRet += nValueFromPresetInputs;

    return res;
}

bool CWallet::FundTransaction(CMutableTransaction& tx, CAmount& nFeeRet, bool overrideEstimatedFeeRate, const CFeeRate& specificFeeRate, int& nChangePosInOut, std::string& strFailReason, bool includeWatching, bool lockUnspents, const std::set<int>& setSubtractFeeFromOutputs, bool keepReserveKey, const CTxDestination& destChange)
{
    std::vector<CRecipient> vecSend;

    // Turn the txout set into a CRecipient vector
    for (size_t idx = 0; idx < tx.vout.size(); idx++)
    {
        const CTxOut& txOut = tx.vout[idx];
        CRecipient recipient = {txOut.scriptPubKey, txOut.nValue, setSubtractFeeFromOutputs.count(idx) == 1};
        vecSend.push_back(recipient);
    }

    CCoinControl coinControl;
    coinControl.destChange = destChange;
    coinControl.fAllowOtherInputs = true;
    coinControl.fAllowWatchOnly = includeWatching;
    coinControl.fOverrideFeeRate = overrideEstimatedFeeRate;
    coinControl.nFeeRate = specificFeeRate;

    BOOST_FOREACH(const CTxIn& txin, tx.vin)
        coinControl.Select(txin.prevout);

    int nExtraPayloadSize = 0;
    if (tx.nVersion == 3 && tx.nType != TRANSACTION_NORMAL)
        nExtraPayloadSize = (int)tx.vExtraPayload.size();

    CReserveKey reservekey(this);
    CWalletTx wtx;
    if (!CreateTransaction(vecSend, wtx, reservekey, nFeeRet, nChangePosInOut, strFailReason, &coinControl, nExtraPayloadSize))
        return false;

    if (nChangePosInOut != -1)
        tx.vout.insert(tx.vout.begin() + nChangePosInOut, wtx.tx->vout[nChangePosInOut]);

    // Copy output sizes from new transaction; they may have had the fee subtracted from them
    for (unsigned int idx = 0; idx < tx.vout.size(); idx++)
        tx.vout[idx].nValue = wtx.tx->vout[idx].nValue;

    // Add new txins (keeping original txin scriptSig/order)
    BOOST_FOREACH(const CTxIn& txin, wtx.tx->vin)
    {
        if (!coinControl.IsSelected(txin.prevout))
        {
            tx.vin.push_back(txin);

            if (lockUnspents)
            {
              LOCK2(cs_main, cs_wallet);
              LockCoin(txin.prevout);
            }
        }
    }

    // optionally keep the change output key
    if (keepReserveKey)
        reservekey.KeepKey();

    return true;
}

bool CWallet::ConvertList(std::vector <CTxIn> vecTxIn, std::vector <CAmount> &vecAmounts) {
    BOOST_FOREACH(CTxIn txin, vecTxIn) {
        if (mapWallet.count(txin.prevout.hash)) {
            CWalletTx &wtx = mapWallet[txin.prevout.hash];
            if (txin.prevout.n < wtx.tx->vout.size()) {
                vecAmounts.push_back(wtx.tx->vout[txin.prevout.n].nValue);
            }
        } else {
            LogPrintf("CWallet::ConvertList -- Couldn't find transaction\n");
        }
    }
    return true;
}

bool CWallet::CreateTransaction(const std::vector<CRecipient>& vecSend, CWalletTx& wtxNew, CReserveKey& reservekey, CAmount& nFeeRet,
                                int& nChangePosInOut, std::string& strFailReason, const CCoinControl* coinControl, bool sign, int nExtraPayloadSize, bool fUseInstantSend)
{
    CAmount nFeePay = 0;

    CAmount nValue = 0;
    int nChangePosRequest = nChangePosInOut;
    unsigned int nSubtractFeeFromAmount = 0;
    for (const auto& recipient : vecSend)
    {
        if (nValue < 0 || recipient.nAmount < 0)
        {
            strFailReason = _("Transaction amounts must not be negative");
            return false;
        }
        nValue += recipient.nAmount;

        if (recipient.fSubtractFeeFromAmount)
            nSubtractFeeFromAmount++;
    }
    if (vecSend.empty())
    {
        strFailReason = _("Transaction must have at least one recipient");
        return false;
    }

    wtxNew.fTimeReceivedIsTxTime = true;
    wtxNew.BindWallet(this);
    CMutableTransaction txNew;

    // Discourage fee sniping.
    //
    // For a large miner the value of the transactions in the best block and
    // the mempool can exceed the cost of deliberately attempting to mine two
    // blocks to orphan the current best block. By setting nLockTime such that
    // only the next block can include the transaction, we discourage this
    // practice as the height restricted and limited blocksize gives miners
    // considering fee sniping fewer options for pulling off this attack.
    //
    // A simple way to think about this is from the wallet's point of view we
    // always want the blockchain to move forward. By setting nLockTime this
    // way we're basically making the statement that we only want this
    // transaction to appear in the next block; we don't want to potentially
    // encourage reorgs by allowing transactions to appear at lower heights
    // than the next block in forks of the best chain.
    //
    // Of course, the subsidy is high enough, and transaction volume low
    // enough, that fee sniping isn't a problem yet, but by implementing a fix
    // now we ensure code won't be written that makes assumptions about
    // nLockTime that preclude a fix later.

    txNew.nLockTime = chainActive.Height();

    // Secondly occasionally randomly pick a nLockTime even further back, so
    // that transactions that are delayed after signing for whatever reason,
    // e.g. high-latency mix networks and some CoinJoin implementations, have
    // better privacy.
    if (GetRandInt(10) == 0)
        txNew.nLockTime = std::max(0, (int)txNew.nLockTime - GetRandInt(100));

    assert(txNew.nLockTime <= (unsigned int)chainActive.Height());
    assert(txNew.nLockTime < LOCKTIME_THRESHOLD);

    {
        std::set<std::pair<const CWalletTx*, unsigned int>> setCoins;
        LOCK2(cs_main, cs_wallet);
        {
            std::vector<COutput> vAvailableCoins;
            AvailableCoins(vAvailableCoins, true, coinControl, false, fUseInstantSend);
            int nInstantSendConfirmationsRequired = Params().GetConsensus().nInstantSendConfirmationsRequired;

            nFeeRet = 0;
            if(nFeePay > 0) nFeeRet = nFeePay;
            double dPriority = 0;
            // Start with no fee and loop until there is enough fee
            while (true)
            {
                nChangePosInOut = nChangePosRequest;
                txNew.vin.clear();
                txNew.vout.clear();
                wtxNew.fFromMe = true;
                bool fFirst = true;

                CAmount nValueToSelect = nValue;
                if (nSubtractFeeFromAmount == 0)
                    nValueToSelect += nFeeRet;
                // vouts to the payees
                for (const auto& recipient : vecSend)
                {
                    CTxOut txout(recipient.nAmount, recipient.scriptPubKey);

                    if (recipient.fSubtractFeeFromAmount)
                    {
                        txout.nValue -= nFeeRet / nSubtractFeeFromAmount; // Subtract fee equally from each selected recipient

                        if (fFirst) // first receiver pays the remainder not divisible by output count
                        {
                            fFirst = false;
                            txout.nValue -= nFeeRet % nSubtractFeeFromAmount;
                        }
                    }

                    if (txout.IsDust(dustRelayFee))
                    {
                        if (recipient.fSubtractFeeFromAmount && nFeeRet > 0)
                        {
                            if (txout.nValue < 0)
                                strFailReason = _("The transaction amount is too small to pay the fee");
                            else
                                strFailReason = _("The transaction amount is too small to send after the fee has been deducted");
                        }
                        else
                            strFailReason = _("Transaction amount too small");
                        return false;
                    }
                    txNew.vout.push_back(txout);
                }

                // Choose coins to use
                CAmount nValueIn = 0;
                setCoins.clear();
                if (!SelectCoins(vAvailableCoins, nValueToSelect, setCoins, nValueIn, coinControl, fUseInstantSend))
                {
                    strFailReason = _("Insufficient funds");
                    return false;
                }

                const CAmount nChange = nValueIn - nValueToSelect;
                CTxOut newTxOut;

                if (nChange > 0)
                {
                    // Fill a vout to ourself
                    // TODO: pass in scriptChange instead of reservekey so
                    // change transaction isn't always pay-to-dash-address
                    CScript scriptChange;

                    // coin control: send change to custom address
                    if (coinControl && !boost::get<CNoDestination>(&coinControl->destChange))
                        scriptChange = GetScriptForDestination(coinControl->destChange);

                    // no coin control: send change to newly generated address
                    else
                    {
                        // Note: We use a new key here to keep it from being obvious which side is the change.
                        //  The drawback is that by not reusing a previous key, the change may be lost if a
                        //  backup is restored, if the backup doesn't have the new private key for the change.
                        //  If we reused the old key, it would be possible to add code to look for and
                        //  rediscover unknown transactions that were written with keys of ours to recover
                        //  post-backup change.

                        // Reserve a new key pair from key pool
                        CPubKey vchPubKey;
                        bool ret;
                        ret = reservekey.GetReservedKey(vchPubKey);
                        if (!ret)
                        {
                            strFailReason = _("Keypool ran out, please call keypoolrefill first");
                            return false;
                        }

                        scriptChange = GetScriptForDestination(vchPubKey.GetID());
                    }

                    newTxOut = CTxOut(nChange, scriptChange);

                    // We do not move dust-change to fees, because the sender would end up paying more than requested.
                    // This would be against the purpose of the all-inclusive feature.
                    // So instead we raise the change and deduct from the recipient.
                    if (nSubtractFeeFromAmount > 0 && newTxOut.IsDust(dustRelayFee))
                    {
                        CAmount nDust = newTxOut.GetDustThreshold(dustRelayFee) - newTxOut.nValue;
                        newTxOut.nValue += nDust; // raise change until no more dust
                        for (unsigned int i = 0; i < vecSend.size(); i++) // subtract from first recipient
                        {
                            if (vecSend[i].fSubtractFeeFromAmount)
                            {
                                txNew.vout[i].nValue -= nDust;
                                if (txNew.vout[i].IsDust(dustRelayFee))
                                {
                                    strFailReason = _("The transaction amount is too small to send after the fee has been deducted");
                                    return false;
                                }
                                break;
                            }
                        }
                    }

                    // Never create dust outputs; if we would, just
                    // add the dust to the fee.
                    if (newTxOut.IsDust(dustRelayFee))
                    {
                        nChangePosInOut = -1;
                        nFeeRet += nChange;
                        reservekey.ReturnKey();
                    }
                    else
                    {
                        if (nChangePosInOut == -1)
                        {
                            // Insert change txn at random position:
                            nChangePosInOut = GetRandInt(txNew.vout.size()+1);
                        }
                        else if ((unsigned int)nChangePosInOut > txNew.vout.size())
                        {
                            strFailReason = _("Change index out of range");
                            return false;
                        }

                        std::vector<CTxOut>::iterator position = txNew.vout.begin()+nChangePosInOut;
                        txNew.vout.insert(position, newTxOut);
                    }
                } else {
                    reservekey.ReturnKey();
                    nChangePosInOut = -1;
                }

                // Fill vin
                //
                // Note how the sequence number is set to max()-1 so that the
                // nLockTime set above actually works.
                //
                // BIP125 defines opt-in RBF as any nSequence < maxint-1, so
                // we use the highest possible value in that range (maxint-2)
                // to avoid conflicting with other possible uses of nSequence,
                // and in the spirit of "smallest possible change from prior
                // behavior."
                for (const auto& coin : setCoins)
                    txNew.vin.push_back(CTxIn(coin.first->GetHash(),coin.second,CScript(),
                                              std::numeric_limits<unsigned int>::max() - (fWalletRbf ? 2 : 1)));

                // Fill in dummy signatures for fee calculation.
                if (!DummySignTx(txNew, setCoins)) {
                    strFailReason = _("Signing transaction failed");
                    return false;
                }

                unsigned int nBytes = ::GetSerializeSize(txNew, SER_NETWORK, PROTOCOL_VERSION);

                if (nExtraPayloadSize != 0) {
                    // account for extra payload in fee calculation
                    nBytes += GetSizeOfCompactSize(nExtraPayloadSize) + nExtraPayloadSize;
                }

                if (nBytes > MAX_STANDARD_TX_SIZE) {
                    // Do not create oversized transactions (bad-txns-oversize).
                    strFailReason = _("Transaction too large");
                    return false;
                }

                CTransaction txNewConst(txNew);
                dPriority = txNewConst.ComputePriority(dPriority, nBytes);

                // Remove scriptSigs to eliminate the fee calculation dummy signatures
                for (auto& vin : txNew.vin) {
                    vin.scriptSig = CScript();
                    vin.scriptWitness.SetNull();
                }

                // Allow to override the default confirmation target over the CoinControl instance
                int currentConfirmationTarget = nTxConfirmTarget;
                if (coinControl && coinControl->nConfirmTarget > 0)
                    currentConfirmationTarget = coinControl->nConfirmTarget;

                // Can we complete this as a free transaction?
                if (fSendFreeTransactions && nBytes <= MAX_FREE_TRANSACTION_CREATE_SIZE)
                {
                    // Not enough fee: enough priority?
                    double dPriorityNeeded = mempool.estimateSmartPriority(currentConfirmationTarget);
                    // Require at least hard-coded AllowFree.
                    if (dPriority >= dPriorityNeeded && AllowFree(dPriority))
                        break;
                }

                CAmount nFeeNeeded = GetMinimumFee(nBytes, currentConfirmationTarget, mempool);
                if (coinControl && nFeeNeeded > 0 && coinControl->nMinimumTotalFee > nFeeNeeded) {
                    nFeeNeeded = coinControl->nMinimumTotalFee;
                }
                if (coinControl && coinControl->fOverrideFeeRate)
                    nFeeNeeded = coinControl->nFeeRate.GetFee(nBytes);

                // If we made it here and we aren't even able to meet the relay fee on the next pass, give up
                // because we must be at the maximum allowed fee.
                if (nFeeNeeded < ::minRelayTxFee.GetFee(nBytes))
                {
                    strFailReason = _("Transaction too large for fee policy");
                    return false;
                }

                if (nFeeRet >= nFeeNeeded) {
                    // Reduce fee to only the needed amount if we have change
                    // output to increase.  This prevents potential overpayment
                    // in fees if the coins selected to meet nFeeNeeded result
                    // in a transaction that requires less fee than the prior
                    // iteration.
                    // TODO: The case where nSubtractFeeFromAmount > 0 remains
                    // to be addressed because it requires returning the fee to
                    // the payees and not the change output.
                    // TODO: The case where there is no change output remains
                    // to be addressed so we avoid creating too small an output.
                    if (nFeeRet > nFeeNeeded && nChangePosInOut != -1 && nSubtractFeeFromAmount == 0) {
                        CAmount extraFeePaid = nFeeRet - nFeeNeeded;
                        std::vector<CTxOut>::iterator change_position = txNew.vout.begin()+nChangePosInOut;
                        change_position->nValue += extraFeePaid;
                        nFeeRet -= extraFeePaid;
                    }
                    break; // Done, enough fee included.
                }

                // Try to reduce change to include necessary fee
                if (nChangePosInOut != -1 && nSubtractFeeFromAmount == 0) {
                    CAmount additionalFeeNeeded = nFeeNeeded - nFeeRet;
                    std::vector<CTxOut>::iterator change_position = txNew.vout.begin()+nChangePosInOut;
                    // Only reduce change if remaining amount is still a large enough output.
                    if (change_position->nValue >= MIN_FINAL_CHANGE + additionalFeeNeeded) {
                        change_position->nValue -= additionalFeeNeeded;
                        nFeeRet += additionalFeeNeeded;
                        break; // Done, able to increase fee from change
                    }
                }

                // Include more fee and try again.
                nFeeRet = nFeeNeeded;
                continue;
            }
        }

        if (sign)
        {
            CTransaction txNewConst(txNew);
            int nIn = 0;
            for (const auto& coin : setCoins)
            {
                const CScript& scriptPubKey = coin.first->tx->vout[coin.second].scriptPubKey;
                SignatureData sigdata;

                if (!ProduceSignature(TransactionSignatureCreator(this, &txNewConst, nIn, coin.first->tx->vout[coin.second].nValue, SIGHASH_ALL), scriptPubKey, sigdata))
                {
                    strFailReason = _("Signing transaction failed");
                    return false;
                } else {
                    UpdateTransaction(txNew, nIn, sigdata);
                }

                nIn++;
            }
        }

        // Embed the constructed transaction data in wtxNew.
        wtxNew.SetTx(MakeTransactionRef(std::move(txNew)));
    }

    if (GetBoolArg("-walletrejectlongchains", DEFAULT_WALLET_REJECT_LONG_CHAINS)) {
        // Lastly, ensure this tx will pass the mempool's chain limits
        LockPoints lp;
        CTxMemPoolEntry entry(wtxNew.tx, 0, 0, 0, 0, false, 0, lp);

        CTxMemPool::setEntries setAncestors;
        size_t nLimitAncestors = GetArg("-limitancestorcount", DEFAULT_ANCESTOR_LIMIT);
        size_t nLimitAncestorSize = GetArg("-limitancestorsize", DEFAULT_ANCESTOR_SIZE_LIMIT)*1000;
        size_t nLimitDescendants = GetArg("-limitdescendantcount", DEFAULT_DESCENDANT_LIMIT);
        size_t nLimitDescendantSize = GetArg("-limitdescendantsize", DEFAULT_DESCENDANT_SIZE_LIMIT)*1000;
        std::string errString;
        if (!mempool.CalculateMemPoolAncestors(entry, setAncestors, nLimitAncestors, nLimitAncestorSize, nLimitDescendants, nLimitDescendantSize, errString)) {
            strFailReason = _("Transaction has too long of a mempool chain");
            return false;
        }
    }
    return true;
}

/**
 * Call after CreateTransaction unless you want to abort
 */
bool CWallet::CommitTransaction(CWalletTx& wtxNew, CReserveKey& reservekey, CConnman* connman, CValidationState& state)
{
    {
        LOCK2(cs_main, cs_wallet);
        LogPrintf("CommitTransaction:\n%s", wtxNew.tx->ToString());
        {
            // Take key pair from key pool so it won't be used again
            reservekey.KeepKey();

            // Add tx to wallet, because if it has change it's also ours,
            // otherwise just for transaction history.
            AddToWallet(wtxNew);

            // Notify that old coins are spent
            BOOST_FOREACH(const CTxIn& txin, wtxNew.tx->vin)
            {
                // Skip inputs of anonymized transactions
                if (txin.prevout.hash.IsNull())
                    continue;

                CWalletTx &coin = mapWallet[txin.prevout.hash];
                coin.BindWallet(this);
                NotifyTransactionChanged(this, coin.GetHash(), CT_UPDATED);
            }
        }

        // Track how many getdata requests our transaction gets
        mapRequestCount[wtxNew.GetHash()] = 0;

        if (fBroadcastTransactions)
        {
            // Broadcast
            if (!wtxNew.AcceptToMemoryPool(maxTxFee, state)) {
                LogPrintf("CommitTransaction(): Transaction cannot be broadcast immediately, %s\n", state.GetRejectReason());
                // TODO: if we expect the failure to be long term or permanent, instead delete wtx from the wallet and return failure.
            } else {
                wtxNew.RelayWalletTransaction(connman);
            }
        }
    }
    return true;
}

bool CWallet::EraseFromWallet(uint256 hash) {
    if (!fFileBacked)
        return false;
    {
        LOCK(cs_wallet);
        if (mapWallet.erase(hash))
            CWalletDB(strWalletFile).EraseTx(hash);
    }
    return true;
}

/**
 * @brief CWallet::CreateMintTransaction
 * @param vecSend
 * @param wtxNew
 * @param reservekey
 * @param nFeeRet
 * @param strFailReason
 * @param coinControl
 * @return
 */
bool CWallet::CreateMintTransaction(const std::vector <CRecipient> &vecSend, CWalletTx &wtxNew,
                                            CReserveKey &reservekey,
                                            CAmount &nFeeRet, int &nChangePosInOut, std::string &strFailReason,
                                            const CCoinControl *coinControl, bool sign) {
    CAmount nValue = 0;
    int nChangePosRequest = nChangePosInOut;
    unsigned int nSubtractFeeFromAmount = 0;
    BOOST_FOREACH(const CRecipient &recipient, vecSend)
    {
        if (nValue < 0 || recipient.nAmount < 0) {
            strFailReason = _("Transaction amounts must be positive");
            return false;
        }
        nValue += recipient.nAmount;
    }
    if (vecSend.empty() || nValue < 0) {
        strFailReason = _("Transaction amounts must be positive");
        return false;
    }
    wtxNew.fTimeReceivedIsTxTime = true;
    wtxNew.BindWallet(this);
    CMutableTransaction txNew;
    txNew.nLockTime = chainActive.Height();
    if (GetRandInt(10) == 0)
        txNew.nLockTime = std::max(0, (int) txNew.nLockTime - GetRandInt(100));

    assert(txNew.nLockTime <= (unsigned int) chainActive.Height());
    assert(txNew.nLockTime < LOCKTIME_THRESHOLD);

    {
        LOCK2(cs_main, cs_wallet);
        {
            std::vector<COutput> vAvailableCoins;
            AvailableCoins(vAvailableCoins, true, coinControl);

            nFeeRet = payTxFee.GetFeePerK();
            LogPrintf("nFeeRet=%s\n", nFeeRet);
            // Start with no fee and loop until there is enough fee
            while (true)
            {
                nChangePosInOut = nChangePosRequest;
                txNew.vin.clear();
                txNew.vout.clear();

                wtxNew.fFromMe = true;
                wtxNew.changes.clear();

                CAmount nValueToSelect = nValue + nFeeRet;
                double dPriority = 0;
                // vouts to the payees
                BOOST_FOREACH(const CRecipient &recipient, vecSend)
                {
                    CTxOut txout(recipient.nAmount, recipient.scriptPubKey);
                    LogPrintf("txout:%s\n", txout.ToString());

                    if (txout.IsDust(::minRelayTxFee)) {
                        if (recipient.fSubtractFeeFromAmount && nFeeRet > 0) {
                            if (txout.nValue < 0)
                                strFailReason = _("The transaction amount is too small to pay the fee");
                            else
                                strFailReason = _(
                                        "The transaction amount is too small to send after the fee has been deducted");
                        } else
                            strFailReason = _("Transaction amount too small");
                        return false;
                    }
                    txNew.vout.push_back(txout);
                }

                // Choose coins to use
                std::set<std::pair<const CWalletTx*,unsigned int> > setCoins;
                CAmount nValueIn = 0;
                if (!SelectCoins(vAvailableCoins, nValueToSelect, setCoins, nValueIn, coinControl))
                {
                    if (nValueIn < nValueToSelect) {
                        strFailReason = _("Insufficient funds");
                    }
                    return false;
                }
                BOOST_FOREACH(PAIRTYPE(const CWalletTx*, unsigned int) pcoin, setCoins)
                {
                    CAmount nCredit = pcoin.first->tx->vout[pcoin.second].nValue;
                    //The coin age after the next block (depth+1) is used instead of the current,
                    //reflecting an assumption the user would accept a bit more delay for
                    //a chance at a free transaction.
                    //But mempool inputs might still be in the mempool, so their age stays 0
                    int age = pcoin.first->GetDepthInMainChain();
                    assert(age >= 0);
                    if (age != 0)
                        age += 1;
                    dPriority += (double)nCredit * age;
                }

                CAmount nChange = nValueIn - nValueToSelect;

                if (nChange > 0) {
                    // Fill a vout to ourself
                    // TODO: pass in scriptChange instead of reservekey so
                    // change transaction isn't always pay-to-bitcoin-address
                    CScript scriptChange;

                    // coin control: send change to custom address
                    if (coinControl && !boost::get<CNoDestination>(&coinControl->destChange))
                        scriptChange = GetScriptForDestination(coinControl->destChange);

                    // send change to one of the specified change addresses
                    else if (IsArgSet("-change") && mapMultiArgs.at("-change").size() > 0) {
                        CBitcoinAddress address(mapMultiArgs.at("change")[GetRandInt(mapMultiArgs.at("-change").size())]);
                        CKeyID keyID;
                        if (!address.GetKeyID(keyID)) {
                            strFailReason = _("Bad change address");
                            return false;
                        }
                        scriptChange = GetScriptForDestination(keyID);
                    }

                    // no coin control: send change to newly generated address
                    else
                    {
                        // Note: We use a new key here to keep it from being obvious which side is the change.
                        //  The drawback is that by not reusing a previous key, the change may be lost if a
                        //  backup is restored, if the backup doesn't have the new private key for the change.
                        //  If we reused the old key, it would be possible to add code to look for and
                        //  rediscover unknown transactions that were written with keys of ours to recover
                        //  post-backup change.

                        // Reserve a new key pair from key pool
                        CPubKey vchPubKey;
                        bool ret;
                        ret = reservekey.GetReservedKey(vchPubKey);
                        if (!ret)
                        {
                            strFailReason = _("Keypool ran out, please call keypoolrefill first");
                            return false;
                        }

                        scriptChange = GetScriptForDestination(vchPubKey.GetID());
                    }

                    CTxOut newTxOut(nChange, scriptChange);

                    // We do not move dust-change to fees, because the sender would end up paying more than requested.
                    // This would be against the purpose of the all-inclusive feature.
                    // So instead we raise the change and deduct from the recipient.
                    if (nSubtractFeeFromAmount > 0 && newTxOut.IsDust(::minRelayTxFee))
                    {
                        CAmount nDust = newTxOut.GetDustThreshold(::minRelayTxFee) - newTxOut.nValue;
                        newTxOut.nValue += nDust; // raise change until no more dust
                        for (unsigned int i = 0; i < vecSend.size(); i++) // subtract from first recipient
                        {
                            if (vecSend[i].fSubtractFeeFromAmount)
                            {
                                txNew.vout[i].nValue -= nDust;
                                if (txNew.vout[i].IsDust(::minRelayTxFee))
                                {
                                    strFailReason = _("The transaction amount is too small to send after the fee has been deducted");
                                    return false;
                                }
                                break;
                            }
                        }
                    }

                    // Never create dust outputs; if we would, just
                    // add the dust to the fee.
                    if (newTxOut.IsDust(::minRelayTxFee))
                    {
                        nChangePosInOut = -1;
                        nFeeRet += nChange;
                        reservekey.ReturnKey();
                    }
                    else
                    {
                        if (nChangePosInOut == -1)
                        {
                            // Insert change txn at random position:
                            nChangePosInOut = GetRandInt(txNew.vout.size()+1);
                        }
                        else if ((unsigned int)nChangePosInOut > txNew.vout.size())
                        {
                            strFailReason = _("Change index out of range");
                            return false;
                        }

                        std::vector<CTxOut>::iterator position = txNew.vout.begin()+nChangePosInOut;
                        txNew.vout.insert(position, newTxOut);
                        wtxNew.changes.insert(static_cast<uint32_t>(nChangePosInOut));
                    }
                }
                else
                    reservekey.ReturnKey();

                // Fill vin
                //
                // Note how the sequence number is set to max()-1 so that the
                // nLockTime set above actually works.
                BOOST_FOREACH(const PAIRTYPE(const CWalletTx*,unsigned int)& coin, setCoins)
                    txNew.vin.push_back(CTxIn(coin.first->GetHash(),coin.second,CScript(),
                                              std::numeric_limits<unsigned int>::max()-1));

                // Sign
                int nIn = 0;
                CTransaction txNewConst(txNew);
                BOOST_FOREACH(const PAIRTYPE(const CWalletTx*,unsigned int)& coin, setCoins)
                {
                    bool signSuccess;
                    const CScript& scriptPubKey = coin.first->tx->vout[coin.second].scriptPubKey;
                    SignatureData sigdata;
                    if (sign)
                        signSuccess = ProduceSignature(TransactionSignatureCreator(this, &txNewConst, nIn, coin.first->tx->vout[coin.second].nValue, SIGHASH_ALL), scriptPubKey, sigdata);
                    else
                        signSuccess = ProduceSignature(DummySignatureCreator(this), scriptPubKey, sigdata);

                    if (!signSuccess)
                    {
                        strFailReason = _("Signing transaction failed");
                        return false;
                    } else {
                        UpdateTransaction(txNew, nIn, sigdata);
                    }
                    nIn++;
                }
                unsigned int nBytes = GetVirtualTransactionSize(txNew);
                // Remove scriptSigs if we used dummy signatures for fee calculation
                if (!sign) {
                    BOOST_FOREACH(CTxIn & vin, txNew.vin)
                    vin.scriptSig = CScript();
                }
                // Embed the constructed transaction data in wtxNew.
                wtxNew.SetTx(MakeTransactionRef(std::move(txNew)));

                // Limit size
                if (GetTransactionWeight(*wtxNew.tx) >= MAX_STANDARD_TX_WEIGHT) {
                    strFailReason = _("Transaction too large");
                    return false;
                }
                dPriority = wtxNew.tx->ComputePriority(dPriority, nBytes);

                // Can we complete this as a free transaction?
                if (fSendFreeTransactions && nBytes <= MAX_FREE_TRANSACTION_CREATE_SIZE) {
                    // Not enough fee: enough priority?
                    double dPriorityNeeded = mempool.estimateSmartPriority(nTxConfirmTarget);
                    // Require at least hard-coded AllowFree.
                    if (dPriority >= dPriorityNeeded && AllowFree(dPriority))
                        break;
                }
                CAmount nFeeNeeded = GetMinimumFee(nBytes, nTxConfirmTarget, mempool);
                if (coinControl && nFeeNeeded > 0 && coinControl->nMinimumTotalFee > nFeeNeeded) {
                    nFeeNeeded = coinControl->nMinimumTotalFee;
                }
                if (coinControl && coinControl->fOverrideFeeRate)
                    nFeeNeeded = coinControl->nFeeRate.GetFee(nBytes);
                if (nFeeRet >= nFeeNeeded)
                    break; // Done, enough fee included.

                // Include more fee and try again.
                nFeeRet = nFeeNeeded;
                continue;
            }
        }
    }

    if (GetBoolArg("-walletrejectlongchains", DEFAULT_WALLET_REJECT_LONG_CHAINS)) {
        // Lastly, ensure this tx will pass the mempool's chain limits
        LockPoints lp;
        CTxMemPoolEntry entry(MakeTransactionRef(txNew), 0, 0, 0, 0, false, 0, lp);
        CTxMemPool::setEntries setAncestors;
        size_t nLimitAncestors = GetArg("-limitancestorcount", DEFAULT_ANCESTOR_LIMIT);
        size_t nLimitAncestorSize = GetArg("-limitancestorsize", DEFAULT_ANCESTOR_SIZE_LIMIT) * 1000;
        size_t nLimitDescendants = GetArg("-limitdescendantcount", DEFAULT_DESCENDANT_LIMIT);
        size_t nLimitDescendantSize = GetArg("-limitdescendantsize", DEFAULT_DESCENDANT_SIZE_LIMIT) * 1000;
        std::string errString;
        if (!mempool.CalculateMemPoolAncestors(entry, setAncestors, nLimitAncestors, nLimitAncestorSize,
                                               nLimitDescendants, nLimitDescendantSize, errString)) {
            strFailReason = _("Transaction has too long of a mempool chain");
            return false;
        }
    }
    return true;
}

bool CWallet::CreateLelantusMintTransactions(
    CAmount valueToMint,
    std::vector<std::pair<CWalletTx, CAmount>>& wtxAndFee,
    CAmount& nAllFeeRet,
    std::vector<CHDMint>& dMints,
    std::list<CReserveKey>& reservekeys,
    int& nChangePosInOut,
    std::string& strFailReason,
    const CCoinControl *coinControl,
    bool autoMintAll,
    bool sign)
{
    const auto& lelantusParams = lelantus::Params::get_default();

    int nChangePosRequest = nChangePosInOut;

    // Create transaction template
    CWalletTx wtxNew;
    wtxNew.fTimeReceivedIsTxTime = true;
    wtxNew.BindWallet(this);

    CMutableTransaction txNew;
    txNew.nLockTime = chainActive.Height();

    assert(txNew.nLockTime <= (unsigned int) chainActive.Height());
    assert(txNew.nLockTime < LOCKTIME_THRESHOLD);

    {
        LOCK2(cs_main, cs_wallet);
        {
            std::list<CWalletTx> cacheWtxs;
            std::vector<std::pair<CAmount, std::vector<COutput>>> valueAndUTXO;
            AvailableCoinsForLMint(valueAndUTXO, coinControl);

            Shuffle(valueAndUTXO.begin(), valueAndUTXO.end(), FastRandomContext());

            while (!valueAndUTXO.empty()) {

                // initialize
                CWalletTx wtx = wtxNew;
                CMutableTransaction tx = txNew;

                reservekeys.emplace_back(this);
                auto &reservekey = reservekeys.back();

                if (GetRandInt(10) == 0)
                    tx.nLockTime = std::max(0, (int) tx.nLockTime - GetRandInt(100));

                CHDMint dMint;

                auto nFeeRet = 0;
                LogPrintf("nFeeRet=%s\n", nFeeRet);

                auto itr = valueAndUTXO.begin();

                CAmount valueToMintInTx = std::min(
                        ::Params().GetConsensus().nMaxValueLelantusMint,
                        itr->first);

                if (!autoMintAll) {
                    valueToMintInTx = std::min(valueToMintInTx, valueToMint);
                }

                CAmount nValueToSelect, mintedValue;

                std::set<std::pair<const CWalletTx *, unsigned int>> setCoins;
                bool skipCoin = false;
                // Start with no fee and loop until there is enough fee
                while (true) {
                    mintedValue = valueToMintInTx;
                    nValueToSelect = mintedValue + nFeeRet;

                    // if have no enough coins in this group then subtract fee from mint
                    if (nValueToSelect > itr->first) {
                        mintedValue -= nFeeRet;
                        nValueToSelect = mintedValue + nFeeRet;
                    }

                    if (!MoneyRange(mintedValue) || mintedValue == 0) {
                        valueAndUTXO.erase(itr);
                        skipCoin = true;
                        break;
                    }

                    nChangePosInOut = nChangePosRequest;
                    tx.vin.clear();
                    tx.vout.clear();

                    wtx.fFromMe = true;
                    wtx.changes.clear();

                    setCoins.clear();

                    // create recipient using random private coin to mock script sig
                    lelantus::PrivateCoin privCoin(lelantusParams, mintedValue);
                    auto recipient = CWallet::CreateLelantusMintRecipient(privCoin, dMint, false);

                    double dPriority = 0;

                    // vout to create mint
                    CTxOut txout(recipient.nAmount, recipient.scriptPubKey);

                    if (txout.IsDust(::minRelayTxFee)) {
                        strFailReason = _("Transaction amount too small");
                        return false;
                    }

                    tx.vout.push_back(txout);

                    // Choose coins to use

                    CAmount nValueIn = 0;
                    if (!SelectCoins(itr->second, nValueToSelect, setCoins, nValueIn, coinControl)) {

                        if (nValueIn < nValueToSelect) {
                            strFailReason = _("Insufficient funds");
                        }
                        return false;
                    }

                    for (auto const &pcoin : setCoins) {
                        CAmount nCredit = pcoin.first->tx->vout[pcoin.second].nValue;
                        //The coin age after the next block (depth+1) is used instead of the current,
                        //reflecting an assumption the user would accept a bit more delay for
                        //a chance at a free transaction.
                        //But mempool inputs might still be in the mempool, so their age stays 0
                        int age = pcoin.first->GetDepthInMainChain();
                        assert(age >= 0);
                        if (age != 0)
                            age += 1;
                        dPriority += (double) nCredit * age;
                    }

                    CAmount nChange = nValueIn - nValueToSelect;

                    if (nChange > 0) {
                        // Fill a vout to ourself
                        // TODO: pass in scriptChange instead of reservekey so
                        // change transaction isn't always pay-to-bitcoin-address
                        CScript scriptChange;

                        // coin control: send change to custom address
                        if (coinControl && !boost::get<CNoDestination>(&coinControl->destChange))
                            scriptChange = GetScriptForDestination(coinControl->destChange);

                            // send change to one of the specified change addresses
                        else if (IsArgSet("-change") && mapMultiArgs.at("-change").size() > 0) {
                            CBitcoinAddress address(
                                    mapMultiArgs.at("change")[GetRandInt(mapMultiArgs.at("-change").size())]);
                            CKeyID keyID;
                            if (!address.GetKeyID(keyID)) {
                                strFailReason = _("Bad change address");
                                return false;
                            }
                            scriptChange = GetScriptForDestination(keyID);
                        }

                            // no coin control: send change to newly generated address
                        else {
                            // Note: We use a new key here to keep it from being obvious which side is the change.
                            //  The drawback is that by not reusing a previous key, the change may be lost if a
                            //  backup is restored, if the backup doesn't have the new private key for the change.
                            //  If we reused the old key, it would be possible to add code to look for and
                            //  rediscover unknown transactions that were written with keys of ours to recover
                            //  post-backup change.

                            // Reserve a new key pair from key pool
                            CPubKey vchPubKey;
                            bool ret;
                            ret = reservekey.GetReservedKey(vchPubKey);
                            if (!ret) {
                                strFailReason = _("Keypool ran out, please call keypoolrefill first");
                                return false;
                            }

                            scriptChange = GetScriptForDestination(vchPubKey.GetID());
                        }

                        CTxOut newTxOut(nChange, scriptChange);

                        // Never create dust outputs; if we would, just
                        // add the dust to the fee.
                        if (newTxOut.IsDust(::minRelayTxFee)) {
                            nChangePosInOut = -1;
                            nFeeRet += nChange;
                            reservekey.ReturnKey();
                        } else {

                            if (nChangePosInOut == -1) {

                                // Insert change txn at random position:
                                nChangePosInOut = GetRandInt(tx.vout.size() + 1);
                            } else if ((unsigned int) nChangePosInOut > tx.vout.size()) {

                                strFailReason = _("Change index out of range");
                                return false;
                            }

                            std::vector<CTxOut>::iterator position = tx.vout.begin() + nChangePosInOut;
                            tx.vout.insert(position, newTxOut);
                            wtx.changes.insert(static_cast<uint32_t>(nChangePosInOut));
                        }
                    } else {
                        reservekey.ReturnKey();
                    }

                    // Fill vin
                    //
                    // Note how the sequence number is set to max()-1 so that the
                    // nLockTime set above actually works.
                    for (const auto &coin : setCoins) {
                        tx.vin.push_back(CTxIn(
                                coin.first->GetHash(),
                                coin.second,
                                CScript(),
                                std::numeric_limits<unsigned int>::max() - 1));
                    }

                    // Fill in dummy signatures for fee calculation.
                    if (!DummySignTx(tx, setCoins)) {
                        strFailReason = _("Signing transaction failed");
                        return false;
                    }

                    unsigned int nBytes = GetVirtualTransactionSize(tx);

                    // Limit size
                    CTransaction txConst(tx);
                    if (GetTransactionWeight(txConst) >= MAX_STANDARD_TX_WEIGHT) {
                        strFailReason = _("Transaction too large");
                        return false;
                    }
                    dPriority = txConst.ComputePriority(dPriority, nBytes);

                    // Remove scriptSigs to eliminate the fee calculation dummy signatures
                    for (auto &vin : tx.vin) {
                        vin.scriptSig = CScript();
                        vin.scriptWitness.SetNull();
                    }

                    // Can we complete this as a free transaction?
                    if (fSendFreeTransactions && nBytes <= MAX_FREE_TRANSACTION_CREATE_SIZE) {
                        // Not enough fee: enough priority?
                        double dPriorityNeeded = mempool.estimateSmartPriority(nTxConfirmTarget);
                        // Require at least hard-coded AllowFree.
                        if (dPriority >= dPriorityNeeded && AllowFree(dPriority))
                            break;
                    }
                    CAmount nFeeNeeded = GetMinimumFee(nBytes, nTxConfirmTarget, mempool);

                    if (coinControl && nFeeNeeded > 0 && coinControl->nMinimumTotalFee > nFeeNeeded) {
                        nFeeNeeded = coinControl->nMinimumTotalFee;
                    }

                    if (coinControl && coinControl->fOverrideFeeRate)
                        nFeeNeeded = coinControl->nFeeRate.GetFee(nBytes);

                    // If we made it here and we aren't even able to meet the relay fee on the next pass, give up
                    // because we must be at the maximum allowed fee.
                    if (nFeeNeeded < ::minRelayTxFee.GetFee(nBytes)) {
                        strFailReason = _("Transaction too large for fee policy");
                        return false;
                    }

                    if (nFeeRet >= nFeeNeeded) {
                        for (auto &usedCoin : setCoins) {
                            for (auto coin = itr->second.begin(); coin != itr->second.end(); coin++) {
                                if (usedCoin.first == coin->tx && usedCoin.second == coin->i) {
                                    itr->first -= coin->tx->tx->vout[coin->i].nValue;
                                    itr->second.erase(coin);
                                    break;
                                }
                            }
                        }

                        if (itr->second.empty()) {
                            valueAndUTXO.erase(itr);
                        }

                        // Generate hdMint
                        recipient = CWallet::CreateLelantusMintRecipient(privCoin, dMint);

                        // vout to mint
                        txout = CTxOut(recipient.nAmount, recipient.scriptPubKey);
                        LogPrintf("txout: %s\n", txout.ToString());

                        for (size_t i = 0; i != tx.vout.size(); i++) {
                            if (tx.vout[i].scriptPubKey.IsLelantusMint()) {
                                tx.vout[i] = txout;
                            }
                        }

                        break; // Done, enough fee included.
                    }

                    // Include more fee and try again.
                    nFeeRet = nFeeNeeded;
                    continue;
                }

                if(skipCoin)
                    continue;

                if (GetBoolArg("-walletrejectlongchains", DEFAULT_WALLET_REJECT_LONG_CHAINS)) {
                    // Lastly, ensure this tx will pass the mempool's chain limits
                    LockPoints lp;
                    CTxMemPoolEntry entry(MakeTransactionRef(tx), 0, 0, 0, 0, false, 0, lp);
                    CTxMemPool::setEntries setAncestors;
                    size_t nLimitAncestors = GetArg("-limitancestorcount", DEFAULT_ANCESTOR_LIMIT);
                    size_t nLimitAncestorSize = GetArg("-limitancestorsize", DEFAULT_ANCESTOR_SIZE_LIMIT) * 1000;
                    size_t nLimitDescendants = GetArg("-limitdescendantcount", DEFAULT_DESCENDANT_LIMIT);
                    size_t nLimitDescendantSize =
                            GetArg("-limitdescendantsize", DEFAULT_DESCENDANT_SIZE_LIMIT) * 1000;
                    std::string errString;
                    if (!mempool.CalculateMemPoolAncestors(entry, setAncestors, nLimitAncestors, nLimitAncestorSize,
                                                           nLimitDescendants, nLimitDescendantSize, errString)) {
                        strFailReason = _("Transaction has too long of a mempool chain");
                        return false;
                    }
                }

                // Sign
                int nIn = 0;
                CTransaction txNewConst(tx);
                for (const auto &coin : setCoins) {
                    bool signSuccess = false;
                    const CScript &scriptPubKey = coin.first->tx->vout[coin.second].scriptPubKey;
                    SignatureData sigdata;
                    if (sign)
                        signSuccess = ProduceSignature(TransactionSignatureCreator(this, &txNewConst, nIn,
                                                                                   coin.first->tx->vout[coin.second].nValue,
                                                                                   SIGHASH_ALL), scriptPubKey,
                                                       sigdata);
                    else
                        signSuccess = ProduceSignature(DummySignatureCreator(this), scriptPubKey, sigdata);

                    if (!signSuccess) {
                        strFailReason = _("Signing transaction failed");
                        return false;
                    } else {
                        UpdateTransaction(tx, nIn, sigdata);
                    }
                    nIn++;
                }

                wtx.SetTx(MakeTransactionRef(std::move(tx)));

                wtxAndFee.push_back(std::make_pair(wtx, nFeeRet));

                if (nChangePosInOut >= 0) {
                    // Cache wtx to somewhere because COutput use pointer of it.
                    cacheWtxs.push_back(wtx);
                    auto &wtx = cacheWtxs.back();

                    COutput out(&wtx, nChangePosInOut, wtx.GetDepthInMainChain(false), true, true);
                    auto val = wtx.tx->vout[nChangePosInOut].nValue;

                    bool added = false;
                    for (auto &utxos : valueAndUTXO) {
                        auto const &o = utxos.second.front();
                        if (o.tx->tx->vout[o.i].scriptPubKey == wtx.tx->vout[nChangePosInOut].scriptPubKey) {
                            utxos.first += val;
                            utxos.second.push_back(out);

                            added = true;
                        }
                    }

                    if (!added) {
                        valueAndUTXO.push_back({val, {out}});
                    }
                }

                nAllFeeRet += nFeeRet;
                dMints.push_back(dMint);
                if(!autoMintAll) {
                    valueToMint -= mintedValue;
                    if (valueToMint == 0)
                        break;
                }
            }
        }
    }

    if (!autoMintAll && valueToMint > 0) {
        return false;
    }

    return true;
}

bool
CWallet::CreateMintTransaction(CScript pubCoin, int64_t nValue, CWalletTx &wtxNew, CReserveKey &reservekey,
                                       int64_t &nFeeRet, std::string &strFailReason,
                                       const CCoinControl *coinControl) {
    std::vector <CRecipient> vecSend;
    CRecipient recipient = {pubCoin, nValue, false};
    vecSend.push_back(recipient);
    int nChangePosRet = -1;
    return CreateMintTransaction(vecSend, wtxNew, reservekey, nFeeRet, nChangePosRet, strFailReason,
                                         coinControl);
}

CWalletTx CWallet::CreateSigmaSpendTransaction(
    const std::vector<CRecipient>& recipients,
    CAmount& fee,
    std::vector<CSigmaEntry>& selected,
    std::vector<CHDMint>& changes,
    bool& fChangeAddedToFee,
    const CCoinControl *coinControl)
{
    // sanity check
    EnsureMintWalletAvailable();

    if (IsLocked()) {
        throw std::runtime_error(_("Wallet locked"));
    }

    // create transaction
    SigmaSpendBuilder builder(*this, *zwallet, coinControl);
    CWalletDB walletdb(strWalletFile);
    CWalletTx tx = builder.Build(recipients, fee, fChangeAddedToFee, walletdb);
    selected = builder.selected;
    changes = builder.changes;

    return tx;
}

std::string CWallet::MintAndStoreSigma(const std::vector<CRecipient>& vecSend,
                                       const std::vector<sigma::PrivateCoin>& privCoins,
                                       std::vector<CHDMint> vDMints,
                                       CWalletTx &wtxNew, bool fAskFee,
                                       const CCoinControl *coinControl) {
    std::string strError;

    EnsureMintWalletAvailable();

    if (IsLocked()) {
        strError = _("Error: Wallet locked, unable to create transaction!");
        LogPrintf("MintSigma() : %s", strError);
        return strError;
    }

    int totalValue = 0;
    BOOST_FOREACH(CRecipient recipient, vecSend){
        // Check amount
        if (recipient.nAmount <= 0)
            return _("Invalid amount");

        LogPrintf("MintSigma: value = %s\n", recipient.nAmount);
        totalValue += recipient.nAmount;

    }

    if ((totalValue + payTxFee.GetFeePerK()) > GetBalance())
        return _("Insufficient funds");

    LogPrintf("payTxFee.GetFeePerK()=%s\n", payTxFee.GetFeePerK());
    CReserveKey reservekey(this);
    int64_t nFeeRequired = 0;

    int nChangePosRet = -1;

    if (!CreateMintTransaction(vecSend, wtxNew, reservekey, nFeeRequired, nChangePosRet, strError, coinControl)) {
        LogPrintf("nFeeRequired=%s\n", nFeeRequired);
        if (totalValue + nFeeRequired > GetBalance())
            return strprintf(
                    _("Error: This transaction requires a transaction fee of at least %s because of its amount, complexity, or use of recently received funds!"),
                    FormatMoney(nFeeRequired).c_str());
        return strError;
    }

    if (fAskFee && !uiInterface.ThreadSafeAskFee(nFeeRequired)){
        LogPrintf("MintSigma: returning aborted..\n");
        return "ABORTED";
    }

    CValidationState state;
    if (!CommitTransaction(wtxNew, reservekey, g_connman.get(), state)) {
        return _(
                "Error: The transaction was rejected! This might happen if some of the coins in your wallet were already spent, such as if you used a copy of wallet.dat and coins were spent in the copy but not marked as spent here.");
    } else {
        LogPrintf("CommitTransaction success!\n");
    }


    //update mints with full transaction hash and then database them
    CWalletDB walletdb(pwalletMain->strWalletFile);
    for (CHDMint dMint : vDMints) {
        dMint.SetTxHash(wtxNew.GetHash());
        zwallet->GetTracker().Add(walletdb, dMint, true);
        NotifyZerocoinChanged(this,
             dMint.GetPubcoinValue().GetHex(),
            "New (" + std::to_string(dMint.GetAmount()) + " mint)",
            CT_NEW);
    }

    // Update nCountNextUse in HDMint wallet database
    zwallet->UpdateCountDB(walletdb);

    return "";
}

std::string CWallet::MintAndStoreLelantus(const CAmount& value,
                                          std::vector<std::pair<CWalletTx, CAmount>>& wtxAndFee,
                                          std::vector<CHDMint>& mints,
                                          bool autoMintAll,
                                          bool fAskFee,
                                          const CCoinControl *coinControl) {
    std::string strError;

    EnsureMintWalletAvailable();

    if (IsLocked()) {
        strError = _("Error: Wallet locked, unable to create transaction!");
        LogPrintf("MintLelantus() : %s", strError);
        return strError;
    }


    if ((value + payTxFee.GetFeePerK()) > GetBalance())
        return _("Insufficient funds");

    LogPrintf("payTxFee.GetFeePerK()=%s\n", payTxFee.GetFeePerK());
    int64_t nFeeRequired = 0;

    int nChangePosRet = -1;

    std::vector<CHDMint> dMints;
    std::list<CReserveKey> reservekeys;
    if (!CreateLelantusMintTransactions(value, wtxAndFee, nFeeRequired, dMints, reservekeys, nChangePosRet, strError, coinControl, autoMintAll)) {
        return strError;
    }

    if (fAskFee && !uiInterface.ThreadSafeAskFee(nFeeRequired)){
        LogPrintf("MintLelantus: returning aborted..\n");
        return "ABORTED";
    }

    CValidationState state;
    CWalletDB walletdb(pwalletMain->strWalletFile);

    auto reservekey = reservekeys.begin();
    for(size_t i = 0; i < wtxAndFee.size(); i++) {
        if (!CommitTransaction(wtxAndFee[i].first, *reservekey++, g_connman.get(), state)) {
            return _(
                    "Error: The transaction was rejected! This might happen if some of the coins in your wallet were already spent, such as if you used a copy of wallet.dat and coins were spent in the copy but not marked as spent here.");
        } else {
            LogPrintf("CommitTransaction success!\n");
        }

        //update mints with full transaction hash and then database them
        CHDMint dMintTmp = dMints[i];
        mints.push_back(dMints[i]);
        dMintTmp.SetTxHash(wtxAndFee[i].first.GetHash());
        zwallet->GetTracker().AddLelantus(walletdb, dMintTmp, true);
        NotifyZerocoinChanged(this,
            dMintTmp.GetPubcoinValue().GetHex(),
            "New (" + std::to_string(dMintTmp.GetAmount()) + " mint)",
            CT_NEW);
    }
    // Update nCountNextUse in HDMint wallet database
    zwallet->UpdateCountDB(walletdb);

    return "";
}

std::vector<CSigmaEntry> CWallet::SpendSigma(const std::vector<CRecipient>& recipients, CWalletTx& result)
{
    CAmount fee;

    return SpendSigma(recipients, result, fee);
}

std::vector<CSigmaEntry> CWallet::SpendSigma(
    const std::vector<CRecipient>& recipients,
    CWalletTx& result,
    CAmount& fee)
{
    // create transaction
    std::vector<CSigmaEntry> coins;
    std::vector<CHDMint> changes;
    bool fChangeAddedToFee;
    result = CreateSigmaSpendTransaction(recipients, fee, coins, changes, fChangeAddedToFee);

    CommitSigmaTransaction(result, coins, changes);

    return coins;
}

bool CWallet::CommitSigmaTransaction(CWalletTx& wtxNew, std::vector<CSigmaEntry>& selectedCoins, std::vector<CHDMint>& changes) {
    EnsureMintWalletAvailable();

    // commit
    try {
        CValidationState state;
        CReserveKey reserveKey(this);
        CommitTransaction(wtxNew, reserveKey, g_connman.get(), state);
    } catch (...) {
        auto error = _(
            "Error: The transaction was rejected! This might happen if some of "
            "the coins in your wallet were already spent, such as if you used "
            "a copy of wallet.dat and coins were spent in the copy but not "
            "marked as spent here."
        );

        std::throw_with_nested(std::runtime_error(error));
    }

    // mark selected coins as used
    sigma::CSigmaState* sigmaState = sigma::CSigmaState::GetState();
    CWalletDB db(strWalletFile);

    for (auto& coin : selectedCoins) {
        // get coin id & height
        int height, id;

        std::tie(height, id) = sigmaState->GetMintedCoinHeightAndId(sigma::PublicCoin(
            coin.value, coin.get_denomination()));

        // add CSigmaSpendEntry
        CSigmaSpendEntry spend;

        spend.coinSerial = coin.serialNumber;
        spend.hashTx = wtxNew.GetHash();
        spend.pubCoin = coin.value;
        spend.id = id;
        spend.set_denomination_value(coin.get_denomination_value());

        if (!db.WriteCoinSpendSerialEntry(spend)) {
            throw std::runtime_error(_("Failed to write coin serial number into wallet"));
        }

        //Set spent mint as used in memory
        uint256 hashPubcoin = primitives::GetPubCoinValueHash(coin.value);
        zwallet->GetTracker().SetPubcoinUsed(hashPubcoin, wtxNew.GetHash());
        CMintMeta metaCheck;
        zwallet->GetTracker().GetMetaFromPubcoin(hashPubcoin, metaCheck);
        if (!metaCheck.isUsed) {
            std::string strError = "Error, mint with pubcoin hash " + hashPubcoin.GetHex() + " did not get marked as used";
            LogPrintf("SpendSigma() : %s\n", strError.c_str());
        }

        //Set spent mint as used in DB
        zwallet->GetTracker().UpdateState(metaCheck);

        // update CSigmaEntry
        coin.IsUsed = true;
        coin.id = id;
        coin.nHeight = height;

        // raise event
        NotifyZerocoinChanged(
            this,
            coin.value.GetHex(),
            "Used (" + std::to_string(coin.get_denomination()) + " mint)",
            CT_UPDATED);
    }

    for (auto& change : changes) {
        change.SetTxHash(wtxNew.GetHash());
        zwallet->GetTracker().Add(db, change, true);

        // raise event
        NotifyZerocoinChanged(this,
            change.GetPubcoinValue().GetHex(),
            "New (" + std::to_string(change.GetAmount()) + " mint)",
            CT_NEW);
    }

    // Update nCountNextUse in HDMint wallet database
    zwallet->UpdateCountDB(db);

    return true;
}

std::vector<CLelantusEntry> CWallet::JoinSplitLelantus(const std::vector<CRecipient>& recipients, const std::vector<CAmount>& newMints, CWalletTx& result) {
    // create transaction
    std::vector<CLelantusEntry> spendCoins; //spends
    std::vector<CSigmaEntry> sigmaSpendCoins;
    std::vector<CHDMint> mintCoins; // new mints
    CAmount fee;
    result = CreateLelantusJoinSplitTransaction(recipients, fee, newMints, spendCoins, sigmaSpendCoins, mintCoins);

    CommitLelantusTransaction(result, spendCoins, sigmaSpendCoins, mintCoins);

    return spendCoins;
}

CWalletTx CWallet::CreateLelantusJoinSplitTransaction(
        const std::vector<CRecipient>& recipients,
        CAmount &fee,
        const std::vector<CAmount>& newMints,
        std::vector<CLelantusEntry>& spendCoins,
        std::vector<CSigmaEntry>& sigmaSpendCoins,
        std::vector<CHDMint>& mintCoins,
        const CCoinControl *coinControl,
        std::function<void(CTxOut & , LelantusJoinSplitBuilder const &)> modifier)
{
    // sanity check
    EnsureMintWalletAvailable();

    if (IsLocked()) {
        throw std::runtime_error(_("Wallet locked"));
    }

    // create transaction
    LelantusJoinSplitBuilder builder(*this, *zwallet, coinControl);

    CWalletTx tx = builder.Build(recipients, fee, newMints, modifier);
    spendCoins = builder.spendCoins;
    sigmaSpendCoins = builder.sigmaSpendCoins;
    mintCoins = builder.mintCoins;

    return tx;
}

std::pair<CAmount, unsigned int> CWallet::EstimateJoinSplitFee(
        CAmount required,
        bool subtractFeeFromAmount,
        std::list<CSigmaEntry> sigmaCoins,
        std::list<CLelantusEntry> coins,
        const CCoinControl *coinControl) {
    CAmount fee;
    unsigned size;
    std::vector<CLelantusEntry> spendCoins;
    std::vector<CSigmaEntry> sigmaSpendCoins;

    CAmount availableSigmaBalance(0);
    for (auto coin : sigmaCoins) {
        availableSigmaBalance += coin.get_denomination_value();
    }

    for (fee = payTxFee.GetFeePerK();;) {
        CAmount currentRequired = required;

        if (!subtractFeeFromAmount)
            currentRequired += fee;

        spendCoins.clear();
        sigmaSpendCoins.clear();
        auto &consensusParams = Params().GetConsensus();
        CAmount changeToMint = 0;

        std::vector<sigma::CoinDenomination> denomChanges;
        try {
            if (availableSigmaBalance > 0) {
                CAmount inputFromSigma;
                if (currentRequired > availableSigmaBalance)
                    inputFromSigma = availableSigmaBalance;
                else
                    inputFromSigma = currentRequired;
                this->GetCoinsToSpend(inputFromSigma, sigmaSpendCoins, denomChanges, sigmaCoins, //try to spend sigma first
                                       consensusParams.nMaxLelantusInputPerTransaction,
                                       consensusParams.nMaxValueLelantusSpendPerTransaction, coinControl);
                currentRequired -= inputFromSigma;
            }

            if (currentRequired > 0) {
                if (!this->GetCoinsToJoinSplit(currentRequired, spendCoins, changeToMint, coins,
                                                consensusParams.nMaxLelantusInputPerTransaction,
                                                consensusParams.nMaxValueLelantusSpendPerTransaction, coinControl)) {
                    return std::make_pair(0, 0);
                }
            }
        } catch (std::runtime_error const &) {
        }

        // 1054 is constant part, mainly Schnorr and Range proofs, 2560 is for each sigma/aux data
        // 179 other parts of tx, assuming 1 utxo and 1 jmint
        size = 1054 + 2560 * (spendCoins.size() + sigmaSpendCoins.size()) + 179;
        CAmount feeNeeded = CWallet::GetMinimumFee(size, nTxConfirmTarget, mempool);

        if (fee >= feeNeeded) {
            break;
        }

        fee = feeNeeded;

        if(subtractFeeFromAmount)
            break;
    }

    return std::make_pair(fee, size);
}

bool CWallet::CommitLelantusTransaction(CWalletTx& wtxNew, std::vector<CLelantusEntry>& spendCoins, std::vector<CSigmaEntry>& sigmaSpendCoins, std::vector<CHDMint>& mintCoins) {
    EnsureMintWalletAvailable();

    // commit
    try {
        CValidationState state;
        CReserveKey reserveKey(this);
        CommitTransaction(wtxNew, reserveKey, g_connman.get(), state);
    } catch (...) {
        auto error = _(
                "Error: The transaction was rejected! This might happen if some of "
                "the coins in your wallet were already spent, such as if you used "
                "a copy of wallet.dat and coins were spent in the copy but not "
                "marked as spent here."
        );

        std::throw_with_nested(std::runtime_error(error));
    }

    // mark selected coins as used
    lelantus::CLelantusState* lelantusState = lelantus::CLelantusState::GetState();
    CWalletDB db(strWalletFile);

    for (auto& coin : spendCoins) {
        // get coin id & height
        int height, id;

        std::tie(height, id) = lelantusState->GetMintedCoinHeightAndId(lelantus::PublicCoin(coin.value));

        // add CLelantusSpendEntry
        CLelantusSpendEntry spend;

        spend.coinSerial = coin.serialNumber;
        spend.hashTx = wtxNew.GetHash();
        spend.pubCoin = coin.value;
        spend.id = id;
        spend.amount = coin.amount;

        if (!db.WriteLelantusSpendSerialEntry(spend)) {
            throw std::runtime_error(_("Failed to write coin serial number into wallet"));
        }

        //Set spent mint as used in memory
        uint256 hashPubcoin = primitives::GetPubCoinValueHash(coin.value);
        zwallet->GetTracker().SetLelantusPubcoinUsed(hashPubcoin, wtxNew.GetHash());
        CLelantusMintMeta metaCheck;
        zwallet->GetTracker().GetLelantusMetaFromPubcoin(hashPubcoin, metaCheck);
        if (!metaCheck.isUsed) {
            std::string strError = "Error, mint with pubcoin hash " + hashPubcoin.GetHex() + " did not get marked as used";
            LogPrintf("SpendLelantus() : %s\n", strError.c_str());
        }

        //Set spent mint as used in DB
        zwallet->GetTracker().UpdateState(metaCheck);

        // update CLelantusEntry
        coin.IsUsed = true;
        coin.id = id;
        coin.nHeight = height;

        // raise event
        NotifyZerocoinChanged(
                this,
                coin.value.GetHex(),
                "Used (" + std::to_string(coin.amount) + " mint)",
                CT_UPDATED);
    }

    sigma::CSigmaState* sigmaState = sigma::CSigmaState::GetState();
    for (auto& coin : sigmaSpendCoins) {
        // get coin id & height
        int height, id;

        std::tie(height, id) = sigmaState->GetMintedCoinHeightAndId(sigma::PublicCoin(
            coin.value, coin.get_denomination()));

        // add CSigmaSpendEntry
        CSigmaSpendEntry spend;

        spend.coinSerial = coin.serialNumber;
        spend.hashTx = wtxNew.GetHash();
        spend.pubCoin = coin.value;
        spend.id = id;
        spend.set_denomination_value(coin.get_denomination_value());

        if (!db.WriteCoinSpendSerialEntry(spend)) {
            throw std::runtime_error(_("Failed to write coin serial number into wallet"));
        }

        //Set spent mint as used in memory
        uint256 hashPubcoin = primitives::GetPubCoinValueHash(coin.value);
        zwallet->GetTracker().SetPubcoinUsed(hashPubcoin, wtxNew.GetHash());
        CMintMeta metaCheck;
        zwallet->GetTracker().GetMetaFromPubcoin(hashPubcoin, metaCheck);
        if (!metaCheck.isUsed) {
            std::string strError = "Error, mint with pubcoin hash " + hashPubcoin.GetHex() + " did not get marked as used";
            LogPrintf("SpendZerocoin() : %s\n", strError.c_str());
        }

        //Set spent mint as used in DB
        zwallet->GetTracker().UpdateState(metaCheck);

        // update CSigmaEntry
        coin.IsUsed = true;
        coin.id = id;
        coin.nHeight = height;

        // raise event
        NotifyZerocoinChanged(
            this,
            coin.value.GetHex(),
            "Used (" + std::to_string(coin.get_denomination()) + " mint)",
            CT_UPDATED);
    }

    for (auto& coin : mintCoins) {
        coin.SetTxHash(wtxNew.GetHash());
        zwallet->GetTracker().AddLelantus(db, coin, true);

        // raise event
        NotifyZerocoinChanged(this,
                              coin.GetPubcoinValue().GetHex(),
                              "New (" + std::to_string(coin.GetAmount()) + " mint)",
                              CT_NEW);
    }

    // Update nCountNextUse in HDMint wallet database
    zwallet->UpdateCountDB(db);

    return true;
}


bool CWallet::GetMint(const uint256& hashSerial, CSigmaEntry& sigmaEntry, bool forEstimation) const
{
    EnsureMintWalletAvailable();

    if (IsLocked() && !forEstimation) {
        return false;
    }

    CMintMeta meta;
    if(!zwallet->GetTracker().GetMetaFromSerial(hashSerial, meta))
        return error("%s: serialhash %s is not in tracker", __func__, hashSerial.GetHex());

    CWalletDB walletdb(strWalletFile);
     if (meta.isDeterministic) {
        CHDMint dMint;
        if (!walletdb.ReadHDMint(meta.GetPubCoinValueHash(), false, dMint))
            return error("%s: failed to read deterministic mint", __func__);
        if (!zwallet->RegenerateMint(walletdb, dMint, sigmaEntry, forEstimation))
            return error("%s: failed to generate mint", __func__);

         return true;
    } else if (!walletdb.ReadSigmaEntry(meta.GetPubCoinValue(), sigmaEntry)) {
        return error("%s: failed to read sigmamint from database", __func__);
    }

     return true;
}

bool CWallet::GetMint(const uint256& hashSerial, CLelantusEntry& mint, bool forEstimation) const
{
    EnsureMintWalletAvailable();

    if (IsLocked() && !forEstimation) {
        return false;
    }

    CLelantusMintMeta meta;
    if(!zwallet->GetTracker().GetMetaFromSerial(hashSerial, meta))
        return error("%s: serialhash %s is not in tracker", __func__, hashSerial.GetHex());

    CWalletDB walletdb(strWalletFile);

    CHDMint dMint;
    if (!walletdb.ReadHDMint(meta.GetPubCoinValueHash(), true, dMint))
        return error("%s: failed to read deterministic Lelantus mint", __func__);
    if (!zwallet->RegenerateMint(walletdb, dMint, mint, forEstimation))
        return error("%s: failed to generate Lelantus mint", __func__);
    return true;

}

void CWallet::ListAccountCreditDebit(const std::string& strAccount, std::list<CAccountingEntry>& entries) {
    CWalletDB walletdb(strWalletFile);
    return walletdb.ListAccountCreditDebit(strAccount, entries);
}

bool CWallet::AddAccountingEntry(const CAccountingEntry& acentry)
{
    CWalletDB walletdb(strWalletFile);

    return AddAccountingEntry(acentry, &walletdb);
}

bool CWallet::AddAccountingEntry(const CAccountingEntry& acentry, CWalletDB *pwalletdb)
{
    if (!pwalletdb->WriteAccountingEntry_Backend(acentry))
        return false;

    laccentries.push_back(acentry);
    CAccountingEntry & entry = laccentries.back();
    wtxOrdered.insert(make_pair(entry.nOrderPos, TxPair((CWalletTx*)0, &entry)));

    return true;
}

CAmount CWallet::GetRequiredFee(unsigned int nTxBytes)
{
    return std::max(minTxFee.GetFee(nTxBytes), ::minRelayTxFee.GetFee(nTxBytes));
}

CAmount CWallet::GetMinimumFee(unsigned int nTxBytes, unsigned int nConfirmTarget, const CTxMemPool& pool)
{
    // payTxFee is the user-set global for desired feerate
    return GetMinimumFee(nTxBytes, nConfirmTarget, pool, payTxFee.GetFee(nTxBytes));
}

CAmount CWallet::GetMinimumFee(unsigned int nTxBytes, unsigned int nConfirmTarget, const CTxMemPool& pool, CAmount targetFee)
{
    CAmount nFeeNeeded = targetFee;
    // User didn't set: use -txconfirmtarget to estimate...
    if (nFeeNeeded == 0) {
        int estimateFoundTarget = nConfirmTarget;
        nFeeNeeded = pool.estimateSmartFee(nConfirmTarget, &estimateFoundTarget).GetFee(nTxBytes);
        // ... unless we don't have enough mempool data for estimatefee, then use fallbackFee
        if (nFeeNeeded == 0)
            nFeeNeeded = fallbackFee.GetFee(nTxBytes);
    }
    // prevent user from paying a fee below minRelayTxFee or minTxFee
    nFeeNeeded = std::max(nFeeNeeded, GetRequiredFee(nTxBytes));
    // But always obey the maximum
    if (nFeeNeeded > maxTxFee)
        nFeeNeeded = maxTxFee;

    return nFeeNeeded;
}

DBErrors CWallet::LoadWallet(bool& fFirstRunRet)
{
    if (!fFileBacked)
        return DB_LOAD_OK;
    fFirstRunRet = false;
    DBErrors nLoadWalletRet = CWalletDB(strWalletFile,"cr+").LoadWallet(this);
    if (nLoadWalletRet == DB_NEED_REWRITE)
    {
        if (CDB::Rewrite(strWalletFile, "\x04pool"))
        {
            LOCK(cs_wallet);
            setKeyPool.clear();
            // Note: can't top-up keypool here, because wallet is locked.
            // User will be prompted to unlock wallet the next operation
            // that requires a new key.
        }
    }

    {
        LOCK2(cs_main, cs_wallet);
        for (auto& pair : mapWallet) {
            for(unsigned int i = 0; i < pair.second.tx->vout.size(); ++i) {
                if (IsMine(pair.second.tx->vout[i]) && !IsSpent(pair.first, i)) {
                    setWalletUTXO.insert(COutPoint(pair.first, i));
                }
            }
        }
    }

    if (nLoadWalletRet != DB_LOAD_OK)
        return nLoadWalletRet;
    fFirstRunRet = !vchDefaultKey.IsValid();

    uiInterface.LoadWallet(this);

    return DB_LOAD_OK;
}

// Goes through all wallet transactions and checks if they are masternode collaterals, in which case these are locked
// This avoids accidential spending of collaterals. They can still be unlocked manually if a spend is really intended.
void CWallet::AutoLockMasternodeCollaterals()
{
    auto mnList = deterministicMNManager->GetListAtChainTip();

    LOCK2(cs_main, cs_wallet);
    for (const auto& pair : mapWallet) {
        for (unsigned int i = 0; i < pair.second.tx->vout.size(); ++i) {
            if (IsMine(pair.second.tx->vout[i]) && !IsSpent(pair.first, i)) {
                if (deterministicMNManager->IsProTxWithCollateral(pair.second.tx, i) || mnList.HasMNByCollateral(COutPoint(pair.first, i))) {
                    LockCoin(COutPoint(pair.first, i));
                }
            }
        }
    }
}

DBErrors CWallet::ZapSelectTx(std::vector<uint256>& vHashIn, std::vector<uint256>& vHashOut)
{
    if (!fFileBacked)
        return DB_LOAD_OK;
    DBErrors nZapSelectTxRet = CWalletDB(strWalletFile,"cr+").ZapSelectTx(this, vHashIn, vHashOut);
    if (nZapSelectTxRet == DB_NEED_REWRITE)
    {
        if (CDB::Rewrite(strWalletFile, "\x04pool"))
        {
            LOCK(cs_wallet);
            setKeyPool.clear();
            // Note: can't top-up keypool here, because wallet is locked.
            // User will be prompted to unlock wallet the next operation
            // that requires a new key.
        }
    }

    if (nZapSelectTxRet != DB_LOAD_OK)
        return nZapSelectTxRet;

    MarkDirty();

    return DB_LOAD_OK;

}

DBErrors CWallet::ZapWalletTx(std::vector<CWalletTx>& vWtx)
{
    if (!fFileBacked)
        return DB_LOAD_OK;
    DBErrors nZapWalletTxRet = CWalletDB(strWalletFile,"cr+").ZapWalletTx(this, vWtx);
    if (nZapWalletTxRet == DB_NEED_REWRITE)
    {
        if (CDB::Rewrite(strWalletFile, "\x04pool"))
        {
            LOCK(cs_wallet);
            setKeyPool.clear();
            // Note: can't top-up keypool here, because wallet is locked.
            // User will be prompted to unlock wallet the next operation
            // that requires a new key.
        }
    }

    if (nZapWalletTxRet != DB_LOAD_OK)
        return nZapWalletTxRet;

    return DB_LOAD_OK;
}

DBErrors CWallet::ZapSigmaMints() {
    if (!fFileBacked)
        return DB_LOAD_OK;
    DBErrors nZapSigmaMintRet = CWalletDB(strWalletFile, "cr+").ZapSigmaMints(this);
    if (nZapSigmaMintRet != DB_LOAD_OK){
        LogPrintf("Failed to remmove Sigma mints from CWalletDB");
        return nZapSigmaMintRet;
    }

    return DB_LOAD_OK;
}

DBErrors CWallet::ZapLelantusMints() {
    if (!fFileBacked)
        return DB_LOAD_OK;
    DBErrors nZapLelantusMintRet = CWalletDB(strWalletFile, "cr+").ZapLelantusMints(this);
    if (nZapLelantusMintRet != DB_LOAD_OK){
        LogPrintf("Failed to remove Lelantus mints from CWalletDB");
        return nZapLelantusMintRet;
    }

    return DB_LOAD_OK;
}


bool CWallet::SetAddressBook(const CTxDestination& address, const std::string& strName, const std::string& strPurpose)
{
    bool fUpdated = false;
    {
        LOCK(cs_wallet); // mapAddressBook
        std::map<CTxDestination, CAddressBookData>::iterator mi = mapAddressBook.find(address);
        fUpdated = mi != mapAddressBook.end();
        mapAddressBook[address].name = strName;
        if (!strPurpose.empty()) /* update purpose only if requested */
            mapAddressBook[address].purpose = strPurpose;
    }
    NotifyAddressBookChanged(this, address, strName, ::IsMine(*this, address) != ISMINE_NO,
                             strPurpose, (fUpdated ? CT_UPDATED : CT_NEW) );
    if (!fFileBacked)
        return false;
    if (!strPurpose.empty() && !CWalletDB(strWalletFile).WritePurpose(CBitcoinAddress(address).ToString(), strPurpose))
        return false;
    return CWalletDB(strWalletFile).WriteName(CBitcoinAddress(address).ToString(), strName);
}

bool CWallet::DelAddressBook(const CTxDestination& address)
{
    {
        LOCK(cs_wallet); // mapAddressBook

        if(fFileBacked)
        {
            // Delete destdata tuples associated with address
            std::string strAddress = CBitcoinAddress(address).ToString();
            BOOST_FOREACH(const PAIRTYPE(std::string, std::string) &item, mapAddressBook[address].destdata)
            {
                CWalletDB(strWalletFile).EraseDestData(strAddress, item.first);
            }
        }
        mapAddressBook.erase(address);
    }

    NotifyAddressBookChanged(this, address, "", ::IsMine(*this, address) != ISMINE_NO, "", CT_DELETED);

    if (!fFileBacked)
        return false;
    CWalletDB(strWalletFile).ErasePurpose(CBitcoinAddress(address).ToString());
    return CWalletDB(strWalletFile).EraseName(CBitcoinAddress(address).ToString());
}

const std::string& CWallet::GetAccountName(const CScript& scriptPubKey) const
{
    CTxDestination address;
    if (ExtractDestination(scriptPubKey, address) && !scriptPubKey.IsUnspendable()) {
        auto mi = mapAddressBook.find(address);
        if (mi != mapAddressBook.end()) {
            return mi->second.name;
        }
    }
    // A scriptPubKey that doesn't have an entry in the address book is
    // associated with the default account ("").
    const static std::string DEFAULT_ACCOUNT_NAME;
    return DEFAULT_ACCOUNT_NAME;
}

bool CWallet::SetDefaultKey(const CPubKey &vchPubKey)
{
    if (fFileBacked)
    {
        if (!CWalletDB(strWalletFile).WriteDefaultKey(vchPubKey))
            return false;
    }
    vchDefaultKey = vchPubKey;
    return true;
}

/**
 * Mark old keypool keys as used,
 * and generate all new keys
 */
bool CWallet::NewKeyPool()
{
    {
        LOCK(cs_wallet);
        CWalletDB walletdb(strWalletFile);
        BOOST_FOREACH(int64_t nIndex, setKeyPool)
            walletdb.ErasePool(nIndex);
        setKeyPool.clear();

        if (IsLocked())
            return false;

        int64_t nKeys = std::max(GetArg("-keypool", DEFAULT_KEYPOOL_SIZE), (int64_t)0);
        for (int i = 0; i < nKeys; i++)
        {
            int64_t nIndex = i+1;
            walletdb.WritePool(nIndex, CKeyPool(GenerateNewKey()));
            setKeyPool.insert(nIndex);
        }
        LogPrintf("CWallet::NewKeyPool wrote %d new keys\n", nKeys);
    }
    return true;
}

bool CWallet::TopUpKeyPool(unsigned int kpSize)
{
    {
        LOCK(cs_wallet);

        if (IsLocked())
            return false;

        CWalletDB walletdb(strWalletFile);

        // Top up key pool
        unsigned int nTargetSize;
        if (kpSize > 0)
            nTargetSize = kpSize;
        else
            nTargetSize = std::max(GetArg("-keypool", DEFAULT_KEYPOOL_SIZE), (int64_t) 0);

        while (setKeyPool.size() < (nTargetSize + 1))
        {
            int64_t nEnd = 1;
            if (!setKeyPool.empty())
                nEnd = *(--setKeyPool.end()) + 1;
            if (!walletdb.WritePool(nEnd, CKeyPool(GenerateNewKey())))
                throw std::runtime_error(std::string(__func__) + ": writing generated key failed");
            setKeyPool.insert(nEnd);
            LogPrintf("keypool added key %d, size=%u\n", nEnd, setKeyPool.size());
        }
    }
    return true;
}

void CWallet::ReserveKeyFromKeyPool(int64_t& nIndex, CKeyPool& keypool)
{
    nIndex = -1;
    keypool.vchPubKey = CPubKey();
    {
        LOCK(cs_wallet);

        if (!IsLocked())
            TopUpKeyPool();

        // Get the oldest key
        if(setKeyPool.empty())
            return;

        CWalletDB walletdb(strWalletFile);

        nIndex = *(setKeyPool.begin());
        setKeyPool.erase(setKeyPool.begin());
        if (!walletdb.ReadPool(nIndex, keypool))
            throw std::runtime_error(std::string(__func__) + ": read failed");
        if (!HaveKey(keypool.vchPubKey.GetID()))
            throw std::runtime_error(std::string(__func__) + ": unknown key in key pool");
        assert(keypool.vchPubKey.IsValid());
        LogPrintf("keypool reserve %d\n", nIndex);
    }
}

void CWallet::KeepKey(int64_t nIndex)
{
    // Remove from key pool
    if (fFileBacked)
    {
        CWalletDB walletdb(strWalletFile);
        walletdb.ErasePool(nIndex);
    }
    LogPrintf("keypool keep %d\n", nIndex);
}

void CWallet::ReturnKey(int64_t nIndex)
{
    // Return to key pool
    {
        LOCK(cs_wallet);
        setKeyPool.insert(nIndex);
    }
    LogPrintf("keypool return %d\n", nIndex);
}

bool CWallet::GetKeyFromPool(CPubKey& result)
{
    int64_t nIndex = 0;
    CKeyPool keypool;
    {
        LOCK(cs_wallet);
        ReserveKeyFromKeyPool(nIndex, keypool);
        if (nIndex == -1)
        {
            if (IsLocked()) return false;
            result = GenerateNewKey();
            return true;
        }
        KeepKey(nIndex);
        result = keypool.vchPubKey;
    }
    return true;
}

int64_t CWallet::GetOldestKeyPoolTime()
{
    LOCK(cs_wallet);

    // if the keypool is empty, return <NOW>
    if (setKeyPool.empty())
        return GetTime();

    // load oldest key from keypool, get time and return
    CKeyPool keypool;
    CWalletDB walletdb(strWalletFile);
    int64_t nIndex = *(setKeyPool.begin());
    if (!walletdb.ReadPool(nIndex, keypool))
        throw std::runtime_error(std::string(__func__) + ": read oldest key in keypool failed");
    assert(keypool.vchPubKey.IsValid());
    return keypool.nTime;
}

std::map<CTxDestination, CAmount> CWallet::GetAddressBalances()
{
    std::map<CTxDestination, CAmount> balances;

    {
        LOCK(cs_wallet);
        BOOST_FOREACH(PAIRTYPE(uint256, CWalletTx) walletEntry, mapWallet)
        {
            CWalletTx *pcoin = &walletEntry.second;

            if (!pcoin->IsTrusted())
                continue;

            if (pcoin->IsCoinBase() && pcoin->GetBlocksToMaturity() > 0)
                continue;

            int nDepth = pcoin->GetDepthInMainChain();
            if ((nDepth < (pcoin->IsFromMe(ISMINE_ALL) ? 0 : 1)) && !pcoin->IsLockedByLLMQInstantSend())
                continue;

            for (unsigned int i = 0; i < pcoin->tx->vout.size(); i++)
            {
                CTxDestination addr;
                if (!IsMine(pcoin->tx->vout[i]))
                    continue;
                if(!ExtractDestination(pcoin->tx->vout[i].scriptPubKey, addr))
                    continue;

                CAmount n = IsSpent(walletEntry.first, i) ? 0 : pcoin->tx->vout[i].nValue;

                if (!balances.count(addr))
                    balances[addr] = 0;
                balances[addr] += n;
            }
        }
    }

    return balances;
}

std::set< std::set<CTxDestination> > CWallet::GetAddressGroupings()
{
    AssertLockHeld(cs_wallet); // mapWallet
    std::set< std::set<CTxDestination> > groupings;
    std::set<CTxDestination> grouping;

    BOOST_FOREACH(PAIRTYPE(uint256, CWalletTx) walletEntry, mapWallet)
    {
        CWalletTx *pcoin = &walletEntry.second;

        if (pcoin->tx->vin.size() > 0 &&
            !(pcoin->tx->IsZerocoinSpend() || pcoin->tx->IsSigmaSpend() || pcoin->tx->IsZerocoinRemint()) || pcoin->tx->IsLelantusJoinSplit()) { /* Spends have no standard input */
            bool any_mine = false;
            // group all input addresses with each other
            BOOST_FOREACH(CTxIn txin, pcoin->tx->vin)
            {
                CTxDestination address;
                if(!IsMine(txin, *pcoin->tx)) /* If this input isn't mine, ignore it */
                    continue;
                if(!ExtractDestination(mapWallet[txin.prevout.hash].tx->vout[txin.prevout.n].scriptPubKey, address))
                    continue;
                grouping.insert(address);
                any_mine = true;
            }

            // group change with input addresses
            if (any_mine)
            {
                for (uint32_t i = 0; i < pcoin->tx->vout.size(); i++) {
                    if (pcoin->IsChange(i)) {
                        CTxDestination addr;
                        if (!ExtractDestination(pcoin->tx->vout[i].scriptPubKey, addr)) {
                            continue;
                        }
                        grouping.insert(addr);
                    }
                }
            }
            if (grouping.size() > 0)
            {
                groupings.insert(grouping);
                grouping.clear();
            }
        }

        // group lone addrs by themselves
        for (unsigned int i = 0; i < pcoin->tx->vout.size(); i++)
            if (IsMine(pcoin->tx->vout[i]))
            {
                CTxDestination address;
                if(!ExtractDestination(pcoin->tx->vout[i].scriptPubKey, address))
                    continue;
                grouping.insert(address);
                groupings.insert(grouping);
                grouping.clear();
            }
    }

    std::set< std::set<CTxDestination>* > uniqueGroupings; // a set of pointers to groups of addresses
    std::map< CTxDestination, std::set<CTxDestination>* > setmap;  // map addresses to the unique group containing it
    BOOST_FOREACH(std::set<CTxDestination> _grouping, groupings)
    {
        // make a set of all the groups hit by this new group
        std::set< std::set<CTxDestination>* > hits;
        std::map< CTxDestination, std::set<CTxDestination>* >::iterator it;
        BOOST_FOREACH(CTxDestination address, _grouping)
            if ((it = setmap.find(address)) != setmap.end())
                hits.insert((*it).second);

        // merge all hit groups into a new single group and delete old groups
        std::set<CTxDestination>* merged = new std::set<CTxDestination>(_grouping);
        BOOST_FOREACH(std::set<CTxDestination>* hit, hits)
        {
            merged->insert(hit->begin(), hit->end());
            uniqueGroupings.erase(hit);
            delete hit;
        }
        uniqueGroupings.insert(merged);

        // update setmap
        BOOST_FOREACH(CTxDestination element, *merged)
            setmap[element] = merged;
    }

    std::set< std::set<CTxDestination> > ret;
    BOOST_FOREACH(std::set<CTxDestination>* uniqueGrouping, uniqueGroupings)
    {
        ret.insert(*uniqueGrouping);
        delete uniqueGrouping;
    }

    return ret;
}

std::set<CTxDestination> CWallet::GetAccountAddresses(const std::string& strAccount) const
{
    LOCK(cs_wallet);
    std::set<CTxDestination> result;
    BOOST_FOREACH(const PAIRTYPE(CTxDestination, CAddressBookData)& item, mapAddressBook)
    {
        const CTxDestination& address = item.first;
        const std::string& strName = item.second.name;
        if (strName == strAccount)
            result.insert(address);
    }
    return result;
}

bool CReserveKey::GetReservedKey(CPubKey& pubkey)
{
    if (nIndex == -1)
    {
        CKeyPool keypool;
        pwallet->ReserveKeyFromKeyPool(nIndex, keypool);
        if (nIndex != -1)
            vchPubKey = keypool.vchPubKey;
        else {
            return false;
        }
    }
    assert(vchPubKey.IsValid());
    pubkey = vchPubKey;
    return true;
}

void CReserveKey::KeepKey()
{
    if (nIndex != -1)
        pwallet->KeepKey(nIndex);
    nIndex = -1;
    vchPubKey = CPubKey();
}

void CReserveKey::ReturnKey()
{
    if (nIndex != -1)
        pwallet->ReturnKey(nIndex);
    nIndex = -1;
    vchPubKey = CPubKey();
}

void CWallet::GetAllReserveKeys(std::set<CKeyID>& setAddress) const
{
    setAddress.clear();

    CWalletDB walletdb(strWalletFile);

    LOCK2(cs_main, cs_wallet);
    BOOST_FOREACH(const int64_t& id, setKeyPool)
    {
        CKeyPool keypool;
        if (!walletdb.ReadPool(id, keypool))
            throw std::runtime_error(std::string(__func__) + ": read failed");
        assert(keypool.vchPubKey.IsValid());
        CKeyID keyID = keypool.vchPubKey.GetID();
        if (!HaveKey(keyID))
            throw std::runtime_error(std::string(__func__) + ": unknown key in key pool");
        setAddress.insert(keyID);
    }
}

bool CWallet::UpdatedTransaction(const uint256 &hashTx)
{
    {
        LOCK(cs_wallet);
        // Only notify UI if this transaction is in this wallet
        std::map<uint256, CWalletTx>::const_iterator mi = mapWallet.find(hashTx);
        if (mi != mapWallet.end()) {
            NotifyTransactionChanged(this, hashTx, CT_UPDATED);
            return true;
        }
    }
    return false;
}

void CWallet::GetScriptForMining(boost::shared_ptr<CReserveScript> &script)
{
    boost::shared_ptr<CReserveKey> rKey(new CReserveKey(this));
    CPubKey pubkey;
    if (!rKey->GetReservedKey(pubkey))
        return;

    script = rKey;
    script->reserveScript = CScript() << ToByteVector(pubkey) << OP_CHECKSIG;
}

void CWallet::LockCoin(const COutPoint& output)
{
    AssertLockHeld(cs_wallet); // setLockedCoins
    setLockedCoins.insert(output);
}

void CWallet::UnlockCoin(const COutPoint& output)
{
    AssertLockHeld(cs_wallet); // setLockedCoins
    setLockedCoins.erase(output);
}

void CWallet::UnlockAllCoins()
{
    AssertLockHeld(cs_wallet); // setLockedCoins
    setLockedCoins.clear();
}

bool CWallet::IsLockedCoin(uint256 hash, unsigned int n) const
{
    AssertLockHeld(cs_wallet); // setLockedCoins
    COutPoint outpt(hash, n);

    return (setLockedCoins.count(outpt) > 0);
}

void CWallet::ListLockedCoins(std::vector<COutPoint>& vOutpts)
{
    AssertLockHeld(cs_wallet); // setLockedCoins
    for (std::set<COutPoint>::iterator it = setLockedCoins.begin();
         it != setLockedCoins.end(); it++) {
        COutPoint outpt = (*it);
        vOutpts.push_back(outpt);
    }
}

bool CWallet::HasMasternode(){

    auto mnList = deterministicMNManager->GetListForBlock(chainActive.Tip());

    AssertLockHeld(cs_wallet);
    for (const auto &o : setWalletUTXO) {
        if (mapWallet.count(o.hash)) {
            const auto &p = mapWallet[o.hash];
            if (deterministicMNManager->IsProTxWithCollateral(p.tx, o.n) || mnList.HasMNByCollateral(o)) {
                return true;
            }
        }
    }

    return false;
}

void CWallet::ListProTxCoins(std::vector<COutPoint>& vOutpts)
{
    auto mnList = deterministicMNManager->GetListForBlock(chainActive.Tip());

    AssertLockHeld(cs_wallet);
    for (const auto &o : setWalletUTXO) {
        if (mapWallet.count(o.hash)) {
            const auto &p = mapWallet[o.hash];
            if (deterministicMNManager->IsProTxWithCollateral(p.tx, o.n) || mnList.HasMNByCollateral(o)) {
                vOutpts.emplace_back(o);
            }
        }
    }
}

/** @} */ // end of Actions

class CAffectedKeysVisitor : public boost::static_visitor<void> {
private:
    const CKeyStore &keystore;
    std::vector<CKeyID> &vKeys;

public:
    CAffectedKeysVisitor(const CKeyStore &keystoreIn, std::vector<CKeyID> &vKeysIn) : keystore(keystoreIn), vKeys(vKeysIn) {}

    void Process(const CScript &script) {
        txnouttype type;
        std::vector<CTxDestination> vDest;
        int nRequired;
        if (ExtractDestinations(script, type, vDest, nRequired)) {
            BOOST_FOREACH(const CTxDestination &dest, vDest)
                boost::apply_visitor(*this, dest);
        }
    }

    void operator()(const CKeyID &keyId) {
        if (keystore.HaveKey(keyId))
            vKeys.push_back(keyId);
    }

    void operator()(const CScriptID &scriptId) {
        CScript script;
        if (keystore.GetCScript(scriptId, script))
            Process(script);
    }

    void operator()(const CNoDestination &none) {}
};

void CWallet::GetKeyBirthTimes(std::map<CTxDestination, int64_t> &mapKeyBirth) const {
    AssertLockHeld(cs_wallet); // mapKeyMetadata
    mapKeyBirth.clear();

    // get birth times for keys with metadata
    for (const auto& entry : mapKeyMetadata) {
        if (entry.second.nCreateTime) {
            mapKeyBirth[entry.first] = entry.second.nCreateTime;
        }
    }

    // map in which we'll infer heights of other keys
    CBlockIndex *pindexMax = chainActive[std::max(0, chainActive.Height() - 144)]; // the tip can be reorganized; use a 144-block safety margin
    std::map<CKeyID, CBlockIndex*> mapKeyFirstBlock;
    std::set<CKeyID> setKeys;
    GetKeys(setKeys);
    BOOST_FOREACH(const CKeyID &keyid, setKeys) {
        if (mapKeyBirth.count(keyid) == 0)
            mapKeyFirstBlock[keyid] = pindexMax;
    }
    setKeys.clear();

    // if there are no such keys, we're done
    if (mapKeyFirstBlock.empty())
        return;

    // find first block that affects those keys, if there are any left
    std::vector<CKeyID> vAffected;
    for (std::map<uint256, CWalletTx>::const_iterator it = mapWallet.begin(); it != mapWallet.end(); it++) {
        // iterate over all wallet transactions...
        const CWalletTx &wtx = (*it).second;
        BlockMap::const_iterator blit = mapBlockIndex.find(wtx.hashBlock);
        if (blit != mapBlockIndex.end() && chainActive.Contains(blit->second)) {
            // ... which are already in a block
            int nHeight = blit->second->nHeight;
            BOOST_FOREACH(const CTxOut &txout, wtx.tx->vout) {
                // iterate over all their outputs
                CAffectedKeysVisitor(*this, vAffected).Process(txout.scriptPubKey);
                BOOST_FOREACH(const CKeyID &keyid, vAffected) {
                    // ... and all their affected keys
                    std::map<CKeyID, CBlockIndex*>::iterator rit = mapKeyFirstBlock.find(keyid);
                    if (rit != mapKeyFirstBlock.end() && nHeight < rit->second->nHeight)
                        rit->second = blit->second;
                }
                vAffected.clear();
            }
        }
    }

    // Extract block timestamps for those keys
    for (std::map<CKeyID, CBlockIndex*>::const_iterator it = mapKeyFirstBlock.begin(); it != mapKeyFirstBlock.end(); it++)
        mapKeyBirth[it->first] = it->second->GetBlockTime() - 7200; // block times can be 2h off
}

bool CWallet::AddDestData(const CTxDestination &dest, const std::string &key, const std::string &value)
{
    if (boost::get<CNoDestination>(&dest))
        return false;

    mapAddressBook[dest].destdata.insert(std::make_pair(key, value));
    if (!fFileBacked)
        return true;
    return CWalletDB(strWalletFile).WriteDestData(CBitcoinAddress(dest).ToString(), key, value);
}

bool CWallet::EraseDestData(const CTxDestination &dest, const std::string &key)
{
    if (!mapAddressBook[dest].destdata.erase(key))
        return false;
    if (!fFileBacked)
        return true;
    return CWalletDB(strWalletFile).EraseDestData(CBitcoinAddress(dest).ToString(), key);
}

bool CWallet::LoadDestData(const CTxDestination &dest, const std::string &key, const std::string &value)
{
    mapAddressBook[dest].destdata.insert(std::make_pair(key, value));
    return true;
}

bool CWallet::GetDestData(const CTxDestination &dest, const std::string &key, std::string *value) const
{
    std::map<CTxDestination, CAddressBookData>::const_iterator i = mapAddressBook.find(dest);
    if(i != mapAddressBook.end())
    {
        CAddressBookData::StringMap::const_iterator j = i->second.destdata.find(key);
        if(j != i->second.destdata.end())
        {
            if(value)
                *value = j->second;
            return true;
        }
    }
    return false;
}

std::string CWallet::GetWalletHelpString(bool showDebug)
{
    std::string strUsage = HelpMessageGroup(_("Wallet options:"));
    strUsage += HelpMessageOpt("-disablewallet", _("Do not load the wallet and disable wallet RPC calls"));
    strUsage += HelpMessageOpt("-keypool=<n>", strprintf(_("Set key pool size to <n> (default: %u)"), DEFAULT_KEYPOOL_SIZE));
    strUsage += HelpMessageOpt("-fallbackfee=<amt>", strprintf(_("A fee rate (in %s/kB) that will be used when fee estimation has insufficient data (default: %s)"),
                                                               CURRENCY_UNIT, FormatMoney(DEFAULT_FALLBACK_FEE)));
    strUsage += HelpMessageOpt("-mintxfee=<amt>", strprintf(_("Fees (in %s/kB) smaller than this are considered zero fee for transaction creation (default: %s)"),
                                                            CURRENCY_UNIT, FormatMoney(DEFAULT_TRANSACTION_MINFEE)));
    strUsage += HelpMessageOpt("-paytxfee=<amt>", strprintf(_("Fee (in %s/kB) to add to transactions you send (default: %s)"),
                                                            CURRENCY_UNIT, FormatMoney(payTxFee.GetFeePerK())));
    strUsage += HelpMessageOpt("-rescan", _("Rescan the block chain for missing wallet transactions on startup"));
    strUsage += HelpMessageOpt("-salvagewallet", _("Attempt to recover private keys from a corrupt wallet on startup"));
    if (showDebug)
        strUsage += HelpMessageOpt("-sendfreetransactions", strprintf(_("Send transactions as zero-fee transactions if possible (default: %u)"), DEFAULT_SEND_FREE_TRANSACTIONS));
    strUsage += HelpMessageOpt("-spendzeroconfchange", strprintf(_("Spend unconfirmed change when sending transactions (default: %u)"), DEFAULT_SPEND_ZEROCONF_CHANGE));
    strUsage += HelpMessageOpt("-txconfirmtarget=<n>", strprintf(_("If paytxfee is not set, include enough fee so transactions begin confirmation on average within n blocks (default: %u)"), DEFAULT_TX_CONFIRM_TARGET));
    strUsage += HelpMessageOpt("-usehd", _("Use hierarchical deterministic key generation (HD) after BIP32. Only has effect during wallet creation/first start") + " " + strprintf(_("(default: %u)"), DEFAULT_USE_HD_WALLET));
    strUsage += HelpMessageOpt("-usemnemonic", _("Use Mnemonic code for generating deterministic keys. Only has effect during wallet creation/first start") +
                               " " + strprintf(_("(default: %u)"), DEFAULT_USE_MNEMONIC));
    strUsage += HelpMessageOpt("-mnemonic=<text>", _("User defined mnemonic for HD wallet (bip39). Only has effect during wallet creation/first start (default: randomly generated)"));
    strUsage += HelpMessageOpt("-mnemonicpassphrase=<text>", _("User defined mnemonic passphrase for HD wallet (BIP39). Only has effect during wallet creation/first start (default: empty string)"));
    strUsage += HelpMessageOpt("-hdseed=<hex>", _("User defined seed for HD wallet (should be in hex). Only has effect during wallet creation/first start (default: randomly generated)"));
    strUsage += HelpMessageOpt("-batching", _("In case of sync/reindex verifies sigma/lelantus proofs with batch verification, default: true"));
    strUsage += HelpMessageOpt("-walletrbf", strprintf(_("Send transactions with full-RBF opt-in enabled (default: %u)"), DEFAULT_WALLET_RBF));
    strUsage += HelpMessageOpt("-upgradewallet", _("Upgrade wallet to latest format on startup"));
    strUsage += HelpMessageOpt("-wallet=<file>", _("Specify wallet file (within data directory)") + " " + strprintf(_("(default: %s)"), DEFAULT_WALLET_DAT));
    strUsage += HelpMessageOpt("-walletbroadcast", _("Make the wallet broadcast transactions") + " " + strprintf(_("(default: %u)"), DEFAULT_WALLETBROADCAST));
    strUsage += HelpMessageOpt("-walletnotify=<cmd>", _("Execute command when a wallet transaction changes (%s in cmd is replaced by TxID)"));
    strUsage += HelpMessageOpt("-zapwalletmints", _("Delete all Sigma mints and only recover those parts of the blockchain through -reindex on startup"));
    strUsage += HelpMessageOpt("-zapwallettxes=<mode>", _("Delete all wallet transactions and only recover those parts of the blockchain through -rescan on startup") +
                               " " + _("(1 = keep tx meta data e.g. account owner and payment request information, 2 = drop tx meta data)"));

    if (showDebug)
    {
        strUsage += HelpMessageGroup(_("Wallet debugging/testing options:"));

        strUsage += HelpMessageOpt("-dblogsize=<n>", strprintf("Flush wallet database activity from memory to disk log every <n> megabytes (default: %u)", DEFAULT_WALLET_DBLOGSIZE));
        strUsage += HelpMessageOpt("-flushwallet", strprintf("Run a thread to flush wallet periodically (default: %u)", DEFAULT_FLUSHWALLET));
        strUsage += HelpMessageOpt("-privdb", strprintf("Sets the DB_PRIVATE flag in the wallet db environment (default: %u)", DEFAULT_WALLET_PRIVDB));
        strUsage += HelpMessageOpt("-walletrejectlongchains", strprintf(_("Wallet will not create transactions that violate mempool chain limits (default: %u)"), DEFAULT_WALLET_REJECT_LONG_CHAINS));
    }

    return strUsage;
}

CWallet* CWallet::CreateWalletFromFile(const std::string walletFile)
{
    if (GetBoolArg("-zapwalletmints", false)) {
        uiInterface.InitMessage(_("Zapping all Sigma mints from wallet..."));

        CWallet *tempWallet = new CWallet(walletFile);
        DBErrors nZapMintRet = tempWallet->ZapSigmaMints();
        DBErrors nZapLelantusMintRet = tempWallet->ZapLelantusMints();
        if (nZapMintRet != DB_LOAD_OK || nZapLelantusMintRet != DB_LOAD_OK) {
            InitError(strprintf(_("Error loading %s: Wallet corrupted"), walletFile));
            return NULL;
        }

        delete tempWallet;
        tempWallet = NULL;
    }

    // needed to restore wallet transaction meta data after -zapwallettxes
    std::vector<CWalletTx> vWtx;

    if (GetBoolArg("-zapwallettxes", false)) {
        uiInterface.InitMessage(_("Zapping all transactions from wallet..."));

        CWallet *tempWallet = new CWallet(walletFile);
        DBErrors nZapWalletRet = tempWallet->ZapWalletTx(vWtx);
        if (nZapWalletRet != DB_LOAD_OK) {
            InitError(strprintf(_("Error loading %s: Wallet corrupted"), walletFile));
            return NULL;
        }

        delete tempWallet;
        tempWallet = NULL;
    }

    uiInterface.InitMessage(_("Loading wallet..."));

    int64_t nStart = GetTimeMillis();
    bool fFirstRun = true;
    bool fRecoverMnemonic = false;
    CWallet *walletInstance = new CWallet(walletFile);
    pwalletMain = walletInstance;

    DBErrors nLoadWalletRet = walletInstance->LoadWallet(fFirstRun);
    if (nLoadWalletRet != DB_LOAD_OK)
    {
        if (nLoadWalletRet == DB_CORRUPT) {
            InitError(strprintf(_("Error loading %s: Wallet corrupted"), walletFile));
            return NULL;
        }
        else if (nLoadWalletRet == DB_NONCRITICAL_ERROR)
        {
            InitWarning(strprintf(_("Error reading %s! All keys read correctly, but transaction data"
                                         " or address book entries might be missing or incorrect."),
                walletFile));
        }
        else if (nLoadWalletRet == DB_TOO_NEW) {
            InitError(strprintf(_("Error loading %s: Wallet requires newer version of %s"), walletFile, _(PACKAGE_NAME)));
            return NULL;
        }
        else if (nLoadWalletRet == DB_NEED_REWRITE)
        {
            InitError(strprintf(_("Wallet needed to be rewritten: restart %s to complete"), _(PACKAGE_NAME)));
            return NULL;
        }
        else {
            InitError(strprintf(_("Error loading %s"), walletFile));
            return NULL;
        }
    }

    if (GetBoolArg("-upgradewallet", fFirstRun))
    {
        int nMaxVersion = GetArg("-upgradewallet", 0);
        if (nMaxVersion == 0) // the -upgradewallet without argument case
        {
            LogPrintf("Performing wallet upgrade to %i\n", FEATURE_LATEST);
            nMaxVersion = CLIENT_VERSION;
            walletInstance->SetMinVersion(FEATURE_LATEST); // permanently upgrade the wallet immediately
        }
        else
            LogPrintf("Allowing wallet upgrade up to %i\n", nMaxVersion);
        if (nMaxVersion < walletInstance->GetVersion())
        {
            InitError(_("Cannot downgrade wallet"));
            return NULL;
        }
        walletInstance->SetMaxVersion(nMaxVersion);
    }

    if (fFirstRun)
    {
        // Create new keyUser and set as default key
        if (GetBoolArg("-usehd", DEFAULT_USE_HD_WALLET) && !walletInstance->IsHDEnabled()) {
            if(GetBoolArg("-usemnemonic", DEFAULT_USE_MNEMONIC)) {
                if (GetArg("-mnemonicpassphrase", "").size() > 256) {
                    throw std::runtime_error(std::string(__func__) + ": Mnemonic passphrase is too long, must be at most 256 characters");
                }
                // generate a new HD chain
                walletInstance->GenerateNewMnemonic();
                walletInstance->SetMinVersion(FEATURE_HD);
                /* set rescan to true.
                 * if blockchain data is not present it has no effect, but it's needed for a mnemonic restore where chain data is present.
                 */
                SoftSetBoolArg("-rescan", true);
                fRecoverMnemonic = true;
            }else{
            // generate a new master key
            CPubKey masterPubKey = walletInstance->GenerateNewHDMasterKey();
            if (!walletInstance->SetHDMasterKey(masterPubKey, CHDChain().VERSION_WITH_BIP44))
                throw std::runtime_error(std::string(__func__) + ": Storing master key failed");
            }
        }
        CPubKey newDefaultKey;
        if (walletInstance->GetKeyFromPool(newDefaultKey)) {
            walletInstance->SetDefaultKey(newDefaultKey);
            if (!walletInstance->SetAddressBook(walletInstance->vchDefaultKey.GetID(), "", "receive")) {
                InitError(_("Cannot write default address") += "\n");
                return NULL;
            }
        }

        walletInstance->SetBestChain(chainActive.GetLocator());
    }
    else if (IsArgSet("-usehd")) {
        bool useHD = GetBoolArg("-usehd", DEFAULT_USE_HD_WALLET);
        if (walletInstance->IsHDEnabled() && !useHD) {
            InitError(strprintf(_("Error loading %s: You can't disable HD on a already existing HD wallet"), walletFile));
            return NULL;
        }
        if (!walletInstance->IsHDEnabled() && useHD) {
            InitError(strprintf(_("Error loading %s: You can't enable HD on a already existing non-HD wallet"), walletFile));
            return NULL;
        }
    }

    LogPrintf(" wallet      %15dms\n", GetTimeMillis() - nStart);
    if (pwalletMain->IsHDSeedAvailable()) {
        walletInstance->zwallet = std::make_unique<CHDMintWallet>(pwalletMain->strWalletFile);
    }

    walletInstance->bip47wallet = std::make_shared<bip47::CWallet>(walletInstance->vchDefaultKey.GetHash());
    walletInstance->LoadBip47Wallet();
    if (fFirstRun) {
        int const defaultPcodeNumber = std::stoi(GetArg("-defaultpcodenumber", "0"));
        for(int i = 0; i < defaultPcodeNumber; ++i)
            walletInstance->GeneratePcode("Autogenerated RAP address " + std::to_string(i));
    }

    RegisterValidationInterface(walletInstance);

    CBlockIndex *pindexRescan = chainActive.Tip();
    if (GetBoolArg("-rescan", false))
        pindexRescan = chainActive.Genesis();
    else
    {
        CWalletDB walletdb(walletFile);
        CBlockLocator locator;
        if (walletdb.ReadBestBlock(locator))
            pindexRescan = FindForkInGlobalIndex(chainActive, locator);
        else
            pindexRescan = chainActive.Genesis();
    }
    if (chainActive.Tip() && chainActive.Tip() != pindexRescan)
    {
        //We can't rescan beyond non-pruned blocks, stop and throw an error
        //this might happen if a user uses a old wallet within a pruned node
        // or if he ran -disablewallet for a longer time, then decided to re-enable
        if (fPruneMode)
        {
            CBlockIndex *block = chainActive.Tip();
            while (block && block->pprev && (block->pprev->nStatus & BLOCK_HAVE_DATA) && block->pprev->nTx > 0 && pindexRescan != block)
                block = block->pprev;

            if (pindexRescan != block) {
                InitError(_("Prune: last wallet synchronisation goes beyond pruned data. You need to -reindex (download the whole blockchain again in case of pruned node)"));
                return NULL;
            }
        }

        uiInterface.InitMessage(_("Rescanning..."));
        LogPrintf("Rescanning last %i blocks (from block %i)...\n", chainActive.Height() - pindexRescan->nHeight, pindexRescan->nHeight);
        nStart = GetTimeMillis();
        walletInstance->ScanForWalletTransactions(pindexRescan, true, fRecoverMnemonic);
        LogPrintf(" rescan      %15dms\n", GetTimeMillis() - nStart);
        walletInstance->SetBestChain(chainActive.GetLocator());
        CWalletDB::IncrementUpdateCounter();

        // Restore wallet transaction metadata after -zapwallettxes=1
        if (GetBoolArg("-zapwallettxes", false))
        {
            std::string zwtValue = GetArg("-zapwallettxes", "1");
            if(zwtValue != "2") {
                CWalletDB walletdb(walletFile);

                BOOST_FOREACH(const CWalletTx &wtxOld, vWtx)
                {
                    uint256 hash = wtxOld.GetHash();
                    std::map<uint256, CWalletTx>::iterator mi = walletInstance->mapWallet.find(hash);
                    if (mi != walletInstance->mapWallet.end()) {
                        const CWalletTx *copyFrom = &wtxOld;
                        CWalletTx *copyTo = &mi->second;
                        copyTo->mapValue = copyFrom->mapValue;
                        copyTo->vOrderForm = copyFrom->vOrderForm;
                        copyTo->nTimeReceived = copyFrom->nTimeReceived;
                        copyTo->nTimeSmart = copyFrom->nTimeSmart;
                        copyTo->fFromMe = copyFrom->fFromMe;
                        copyTo->strFromAccount = copyFrom->strFromAccount;
                        copyTo->nOrderPos = copyFrom->nOrderPos;
                        walletdb.WriteTx(*copyTo);
                    }
                }
            }
        }
    }

    // recover addressbook
    if (fFirstRun)
    {
        for (std::map<uint256, CWalletTx>::iterator it = walletInstance->mapWallet.begin(); it != walletInstance->mapWallet.end(); ++it) {
            for (uint32_t i = 0; i < (*it).second.tx->vout.size(); i++) {
                const auto& txout = (*it).second.tx->vout[i];
                if(txout.scriptPubKey.IsMint() || (*it).second.changes.count(i))
                    continue;
                if (!walletInstance->IsMine(txout))
                    continue;
                CTxDestination addr;
                if(!ExtractDestination(txout.scriptPubKey, addr))
                    continue;
                if (walletInstance->mapAddressBook.count(addr) == 0)
                    walletInstance->SetAddressBook(addr, "", "receive");
            }
        }
    }

    walletInstance->SetBroadcastTransactions(GetBoolArg("-walletbroadcast", DEFAULT_WALLETBROADCAST));

    {
        LOCK(walletInstance->cs_wallet);
        LogPrintf("setKeyPool.size() = %u\n",      walletInstance->GetKeyPoolSize());
        LogPrintf("mapWallet.size() = %u\n",       walletInstance->mapWallet.size());
        LogPrintf("mapAddressBook.size() = %u\n",  walletInstance->mapAddressBook.size());
    }

    return walletInstance;
}

bool CWallet::InitLoadWallet()
{
    if (GetBoolArg("-disablewallet", DEFAULT_DISABLE_WALLET)) {
        pwalletMain = NULL;
        LogPrintf("Wallet disabled!\n");
        return true;
    }

    std::string walletFile = GetArg("-wallet", DEFAULT_WALLET_DAT);

    if (walletFile.find_first_of("/\\") != std::string::npos) {
        return InitError(_("-wallet parameter must only specify a filename (not a path)"));
    } else if (SanitizeString(walletFile, SAFE_CHARS_FILENAME) != walletFile) {
        return InitError(_("Invalid characters in -wallet filename"));
    }

    CWallet * const pwallet = CreateWalletFromFile(walletFile);
    if (!pwallet) {
        return false;
    }
    pwalletMain = pwallet;

    return true;
}

std::atomic<bool> CWallet::fFlushThreadRunning(false);

void CWallet::postInitProcess(boost::thread_group& threadGroup)
{
    // Add wallet transactions that aren't already in a block to mempool
    // Do this here as mempool requires genesis block to be loaded
    ReacceptWalletTransactions();

    // Run a thread to flush wallet periodically
    if (!CWallet::fFlushThreadRunning.exchange(true)) {
        threadGroup.create_thread(ThreadFlushWalletDB);
    }
}

bool CWallet::ParameterInteraction()
{
    if (GetBoolArg("-disablewallet", DEFAULT_DISABLE_WALLET))
        return true;

    if (GetBoolArg("-blocksonly", DEFAULT_BLOCKSONLY) && SoftSetBoolArg("-walletbroadcast", false)) {
        LogPrintf("%s: parameter interaction: -blocksonly=1 -> setting -walletbroadcast=0\n", __func__);
    }

    if (GetBoolArg("-salvagewallet", false) && SoftSetBoolArg("-rescan", true)) {
        // Rewrite just private keys: rescan to find transactions
        LogPrintf("%s: parameter interaction: -salvagewallet=1 -> setting -rescan=1\n", __func__);
    }

    // -zapwallettx implies a rescan
    if (GetBoolArg("-zapwallettxes", false) && SoftSetBoolArg("-rescan", true)) {
        LogPrintf("%s: parameter interaction: -zapwallettxes=<mode> -> setting -rescan=1\n", __func__);
    }

    if (GetBoolArg("-sysperms", false))
        return InitError("-sysperms is not allowed in combination with enabled wallet functionality");
    if (GetArg("-prune", 0) && GetBoolArg("-rescan", false))
        return InitError(_("Rescans are not possible in pruned mode. You will need to use -reindex which will download the whole blockchain again."));

    if (::minRelayTxFee.GetFeePerK() > HIGH_TX_FEE_PER_KB)
        InitWarning(AmountHighWarn("-minrelaytxfee") + " " +
                    _("The wallet will avoid paying less than the minimum relay fee."));

    if (IsArgSet("-mintxfee"))
    {
        CAmount n = 0;
        if (!ParseMoney(GetArg("-mintxfee", ""), n) || 0 == n)
            return InitError(AmountErrMsg("mintxfee", GetArg("-mintxfee", "")));
        if (n > HIGH_TX_FEE_PER_KB)
            InitWarning(AmountHighWarn("-mintxfee") + " " +
                        _("This is the minimum transaction fee you pay on every transaction."));
        CWallet::minTxFee = CFeeRate(n);
    }
    if (IsArgSet("-fallbackfee"))
    {
        CAmount nFeePerK = 0;
        if (!ParseMoney(GetArg("-fallbackfee", ""), nFeePerK))
            return InitError(strprintf(_("Invalid amount for -fallbackfee=<amount>: '%s'"), GetArg("-fallbackfee", "")));
        /*
        if (nFeePerK > HIGH_TX_FEE_PER_KB)
            InitWarning(AmountHighWarn("-fallbackfee") + " " +
                        _("This is the transaction fee you may pay when fee estimates are not available."));
        */
        CWallet::fallbackFee = CFeeRate(nFeePerK);
    }
    if (IsArgSet("-paytxfee"))
    {
        CAmount nFeePerK = 0;
        if (!ParseMoney(GetArg("-paytxfee", ""), nFeePerK))
            return InitError(AmountErrMsg("paytxfee", GetArg("-paytxfee", "")));
        /*
        if (nFeePerK > HIGH_TX_FEE_PER_KB)
            InitWarning(AmountHighWarn("-paytxfee") + " " +
                        _("This is the transaction fee you will pay if you send a transaction."));
        */

        payTxFee = CFeeRate(nFeePerK, 1000);
        if (payTxFee < ::minRelayTxFee)
        {
            return InitError(strprintf(_("Invalid amount for -paytxfee=<amount>: '%s' (must be at least %s)"),
                                       GetArg("-paytxfee", ""), ::minRelayTxFee.ToString()));
        }
    }
    if (IsArgSet("-maxtxfee"))
    {
        CAmount nMaxFee = 0;
        if (!ParseMoney(GetArg("-maxtxfee", ""), nMaxFee))
            return InitError(AmountErrMsg("maxtxfee", GetArg("-maxtxfee", "")));
        /*
        if (nMaxFee > HIGH_MAX_TX_FEE)
            InitWarning(_("-maxtxfee is set very high! Fees this large could be paid on a single transaction."));
        */
        maxTxFee = nMaxFee;
        if (CFeeRate(maxTxFee, 1000) < ::minRelayTxFee)
        {
            return InitError(strprintf(_("Invalid amount for -maxtxfee=<amount>: '%s' (must be at least the minrelay fee of %s to prevent stuck transactions)"),
                                       GetArg("-maxtxfee", ""), ::minRelayTxFee.ToString()));
        }
    }

    if (IsArgSet("-mininput"))
    {
        if (!ParseMoney(GetArg("-mininput", ""), nMinimumInputValue))
            return InitError(strprintf(_("Invalid amount for -mininput=<amount>: '%s'"), GetArg("-mininput", "").c_str()));
    }

    nTxConfirmTarget = GetArg("-txconfirmtarget", DEFAULT_TX_CONFIRM_TARGET);
    bSpendZeroConfChange = GetBoolArg("-spendzeroconfchange", DEFAULT_SPEND_ZEROCONF_CHANGE);
    fSendFreeTransactions = GetBoolArg("-sendfreetransactions", DEFAULT_SEND_FREE_TRANSACTIONS);
    fWalletRbf = GetBoolArg("-walletrbf", DEFAULT_WALLET_RBF);

    if (fSendFreeTransactions && GetArg("-limitfreerelay", DEFAULT_LIMITFREERELAY) <= 0)
        return InitError("Creation of free transactions with their relay disabled is not supported.");

    return true;
}

bool CWallet::BackupWallet(const std::string& strDest)
{
    if (!fFileBacked)
        return false;
    while (true)
    {
        {
            LOCK(bitdb.cs_db);
            if (!bitdb.mapFileUseCount.count(strWalletFile) || bitdb.mapFileUseCount[strWalletFile] == 0)
            {
                // Flush log data to the dat file
                bitdb.CloseDb(strWalletFile);
                bitdb.CheckpointLSN(strWalletFile);
                bitdb.mapFileUseCount.erase(strWalletFile);

                // Copy wallet file
                boost::filesystem::path pathSrc = GetDataDir() / strWalletFile;
                boost::filesystem::path pathDest(strDest);
                if (boost::filesystem::is_directory(pathDest))
                    pathDest /= strWalletFile;

                try {
#if BOOST_VERSION >= 104000
                    boost::filesystem::copy_file(pathSrc, pathDest, boost::filesystem::copy_option::overwrite_if_exists);
#else
                    boost::filesystem::copy_file(pathSrc, pathDest);
#endif
                    LogPrintf("copied %s to %s\n", strWalletFile, pathDest.string());
                    return true;
                } catch (const boost::filesystem::filesystem_error& e) {
                    LogPrintf("error copying %s to %s - %s\n", strWalletFile, pathDest.string(), e.what());
                    return false;
                }
            }
        }
        MilliSleep(100);
    }
    return false;
}

bip47::CPaymentCode CWallet::GeneratePcode(std::string const & label)
{
    if (!bip47wallet)
        throw WalletError("BIP47 wallet was not created during the initialization");

    bip47::CAccountReceiver & newAcc = bip47wallet->createReceivingAccount(label);
    {
        bip47::MyAddrContT addrs = newAcc.getMyNextAddresses();
        LOCK(cs_wallet);
        for(bip47::MyAddrContT::value_type const & addr : addrs) {
            AddKey(addr.second);
        }
    }
    CWalletDB(strWalletFile).WriteBip47Account(newAcc);
    NotifyPcodeCreated(bip47::CPaymentCodeDescription(newAcc.getAccountNum(), newAcc.getMyPcode(), newAcc.getLabel(), newAcc.getMyPcode().getNotificationAddress(), bip47::CPaymentCodeSide::Receiver));
    return newAcc.getMyPcode();
}

CWalletTx CWallet::PrepareAndSendNotificationTx(bip47::CPaymentCode const & theirPcode)
{
    bip47::CPaymentChannel pchannel = SetupPchannel(theirPcode);

    CWalletTx wtxNew;

    if (GetBroadcastTransactions() && !g_connman) {
        throw JSONRPCError(RPC_CLIENT_P2P_DISABLED, "Error: Peer-to-peer functionality missing or disabled");
    }

    CBitcoinAddress const notifAddr = pchannel.getTheirPcode().getNotificationAddress();

    std::vector<CRecipient> recipients;
    std::vector<CAmount> newMints;

    CRecipient receiver;
    receiver.scriptPubKey = GetScriptForDestination(notifAddr.Get());
    receiver.nAmount = bip47::NotificationTxValue;
    receiver.fSubtractFeeFromAmount = false;

    recipients.emplace_back(receiver);
    CScript opReturnScript = CScript() << OP_RETURN << std::vector<unsigned char>(80); // Passing empty array to calc fees
    recipients.push_back({opReturnScript, 0, false});

    auto throwSigma =
        [](){throw std::runtime_error(std::string("There are unspent Sigma coins in your wallet. Using Sigma coins for BIP47 is not supported. Please spend your Sigma coins before establishing a BIP47 channel."));};

    try {
        std::vector<CLelantusEntry> spendCoins;
        std::vector<CSigmaEntry> sigmaSpendCoins;
        std::vector<CHDMint> mintCoins;
        CAmount fee;

        wtxNew = CreateLelantusJoinSplitTransaction(recipients, fee, newMints, spendCoins, sigmaSpendCoins, mintCoins, nullptr,
                [&pchannel, &throwSigma](CTxOut & out, LelantusJoinSplitBuilder const & builder) {
                    if(out.scriptPubKey[0] == OP_RETURN) {
                        CKey spendPrivKey;
                        if (builder.spendCoins.empty())
                            throwSigma();
                        spendPrivKey.Set(builder.spendCoins[0].ecdsaSecretKey.begin(), builder.spendCoins[0].ecdsaSecretKey.end(), false);
                        CDataStream ds(SER_NETWORK, 0);
                        ds << builder.spendCoins[0].serialNumber;
                        bip47::Bytes const pcode = pchannel.getMaskedPayload((unsigned char const *)ds.vch.data(), ds.vch.size(), spendPrivKey);
                        out.scriptPubKey = CScript() << OP_RETURN << pcode;
                    }
                });

        if (!sigmaSpendCoins.empty())
            throwSigma();

        if (spendCoins.empty())
            throw std::runtime_error(std::string("Cannot create a Lelantus spend to address: " + notifAddr.ToString()).c_str());

        CommitLelantusTransaction(wtxNew, spendCoins, sigmaSpendCoins, mintCoins);
        LogBip47("Paymentcode %s was sent to notification address: %s\n", pchannel.getMyPcode().toString().c_str(), notifAddr.ToString().c_str() );
    }
    catch (const InsufficientFunds& e)
    {
        throw e;
    }
    catch (const std::exception& e)
    {
        throw WalletError(e.what());
    }

    SetNotificationTxId(theirPcode, wtxNew.GetHash());
    return wtxNew;
}

std::vector<bip47::CPaymentCodeDescription> CWallet::ListPcodes()
{
    std::vector<bip47::CPaymentCodeDescription> result;
    if (!bip47wallet)
        return result;

    bip47wallet->enumerateReceivers(
        [&result](bip47::CAccountReceiver const & acc)->bool
        {
            result.emplace_back(acc.getAccountNum(), acc.getMyPcode(), acc.getLabel(), acc.getMyNotificationAddress(), bip47::CPaymentCodeSide::Receiver);
            return true;
        }
    );
    return result;
}

bip47::CPaymentChannel & CWallet::SetupPchannel(bip47::CPaymentCode const & theirPcode)
{
    if (!bip47wallet)
        throw WalletError("BIP47 wallet was not created during the initialization");

    bip47::CAccountSender & sender = bip47wallet->provideSendingAccount(theirPcode);
    CWalletDB(strWalletFile).WriteBip47Account(sender);
    return sender.getPaymentChannel();
}

void CWallet::SetNotificationTxId(bip47::CPaymentCode const & theirPcode, uint256 const & txid)
{
    if (!bip47wallet)
        throw WalletError("BIP47 wallet was not created during the initialization");

    bip47::CAccountSender & sender = bip47wallet->provideSendingAccount(theirPcode);
    sender.setNotificationTxId(txid);
    CWalletDB(strWalletFile).WriteBip47Account(sender);
}

namespace {
CBitcoinAddress HandleTheirNextAddress(bip47::CWallet & wallet, std::string const & strWalletFile, bip47::CPaymentCode const & theirPcode, bool storeNextAddress)
{
    boost::optional<bip47::CAccountSender*> existingAcc;
    wallet.enumerateSenders(
        [&theirPcode, &existingAcc](bip47::CAccountSender & acc)->bool
        {
            if(acc.getTheirPcode() == theirPcode) {
                existingAcc.emplace(&acc);
                return false;
            }
            return true;
        }
    );
    if(!existingAcc)
        throw std::runtime_error("There is no account setup for payment code " + theirPcode.toString());
    CBitcoinAddress result;
    if(storeNextAddress)
    {
        result = existingAcc.get()->generateTheirNextSecretAddress();
        LogBip47("Sending to secret address: %s\n", result.ToString());
    } else {
        result = existingAcc.get()->getTheirNextSecretAddress();
    }
    CWalletDB(strWalletFile).WriteBip47Account(*existingAcc.get());
    return result;
}
}

CBitcoinAddress CWallet::GetTheirNextAddress(bip47::CPaymentCode const & theirPcode) const
{
    if (!bip47wallet)
        throw WalletError("BIP47 wallet was not created during the initialization");

    return HandleTheirNextAddress(*bip47wallet, strWalletFile, theirPcode, false);
}

CBitcoinAddress CWallet::GenerateTheirNextAddress(bip47::CPaymentCode const & theirPcode)
{
    if (!bip47wallet)
        throw WalletError("BIP47 wallet was not created during the initialization");

    return HandleTheirNextAddress(*bip47wallet, strWalletFile, theirPcode, true);
}

void CWallet::LoadBip47Wallet()
{
    CWalletDB(strWalletFile).LoadBip47Accounts(*bip47wallet);
}

std::shared_ptr<bip47::CWallet const> CWallet::GetBip47Wallet() const
{
    return bip47wallet;
}

boost::optional<bip47::CPaymentCodeDescription> CWallet::FindPcode(bip47::CPaymentCode const & pcode) const
{
    boost::optional<bip47::CPaymentCodeDescription> result;
    if (!bip47wallet)
        return result;

    bip47wallet->enumerateReceivers(
        [&pcode, &result](bip47::CAccountReceiver & rec)->bool
        {
            if(rec.getMyPcode() == pcode) {
                result.emplace(rec.getAccountNum(), rec.getMyPcode(), rec.getLabel(), rec.getMyPcode().getNotificationAddress(), bip47::CPaymentCodeSide::Receiver);
                return false;
            }

            for(bip47::CPaymentChannel const & channel : rec.getPchannels()) {
                if(channel.getTheirPcode() == pcode) {
                    result.emplace(rec.getAccountNum(), rec.getMyPcode(), rec.getLabel(), rec.getMyPcode().getNotificationAddress(), bip47::CPaymentCodeSide::Receiver);
                    return false;
                }
            }
            return true;
        }
    );
    bip47wallet->enumerateSenders(
        [&pcode, &result, this](bip47::CAccountSender & sender)->bool
        {
            if(sender.getTheirPcode() == pcode) {
                std::string label = GetSendingPcodeLabel(sender.getTheirPcode());
                result.emplace(sender.getAccountNum(), sender.getTheirPcode(), label, sender.getTheirPcode().getNotificationAddress(), bip47::CPaymentCodeSide::Sender);
                return false;
            }
            return true;
        }
    );
    return result;
}

boost::optional<bip47::CPaymentCodeDescription> CWallet::FindPcode(CBitcoinAddress const & address) const
{
    boost::optional<bip47::CPaymentCodeDescription> result;
    if (!bip47wallet)
        return result;

    bip47wallet->enumerateReceivers(
        [&address, &result](bip47::CAccountReceiver & rec)->bool
        {
            bip47::MyAddrContT addrs = rec.getMyUsedAddresses();
            if (std::find_if(addrs.begin(), addrs.end(), bip47::FindByAddress(address)) != addrs.end())
            {
                result.emplace(rec.getAccountNum(), rec.getMyPcode(), rec.getLabel(), rec.getMyPcode().getNotificationAddress(), bip47::CPaymentCodeSide::Receiver);
                return false;
            }
            addrs = rec.getMyNextAddresses();
            if (std::find_if(addrs.begin(), addrs.end(), bip47::FindByAddress(address)) != addrs.end())
            {
                result.emplace(rec.getAccountNum(), rec.getMyPcode(), rec.getLabel(), rec.getMyPcode().getNotificationAddress(), bip47::CPaymentCodeSide::Receiver);
                return false;
            }
            return true;
        }
    );
    bip47wallet->enumerateSenders(
        [&address, &result, this](bip47::CAccountSender & sender)->bool
        {
            bip47::TheirAddrContT addrs = sender.getTheirUsedAddresses();
            if (std::find(addrs.begin(), addrs.end(), address) != addrs.end())
            {
                std::string label = GetSendingPcodeLabel(sender.getTheirPcode());
                result.emplace(sender.getAccountNum(), sender.getTheirPcode(), label, sender.getTheirPcode().getNotificationAddress(), bip47::CPaymentCodeSide::Sender);
                return false;
            }
            if (address == sender.getTheirNextSecretAddress() || address == sender.getTheirPcode().getNotificationAddress())
            {
                std::string label = GetSendingPcodeLabel(sender.getTheirPcode());
                result.emplace(sender.getAccountNum(), sender.getTheirPcode(), label, sender.getTheirPcode().getNotificationAddress(), bip47::CPaymentCodeSide::Sender);
                return false;
            }
            return true;
        }
    );
    return result;
}

bip47::CAccountReceiver const * CWallet::AddressUsed(CBitcoinAddress const & address)
{
    bip47::CAccountReceiver const * result = nullptr;
    if(!bip47wallet)
        return result;

    bip47wallet->enumerateReceivers(
        [&address, &result](bip47::CAccountReceiver & rec)->bool
        {
            bip47::MyAddrContT addrs = rec.getMyNextAddresses();
            if (std::find_if(addrs.begin(), addrs.end(), bip47::FindByAddress(address)) != addrs.end())
            {
                rec.addressUsed(address);
                result = &rec;
                return false;
            }
            return true;
        }
    );
    if (result)
        CWalletDB(strWalletFile).WriteBip47Account(*result);
    return result;
}

void CWallet::HandleBip47Transaction(CWalletTx const & wtx)
{
    bip47::Bytes masked = bip47::utils::GetMaskedPcode(wtx.tx);
    CKey key;
    bip47::CAccountReceiver * accFound = nullptr;
    int nRequired = 0;
    std::vector<CTxDestination> addresses;
    txnouttype typeRet = TX_NONSTANDARD;
    std::vector<CTxIn>::const_iterator ijsplit;
    std::vector<CTxOut>::const_iterator iregout;
    bool success = false;

    if (masked.empty()) goto notifTxExit;

    ijsplit = std::find_if(wtx.tx->vin.begin(), wtx.tx->vin.end(), [](CTxIn const & in){ return in.scriptSig.IsLelantusJoinSplit(); });
    if(ijsplit == wtx.tx->vin.end()) {
        LogBip47("Joinsplit input was not found in a potential notification tx: %s\n", wtx.tx->GetHash().ToString());
        goto notifTxExit;
    }

    iregout = std::find_if(wtx.tx->vout.begin(), wtx.tx->vout.end(), [](CTxOut const & out){ return out.scriptPubKey[0] != OP_RETURN && !out.scriptPubKey.IsLelantusJMint(); });
    if(iregout == wtx.tx->vout.end()) {
        LogBip47("Regular out was not found in a potential notification tx: %s\n", wtx.tx->GetHash().ToString());
        goto notifTxExit;
    }
    if(!ExtractDestinations(iregout->scriptPubKey, typeRet, addresses, nRequired)) {
        LogBip47("Cannot extract destinations for tx: %s\n", wtx.tx->GetHash().ToString());
        goto notifTxExit;
    }
    bip47wallet->enumerateReceivers(
        [&key, &addresses, &accFound](bip47::CAccountReceiver & acc)->bool
        {
            for (CBitcoinAddress addr : addresses) {
                if(acc.getMyNotificationAddress() == addr) {
                    key = acc.getMyNextAddresses()[0].second;
                    accFound = &acc;
                    return false;
                }
            }
            return true;
        }
    );
    if(!accFound) {
        LogBip47("There was no account set up to receive payments on address: %s\n", CBitcoinAddress(addresses[0]).ToString());
        goto notifTxExit;
    }
    if(!accFound->acceptMaskedPayload(masked, *wtx.tx)){
        LogBip47("Could not accept this masked payload: %s\n", HexStr(masked));
        goto notifTxExit;
    }
    success = true;
notifTxExit:
    if (success) {
        LogBip47("The payment code has been accepted: %s\n", accFound->lastPcode().toString());
        HandleSecretAddresses(*this, *accFound);
        CWalletDB(strWalletFile).WriteBip47Account(*accFound);
        LockCoin(COutPoint(wtx.tx->GetHash(), std::distance(wtx.tx->vout.begin(), iregout))); //Locking the notif tx output to be spent only manually
    } else {
        // Checking if it uses a bip47 address
        for (CTxOut const & out : wtx.tx->vout) {
            std::vector<CTxDestination> addresses;
            txnouttype typeRet = TX_NONSTANDARD;
            int nRequired = 0;
            if (ExtractDestinations(out.scriptPubKey, typeRet, addresses, nRequired)) {
                for (CBitcoinAddress addr : addresses) {
                    bip47::CAccountReceiver const * rec = AddressUsed(addr);
                    if (rec) {
                        HandleSecretAddresses(*this, *rec);
                    }
                }
            }
        }
    }
}

void CWallet::LabelSendingPcode(bip47::CPaymentCode const & pcode_, std::string const & label, bool remove)
{
    std::string const pcodeLbl = bip47::PcodeLabel() + pcode_.toString();
    if (label.empty())
        remove = true;
    CWalletDB walletDb(strWalletFile);
    if (remove) {
        walletDb.EraseKV(pcodeLbl);
        LOCK(cs_wallet);
        mapCustomKeyValues.erase(pcodeLbl);
    } else {
        std::multimap<std::string, std::string>::iterator iter = mapCustomKeyValues.find(pcodeLbl);
        if (iter == mapCustomKeyValues.end()) {
            LOCK(cs_wallet);
            mapCustomKeyValues.insert(std::make_pair(pcodeLbl, label));
        } else {
            if (iter->second == label)
                return;
            iter->second = label;
        }
        walletDb.EraseKV(pcodeLbl);
        walletDb.WriteKV(pcodeLbl, label);
    }
    NotifyPcodeLabeled(pcode_.toString(), label, remove);
}

std::string CWallet::GetSendingPcodeLabel(bip47::CPaymentCode const & pcode) const
{
    std::string const pcodeLbl = bip47::PcodeLabel() + pcode.toString();
    LOCK(cs_wallet);
    std::multimap<std::string, std::string>::const_iterator iter = mapCustomKeyValues.find(pcodeLbl);
    if(iter == mapCustomKeyValues.end())
        return "";
    return iter->second;
}

void CWallet::LabelReceivingPcode(bip47::CPaymentCode const & pcode, std::string const & label)
{
    if (!bip47wallet)
        return;

    LOCK(cs_wallet);
    bip47::CAccountReceiver * result = nullptr;
    bip47wallet->enumerateReceivers(
        [&result, &pcode](bip47::CAccountReceiver & rec)->bool
        {
            if(rec.getMyPcode() == pcode)
            {
                result = &rec;
                return false;
            }
            return true;
        }
    );
    if(!result)
        return;
    result->setLabel(label);
    CWalletDB(strWalletFile).WriteBip47Account(*result);
}

size_t CWallet::SetUsedAddressNumber(bip47::CPaymentCode const & pcode, size_t number)
{
    boost::optional<size_t> resultSnd, resutRec;
    bip47wallet->enumerateSenders(
        [&pcode, &number, &resultSnd](bip47::CAccountSender & sender)->bool
        {
            if(sender.getTheirPcode() == pcode) {
                resultSnd.emplace(sender.setTheirUsedAddressNumber(number));
                return false;
            }
            return true;
        }
    );

    bip47::CAccountReceiver * receiver;
    bip47wallet->enumerateReceivers(
        [&pcode, &number, &resutRec, &receiver](bip47::CAccountReceiver & rec)->bool
        {
            resutRec = rec.setMyUsedAddressNumber(pcode, number);
            if(resutRec) {
                receiver = &rec;
                return false;
            }
            return true;
        }
    );
    if(resutRec) {
        HandleSecretAddresses(*this, *receiver);
        return *resutRec;
    }
    if(resultSnd)
        return *resultSnd;
    return 0;
}

void CWallet::NotifyTransactionLock(const CTransaction &tx)
{
    LOCK(cs_wallet);
    // Only notify UI if this transaction is in this wallet
    std::map<uint256, CWalletTx>::const_iterator mi = mapWallet.find(tx.GetHash());
    if (mi != mapWallet.end()){
        NotifyISLockReceived();
    }
}

void CWallet::NotifyChainLock(const CBlockIndex* pindexChainLock)
{
    NotifyChainLockReceived(pindexChainLock->nHeight);
}


/******************************************************************************/
/*                                                                            */
/*                            CKeyPool                                        */
/*                                                                            */
/******************************************************************************/


CKeyPool::CKeyPool()
{
    nTime = GetTime();
}

CKeyPool::CKeyPool(const CPubKey& vchPubKeyIn)
{
    nTime = GetTime();
    vchPubKey = vchPubKeyIn;
}

CWalletKey::CWalletKey(int64_t nExpires)
{
    nTimeCreated = (nExpires ? GetTime() : 0);
    nTimeExpires = nExpires;
}

void CMerkleTx::SetMerkleBranch(const CBlockIndex* pindex, int posInBlock)
{
    // Update the tx's hashBlock
    hashBlock = pindex->GetBlockHash();

    // set the position of the transaction in the block
    nIndex = posInBlock;
}

int CMerkleTx::GetDepthInMainChain(const CBlockIndex *&pindexRet, bool enableIX) const {
    int nResult;

    if (hashUnset())
        nResult = 0;
    else {
        AssertLockHeld(cs_main);

        // Find the block it claims to be in
        BlockMap::iterator mi = mapBlockIndex.find(hashBlock);
        if (mi == mapBlockIndex.end())
            nResult = 0;
        else {
            CBlockIndex *pindex = (*mi).second;
            if (!pindex || !chainActive.Contains(pindex))
                nResult = 0;
            else {
                pindexRet = pindex;
                nResult = ((nIndex == -1) ? (-1) : 1) * (chainActive.Height() - pindex->nHeight + 1);

                if (nResult == 0 && !mempool.exists(GetHash()))
                    return -1; // Not in chain, not in mempool
            }
        }
    }

    return nResult;
}

bool CMerkleTx::IsLockedByLLMQInstantSend() const
{
    return llmq::quorumInstantSendManager->IsLocked(GetHash());
}

bool CMerkleTx::IsChainLocked() const
{
    AssertLockHeld(cs_main);
    BlockMap::iterator mi = mapBlockIndex.find(hashBlock);
    if (mi != mapBlockIndex.end() && mi->second != nullptr) {
        return llmq::chainLocksHandler->HasChainLock(mi->second->nHeight, hashBlock);
    }
    return false;
}

int CMerkleTx::GetDepthInMainChain(const CBlockIndex* &pindexRet) const
{
    if (hashUnset())
        return 0;

    AssertLockHeld(cs_main);

    // Find the block it claims to be in
    BlockMap::iterator mi = mapBlockIndex.find(hashBlock);
    if (mi == mapBlockIndex.end())
        return 0;
    CBlockIndex* pindex = (*mi).second;
    if (!pindex || !chainActive.Contains(pindex))
        return 0;

    pindexRet = pindex;
    return ((nIndex == -1) ? (-1) : 1) * (chainActive.Height() - pindex->nHeight + 1);
}

int CMerkleTx::GetBlocksToMaturity() const
{
    if (!IsCoinBase())
        return 0;
    return std::max(0, (COINBASE_MATURITY+1) - GetDepthInMainChain());
}


bool CMerkleTx::AcceptToMemoryPool(const CAmount &nAbsurdFee, CValidationState &state)
{
    if (GetBoolArg("-dandelion", true)) {
        bool res = ::AcceptToMemoryPool(
            txpools.getStemTxPool(),
            state,
            tx,
            false,
            NULL, /* pfMissingInputs */
            NULL,
            false, /* fOverrideMempoolLimit */
            nAbsurdFee,
            true,
            false /* markFiroSpendTransactionSerial */
        );
        if (!res) {
            LogPrintf(
                "CMerkleTx::AcceptToMemoryPool, failed to add txn %s to dandelion stempool: %s.\n",
                GetHash().ToString(),
                state.GetRejectReason());
        }
        return res;
    } else {
        // Changes to mempool should also be made to Dandelion stempool
        return ::AcceptToMemoryPool(
            txpools,
            state,
            tx,
            false,
            NULL, /* pfMissingInputs */
            NULL,
            false, /* fOverrideMempoolLimit */
            nAbsurdFee,
            true,
            true);
    }
}

bool CompSigmaHeight(const CSigmaEntry &a, const CSigmaEntry &b) { return a.nHeight < b.nHeight; }
bool CompSigmaID(const CSigmaEntry &a, const CSigmaEntry &b) { return a.id < b.id; }<|MERGE_RESOLUTION|>--- conflicted
+++ resolved
@@ -129,14 +129,7 @@
 CPubKey CWallet::GetKeyFromKeypath(uint32_t nChange, uint32_t nChild, CKey& secret) {
     AssertLockHeld(cs_wallet); // mapKeyMetadata
 
-<<<<<<< HEAD
-    boost::optional<bool> regTest = GetOptBoolArg("-regtest");
-    boost::optional<bool> testNet = GetOptBoolArg("-testnet");
-    boost::optional<bool> devNet = GetOptBoolArg("-devnet");
-    uint32_t nIndex = (regTest || testNet || devNet) ? BIP44_TEST_INDEX : BIP44_FIRO_INDEX;
-=======
     uint32_t nIndex = Params().GetConsensus().IsMain() ? BIP44_FIRO_INDEX : BIP44_TEST_INDEX;
->>>>>>> df09b4c4
 
     // Fail if not using HD wallet (no keypaths)
     if (hdChain.masterKeyID.IsNull())
