--- conflicted
+++ resolved
@@ -2117,9 +2117,9 @@
 
 }
 
-void CWalletTx::GetAmounts(list <COutputEntry> &listReceived,
-                           list <COutputEntry> &listSent, CAmount &nFee, string &strSentAccount,
-                           const isminefilter &filter) const {
+void CWalletTx::GetAmounts(list<COutputEntry>& listReceived,
+                           list<COutputEntry>& listSent, CAmount& nFee, string& strSentAccount, const isminefilter& filter) const
+{
     nFee = 0;
     listReceived.clear();
     listSent.clear();
@@ -2138,17 +2138,20 @@
     }
 
     // Sent/received.
-    for (unsigned int i = 0; i < tx->vout.size(); ++i) {
-        const CTxOut &txout = tx->vout[i];
+    for (unsigned int i = 0; i < tx->vout.size(); ++i)
+    {
+        const CTxOut& txout = tx->vout[i];
         isminetype fIsMine = pwallet->IsMine(txout);
         // Only need to handle txouts if AT LEAST one of these is true:
         //   1) they debit from us (sent)
         //   2) the output is to us (received)
-        if (nDebit > 0) {
+        if (nDebit > 0)
+        {
             // Don't report 'change' txouts
             if (IsChange(static_cast<uint32_t>(i)))
                 continue;
-        } else if (!(fIsMine & filter))
+        }
+        else if (!(fIsMine & filter))
             continue;
 
         // In either case, we need to get the destination address
@@ -2157,9 +2160,11 @@
         if (txout.scriptPubKey.IsZerocoinMint() || txout.scriptPubKey.IsSigmaMint() || txout.scriptPubKey.IsLelantusMint() || txout.scriptPubKey.IsLelantusJMint())
         {
             address = CNoDestination();
-        } else if (!ExtractDestination(txout.scriptPubKey, address) && !txout.scriptPubKey.IsUnspendable()) {
+        }
+        else if (!ExtractDestination(txout.scriptPubKey, address) && !txout.scriptPubKey.IsUnspendable())
+        {
             LogPrintf("CWalletTx::GetAmounts: Unknown transaction type found, txid %s\n",
-                      this->GetHash().ToString());
+                     this->GetHash().ToString());
             address = CNoDestination();
         }
 
@@ -2287,7 +2292,6 @@
     // If transactions aren't being broadcasted, don't let them into local mempool either
     if (!fBroadcastTransactions)
         return;
-
     LOCK2(cs_main, cs_wallet);
     std::map<int64_t, CWalletTx*> mapSorted;
 
@@ -2310,7 +2314,7 @@
     {
         CWalletTx& wtx = *(item.second);
 
-        //LOCK(mempool.cs);
+        LOCK(mempool.cs);
         CValidationState state;
         // the app was closed and re-opened, do NOT check their
         // serial numbers, and DO NOT try to mark their serial numbers
@@ -3583,7 +3587,6 @@
     return true;
 }
 
-<<<<<<< HEAD
 // available implies a mature or unspent mint.
 bool CWallet::IsSigmaMintFromTxOutAvailable(CTxOut txout){
 
@@ -3609,10 +3612,7 @@
     return false;
 }
 
-//[zcoin]
-=======
 //[firo]
->>>>>>> 3baa8e54
 void CWallet::ListAvailableCoinsMintCoins(vector <COutput> &vCoins, bool fOnlyConfirmed) const {
     vCoins.clear();
     {
@@ -3644,7 +3644,6 @@
                 LogPrintf("nDepth=%s\n", nDepth);
                 continue;
             }
-
             LogPrintf("pcoin->tx->vout.size()=%s\n", pcoin->tx->vout.size());
 
             for (unsigned int i = 0; i < pcoin->tx->vout.size(); i++) {
@@ -4146,7 +4145,6 @@
             nFeeRet = 0;
             if(nFeePay > 0) nFeeRet = nFeePay;
             double dPriority = 0;
-
             // Start with no fee and loop until there is enough fee
             while (true)
             {
@@ -4157,13 +4155,8 @@
                 bool fFirst = true;
 
                 CAmount nValueToSelect = nValue;
-
-                // if fee is added to nValueToSelect, change output is charged twice the fee (line ~3768). Need to look into why this is here
-                // if (nSubtractFeeFromAmount == 0){
-                //     LogPrintf("nSubtractFeeFromAmount is 0\n");
-                //     nValueToSelect += nFeeRet;
-                // }
-
+                if (nSubtractFeeFromAmount == 0)
+                    nValueToSelect += nFeeRet;
                 // vouts to the payees
                 for (const auto& recipient : vecSend)
                 {
@@ -5989,7 +5982,7 @@
 
             coinSerial = spend.getCoinSerialNumber();
             txHash = wtxNew.GetHash();
-            LogPrintf("txHash:%s\n", txHash.ToString());
+            LogPrintf("txHash:\n%s", txHash.ToString());
             zcSelectedValue = coinToUse.value;
             zcSelectedIsUsed = coinToUse.IsUsed;
 
@@ -6134,7 +6127,6 @@
                         && minIdPubcoin.randomness != 0
                         && minIdPubcoin.serialNumber != 0
                         && (tempCoinsToUse.find(minIdPubcoin.value)==tempCoinsToUse.end())) {
-
                         int id;
                         coinHeight = zerocoinState->GetMintedCoinHeightAndId(minIdPubcoin.value, minIdPubcoin.denomination, id);
                         if (coinHeight > 0
@@ -6165,7 +6157,7 @@
                 libzerocoin::Accumulator accumulator(zcParams, accumulatorValue, denomination);
                 // 2. Get pubcoin from the private coin
                 libzerocoin::PublicCoin pubCoinSelected(zcParams, coinToUse.value, denomination);
-                // Now make sure the coin is valid.
+                 // Now make sure the coin is valid.
                 if (!pubCoinSelected.validate()) {
                     // If this returns false, don't accept the coin for any purpose!
                     // Any ZEROCOIN_MINT with an invalid coin should NOT be
@@ -6173,8 +6165,7 @@
                     strFailReason = _("the selected mint coin is an invalid coin");
                     return false;
                 }
-
-                // 4. Get witness for the accumulator and selected coin
+                 // 4. Get witness for the accumulator and selected coin
                 libzerocoin::AccumulatorWitness witness =
                         zerocoinState->GetWitnessForSpend(&chainActive,
                                                           chainActive.Height()-(ZC_MINT_CONFIRMATIONS-1),
@@ -6189,13 +6180,11 @@
                 newTxIn.scriptSig = CScript();
                 newTxIn.prevout.SetNull();
                 txNew.vin.push_back(newTxIn);
-
                 bool useVersion2 = IsZerocoinTxV2(denomination, Params().GetConsensus(), coinId);
 
                 // Construct the CoinSpend object. This acts like a signature on the
                 // transaction.
                 libzerocoin::PrivateCoin privateCoin(zcParams, denomination);
-
                 int txVersion = ZEROCOIN_TX_VERSION_1;
                 if (useVersion2) {
                     // Use version 2 if possible, for older mints stay with 1.5
@@ -6211,7 +6200,6 @@
                         txVersion = ZEROCOIN_TX_VERSION_1_5;
                     }
                 }
-
                 LogPrintf("CreateZerocoinSpendTransaction: tx version=%d, tx metadata hash=%s\n", txVersion, txNew.GetHash().ToString());
 
                 // Set all values in the private coin object
@@ -6220,6 +6208,7 @@
                 privateCoin.setRandomness(coinToUse.randomness);
                 privateCoin.setSerialNumber(coinToUse.serialNumber);
                 privateCoin.setEcdsaSeckey(coinToUse.ecdsaSecretKey);
+
 
                 LogPrintf("creating tempStorage object..\n");
                 // Push created TxIn values into a tempStorage object (used in the next loop)
@@ -6694,7 +6683,6 @@
 
 /**
  * @brief CWallet::SpendZerocoin
- * @param thirdPartyaddress
  * @param nValue
  * @param denomination
  * @param wtxNew
@@ -6788,6 +6776,7 @@
         LogPrintf("SpendZerocoin() : %s", strError);
         return strError;
     }
+
     if (!CreateMultipleZerocoinSpendTransaction(thirdPartyaddress, denominations, wtxNew, reservekey, coinSerials, txHash, zcSelectedValues, strError, forceUsed)) {
         LogPrintf("SpendZerocoin() : %s\n", strError.c_str());
         return strError;
@@ -7455,6 +7444,7 @@
 {
     {
         LOCK(cs_wallet);
+
         if (IsLocked())
             return false;
 
