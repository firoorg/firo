// Copyright (c) 2009-2010 Satoshi Nakamoto
// Copyright (c) 2009-2015 The Bitcoin Core developers
// Distributed under the MIT software license, see the accompanying
// file COPYING or http://www.opensource.org/licenses/mit-license.php.

#include "wallet.h"
#include "walletexcept.h"
#include "sigmaspendbuilder.h"
#include "amount.h"
#include "base58.h"
#include "checkpoints.h"
#include "chain.h"
#include "coincontrol.h"
#include "consensus/consensus.h"
#include "consensus/validation.h"
#include "key.h"
#include "keystore.h"
#include "main.h"
#include "zerocoin.h"
#include "zerocoin_v3.h"
#include "../sigma/coinspend.h"
#include "../sigma/spend_metadata.h"
#include "net.h"
#include "policy/policy.h"
#include "primitives/block.h"
#include "primitives/transaction.h"
#include "script/script.h"
#include "script/sign.h"
#include "timedata.h"
#include "txmempool.h"
#include "util.h"
#include "ui_interface.h"
#include "utilmoneystr.h"
#include "validation.h"
#include "darksend.h"
#include "instantx.h"
#include "znode.h"
#include "znode-sync.h"
#include "random.h"
#include "init.h"
#include "hdmint/wallet.h"
#include "rpc/protocol.h"

#include "hdmint/tracker.h"

#include <assert.h>
#include <boost/algorithm/string/replace.hpp>
#include <boost/filesystem.hpp>
#include <boost/thread.hpp>

using namespace std;

CWallet *pwalletMain = NULL;
CHDMintWallet* zwalletMain = NULL;
/** Transaction fee set by the user */
CFeeRate payTxFee(DEFAULT_TRANSACTION_FEE);
unsigned int nTxConfirmTarget = DEFAULT_TX_CONFIRM_TARGET;
bool bSpendZeroConfChange = DEFAULT_SPEND_ZEROCONF_CHANGE;
bool fSendFreeTransactions = DEFAULT_SEND_FREE_TRANSACTIONS;

const char *DEFAULT_WALLET_DAT = "wallet.dat";

/**
 * Fees smaller than this (in satoshi) are considered zero fee (for transaction creation)
 * Override with -mintxfee
 */
CFeeRate CWallet::minTxFee = CFeeRate(DEFAULT_TRANSACTION_MINFEE);
/**
 * If fee estimation does not have enough data to provide estimates, use this fee instead.
 * Has no effect if not using fee estimation
 * Override with -fallbackfee
 */
CFeeRate CWallet::fallbackFee = CFeeRate(DEFAULT_FALLBACK_FEE);

const uint256 CMerkleTx::ABANDON_HASH(uint256S("0000000000000000000000000000000000000000000000000000000000000001"));

/** @defgroup mapWallet
 *
 * @{
 */

struct CompareValueOnly {
    bool operator()(const pair <CAmount, pair<const CWalletTx *, unsigned int>> &t1,
                    const pair <CAmount, pair<const CWalletTx *, unsigned int>> &t2) const {
        return t1.first < t2.first;
    }
};

struct CompareByPriority
{
    bool operator()(const COutput& t1,
                    const COutput& t2) const
    {
        return t1.Priority() > t2.Priority();
    }
};

struct CompareByAmount
{
    bool operator()(const CompactTallyItem& t1, const CompactTallyItem& t2) const
    {
        return t1.nAmount > t2.nAmount;
    }
};

int COutput::Priority() const
{
    BOOST_FOREACH(CAmount d, vecPrivateSendDenominations)
    if(tx->vout[i].nValue == d) return 10000;
    if(tx->vout[i].nValue < 1*COIN) return 20000;

    //nondenom return largest first
    return -(tx->vout[i].nValue/COIN);
}

std::string COutput::ToString() const {
    return strprintf("COutput(%s, %d, %d) [%s]", tx->GetHash().ToString(), i, nDepth, FormatMoney(tx->vout[i].nValue));
}

const CWalletTx *CWallet::GetWalletTx(const uint256 &hash) const {
    LOCK(cs_wallet);
    std::map<uint256, CWalletTx>::const_iterator it = mapWallet.find(hash);
    if (it == mapWallet.end())
        return NULL;
    return &(it->second);
}

CPubKey CWallet::GenerateNewKey(uint32_t nChange) {
    AssertLockHeld(cs_wallet); // mapKeyMetadata
    bool fCompressed = CanSupportFeature(
            FEATURE_COMPRPUBKEY); // default to compressed public keys if we want 0.6.0 wallets

    CKey secret;

    // Create new metadata
    int64_t nCreationTime = GetTime();
    CKeyMetadata metadata(nCreationTime);

    boost::optional<bool> regTest = GetOptBoolArg("-regtest")
    , testNet = GetOptBoolArg("-testnet");

    uint32_t nIndex = (regTest || testNet) ? BIP44_TEST_INDEX : BIP44_ZCOIN_INDEX;

    // use HD key derivation if HD was enabled during wallet creation
    if (!hdChain.masterKeyID.IsNull()) {
        // use BIP44 keypath: m / purpose' / coin_type' / account' / change / address_index
        CKey key;                      //master key seed (256bit)
        CExtKey masterKey;             //hd master key
        CExtKey purposeKey;            //key at m/44'
        CExtKey coinTypeKey;           //key at m/44'/<1/136>' (Testnet or Zcoin Coin Type respectively, according to SLIP-0044)
        CExtKey accountKey;            //key at m/44'/<1/136>'/0'
        CExtKey externalChainChildKey; //key at m/44'/<1/136>'/0'/<c> (Standard: 0/1, Mints: 2)
        CExtKey childKey;              //key at m/44'/<1/136>'/0'/<c>/<n>

        // try to get the master key
        if (!GetKey(hdChain.masterKeyID, key))
            throw std::runtime_error(std::string(__func__) + ": Master key not found");

        masterKey.SetMaster(key.begin(), key.size());

        // derive m/44'
        // use hardened derivation (child keys >= 0x80000000 are hardened after bip32)
        masterKey.Derive(purposeKey, BIP44_INDEX | BIP32_HARDENED_KEY_LIMIT);

        // derive m/44'/136'
        purposeKey.Derive(coinTypeKey, nIndex | BIP32_HARDENED_KEY_LIMIT);

        // derive m/44'/136'/0'
        coinTypeKey.Derive(accountKey, BIP32_HARDENED_KEY_LIMIT);

        // derive m/44'/136'/0'/<c>
        accountKey.Derive(externalChainChildKey, nChange);

        // derive child key at next index, skip keys already known to the wallet
        do {
            externalChainChildKey.Derive(childKey, hdChain.nExternalChainCounters[nChange]);
            metadata.hdKeypath = "m/44'/" + std::to_string(nIndex) + "'/0'/" + std::to_string(nChange) + "/" + std::to_string(hdChain.nExternalChainCounters[nChange]);
            metadata.hdMasterKeyID = hdChain.masterKeyID;
            metadata.nChild = hdChain.nExternalChainCounters[nChange];
            // increment childkey index
            hdChain.nExternalChainCounters[nChange]++;
        } while (HaveKey(childKey.key.GetPubKey().GetID()));
        secret = childKey.key;

        // update the chain model in the database
        if (!CWalletDB(strWalletFile).WriteHDChain(hdChain))
            throw std::runtime_error(std::string(__func__) + ": Writing HD chain model failed");
    } else {
        secret.MakeNewKey(fCompressed);
    }

    // Compressed public keys were introduced in version 0.6.0
    if (fCompressed)
        SetMinVersion(FEATURE_COMPRPUBKEY);

    CPubKey pubkey = secret.GetPubKey();
    assert(secret.VerifyPubKey(pubkey));

    mapKeyMetadata[pubkey.GetID()] = metadata;
    if (!nTimeFirstKey || nCreationTime < nTimeFirstKey)
        nTimeFirstKey = nCreationTime;

    if (!AddKeyPubKey(secret, pubkey))
        throw std::runtime_error(std::string(__func__) + ": AddKey failed");
    return pubkey;
}

bool CWallet::AddKeyPubKey(const CKey &secret, const CPubKey &pubkey) {
    AssertLockHeld(cs_wallet); // mapKeyMetadata
    if (!CCryptoKeyStore::AddKeyPubKey(secret, pubkey))
        return false;

    // check if we need to remove from watch-only
    CScript script;
    script = GetScriptForDestination(pubkey.GetID());
    if (HaveWatchOnly(script))
        RemoveWatchOnly(script);
    script = GetScriptForRawPubKey(pubkey);
    if (HaveWatchOnly(script))
        RemoveWatchOnly(script);

    if (!fFileBacked)
        return true;
    if (!IsCrypted()) {
        return CWalletDB(strWalletFile).WriteKey(pubkey,
                                                 secret.GetPrivKey(),
                                                 mapKeyMetadata[pubkey.GetID()]);
    }
    return true;
}

bool CWallet::AddCryptedKey(const CPubKey &vchPubKey,
                            const vector<unsigned char> &vchCryptedSecret) {
    if (!CCryptoKeyStore::AddCryptedKey(vchPubKey, vchCryptedSecret))
        return false;
    if (!fFileBacked)
        return true;
    {
        LOCK(cs_wallet);
        if (pwalletdbEncryption)
            return pwalletdbEncryption->WriteCryptedKey(vchPubKey,
                                                        vchCryptedSecret,
                                                        mapKeyMetadata[vchPubKey.GetID()]);
        else
            return CWalletDB(strWalletFile).WriteCryptedKey(vchPubKey,
                                                            vchCryptedSecret,
                                                            mapKeyMetadata[vchPubKey.GetID()]);
    }
    return false;
}

bool CWallet::LoadKeyMetadata(const CPubKey &pubkey, const CKeyMetadata &meta) {
    AssertLockHeld(cs_wallet); // mapKeyMetadata
    if (meta.nCreateTime && (!nTimeFirstKey || meta.nCreateTime < nTimeFirstKey))
        nTimeFirstKey = meta.nCreateTime;

    mapKeyMetadata[pubkey.GetID()] = meta;
    return true;
}

bool CWallet::LoadCryptedKey(const CPubKey &vchPubKey, const std::vector<unsigned char> &vchCryptedSecret) {
    return CCryptoKeyStore::AddCryptedKey(vchPubKey, vchCryptedSecret);
}

bool CWallet::AddCScript(const CScript &redeemScript) {
    if (!CCryptoKeyStore::AddCScript(redeemScript))
        return false;
    if (!fFileBacked)
        return true;
    return CWalletDB(strWalletFile).WriteCScript(Hash160(redeemScript), redeemScript);
}

bool CWallet::LoadCScript(const CScript &redeemScript) {
    /* A sanity check was added in pull #3843 to avoid adding redeemScripts
     * that never can be redeemed. However, old wallets may still contain
     * these. Do not add them to the wallet and warn. */
    if (redeemScript.size() > MAX_SCRIPT_ELEMENT_SIZE) {
        std::string strAddr = CBitcoinAddress(CScriptID(redeemScript)).ToString();
        LogPrintf(
                "%s: Warning: This wallet contains a redeemScript of size %i which exceeds maximum size %i thus can never be redeemed. Do not use address %s.\n",
                __func__, redeemScript.size(), MAX_SCRIPT_ELEMENT_SIZE, strAddr);
        return true;
    }

    return CCryptoKeyStore::AddCScript(redeemScript);
}

bool CWallet::AddWatchOnly(const CScript &dest) {
    if (!CCryptoKeyStore::AddWatchOnly(dest))
        return false;
    nTimeFirstKey = 1; // No birthday information for watch-only keys.
    NotifyWatchonlyChanged(true);
    if (!fFileBacked)
        return true;
    return CWalletDB(strWalletFile).WriteWatchOnly(dest);
}

bool CWallet::RemoveWatchOnly(const CScript &dest) {
    AssertLockHeld(cs_wallet);
    if (!CCryptoKeyStore::RemoveWatchOnly(dest))
        return false;
    if (!HaveWatchOnly())
        NotifyWatchonlyChanged(false);
    if (fFileBacked)
        if (!CWalletDB(strWalletFile).EraseWatchOnly(dest))
            return false;

    return true;
}


bool CWallet::LoadWatchOnly(const CScript &dest) {
    return CCryptoKeyStore::AddWatchOnly(dest);
}

bool CWallet::Unlock(const SecureString &strWalletPassphrase) {
    CCrypter crypter;
    CKeyingMaterial vMasterKey;

    {
        LOCK(cs_wallet);
        BOOST_FOREACH(const MasterKeyMap::value_type &pMasterKey, mapMasterKeys)
        {
            if (!crypter.SetKeyFromPassphrase(strWalletPassphrase, pMasterKey.second.vchSalt,
                                              pMasterKey.second.nDeriveIterations, pMasterKey.second.nDerivationMethod))
                return false;
            if (!crypter.Decrypt(pMasterKey.second.vchCryptedKey, vMasterKey))
                continue; // try another master key
            if (CCryptoKeyStore::Unlock(vMasterKey))
                return true;
        }
    }
    return false;
}

bool CWallet::ChangeWalletPassphrase(const SecureString &strOldWalletPassphrase,
                                     const SecureString &strNewWalletPassphrase) {
    bool fWasLocked = IsLocked();

    {
        LOCK(cs_wallet);
        Lock();

        CCrypter crypter;
        CKeyingMaterial vMasterKey;
        BOOST_FOREACH(MasterKeyMap::value_type & pMasterKey, mapMasterKeys)
        {
            if (!crypter.SetKeyFromPassphrase(strOldWalletPassphrase, pMasterKey.second.vchSalt,
                                              pMasterKey.second.nDeriveIterations, pMasterKey.second.nDerivationMethod))
                return false;
            if (!crypter.Decrypt(pMasterKey.second.vchCryptedKey, vMasterKey))
                return false;
            if (CCryptoKeyStore::Unlock(vMasterKey)) {
                int64_t nStartTime = GetTimeMillis();
                crypter.SetKeyFromPassphrase(strNewWalletPassphrase, pMasterKey.second.vchSalt,
                                             pMasterKey.second.nDeriveIterations, pMasterKey.second.nDerivationMethod);
                pMasterKey.second.nDeriveIterations =
                        pMasterKey.second.nDeriveIterations * (100 / ((double) (GetTimeMillis() - nStartTime)));

                nStartTime = GetTimeMillis();
                crypter.SetKeyFromPassphrase(strNewWalletPassphrase, pMasterKey.second.vchSalt,
                                             pMasterKey.second.nDeriveIterations, pMasterKey.second.nDerivationMethod);
                pMasterKey.second.nDeriveIterations = (pMasterKey.second.nDeriveIterations +
                                                       pMasterKey.second.nDeriveIterations * 100 /
                                                       ((double) (GetTimeMillis() - nStartTime))) / 2;

                if (pMasterKey.second.nDeriveIterations < 25000)
                    pMasterKey.second.nDeriveIterations = 25000;

                LogPrintf("Wallet passphrase changed to an nDeriveIterations of %i\n",
                          pMasterKey.second.nDeriveIterations);

                if (!crypter.SetKeyFromPassphrase(strNewWalletPassphrase, pMasterKey.second.vchSalt,
                                                  pMasterKey.second.nDeriveIterations,
                                                  pMasterKey.second.nDerivationMethod))
                    return false;
                if (!crypter.Encrypt(vMasterKey, pMasterKey.second.vchCryptedKey))
                    return false;
                CWalletDB(strWalletFile).WriteMasterKey(pMasterKey.first, pMasterKey.second);
                if (fWasLocked)
                    Lock();
                return true;
            }
        }
    }

    return false;
}

void CWallet::SetBestChain(const CBlockLocator &loc) {
    CWalletDB walletdb(strWalletFile);
    walletdb.WriteBestBlock(loc);
}

bool CWallet::SetMinVersion(enum WalletFeature nVersion, CWalletDB *pwalletdbIn, bool fExplicit) {
    LOCK(cs_wallet); // nWalletVersion
    if (nWalletVersion >= nVersion)
        return true;

    // when doing an explicit upgrade, if we pass the max version permitted, upgrade all the way
    if (fExplicit && nVersion > nWalletMaxVersion)
        nVersion = FEATURE_LATEST;

    nWalletVersion = nVersion;

    if (nVersion > nWalletMaxVersion)
        nWalletMaxVersion = nVersion;

    if (fFileBacked) {
        CWalletDB *pwalletdb = pwalletdbIn ? pwalletdbIn : new CWalletDB(strWalletFile);
        if (nWalletVersion > 40000)
            pwalletdb->WriteMinVersion(nWalletVersion);
        if (!pwalletdbIn)
            delete pwalletdb;
    }

    return true;
}

bool CWallet::SetMaxVersion(int nVersion) {
    LOCK(cs_wallet); // nWalletVersion, nWalletMaxVersion
    // cannot downgrade below current version
    if (nWalletVersion > nVersion)
        return false;

    nWalletMaxVersion = nVersion;

    return true;
}

set <uint256> CWallet::GetConflicts(const uint256 &txid) const {
    set <uint256> result;
    AssertLockHeld(cs_wallet);

    std::map<uint256, CWalletTx>::const_iterator it = mapWallet.find(txid);
    if (it == mapWallet.end())
        return result;
    const CWalletTx &wtx = it->second;

    std::pair <TxSpends::const_iterator, TxSpends::const_iterator> range;

    BOOST_FOREACH(const CTxIn &txin, wtx.vin)
    {
        if (mapTxSpends.count(txin.prevout) <= 1)
            continue;  // No conflict if zero or one spends
        range = mapTxSpends.equal_range(txin.prevout);
        for (TxSpends::const_iterator it = range.first; it != range.second; ++it)
            result.insert(it->second);
    }
    return result;
}

void CWallet::Flush(bool shutdown) {
    bitdb.Flush(shutdown);
}

bool CWallet::Verify() {
    LogPrintf("Using BerkeleyDB version %s\n", DbEnv::version(0, 0, 0));
    std::string walletFile = GetArg("-wallet", DEFAULT_WALLET_DAT);

    LogPrintf("Using wallet %s\n", walletFile);
    uiInterface.InitMessage(_("Verifying wallet..."));

    // Wallet file must be a plain filename without a directory
    if (walletFile != boost::filesystem::basename(walletFile) + boost::filesystem::extension(walletFile))
        return InitError(
                strprintf(_("Wallet %s resides outside data directory %s"), walletFile, GetDataDir().string()));

    if (!bitdb.Open(GetDataDir())) {
        // try moving the database env out of the way
        boost::filesystem::path pathDatabase = GetDataDir() / "database";
        boost::filesystem::path pathDatabaseBak = GetDataDir() / strprintf("database.%d.bak", GetTime());
        try {
            boost::filesystem::rename(pathDatabase, pathDatabaseBak);
            LogPrintf("Moved old %s to %s. Retrying.\n", pathDatabase.string(), pathDatabaseBak.string());
        } catch (const boost::filesystem::filesystem_error &) {
            // failure is ok (well, not really, but it's not worse than what we started with)
        }

        // try again
        if (!bitdb.Open(GetDataDir())) {
            // if it still fails, it probably means we can't even create the database env
            return InitError(strprintf(_("Error initializing wallet database environment %s!"), GetDataDir()));
        }
    }

    if (GetBoolArg("-salvagewallet", false)) {
        // Recover readable keypairs:
        if (!CWalletDB::Recover(bitdb, walletFile, true))
            return false;
    }

    if (boost::filesystem::exists(GetDataDir() / walletFile)) {
        CDBEnv::VerifyResult r = bitdb.Verify(walletFile, CWalletDB::Recover);
        if (r == CDBEnv::RECOVER_OK) {
            InitWarning(strprintf(_("Warning: Wallet file corrupt, data salvaged!"
                                            " Original %s saved as %s in %s; if"
                                            " your balance or transactions are incorrect you should"
                                            " restore from a backup."),
                                  walletFile, "wallet.{timestamp}.bak", GetDataDir()));
        }
        if (r == CDBEnv::RECOVER_FAIL)
            return InitError(strprintf(_("%s corrupt, salvage failed"), walletFile));
    }
    LogPrintf("Verify wallet ok!");
    return true;
}

void CWallet::SyncMetaData(pair <TxSpends::iterator, TxSpends::iterator> range) {
    // We want all the wallet transactions in range to have the same metadata as
    // the oldest (smallest nOrderPos).
    // So: find smallest nOrderPos:

    int nMinOrderPos = std::numeric_limits<int>::max();
    const CWalletTx *copyFrom = NULL;
    for (TxSpends::iterator it = range.first; it != range.second; ++it) {
        const uint256 &hash = it->second;
        int n = mapWallet[hash].nOrderPos;
        if (n < nMinOrderPos) {
            nMinOrderPos = n;
            copyFrom = &mapWallet[hash];
        }
    }
    // Now copy data from copyFrom to rest:
    for (TxSpends::iterator it = range.first; it != range.second; ++it) {
        const uint256 &hash = it->second;
        CWalletTx *copyTo = &mapWallet[hash];
        if (copyFrom == copyTo) continue;
        if (!copyFrom->IsEquivalentTo(*copyTo)) continue;
        copyTo->mapValue = copyFrom->mapValue;
        copyTo->vOrderForm = copyFrom->vOrderForm;
        // fTimeReceivedIsTxTime not copied on purpose
        // nTimeReceived not copied on purpose
        copyTo->nTimeSmart = copyFrom->nTimeSmart;
        copyTo->fFromMe = copyFrom->fFromMe;
        copyTo->strFromAccount = copyFrom->strFromAccount;
        // nOrderPos not copied on purpose
        // cached members not copied on purpose
    }
}

/**
 * Outpoint is spent if any non-conflicted transaction
 * spends it:
 */
bool CWallet::IsSpent(const uint256 &hash, unsigned int n) const {
    auto tx = GetWalletTx(hash);

    // Try to handle mint output first.
    if (tx && tx->vout.size() > n) {
        LOCK(cs_wallet);

        auto& script = tx->vout[n].scriptPubKey;
        CWalletDB db(strWalletFile);

        if (script.IsZerocoinMint()) {
            auto pub = ParseZerocoinMintScript(script);
            CZerocoinEntry data;

            if (!db.ReadZerocoinEntry(pub, data)) {
                return false;
            }

            return data.IsUsed;
        } else if (script.IsSigmaMint()) {
            auto pub = sigma::ParseSigmaMintScript(script);
            CSigmaEntry data;

            if (!db.ReadZerocoinEntry(pub, data)) {
                return false;
            }

            return data.IsUsed;
        }
    }

    // Normal output.
    const COutPoint outpoint(hash, n);
    pair <TxSpends::const_iterator, TxSpends::const_iterator> range;
    range = mapTxSpends.equal_range(outpoint);

    for (TxSpends::const_iterator it = range.first; it != range.second; ++it) {
        const uint256 &wtxid = it->second;
        std::map<uint256, CWalletTx>::const_iterator mit = mapWallet.find(wtxid);
        if (mit != mapWallet.end()) {
            int depth = mit->second.GetDepthInMainChain();
            if (depth > 0 || (depth == 0 && !mit->second.isAbandoned()))
                return true; // Spent
        }
    }
    return false;
}

void CWallet::AddToSpends(const COutPoint &outpoint, const uint256 &wtxid) {
    mapTxSpends.insert(make_pair(outpoint, wtxid));

    pair <TxSpends::iterator, TxSpends::iterator> range;
    range = mapTxSpends.equal_range(outpoint);
    SyncMetaData(range);
}


void CWallet::AddToSpends(const uint256 &wtxid) {
    assert(mapWallet.count(wtxid));
    CWalletTx &thisTx = mapWallet[wtxid];
    if (thisTx.IsCoinBase()) // Coinbases don't spend anything!
        return;

    for (const CTxIn &txin : thisTx.vin) {
        if (!txin.IsZerocoinSpend() && !txin.IsSigmaSpend()) {
            AddToSpends(txin.prevout, wtxid);
        }
    }
}

bool CWallet::EncryptWallet(const SecureString &strWalletPassphrase) {
    if (IsCrypted())
        return false;

    CKeyingMaterial vMasterKey;

    vMasterKey.resize(WALLET_CRYPTO_KEY_SIZE);
    GetStrongRandBytes(&vMasterKey[0], WALLET_CRYPTO_KEY_SIZE);

    CMasterKey kMasterKey;

    kMasterKey.vchSalt.resize(WALLET_CRYPTO_SALT_SIZE);
    GetStrongRandBytes(&kMasterKey.vchSalt[0], WALLET_CRYPTO_SALT_SIZE);

    CCrypter crypter;
    int64_t nStartTime = GetTimeMillis();
    crypter.SetKeyFromPassphrase(strWalletPassphrase, kMasterKey.vchSalt, 25000, kMasterKey.nDerivationMethod);
    kMasterKey.nDeriveIterations = 2500000 / ((double) (GetTimeMillis() - nStartTime));

    nStartTime = GetTimeMillis();
    crypter.SetKeyFromPassphrase(strWalletPassphrase, kMasterKey.vchSalt, kMasterKey.nDeriveIterations,
                                 kMasterKey.nDerivationMethod);
    kMasterKey.nDeriveIterations = (kMasterKey.nDeriveIterations +
                                    kMasterKey.nDeriveIterations * 100 / ((double) (GetTimeMillis() - nStartTime))) / 2;

    if (kMasterKey.nDeriveIterations < 25000)
        kMasterKey.nDeriveIterations = 25000;

    LogPrintf("Encrypting Wallet with an nDeriveIterations of %i\n", kMasterKey.nDeriveIterations);

    if (!crypter.SetKeyFromPassphrase(strWalletPassphrase, kMasterKey.vchSalt, kMasterKey.nDeriveIterations,
                                      kMasterKey.nDerivationMethod))
        return false;
    if (!crypter.Encrypt(vMasterKey, kMasterKey.vchCryptedKey))
        return false;

    {
        LOCK(cs_wallet);
        mapMasterKeys[++nMasterKeyMaxID] = kMasterKey;
        if (fFileBacked) {
            assert(!pwalletdbEncryption);
            pwalletdbEncryption = new CWalletDB(strWalletFile);
            if (!pwalletdbEncryption->TxnBegin()) {
                delete pwalletdbEncryption;
                pwalletdbEncryption = NULL;
                return false;
            }
            pwalletdbEncryption->WriteMasterKey(nMasterKeyMaxID, kMasterKey);
        }

        if (!EncryptKeys(vMasterKey)) {
            if (fFileBacked) {
                pwalletdbEncryption->TxnAbort();
                delete pwalletdbEncryption;
            }
            // We now probably have half of our keys encrypted in memory, and half not...
            // die and let the user reload the unencrypted wallet.
            assert(false);
        }

        // Encryption was introduced in version 0.4.0
        SetMinVersion(FEATURE_WALLETCRYPT, pwalletdbEncryption, true);

        if (fFileBacked) {
            if (!pwalletdbEncryption->TxnCommit()) {
                delete pwalletdbEncryption;
                // We now have keys encrypted in memory, but not on disk...
                // die to avoid confusion and let the user reload the unencrypted wallet.
                assert(false);
            }

            delete pwalletdbEncryption;
            pwalletdbEncryption = NULL;
        }

        Lock();
        Unlock(strWalletPassphrase);

        // if we are using HD, replace the HD master key (seed) with a new one
        if (!hdChain.masterKeyID.IsNull()) {
            CKey key;
            CPubKey masterPubKey = GenerateNewHDMasterKey();
            if (!SetHDMasterKey(masterPubKey))
                return false;
        }

        NewKeyPool();
        Lock();

        // Need to completely rewrite the wallet file; if we don't, bdb might keep
        // bits of the unencrypted private key in slack space in the database file.
        CDB::Rewrite(strWalletFile);

    }
    NotifyStatusChanged(this);

    return true;
}

int64_t CWallet::IncOrderPosNext(CWalletDB *pwalletdb) {
    AssertLockHeld(cs_wallet); // nOrderPosNext
    int64_t nRet = nOrderPosNext++;
    if (pwalletdb) {
        pwalletdb->WriteOrderPosNext(nOrderPosNext);
    } else {
        CWalletDB(strWalletFile).WriteOrderPosNext(nOrderPosNext);
    }
    return nRet;
}

bool CWallet::AccountMove(std::string strFrom, std::string strTo, CAmount nAmount, std::string strComment) {
    CWalletDB walletdb(strWalletFile);
    if (!walletdb.TxnBegin())
        return false;

    int64_t nNow = GetAdjustedTime();

    // Debit
    CAccountingEntry debit;
    debit.nOrderPos = IncOrderPosNext(&walletdb);
    debit.strAccount = strFrom;
    debit.nCreditDebit = -nAmount;
    debit.nTime = nNow;
    debit.strOtherAccount = strTo;
    debit.strComment = strComment;
    AddAccountingEntry(debit, walletdb);

    // Credit
    CAccountingEntry credit;
    credit.nOrderPos = IncOrderPosNext(&walletdb);
    credit.strAccount = strTo;
    credit.nCreditDebit = nAmount;
    credit.nTime = nNow;
    credit.strOtherAccount = strFrom;
    credit.strComment = strComment;
    AddAccountingEntry(credit, walletdb);

    if (!walletdb.TxnCommit())
        return false;

    return true;
}

bool CWallet::GetAccountPubkey(CPubKey &pubKey, std::string strAccount, bool bForceNew) {
    CWalletDB walletdb(strWalletFile);

    CAccount account;
    walletdb.ReadAccount(strAccount, account);

    if (!bForceNew) {
        if (!account.vchPubKey.IsValid())
            bForceNew = true;
        else {
            // Check if the current key has been used
            CScript scriptPubKey = GetScriptForDestination(account.vchPubKey.GetID());
            for (map<uint256, CWalletTx>::iterator it = mapWallet.begin();
                 it != mapWallet.end() && account.vchPubKey.IsValid();
                 ++it)
                BOOST_FOREACH(const CTxOut &txout, (*it).second.vout)
            if (txout.scriptPubKey == scriptPubKey) {
                bForceNew = true;
                break;
            }
        }
    }

    // Generate a new key
    if (bForceNew) {
        if (!GetKeyFromPool(account.vchPubKey))
            return false;

        SetAddressBook(account.vchPubKey.GetID(), strAccount, "receive");
        walletdb.WriteAccount(strAccount, account);
    }

    pubKey = account.vchPubKey;

    return true;
}

void CWallet::MarkDirty() {
    {
        LOCK(cs_wallet);
        BOOST_FOREACH(PAIRTYPE(const uint256, CWalletTx)&item, mapWallet)
        item.second.MarkDirty();
    }
}

bool CWallet::AddToWallet(const CWalletTx &wtxIn, bool fFromLoadWallet, CWalletDB *pwalletdb) {
    LogPrintf("CWallet::AddToWallet\n");
    uint256 hash = wtxIn.GetHash();
    LogPrintf("hash=%s\n", hash.ToString());
    if (fFromLoadWallet) {
        mapWallet[hash] = wtxIn;
        CWalletTx &wtx = mapWallet[hash];
        wtx.BindWallet(this);
//        if (!wtx.IsZerocoinSpend()) {
        wtxOrdered.insert(make_pair(wtx.nOrderPos, TxPair(&wtx, (CAccountingEntry *) 0)));
        AddToSpends(hash);
//            BOOST_FOREACH(const CTxIn &txin, wtx.vin) {
//                LogPrintf("txin.prevout.hash=%s\n", txin.prevout.hash.ToString());
//                if (mapWallet.count(txin.prevout.hash)) {
//                    CWalletTx &prevtx = mapWallet[txin.prevout.hash];
//                    if (prevtx.nIndex == -1 && !prevtx.hashUnset()) {
//                        LogPrintf("Enter\n");
//                        MarkConflicted(prevtx.hashBlock, wtx.GetHash());
//                        LogPrintf("Out\n");
//                    }
//                }
//            }
//        }
    } else {
        LOCK(cs_wallet);
        // Inserts only if not already there, returns tx inserted or tx found
        pair<map<uint256, CWalletTx>::iterator, bool> ret = mapWallet.insert(make_pair(hash, wtxIn));
        CWalletTx &wtx = (*ret.first).second;
        wtx.BindWallet(this);
        bool fInsertedNew = ret.second;
        if (fInsertedNew) {
            wtx.nTimeReceived = GetAdjustedTime();
            wtx.nOrderPos = IncOrderPosNext(pwalletdb);
            wtxOrdered.insert(make_pair(wtx.nOrderPos, TxPair(&wtx, (CAccountingEntry *) 0)));
            wtx.nTimeSmart = wtx.nTimeReceived;
            if (!wtxIn.hashUnset()) {
                if (mapBlockIndex.count(wtxIn.hashBlock)) {
                    int64_t latestNow = wtx.nTimeReceived;
                    int64_t latestEntry = 0;
                    {
                        // Tolerate times up to the last timestamp in the wallet not more than 5 minutes into the future
                        int64_t latestTolerated = latestNow + 300;
                        const TxItems &txOrdered = wtxOrdered;
                        for (TxItems::const_reverse_iterator it = txOrdered.rbegin(); it != txOrdered.rend(); ++it) {
                            CWalletTx *const pwtx = (*it).second.first;
                            if (pwtx == &wtx)
                                continue;
                            CAccountingEntry *const pacentry = (*it).second.second;
                            int64_t nSmartTime;
                            if (pwtx) {
                                nSmartTime = pwtx->nTimeSmart;
                                if (!nSmartTime)
                                    nSmartTime = pwtx->nTimeReceived;
                            } else
                                nSmartTime = pacentry->nTime;
                            if (nSmartTime <= latestTolerated) {
                                latestEntry = nSmartTime;
                                if (nSmartTime > latestNow)
                                    latestNow = nSmartTime;
                                break;
                            }
                        }
                    }
                    int64_t blocktime = mapBlockIndex[wtxIn.hashBlock]->GetBlockTime();
                    wtx.nTimeSmart = std::max(latestEntry, std::min(blocktime, latestNow));
                } else
                    LogPrintf("AddToWallet(): found %s in block %s not in index\n",
                              wtxIn.GetHash().ToString(),
                              wtxIn.hashBlock.ToString());
            }
            AddToSpends(hash);
        }
        bool fUpdated = false;
        if (!fInsertedNew) {
            // Merge
            if (!wtxIn.hashUnset() && wtxIn.hashBlock != wtx.hashBlock) {
                wtx.hashBlock = wtxIn.hashBlock;
                fUpdated = true;
            }
            // If no longer abandoned, update
            if (wtxIn.hashBlock.IsNull() && wtx.isAbandoned()) {
                wtx.hashBlock = wtxIn.hashBlock;
                fUpdated = true;
            }
            if (wtxIn.nIndex != -1 && (wtxIn.nIndex != wtx.nIndex)) {
                wtx.nIndex = wtxIn.nIndex;
                fUpdated = true;
            }
            if (wtxIn.fFromMe && wtxIn.fFromMe != wtx.fFromMe) {
                wtx.fFromMe = wtxIn.fFromMe;
                fUpdated = true;
            }
        }

        //// debug print
        LogPrintf("AddToWallet %s  %s%s\n", wtxIn.GetHash().ToString(), (fInsertedNew ? "new" : ""),
                  (fUpdated ? "update" : ""));

        // Write to disk
        if (fInsertedNew || fUpdated)
            if (!pwalletdb->WriteTx(wtx))
                return false;

        // Break debit/credit balance caches:
        wtx.MarkDirty();

        // Notify UI of new or updated transaction
        NotifyTransactionChanged(this, hash, fInsertedNew ? CT_NEW : CT_UPDATED);

        // notify an external script when a wallet transaction comes in or is updated
        std::string strCmd = GetArg("-walletnotify", "");

        if (!strCmd.empty()) {
            boost::replace_all(strCmd, "%s", wtxIn.GetHash().GetHex());
            boost::thread t(runCommand, strCmd); // thread runs free
        }

    }
    LogPrintf("CWallet::AddToWallet -> ok\n");
    return true;
}

/**
 * Add a transaction to the wallet, or update it.
 * pblock is optional, but should be provided if the transaction is known to be in a block.
 * If fUpdate is true, existing transactions will be updated.
 */
bool CWallet::AddToWalletIfInvolvingMe(const CTransaction &tx, const CBlock *pblock, bool fUpdate) {
    {
//        LogPrintf("CWallet::AddToWalletIfInvolvingMe, tx=%s\n", tx.GetHash().ToString());
        AssertLockHeld(cs_wallet);
//        if (!tx.IsZerocoinSpend() && pblock) {
//            BOOST_FOREACH(const CTxIn &txin, tx.vin) {
//                std::pair <TxSpends::const_iterator, TxSpends::const_iterator> range = mapTxSpends.equal_range(
//                        txin.prevout);
//                while (range.first != range.second) {
//                    if (range.first->second != tx.GetHash()) {
//                        LogPrintf("Transaction %s (in block %s) conflicts with wallet transaction %s (both spend %s:%i)\n",
//                                  tx.GetHash().ToString(), pblock->GetHash().ToString(), range.first->second.ToString(),
//                                  range.first->first.hash.ToString(), range.first->first.n);
//                        MarkConflicted(pblock->GetHash(), range.first->second);
//                    }
//                    range.first++;
//                }
//            }
//        }

        bool fExisted = mapWallet.count(tx.GetHash()) != 0;
        if (fExisted && !fUpdate) return false;
        if (fExisted || IsMine(tx) || IsFromMe(tx)) {
            CWalletTx wtx(this, tx);

            // Get merkle branch if transaction was found in a block
            if (pblock)
                wtx.SetMerkleBranch(*pblock);

            // Do not flush the wallet here for performance reasons
            // this is safe, as in case of a crash, we rescan the necessary blocks on startup through our SetBestChain-mechanism
            CWalletDB walletdb(strWalletFile, "r+", false);

            return AddToWallet(wtx, false, &walletdb);
        }
    }
//    LogPrintf("CWallet::AddToWalletIfInvolvingMe -> out false!\n");
    return false;
}

bool CWallet::AbandonTransaction(const uint256 &hashTx) {
    LOCK2(cs_main, cs_wallet);

    // Do not flush the wallet here for performance reasons
    CWalletDB walletdb(strWalletFile, "r+", false);

    std::set <uint256> todo;
    std::set <uint256> done;

    // Can't mark abandoned if confirmed or in mempool
    assert(mapWallet.count(hashTx));
    CWalletTx &origtx = mapWallet[hashTx];
    if (origtx.GetDepthInMainChain() > 0 || origtx.InMempool() || origtx.InStempool()) {
        return false;
    }

    todo.insert(hashTx);

    while (!todo.empty()) {
        uint256 now = *todo.begin();
        todo.erase(now);
        done.insert(now);
        assert(mapWallet.count(now));
        CWalletTx &wtx = mapWallet[now];
        int currentconfirm = wtx.GetDepthInMainChain();
        // If the orig tx was not in block, none of its spends can be
        assert(currentconfirm <= 0);
        // if (currentconfirm < 0) {Tx and spends are already conflicted, no need to abandon}
        if (currentconfirm == 0 && !wtx.isAbandoned()) {
            // If the orig tx was not in block/mempool, none of its spends can be in mempool
            assert(!wtx.InMempool());
            assert(!wtx.InStempool());
            wtx.nIndex = -1;
            wtx.setAbandoned();
            wtx.MarkDirty();
            walletdb.WriteTx(wtx);
            NotifyTransactionChanged(this, wtx.GetHash(), CT_UPDATED);
            // Iterate over all its outputs, and mark transactions in the wallet that spend them abandoned too
            TxSpends::const_iterator iter = mapTxSpends.lower_bound(COutPoint(hashTx, 0));
            while (iter != mapTxSpends.end() && iter->first.hash == now) {
                if (!done.count(iter->second)) {
                    todo.insert(iter->second);
                }
                iter++;
            }
            // If a transaction changes 'conflicted' state, that changes the balance
            // available of the outputs it spends. So force those to be recomputed
            BOOST_FOREACH(const CTxIn &txin, wtx.vin)
            {
                if (mapWallet.count(txin.prevout.hash))
                    mapWallet[txin.prevout.hash].MarkDirty();
            }
        }

        if (wtx.IsZerocoinSpend()) {
            // find out coin serial number
            assert(wtx.vin.size() == 1);

            const CTxIn &txin = wtx.vin[0];
            CDataStream serializedCoinSpend((const char *)&*(txin.scriptSig.begin() + 4),
                                            (const char *)&*txin.scriptSig.end(),
                                            SER_NETWORK, PROTOCOL_VERSION);
            libzerocoin::CoinSpend spend(txin.nSequence >= ZC_MODULUS_V2_BASE_ID ? ZCParamsV2 : ZCParams,
                                         serializedCoinSpend);

            CBigNum serial = spend.getCoinSerialNumber();

            // mark corresponding mint as unspent
            list <CZerocoinEntry> pubCoins;
            walletdb.ListPubCoin(pubCoins);

            BOOST_FOREACH(const CZerocoinEntry &zerocoinItem, pubCoins) {
                if (zerocoinItem.serialNumber == serial) {
                    CZerocoinEntry modifiedItem = zerocoinItem;
                    modifiedItem.IsUsed = false;
                    pwalletMain->NotifyZerocoinChanged(pwalletMain, zerocoinItem.value.GetHex(),
                                                       std::string("New (") + std::to_string(zerocoinItem.denomination) + "mint)",
                                                       CT_UPDATED);
                    walletdb.WriteZerocoinEntry(modifiedItem);

                    // erase zerocoin spend entry
                    CZerocoinSpendEntry spendEntry;
                    spendEntry.coinSerial = serial;
                    walletdb.EraseCoinSpendSerialEntry(spendEntry);
                }
            }

        } else if (wtx.IsSigmaSpend()) {
            // find out coin serial number
            assert(wtx.vin.size() == 1);

            const CTxIn &txin = wtx.vin[0];
            // NOTE(martun): +1 on the next line stands for 1 byte in which the opcode of
            // OP_SIGMASPEND is written. In zerocoin you will see +4 instead,
            // because the size of serialized spend is also written, probably in 3 bytes.
            CDataStream serializedCoinSpend((const char *)&*(txin.scriptSig.begin() + 1),
                                            (const char *)&*txin.scriptSig.end(),
                                            SER_NETWORK, PROTOCOL_VERSION);
            sigma::CoinSpend spend(sigma::Params::get_default(),
                                         serializedCoinSpend);

            Scalar serial = spend.getCoinSerialNumber();

            // mark corresponding mint as unspent
            list <CSigmaEntry> pubCoins;
            walletdb.ListSigmaPubCoin(pubCoins);

            BOOST_FOREACH(const CSigmaEntry &zerocoinItem, pubCoins) {
                if (zerocoinItem.serialNumber == serial) {
                    CSigmaEntry modifiedItem = zerocoinItem;
                    modifiedItem.IsUsed = false;
                    pwalletMain->NotifyZerocoinChanged(
                        pwalletMain,
                        zerocoinItem.value.GetHex(),
                        std::string("New (") + std::to_string((double)zerocoinItem.get_denomination_value() / COIN) + "mint)",
                        CT_UPDATED);
                    walletdb.WriteZerocoinEntry(modifiedItem);

                    // erase zerocoin spend entry
                    CSigmaSpendEntry spendEntry;
                    spendEntry.coinSerial = serial;
                    walletdb.EraseCoinSpendSerialEntry(spendEntry);
                }
            }
        }
    }

    return true;
}

void CWallet::MarkConflicted(const uint256 &hashBlock, const uint256 &hashTx) {
    LOCK2(cs_main, cs_wallet);

    int conflictconfirms = 0;
    if (mapBlockIndex.count(hashBlock)) {
        CBlockIndex *pindex = mapBlockIndex[hashBlock];
        if (chainActive.Contains(pindex)) {
            conflictconfirms = -(chainActive.Height() - pindex->nHeight + 1);
        }
    }
    // If number of conflict confirms cannot be determined, this means
    // that the block is still unknown or not yet part of the main chain,
    // for example when loading the wallet during a reindex. Do nothing in that
    // case.
    if (conflictconfirms >= 0)
        return;

    // Do not flush the wallet here for performance reasons
    CWalletDB walletdb(strWalletFile, "r+", false);

    std::set <uint256> todo;
    std::set <uint256> done;

    todo.insert(hashTx);

    while (!todo.empty()) {
        uint256 now = *todo.begin();
        todo.erase(now);
        done.insert(now);
        assert(mapWallet.count(now));
        CWalletTx &wtx = mapWallet[now];
        int currentconfirm = wtx.GetDepthInMainChain();
        if (conflictconfirms < currentconfirm) {
            // Block is 'more conflicted' than current confirm; update.
            // Mark transaction as conflicted with this block.
            wtx.nIndex = -1;
            wtx.hashBlock = hashBlock;
            wtx.MarkDirty();
            walletdb.WriteTx(wtx);
            // Iterate over all its outputs, and mark transactions in the wallet that spend them conflicted too
            TxSpends::const_iterator iter = mapTxSpends.lower_bound(COutPoint(now, 0));
            while (iter != mapTxSpends.end() && iter->first.hash == now) {
                if (!done.count(iter->second)) {
                    todo.insert(iter->second);
                }
                iter++;
            }
            // If a transaction changes 'conflicted' state, that changes the balance
            // available of the outputs it spends. So force those to be recomputed
            BOOST_FOREACH(const CTxIn &txin, wtx.vin)
            {
                if (mapWallet.count(txin.prevout.hash))
                    mapWallet[txin.prevout.hash].MarkDirty();
            }
        }
    }
}

void CWallet::SyncTransaction(const CTransaction &tx, const CBlockIndex *pindex, const CBlock *pblock) {
//    LogPrintf("SyncTransaction()\n");
    LOCK2(cs_main, cs_wallet);

    if (!AddToWalletIfInvolvingMe(tx, pblock, true)) {
//        LogPrintf("Not mine!\n");
        return; // Not one of ours
    }

    // If a transaction changes 'conflicted' state, that changes the balance
    // available of the outputs it spends. So force those to be
    // recomputed, also:
    BOOST_FOREACH(const CTxIn &txin, tx.vin)
    {
        if (mapWallet.count(txin.prevout.hash))
            mapWallet[txin.prevout.hash].MarkDirty();
    }
}


isminetype CWallet::IsMine(const CTxIn &txin) const {
    LOCK(cs_wallet);

    if (txin.IsZerocoinSpend()) {
        CWalletDB db(strWalletFile);
        uint32_t groupId = txin.nSequence;

        bool v2 = groupId >= ZC_MODULUS_V2_BASE_ID;
        if (v2) {
            groupId -= ZC_MODULUS_V2_BASE_ID;
        }

        CDataStream data(
            std::vector<unsigned char>(txin.scriptSig.begin() + 4, txin.scriptSig.end()),
            SER_NETWORK,
            PROTOCOL_VERSION
        );

        libzerocoin::CoinSpend spend(v2 ? ZCParamsV2 : ZCParams, data);

        if (db.HasCoinSpendSerialEntry(spend.getCoinSerialNumber())) {
            return ISMINE_SPENDABLE;
        }
    } else if (txin.IsSigmaSpend()) {
        CWalletDB db(strWalletFile);

        CDataStream serializedCoinSpend(
            std::vector<char>(txin.scriptSig.begin() + 1, txin.scriptSig.end()),
            SER_NETWORK, PROTOCOL_VERSION);

        sigma::Params* sigmaParams = sigma::Params::get_default();
        sigma::CoinSpend spend(sigmaParams, serializedCoinSpend);

        if (db.HasCoinSpendSerialEntry(spend.getCoinSerialNumber())) {
            return ISMINE_SPENDABLE;
        }
    } else {
        map<uint256, CWalletTx>::const_iterator mi = mapWallet.find(txin.prevout.hash);
        if (mi != mapWallet.end()) {
            const CWalletTx &prev = (*mi).second;
            if (txin.prevout.n < prev.vout.size())
                return IsMine(prev.vout[txin.prevout.n]);
        }
    }

    return ISMINE_NO;
}

CAmount CWallet::GetDebit(const CTxIn &txin, const isminefilter &filter) const {
    LOCK(cs_wallet);

    if (txin.IsZerocoinSpend()) {
        if (!(filter & ISMINE_SPENDABLE)) {
            goto end;
        }

        CWalletDB db(strWalletFile);
        std::unique_ptr<libzerocoin::CoinSpend> spend;

        try {
            std::tie(spend, std::ignore) = ParseZerocoinSpend(txin);
        } catch (CBadTxIn&) {
            goto end;
        }

        if (db.HasCoinSpendSerialEntry(spend->getCoinSerialNumber())) {
            return spend->getDenomination() * COIN;
        }
    } else if (txin.IsSigmaSpend()) {
        if (!(filter & ISMINE_SPENDABLE)) {
            goto end;
        }

        CWalletDB db(strWalletFile);
        std::unique_ptr<sigma::CoinSpend> spend;

        try {
            std::tie(spend, std::ignore) = sigma::ParseSigmaSpend(txin);
        } catch (CBadTxIn&) {
            goto end;
        }

        if (db.HasCoinSpendSerialEntry(spend->getCoinSerialNumber())) {
            return spend->getIntDenomination();
        }
    } else {
        map<uint256, CWalletTx>::const_iterator mi = mapWallet.find(txin.prevout.hash);
        if (mi != mapWallet.end()) {
            const CWalletTx &prev = (*mi).second;
            if (txin.prevout.n < prev.vout.size())
                if (IsMine(prev.vout[txin.prevout.n]) & filter)
                    return prev.vout[txin.prevout.n].nValue;
        }
    }

end:
    return 0;
}

isminetype CWallet::IsMine(const CTxOut &txout) const {
    LOCK(cs_wallet);

    if (txout.scriptPubKey.IsZerocoinMint()) {
        CWalletDB db(strWalletFile);
        CBigNum pub;

        try {
            pub = ParseZerocoinMintScript(txout.scriptPubKey);
        } catch (std::invalid_argument&) {
            return ISMINE_NO;
        }

        return db.HasZerocoinEntry(pub) ? ISMINE_SPENDABLE : ISMINE_NO;
    } else if (txout.scriptPubKey.IsSigmaMint()) {
        CWalletDB db(strWalletFile);
        secp_primitives::GroupElement pub;

        try {
            pub = sigma::ParseSigmaMintScript(txout.scriptPubKey);
        } catch (std::invalid_argument&) {
            return ISMINE_NO;
        }

        return db.HasHDMint(pub) ? ISMINE_SPENDABLE : ISMINE_NO;
    } else {
        return ::IsMine(*this, txout.scriptPubKey);
    }
}

CAmount CWallet::GetCredit(const CTxOut &txout, const isminefilter &filter) const {
    if (!MoneyRange(txout.nValue))
        throw std::runtime_error(std::string(__func__) + ": value out of range");
    return ((IsMine(txout) & filter) ? txout.nValue : 0);
}

bool CWallet::IsChange(const uint256& tx, const CTxOut &txout) const {
    auto wtx = GetWalletTx(tx);
    if (!wtx) {
        throw std::invalid_argument("The specified transaction hash is not belong to the wallet");
    }

    return wtx->IsChange(txout);
}

CAmount CWallet::GetChange(const uint256& tx, const CTxOut &txout) const {
    if (!MoneyRange(txout.nValue))
        throw std::runtime_error(std::string(__func__) + ": value out of range");
    return (IsChange(tx, txout) ? txout.nValue : 0);
}

bool CWallet::IsMine(const CTransaction &tx) const {
    BOOST_FOREACH(const CTxOut &txout, tx.vout)
    if (IsMine(txout) && txout.nValue >= nMinimumInputValue)
        return true;
    return false;
}

bool CWallet::IsFromMe(const CTransaction &tx) const {
    return (GetDebit(tx, ISMINE_ALL) > 0);
}

CAmount CWallet::GetDebit(const CTransaction &tx, const isminefilter &filter) const {
    CAmount nDebit = 0;
    BOOST_FOREACH(const CTxIn &txin, tx.vin)
    {
        nDebit += GetDebit(txin, filter);
        if (!MoneyRange(nDebit))
            throw std::runtime_error(std::string(__func__) + ": value out of range");
    }
    return nDebit;
}

CAmount CWallet::GetCredit(const CTransaction &tx, const isminefilter &filter) const {
    CAmount nCredit = 0;
    BOOST_FOREACH(const CTxOut &txout, tx.vout)
    {
        nCredit += GetCredit(txout, filter);
        if (!MoneyRange(nCredit))
            throw std::runtime_error(std::string(__func__) + ": value out of range");
    }
    return nCredit;
}

CAmount CWallet::GetChange(const CTransaction &tx) const {
    CAmount nChange = 0;
    BOOST_FOREACH(const CTxOut &txout, tx.vout)
    {
        nChange += GetChange(tx.GetHash(), txout);
        if (!MoneyRange(nChange))
            throw std::runtime_error(std::string(__func__) + ": value out of range");
    }
    return nChange;
}

CPubKey CWallet::GenerateNewHDMasterKey() {
    CKey key;
    key.MakeNewKey(true);

    int64_t nCreationTime = GetTime();
    CKeyMetadata metadata(nCreationTime);

    // calculate the pubkey
    CPubKey pubkey = key.GetPubKey();
    assert(key.VerifyPubKey(pubkey));

    // set the hd keypath to "m" -> Master, refers the masterkeyid to itself
    metadata.hdKeypath = "m";
    metadata.hdMasterKeyID = pubkey.GetID();

    {
        LOCK(cs_wallet);

        // mem store the metadata
        mapKeyMetadata[pubkey.GetID()] = metadata;

        // write the key&metadata to the database
        if (!AddKeyPubKey(key, pubkey))
            throw std::runtime_error(std::string(__func__) + ": AddKeyPubKey failed");
    }

    return pubkey;
}

bool CWallet::SetHDMasterKey(const CPubKey &pubkey) {
    LOCK(cs_wallet);

    // ensure this wallet.dat can only be opened by clients supporting HD
    SetMinVersion(FEATURE_HD);

    // store the keyid (hash160) together with
    // the child index counter in the database
    // as a hdchain object
    CHDChain newHdChain;
    newHdChain.masterKeyID = pubkey.GetID();
    SetHDChain(newHdChain, false);

    return true;
}

bool CWallet::SetHDChain(const CHDChain &chain, bool memonly) {
    LOCK(cs_wallet);
    bool upgradeChain = (chain.nVersion==CHDChain::VERSION_BASIC);
    if(upgradeChain){ // Upgrade HDChain to latest version
        CHDChain newChain;
        newChain.masterKeyID = chain.masterKeyID;
        newChain.nExternalChainCounters[0] = chain.nExternalChainCounter;

        if (!memonly && !CWalletDB(strWalletFile).WriteHDChain(newChain))
            throw runtime_error(std::string(__func__) + ": writing chain failed");
        hdChain = newChain;
    }else{
        if (!memonly && !CWalletDB(strWalletFile).WriteHDChain(chain))
            throw runtime_error(std::string(__func__) + ": writing chain failed");
        hdChain = chain;
    }

    return true;
}

int64_t CWalletTx::GetTxTime() const {
    int64_t n = nTimeSmart;
    return n ? n : nTimeReceived;
}

int CWalletTx::GetRequestCount() const {
    // Returns -1 if it wasn't being tracked
    int nRequests = -1;
    {
        LOCK(pwallet->cs_wallet);
        if (IsCoinBase()) {
            // Generated block
            if (!hashUnset()) {
                map<uint256, int>::const_iterator mi = pwallet->mapRequestCount.find(hashBlock);
                if (mi != pwallet->mapRequestCount.end())
                    nRequests = (*mi).second;
            }
        } else {
            // Did anyone request this transaction?
            map<uint256, int>::const_iterator mi = pwallet->mapRequestCount.find(GetHash());
            if (mi != pwallet->mapRequestCount.end()) {
                nRequests = (*mi).second;

                // How about the block it's in?
                if (nRequests == 0 && !hashUnset()) {
                    map<uint256, int>::const_iterator mi = pwallet->mapRequestCount.find(hashBlock);
                    if (mi != pwallet->mapRequestCount.end())
                        nRequests = (*mi).second;
                    else
                        nRequests = 1; // If it's in someone else's block it must have got out
                }
            }
        }
    }
    return nRequests;
}

void CWalletTx::GetAmounts(list <COutputEntry> &listReceived,
                           list <COutputEntry> &listSent, CAmount &nFee, string &strSentAccount,
                           const isminefilter &filter) const {
    nFee = 0;
    listReceived.clear();
    listSent.clear();
    strSentAccount = strFromAccount;

    // Compute fee:
    CAmount nDebit = GetDebit(filter);
    if (nDebit > 0) // debit>0 means we signed/sent this transaction
    {
        CAmount nValueOut = GetValueOut();
        nFee = nDebit - nValueOut;
    }

    // Sent/received.
    for (unsigned int i = 0; i < vout.size(); ++i) {
        const CTxOut &txout = vout[i];
        isminetype fIsMine = pwallet->IsMine(txout);
        // Only need to handle txouts if AT LEAST one of these is true:
        //   1) they debit from us (sent)
        //   2) the output is to us (received)
        if (nDebit > 0) {
            // Don't report 'change' txouts
            if (IsChange(static_cast<uint32_t>(i)))
                continue;
        } else if (!(fIsMine & filter))
            continue;

        // In either case, we need to get the destination address
        CTxDestination address;

        if (txout.scriptPubKey.IsZerocoinMint() || txout.scriptPubKey.IsSigmaMint()) {
            address = CNoDestination();
        } else if (!ExtractDestination(txout.scriptPubKey, address) && !txout.scriptPubKey.IsUnspendable()) {
            LogPrintf("CWalletTx::GetAmounts: Unknown transaction type found, txid %s\n",
                      this->GetHash().ToString());
            address = CNoDestination();
        }

        COutputEntry output = {address, txout.nValue, (int) i};

        // If we are debited by the transaction, add the output as a "sent" entry
        if (nDebit > 0)
            listSent.push_back(output);

        // If we are receiving the output, add it as a "received" entry
        if (fIsMine & filter)
            listReceived.push_back(output);
    }

}

void CWalletTx::GetAccountAmounts(const string &strAccount, CAmount &nReceived,
                                  CAmount &nSent, CAmount &nFee, const isminefilter &filter) const {
    nReceived = nSent = nFee = 0;

    CAmount allFee;
    string strSentAccount;
    list <COutputEntry> listReceived;
    list <COutputEntry> listSent;
    GetAmounts(listReceived, listSent, allFee, strSentAccount, filter);

    if (strAccount == strSentAccount) {
        BOOST_FOREACH(const COutputEntry &s, listSent)
        nSent += s.amount;
        nFee = allFee;
    }
    {
        LOCK(pwallet->cs_wallet);
        BOOST_FOREACH(const COutputEntry &r, listReceived)
        {
            if (pwallet->mapAddressBook.count(r.destination)) {
                map<CTxDestination, CAddressBookData>::const_iterator mi = pwallet->mapAddressBook.find(r.destination);
                if (mi != pwallet->mapAddressBook.end() && (*mi).second.name == strAccount)
                    nReceived += r.amount;
            } else if (strAccount.empty()) {
                nReceived += r.amount;
            }
        }
    }
}

/**
 * Scan the block chain (starting in pindexStart) for transactions
 * from or to us. If fUpdate is true, found transactions that already
 * exist in the wallet will be updated.
 */
int CWallet::ScanForWalletTransactions(CBlockIndex *pindexStart, bool fUpdate) {
    int ret = 0;
    int64_t nNow = GetTime();
    const CChainParams &chainParams = Params();

    CBlockIndex *pindex = pindexStart;
    {
        LOCK2(cs_main, cs_wallet);

        // no need to read and scan block, if block was created before
        // our wallet birthday (as adjusted for block time variability)
        while (pindex && nTimeFirstKey && (pindex->GetBlockTime() < (nTimeFirstKey - 7200)))
            pindex = chainActive.Next(pindex);

        ShowProgress(_("Rescanning..."),
                     0); // show rescan progress in GUI as dialog or on splashscreen, if -rescan on startup
        double dProgressStart = Checkpoints::GuessVerificationProgress(chainParams.Checkpoints(), pindex, false);
        double dProgressTip = Checkpoints::GuessVerificationProgress(chainParams.Checkpoints(), chainActive.Tip(),
                                                                     false);
        while (pindex) {
            if (pindex->nHeight % 100 == 0 && dProgressTip - dProgressStart > 0.0)
                ShowProgress(_("Rescanning..."), std::max(1, std::min(99,
                                                                      (int) ((Checkpoints::GuessVerificationProgress(
                                                                              chainParams.Checkpoints(), pindex,
                                                                              false) - dProgressStart) /
                                                                             (dProgressTip - dProgressStart) * 100))));

            CBlock block;
            ReadBlockFromDisk(block, pindex, Params().GetConsensus());
            BOOST_FOREACH(CTransaction & tx, block.vtx)
            {
                if (AddToWalletIfInvolvingMe(tx, &block, fUpdate))
                    ret++;
            }
            pindex = chainActive.Next(pindex);
            if (GetTime() >= nNow + 60) {
                nNow = GetTime();
                LogPrintf("Still rescanning. At block %d. Progress=%f\n", pindex->nHeight,
                          Checkpoints::GuessVerificationProgress(chainParams.Checkpoints(), pindex));
            }
        }
        ShowProgress(_("Rescanning..."), 100); // hide progress dialog in GUI
    }
    return ret;
}

void CWallet::ReacceptWalletTransactions() {
    LogPrintf("CWallet::ReacceptWalletTransactions()\n");
    // If transactions aren't being broadcasted, don't let them into local mempool either
    if (!fBroadcastTransactions)
        return;
    LOCK2(cs_main, cs_wallet);
    std::map < int64_t, CWalletTx * > mapSorted;

    // Sort pending wallet transactions based on their initial wallet insertion order
    BOOST_FOREACH(PAIRTYPE(const uint256, CWalletTx)&item, mapWallet)
    {
        const uint256 &wtxid = item.first;
        CWalletTx &wtx = item.second;
        assert(wtx.GetHash() == wtxid);

        int nDepth = wtx.GetDepthInMainChain();

        if (wtx.IsCoinBase() && (nDepth == 0 && !wtx.isAbandoned()))
            continue;

        if (nDepth == 0 && !wtx.isAbandoned()) {
            mapSorted.insert(std::make_pair(wtx.nOrderPos, &wtx));
        }
    }

    // Try to add wallet transactions to memory pool
    BOOST_FOREACH(PAIRTYPE(const int64_t, CWalletTx *)&item, mapSorted)
    {
        CWalletTx &wtx = *(item.second);

        LOCK(mempool.cs);
        CValidationState state;
        // LogPrintf("CWallet::ReacceptWalletTransactions(): re-accepting transaction %s to mempool/stempool.\n", wtx.GetHash().ToString());

        // When re-accepting transaction back to the wallet after
        // the app was closed and re-opened, do NOT check their
        // serial numbers, and DO NOT try to mark their serial numbers
        // a second time. We assume those operations were already done.
        wtx.AcceptToMemoryPool(false, maxTxFee, state, false, false, false);
        // If Dandelion enabled, relay transaction once again.
        if (GetBoolArg("-dandelion", true)) {
            wtx.RelayWalletTransaction(false);
        }
    }
}

bool CWalletTx::RelayWalletTransaction(bool fCheckInputs) {
    assert(pwallet->GetBroadcastTransactions());
    if (!IsCoinBase() && !isAbandoned() && GetDepthInMainChain() == 0) {
        CValidationState state;
        /* GetDepthInMainChain already catches known conflicts. */
        if (InMempool() || InStempool() ||
            AcceptToMemoryPool(false, maxTxFee, state, fCheckInputs)) {
            // If Dandelion enabled, push inventory item to just one destination.
            if (GetBoolArg("-dandelion", true)) {
                int64_t nCurrTime = GetTimeMicros();
                int64_t nEmbargo = 1000000 * DANDELION_EMBARGO_MINIMUM
                        + PoissonNextSend(nCurrTime, DANDELION_EMBARGO_AVG_ADD);
                CNode::insertDandelionEmbargo(GetHash(), nEmbargo);
                //LogPrintf(
                //    "dandeliontx %s embargoed for %d seconds\n",
                //    GetHash().ToString(), (nEmbargo - nCurrTime) / 1000000);
                CInv inv(MSG_DANDELION_TX, GetHash());
                return CNode::localDandelionDestinationPushInventory(inv);
            } else {
                // LogPrintf("Relaying wtx %s\n", GetHash().ToString());
                RelayTransaction(*this);
                return true;
            }
        }
    }
    LogPrintf("CWalletTx::RelayWalletTransaction() --> invalid condition\n");
    return false;
}

set <uint256> CWalletTx::GetConflicts() const {
    set <uint256> result;
    if (pwallet != NULL) {
        uint256 myHash = GetHash();
        result = pwallet->GetConflicts(myHash);
        result.erase(myHash);
    }
    return result;
}

CAmount CWalletTx::GetDebit(const isminefilter &filter) const {
    if (vin.empty())
        return 0;

    CAmount debit = 0;
    if (filter & ISMINE_SPENDABLE) {
        if (fDebitCached)
            debit += nDebitCached;
        else {
            nDebitCached = pwallet->GetDebit(*this, ISMINE_SPENDABLE);
            fDebitCached = true;
            debit += nDebitCached;
        }
    }
    if (filter & ISMINE_WATCH_ONLY) {
        if (fWatchDebitCached)
            debit += nWatchDebitCached;
        else {
            nWatchDebitCached = pwallet->GetDebit(*this, ISMINE_WATCH_ONLY);
            fWatchDebitCached = true;
            debit += nWatchDebitCached;
        }
    }
    return debit;
}

CAmount CWalletTx::GetCredit(const isminefilter &filter) const {
    // Must wait until coinbase is safely deep enough in the chain before valuing it
    if (IsCoinBase() && GetBlocksToMaturity() > 0)
        return 0;

    int64_t credit = 0;
    if (filter & ISMINE_SPENDABLE) {
        // GetBalance can assume transactions in mapWallet won't change
        if (fCreditCached)
            credit += nCreditCached;
        else {
            nCreditCached = pwallet->GetCredit(*this, ISMINE_SPENDABLE);
            fCreditCached = true;
            credit += nCreditCached;
        }
    }
    if (filter & ISMINE_WATCH_ONLY) {
        if (fWatchCreditCached)
            credit += nWatchCreditCached;
        else {
            nWatchCreditCached = pwallet->GetCredit(*this, ISMINE_WATCH_ONLY);
            fWatchCreditCached = true;
            credit += nWatchCreditCached;
        }
    }
    return credit;
}

CAmount CWalletTx::GetImmatureCredit(bool fUseCache) const {
    if (IsCoinBase() && GetBlocksToMaturity() > 0 && IsInMainChain()) {
        if (fUseCache && fImmatureCreditCached)
            return nImmatureCreditCached;
        nImmatureCreditCached = pwallet->GetCredit(*this, ISMINE_SPENDABLE);
        fImmatureCreditCached = true;
        return nImmatureCreditCached;
    }

    return 0;
}

CAmount CWalletTx::GetAvailableCredit(bool fUseCache) const {
    if (pwallet == 0)
        return 0;

    // Must wait until coinbase is safely deep enough in the chain before valuing it
    if (IsCoinBase() && GetBlocksToMaturity() > 0)
        return 0;

    // We cannot use cache if vout contains mints due to it will not update when it spend
    if (fUseCache && fAvailableCreditCached && !IsZerocoinMint() && !IsSigmaMint())
        return nAvailableCreditCached;

    CAmount nCredit = 0;
    uint256 hashTx = GetHash();
    for (unsigned int i = 0; i < vout.size(); i++) {
        if (!pwallet->IsSpent(hashTx, i)) {
            const CTxOut &txout = vout[i];
            bool isPrivate = txout.scriptPubKey.IsZerocoinMint() || txout.scriptPubKey.IsSigmaMint();
            nCredit += isPrivate ? 0 : pwallet->GetCredit(txout, ISMINE_SPENDABLE);
            if (!MoneyRange(nCredit))
                throw std::runtime_error("CWalletTx::GetAvailableCredit() : value out of range");
        }
    }

    nAvailableCreditCached = nCredit;
    fAvailableCreditCached = true;
    return nCredit;
}

CAmount CWalletTx::GetImmatureWatchOnlyCredit(const bool &fUseCache) const {
    if (IsCoinBase() && GetBlocksToMaturity() > 0 && IsInMainChain()) {
        if (fUseCache && fImmatureWatchCreditCached)
            return nImmatureWatchCreditCached;
        nImmatureWatchCreditCached = pwallet->GetCredit(*this, ISMINE_WATCH_ONLY);
        fImmatureWatchCreditCached = true;
        return nImmatureWatchCreditCached;
    }

    return 0;
}

CAmount CWalletTx::GetAvailableWatchOnlyCredit(const bool &fUseCache) const {
    if (pwallet == 0)
        return 0;

    // Must wait until coinbase is safely deep enough in the chain before valuing it
    if (IsCoinBase() && GetBlocksToMaturity() > 0)
        return 0;

    if (fUseCache && fAvailableWatchCreditCached)
        return nAvailableWatchCreditCached;

    CAmount nCredit = 0;
    for (unsigned int i = 0; i < vout.size(); i++) {
        if (!pwallet->IsSpent(GetHash(), i)) {
            const CTxOut &txout = vout[i];
            nCredit += pwallet->GetCredit(txout, ISMINE_WATCH_ONLY);
            if (!MoneyRange(nCredit))
                throw std::runtime_error("CWalletTx::GetAvailableCredit() : value out of range");
        }
    }

    nAvailableWatchCreditCached = nCredit;
    fAvailableWatchCreditCached = true;
    return nCredit;
}

CAmount CWalletTx::GetChange() const {
    if (fChangeCached)
        return nChangeCached;
    nChangeCached = pwallet->GetChange(*this);
    fChangeCached = true;
    return nChangeCached;
}

bool CWalletTx::InMempool() const {
    LOCK(mempool.cs);
    if (mempool.exists(GetHash())) {
        return true;
    }
    return false;
}

bool CWalletTx::InStempool() const {
    LOCK(stempool.cs);
    if (stempool.exists(GetHash())) {
        return true;
    }
    return false;
}

bool CWalletTx::IsTrusted() const {
    // Quick answer in most cases.
    // Zerocoin spend is always false due to it use nSequence incorrectly.
    if (!IsZerocoinSpend() && !CheckFinalTx(*this))
        return false;
    int nDepth = GetDepthInMainChain();
    if (nDepth >= 1)
        return true;
    if (nDepth < 0)
        return false;
    if (!bSpendZeroConfChange || !IsFromMe(ISMINE_ALL)) // using wtx's cached debit
        return false;

    // Don't trust unconfirmed transactions from us unless they are in the mempool or stempool.
    if (!InMempool() && !InStempool())
        return false;

    // Trusted if all inputs are from us and are in the mempool:
    BOOST_FOREACH(const CTxIn &txin, vin)
    {
        if (txin.IsZerocoinSpend() || txin.IsSigmaSpend()) {
            if (!(pwallet->IsMine(txin) & ISMINE_SPENDABLE)) {
                return false;
            }
        } else {
            // Transactions not sent by us: not trusted
            const CWalletTx *parent = pwallet->GetWalletTx(txin.prevout.hash);
            if (parent == NULL)
                return false;
            const CTxOut &parentOut = parent->vout[txin.prevout.n];
            if (pwallet->IsMine(parentOut) != ISMINE_SPENDABLE)
                return false;
        }
    }

    return true;
}

bool CWalletTx::IsChange(uint32_t out) const {
    if (out >= vout.size()) {
        throw std::invalid_argument("The specified output index is not valid");
    }

    if (changes.count(out)) {
        return true;
    }

    // Legacy transaction handling.
    // Zerocoin spend have one special output mode to spend to yourself with change address,
    // we don't want to identify that output as change.
    if (!IsZerocoinSpend() && ::IsMine(*pwallet, vout[out].scriptPubKey)) {
        CTxDestination address;
        if (!ExtractDestination(vout[out].scriptPubKey, address)) {
            return true;
        }

        LOCK(pwallet->cs_wallet);
        if (!pwallet->mapAddressBook.count(address)) {
            return true;
        }
    }

    return false;
}

bool CWalletTx::IsChange(const CTxOut& out) const {
    auto it = std::find(vout.begin(), vout.end(), out);
    if (it == vout.end()) {
        throw std::invalid_argument("The specified output does not belong to the transaction");
    }

    return IsChange(it - vout.begin());
}

bool CWalletTx::IsEquivalentTo(const CWalletTx &tx) const {
    CMutableTransaction tx1 = *this;
    CMutableTransaction tx2 = tx;
    for (unsigned int i = 0; i < tx1.vin.size(); i++) tx1.vin[i].scriptSig = CScript();
    for (unsigned int i = 0; i < tx2.vin.size(); i++) tx2.vin[i].scriptSig = CScript();
    return CTransaction(tx1) == CTransaction(tx2);
}

std::vector <uint256> CWallet::ResendWalletTransactionsBefore(int64_t nTime) {
    std::vector <uint256> result;

    LOCK(cs_wallet);
    // Sort them in chronological order
    multimap < unsigned int, CWalletTx * > mapSorted;
    BOOST_FOREACH(PAIRTYPE(const uint256, CWalletTx)&item, mapWallet)
    {
        CWalletTx &wtx = item.second;
        // Don't rebroadcast if newer than nTime:
        if (wtx.nTimeReceived > nTime)
            continue;
        mapSorted.insert(make_pair(wtx.nTimeReceived, &wtx));
    }
    BOOST_FOREACH(PAIRTYPE(const unsigned int, CWalletTx *)&item, mapSorted)
    {
        CWalletTx &wtx = *item.second;
        if (wtx.RelayWalletTransaction())
            result.push_back(wtx.GetHash());
    }
    return result;
}

void CWallet::ResendWalletTransactions(int64_t nBestBlockTime) {
    // Do this infrequently and randomly to avoid giving away
    // that these are our transactions.
    if (GetTime() < nNextResend || !fBroadcastTransactions)
        return;
    bool fFirst = (nNextResend == 0);
    nNextResend = GetTime() + GetRand(30 * 60);
    if (fFirst)
        return;

    // Only do it if there's been a new block since last time
    if (nBestBlockTime < nLastResend)
        return;
    nLastResend = GetTime();

    // Rebroadcast unconfirmed txes older than 5 minutes before the last
    // block was found:
    std::vector <uint256> relayed = ResendWalletTransactionsBefore(nBestBlockTime - 5 * 60);
    if (!relayed.empty())
        LogPrintf("%s: rebroadcast %u unconfirmed transactions\n", __func__, relayed.size());
}

/** @} */ // end of mapWallet




/** @defgroup Actions
 *
 * @{
 */


CAmount CWallet::GetBalance() const {
    CAmount nTotal = 0;
    {
        LOCK2(cs_main, cs_wallet);
        for (map<uint256, CWalletTx>::const_iterator it = mapWallet.begin(); it != mapWallet.end(); ++it) {
            const CWalletTx *pcoin = &(*it).second;
            if (pcoin->IsTrusted())
                nTotal += pcoin->GetAvailableCredit();
        }
    }

    return nTotal;
}

CAmount CWallet::GetAnonymizableBalance(bool fSkipDenominated) const {
    if (fLiteMode) return 0;

    std::vector <CompactTallyItem> vecTally;
    if (!SelectCoinsGrouppedByAddresses(vecTally, fSkipDenominated)) return 0;

    CAmount nTotal = 0;

    BOOST_FOREACH(CompactTallyItem & item, vecTally)
    {
        bool fIsDenominated = IsDenominatedAmount(item.nAmount);
        if (fSkipDenominated && fIsDenominated) continue;
        // assume that the fee to create denoms be PRIVATESEND_COLLATERAL at max
        if (item.nAmount >= vecPrivateSendDenominations.back() + (fIsDenominated ? 0 : PRIVATESEND_COLLATERAL))
            nTotal += item.nAmount;
    }

    return nTotal;
}

CAmount CWallet::GetAnonymizedBalance() const {
    if (fLiteMode) return 0;

    CAmount nTotal = 0;
    {
        LOCK2(cs_main, cs_wallet);
        for (map<uint256, CWalletTx>::const_iterator it = mapWallet.begin(); it != mapWallet.end(); ++it) {
            const CWalletTx *pcoin = &(*it).second;

            if (pcoin->IsTrusted())
                nTotal += 0;
//                nTotal += pcoin->GetAnonymizedCredit();
        }
    }

    return nTotal;
}

CAmount CWalletTx::GetAnonymizedCredit(bool fUseCache) const {
    if (pwallet == 0)
        return 0;

    // Must wait until coinbase is safely deep enough in the chain before valuing it
    if (IsCoinBase() && GetBlocksToMaturity() > 0)
        return 0;

//    if (fUseCache && fAnonymizedCreditCached)
//        return nAnonymizedCreditCached;

    CAmount nCredit = 0;
    uint256 hashTx = GetHash();
    for (unsigned int i = 0; i < vout.size(); i++) {
        const CTxOut &txout = vout[i];
        const CTxIn txin = CTxIn(hashTx, i);

        if (pwallet->IsSpent(hashTx, i) || !pwallet->IsDenominated(txin)) continue;

//        const int nRounds = pwallet->GetInputPrivateSendRounds(txin);
        const int nRounds = 0;
        if (nRounds >= nPrivateSendRounds) {
            nCredit += pwallet->GetCredit(txout, ISMINE_SPENDABLE);
            if (!MoneyRange(nCredit))
                throw std::runtime_error("CWalletTx::GetAnonymizedCredit() : value out of range");
        }
    }

//    nAnonymizedCreditCached = nCredit;
//    fAnonymizedCreditCached = true;
    return nCredit;
}


CAmount CWallet::GetNeedsToBeAnonymizedBalance(CAmount nMinBalance) const {
    if (fLiteMode) return 0;

    CAmount nAnonymizedBalance = GetAnonymizedBalance();
    CAmount nNeedsToAnonymizeBalance = nPrivateSendAmount * COIN - nAnonymizedBalance;

    // try to overshoot target DS balance up to nMinBalance
    nNeedsToAnonymizeBalance += nMinBalance;

    CAmount nAnonymizableBalance = GetAnonymizableBalance();

    // anonymizable balance is way too small
    if (nAnonymizableBalance < nMinBalance) return 0;

    // not enough funds to anonymze amount we want, try the max we can
    if (nNeedsToAnonymizeBalance > nAnonymizableBalance) nNeedsToAnonymizeBalance = nAnonymizableBalance;

    // we should never exceed the pool max
    if (nNeedsToAnonymizeBalance > PRIVATESEND_POOL_MAX) nNeedsToAnonymizeBalance = PRIVATESEND_POOL_MAX;

    return nNeedsToAnonymizeBalance;
}

CAmount CWallet::GetDenominatedBalance(bool unconfirmed) const {
    if (fLiteMode) return 0;

    CAmount nTotal = 0;
    {
        LOCK2(cs_main, cs_wallet);
        for (map<uint256, CWalletTx>::const_iterator it = mapWallet.begin(); it != mapWallet.end(); ++it) {
            const CWalletTx *pcoin = &(*it).second;

//            nTotal += pcoin->GetDenominatedCredit(unconfirmed);
        }
    }

    return nTotal;
}

std::vector<CRecipient> CWallet::CreateSigmaMintRecipients(
    std::vector<sigma::PrivateCoin>& coins,
    vector<CHDMint>& vDMints)
{
    std::vector<CRecipient> vecSend;
    CHDMint dMint;

    uint32_t nCountLastUsed = zwalletMain->GetCount();

    std::transform(coins.begin(), coins.end(), std::back_inserter(vecSend),
        [&vDMints, &dMint, &nCountLastUsed](sigma::PrivateCoin& coin) -> CRecipient {

            // Generate and store secrets deterministically in the following function.
            dMint.SetNull();
            zwalletMain->GenerateHDMint(coin.getPublicCoin().getDenomination(), coin, dMint);


            // Get a copy of the 'public' portion of the coin. You should
            // embed this into a Zerocoin 'MINT' transaction along with a series
            // of currency inputs totaling the assigned value of one zerocoin.
            auto& pubCoin = coin.getPublicCoin();

            if (!pubCoin.validate()) {
                zwalletMain->SetCount(nCountLastUsed);
                throw std::runtime_error("Unable to mint a sigma coin.");
            }

            // Create script for coin
            CScript scriptSerializedCoin;
            // opcode is inserted as 1 byte according to file script/script.h
            scriptSerializedCoin << OP_SIGMAMINT;

            // and this one will write the size in different byte lengths depending on the length of vector. If vector size is <0.4c, which is 76, will write the size of vector in just 1 byte. In our case the size is always 34, so must write that 34 in 1 byte.
            std::vector<unsigned char> vch = pubCoin.getValue().getvch();
            scriptSerializedCoin.insert(scriptSerializedCoin.end(), vch.begin(), vch.end());

            CAmount v;
            DenominationToInteger(pubCoin.getDenomination(), v);

            vDMints.push_back(dMint);

            // Update local count (don't write back to DB until we know coin is verified)
            zwalletMain->UpdateCountLocal();

            return {scriptSerializedCoin, v, false};
        }
    );

    return vecSend;
}

// coinsIn has to be sorted in descending order.
int CWallet::GetRequiredCoinCountForAmount(
        const CAmount& required,
        const std::vector<sigma::CoinDenomination>& denominations) {
    CAmount val = required;
    int result = 0;
    for (int i = 0; i < denominations.size(); i++)
    {
        CAmount denom;
        DenominationToInteger(denominations[i], denom);
        while (val >= denom) {
            val -= denom;
            result++;
        }
    }

    return result;
}

/** \brief denominations has to be sorted in descending order. Each denomination can be used multiple times.
 *
 *  \returns The amount which was possible to actually mint.
 */
CAmount CWallet::SelectMintCoinsForAmount(
        const CAmount& required,
        const std::vector<sigma::CoinDenomination>& denominations,
        std::vector<sigma::CoinDenomination>& coinsOut) {
    CAmount val = required;
    for (size_t i = 0; i < denominations.size(); i++)
    {
        CAmount denom;
        DenominationToInteger(denominations[i], denom);
        while (val >= denom)
        {
            val -= denom;
            coinsOut.push_back(denominations[i]);
        }
    }

    return required - val;
}

/** \brief coinsIn has to be sorted in descending order. Each coin can be used only once.
 *
 *  \returns The amount which was possible to actually spend.
 */
CAmount CWallet::SelectSpendCoinsForAmount(
        const CAmount& required,
        const std::list<CSigmaEntry>& coinsIn,
        std::vector<CSigmaEntry>& coinsOut) {
    CAmount val = required;
    for (auto coinIt = coinsIn.begin(); coinIt != coinsIn.end(); coinIt++)
    {
        if (coinIt->IsUsed)
          continue;
        CAmount denom = coinIt->get_denomination_value();
        if (val >= denom)
        {
            val -= denom;
            coinsOut.push_back(*coinIt);
        }
    }

    return required - val;
}

std::list<CSigmaEntry> CWallet::GetAvailableCoins(const CCoinControl *coinControl) const {
    LOCK2(cs_main, cs_wallet);
    CWalletDB walletdb(strWalletFile);
    std::list<CSigmaEntry> coins;
    std::vector<CMintMeta> vecMints = pwalletMain->hdMintTracker->ListMints(true, true, true);
    list<CMintMeta> listMints(vecMints.begin(), vecMints.end());
    for (const CMintMeta& mint : listMints) {
        CSigmaEntry entry;
        GetMint(mint.hashSerial, entry);
        coins.push_back(entry);
    }

    std::set<COutPoint> lockedCoins = setLockedCoins;

    // Filter out coins which are not confirmed, I.E. do not have at least 6 blocks
    // above them, after they were minted.
    // Also filter out used coins.
    // Finally filter out coins that have not been selected from CoinControl should that be used
    coins.remove_if([lockedCoins, coinControl](const CSigmaEntry& coin) {
        sigma::CSigmaState* sigmaState = sigma::CSigmaState::GetState();
        if (coin.IsUsed)
            return true;

        int coinHeight, coinId;
        std::tie(coinHeight, coinId) =  sigmaState->GetMintedCoinHeightAndId(
            sigma::PublicCoin(coin.value, coin.get_denomination()));

        // Check group size
        uint256 hashOut;
        std::vector<sigma::PublicCoin> coinOuts;
        sigmaState->GetCoinSetForSpend(
            &chainActive,
            chainActive.Height() - (ZC_MINT_CONFIRMATIONS - 1), // required 6 confirmation for mint to spend
            coin.get_denomination(),
            coinId,
            hashOut,
            coinOuts
        );

        if (coinOuts.size() < 2) {
            return true;
        }

        if (coinHeight == -1) {
            // Coin still in the mempool.
            return true;
        }

        if (coinHeight + (ZC_MINT_CONFIRMATIONS - 1) > chainActive.Height()) {
            // Remove the coin from the candidates list, since it does not have the
            // required number of confirmations.
            return true;
        }

        COutPoint outPoint;
        sigma::PublicCoin pubCoin(coin.value, coin.get_denomination());
        sigma::GetOutPoint(outPoint, pubCoin);

        if(lockedCoins.count(outPoint) > 0){
            return true;
        }

        if(coinControl != NULL){
            if(coinControl->HasSelected()){
                if(!coinControl->IsSelected(outPoint)){
                    return true;
                }
            }
        }

        return false;
    });

    return coins;
}

template<typename Iterator>
static CAmount CalculateCoinsBalance(Iterator begin, Iterator end) {
    CAmount balance(0);
    for (auto start = begin; start != end; start++) {
        balance += start->get_denomination_value();
    }
    return balance;
}

bool CWallet::GetCoinsToSpend(
        CAmount required,
        std::vector<CSigmaEntry>& coinsToSpend_out,
        std::vector<sigma::CoinDenomination>& coinsToMint_out,
        const size_t coinsToSpendLimit,
        const CAmount amountToSpendLimit,
        const CCoinControl *coinControl) const
{
    // Sanity check to make sure this function is never called with a too large
    // amount to spend, resulting to a possible crash due to out of memory condition.
    if (!MoneyRange(required)) {
        throw std::invalid_argument("Request to spend more than 21 MLN Zcoins.\n");
    }

    if (!MoneyRange(amountToSpendLimit)) {
        throw std::invalid_argument(_("Amount limit is exceed max money"));
    }

    // We have Coins denomination * 10^8, we divide with 0.05 * 10^8 and add one coin of
    // denomination 100 (also divide by 0.05 * 10^8)
    constexpr CAmount zeros(5000000);

    // Rounding, Anything below 0.05 zerocoin goes to the miners as a fee.
    int roundedRequired = required / zeros;
    if (required % zeros != 0) {
        ++roundedRequired;
    }

    int limitVal = amountToSpendLimit / zeros;

    if (roundedRequired > limitVal) {
        throw std::invalid_argument(
            _("Required amount exceed value spend limit"));
    }

    std::list<CSigmaEntry> coins = GetAvailableCoins(coinControl);

    CAmount availableBalance = CalculateCoinsBalance(coins.begin(), coins.end());

    if (roundedRequired * zeros > availableBalance) {
        throw InsufficientFunds();
    }

    // sort by highest denomination. if it is same denomination we will prefer the previous block
    auto comparer = [](const CSigmaEntry& a, const CSigmaEntry& b) -> bool {
        return a.get_denomination_value() != b.get_denomination_value() ? a.get_denomination_value() > b.get_denomination_value() : a.nHeight < b.nHeight;
    };
    coins.sort(comparer);

    std::vector<sigma::CoinDenomination> denominations;
    sigma::GetAllDenoms(denominations);

    // Value of the largest coin, I.E. 100 for now.
    CAmount max_coin_value;
    if (!DenominationToInteger(denominations[0], max_coin_value)) {
        throw runtime_error("Unknown sigma denomination.\n");
    }

    int val = roundedRequired + max_coin_value / zeros;

    // val represent max value in range that we will search which may be over limit.
    // then we trim it out because we never use it.
    val = std::min(val, limitVal);

    // We need only last 2 rows of matrix of knapsack algorithm.
    std::vector<uint64_t> prev_row;
    prev_row.resize(val + 1);

    std::vector<uint64_t> next_row(val + 1, (INT_MAX - 1) / 2);

    auto coinIt = coins.rbegin();
    next_row[0] = 0;
    next_row[coinIt->get_denomination_value() / zeros] = 1;
    ++coinIt;

    for (; coinIt != coins.rend(); coinIt++) {
        std::swap(prev_row, next_row);
        CAmount denom_i = coinIt->get_denomination_value() / zeros;
        for (int j = 1; j <= val; j++) {
            next_row[j] = prev_row[j];
            if (j >= denom_i &&  next_row[j] > prev_row[j - denom_i] + 1) {
                    next_row[j] = prev_row[j - denom_i] + 1;
            }
        }
    }

    int index = val;
    uint64_t best_spend_val = 0;

    // If coinControl, want to use all inputs
    bool coinControlUsed = false;
    if(coinControl != NULL){
        if(coinControl->HasSelected()){
            auto coinIt = coins.rbegin();
            for (; coinIt != coins.rend(); coinIt++) {
                best_spend_val += coinIt->get_denomination_value();
            }
            coinControlUsed = true;
        }
    }
    if(!coinControlUsed) {
        best_spend_val = val;
        int minimum = INT_MAX - 1;
        while(index >= roundedRequired) {
            int temp_min = next_row[index] + GetRequiredCoinCountForAmount(
                (index - roundedRequired) * zeros, denominations);
            if (minimum > temp_min && next_row[index] != (INT_MAX - 1) / 2 && next_row[index] <= coinsToSpendLimit) {
                best_spend_val = index;
                minimum = temp_min;
            }
            --index;
        }
        best_spend_val *= zeros;

        if (minimum == INT_MAX - 1)
            throw std::runtime_error(
                _("Can not choose coins within limit."));
    }

    if (SelectMintCoinsForAmount(best_spend_val - roundedRequired * zeros, denominations, coinsToMint_out) != best_spend_val - roundedRequired * zeros) {
        throw std::runtime_error(
            _("Problem with coin selection for re-mint while spending."));
    }
    if (SelectSpendCoinsForAmount(best_spend_val, coins, coinsToSpend_out) != best_spend_val) {
        throw std::runtime_error(
            _("Problem with coin selection for spend."));
    }

    return true;
}

CAmount CWallet::GetUnconfirmedBalance() const {
    CAmount nTotal = 0;
    {
        LOCK2(cs_main, cs_wallet);
        for (map<uint256, CWalletTx>::const_iterator it = mapWallet.begin(); it != mapWallet.end(); ++it) {
            const CWalletTx *pcoin = &(*it).second;
            if (!pcoin->IsTrusted() && pcoin->GetDepthInMainChain() == 0 &&
                (pcoin->InMempool() || pcoin->InStempool()))
                nTotal += pcoin->GetAvailableCredit();
        }
    }
    return nTotal;
}

CAmount CWallet::GetImmatureBalance() const {
    CAmount nTotal = 0;
    {
        LOCK2(cs_main, cs_wallet);
        for (map<uint256, CWalletTx>::const_iterator it = mapWallet.begin(); it != mapWallet.end(); ++it) {
            const CWalletTx *pcoin = &(*it).second;
            nTotal += pcoin->GetImmatureCredit();
        }
    }
    return nTotal;
}

CAmount CWallet::GetWatchOnlyBalance() const {
    CAmount nTotal = 0;
    {
        LOCK2(cs_main, cs_wallet);
        for (map<uint256, CWalletTx>::const_iterator it = mapWallet.begin(); it != mapWallet.end(); ++it) {
            const CWalletTx *pcoin = &(*it).second;
            if (pcoin->IsTrusted())
                nTotal += pcoin->GetAvailableWatchOnlyCredit();
        }
    }

    return nTotal;
}

CAmount CWallet::GetUnconfirmedWatchOnlyBalance() const {
    CAmount nTotal = 0;
    {
        LOCK2(cs_main, cs_wallet);
        for (map<uint256, CWalletTx>::const_iterator it = mapWallet.begin(); it != mapWallet.end(); ++it) {
            const CWalletTx *pcoin = &(*it).second;
            if (!pcoin->IsTrusted() && pcoin->GetDepthInMainChain() == 0 &&
                (pcoin->InMempool() || pcoin->InStempool()))
                nTotal += pcoin->GetAvailableWatchOnlyCredit();
        }
    }
    return nTotal;
}

// Recursively determine the rounds of a given input (How deep is the PrivateSend chain for a given input)
int CWallet::GetRealInputPrivateSendRounds(CTxIn txin, int nRounds) const
{
    static std::map<uint256, CMutableTransaction> mDenomWtxes;

    if(nRounds >= 16) return 15; // 16 rounds max

    uint256 hash = txin.prevout.hash;
    unsigned int nout = txin.prevout.n;

    const CWalletTx* wtx = GetWalletTx(hash);
    if(wtx != NULL)
    {
        std::map<uint256, CMutableTransaction>::const_iterator mdwi = mDenomWtxes.find(hash);
        if (mdwi == mDenomWtxes.end()) {
            // not known yet, let's add it
            LogPrint("privatesend", "GetRealInputPrivateSendRounds INSERTING %s\n", hash.ToString());
            mDenomWtxes[hash] = CMutableTransaction(*wtx);
        } else if(mDenomWtxes[hash].vout[nout].nRounds != -10) {
            // found and it's not an initial value, just return it
            return mDenomWtxes[hash].vout[nout].nRounds;
        }


        // bounds check
        if (nout >= wtx->vout.size()) {
            // should never actually hit this
            LogPrint("privatesend", "GetRealInputPrivateSendRounds UPDATED   %s %3d %3d\n", hash.ToString(), nout, -4);
            return -4;
        }

        if (IsCollateralAmount(wtx->vout[nout].nValue)) {
            mDenomWtxes[hash].vout[nout].nRounds = -3;
            LogPrint("privatesend", "GetRealInputPrivateSendRounds UPDATED   %s %3d %3d\n", hash.ToString(), nout, mDenomWtxes[hash].vout[nout].nRounds);
            return mDenomWtxes[hash].vout[nout].nRounds;
        }

        //make sure the final output is non-denominate
        if (!IsDenominatedAmount(wtx->vout[nout].nValue)) { //NOT DENOM
            mDenomWtxes[hash].vout[nout].nRounds = -2;
            LogPrint("privatesend", "GetRealInputPrivateSendRounds UPDATED   %s %3d %3d\n", hash.ToString(), nout, mDenomWtxes[hash].vout[nout].nRounds);
            return mDenomWtxes[hash].vout[nout].nRounds;
        }

        bool fAllDenoms = true;
        BOOST_FOREACH(CTxOut out, wtx->vout) {
            fAllDenoms = fAllDenoms && IsDenominatedAmount(out.nValue);
        }

        // this one is denominated but there is another non-denominated output found in the same tx
        if (!fAllDenoms) {
            mDenomWtxes[hash].vout[nout].nRounds = 0;
            LogPrint("privatesend", "GetRealInputPrivateSendRounds UPDATED   %s %3d %3d\n", hash.ToString(), nout, mDenomWtxes[hash].vout[nout].nRounds);
            return mDenomWtxes[hash].vout[nout].nRounds;
        }

        int nShortest = -10; // an initial value, should be no way to get this by calculations
        bool fDenomFound = false;
        // only denoms here so let's look up
        BOOST_FOREACH(CTxIn txinNext, wtx->vin) {
            if (IsMine(txinNext)) {
                int n = GetRealInputPrivateSendRounds(txinNext, nRounds + 1);
                // denom found, find the shortest chain or initially assign nShortest with the first found value
                if(n >= 0 && (n < nShortest || nShortest == -10)) {
                    nShortest = n;
                    fDenomFound = true;
                }
            }
        }
        mDenomWtxes[hash].vout[nout].nRounds = fDenomFound
                                               ? (nShortest >= 15 ? 16 : nShortest + 1) // good, we a +1 to the shortest one but only 16 rounds max allowed
                                               : 0;            // too bad, we are the fist one in that chain
        LogPrint("privatesend", "GetRealInputPrivateSendRounds UPDATED   %s %3d %3d\n", hash.ToString(), nout, mDenomWtxes[hash].vout[nout].nRounds);
        return mDenomWtxes[hash].vout[nout].nRounds;
    }

    return nRounds - 1;
}

// respect current settings
int CWallet::GetInputPrivateSendRounds(CTxIn txin) const
{
    LOCK(cs_wallet);
    int realPrivateSendRounds = GetRealInputPrivateSendRounds(txin, 0);
    return realPrivateSendRounds > nPrivateSendRounds ? nPrivateSendRounds : realPrivateSendRounds;
}


bool CWallet::IsDenominated(const CTxIn &txin) const {
    LOCK(cs_wallet);

    map<uint256, CWalletTx>::const_iterator mi = mapWallet.find(txin.prevout.hash);
    if (mi != mapWallet.end()) {
        const CWalletTx &prev = (*mi).second;
        if (txin.prevout.n < prev.vout.size()) {
            return IsDenominatedAmount(prev.vout[txin.prevout.n].nValue);
        }
    }

    return false;
}

bool CWallet::IsDenominatedAmount(CAmount nInputAmount) const {
    BOOST_FOREACH(CAmount d, vecPrivateSendDenominations)
    if(nInputAmount == d)
        return true;
    return false;
}

int CWallet::CountInputsWithAmount(CAmount nInputAmount) {
    CAmount nTotal = 0;
    {
        LOCK2(cs_main, cs_wallet);
        for (map<uint256, CWalletTx>::const_iterator it = mapWallet.begin(); it != mapWallet.end(); ++it) {
            const CWalletTx *pcoin = &(*it).second;
            if (pcoin->IsTrusted()) {
                int nDepth = pcoin->GetDepthInMainChain(false);

                for (unsigned int i = 0; i < pcoin->vout.size(); i++) {
                    COutput out = COutput(pcoin, i, nDepth, true, true);
                    CTxIn txin = CTxIn(out.tx->GetHash(), out.i);

                    if (out.tx->vout[out.i].nValue != nInputAmount) continue;
                    if (!IsDenominatedAmount(pcoin->vout[i].nValue)) continue;
                    if (IsSpent(out.tx->GetHash(), i) || IsMine(pcoin->vout[i]) != ISMINE_SPENDABLE ||
                        !IsDenominated(txin))
                        continue;

                    nTotal++;
                }
            }
        }
    }

    return nTotal;
}

bool CWallet::HasCollateralInputs(bool fOnlyConfirmed) const {
    vector <COutput> vCoins;
    AvailableCoins(vCoins, fOnlyConfirmed, NULL, false, ONLY_PRIVATESEND_COLLATERAL);

    return !vCoins.empty();
}


bool CWallet::IsCollateralAmount(CAmount nInputAmount) const {
    // collateral inputs should always be a 2x..4x of PRIVATESEND_COLLATERAL
    return nInputAmount >= PRIVATESEND_COLLATERAL * 2 &&
           nInputAmount <= PRIVATESEND_COLLATERAL * 4 &&
           nInputAmount % PRIVATESEND_COLLATERAL == 0;
}

CAmount CWallet::GetImmatureWatchOnlyBalance() const {
    CAmount nTotal = 0;
    {
        LOCK2(cs_main, cs_wallet);
        for (map<uint256, CWalletTx>::const_iterator it = mapWallet.begin(); it != mapWallet.end(); ++it) {
            const CWalletTx *pcoin = &(*it).second;
            nTotal += pcoin->GetImmatureWatchOnlyCredit();
        }
    }
    return nTotal;
}

void CWallet::AvailableCoins(vector <COutput> &vCoins, bool fOnlyConfirmed, const CCoinControl *coinControl,
                             bool fIncludeZeroValue, AvailableCoinsType nCoinType, bool fUseInstantSend) const {
    vCoins.clear();

    {
        LOCK2(cs_main, cs_wallet);
        for (map<uint256, CWalletTx>::const_iterator it = mapWallet.begin(); it != mapWallet.end(); ++it) {
            const uint256 &wtxid = it->first;
            const CWalletTx *pcoin = &(*it).second;

            if (!CheckFinalTx(*pcoin))
                continue;

            if (fOnlyConfirmed && !pcoin->IsTrusted())
                continue;

            if (pcoin->IsCoinBase() && pcoin->GetBlocksToMaturity() > 0)
                continue;

            int nDepth = pcoin->GetDepthInMainChain(false);
            // do not use IX for inputs that have less then INSTANTSEND_CONFIRMATIONS_REQUIRED blockchain confirmations
//            if (fUseInstantSend && nDepth < INSTANTSEND_CONFIRMATIONS_REQUIRED)
//                continue;

            // We should not consider coins which aren't at least in our mempool
            // It's possible for these to be conflicted via ancestors which we may never be able to detect
            if (nDepth == 0 && !pcoin->InMempool())
                continue;

            for (unsigned int i = 0; i < pcoin->vout.size(); i++) {
                bool found = false;
                if(nCoinType == ALL_COINS){
                    // We are now taking ALL_COINS to mean everything sans mints
                    found = !(pcoin->vout[i].scriptPubKey.IsZerocoinMint() || pcoin->vout[i].scriptPubKey.IsSigmaMint());
                } else if(nCoinType == ONLY_MINTS){
                    // Do not consider anything other than mints
                    found = (pcoin->vout[i].scriptPubKey.IsZerocoinMint() || pcoin->vout[i].scriptPubKey.IsSigmaMint());
                } else if (nCoinType == ONLY_DENOMINATED) {
                    found = IsDenominatedAmount(pcoin->vout[i].nValue);
                } else if (nCoinType == ONLY_NOT1000IFMN) {
                    found = !(fZNode && pcoin->vout[i].nValue == ZNODE_COIN_REQUIRED * COIN);
                } else if (nCoinType == ONLY_NONDENOMINATED_NOT1000IFMN) {
                    if (IsCollateralAmount(pcoin->vout[i].nValue)) continue; // do not use collateral amounts
                    found = !IsDenominatedAmount(pcoin->vout[i].nValue);
                    if (found && fZNode) found = pcoin->vout[i].nValue != ZNODE_COIN_REQUIRED * COIN; // do not use Hot MN funds
                } else if (nCoinType == ONLY_1000) {
                    found = pcoin->vout[i].nValue == ZNODE_COIN_REQUIRED * COIN;
                } else if (nCoinType == ONLY_PRIVATESEND_COLLATERAL) {
                    found = IsCollateralAmount(pcoin->vout[i].nValue);
                } else {
                    found = true;
                }
                if (!found) continue;

                isminetype mine = IsMine(pcoin->vout[i]);
                if (!(IsSpent(wtxid, i)) &&
                        mine != ISMINE_NO &&
                        (!IsLockedCoin((*it).first, i) || nCoinType == ONLY_1000) &&
                        (pcoin->vout[i].nValue > nMinimumInputValue) &&
                        (
                                !coinControl ||
                                !coinControl->HasSelected() ||
                                coinControl->fAllowOtherInputs ||
                                coinControl->IsSelected(COutPoint((*it).first, i))
                        )
                    ) {
                    vCoins.push_back(COutput(pcoin, i, nDepth,
                                             ((mine & ISMINE_SPENDABLE) != ISMINE_NO) ||
                                             (coinControl && coinControl->fAllowWatchOnly &&
                                              (mine & ISMINE_WATCH_SOLVABLE) != ISMINE_NO),
                                             (mine & (ISMINE_SPENDABLE | ISMINE_WATCH_SOLVABLE)) != ISMINE_NO));
                }
            }
        }
    }
}


bool CWallet::SelectCoinsDark(CAmount nValueMin, CAmount nValueMax, std::vector <CTxIn> &vecTxInRet, CAmount &nValueRet,
                              int nPrivateSendRoundsMin, int nPrivateSendRoundsMax) const {
    CCoinControl *coinControl = NULL;

    vecTxInRet.clear();
    nValueRet = 0;

    vector <COutput> vCoins;
    AvailableCoins(vCoins, true, coinControl, false, nPrivateSendRoundsMin < 0 ? ONLY_NONDENOMINATED_NOT1000IFMN : ONLY_DENOMINATED);

    //order the array so largest nondenom are first, then denominations, then very small inputs.
    sort(vCoins.rbegin(), vCoins.rend(), CompareByPriority());

    BOOST_FOREACH(const COutput &out, vCoins)
    {
        //do not allow inputs less than 1/10th of minimum value
        if (out.tx->vout[out.i].nValue < nValueMin / 10) continue;
        //do not allow collaterals to be selected
        if (IsCollateralAmount(out.tx->vout[out.i].nValue)) continue;
        if (fZNode && out.tx->vout[out.i].nValue == ZNODE_COIN_REQUIRED * COIN) continue; //znode input

        if (nValueRet + out.tx->vout[out.i].nValue <= nValueMax) {
            CTxIn txin = CTxIn(out.tx->GetHash(), out.i);

            int nRounds = GetInputPrivateSendRounds(txin);
            if (nRounds >= nPrivateSendRoundsMax) continue;
            if (nRounds < nPrivateSendRoundsMin) continue;

            txin.prevPubKey = out.tx->vout[out.i].scriptPubKey; // the inputs PubKey
            nValueRet += out.tx->vout[out.i].nValue;
            vecTxInRet.push_back(txin);
        }
    }

    return nValueRet >= nValueMin;
}

// znode
bool CWallet::GetCollateralTxIn(CTxIn& txinRet, CAmount& nValueRet) const
{
    vector<COutput> vCoins;

    AvailableCoins(vCoins);

    BOOST_FOREACH(const COutput& out, vCoins)
    {
        if(IsCollateralAmount(out.tx->vout[out.i].nValue))
        {
            txinRet = CTxIn(out.tx->GetHash(), out.i);
            txinRet.prevPubKey = out.tx->vout[out.i].scriptPubKey; // the inputs PubKey
            nValueRet = out.tx->vout[out.i].nValue;
            return true;
        }
    }

    return false;
}

bool CWallet::GetZnodeVinAndKeys(CTxIn &txinRet, CPubKey &pubKeyRet, CKey &keyRet, std::string strTxHash,
                                 std::string strOutputIndex) {
    // wait for reindex and/or import to finish
    if (fImporting || fReindex) return false;

    // Find possible candidates
    std::vector <COutput> vPossibleCoins;
    AvailableCoins(vPossibleCoins, true, NULL, false, ONLY_1000);
    if (vPossibleCoins.empty()) {
        LogPrintf("CWallet::GetZnodeVinAndKeys -- Could not locate any valid znode vin\n");
        return false;
    }

    if (strTxHash.empty()) // No output specified, select the first one
        return GetVinAndKeysFromOutput(vPossibleCoins[0], txinRet, pubKeyRet, keyRet);

    // Find specific vin
    uint256 txHash = uint256S(strTxHash);
    int nOutputIndex = atoi(strOutputIndex.c_str());

    BOOST_FOREACH(COutput & out, vPossibleCoins)
    if (out.tx->GetHash() == txHash && out.i == nOutputIndex) // found it!
        return GetVinAndKeysFromOutput(out, txinRet, pubKeyRet, keyRet);

    LogPrintf("CWallet::GetZnodeVinAndKeys -- Could not locate specified znode vin\n");
    return false;
}

bool CWallet::GetVinAndKeysFromOutput(COutput out, CTxIn &txinRet, CPubKey &pubKeyRet, CKey &keyRet) {
    // wait for reindex and/or import to finish
    if (fImporting || fReindex) return false;

    CScript pubScript;

    txinRet = CTxIn(out.tx->GetHash(), out.i);
    pubScript = out.tx->vout[out.i].scriptPubKey; // the inputs PubKey

    CTxDestination address1;
    ExtractDestination(pubScript, address1);
    CBitcoinAddress address2(address1);

    CKeyID keyID;
    if (!address2.GetKeyID(keyID)) {
        LogPrintf("CWallet::GetVinAndKeysFromOutput -- Address does not refer to a key\n");
        return false;
    }

    if (!GetKey(keyID, keyRet)) {
        LogPrintf("CWallet::GetVinAndKeysFromOutput -- Private key for address is not known\n");
        return false;
    }

    pubKeyRet = keyRet.GetPubKey();
    return true;
}

//[zcoin]
void CWallet::ListAvailableCoinsMintCoins(vector <COutput> &vCoins, bool fOnlyConfirmed) const {
    vCoins.clear();
    {
        LOCK(cs_wallet);
        list <CZerocoinEntry> listOwnCoins;
        CWalletDB walletdb(pwalletMain->strWalletFile);
        walletdb.ListPubCoin(listOwnCoins);
        LogPrintf("listOwnCoins.size()=%s\n", listOwnCoins.size());
        for (map<uint256, CWalletTx>::const_iterator it = mapWallet.begin(); it != mapWallet.end(); ++it) {
            const CWalletTx *pcoin = &(*it).second;
//            LogPrintf("pcoin=%s\n", pcoin->GetHash().ToString());
            if (!CheckFinalTx(*pcoin)) {
                LogPrintf("!CheckFinalTx(*pcoin)=%s\n", !CheckFinalTx(*pcoin));
                continue;
            }

            if (fOnlyConfirmed && !pcoin->IsTrusted()) {
                LogPrintf("fOnlyConfirmed = %s, !pcoin->IsTrusted()\n", fOnlyConfirmed, !pcoin->IsTrusted());
                continue;
            }

            if (pcoin->IsCoinBase() && pcoin->GetBlocksToMaturity() > 0) {
                LogPrintf("Not trusted\n");
                continue;
            }

            int nDepth = pcoin->GetDepthInMainChain();
            if (nDepth < 0) {
                LogPrintf("nDepth=%s\n", nDepth);
                continue;
            }
            LogPrintf("pcoin->vout.size()=%s\n", pcoin->vout.size());

            for (unsigned int i = 0; i < pcoin->vout.size(); i++) {
                if (pcoin->vout[i].scriptPubKey.IsZerocoinMint()) {
                    CTxOut txout = pcoin->vout[i];
                    CBigNum pubCoin = ParseZerocoinMintScript(txout.scriptPubKey);
                    LogPrintf("Pubcoin=%s\n", pubCoin.ToString());
                    // CHECKING PROCESS
                    BOOST_FOREACH(const CZerocoinEntry &ownCoinItem, listOwnCoins) {
//                        LogPrintf("*******\n");
//                        LogPrintf("ownCoinItem.value=%s,\n", ownCoinItem.value.ToString());
//                        LogPrintf("ownCoinItem.IsUsed=%s\n, ", ownCoinItem.IsUsed);
//                        LogPrintf("ownCoinItem.randomness=%s\n, ", ownCoinItem.randomness);
//                        LogPrintf("ownCoinItem.serialNumber=%s\n, ", ownCoinItem.serialNumber);
                        if (ownCoinItem.value == pubCoin && ownCoinItem.IsUsed == false &&
                            ownCoinItem.randomness != 0 && ownCoinItem.serialNumber != 0) {
                            vCoins.push_back(COutput(pcoin, i, nDepth, true, true));
                            LogPrintf("-->OK\n");
                        }
                    }

                }
            }
        }
    }
}

void CWallet::ListAvailableSigmaMintCoins(vector<COutput> &vCoins, bool fOnlyConfirmed) const {
    vCoins.clear();
    LOCK(cs_wallet);
    list<CSigmaEntry> listOwnCoins;
    CWalletDB walletdb(pwalletMain->strWalletFile);
    walletdb.ListSigmaPubCoin(listOwnCoins);
    LogPrintf("listOwnCoins.size()=%s\n", listOwnCoins.size());
    for (map<uint256, CWalletTx>::const_iterator it = mapWallet.begin(); it != mapWallet.end(); ++it) {
        const CWalletTx *pcoin = &(*it).second;
//        LogPrintf("pcoin=%s\n", pcoin->GetHash().ToString());
        if (!CheckFinalTx(*pcoin)) {
            LogPrintf("!CheckFinalTx(*pcoin)=%s\n", !CheckFinalTx(*pcoin));
            continue;
        }

        if (fOnlyConfirmed && !pcoin->IsTrusted()) {
            LogPrintf("fOnlyConfirmed = %s, !pcoin->IsTrusted()\n", fOnlyConfirmed, !pcoin->IsTrusted());
            continue;
        }

        if (pcoin->IsCoinBase() && pcoin->GetBlocksToMaturity() > 0) {
            LogPrintf("Not trusted\n");
            continue;
        }

        int nDepth = pcoin->GetDepthInMainChain();
        if (nDepth < 0) {
            LogPrintf("nDepth=%s\n", nDepth);
            continue;
        }
        LogPrintf("pcoin->vout.size()=%s\n", pcoin->vout.size());

        for (unsigned int i = 0; i < pcoin->vout.size(); i++) {
            if (pcoin->vout[i].scriptPubKey.IsSigmaMint()) {
                CTxOut txout = pcoin->vout[i];
                secp_primitives::GroupElement pubCoin = sigma::ParseSigmaMintScript(
                    txout.scriptPubKey);
                LogPrintf("Pubcoin=%s\n", pubCoin.tostring());
                // CHECKING PROCESS
                BOOST_FOREACH(const CSigmaEntry &ownCoinItem, listOwnCoins) {
                   if (ownCoinItem.value == pubCoin && ownCoinItem.IsUsed == false &&
                        ownCoinItem.randomness != uint64_t(0) && ownCoinItem.serialNumber != uint64_t(0)) {
                        vCoins.push_back(COutput(pcoin, i, nDepth, true, true));
                        LogPrintf("-->OK\n");
                    }
                }
            }
        }
    }
}

static void ApproximateBestSubset(vector <pair<CAmount, pair<const CWalletTx *, unsigned int> >> vValue,
                                  const CAmount &nTotalLower,
                                  const CAmount &nTargetValue,
                                  vector<char> &vfBest, CAmount &nBest, int iterations = 1000) {
    vector<char> vfIncluded;

    vfBest.assign(vValue.size(), true);
    nBest = nTotalLower;

    seed_insecure_rand();

    for (int nRep = 0; nRep < iterations && nBest != nTargetValue; nRep++) {
        vfIncluded.assign(vValue.size(), false);
        CAmount nTotal = 0;
        bool fReachedTarget = false;
        for (int nPass = 0; nPass < 2 && !fReachedTarget; nPass++) {
            for (unsigned int i = 0; i < vValue.size(); i++) {
                //The solver here uses a randomized algorithm,
                //the randomness serves no real security purpose but is just
                //needed to prevent degenerate behavior and it is important
                //that the rng is fast. We do not use a constant random sequence,
                //because there may be some privacy improvement by making
                //the selection random.
                if (nPass == 0 ? insecure_rand() & 1 : !vfIncluded[i]) {
                    nTotal += vValue[i].first;
                    vfIncluded[i] = true;
                    if (nTotal >= nTargetValue) {
                        fReachedTarget = true;
                        if (nTotal < nBest) {
                            nBest = nTotal;
                            vfBest = vfIncluded;
                        }
                        nTotal -= vValue[i].first;
                        vfIncluded[i] = false;
                    }
                }
            }
        }
    }
}

bool CWallet::SelectCoinsMinConf(const CAmount &nTargetValue, const int nConfMine, const int nConfTheirs,
                                 const uint64_t nMaxAncestors, vector <COutput> vCoins,
                                 set <pair<const CWalletTx *, unsigned int>> &setCoinsRet,
                                 CAmount &nValueRet) const {
    setCoinsRet.clear();
    nValueRet = 0;

    // List of values less than target
    pair <CAmount, pair<const CWalletTx *, unsigned int>> coinLowestLarger;
    coinLowestLarger.first = std::numeric_limits<CAmount>::max();
    coinLowestLarger.second.first = NULL;
    vector <pair<CAmount, pair<const CWalletTx *, unsigned int> >> vValue;
    CAmount nTotalLower = 0;

    random_shuffle(vCoins.begin(), vCoins.end(), GetRandInt);

    BOOST_FOREACH(const COutput &output, vCoins)
    {
        if (!output.fSpendable)
            continue;

        const CWalletTx *pcoin = output.tx;

        if (output.nDepth < (pcoin->IsFromMe(ISMINE_ALL) ? nConfMine : nConfTheirs))
            continue;

        if (!mempool.TransactionWithinChainLimit(pcoin->GetHash(), nMaxAncestors))
            continue;

        int i = output.i;
        CAmount n = pcoin->vout[i].nValue;

        pair <CAmount, pair<const CWalletTx *, unsigned int>> coin = make_pair(n, make_pair(pcoin, i));

        if (n == nTargetValue) {
            setCoinsRet.insert(coin.second);
            nValueRet += coin.first;
            return true;
        } else if (n < nTargetValue + MIN_CHANGE) {
            vValue.push_back(coin);
            nTotalLower += n;
        } else if (n < coinLowestLarger.first) {
            coinLowestLarger = coin;
        }
    }

    if (nTotalLower == nTargetValue) {
        for (unsigned int i = 0; i < vValue.size(); ++i) {
            setCoinsRet.insert(vValue[i].second);
            nValueRet += vValue[i].first;
        }
        return true;
    }

    if (nTotalLower < nTargetValue) {
        if (coinLowestLarger.second.first == NULL)
            return false;
        setCoinsRet.insert(coinLowestLarger.second);
        nValueRet += coinLowestLarger.first;
        return true;
    }

    // Solve subset sum by stochastic approximation
    std::sort(vValue.begin(), vValue.end(), CompareValueOnly());
    std::reverse(vValue.begin(), vValue.end());
    vector<char> vfBest;
    CAmount nBest;

    ApproximateBestSubset(vValue, nTotalLower, nTargetValue, vfBest, nBest);
    if (nBest != nTargetValue && nTotalLower >= nTargetValue + MIN_CHANGE)
        ApproximateBestSubset(vValue, nTotalLower, nTargetValue + MIN_CHANGE, vfBest, nBest);

    // If we have a bigger coin and (either the stochastic approximation didn't find a good solution,
    //                                   or the next bigger coin is closer), return the bigger coin
    if (coinLowestLarger.second.first &&
        ((nBest != nTargetValue && nBest < nTargetValue + MIN_CHANGE) || coinLowestLarger.first <= nBest)) {
        setCoinsRet.insert(coinLowestLarger.second);
        nValueRet += coinLowestLarger.first;
    } else {
        for (unsigned int i = 0; i < vValue.size(); i++)
            if (vfBest[i]) {
                setCoinsRet.insert(vValue[i].second);
                nValueRet += vValue[i].first;
            }

        LogPrint("selectcoins", "SelectCoins() best subset: ");
        for (unsigned int i = 0; i < vValue.size(); i++)
            if (vfBest[i])
                LogPrint("selectcoins", "%s ", FormatMoney(vValue[i].first));
        LogPrint("selectcoins", "total %s\n", FormatMoney(nBest));
    }

    return true;
}

bool CWallet::SelectCoins(const vector <COutput> &vAvailableCoins, const CAmount &nTargetValue,
                          set <pair<const CWalletTx *, unsigned int>> &setCoinsRet, CAmount &nValueRet,
                          const CCoinControl *coinControl, AvailableCoinsType nCoinType, bool fUseInstantSend) const {
    vector <COutput> vCoins(vAvailableCoins);

    // coin control -> return all selected outputs (we want all selected to go into the transaction for sure)
    if (coinControl && coinControl->HasSelected() && !coinControl->fAllowOtherInputs) {
        BOOST_FOREACH(const COutput &out, vCoins)
        {
            if (!out.fSpendable)
                continue;
            if (nCoinType == ONLY_DENOMINATED) {
                CTxIn txin = CTxIn(out.tx->GetHash(), out.i);
                int nRounds = GetInputPrivateSendRounds(txin);
                // make sure it's actually anonymized
                if (nRounds < nPrivateSendRounds) continue;
            }
            nValueRet += out.tx->vout[out.i].nValue;
            setCoinsRet.insert(make_pair(out.tx, out.i));
        }
        return (nValueRet >= nTargetValue);
    }

    //if we're doing only denominated, we need to round up to the nearest smallest denomination
    if (nCoinType == ONLY_DENOMINATED) {
        CAmount nSmallestDenom = vecPrivateSendDenominations.back();
        // Make outputs by looping through denominations, from large to small
        BOOST_FOREACH(CAmount nDenom, vecPrivateSendDenominations)
        {
            BOOST_FOREACH(const COutput &out, vCoins)
            {
                //make sure it's the denom we're looking for, round the amount up to smallest denom
                if (out.tx->vout[out.i].nValue == nDenom && nValueRet + nDenom < nTargetValue + nSmallestDenom) {
                    CTxIn txin = CTxIn(out.tx->GetHash(), out.i);
                    int nRounds = GetInputPrivateSendRounds(txin);
                    // make sure it's actually anonymized
                    if (nRounds < nPrivateSendRounds) continue;
                    nValueRet += nDenom;
                    setCoinsRet.insert(make_pair(out.tx, out.i));
                }
            }
        }
        return (nValueRet >= nTargetValue);
    }

    // calculate value from preset inputs and store them
    set <pair<const CWalletTx *, uint32_t>> setPresetCoins;
    CAmount nValueFromPresetInputs = 0;

    std::vector <COutPoint> vPresetInputs;
    if (coinControl)
        coinControl->ListSelected(vPresetInputs);
    BOOST_FOREACH(const COutPoint &outpoint, vPresetInputs)
    {
        map<uint256, CWalletTx>::const_iterator it = mapWallet.find(outpoint.hash);
        if (it != mapWallet.end()) {
            const CWalletTx *pcoin = &it->second;
            // Clearly invalid input, fail
            if (pcoin->vout.size() <= outpoint.n)
                return false;
            nValueFromPresetInputs += pcoin->vout[outpoint.n].nValue;
            setPresetCoins.insert(make_pair(pcoin, outpoint.n));
        } else
            return false; // TODO: Allow non-wallet inputs
    }

    // remove preset inputs from vCoins
    for (vector<COutput>::iterator it = vCoins.begin();
         it != vCoins.end() && coinControl && coinControl->HasSelected();) {
        if (setPresetCoins.count(make_pair(it->tx, it->i)))
            it = vCoins.erase(it);
        else
            ++it;
    }

    size_t nMaxChainLength = std::min(GetArg("-limitancestorcount", DEFAULT_ANCESTOR_LIMIT),
                                      GetArg("-limitdescendantcount", DEFAULT_DESCENDANT_LIMIT));
    bool fRejectLongChains = GetBoolArg("-walletrejectlongchains", DEFAULT_WALLET_REJECT_LONG_CHAINS);

    bool res = nTargetValue <= nValueFromPresetInputs ||
               SelectCoinsMinConf(nTargetValue - nValueFromPresetInputs, 1, 6, 0, vCoins, setCoinsRet, nValueRet) ||
               SelectCoinsMinConf(nTargetValue - nValueFromPresetInputs, 1, 1, 0, vCoins, setCoinsRet, nValueRet) ||
               (bSpendZeroConfChange &&
                SelectCoinsMinConf(nTargetValue - nValueFromPresetInputs, 0, 1, 2, vCoins, setCoinsRet,
                                   nValueRet)) ||
               (bSpendZeroConfChange && SelectCoinsMinConf(nTargetValue - nValueFromPresetInputs, 0, 1,
                                                           std::min((size_t) 4, nMaxChainLength / 3), vCoins,
                                                           setCoinsRet, nValueRet)) ||
               (bSpendZeroConfChange &&
                SelectCoinsMinConf(nTargetValue - nValueFromPresetInputs, 0, 1, nMaxChainLength / 2, vCoins,
                                   setCoinsRet, nValueRet)) ||
               (bSpendZeroConfChange &&
                SelectCoinsMinConf(nTargetValue - nValueFromPresetInputs, 0, 1, nMaxChainLength, vCoins,
                                   setCoinsRet,
                                   nValueRet)) ||
               (bSpendZeroConfChange && !fRejectLongChains &&
                SelectCoinsMinConf(nTargetValue - nValueFromPresetInputs, 0, 1,
                                   std::numeric_limits<uint64_t>::max(),
                                   vCoins, setCoinsRet, nValueRet));

    // because SelectCoinsMinConf clears the setCoinsRet, we now add the possible inputs to the coinset
    setCoinsRet.insert(setPresetCoins.begin(), setPresetCoins.end());

    // add preset inputs to the total value selected
    nValueRet += nValueFromPresetInputs;

    return res;
}

bool CWallet::FundTransaction(CMutableTransaction &tx, CAmount &nFeeRet, bool overrideEstimatedFeeRate,
                              const CFeeRate &specificFeeRate, int &nChangePosInOut, std::string &strFailReason,
                              bool includeWatching, bool lockUnspents, const CTxDestination &destChange) {
    vector <CRecipient> vecSend;

    // Turn the txout set into a CRecipient vector
    BOOST_FOREACH(const CTxOut &txOut, tx.vout)
    {
        CRecipient recipient = {txOut.scriptPubKey, txOut.nValue, false};
        vecSend.push_back(recipient);
    }

    CCoinControl coinControl;
    coinControl.destChange = destChange;
    coinControl.fAllowOtherInputs = true;
    coinControl.fAllowWatchOnly = includeWatching;
    coinControl.fOverrideFeeRate = overrideEstimatedFeeRate;
    coinControl.nFeeRate = specificFeeRate;

    BOOST_FOREACH(const CTxIn &txin, tx.vin)
        coinControl.Select(txin.prevout);

    CReserveKey reservekey(this);
    CWalletTx wtx;
    if (!CreateTransaction(vecSend, wtx, reservekey, nFeeRet, nChangePosInOut, strFailReason, &coinControl, false))
        return false;

    if (nChangePosInOut != -1)
        tx.vout.insert(tx.vout.begin() + nChangePosInOut, wtx.vout[nChangePosInOut]);

    // Add new txins (keeping original txin scriptSig/order)
    BOOST_FOREACH(const CTxIn &txin, wtx.vin)
    {
        if (!coinControl.IsSelected(txin.prevout)) {
            tx.vin.push_back(txin);

            if (lockUnspents) {
                LOCK2(cs_main, cs_wallet);
                LockCoin(txin.prevout);
            }
        }
    }

    return true;
}

bool CWallet::ConvertList(std::vector <CTxIn> vecTxIn, std::vector <CAmount> &vecAmounts) {
    BOOST_FOREACH(CTxIn txin, vecTxIn) {
        if (mapWallet.count(txin.prevout.hash)) {
            CWalletTx &wtx = mapWallet[txin.prevout.hash];
            if (txin.prevout.n < wtx.vout.size()) {
                vecAmounts.push_back(wtx.vout[txin.prevout.n].nValue);
            }
        } else {
            LogPrintf("CWallet::ConvertList -- Couldn't find transaction\n");
        }
    }
    return true;
}

bool CWallet::SelectCoinsByDenominations(int nDenom, CAmount nValueMin, CAmount nValueMax,
                                         std::vector <CTxIn> &vecTxInRet, std::vector <COutput> &vCoinsRet,
                                         CAmount &nValueRet, int nPrivateSendRoundsMin, int nPrivateSendRoundsMax) {
    vecTxInRet.clear();
    vCoinsRet.clear();
    nValueRet = 0;

    vector <COutput> vCoins;
    AvailableCoins(vCoins, true, NULL, false, ONLY_DENOMINATED);

    std::random_shuffle(vCoins.rbegin(), vCoins.rend(), GetRandInt);

    // ( bit on if present )
    // bit 0 - 100ZCOIN+1
    // bit 1 - 10ZCOIN+1
    // bit 2 - 1ZCOIN+1
    // bit 3 - .1ZCOIN+1

    std::vector<int> vecBits;
    if (!darkSendPool.GetDenominationsBits(nDenom, vecBits)) {
        return false;
    }

    int nDenomResult = 0;

    InsecureRand insecureRand;
    BOOST_FOREACH(const COutput &out, vCoins)
    {
        // znode-like input should not be selected by AvailableCoins now anyway
        //if(out.tx->vout[out.i].nValue == 1000*COIN) continue;
        if (nValueRet + out.tx->vout[out.i].nValue <= nValueMax) {

            CTxIn txin = CTxIn(out.tx->GetHash(), out.i);

            int nRounds = GetInputPrivateSendRounds(txin);
            if (nRounds >= nPrivateSendRoundsMax) continue;
            if (nRounds < nPrivateSendRoundsMin) continue;

            BOOST_FOREACH(int nBit, vecBits) {
                if (out.tx->vout[out.i].nValue == vecPrivateSendDenominations[nBit]) {
                    if (nValueRet >= nValueMin) {
                        //randomly reduce the max amount we'll submit (for anonymity)
                        nValueMax -= insecureRand(nValueMax/5);
                        //on average use 50% of the inputs or less
                        int r = insecureRand(vCoins.size());
                        if ((int) vecTxInRet.size() > r) return true;
                    }
                    txin.prevPubKey = out.tx->vout[out.i].scriptPubKey; // the inputs PubKey
                    nValueRet += out.tx->vout[out.i].nValue;
                    vecTxInRet.push_back(txin);
                    vCoinsRet.push_back(out);
                    nDenomResult |= 1 << nBit;
                }
            }
        }
    }

    return nValueRet >= nValueMin && nDenom == nDenomResult;
}

bool CWallet::CreateCollateralTransaction(CMutableTransaction &txCollateral, std::string &strReason) {
    txCollateral.vin.clear();
    txCollateral.vout.clear();

    CReserveKey reservekey(this);
    CAmount nValue = 0;
    CTxIn txinCollateral;

    if (!GetCollateralTxIn(txinCollateral, nValue)) {
        strReason = "PrivateSend requires a collateral transaction and could not locate an acceptable input!";
        return false;
    }

    // make our change address
    CScript scriptChange;
    CPubKey vchPubKey;
    assert(reservekey.GetReservedKey(vchPubKey)); // should never fail, as we just unlocked
    scriptChange = GetScriptForDestination(vchPubKey.GetID());
    reservekey.KeepKey();

    txCollateral.vin.push_back(txinCollateral);

    //pay collateral charge in fees
    CTxOut txout = CTxOut(nValue - PRIVATESEND_COLLATERAL, scriptChange);
    txCollateral.vout.push_back(txout);
    CAmount amount;
    if (!SignSignature(*this, txinCollateral.prevPubKey, txCollateral, 0, amount, int(SIGHASH_ALL | SIGHASH_ANYONECANPAY))) {
        strReason = "Unable to sign collateral transaction!";
        return false;
    }

    return true;
}

bool CWallet::SelectCoinsGrouppedByAddresses(std::vector <CompactTallyItem> &vecTallyRet, bool fSkipDenominated,
                                             bool fAnonymizable) const {
    LOCK2(cs_main, cs_wallet);

    isminefilter filter = ISMINE_SPENDABLE;

    // try to use cache
    if (fAnonymizable) {
        if(fSkipDenominated && fAnonymizableTallyCachedNonDenom) {
            vecTallyRet = vecAnonymizableTallyCachedNonDenom;
            LogPrint("selectcoins", "SelectCoinsGrouppedByAddresses - using cache for non-denom inputs\n");
            return vecTallyRet.size() > 0;
        }
        if(!fSkipDenominated && fAnonymizableTallyCached) {
            vecTallyRet = vecAnonymizableTallyCached;
            LogPrint("selectcoins", "SelectCoinsGrouppedByAddresses - using cache for all inputs\n");
            return vecTallyRet.size() > 0;
        }
    }

    // Tally
    map <CBitcoinAddress, CompactTallyItem> mapTally;
    for (map<uint256, CWalletTx>::const_iterator it = mapWallet.begin(); it != mapWallet.end(); ++it) {
        const CWalletTx &wtx = (*it).second;

        if (wtx.IsCoinBase() && wtx.GetBlocksToMaturity() > 0) continue;
        if (!fAnonymizable && !wtx.IsTrusted()) continue;

        for (unsigned int i = 0; i < wtx.vout.size(); i++) {
            CTxDestination address;
            if (!ExtractDestination(wtx.vout[i].scriptPubKey, address)) continue;

            isminefilter mine = ::IsMine(*this, address);
            if (!(mine & filter)) continue;

            if (IsSpent(wtx.GetHash(), i) || IsLockedCoin(wtx.GetHash(), i)) continue;

            if (fSkipDenominated && IsDenominatedAmount(wtx.vout[i].nValue)) continue;

            if (fAnonymizable) {
                // ignore collaterals
                if (IsCollateralAmount(wtx.vout[i].nValue)) continue;
                if (fZNode && wtx.vout[i].nValue == ZNODE_COIN_REQUIRED * COIN) continue;
                // ignore outputs that are 10 times smaller then the smallest denomination
                // otherwise they will just lead to higher fee / lower priority
                if (wtx.vout[i].nValue <= vecPrivateSendDenominations.back() / 10) continue;
                // ignore anonymized
                if(GetInputPrivateSendRounds(CTxIn(wtx.GetHash(), i)) >= nPrivateSendRounds) continue;
            }

            CompactTallyItem &item = mapTally[address];
            item.address = address;
            item.nAmount += wtx.vout[i].nValue;
            item.vecTxIn.push_back(CTxIn(wtx.GetHash(), i));
        }
    }

    // construct resulting vector
    vecTallyRet.clear();
    BOOST_FOREACH(const PAIRTYPE(CBitcoinAddress, CompactTallyItem)&item, mapTally) {
        if (fAnonymizable && item.second.nAmount < vecPrivateSendDenominations.back()) continue;
        vecTallyRet.push_back(item.second);
    }

    // order by amounts per address, from smallest to largest
    sort(vecTallyRet.rbegin(), vecTallyRet.rend(), CompareByAmount());

    // cache anonymizable for later use
    if (fAnonymizable) {
        if (fSkipDenominated) {
            vecAnonymizableTallyCachedNonDenom = vecTallyRet;
            fAnonymizableTallyCachedNonDenom = true;
        } else {
            vecAnonymizableTallyCached = vecTallyRet;
            fAnonymizableTallyCached = true;
        }
    }

    // debug
    std::string strMessage = "SelectCoinsGrouppedByAddresses - vecTallyRet:\n";
    BOOST_FOREACH(CompactTallyItem & item, vecTallyRet)
        strMessage += strprintf("  %s %f\n", item.address.ToString().c_str(), float(item.nAmount) / COIN);
    LogPrint("selectcoins", "%s", strMessage);

    return vecTallyRet.size() > 0;
}

bool CWallet::CreateTransaction(const vector <CRecipient> &vecSend, CWalletTx &wtxNew, CReserveKey &reservekey,
                                CAmount &nFeeRet,
                                int &nChangePosInOut, std::string &strFailReason, const CCoinControl *coinControl,
                                bool sign, AvailableCoinsType nCoinType, bool fUseInstantSend) {
    LogPrintf("CreateTransaction()\n");
    CAmount nValue = 0;
    int nChangePosRequest = nChangePosInOut;
    unsigned int nSubtractFeeFromAmount = 0;
    BOOST_FOREACH(const CRecipient &recipient, vecSend)
    {
        if (nValue < 0 || recipient.nAmount < 0) {
            strFailReason = _("Transaction amounts must be positive");
            return false;
        }
        nValue += recipient.nAmount;

        if (recipient.fSubtractFeeFromAmount)
            nSubtractFeeFromAmount++;
    }
    if (vecSend.empty() || nValue < 0) {
        strFailReason = _("Transaction amounts must be positive");
        return false;
    }
    wtxNew.fTimeReceivedIsTxTime = true;
    wtxNew.BindWallet(this);
    CMutableTransaction txNew;

    // Discourage fee sniping.
    //
    // For a large miner the value of the transactions in the best block and
    // the mempool can exceed the cost of deliberately attempting to mine two
    // blocks to orphan the current best block. By setting nLockTime such that
    // only the next block can include the transaction, we discourage this
    // practice as the height restricted and limited blocksize gives miners
    // considering fee sniping fewer options for pulling off this attack.
    //
    // A simple way to think about this is from the wallet's point of view we
    // always want the blockchain to move forward. By setting nLockTime this
    // way we're basically making the statement that we only want this
    // transaction to appear in the next block; we don't want to potentially
    // encourage reorgs by allowing transactions to appear at lower heights
    // than the next block in forks of the best chain.
    //
    // Of course, the subsidy is high enough, and transaction volume low
    // enough, that fee sniping isn't a problem yet, but by implementing a fix
    // now we ensure code won't be written that makes assumptions about
    // nLockTime that preclude a fix later.
    txNew.nLockTime = chainActive.Height();

    // Secondly occasionally randomly pick a nLockTime even further back, so
    // that transactions that are delayed after signing for whatever reason,
    // e.g. high-latency mix networks and some CoinJoin implementations, have
    // better privacy.
    if (GetRandInt(10) == 0)
        txNew.nLockTime = std::max(0, (int) txNew.nLockTime - GetRandInt(100));

    assert(txNew.nLockTime <= (unsigned int) chainActive.Height());
    assert(txNew.nLockTime < LOCKTIME_THRESHOLD);

    {
        LOCK2(cs_main, cs_wallet);
        {
            std::vector <COutput> vAvailableCoins;
            AvailableCoins(vAvailableCoins, true, coinControl, false, nCoinType, fUseInstantSend);

            nFeeRet = payTxFee.GetFeePerK();
            // Start with no fee and loop until there is enough fee
            while (true) {
                nChangePosInOut = nChangePosRequest;
                txNew.vin.clear();
                txNew.vout.clear();
                txNew.wit.SetNull();

                wtxNew.fFromMe = true;
                wtxNew.changes.clear();

                CAmount nValueToSelect = nValue;
                if (nSubtractFeeFromAmount == 0)
                    nValueToSelect += nFeeRet;
                double dPriority = 0;
                // vouts to the payees
                BOOST_FOREACH(const CRecipient &recipient, vecSend)
                {
                    CTxOut txout(recipient.nAmount, recipient.scriptPubKey);

                    if (txout.IsDust(::minRelayTxFee)) {
                        if (recipient.fSubtractFeeFromAmount && nFeeRet > 0) {
                            if (txout.nValue < 0)
                                strFailReason = _("The transaction amount is too small to pay the fee");
                            else
                                strFailReason = _("The transaction amount is too small to send after the fee has been deducted");
                        } else
                            strFailReason = _("Transaction amount too small");
                        return false;
                    }
                    txNew.vout.push_back(txout);
                }

                // Choose coins to use
                set <pair<const CWalletTx *, unsigned int>> setCoins;
                CAmount nValueIn = 0;
                if (!SelectCoins(vAvailableCoins, nValueToSelect, setCoins, nValueIn, coinControl)) {
                    if (nCoinType == ONLY_NOT1000IFMN) {
                        strFailReason = _("Unable to locate enough funds for this transaction that are not equal 1000 XZC.");
                    } else if (nCoinType == ONLY_NONDENOMINATED_NOT1000IFMN) {
                        strFailReason = _("Unable to locate enough PrivateSend non-denominated funds for this transaction that are not equal 1000 XZC.");
                    } else if (nCoinType == ONLY_DENOMINATED) {
                        strFailReason = _("Unable to locate enough PrivateSend denominated funds for this transaction.");
                        strFailReason += _("PrivateSend uses exact denominated amounts to send funds, you might simply need to anonymize some more coins.");
                    } else if (nValueIn < nValueToSelect) {
                        strFailReason = _("Insufficient funds.");
                    }
                    return false;
                }

                BOOST_FOREACH(PAIRTYPE(const CWalletTx*, unsigned int) pcoin, setCoins)
                {
                    CAmount nCredit = pcoin.first->vout[pcoin.second].nValue;
                    //The coin age after the next block (depth+1) is used instead of the current,
                    //reflecting an assumption the user would accept a bit more delay for
                    //a chance at a free transaction.
                    //But mempool inputs might still be in the mempool, so their age stays 0
                    int age = pcoin.first->GetDepthInMainChain();
                    assert(age >= 0);
                    if (age != 0)
                        age += 1;
                    dPriority += (double) nCredit * age;
                }

                const CAmount nChange = nValueIn - nValueToSelect;
                if (nChange > 0) {
                    //over pay for denominated transactions
                    if (nCoinType == ONLY_DENOMINATED) {
                        nFeeRet += nChange;
                        wtxNew.mapValue["DS"] = "1";
                        // recheck skipped denominations during next mixing
                        darkSendPool.ClearSkippedDenominations();
                    } else {
                        // Fill a vout to ourself
                        // TODO: pass in scriptChange instead of reservekey so
                        // change transaction isn't always pay-to-bitcoin-address
                        CScript scriptChange;

                        // coin control: send change to custom address
                        if (coinControl && !boost::get<CNoDestination>(&coinControl->destChange))
                            scriptChange = GetScriptForDestination(coinControl->destChange);

                            // no coin control: send change to newly generated address
                        else {
                            // Note: We use a new key here to keep it from being obvious which side is the change.
                            //  The drawback is that by not reusing a previous key, the change may be lost if a
                            //  backup is restored, if the backup doesn't have the new private key for the change.
                            //  If we reused the old key, it would be possible to add code to look for and
                            //  rediscover unknown transactions that were written with keys of ours to recover
                            //  post-backup change.

                            // Reserve a new key pair from key pool
                            CPubKey vchPubKey;
                            bool ret;
                            ret = reservekey.GetReservedKey(vchPubKey);
                            if (!ret) {
                                strFailReason = _("Keypool ran out, please call keypoolrefill first");
                                return false;
                            }

                            scriptChange = GetScriptForDestination(vchPubKey.GetID());
                        }

                        CTxOut newTxOut(nChange, scriptChange);

                        // We do not move dust-change to fees, because the sender would end up paying more than requested.
                        // This would be against the purpose of the all-inclusive feature.
                        // So instead we raise the change and deduct from the recipient.
                        if (nSubtractFeeFromAmount > 0 && newTxOut.IsDust(::minRelayTxFee)) {
                            CAmount nDust = newTxOut.GetDustThreshold(::minRelayTxFee) - newTxOut.nValue;
                            newTxOut.nValue += nDust; // raise change until no more dust
                            for (unsigned int i = 0; i < vecSend.size(); i++) // subtract from first recipient
                            {
                                if (vecSend[i].fSubtractFeeFromAmount) {
                                    txNew.vout[i].nValue -= nDust;
                                    if (txNew.vout[i].IsDust(::minRelayTxFee)) {
                                        strFailReason = _(
                                                "The transaction amount is too small to send after the fee has been deducted");
                                        return false;
                                    }
                                    break;
                                }
                            }
                        }

                        // Never create dust outputs; if we would, just
                        // add the dust to the fee.
                        if (newTxOut.IsDust(::minRelayTxFee)) {
                            nChangePosInOut = -1;
                            nFeeRet += nChange;
                            reservekey.ReturnKey();
                        } else {
                            if (nChangePosInOut == -1) {
                                // Insert change txn at random position:
                                nChangePosInOut = GetRandInt(txNew.vout.size() + 1);
                            } else if ((unsigned int) nChangePosInOut > txNew.vout.size()) {
                                strFailReason = _("Change index out of range");
                                return false;
                            }

                            vector<CTxOut>::iterator position = txNew.vout.begin() + nChangePosInOut;
                            txNew.vout.insert(position, newTxOut);
                            wtxNew.changes.insert(static_cast<uint32_t>(nChangePosInOut));
                        }
                    }
                } else
                    reservekey.ReturnKey();

                // Fill vin
                //
                // Note how the sequence number is set to max()-1 so that the
                // nLockTime set above actually works.
                BOOST_FOREACH(const PAIRTYPE(const CWalletTx *, unsigned int) &coin, setCoins)
                    txNew.vin.push_back(CTxIn(coin.first->GetHash(), coin.second, CScript(), std::numeric_limits < unsigned int > ::max() - 1));

                // Sign
                int nIn = 0;
                CTransaction txNewConst(txNew);
                BOOST_FOREACH(const PAIRTYPE(const CWalletTx *, unsigned int) &coin, setCoins)
                {
                    bool signSuccess;
                    const CScript &scriptPubKey = coin.first->vout[coin.second].scriptPubKey;
                    SignatureData sigdata;
                    if (sign)
                        signSuccess = ProduceSignature(TransactionSignatureCreator(this, &txNewConst, nIn, coin.first->vout[coin.second].nValue, SIGHASH_ALL),
                                scriptPubKey, sigdata);
                    else
                        signSuccess = ProduceSignature(DummySignatureCreator(this), scriptPubKey, sigdata);

                    if (!signSuccess) {
                        strFailReason = _("Signing transaction failed");
                        return false;
                    } else {
                        UpdateTransaction(txNew, nIn, sigdata);
                    }

                    nIn++;
                }

                unsigned int nBytes = GetVirtualTransactionSize(txNew);

                // Remove scriptSigs if we used dummy signatures for fee calculation
                if (!sign) {
                    BOOST_FOREACH(CTxIn & vin, txNew.vin)
                        vin.scriptSig = CScript();
                    txNew.wit.SetNull();
                }

                // Embed the constructed transaction data in wtxNew.
                *static_cast<CTransaction *>(&wtxNew) = CTransaction(txNew);

                // Limit size
                if (GetTransactionWeight(txNew) >= MAX_STANDARD_TX_WEIGHT) {
                    strFailReason = _("Transaction too large");
                    return false;
                }

                dPriority = wtxNew.ComputePriority(dPriority, nBytes);

                // Can we complete this as a free transaction?
                if (fSendFreeTransactions && nBytes <= MAX_FREE_TRANSACTION_CREATE_SIZE) {
                    // Not enough fee: enough priority?
                    double dPriorityNeeded = mempool.estimateSmartPriority(nTxConfirmTarget);
                    // Require at least hard-coded AllowFree.
                    if (dPriority >= dPriorityNeeded && AllowFree(dPriority))
                        break;
                }

                CAmount nFeeNeeded = GetMinimumFee(nBytes, nTxConfirmTarget, mempool);
                if (coinControl && nFeeNeeded > 0 && coinControl->nMinimumTotalFee > nFeeNeeded) {
                    nFeeNeeded = coinControl->nMinimumTotalFee;
                }
                if (coinControl && coinControl->fOverrideFeeRate)
                    nFeeNeeded = coinControl->nFeeRate.GetFee(nBytes);

                // If we made it here and we aren't even able to meet the relay fee on the next pass, give up
                // because we must be at the maximum allowed fee.
                if (nFeeNeeded < ::minRelayTxFee.GetFee(nBytes))
                {
                    strFailReason = _("Transaction too large for fee policy");
                    return false;
                }

                if (nFeeRet >= nFeeNeeded)
                    break; // Done, enough fee included.

                // Include more fee and try again.
                nFeeRet = nFeeNeeded;
                continue;
            }
        }
    }

    if (GetBoolArg("-walletrejectlongchains", DEFAULT_WALLET_REJECT_LONG_CHAINS)) {
        // Lastly, ensure this tx will pass the mempool's chain limits
        LockPoints lp;
        CTxMemPoolEntry entry(txNew, 0, 0, 0, 0, false, 0, false, 0, lp);
        CTxMemPool::setEntries setAncestors;
        size_t nLimitAncestors = GetArg("-limitancestorcount", DEFAULT_ANCESTOR_LIMIT);
        size_t nLimitAncestorSize = GetArg("-limitancestorsize", DEFAULT_ANCESTOR_SIZE_LIMIT) * 1000;
        size_t nLimitDescendants = GetArg("-limitdescendantcount", DEFAULT_DESCENDANT_LIMIT);
        size_t nLimitDescendantSize = GetArg("-limitdescendantsize", DEFAULT_DESCENDANT_SIZE_LIMIT) * 1000;
        std::string errString;
        if (!mempool.CalculateMemPoolAncestors(entry, setAncestors, nLimitAncestors, nLimitAncestorSize,
                                               nLimitDescendants, nLimitDescendantSize, errString)) {
            strFailReason = _("Transaction has too long of a mempool chain");
            return false;
        }
    }
    return true;
}

void CWallet::CommitTransaction(CWalletTx& tx)
{
    LOCK2(cs_main, cs_wallet);

    LogPrintf("CommitTransaction fBroadcastTransactions = %B:\n%s", fBroadcastTransactions, tx.ToString());

    {
        // This is only to keep the database open to defeat the auto-flush for the
        // duration of this scope.  This is the only place where this optimization
        // maybe makes sense; please don't do it anywhere else.
        std::unique_ptr<CWalletDB> db(fFileBacked ? new CWalletDB(strWalletFile, "r+") : nullptr);

        // Add tx to wallet, because if it has change it's also ours,
        // otherwise just for transaction history.
        AddToWallet(tx, false, db.get());
    }

    // Track how many getdata requests our transaction gets
    mapRequestCount[tx.GetHash()] = 0;

    if (fBroadcastTransactions) {
        bool zeroSpend = tx.IsZerocoinSpend() || tx.IsSigmaSpend();
        CValidationState state;

        // The old Zerocoin spend use a special way to check inputs but not for Sigma spend.
        // The Sigma spend will share the same logic as normal transactions for inputs checking.
        if (!tx.AcceptToMemoryPool(false, maxTxFee, state, !tx.IsZerocoinSpend(), zeroSpend)) {
            LogPrintf("CommitTransaction(): Transaction cannot be broadcast immediately, %s\n", state.GetRejectReason());
            // TODO: if we expect the failure to be long term or permanent, instead delete wtx from the wallet and return failure.
        } else {
            LogPrintf("Successfully accepted txn %s to mempool/stempool, relaying!\n", tx.GetHash().ToString());
            tx.RelayWalletTransaction(!tx.IsZerocoinSpend() /* fCheckInputs */);
        }
    }
}

/**
 * Call after CreateTransaction unless you want to abort
 */
bool CWallet::CommitTransaction(CWalletTx &wtxNew, CReserveKey &reservekey) {
    {
        LOCK2(cs_main, cs_wallet);
        LogPrintf("CommitTransaction fBroadcastTransactions = %B:\n%s",
                  fBroadcastTransactions, wtxNew.ToString());
        {
            // This is only to keep the database open to defeat the auto-flush for the
            // duration of this scope.  This is the only place where this optimization
            // maybe makes sense; please don't do it anywhere else.
            CWalletDB *pwalletdb = fFileBacked ? new CWalletDB(strWalletFile, "r+") : NULL;

            // Take key pair from key pool so it won't be used again
            reservekey.KeepKey();

            // Add tx to wallet, because if it has change it's also ours,
            // otherwise just for transaction history.
            AddToWallet(wtxNew, false, pwalletdb);

            // Notify that old coins are spent
            set < CWalletTx * > setCoins;
            BOOST_FOREACH(const CTxIn &txin, wtxNew.vin)
            {
                CWalletTx &coin = mapWallet[txin.prevout.hash];
                coin.BindWallet(this);
                NotifyTransactionChanged(this, coin.GetHash(), CT_UPDATED);
            }

            if (fFileBacked)
                delete pwalletdb;
        }

        // Track how many getdata requests our transaction gets
        mapRequestCount[wtxNew.GetHash()] = 0;

        if (fBroadcastTransactions) {
            CValidationState state;
            // Broadcast
            if (!wtxNew.AcceptToMemoryPool(false, maxTxFee, state, true)) {
                LogPrintf("CommitTransaction(): Transaction cannot be broadcast immediately, %s\n",
                          state.GetRejectReason());
                // TODO: if we expect the failure to be long term or permanent, instead delete wtx from the wallet and return failure.
            } else {
                LogPrintf("Successfully accepted txn %s to mempool/stempool, relaying!\n",
                          wtxNew.GetHash().ToString());
                wtxNew.RelayWalletTransaction();
            }
        }
    }
    return true;
}

bool CWallet::EraseFromWallet(uint256 hash) {
    if (!fFileBacked)
        return false;
    {
        LOCK(cs_wallet);
        if (mapWallet.erase(hash))
            CWalletDB(strWalletFile).EraseTx(hash);
    }
    return true;
}

bool CWallet::CreateZerocoinMintModel(
        string &stringError,
        const std::vector<std::pair<std::string,int>>& denominationPairs,
        MintAlgorithm algo) {
    if(algo == SIGMA) {
        // Convert denominations from string to sigma denominations.
        std::vector<std::pair<sigma::CoinDenomination, int>> sigma_denominations;
        for(const std::pair<std::string,int>& pair: denominationPairs) {
            sigma::CoinDenomination denom;
            if (!StringToDenomination(pair.first, denom)) {
                stringError = "Unrecognized sigma denomination " + pair.first;
                return false;
            }
            sigma_denominations.push_back(std::make_pair(denom, pair.second));
        }
        vector<CHDMint> vDMints;
        return CreateSigmaMintModel(stringError, sigma_denominations, vDMints);
    }
    else if (algo == ZEROCOIN) {
        // Convert denominations from string to integers.
        std::vector<std::pair<int, int>> int_denominations;
        for(const std::pair<std::string,int>& pair: denominationPairs) {
            int_denominations.push_back(std::make_pair(std::atoi(pair.first.c_str()), pair.second));
        }
        return CreateZerocoinMintModelV2(stringError, int_denominations);
    }
    else
        return false;
}

bool CWallet::CreateZerocoinMintModel(
        string &stringError,
        const std::vector<std::pair<std::string,int>>& denominationPairs,
        vector<CHDMint>& vDMints,
        MintAlgorithm algo) {
    if(algo == SIGMA) {
        // Convert denominations from string to sigma denominations.
        std::vector<std::pair<sigma::CoinDenomination, int>> sigma_denominations;
        for(const std::pair<std::string,int>& pair: denominationPairs) {
            sigma::CoinDenomination denom;
            if (!StringToDenomination(pair.first, denom)) {
                stringError = "Unrecognized sigma denomination " + pair.first;
                return false;
            }
            sigma_denominations.push_back(std::make_pair(denom, pair.second));
        }
        return CreateSigmaMintModel(stringError, sigma_denominations, vDMints);
    }
    else if (algo == ZEROCOIN) {
        // Convert denominations from string to integers.
        std::vector<std::pair<int, int>> int_denominations;
        for(const std::pair<std::string,int>& pair: denominationPairs) {
            int_denominations.push_back(std::make_pair(std::atoi(pair.first.c_str()), pair.second));
        }
        return CreateZerocoinMintModelV2(stringError, int_denominations);
    }
    else
        return false;
}

bool CWallet::CreateSigmaMintModel(
        string &stringError,
        const std::vector<std::pair<sigma::CoinDenomination, int>>& denominationPairs,
        vector<CHDMint>& vDMints) {
    vector<CRecipient> vecSend;
    vector<sigma::PrivateCoin> privCoins;
    CWalletTx wtx;
    CHDMint dMint;

     uint32_t nCountLastUsed = zwalletMain->GetCount();

    for(const std::pair<sigma::CoinDenomination, int>& denominationPair: denominationPairs) {
        sigma::CoinDenomination denomination = denominationPair.first;
        int64_t denominationValue;
        if (!DenominationToInteger(denomination, denominationValue)) {
            throw runtime_error(
                "mintzerocoin <amount>(0.1, 0.5, 1, 10, 100) (\"zcoinaddress\")\n");
        }

        int64_t coinCount = denominationPair.second;

        LogPrintf("rpcWallet.mintzerocoin() denomination = %s, nAmount = %s \n",
            denominationValue, coinCount);

        if(coinCount < 0) {
            throw runtime_error("Coin count negative (\"zcoinaddress\")\n");
        }

        sigma::Params* sigmaParams = sigma::Params::get_default();

        for(int64_t i = 0; i < coinCount; i++) {
            // The following constructor does all the work of minting a brand
            // new zerocoin. It stores all the private values inside the
            // PrivateCoin object. This includes the coin secrets, which must be
            // stored in a secure location (wallet) at the client.

            sigma::PrivateCoin newCoin(sigmaParams, denomination, ZEROCOIN_TX_VERSION_3);

            // Generate and store secrets deterministically in the following function.
            dMint.SetNull();
            zwalletMain->GenerateHDMint(denomination, newCoin, dMint);

            // Get a copy of the 'public' portion of the coin. You should
            // embed this into a Zerocoin 'MINT' transaction along with a series
            // of currency inputs totaling the assigned value of one zerocoin.
            sigma::PublicCoin pubCoin = newCoin.getPublicCoin();

            // Validate
            if (!pubCoin.validate()) {
                // reset countLastUsed value
                zwalletMain->SetCount(nCountLastUsed);
                stringError = "Unable to mint a sigma coin.";
                return false;
            }

            // Update local count (don't write back to DB until we know coin is sent)
            zwalletMain->UpdateCountLocal();

            // Create script for coin
            CScript scriptSerializedCoin;
            // opcode is inserted as 1 byte according to file script/script.h
            scriptSerializedCoin << OP_SIGMAMINT;

            // MARTUN: Commenting this for now.
            // this one will probably be written as int64_t, which means it will be written in as few bytes as necessary, and one more byte for sign. In our case our 34 will take 2 bytes, 1 for the number 34 and another one for the sign.
            // scriptSerializedCoin << pubCoin.getValue().memoryRequired();

            // and this one will write the size in different byte lengths depending on the length of vector. If vector size is <0.4c, which is 76, will write the size of vector in just 1 byte. In our case the size is always 34, so must write that 34 in 1 byte.
            std::vector<unsigned char> vch = pubCoin.getValue().getvch();
            scriptSerializedCoin.insert(scriptSerializedCoin.end(), vch.begin(), vch.end());

            CRecipient recipient = {scriptSerializedCoin, denominationValue, false};

            vecSend.push_back(recipient);
            privCoins.push_back(newCoin);
            vDMints.push_back(dMint);
        }
    }

    stringError = pwalletMain->MintAndStoreSigma(vecSend, privCoins, vDMints, wtx);

    if (stringError != "") {
        // reset countLastUsed value
        zwalletMain->SetCount(nCountLastUsed);
        return false;
    }

    return true;
}

bool CWallet::CreateZerocoinMintModelV2(
        string &stringError,
        const std::vector<std::pair<int,int>>& denominationPairs) {
    libzerocoin::CoinDenomination denomination;
    // Always use modulus v2
    libzerocoin::Params *zcParams = ZCParamsV2;

    vector<CRecipient> vecSend;
    vector<libzerocoin::PrivateCoin> privCoins;
    CWalletTx wtx;

    std::pair<int,int> denominationPair;
    BOOST_FOREACH(denominationPair, denominationPairs){
        int denominationValue = denominationPair.first;
        switch(denominationValue){
            case 1:
                denomination = libzerocoin::ZQ_LOVELACE;
                break;
            case 10:
                denomination = libzerocoin::ZQ_GOLDWASSER;
                break;
            case 25:
                denomination = libzerocoin::ZQ_RACKOFF;
                break;
            case 50:
                denomination = libzerocoin::ZQ_PEDERSEN;
                break;
            case 100:
                denomination = libzerocoin::ZQ_WILLIAMSON;
                break;
            default:
                throw runtime_error(
                    "mintzerocoin <amount>(1,10,25,50,100) (\"zcoinaddress\")\n");
        }

        int64_t amount = denominationPair.second;

        LogPrintf("rpcWallet.mintzerocoin() denomination = %s, nAmount = %s \n", denominationValue, amount);

        if(amount < 0){
                throw runtime_error(
                    "mintzerocoin <amount>(1,10,25,50,100) (\"zcoinaddress\")\n");
        }

        for(int64_t i=0; i<amount; i++){
            // The following constructor does all the work of minting a brand
            // new zerocoin. It stores all the private values inside the
            // PrivateCoin object. This includes the coin secrets, which must be
            // stored in a secure location (wallet) at the client.
            libzerocoin::PrivateCoin newCoin(zcParams, denomination, ZEROCOIN_TX_VERSION_2);
            // Get a copy of the 'public' portion of the coin. You should
            // embed this into a Zerocoin 'MINT' transaction along with a series
            // of currency inputs totaling the assigned value of one zerocoin.

            libzerocoin::PublicCoin pubCoin = newCoin.getPublicCoin();

            //Validate
            bool validCoin = pubCoin.validate();

            // loop until we find a valid coin
            while(!validCoin){
                newCoin = libzerocoin::PrivateCoin(zcParams, denomination, ZEROCOIN_TX_VERSION_2);
                pubCoin = newCoin.getPublicCoin();
                validCoin = pubCoin.validate();
            }

            // Create script for coin
            CScript scriptSerializedCoin =
                    CScript() << OP_ZEROCOINMINT << pubCoin.getValue().getvch().size() << pubCoin.getValue().getvch();

            CRecipient recipient = {scriptSerializedCoin, (denominationValue * COIN), false};

            vecSend.push_back(recipient);
            privCoins.push_back(newCoin);
        }
    }

    stringError = pwalletMain->MintAndStoreZerocoin(vecSend, privCoins, wtx);

    if (stringError != ""){
        return false;
    }

    return true;
}

bool CWallet::CreateZerocoinMintModel(string &stringError, const string& denomAmount, MintAlgorithm algo) {
    //TODO(martun) check if it is time to start minting v3 sigma mints. Not sure how we can
    // access the current block number in the waller side, so adding an algo parameter.
    if(algo == SIGMA)
        return CreateSigmaMintModel(stringError, denomAmount);
    else if (algo == ZEROCOIN)
        return CreateZerocoinMintModelV2(stringError, denomAmount);
    else
        return false;
}

bool CWallet::CreateSigmaMintModel(string &stringError, const string& denomAmount) {
    if (!fFileBacked)
        return false;

    int64_t nAmount = 0;
    sigma::CoinDenomination denomination;
    // Amount
    if (!StringToDenomination(denomAmount, denomination)) {
        return false;
    }
    DenominationToInteger(denomination, nAmount);

    CHDMint dMint;

    uint32_t nCountLastUsed = zwalletMain->GetCount();

    // Set up the Zerocoin Params object
    sigma::Params *sigmaParams = sigma::Params::get_default();

    // The following constructor does all the work of minting a brand
    // new zerocoin. It stores all the private values inside the
    // PrivateCoin object. This includes the coin secrets, which must be
    // stored in a secure location (wallet) at the client.
    sigma::PrivateCoin newCoin(sigmaParams, denomination, ZEROCOIN_TX_VERSION_3);

    // Generate and store secrets deterministically in the following function.
    dMint.SetNull();
    zwalletMain->GenerateHDMint(denomination, newCoin, dMint);

    // Get a copy of the 'public' portion of the coin. You should
    // embed this into a Zerocoin 'MINT' transaction along with a series
    // of currency inputs totaling the assigned value of one zerocoin.
    sigma::PublicCoin pubCoin = newCoin.getPublicCoin();

    // Validate
    if (pubCoin.validate()) {
        // Create script for coin
        CScript scriptSerializedCoin;
        // opcode is inserted as 1 byte according to file script/script.h
        scriptSerializedCoin << OP_SIGMAMINT;

        // MARTUN: Commenting this for now.
        // this one will probably be written as int64_t, which means it will be written in as few bytes as necessary, and one more byte for sign. In our case our 34 will take 2 bytes, 1 for the number 34 and another one for the sign.
        // scriptSerializedCoin << pubCoin.getValue().memoryRequired();

        // and this one will write the size in different byte lengths depending on the length of vector. If vector size is <0.4c, which is 76, will write the size of vector in just 1 byte. In our case the size is always 34, so must write that 34 in 1 byte.
        std::vector<unsigned char> vch = pubCoin.getValue().getvch();
        scriptSerializedCoin.insert(scriptSerializedCoin.end(), vch.begin(), vch.end());

        // Wallet comments
        CWalletTx wtx;
        bool isSigmaMint = true;
        stringError = MintZerocoin(scriptSerializedCoin, nAmount, isSigmaMint, wtx);

        if (stringError != "")
            return false;

        CWalletDB walletdb(pwalletMain->strWalletFile);

        // Now that coin is verified and sent, update the count. (If not verified, we will repeat the same count on the next attempt)
        zwalletMain->UpdateCount();

        dMint.SetTxHash(wtx.GetHash());
        pwalletMain->hdMintTracker->Add(dMint, true);

        LogPrintf("CreateZerocoinMintModel() -> NotifyZerocoinChanged\n");
        LogPrintf("pubcoin=%s, isUsed=%s\n", newCoin.getPublicCoin().getValue().GetHex(), dMint.IsUsed());
        LogPrintf("randomness=%s, serialNumber=%s\n", newCoin.getRandomness(), newCoin.getSerialNumber());
        NotifyZerocoinChanged(
            this,
            newCoin.getPublicCoin().getValue().GetHex(),
            "New (" + std::to_string(nAmount / COIN) + " mint)",
            CT_NEW);
        return true;
    } else {
        // reset coin count
        zwalletMain->SetCount(nCountLastUsed);
        return false;
    }
}

bool CWallet::CreateZerocoinMintModelV2(string &stringError, const string& denomAmount) {

    if (!fFileBacked)
        return false;

    int64_t nAmount = 0;
    libzerocoin::CoinDenomination denomination;
    // Amount
    if (denomAmount == "1") {
        denomination = libzerocoin::ZQ_LOVELACE;
        nAmount = roundint64(1 * COIN);
    } else if (denomAmount == "10") {
        denomination = libzerocoin::ZQ_GOLDWASSER;
        nAmount = roundint64(10 * COIN);
    } else if (denomAmount == "25") {
        denomination = libzerocoin::ZQ_RACKOFF;
        nAmount = roundint64(25 * COIN);
    } else if (denomAmount == "50") {
        denomination = libzerocoin::ZQ_PEDERSEN;
        nAmount = roundint64(50 * COIN);
    } else if (denomAmount == "100") {
        denomination = libzerocoin::ZQ_WILLIAMSON;
        nAmount = roundint64(100 * COIN);
    } else {
        return false;
    }

    // Set up the Zerocoin Params object
    libzerocoin::Params *zcParams = ZCParamsV2;

    int mintVersion = ZEROCOIN_TX_VERSION_1;

    // do not use v2 mint until certain moment when it would be understood by peers
    {
        LOCK(cs_main);
        if (chainActive.Height() >= Params().GetConsensus().nSpendV15StartBlock)
            mintVersion = ZEROCOIN_TX_VERSION_2;
    }

    // The following constructor does all the work of minting a brand
    // new zerocoin. It stores all the private values inside the
    // PrivateCoin object. This includes the coin secrets, which must be
    // stored in a secure location (wallet) at the client.
    libzerocoin::PrivateCoin newCoin(zcParams, denomination, mintVersion);

    // Get a copy of the 'public' portion of the coin. You should
    // embed this into a Zerocoin 'MINT' transaction along with a series
    // of currency inputs totaling the assigned value of one zerocoin.
    libzerocoin::PublicCoin pubCoin = newCoin.getPublicCoin();

    // Validate
    if (pubCoin.validate()) {
        //TODOS
        CScript scriptSerializedCoin =
                CScript() << OP_ZEROCOINMINT << pubCoin.getValue().getvch().size() << pubCoin.getValue().getvch();

        // Wallet comments
        CWalletTx wtx;
        bool isSigmaMint = false;
        stringError = MintZerocoin(scriptSerializedCoin, nAmount, isSigmaMint, wtx);

        if (stringError != "")
            return false;

        const unsigned char *ecdsaSecretKey = newCoin.getEcdsaSeckey();
        CZerocoinEntry zerocoinTx;
        zerocoinTx.IsUsed = false;
        zerocoinTx.denomination = denomination;
        zerocoinTx.value = pubCoin.getValue();
        zerocoinTx.randomness = newCoin.getRandomness();
        zerocoinTx.serialNumber = newCoin.getSerialNumber();
        zerocoinTx.ecdsaSecretKey = std::vector<unsigned char>(ecdsaSecretKey, ecdsaSecretKey+32);
        LogPrintf("CreateZerocoinMintModel() -> NotifyZerocoinChanged\n");
        LogPrintf("pubcoin=%s, isUsed=%s\n", zerocoinTx.value.GetHex(), zerocoinTx.IsUsed);
        LogPrintf("randomness=%s, serialNumber=%s\n", zerocoinTx.randomness, zerocoinTx.serialNumber);
        NotifyZerocoinChanged(this, zerocoinTx.value.GetHex(), "New (" + std::to_string(zerocoinTx.denomination) + " mint)", CT_NEW);
        if (!CWalletDB(strWalletFile).WriteZerocoinEntry(zerocoinTx))
            return false;
        return true;
    } else {
        return false;
    }
}

bool CWallet::CheckDenomination(string denomAmount, int64_t& nAmount, libzerocoin::CoinDenomination& denomination){
    // Amount
    if (denomAmount == "1") {
        denomination = libzerocoin::ZQ_LOVELACE;
        nAmount = roundint64(1 * COIN);
    } else if (denomAmount == "10") {
        denomination = libzerocoin::ZQ_GOLDWASSER;
        nAmount = roundint64(10 * COIN);
    } else if (denomAmount == "25") {
        denomination = libzerocoin::ZQ_RACKOFF;
        nAmount = roundint64(25 * COIN);
    } else if (denomAmount == "50") {
        denomination = libzerocoin::ZQ_PEDERSEN;
        nAmount = roundint64(50 * COIN);
    } else if (denomAmount == "100") {
        denomination = libzerocoin::ZQ_WILLIAMSON;
        nAmount = roundint64(100 * COIN);
    } else {
        return false;
    }
    return true;
}

bool CWallet::CheckHasV2Mint(libzerocoin::CoinDenomination denomination, bool forceUsed){
    // Check if there is v2 mint, spend it first
    bool result = false;
    list <CZerocoinEntry> listOwnCoins;
    CWalletDB(strWalletFile).ListPubCoin(listOwnCoins);
    listOwnCoins.sort(CompHeight);
    CZerocoinEntry coinToUse;
    bool fModulusV2 = chainActive.Height() >= Params().GetConsensus().nModulusV2StartBlock;
    CZerocoinState *zerocoinState = CZerocoinState::GetZerocoinState();

    CBigNum accumulatorValue;
    uint256 accumulatorBlockHash;      // to be used in zerocoin spend v2

    int coinId = INT_MAX;
    int coinHeight;
    BOOST_FOREACH(const CZerocoinEntry &minIdPubcoin, listOwnCoins) {
        if (minIdPubcoin.denomination == denomination
            && ((minIdPubcoin.IsUsed == false && !forceUsed) || (minIdPubcoin.IsUsed == true && forceUsed))
            && minIdPubcoin.randomness != 0
            && minIdPubcoin.serialNumber != 0) {

            int id;
            coinHeight = zerocoinState->GetMintedCoinHeightAndId(minIdPubcoin.value, minIdPubcoin.denomination, id);
            if (coinHeight > 0
                && id < coinId
                && coinHeight + (ZC_MINT_CONFIRMATIONS-1) <= chainActive.Height()
                && zerocoinState->GetAccumulatorValueForSpend(
                    &chainActive,
                    chainActive.Height()-(ZC_MINT_CONFIRMATIONS-1),
                    denomination,
                    id,
                    accumulatorValue,
                    accumulatorBlockHash,
                    fModulusV2) > 1
                    ) {
                result = true;
            }
        }
    }
    return result;
}

bool CWallet::CreateZerocoinSpendModel(
        string &stringError,
        string thirdPartyAddress,
        string denomAmount,
        bool forceUsed,
        bool dontSpendSigma) {
    // Clean the stringError, otherwise even if the Spend passes, it returns false.
    stringError = "";

    if (!fFileBacked)
        return false;

    int64_t nAmount = 0;
    libzerocoin::CoinDenomination denomination;
    bool v2MintFound = false;
    if (CheckDenomination(denomAmount, nAmount, denomination)) {
        // If requested denomination can be a V2 denomination, check if there is any
        // mint of given denomination. Mints which do not have
        // 6 confirmations will NOT be considered.
        v2MintFound = CheckHasV2Mint(denomination, forceUsed);
    }

    // Wallet comments
    CWalletTx wtx;
    uint256 txHash;

    bool zcSelectedIsUsed;

    if (v2MintFound) {
        // Always spend V2 old mints first.
        CBigNum coinSerial;
        CBigNum zcSelectedValue;
        stringError = SpendZerocoin(
            thirdPartyAddress, nAmount, denomination,
            wtx, coinSerial, txHash, zcSelectedValue,
            zcSelectedIsUsed, forceUsed);
    } else if (!dontSpendSigma) {
        sigma::CoinDenomination denomination_v3;
        if (!StringToDenomination(denomAmount, denomination_v3)) {
            stringError = "Unable to convert denomination string to value.";
            return false;
        }
        // Spend sigma mint.
        Scalar coinSerial;
        GroupElement zcSelectedValue;
        stringError = SpendSigma(
                thirdPartyAddress,
                denomination_v3,
                wtx,
                coinSerial,
                txHash,
                zcSelectedValue,
                zcSelectedIsUsed,
                forceUsed);
    } else {
        // There were no V2 mints we could spend, and dontSpendSigma flag is passed, report  an error
        stringError = "No zerocoin mints to spend, spending sigma mints disabled. At least 2 mints with at least 6 confirmations are required to spend a coin.";
    }

    if (stringError != "")
        return false;

    return true;
}

bool CWallet::CreateZerocoinSpendModel(CWalletTx& wtx, string &stringError, string& thirdPartyAddress, const vector<string>& denomAmounts, bool forceUsed) {
    // try to spend V2 coins, if fails, try to spend sigma coins.
    if (!CreateZerocoinSpendModelV2(wtx, stringError, thirdPartyAddress, denomAmounts, forceUsed)) {
        return CreateSigmaSpendModel(wtx, stringError, thirdPartyAddress, denomAmounts, forceUsed);
    }
return true;
}

bool CWallet::CreateZerocoinSpendModelV2(
        CWalletTx& wtx,
        string &stringError,
        string& thirdPartyAddress,
        const vector<string>& denomAmounts,
        bool forceUsed) {
    if (!fFileBacked)
        return false;

    vector<pair<int64_t, libzerocoin::CoinDenomination>> denominations;
    for(vector<string>::const_iterator it = denomAmounts.begin(); it != denomAmounts.end(); it++){
        const string& denomAmount = *it;
        int64_t nAmount = 0;
        libzerocoin::CoinDenomination denomination;
        // Amount
        if (denomAmount == "1") {
            denomination = libzerocoin::ZQ_LOVELACE;
            nAmount = roundint64(1 * COIN);
        } else if (denomAmount == "10") {
            denomination = libzerocoin::ZQ_GOLDWASSER;
            nAmount = roundint64(10 * COIN);
        } else if (denomAmount == "25") {
            denomination = libzerocoin::ZQ_RACKOFF;
            nAmount = roundint64(25 * COIN);
        } else if (denomAmount == "50") {
            denomination = libzerocoin::ZQ_PEDERSEN;
            nAmount = roundint64(50 * COIN);
        } else if (denomAmount == "100") {
            denomination = libzerocoin::ZQ_WILLIAMSON;
            nAmount = roundint64(100 * COIN);
        } else {
            return false;
        }
        denominations.push_back(make_pair(nAmount, denomination));
    }
    vector<CBigNum> coinSerials;
    uint256 txHash;
    vector<CBigNum> zcSelectedValues;
    stringError = SpendMultipleZerocoin(thirdPartyAddress, denominations, wtx, coinSerials, txHash, zcSelectedValues, forceUsed);
    if (stringError != "")
        return false;
    return true;
 }

// TODO(martun): check this function. These string denominations which come from
// outside may not be parsed properly.
bool CWallet::CreateSigmaSpendModel(
        CWalletTx& wtx,
        string &stringError,
        string& thirdPartyAddress,
        const vector<string>& denomAmounts,
        bool forceUsed) {
    if (!fFileBacked)
        return false;

    vector<sigma::CoinDenomination> denominations;
    for(vector<string>::const_iterator it = denomAmounts.begin(); it != denomAmounts.end(); it++){
        const string& denomAmount = *it;
        sigma::CoinDenomination denomination;
        // Amount
        if (!StringToDenomination(denomAmount, denomination)) {
            stringError = "Unable to convert denomination.";
            return false;
        }
        denominations.push_back(denomination);
    }
    vector<Scalar> coinSerials;
    uint256 txHash;
    vector<GroupElement> zcSelectedValues;
    stringError = SpendMultipleSigma(
        thirdPartyAddress, denominations, wtx,
        coinSerials, txHash, zcSelectedValues, forceUsed);
    if (stringError != "")
        return false;
    return true;
}


/**
 * @brief CWallet::CreateZerocoinMintTransaction
 * @param vecSend
 * @param wtxNew
 * @param reservekey
 * @param nFeeRet
 * @param strFailReason
 * @param coinControl
 * @return
 */
bool CWallet::CreateZerocoinMintTransaction(const vector <CRecipient> &vecSend, CWalletTx &wtxNew,
                                            CReserveKey &reservekey,
                                            CAmount &nFeeRet, int &nChangePosInOut, std::string &strFailReason, bool isSigmaMint,
                                            const CCoinControl *coinControl, bool sign) {
    CAmount nValue = 0;
    int nChangePosRequest = nChangePosInOut;
    unsigned int nSubtractFeeFromAmount = 0;
    BOOST_FOREACH(const CRecipient &recipient, vecSend)
    {
        if (nValue < 0 || recipient.nAmount < 0) {
            strFailReason = _("Transaction amounts must be positive");
            return false;
        }
        nValue += recipient.nAmount;
//        if (recipient.fSubtractFeeFromAmount)
//            nSubtractFeeFromAmount++;
    }
    if (vecSend.empty() || nValue < 0) {
        strFailReason = _("Transaction amounts must be positive");
        return false;
    }
    wtxNew.fTimeReceivedIsTxTime = true;
    wtxNew.BindWallet(this);
    CMutableTransaction txNew;
    txNew.nLockTime = chainActive.Height();
    if (GetRandInt(10) == 0)
        txNew.nLockTime = std::max(0, (int) txNew.nLockTime - GetRandInt(100));

    assert(txNew.nLockTime <= (unsigned int) chainActive.Height());
    assert(txNew.nLockTime < LOCKTIME_THRESHOLD);

    {
        LOCK2(cs_main, cs_wallet);
        {
            std::vector <COutput> vAvailableCoins;
            AvailableCoins(vAvailableCoins, true, coinControl);


            nFeeRet = payTxFee.GetFeePerK();
            LogPrintf("nFeeRet=%s\n", nFeeRet);
            // Start with no fee and loop until there is enough fee
            while (true) {
                nChangePosInOut = nChangePosRequest;
                txNew.vin.clear();
                txNew.vout.clear();
                txNew.wit.SetNull();

                wtxNew.fFromMe = true;
                wtxNew.changes.clear();

                CAmount nValueToSelect = nValue + nFeeRet;
//                if (nSubtractFeeFromAmount == 0)
//                    nValueToSelect += nFeeRet;
                double dPriority = 0;
                // vouts to the payees
                BOOST_FOREACH(const CRecipient &recipient, vecSend)
                {
                    CTxOut txout(recipient.nAmount, recipient.scriptPubKey);
                    LogPrintf("txout:%s\n", txout.ToString());

//                    if (recipient.fSubtractFeeFromAmount) {
//                        txout.nValue -= nFeeRet / nSubtractFeeFromAmount; // Subtract fee equally from each selected recipient

//                        if (fFirst) // first receiver pays the remainder not divisible by output count
//                        {
//                            fFirst = false;
//                            txout.nValue -= nFeeRet % nSubtractFeeFromAmount;
//                        }
//                    }

                    if (txout.IsDust(::minRelayTxFee)) {
                        if (recipient.fSubtractFeeFromAmount && nFeeRet > 0) {
                            if (txout.nValue < 0)
                                strFailReason = _("The transaction amount is too small to pay the fee");
                            else
                                strFailReason = _(
                                        "The transaction amount is too small to send after the fee has been deducted");
                        } else
                            strFailReason = _("Transaction amount too small");
                        return false;
                    }
                    txNew.vout.push_back(txout);
                }

                // Choose coins to use
                set <pair<const CWalletTx *, unsigned int>> setCoins;
                CAmount nValueIn = 0;
                if (!SelectCoins(vAvailableCoins, nValueToSelect, setCoins, nValueIn, coinControl)) {
                    if (nValueIn < nValueToSelect) {
                        strFailReason = _("Insufficient funds.");
                    }
                    return false;
                }
                BOOST_FOREACH(PAIRTYPE(const CWalletTx*, unsigned int) pcoin, setCoins)
                {
                    CAmount nCredit = pcoin.first->vout[pcoin.second].nValue;
                    //The coin age after the next block (depth+1) is used instead of the current,
                    //reflecting an assumption the user would accept a bit more delay for
                    //a chance at a free transaction.
                    //But mempool inputs might still be in the mempool, so their age stays 0
                    int age = pcoin.first->GetDepthInMainChain();
                    assert(age >= 0);
                    if (age != 0)
                        age += 1;
                    dPriority += (double) nCredit * age;
                }

                CAmount nChange = nValueIn - nValueToSelect;

                if(!isSigmaMint){
                    // NOTE: this depends on the exact behaviour of GetMinFee
                    if (nFeeRet < CTransaction::nMinTxFee && nChange > 0 && nChange < CENT) {
                        int64_t nMoveToFee = min(nChange, CTransaction::nMinTxFee - nFeeRet);
                        nChange -= nMoveToFee;
                        nFeeRet += nMoveToFee;
                    }
                }
                if (nChange > 0) {
                    // Fill a vout to ourself
                    // TODO: pass in scriptChange instead of reservekey so
                    // change transaction isn't always pay-to-bitcoin-address
                    CScript scriptChange;

                    // coin control: send change to custom address
                    if (coinControl && !boost::get<CNoDestination>(&coinControl->destChange)) {
                        scriptChange = GetScriptForDestination(coinControl->destChange);
                    }
                        // send change to one of the specified change addresses
                    else if (mapArgs.count("-change") && mapMultiArgs["-change"].size() > 0) {
                        CBitcoinAddress
                        address(mapMultiArgs["-change"][GetRandInt(mapMultiArgs["-change"].size())]);
                        CKeyID keyID;
                        if (!address.GetKeyID(keyID)) {
                            strFailReason = _("Bad change address");
                            return false;
                        }
                        scriptChange = GetScriptForDestination(keyID);
                    }
                        // no coin control: send change to newly generated address
                    else {
                        // Note: We use a new key here to keep it from being obvious which side is the change.
                        //  The drawback is that by not reusing a previous key, the change may be lost if a
                        //  backup is restored, if the backup doesn't have the new private key for the change.
                        //  If we reused the old key, it would be possible to add code to look for and
                        //  rediscover unknown transactions that were written with keys of ours to recover
                        //  post-backup change.

                        // Reserve a new key pair from key pool
                        CPubKey vchPubKey;
                        bool ret;
                        ret = reservekey.GetReservedKey(vchPubKey);
                        if (!ret) {
                            strFailReason = _("Keypool ran out, please call keypoolrefill first");
                            return false;
                        }

                        scriptChange = GetScriptForDestination(vchPubKey.GetID());
                    }

                    CTxOut newTxOut(nChange, scriptChange);

                    // We do not move dust-change to fees, because the sender would end up paying more than requested.
                    // This would be against the purpose of the all-inclusive feature.
                    // So instead we raise the change and deduct from the recipient.
                    if (nSubtractFeeFromAmount > 0 && newTxOut.IsDust(::minRelayTxFee)) {
                        CAmount nDust = newTxOut.GetDustThreshold(::minRelayTxFee) - newTxOut.nValue;
                        newTxOut.nValue += nDust; // raise change until no more dust
                        for (unsigned int i = 0; i < vecSend.size(); i++) // subtract from first recipient
                        {
                            if (vecSend[i].fSubtractFeeFromAmount) {
                                txNew.vout[i].nValue -= nDust;
                                if (txNew.vout[i].IsDust(::minRelayTxFee)) {
                                    strFailReason = _(
                                            "The transaction amount is too small to send after the fee has been deducted");
                                    return false;
                                }
                                break;
                            }
                        }
                    }
                    // Never create dust outputs; if we would, just
                    // add the dust to the fee.
                    if (newTxOut.IsDust(::minRelayTxFee)) {
                        nChangePosInOut = -1;
                        nFeeRet += nChange;
                        reservekey.ReturnKey();
                    } else {
                        if (nChangePosInOut == -1) {
                            // Insert change txn at random position:
                            nChangePosInOut = GetRandInt(txNew.vout.size() + 1);
                        } else if ((unsigned int) nChangePosInOut > txNew.vout.size()) {
                            strFailReason = _("Change index out of range");
                            return false;
                        }

                        vector<CTxOut>::iterator position = txNew.vout.begin() + nChangePosInOut;
                        txNew.vout.insert(position, newTxOut);
                        wtxNew.changes.insert(static_cast<uint32_t>(nChangePosInOut));
                    }
                } else
                    reservekey.ReturnKey();
                // Fill vin
                //
                // Note how the sequence number is set to max()-1 so that the
                // nLockTime set above actually works.
                BOOST_FOREACH(const PAIRTYPE(const CWalletTx *, unsigned int) &coin, setCoins)
                    txNew.vin.push_back(CTxIn(coin.first->GetHash(), coin.second, CScript(),
                                          std::numeric_limits < unsigned int > ::max() - 1));

                // Sign
                int nIn = 0;
                CTransaction txNewConst(txNew);
                BOOST_FOREACH(const PAIRTYPE(const CWalletTx *, unsigned int) &coin, setCoins)
                {
                    bool signSuccess;
                    const CScript &scriptPubKey = coin.first->vout[coin.second].scriptPubKey;
                    SignatureData sigdata;
                    if (sign)
                        signSuccess = ProduceSignature(TransactionSignatureCreator(this, &txNewConst, nIn,
                                                                                   coin.first->vout[coin.second].nValue,
                                                                                   SIGHASH_ALL), scriptPubKey,
                                                       sigdata);
                    else
                        signSuccess = ProduceSignature(DummySignatureCreator(this), scriptPubKey, sigdata);

                    if (!signSuccess) {
                        strFailReason = _("Signing transaction failed");
                        return false;
                    } else {
                        UpdateTransaction(txNew, nIn, sigdata);
                    }
                    nIn++;
                }
                unsigned int nBytes = GetVirtualTransactionSize(txNew);
                // Remove scriptSigs if we used dummy signatures for fee calculation
                if (!sign) {
                    BOOST_FOREACH(CTxIn & vin, txNew.vin)
                    vin.scriptSig = CScript();
                    txNew.wit.SetNull();
                }
                // Embed the constructed transaction data in wtxNew.
                *static_cast<CTransaction *>(&wtxNew) = CTransaction(txNew);

                // Limit size
                if (GetTransactionWeight(txNew) >= MAX_STANDARD_TX_WEIGHT) {
                    strFailReason = _("Transaction too large");
                    return false;
                }
                dPriority = wtxNew.ComputePriority(dPriority, nBytes);

                // Can we complete this as a free transaction?
                if (fSendFreeTransactions && nBytes <= MAX_FREE_TRANSACTION_CREATE_SIZE) {
                    // Not enough fee: enough priority?
                    double dPriorityNeeded = mempool.estimateSmartPriority(nTxConfirmTarget);
                    // Require at least hard-coded AllowFree.
                    if (dPriority >= dPriorityNeeded && AllowFree(dPriority))
                        break;
                }
                CAmount nFeeNeeded;
                if(isSigmaMint) {
                    nFeeNeeded = GetMinimumFee(nBytes, nTxConfirmTarget, mempool);
//                LogPrintf("nFeeNeeded=%s\n", nFeeNeeded);
                    if (coinControl && nFeeNeeded > 0 && coinControl->nMinimumTotalFee > nFeeNeeded) {
                        nFeeNeeded = coinControl->nMinimumTotalFee;
                    }
//                LogPrintf("nFeeNeeded=%s\n", nFeeNeeded);
                    if (coinControl && coinControl->fOverrideFeeRate)
                        nFeeNeeded = coinControl->nFeeRate.GetFee(nBytes);
//                LogPrintf("nFeeNeeded=%s\n", nFeeNeeded);
//                LogPrintf("nFeeRet=%s\n", nFeeRet);
                    // If we made it here and we aren't even able to meet the relay fee on the next pass, give up
                    // because we must be at the maximum allowed fee.
//                if (nFeeNeeded < ::minRelayTxFee.GetFee(nBytes)) {
//                    strFailReason = _("Transaction too large for fee policy");
//                    return false;
//                }
                } else{
                    int64_t nPayFee = payTxFee.GetFeePerK() * (1 + (int64_t) GetTransactionWeight(txNew) / 1000);
                    //                bool fAllowFree = false;					// No free TXs in XZC
                    int64_t nMinFee = wtxNew.GetMinFee(1, false, GMF_SEND);
                    nFeeNeeded = nPayFee;
                    if (nFeeNeeded < nMinFee) {
                        nFeeNeeded = nMinFee;
                    }
                }
                if (nFeeRet >= nFeeNeeded)
                    break; // Done, enough fee included.

                // Include more fee and try again.
                nFeeRet = nFeeNeeded;
                continue;
            }
        }
    }

    if (GetBoolArg("-walletrejectlongchains", DEFAULT_WALLET_REJECT_LONG_CHAINS)) {
        // Lastly, ensure this tx will pass the mempool's chain limits
        LockPoints lp;
        CTxMemPoolEntry entry(txNew, 0, 0, 0, 0, false, 0, false, 0, lp);
        CTxMemPool::setEntries setAncestors;
        size_t nLimitAncestors = GetArg("-limitancestorcount", DEFAULT_ANCESTOR_LIMIT);
        size_t nLimitAncestorSize = GetArg("-limitancestorsize", DEFAULT_ANCESTOR_SIZE_LIMIT) * 1000;
        size_t nLimitDescendants = GetArg("-limitdescendantcount", DEFAULT_DESCENDANT_LIMIT);
        size_t nLimitDescendantSize = GetArg("-limitdescendantsize", DEFAULT_DESCENDANT_SIZE_LIMIT) * 1000;
        std::string errString;
        if (!mempool.CalculateMemPoolAncestors(entry, setAncestors, nLimitAncestors, nLimitAncestorSize,
                                               nLimitDescendants, nLimitDescendantSize, errString)) {
            strFailReason = _("Transaction has too long of a mempool chain");
            return false;
        }
    }
    return true;
}

bool
CWallet::CreateZerocoinMintTransaction(CScript pubCoin, int64_t nValue, CWalletTx &wtxNew, CReserveKey &reservekey,
                                       int64_t &nFeeRet, std::string &strFailReason, bool isSigmaMint,
                                       const CCoinControl *coinControl) {
    vector <CRecipient> vecSend;
    CRecipient recipient = {pubCoin, nValue, false};
    vecSend.push_back(recipient);
    int nChangePosRet = -1;
    return CreateZerocoinMintTransaction(vecSend, wtxNew, reservekey, nFeeRet, nChangePosRet, strFailReason, isSigmaMint,
                                         coinControl);
}

/**
 * @brief CWallet::CreateZerocoinSpendTransaction
 * @param nValue
 * @param denomination
 * @param wtxNew
 * @param reservekey
 * @param coinSerial
 * @param txHash
 * @param zcSelectedValue
 * @param zcSelectedIsUsed
 * @param strFailReason
 * @return
 */
bool CWallet::CreateZerocoinSpendTransaction(std::string &thirdPartyaddress, int64_t nValue, libzerocoin::CoinDenomination denomination,
                                             CWalletTx &wtxNew, CReserveKey &reservekey, CBigNum &coinSerial,
                                             uint256 &txHash, CBigNum &zcSelectedValue, bool &zcSelectedIsUsed,
                                             std::string &strFailReason, bool forceUsed) {
    if (nValue <= 0) {
        strFailReason = _("Transaction amounts must be positive");
        return false;
    }

    wtxNew.BindWallet(this);
    CMutableTransaction txNew;
    {
        LOCK2(cs_main, cs_wallet);
        {
            txNew.vin.clear();
            txNew.vout.clear();
            txNew.wit.SetNull();
            //wtxNew.fFromMe = true;


            CScript scriptChange;
            if(thirdPartyaddress == ""){
                // Reserve a new key pair from key pool
                CPubKey vchPubKey;
                assert(reservekey.GetReservedKey(vchPubKey)); // should never fail, as we just unlocked
                scriptChange = GetScriptForDestination(vchPubKey.GetID());
            }else{

                CBitcoinAddress address(thirdPartyaddress);
                if (!address.IsValid()){
                    strFailReason = _("Invalid zcoin address");
                    return false;
                }
                // Parse Zcoin address
                scriptChange = GetScriptForDestination(CBitcoinAddress(thirdPartyaddress).Get());
            }

            CTxOut newTxOut(nValue, scriptChange);

            // Insert change txn at random position:
            vector<CTxOut>::iterator position = txNew.vout.begin() + GetRandInt(txNew.vout.size() + 1);
            txNew.vout.insert(position, newTxOut);
//            LogPrintf("txNew:%s\n", txNew.ToString());
            LogPrintf("txNew.GetHash():%s\n", txNew.GetHash().ToString());

            // Fill vin

            // Set up the Zerocoin Params object
            bool fModulusV2 = chainActive.Height() >= Params().GetConsensus().nModulusV2StartBlock;
            libzerocoin::Params *zcParams = fModulusV2 ? ZCParamsV2 : ZCParams;

            // Select not yet used coin from the wallet with minimal possible id

            list <CZerocoinEntry> listOwnCoins;
            CWalletDB(strWalletFile).ListPubCoin(listOwnCoins);
            listOwnCoins.sort(CompHeight);
            CZerocoinEntry coinToUse;
            CZerocoinState *zerocoinState = CZerocoinState::GetZerocoinState();

            CBigNum accumulatorValue;
            uint256 accumulatorBlockHash;      // to be used in zerocoin spend v2

            int coinId = INT_MAX;
            int coinHeight;

            BOOST_FOREACH(const CZerocoinEntry &minIdPubcoin, listOwnCoins) {
                if (minIdPubcoin.denomination == denomination
                        && ((minIdPubcoin.IsUsed == false && !forceUsed) || (minIdPubcoin.IsUsed == true && forceUsed))
                        && minIdPubcoin.randomness != 0
                        && minIdPubcoin.serialNumber != 0) {

                    int id;
                    coinHeight = zerocoinState->GetMintedCoinHeightAndId(minIdPubcoin.value, minIdPubcoin.denomination, id);
                    if (coinHeight > 0
                            && id < coinId
                            && coinHeight + (ZC_MINT_CONFIRMATIONS-1) <= chainActive.Height()
                            && zerocoinState->GetAccumulatorValueForSpend(
                                    &chainActive,
                                    chainActive.Height()-(ZC_MINT_CONFIRMATIONS-1),
                                    denomination,
                                    id,
                                    accumulatorValue,
                                    accumulatorBlockHash,
                                    fModulusV2) > 1
                            ) {
                        coinId = id;
                        coinToUse = minIdPubcoin;
                    }
                }
            }

            if (coinId == INT_MAX){
                strFailReason = _("it has to have at least two mint coins with at least 6 confirmation in order to spend a coin");
                return false;
            }

            libzerocoin::Accumulator accumulator(zcParams, accumulatorValue, denomination);
            // 2. Get pubcoin from the private coin
            libzerocoin::PublicCoin pubCoinSelected(zcParams, coinToUse.value, denomination);

            // Now make sure the coin is valid.
            if (!pubCoinSelected.validate()) {
                // If this returns false, don't accept the coin for any purpose!
                // Any ZEROCOIN_MINT with an invalid coin should NOT be
                // accepted as a valid transaction in the block chain.
                strFailReason = _("the selected mint coin is an invalid coin");
                return false;
            }

            // 4. Get witness from the index
            libzerocoin::AccumulatorWitness witness =
                    zerocoinState->GetWitnessForSpend(&chainActive,
                                                      chainActive.Height()-(ZC_MINT_CONFIRMATIONS-1),
                                                      denomination, coinId,
                                                      coinToUse.value,
                                                      fModulusV2);

            int serializedId = coinId + (fModulusV2 ? ZC_MODULUS_V2_BASE_ID : 0);

            CTxIn newTxIn;
            newTxIn.nSequence = serializedId;
            newTxIn.scriptSig = CScript();
            newTxIn.prevout.SetNull();
            txNew.vin.push_back(newTxIn);

            bool useVersion2 = IsZerocoinTxV2(denomination, Params().GetConsensus(), coinId);

            // We use incomplete transaction hash for now as a metadata
            libzerocoin::SpendMetaData metaData(serializedId, txNew.GetHash());

            // Construct the CoinSpend object. This acts like a signature on the
            // transaction.
            libzerocoin::PrivateCoin privateCoin(zcParams, denomination);

            int txVersion = ZEROCOIN_TX_VERSION_1;
            if (useVersion2) {
                // Use version 2 if possible, for older mints stay with 1.5
                txVersion = coinToUse.IsCorrectV2Mint() ? ZEROCOIN_TX_VERSION_2 : ZEROCOIN_TX_VERSION_1_5;
            }
            else {
                int nHeight;
                {
                    LOCK(cs_main);
                    nHeight = chainActive.Height();
                }
                if (nHeight >= Params().GetConsensus().nSpendV15StartBlock)
                    txVersion = ZEROCOIN_TX_VERSION_1_5;
            }

            LogPrintf("CreateZerocoinSpendTransation: tx version=%d, tx metadata hash=%s\n", txVersion, txNew.GetHash().ToString());

            privateCoin.setVersion(txVersion);
            privateCoin.setPublicCoin(pubCoinSelected);
            privateCoin.setRandomness(coinToUse.randomness);
            privateCoin.setSerialNumber(coinToUse.serialNumber);
            privateCoin.setEcdsaSeckey(coinToUse.ecdsaSecretKey);

            libzerocoin::CoinSpend spend(zcParams, privateCoin, accumulator, witness, metaData, accumulatorBlockHash);
            spend.setVersion(txVersion);

            // This is a sanity check. The CoinSpend object should always verify,
            // but why not check before we put it onto the wire?
            if (!spend.Verify(accumulator, metaData)) {
                strFailReason = _("the spend coin transaction did not verify");
                return false;
            }

            // Serialize the CoinSpend object into a buffer.
            CDataStream serializedCoinSpend(SER_NETWORK, PROTOCOL_VERSION);
            serializedCoinSpend << spend;

            CScript tmp = CScript() << OP_ZEROCOINSPEND << serializedCoinSpend.size();
            tmp.insert(tmp.end(), serializedCoinSpend.begin(), serializedCoinSpend.end());
            txNew.vin[0].scriptSig.assign(tmp.begin(), tmp.end());

            // Embed the constructed transaction data in wtxNew.
            *static_cast<CTransaction *>(&wtxNew) = CTransaction(txNew);

            // Limit size
            if (GetTransactionWeight(txNew) >= MAX_STANDARD_TX_WEIGHT) {
                strFailReason = _("Transaction too large");
                return false;
            }

            /*zerocoinSelected.IsUsed = true;
        zerocoinSelected.randomness = 0;
        zerocoinSelected.serialNumber = 0;
        CWalletDB(strWalletFile).WriteZerocoinEntry(zerocoinSelected);*/

            std::list <CZerocoinSpendEntry> listCoinSpendSerial;
            CWalletDB(strWalletFile).ListCoinSpendSerial(listCoinSpendSerial);
            BOOST_FOREACH(const CZerocoinSpendEntry &item, listCoinSpendSerial){
                if (!forceUsed && spend.getCoinSerialNumber() == item.coinSerial) {
                    // THIS SELECEDTED COIN HAS BEEN USED, SO UPDATE ITS STATUS
                    CZerocoinEntry pubCoinTx;
                    pubCoinTx.nHeight = coinHeight;
                    pubCoinTx.denomination = coinToUse.denomination;
                    pubCoinTx.id = coinId;
                    pubCoinTx.IsUsed = true;
                    pubCoinTx.randomness = coinToUse.randomness;
                    pubCoinTx.serialNumber = coinToUse.serialNumber;
                    pubCoinTx.value = coinToUse.value;
                    pubCoinTx.ecdsaSecretKey = coinToUse.ecdsaSecretKey;
                    CWalletDB(strWalletFile).WriteZerocoinEntry(pubCoinTx);
                    LogPrintf("CreateZerocoinSpendTransaction() -> NotifyZerocoinChanged\n");
                    LogPrintf("pubcoin=%s, isUsed=Used\n", coinToUse.value.GetHex());
                    pwalletMain->NotifyZerocoinChanged(pwalletMain, coinToUse.value.GetHex(), "Used (" + std::to_string(coinToUse.denomination) + " mint)",
                                                       CT_UPDATED);
                    strFailReason = _("the coin spend has been used");
                    return false;
                }
            }

            coinSerial = spend.getCoinSerialNumber();
            txHash = wtxNew.GetHash();
            LogPrintf("txHash:\n%s", txHash.ToString());
            zcSelectedValue = coinToUse.value;
            zcSelectedIsUsed = coinToUse.IsUsed;

            CZerocoinSpendEntry entry;
            entry.coinSerial = coinSerial;
            entry.hashTx = txHash;
            entry.pubCoin = zcSelectedValue;
            entry.id = serializedId;
            entry.denomination = coinToUse.denomination;
            LogPrintf("WriteCoinSpendSerialEntry, serialNumber=%s\n", coinSerial.ToString());
            if (!CWalletDB(strWalletFile).WriteCoinSpendSerialEntry(entry)) {
                strFailReason = _("it cannot write coin serial number into wallet");
            }

            coinToUse.IsUsed = true;
            coinToUse.id = coinId;
            coinToUse.nHeight = coinHeight;
            CWalletDB(strWalletFile).WriteZerocoinEntry(coinToUse);
            pwalletMain->NotifyZerocoinChanged(pwalletMain, coinToUse.value.GetHex(), "Used (" + std::to_string(coinToUse.denomination) + " mint)",
                                               CT_UPDATED);
        }
    }

    return true;
}

bool CWallet::CreateSigmaSpendTransaction(
        std::string &thirdPartyaddress,
        sigma::CoinDenomination denomination,
        CWalletTx &wtxNew, CReserveKey &reservekey,
        CAmount& nFeeRet, Scalar &coinSerial,
        uint256 &txHash, GroupElement &zcSelectedValue, bool &zcSelectedIsUsed,
        std::string &strFailReason,  bool forceUsed,
        const CCoinControl *coinControl) {
    int64_t nValue;
    if (!DenominationToInteger(denomination, nValue)) {
        strFailReason = _("Unable to convert denomination to integer.");
        return false;
    }

    wtxNew.BindWallet(this);
    CMutableTransaction txNew;
    {
        LOCK2(cs_main, cs_wallet);
        {
            txNew.vin.clear();
            txNew.vout.clear();
            txNew.wit.SetNull();

            CScript scriptChange;
            if(thirdPartyaddress == "") {
                // Reserve a new key pair from key pool
                CPubKey vchPubKey;
                assert(reservekey.GetReservedKey(vchPubKey)); // should never fail, as we just unlocked
                scriptChange = GetScriptForDestination(vchPubKey.GetID());
            } else {
                CBitcoinAddress address(thirdPartyaddress);
                if (!address.IsValid()){
                    strFailReason = _("Invalid zcoin address");
                    return false;
                }
                // Parse Zcoin address
                scriptChange = GetScriptForDestination(CBitcoinAddress(thirdPartyaddress).Get());
            }

            CTxOut newTxOut(nValue, scriptChange);

            // Insert change txn at random position:
            vector<CTxOut>::iterator position = txNew.vout.begin() + GetRandInt(txNew.vout.size() + 1);
            txNew.vout.insert(position, newTxOut);
//            LogPrintf("txNew:%s\n", txNew.ToString());
            LogPrintf("txNew.GetHash():%s\n", txNew.GetHash().ToString());

            // Fill vin

            // Set up the Sigma Params object
            sigma::Params* sigmaParams = sigma::Params::get_default();

            // Select not yet used coin from the wallet with minimal possible id
            CSigmaEntry coinToUse;
            sigma::CSigmaState* sigmaState = sigma::CSigmaState::GetState();

            std::vector<sigma::PublicCoin> anonimity_set;
            uint256 blockHash;

            int coinId = INT_MAX;
            int coinHeight;
            int coinGroupID;

            // Get Mint metadata objects
            vector<CMintMeta> setMints;
            setMints = pwalletMain->hdMintTracker->ListMints(!forceUsed, !forceUsed, !forceUsed);

            // Cycle through metadata, looking for suitable coin
            list<CMintMeta> listMints(setMints.begin(), setMints.end());
            for (const CMintMeta& mint : listMints) {
                if (denomination == mint.denom
                    && ((mint.isUsed == false && !forceUsed) || (mint.isUsed == true && forceUsed))) {

                    if (!GetMint(mint.hashSerial, coinToUse) && !forceUsed) {
                        strFailReason = "Failed to fetch hashSerial " + mint.hashSerial.GetHex();
                        return false;
                    }

                    std::pair<int, int> coinHeightAndId = sigmaState->GetMintedCoinHeightAndId(
                            sigma::PublicCoin(coinToUse.value, denomination));
                    coinHeight = coinHeightAndId.first;
                    coinGroupID = coinHeightAndId.second;

                    if (coinHeight > 0
                        && coinGroupID < coinId // Always spend coin with smallest ID that matches.
                        && coinHeight + (ZC_MINT_CONFIRMATIONS-1) <= chainActive.Height()
                        && sigmaState->GetCoinSetForSpend(
                            &chainActive,
                            chainActive.Height()-(ZC_MINT_CONFIRMATIONS-1),
                            denomination,
                            coinGroupID,
                            blockHash,
                            anonimity_set) > 1 )  {
                        coinId = coinGroupID;
                        break;
                    }
                }
            }

            if (coinId == INT_MAX) {
                strFailReason = _("it has to have at least two mint coins with at least 6 confirmation in order to spend a coin");
                return false;
            }

            // 2. Get pubcoin from the private coin
            sigma::PublicCoin pubCoinSelected(coinToUse.value, denomination);

            // Now make sure the coin is valid.
            if (!pubCoinSelected.validate()) {
                // If this returns false, don't accept the coin for any purpose!
                // Any ZEROCOIN_MINT with an invalid coin should NOT be
                // accepted as a valid transaction in the block chain.
                strFailReason = _("the selected mint coin is an invalid coin");
                return false;
            }

            int serializedId = coinId;

            CTxIn newTxIn;
            newTxIn.scriptSig = CScript();
            newTxIn.prevout.n = serializedId;
            txNew.vin.push_back(newTxIn);

            // We use incomplete transaction hash as metadata.
            sigma::SpendMetaData metaData(serializedId, blockHash, txNew.GetHash());

            // Construct the CoinSpend object. This acts like a signature on the
            // transaction.
            sigma::PrivateCoin privateCoin(sigmaParams, denomination);

            int txVersion = ZEROCOIN_TX_VERSION_3;

            LogPrintf("CreateZerocoinSpendTransation: tx version=%d, tx metadata hash=%s\n", txVersion, txNew.GetHash().ToString());

            privateCoin.setVersion(txVersion);
            privateCoin.setPublicCoin(pubCoinSelected);
            privateCoin.setRandomness(coinToUse.randomness);
            privateCoin.setSerialNumber(coinToUse.serialNumber);
            privateCoin.setEcdsaSeckey(coinToUse.ecdsaSecretKey);

            sigma::CoinSpend spend(sigmaParams, privateCoin, anonimity_set, metaData);
            spend.setVersion(txVersion);

            // This is a sanity check. The CoinSpend object should always verify,
            // but why not check before we put it onto the wire?
            if (!spend.Verify(anonimity_set, metaData)) {
                strFailReason = _("the spend coin transaction did not verify");
                return false;
            }

            // Serialize the CoinSpend object into a buffer.
            CDataStream serializedCoinSpend(SER_NETWORK, PROTOCOL_VERSION);
            serializedCoinSpend << spend;

            CScript tmp = CScript() << OP_SIGMASPEND;
            // NOTE(martun): Do not write the size first, doesn't look like necessary.
            // If we write it, it will get written in different number of bytes depending
            // on the number itself, and "CScript" does not provide a function to read
            // it back properly.
            // << serializedCoinSpend.size();
            // NOTE(martun): "insert" is not the same as "operator<<", as operator<<
            // also writes the vector size before the vector itself.
            tmp.insert(tmp.end(), serializedCoinSpend.begin(), serializedCoinSpend.end());
            txNew.vin[0].scriptSig.assign(tmp.begin(), tmp.end());

            std::list <CSigmaSpendEntry> listCoinSpendSerial;
            CWalletDB(strWalletFile).ListCoinSpendSerial(listCoinSpendSerial);
            BOOST_FOREACH(const CSigmaSpendEntry &item, listCoinSpendSerial) {
                if (!forceUsed && spend.getCoinSerialNumber() == item.coinSerial) {
                    // THIS SELECTED COIN HAS BEEN USED, SO UPDATE ITS STATUS
                    strFailReason = _("Trying to spend an already spent serial #, try again.");
                    uint256 hashSerial = sigma::GetSerialHash(spend.getCoinSerialNumber());
                    if (!pwalletMain->hdMintTracker->HasSerialHash(hashSerial)){
                        strFailReason = "Tracker does not have serialhash " + hashSerial.GetHex();
                        return false;
                    }
                    CMintMeta meta;
                    pwalletMain->hdMintTracker->Get(hashSerial, meta);
                    meta.isUsed = true;
                    pwalletMain->hdMintTracker->UpdateState(meta);
                    LogPrintf("CreateZerocoinSpendTransaction() -> NotifyZerocoinChanged\n");
                    LogPrintf("pubcoin=%s, isUsed=Used\n", coinToUse.value.GetHex());
                    pwalletMain->NotifyZerocoinChanged(
                        pwalletMain,
                        coinToUse.value.GetHex(),
                        "Used (" + std::to_string(coinToUse.get_denomination_value() / COIN) + " mint)",
                        CT_UPDATED);
                    strFailReason = _("the coin spend has been used");
                    return false;
                }
            }

            coinSerial = spend.getCoinSerialNumber();

            unsigned int nBytes = GetVirtualTransactionSize(txNew);
            CAmount nFeeNeeded = GetMinimumFee(nBytes, nTxConfirmTarget, mempool);
            if (coinControl && nFeeNeeded > 0 && coinControl->nMinimumTotalFee > nFeeNeeded) {
                nFeeNeeded = coinControl->nMinimumTotalFee;
            }
            if (coinControl && coinControl->fOverrideFeeRate)
                nFeeNeeded = coinControl->nFeeRate.GetFee(nBytes);
            nFeeRet = nFeeNeeded;
            txNew.vout[0].nValue -= nFeeRet;

            CMutableTransaction txTemp(txNew);
            txTemp.vin[0].scriptSig.clear();
            // We use incomplete transaction hash as metadata.
            sigma::SpendMetaData metaDataNew(serializedId, blockHash, txTemp.GetHash());
            spend.updateMetaData(privateCoin, metaDataNew);
            // Serialize the CoinSpend object into a buffer.
            CDataStream serializedCoinSpendNew(SER_NETWORK, PROTOCOL_VERSION);
            serializedCoinSpendNew << spend;

            CScript tmpNew = CScript() << OP_SIGMASPEND;
            tmpNew.insert(tmpNew.end(), serializedCoinSpendNew.begin(), serializedCoinSpendNew.end());
            txNew.vin[0].scriptSig.assign(tmpNew.begin(), tmpNew.end());

            // Embed the constructed transaction data in wtxNew.
            // NOTE(martun): change the next line, it's not good coding style.
            *static_cast<CTransaction *>(&wtxNew) = CTransaction(txNew);

            // Limit size
            if (GetTransactionWeight(txNew) >= MAX_STANDARD_TX_WEIGHT) {
                strFailReason = _("Transaction too large");
                return false;
            }
            wtxNew.UpdateHash();
            txHash = wtxNew.GetHash();
            LogPrintf("txHash:\n%s", txHash.ToString());
            zcSelectedValue = coinToUse.value;
            zcSelectedIsUsed = coinToUse.IsUsed;

            CSigmaSpendEntry entry;
            entry.coinSerial = coinSerial;
            entry.hashTx = txHash;
            entry.pubCoin = zcSelectedValue;
            entry.id = serializedId;
            entry.set_denomination_value(coinToUse.get_denomination_value());
            LogPrintf("WriteCoinSpendSerialEntry, serialNumber=%s\n", coinSerial.tostring());
            if (!CWalletDB(strWalletFile).WriteCoinSpendSerialEntry(entry)) {
                strFailReason = _("it cannot write coin serial number into wallet");
            }
        }
    }

    return true;
}

CWalletTx CWallet::CreateSigmaSpendTransaction(
    const std::vector<CRecipient>& recipients,
    CAmount& fee,
    std::vector<CSigmaEntry>& selected,
<<<<<<< HEAD
    std::vector<CSigmaEntry>& changes,
    const CCoinControl *coinControl)
=======
    std::vector<CHDMint>& changes)
>>>>>>> 2d5a06dd
{
    // sanity check
    if (IsLocked()) {
        throw std::runtime_error(_("Wallet locked"));
    }

    // create transaction
    SigmaSpendBuilder builder(*this, coinControl);

    CWalletTx tx = builder.Build(recipients, fee);
    selected = builder.selected;
    changes = builder.changes;

    return tx;
}

/**
 * @brief CWallet::CreateMultipleZerocoinSpendTransaction
 * @param thirdPartyaddress
 * @param denominations
 * @param wtxNew
 * @param reservekey
 * @param coinSerial
 * @param txHash
 * @param zcSelectedValue
 * @param zcSelectedIsUsed
 * @param strFailReason
 * @return
 */
bool CWallet::CreateMultipleZerocoinSpendTransaction(std::string &thirdPartyaddress, const std::vector<std::pair<int64_t, libzerocoin::CoinDenomination>>& denominations,
                                             CWalletTx &wtxNew, CReserveKey &reservekey, vector<CBigNum> &coinSerials, uint256 &txHash, vector<CBigNum> &zcSelectedValues,
                                             std::string &strFailReason, bool forceUsed)
{
    wtxNew.BindWallet(this);
    CMutableTransaction txNew;
    {
        LOCK2(cs_main, cs_wallet);
        {
            txNew.vin.clear();
            txNew.vout.clear();
            txNew.wit.SetNull();
            wtxNew.fFromMe = true;
            CScript scriptChange;
            if(thirdPartyaddress == ""){
                // Reserve a new key pair from key pool
                CPubKey vchPubKey;
                assert(reservekey.GetReservedKey(vchPubKey)); // should never fail, as we just unlocked
                scriptChange = GetScriptForDestination(vchPubKey.GetID());
            }else{
                 CBitcoinAddress address(thirdPartyaddress);
                if (!address.IsValid()){
                    strFailReason = _("Invalid zcoin address");
                    return false;
                }
                // Parse Zcoin address
                scriptChange = GetScriptForDestination(CBitcoinAddress(thirdPartyaddress).Get());
            }

            // Set up the Zerocoin Params object
            bool fModulusV2 = chainActive.Height() >= Params().GetConsensus().nModulusV2StartBlock;
            libzerocoin::Params *zcParams = fModulusV2 ? ZCParamsV2 : ZCParams;
            // objects holding spend inputs & storage values while tx is formed
            struct TempStorage {
                libzerocoin::PrivateCoin privateCoin;
                libzerocoin::Accumulator accumulator;
                libzerocoin::CoinDenomination denomination;
                uint256 accumulatorBlockHash;
                CZerocoinEntry coinToUse;
                int serializedId;
                int txVersion;
                int coinHeight;
                int coinId;
            };
            vector<TempStorage> tempStorages;


            // object storing coins being used for this spend (to avoid duplicates being considered)
            set<CBigNum> tempCoinsToUse;

            // total value of all inputs. Iteritively created in the following loop
            int64_t nValue = 0;
            for (std::vector<std::pair<int64_t, libzerocoin::CoinDenomination>>::const_iterator it = denominations.begin(); it != denominations.end(); it++)
            {
                if ((*it).first <= 0) {
                strFailReason = _("Transaction amounts must be positive");
                    return false;
                }
                nValue += (*it).first;
                libzerocoin::CoinDenomination denomination  = (*it).second;
                LogPrintf("denomination: %s\n", denomination);

                // Fill vin
                // Select not yet used coin from the wallet with minimal possible id
                list <CZerocoinEntry> listOwnCoins;
                CWalletDB(strWalletFile).ListPubCoin(listOwnCoins);
                listOwnCoins.sort(CompHeight);
                CZerocoinEntry coinToUse;
                CZerocoinState *zerocoinState = CZerocoinState::GetZerocoinState();
                CBigNum accumulatorValue;
                uint256 accumulatorBlockHash;      // to be used in zerocoin spend v2
                int coinId = INT_MAX;
                int coinHeight;
                BOOST_FOREACH(const CZerocoinEntry &minIdPubcoin, listOwnCoins) {
                    if (minIdPubcoin.denomination == denomination
                        && ((minIdPubcoin.IsUsed == false && !forceUsed) || (minIdPubcoin.IsUsed == true && forceUsed))
                        && minIdPubcoin.randomness != 0
                        && minIdPubcoin.serialNumber != 0
                        && (tempCoinsToUse.find(minIdPubcoin.value)==tempCoinsToUse.end())) {
                        int id;
                        coinHeight = zerocoinState->GetMintedCoinHeightAndId(minIdPubcoin.value, minIdPubcoin.denomination, id);
                        if (coinHeight > 0
                            && id < coinId
                            && coinHeight + (ZC_MINT_CONFIRMATIONS-1) <= chainActive.Height()
                            && zerocoinState->GetAccumulatorValueForSpend(
                                    &chainActive,
                                    chainActive.Height()-(ZC_MINT_CONFIRMATIONS-1),
                                    denomination,
                                    id,
                                    accumulatorValue,
                                    accumulatorBlockHash,
                                    fModulusV2) > 1) {
                            coinId = id;
                            coinToUse = minIdPubcoin;
                            tempCoinsToUse.insert(minIdPubcoin.value);
                            break;
                        }
                    }
                }

                // If no suitable coin found, fail.
                if (coinId == INT_MAX){
                    strFailReason = _("it has to have at least two mint coins with at least 6 confirmation in order to spend a coin");
                    return false;
                }
                // 1. Get the current accumulator for denomination selected
                libzerocoin::Accumulator accumulator(zcParams, accumulatorValue, denomination);
                // 2. Get pubcoin from the private coin
                libzerocoin::PublicCoin pubCoinSelected(zcParams, coinToUse.value, denomination);
                 // Now make sure the coin is valid.
                if (!pubCoinSelected.validate()) {
                    // If this returns false, don't accept the coin for any purpose!
                    // Any ZEROCOIN_MINT with an invalid coin should NOT be
                    // accepted as a valid transaction in the block chain.
                    strFailReason = _("the selected mint coin is an invalid coin");
                    return false;
                }
                 // 4. Get witness for the accumulator and selected coin
                libzerocoin::AccumulatorWitness witness =
                        zerocoinState->GetWitnessForSpend(&chainActive,
                                                          chainActive.Height()-(ZC_MINT_CONFIRMATIONS-1),
                                                          denomination, coinId,
                                                          coinToUse.value,
                                                          fModulusV2);

                // Generate TxIn info
                int serializedId = coinId + (fModulusV2 ? ZC_MODULUS_V2_BASE_ID : 0);
                CTxIn newTxIn;
                newTxIn.nSequence = serializedId;
                newTxIn.scriptSig = CScript();
                newTxIn.prevout.SetNull();
                txNew.vin.push_back(newTxIn);
                bool useVersion2 = IsZerocoinTxV2(denomination, Params().GetConsensus(), coinId);

                // Construct the CoinSpend object. This acts like a signature on the
                // transaction.
                libzerocoin::PrivateCoin privateCoin(zcParams, denomination);
                int txVersion = ZEROCOIN_TX_VERSION_1;
                if (useVersion2) {
                    // Use version 2 if possible, for older mints stay with 1.5
                    txVersion = coinToUse.IsCorrectV2Mint() ? ZEROCOIN_TX_VERSION_2 : ZEROCOIN_TX_VERSION_1_5;
                }
                else {
                    int nHeight;
                    {
                        LOCK(cs_main);
                        nHeight = chainActive.Height();
                    }
                    if (nHeight >= Params().GetConsensus().nSpendV15StartBlock){
                        txVersion = ZEROCOIN_TX_VERSION_1_5;
                    }
                }
                LogPrintf("CreateZerocoinSpendTransaction: tx version=%d, tx metadata hash=%s\n", txVersion, txNew.GetHash().ToString());

                // Set all values in the private coin object
                privateCoin.setVersion(txVersion);
                privateCoin.setPublicCoin(pubCoinSelected);
                privateCoin.setRandomness(coinToUse.randomness);
                privateCoin.setSerialNumber(coinToUse.serialNumber);
                privateCoin.setEcdsaSeckey(coinToUse.ecdsaSecretKey);


                LogPrintf("creating tempStorage object..\n");
                // Push created TxIn values into a tempStorage object (used in the next loop)
                TempStorage tempStorage {
                    privateCoin,
                    accumulator,
                    denomination,
                    accumulatorBlockHash,
                    coinToUse,
                    serializedId,
                    txVersion,
                    coinHeight,
                    coinId,
                };
                tempStorages.push_back(tempStorage);
            }

            // We now have the total coin amount to send. Create a single TxOut with this value.
            CTxOut newTxOut(nValue, scriptChange);
            // Insert single txout
            vector<CTxOut>::iterator position = txNew.vout.begin();
            txNew.vout.insert(position, newTxOut);

            /* We split the processing of the transaction into two loops.
             * The metaData hash is the hash of the transaction sans the zerocoin-related info (spend info).
             * Transaction processing is split to have the same txHash in every metaData object -
             * if the hash is different (as it would be if we did all steps for a TxIn in one loop) the transaction creation will fail.
            */

            // Remove all zerocoin related info
            CMutableTransaction txTemp = txNew;
            BOOST_FOREACH(CTxIn &txTempIn, txTemp.vin) {
                txTempIn.scriptSig.clear();
                txTempIn.prevout.SetNull();
            }

            uint256 txHashForMetadata = txTemp.GetHash();
            LogPrintf("txNew.GetHash: %s\n", txHashForMetadata.ToString());

            for (std::vector<std::pair<int64_t, libzerocoin::CoinDenomination>>::const_iterator it = denominations.begin(); it != denominations.end(); it++)
            {
                unsigned index = it - denominations.begin();

                TempStorage tempStorage = tempStorages.at(index);
                libzerocoin::SpendMetaData metaData(tempStorage.serializedId, txHashForMetadata);
                CZerocoinEntry coinToUse = tempStorage.coinToUse;

                 //have to recreate coin witness as it can't be stored in an object, hence we can't store it in tempStorage..
                CZerocoinState *zerocoinState = CZerocoinState::GetZerocoinState();
                libzerocoin::AccumulatorWitness witness =
                zerocoinState->GetWitnessForSpend(&chainActive,
                                                  chainActive.Height()-(ZC_MINT_CONFIRMATIONS-1),
                                                  tempStorage.denomination, tempStorage.coinId,
                                                  coinToUse.value,
                                                  fModulusV2);

                // Recreate CoinSpend object
                 libzerocoin::CoinSpend spend(zcParams,
                                             tempStorage.privateCoin,
                                             tempStorage.accumulator,
                                             witness,
                                             metaData,
                                             tempStorage.accumulatorBlockHash);
                spend.setVersion(tempStorage.txVersion);

                // Verify the coinSpend
                if (!spend.Verify(tempStorage.accumulator, metaData)) {
                    strFailReason = _("the spend coin transaction did not verify");
                    return false;
                }
                 // Serialize the CoinSpend object into a buffer.
                CDataStream serializedCoinSpend(SER_NETWORK, PROTOCOL_VERSION);
                serializedCoinSpend << spend;

                // Insert the spend script into the tx object
                CScript tmp = CScript() << OP_ZEROCOINSPEND << serializedCoinSpend.size();
                tmp.insert(tmp.end(), serializedCoinSpend.begin(), serializedCoinSpend.end());
                txNew.vin[index].scriptSig.assign(tmp.begin(), tmp.end());

                // Try to find this coin in the list of spent coin serials.
                // If found, notify that a coin that was previously thought to be available is actually used, and fail.
                std::list <CZerocoinSpendEntry> listCoinSpendSerial;
                CWalletDB(strWalletFile).ListCoinSpendSerial(listCoinSpendSerial);
                BOOST_FOREACH(const CZerocoinSpendEntry &item, listCoinSpendSerial){
                    if (!forceUsed && spend.getCoinSerialNumber() == item.coinSerial) {
                        // THIS SELECTED COIN HAS BEEN USED, SO UPDATE ITS STATUS
                        CZerocoinEntry pubCoinTx;
                        pubCoinTx.nHeight = tempStorage.coinHeight;
                        pubCoinTx.denomination = coinToUse.denomination;
                        pubCoinTx.id = tempStorage.coinId;
                        pubCoinTx.IsUsed = true;
                        pubCoinTx.randomness = coinToUse.randomness;
                        pubCoinTx.serialNumber = coinToUse.serialNumber;
                        pubCoinTx.value = coinToUse.value;
                        pubCoinTx.ecdsaSecretKey = coinToUse.ecdsaSecretKey;
                        CWalletDB(strWalletFile).WriteZerocoinEntry(pubCoinTx);
                        LogPrintf("CreateZerocoinSpendTransaction() -> NotifyZerocoinChanged\n");
                        LogPrintf("pubcoin=%s, isUsed=Used\n", coinToUse.value.GetHex());
                        pwalletMain->NotifyZerocoinChanged(pwalletMain, coinToUse.value.GetHex(), "Used (" + std::to_string(coinToUse.denomination) + " mint)",
                                                           CT_UPDATED);
                        strFailReason = _("the coin spend has been used");
                        return false;
                    }
                }
            }


            // Embed the constructed transaction data in wtxNew.
            *static_cast<CTransaction *>(&wtxNew) = CTransaction(txNew);

            txHash = wtxNew.GetHash();
            LogPrintf("wtxNew.txHash:%s\n", txHash.ToString());

             // Limit size
            if (GetTransactionWeight(txNew) >= MAX_STANDARD_TX_WEIGHT) {
                strFailReason = _("Transaction too large");
                return false;
            }

            // After transaction creation and verification, this last loop is to notify the wallet of changes to zerocoin spend info.
            for (std::vector<std::pair<int64_t, libzerocoin::CoinDenomination>>::const_iterator it = denominations.begin(); it != denominations.end(); it++)
            {
                unsigned index = it - denominations.begin();
                TempStorage tempStorage = tempStorages.at(index);
                CZerocoinEntry coinToUse = tempStorage.coinToUse;

                // Update the wallet with info on this zerocoin spend
                coinSerials.push_back(tempStorage.privateCoin.getSerialNumber());
                zcSelectedValues.push_back(coinToUse.value);

                CZerocoinSpendEntry entry;
                entry.coinSerial = coinSerials[index];
                entry.hashTx = txHash;
                entry.pubCoin = coinToUse.value;
                entry.id = tempStorage.serializedId;
                entry.denomination = coinToUse.denomination;
                LogPrintf("WriteCoinSpendSerialEntry, serialNumber=%s\n", entry.coinSerial.ToString());
                if (!CWalletDB(strWalletFile).WriteCoinSpendSerialEntry(entry)) {
                    strFailReason = _("it cannot write coin serial number into wallet");
                }
                coinToUse.IsUsed = true;
                coinToUse.id = tempStorage.coinId;
                coinToUse.nHeight = tempStorage.coinHeight;
                CWalletDB(strWalletFile).WriteZerocoinEntry(coinToUse);
                pwalletMain->NotifyZerocoinChanged(pwalletMain, coinToUse.value.GetHex(), "Used (" + std::to_string(coinToUse.denomination) + " mint)", CT_UPDATED);
            }
        }
    }
     return true;
}

bool CWallet::CreateMultipleSigmaSpendTransaction(
        std::string &thirdPartyaddress,
        const std::vector<sigma::CoinDenomination>& denominations,
        CWalletTx &wtxNew,
        CReserveKey &reservekey,
        CAmount& nFeeRet,
        vector<Scalar> &coinSerials,
        uint256 &txHash,
        vector<GroupElement> &zcSelectedValues,
        std::string &strFailReason,
        bool forceUsed,
        const CCoinControl *coinControl)
{
    wtxNew.BindWallet(this);
    CMutableTransaction txNew;
    {
        LOCK2(cs_main, cs_wallet);
        {
            txNew.vin.clear();
            txNew.vout.clear();
            txNew.wit.SetNull();
            wtxNew.fFromMe = true;
            CScript scriptChange;
            if(thirdPartyaddress == "") {
                // Reserve a new key pair from key pool
                CPubKey vchPubKey;
                assert(reservekey.GetReservedKey(vchPubKey)); // should never fail, as we just unlocked
                scriptChange = GetScriptForDestination(vchPubKey.GetID());
            }else{
                CBitcoinAddress address(thirdPartyaddress);
                if (!address.IsValid()) {
                    strFailReason = _("Invalid zcoin address");
                    return false;
                }
                // Parse Zcoin address
                scriptChange = GetScriptForDestination(CBitcoinAddress(thirdPartyaddress).Get());
            }

            // Set up the Zerocoin Params object
            sigma::Params* sigmaParams = sigma::Params::get_default();
//             objects holding spend inputs & storage values while tx is formed
            struct TempStorage {
                sigma::PrivateCoin privateCoin;
                std::vector<sigma::PublicCoin> anonimity_set;
                sigma::CoinDenomination denomination;
                uint256 blockHash;
                CSigmaEntry coinToUse;
                int serializedId;
                int txVersion;
                int coinHeight;
                int coinId;
            };
            vector<TempStorage> tempStorages;

            // object storing coins being used for this spend (to avoid duplicates being considered)
            unordered_set<GroupElement> tempCoinsToUse;

            // Get Mint metadata objects
            vector<CMintMeta> setMints;
            setMints = pwalletMain->hdMintTracker->ListMints(!forceUsed, !forceUsed, !forceUsed);
            vector<CMintMeta> listMints(setMints.begin(), setMints.end());

            // Total value of all inputs. Iteritively created in the following loop
            // The value is in multiples of COIN = 100 mln.
            int64_t nValue = 0;
            for (std::vector<sigma::CoinDenomination>::const_iterator it = denominations.begin();
                 it != denominations.end();
                 it++)
            {
                sigma::CoinDenomination denomination = *it;
                int64_t denomination_value;
                if (!DenominationToInteger(denomination, denomination_value)) {
                    strFailReason = _("Unable to convert denomination to integer.");
                    return false;
                }

                if (denomination_value <= 0) {
                    strFailReason = _("Transaction amounts must be positive");
                    return false;
                }
                nValue += denomination_value;
                LogPrintf("denomination: %s\n", *it);

               // Fill vin

                // Set up the Zerocoin Params object
                sigma::Params* zcParams = sigma::Params::get_default();

                // Select not yet used coin from the wallet with minimal possible id
                CSigmaEntry coinToUse;
                sigma::CSigmaState* sigmaState = sigma::CSigmaState::GetState();

                std::vector<sigma::PublicCoin> anonimity_set;
                uint256 blockHash;

                int coinId = INT_MAX;
                int coinHeight;
                int coinGroupID;

                // Cycle through metadata, looking for suitable coin
                int index = -1;
                for (const CMintMeta& mint : listMints) {
                    index++;
                    if (denomination == mint.denom
                        && ((mint.isUsed == false && !forceUsed) || (mint.isUsed == true && forceUsed))) {

                        if (!GetMint(mint.hashSerial, coinToUse) && !forceUsed) {
                            strFailReason = "Failed to fetch hashSerial " + mint.hashSerial.GetHex();
                            return false;
                        }

                        // If we're already using this coin in this transaction
                        if(!(tempCoinsToUse.find(coinToUse.value)==tempCoinsToUse.end()) && !forceUsed){
                            continue;
                        }

                        std::pair<int, int> coinHeightAndId = sigmaState->GetMintedCoinHeightAndId(
                                sigma::PublicCoin(coinToUse.value, denomination));
                        coinHeight = coinHeightAndId.first;
                        coinGroupID = coinHeightAndId.second;

                        if (coinHeight > 0
                            && coinGroupID < coinId // Always spend coin with smallest ID that matches.
                            && coinHeight + (ZC_MINT_CONFIRMATIONS-1) <= chainActive.Height()
                            && sigmaState->GetCoinSetForSpend(
                                &chainActive,
                                chainActive.Height()-(ZC_MINT_CONFIRMATIONS-1),
                                denomination,
                                coinGroupID,
                                blockHash,
                                anonimity_set) > 1 )  {
                            coinId = coinGroupID;
                            tempCoinsToUse.insert(coinToUse.value);
                            listMints.erase(listMints.begin()+index);
                            break;
                        }
                    }

                }





                // If no suitable coin found, fail.
                if (coinId == INT_MAX) {
                    strFailReason = _("it has to have at least two mint coins with at least 6 confirmation in order to spend a coin");
                    return false;
                }
                // 2. Get pubcoin from the private coin
                sigma::PublicCoin pubCoinSelected(coinToUse.value, denomination);
                // Now make sure the coin is valid.
                if (!pubCoinSelected.validate()) {
                    // If this returns false, don't accept the coin for any purpose!
                    // Any ZEROCOIN_MINT with an invalid coin should NOT be
                    // accepted as a valid transaction in the block chain.
                    strFailReason = _("the selected mint coin is an invalid coin");
                    return false;
                }

                // Generate TxIn info
                int serializedId = coinId;
                CTxIn newTxIn;
                newTxIn.scriptSig = CScript();
                newTxIn.prevout.n = serializedId;
                txNew.vin.push_back(newTxIn);

                // Construct the CoinSpend object. This acts like a signature on the
                // transaction.
                sigma::PrivateCoin privateCoin(sigmaParams, denomination);
                int txVersion = ZEROCOIN_TX_VERSION_3;

                LogPrintf("CreateZerocoinSpendTransaction: tx version=%d, tx metadata hash=%s\n", txVersion, txNew.GetHash().ToString());

                // Set all values in the private coin object
                privateCoin.setVersion(txVersion);
                privateCoin.setPublicCoin(pubCoinSelected);
                privateCoin.setRandomness(coinToUse.randomness);
                privateCoin.setSerialNumber(coinToUse.serialNumber);
                privateCoin.setEcdsaSeckey(coinToUse.ecdsaSecretKey);

                LogPrintf("creating tempStorage object..\n");
                // Push created TxIn values into a tempStorage object (used in the next loop)
                TempStorage tempStorage {
                        privateCoin,
                        anonimity_set,
                        denomination,
                        blockHash,
                        coinToUse,
                        serializedId,
                        txVersion,
                        coinHeight,
                        coinId,
                };
                tempStorages.push_back(tempStorage);
            }

            // We now have the total coin amount to send. Create a single TxOut with this value.
            CTxOut newTxOut(nValue, scriptChange);
            // Insert single txout
            vector<CTxOut>::iterator position = txNew.vout.begin();
            txNew.vout.insert(position, newTxOut);

            /* We split the processing of the transaction into two loops.
             * The metaData hash is the hash of the transaction sans the zerocoin-related info (spend info).
             * Transaction processing is split to have the same txHash in every metaData object -
             * if the hash is different (as it would be if we did all steps for a TxIn in one loop) the transaction creation will fail.
            */

            // Remove all zerocoin related info
            CMutableTransaction txTemp = txNew;
            BOOST_FOREACH(CTxIn &txTempIn, txTemp.vin) {
                txTempIn.scriptSig.clear();
            }

            uint256 txHashForMetadata = txTemp.GetHash();
            LogPrintf("txNew.GetHash: %s\n", txHashForMetadata.ToString());
            std::vector<sigma::CoinSpend> spends;
            // Iterator of std::vector<std::pair<int64_t, sigma::CoinDenomination>>::const_iterator
            for (auto it = denominations.begin(); it != denominations.end(); it++)
            {
                unsigned index = it - denominations.begin();

                // We use incomplete transaction hash for now as a metadata
                sigma::SpendMetaData metaData(
                    tempStorages[index].serializedId,
                    tempStorages[index].blockHash,
                    txHashForMetadata);


                TempStorage tempStorage = tempStorages.at(index);
                CSigmaEntry coinToUse = tempStorage.coinToUse;

                // Recreate CoinSpend object
                sigma::CoinSpend spend(sigmaParams,
                                       tempStorage.privateCoin,
                                       tempStorage.anonimity_set,
                                       metaData);
                spend.setVersion(tempStorage.txVersion);
                spends.push_back(spend);
                // Verify the coinSpend
                if (!spend.Verify(tempStorage.anonimity_set, metaData)) {
                    strFailReason = _("the spend coin transaction did not verify");
                    return false;
                }
                // Serialize the CoinSpend object into a buffer.
                CDataStream serializedCoinSpend(SER_NETWORK, PROTOCOL_VERSION);
                serializedCoinSpend << spend;

                // Insert the spend script into the tx object
                CScript tmp = CScript() << OP_SIGMASPEND;

                // NOTE(martun): Do not write the size first, doesn't look like necessary.
                // If we write it, it will get written in different number of bytes depending
                // on the number itself, and "CScript" does not provide a function to read
                // it back properly.
                // << serializedCoinSpend.size();
                // NOTE(martun): "insert" is not the same as "operator<<", as operator<<
                // also writes the vector size before the vector itself.
                tmp.insert(tmp.end(), serializedCoinSpend.begin(), serializedCoinSpend.end());
                txNew.vin[index].scriptSig.assign(tmp.begin(), tmp.end());

                // Try to find this coin in the list of spent coin serials.
                // If found, notify that a coin that was previously thought to be available is actually used, and fail.
                std::list <CSigmaSpendEntry> listCoinSpendSerial;
                CWalletDB(strWalletFile).ListCoinSpendSerial(listCoinSpendSerial);
                BOOST_FOREACH(const CSigmaSpendEntry &item, listCoinSpendSerial){
                    if (!forceUsed && spend.getCoinSerialNumber() == item.coinSerial) {
                        // THIS SELECTED COIN HAS BEEN USED, SO UPDATE ITS STATUS
                        strFailReason = _("Trying to spend an already spent serial #, try again.");
                        uint256 hashSerial = sigma::GetSerialHash(spend.getCoinSerialNumber());
                        if (!pwalletMain->hdMintTracker->HasSerialHash(hashSerial)){
                            strFailReason = "Tracker does not have serialhash " + hashSerial.GetHex();
                            return false;
                        }
                        CMintMeta meta;
                        pwalletMain->hdMintTracker->Get(hashSerial, meta);
                        meta.isUsed = true;
                        pwalletMain->hdMintTracker->UpdateState(meta);
                        LogPrintf("CreateZerocoinSpendTransaction() -> NotifyZerocoinChanged\n");
                        LogPrintf("pubcoin=%s, isUsed=Used\n", coinToUse.value.GetHex());
                        pwalletMain->NotifyZerocoinChanged(
                            pwalletMain,
                            coinToUse.value.GetHex(),
                            "Used (" + std::to_string(coinToUse.get_denomination_value() / COIN) + " mint)",
                            CT_UPDATED);
                        strFailReason = _("the coin spend has been used");
                        return false;
                    }
                }
            }

            unsigned int nBytes = GetVirtualTransactionSize(txNew);
            CAmount nFeeNeeded = GetMinimumFee(nBytes, nTxConfirmTarget, mempool);
            if (coinControl && nFeeNeeded > 0 && coinControl->nMinimumTotalFee > nFeeNeeded) {
                nFeeNeeded = coinControl->nMinimumTotalFee;
            }
            if (coinControl && coinControl->fOverrideFeeRate)
                nFeeNeeded = coinControl->nFeeRate.GetFee(nBytes);
            nFeeRet = nFeeNeeded;
            txNew.vout[0].nValue -= nFeeRet;

            CMutableTransaction txTempNew(txNew);
            BOOST_FOREACH(CTxIn &txTempIn, txTempNew.vin) {
                if (txTempIn.scriptSig.IsSigmaSpend()) {
                    txTempIn.scriptSig.clear();
                }
            }

            for(int i = 0; i < txNew.vin.size(); i++){
                // We use incomplete transaction hash as metadata.
                sigma::SpendMetaData metaDataNew(tempStorages[i].serializedId, tempStorages[i].blockHash, txTempNew.GetHash());
                spends[i].updateMetaData(tempStorages[i].privateCoin, metaDataNew);
                // Serialize the CoinSpend object into a buffer.
                CDataStream serializedCoinSpendNew(SER_NETWORK, PROTOCOL_VERSION);
                serializedCoinSpendNew << spends[i];
                CScript tmpNew = CScript() << OP_SIGMASPEND;
                tmpNew.insert(tmpNew.end(), serializedCoinSpendNew.begin(), serializedCoinSpendNew.end());
                txNew.vin[i].scriptSig.assign(tmpNew.begin(), tmpNew.end());
            }

            // Embed the constructed transaction data in wtxNew.
            *static_cast<CTransaction *>(&wtxNew) = CTransaction(txNew);

            // Limit size
            if (GetTransactionWeight(txNew) >= MAX_STANDARD_TX_WEIGHT) {
                strFailReason = _("Transaction too large");
                return false;
            }

            txHash = wtxNew.GetHash();
            LogPrintf("wtxNew.txHash:%s\n", txHash.ToString());

            // After transaction creation and verification, this last loop is to notify the wallet of changes to zerocoin spend info.
            for (auto it = denominations.begin(); it != denominations.end(); it++)
            {
                unsigned index = it - denominations.begin();
                TempStorage tempStorage = tempStorages.at(index);
                CSigmaEntry coinToUse = tempStorage.coinToUse;

                // Update the wallet with info on this zerocoin spend
                coinSerials.push_back(tempStorage.privateCoin.getSerialNumber());
                zcSelectedValues.push_back(coinToUse.value);

                CSigmaSpendEntry entry;
                entry.coinSerial = coinSerials[index];
                entry.hashTx = txHash;
                entry.pubCoin = coinToUse.value;
                entry.id = tempStorage.serializedId;
                entry.set_denomination_value(coinToUse.get_denomination_value());
                LogPrintf("WriteCoinSpendSerialEntry, serialNumber=%s\n", entry.coinSerial.tostring());
                if (!CWalletDB(strWalletFile).WriteCoinSpendSerialEntry(entry)) {
                    strFailReason = _("it cannot write coin serial number into wallet");
                }
            }
        }
    }
    return true;
}

bool CWallet::SpendOldMints(string& stringError)
{
    list <CZerocoinEntry> listPubCoin;
    CWalletDB(strWalletFile).ListPubCoin(listPubCoin);

    CZerocoinState *zerocoinState = CZerocoinState::GetZerocoinState();
    vector<string> denomAmounts;

    int coinHeight;
    bool NoUnconfirmedCoins = true;
    BOOST_FOREACH(const CZerocoinEntry &pubcoin, listPubCoin) {
        if((pubcoin.IsUsed == false)
           && pubcoin.randomness != 0
           && pubcoin.serialNumber != 0) {
            int id;
            coinHeight = zerocoinState->GetMintedCoinHeightAndId(pubcoin.value, pubcoin.denomination, id);
            if (coinHeight > 0 && coinHeight + (ZC_MINT_CONFIRMATIONS - 1) <= chainActive.Height()) {
                string denomAmount;
                if (pubcoin.denomination == libzerocoin::ZQ_LOVELACE) {
                    denomAmount = "1";
                } else if (pubcoin.denomination == libzerocoin::ZQ_GOLDWASSER) {
                    denomAmount = "10";
                } else if (pubcoin.denomination == libzerocoin::ZQ_RACKOFF) {
                    denomAmount = "25";
                } else if (pubcoin.denomination == libzerocoin::ZQ_PEDERSEN) {
                    denomAmount = "50";
                } else if (pubcoin.denomination == libzerocoin::ZQ_WILLIAMSON) {
                    denomAmount = "100";
                } else {
                    return false;
                }
                denomAmounts.push_back(denomAmount);
            } else
                NoUnconfirmedCoins = false;
        }
    }
    //if we pass empty string as thirdPartyaddress, it will spend coins to self
    std::string thirdPartyaddress = "";
    CWalletTx wtx;

    // Because each transaction has a limit of around 75 KB, and each
    // spend has size 25 KB, we're not able to fit more than 2 old zerocoin spends
    // in a single transaction.
    for(unsigned int i = 0; i < denomAmounts.size(); i += 2) {
        wtx.Init(NULL);
        vector<string> denoms;
        denoms.push_back(denomAmounts[i]);
        if(i + 1 < denomAmounts.size())
            denoms.push_back(denomAmounts[i + 1]);
        if (!CreateZerocoinSpendModelV2(wtx, stringError, thirdPartyaddress, denoms))
            return false;
    }
    return NoUnconfirmedCoins;
}

bool CWallet::CommitZerocoinSpendTransaction(CWalletTx &wtxNew, CReserveKey &reservekey) {
    {
        LOCK2(cs_main, cs_wallet);
        LogPrintf("CommitZerocoinSpendTransaction:\n%s", wtxNew.ToString());
        LogPrintf("Transaction ID:%s\n", wtxNew.GetHash().ToString());
        {
            // This is only to keep the database open to defeat the auto-flush for the
            // duration of this scope.  This is the only place where this optimization
            // maybe makes sense; please don't do it anywhere else.
            CWalletDB *pwalletdb = fFileBacked ? new CWalletDB(strWalletFile, "w") : NULL;

            // Take key pair from key pool so it won't be used again
            reservekey.KeepKey();

            // Add tx to wallet, because if it has change it's also ours,
            // otherwise just for transaction history.
            AddToWallet(wtxNew, false, pwalletdb);

            if (fFileBacked)
                delete pwalletdb;
        }

        // Track how many getdata requests our transaction gets
        mapRequestCount[wtxNew.GetHash()] = 0;

        if (fBroadcastTransactions) {
            CValidationState state;

            // The old Zerocoin spend use a special way to check inputs but not for Sigma spend.
            // The Sigma spend will share the same logic as normal transactions for inputs checking.
            if (!wtxNew.AcceptToMemoryPool(false, maxTxFee, state, wtxNew.IsSigmaSpend(), true)) {
                LogPrintf("CommitZerocoinSpendTransaction(): Transaction cannot be broadcast immediately, %s\n",
                          state.GetRejectReason());
                // TODO: if we expect the failure to be long term or permanent,
                // instead delete wtx from the wallet and return failure.
            } else {
                wtxNew.RelayWalletTransaction(wtxNew.IsSigmaSpend() /* fCheckInputs */);
            }
        }
    }
    return true;
}

string CWallet::MintAndStoreZerocoin(vector<CRecipient> vecSend,
                                     vector<libzerocoin::PrivateCoin> privCoins,
                                     CWalletTx &wtxNew, bool fAskFee) {
    string strError;
    if (IsLocked()) {
        strError = _("Error: Wallet locked, unable to create transaction!");
        LogPrintf("MintZerocoin() : %s", strError);
        return strError;
    }

    int totalValue = 0;
    BOOST_FOREACH(CRecipient recipient, vecSend){
        // Check amount
        if (recipient.nAmount <= 0)
            return _("Invalid amount");

        LogPrintf("MintZerocoin: value = %s\n", recipient.nAmount);
        totalValue += recipient.nAmount;

    }
    if ((totalValue + payTxFee.GetFeePerK()) > GetBalance())
        return _("Insufficient funds");

    LogPrintf("payTxFee.GetFeePerK()=%s\n", payTxFee.GetFeePerK());
    CReserveKey reservekey(this);
    int64_t nFeeRequired = 0;

    int nChangePosRet = -1;
    bool isSigmaMint = false;
    if (!CreateZerocoinMintTransaction(vecSend, wtxNew, reservekey, nFeeRequired, nChangePosRet, strError, isSigmaMint)) {
        LogPrintf("nFeeRequired=%s\n", nFeeRequired);
        if (totalValue + nFeeRequired > GetBalance())
            return strprintf(
                    _("Error: This transaction requires a transaction fee of at least %s because of its amount, complexity, or use of recently received funds!"),
                    FormatMoney(nFeeRequired).c_str());
        return strError;
    }

    if (fAskFee && !uiInterface.ThreadSafeAskFee(nFeeRequired)){
        LogPrintf("MintZerocoin: returning aborted..\n");
        return "ABORTED";
    }

    CWalletDB walletdb(pwalletMain->strWalletFile);
    libzerocoin::Params *zcParams = ZCParamsV2;

    BOOST_FOREACH(libzerocoin::PrivateCoin privCoin, privCoins){
        CZerocoinEntry zerocoinTx;
        zerocoinTx.IsUsed = false;
        zerocoinTx.denomination = privCoin.getPublicCoin().getDenomination();
        zerocoinTx.value = privCoin.getPublicCoin().getValue();
        libzerocoin::PublicCoin checkPubCoin(zcParams, zerocoinTx.value, privCoin.getPublicCoin().getDenomination());
        if (!checkPubCoin.validate()) {
            return "error: pubCoin not validated.";
        }
        zerocoinTx.randomness = privCoin.getRandomness();
        zerocoinTx.serialNumber = privCoin.getSerialNumber();
        const unsigned char *ecdsaSecretKey = privCoin.getEcdsaSeckey();
        zerocoinTx.ecdsaSecretKey = std::vector<unsigned char>(ecdsaSecretKey, ecdsaSecretKey+32);
        NotifyZerocoinChanged(this, zerocoinTx.value.GetHex(), "New (" + std::to_string(zerocoinTx.denomination) + " mint)", CT_NEW);
        walletdb.WriteZerocoinEntry(zerocoinTx);
    }

    if (!CommitTransaction(wtxNew, reservekey)) {
        return _(
                "Error: The transaction was rejected! This might happen if some of the coins in your wallet were already spent, such as if you used a copy of wallet.dat and coins were spent in the copy but not marked as spent here.");
    } else {
        LogPrintf("CommitTransaction success!\n");
    }

    return "";
}

string CWallet::MintAndStoreSigma(const vector<CRecipient>& vecSend,
                                       const vector<sigma::PrivateCoin>& privCoins,
<<<<<<< HEAD
                                       CWalletTx &wtxNew, bool fAskFee,
                                       const CCoinControl *coinControl) {
=======
                                       vector<CHDMint> vDMints,
                                       CWalletTx &wtxNew, bool fAskFee) {
>>>>>>> 2d5a06dd
    string strError;
    if (IsLocked()) {
        strError = _("Error: Wallet locked, unable to create transaction!");
        LogPrintf("MintZerocoin() : %s", strError);
        return strError;
    }

    int totalValue = 0;
    BOOST_FOREACH(CRecipient recipient, vecSend){
        // Check amount
        if (recipient.nAmount <= 0)
            return _("Invalid amount");

        LogPrintf("MintZerocoin: value = %s\n", recipient.nAmount);
        totalValue += recipient.nAmount;

    }

    if ((totalValue + payTxFee.GetFeePerK()) > GetBalance())
        return _("Insufficient funds");

    LogPrintf("payTxFee.GetFeePerK()=%s\n", payTxFee.GetFeePerK());
    CReserveKey reservekey(this);
    int64_t nFeeRequired = 0;

    int nChangePosRet = -1;
    bool isSigmaMint = true;

    if (!CreateZerocoinMintTransaction(vecSend, wtxNew, reservekey, nFeeRequired, nChangePosRet, strError, isSigmaMint, coinControl)) {
        LogPrintf("nFeeRequired=%s\n", nFeeRequired);
        if (totalValue + nFeeRequired > GetBalance())
            return strprintf(
                    _("Error: This transaction requires a transaction fee of at least %s because of its amount, complexity, or use of recently received funds!"),
                    FormatMoney(nFeeRequired).c_str());
        return strError;
    }

    if (fAskFee && !uiInterface.ThreadSafeAskFee(nFeeRequired)){
        LogPrintf("MintZerocoin: returning aborted..\n");
        return "ABORTED";
    }

    if (!CommitTransaction(wtxNew, reservekey)) {
        return _(
                "Error: The transaction was rejected! This might happen if some of the coins in your wallet were already spent, such as if you used a copy of wallet.dat and coins were spent in the copy but not marked as spent here.");
    } else {
        LogPrintf("CommitTransaction success!\n");
    }

    // Update the count in the database (no effect if no change mints)
    zwalletMain->UpdateCountDB();

    //update mints with full transaction hash and then database them
    CWalletDB walletdb(pwalletMain->strWalletFile);
    for (CHDMint dMint : vDMints) {
        dMint.SetTxHash(wtxNew.GetHash());
        pwalletMain->hdMintTracker->Add(dMint, true);
        NotifyZerocoinChanged(this,
             dMint.GetPubcoinValue().GetHex(),
            "New (" + std::to_string(dMint.GetDenominationValue()) + " mint)",
            CT_NEW);
    }

    return "";
}

/**
 * @brief CWallet::MintZerocoin
 * @param pubCoin
 * @param nValue
 * @param wtxNew
 * @param fAskFee
 * @return
 */
string CWallet::MintZerocoin(CScript pubCoin, int64_t nValue, bool isSigmaMint, CWalletTx &wtxNew, bool fAskFee) {

    LogPrintf("MintZerocoin: value = %s\n", nValue);
    // Check amount
    if (nValue <= 0)
        return _("Invalid amount");
    LogPrintf("CWallet.MintZerocoin() nValue = %s, payTxFee.GetFee(1000) = %s, GetBalance() = %s \n", nValue,
              payTxFee.GetFee(1000), GetBalance());
    if (nValue + payTxFee.GetFeePerK() > GetBalance())
        return _("Insufficient funds");
    LogPrintf("payTxFee.GetFeePerK()=%s\n", payTxFee.GetFeePerK());
    CReserveKey reservekey(this);
    int64_t nFeeRequired = 0;

    if (IsLocked()) {
        string strError = _("Error: Wallet locked, unable to create transaction!");
        LogPrintf("MintZerocoin() : %s", strError);
        return strError;
    }

    string strError;
    if (!CreateZerocoinMintTransaction(pubCoin, nValue, wtxNew, reservekey, nFeeRequired, strError, isSigmaMint)) {
        LogPrintf("nFeeRequired=%s\n", nFeeRequired);
        if (nValue + nFeeRequired > GetBalance())
            return strprintf(
                    _("Error: This transaction requires a transaction fee of at least %s because of its amount, complexity, or use of recently received funds!"),
                    FormatMoney(nFeeRequired).c_str());
        return strError;
    }

    if (fAskFee && !uiInterface.ThreadSafeAskFee(nFeeRequired))
        return "ABORTED";

    if (!CommitTransaction(wtxNew, reservekey)) {
        return _(
                "Error: The transaction was rejected! This might happen if some of the coins in your wallet were already spent, such as if you used a copy of wallet.dat and coins were spent in the copy but not marked as spent here.");
    } else {
        LogPrintf("CommitTransaction success!\n");
//        //TODO :
//        // 1. In this case, we already have pubcoin that just committed to network.
//        // 2. what we can do is <pubcoin><isOur><isUsed> storing in wallet
//        // 3. We will store pubcoin, yes, no
    }

    return "";
}

/**
 * @brief CWallet::SpendZerocoin
 * @param nValue
 * @param denomination
 * @param wtxNew
 * @param coinSerial
 * @param txHash
 * @param zcSelectedValue
 * @param zcSelectedIsUsed
 * @return
 */
string CWallet::SpendZerocoin(std::string &thirdPartyaddress, int64_t nValue, libzerocoin::CoinDenomination denomination, CWalletTx &wtxNew,
                              CBigNum &coinSerial, uint256 &txHash, CBigNum &zcSelectedValue,
                              bool &zcSelectedIsUsed, bool forceUsed) {
    // Check amount
    if (nValue <= 0)
        return _("Invalid amount");

    CReserveKey reservekey(this);

    if (IsLocked()) {
        string strError = _("Error: Wallet locked, unable to create transaction!");
        LogPrintf("SpendZerocoin() : %s", strError);
        return strError;
    }

    string strError;
    if (!CreateZerocoinSpendTransaction(thirdPartyaddress, nValue, denomination, wtxNew, reservekey, coinSerial, txHash,
                                        zcSelectedValue, zcSelectedIsUsed, strError, forceUsed)) {
        LogPrintf("SpendZerocoin() : %s\n", strError.c_str());
        return strError;
    }

    if (!CommitZerocoinSpendTransaction(wtxNew, reservekey)) {
        LogPrintf("CommitZerocoinSpendTransaction() -> FAILED!\n");
        CZerocoinEntry pubCoinTx;
        list <CZerocoinEntry> listOwnCoins;
        listOwnCoins.clear();

        CWalletDB walletdb(pwalletMain->strWalletFile);
        walletdb.ListPubCoin(listOwnCoins);
        BOOST_FOREACH(const CZerocoinEntry &ownCoinItem, listOwnCoins) {
            if (zcSelectedValue == ownCoinItem.value) {
                pubCoinTx.id = ownCoinItem.id;
                pubCoinTx.IsUsed = false; // having error, so set to false, to be able to use again
                pubCoinTx.value = ownCoinItem.value;
                pubCoinTx.nHeight = ownCoinItem.nHeight;
                pubCoinTx.randomness = ownCoinItem.randomness;
                pubCoinTx.serialNumber = ownCoinItem.serialNumber;
                pubCoinTx.denomination = ownCoinItem.denomination;
                pubCoinTx.ecdsaSecretKey = ownCoinItem.ecdsaSecretKey;
                CWalletDB(strWalletFile).WriteZerocoinEntry(pubCoinTx);
                LogPrintf("SpendZerocoin failed, re-updated status -> NotifyZerocoinChanged\n");
                LogPrintf("pubcoin=%s, isUsed=New\n", ownCoinItem.value.GetHex());
                pwalletMain->NotifyZerocoinChanged(pwalletMain, ownCoinItem.value.GetHex(), "New", CT_UPDATED);
            }
        }
        CZerocoinSpendEntry entry;
        entry.coinSerial = coinSerial;
        entry.hashTx = txHash;
        entry.pubCoin = zcSelectedValue;
        if (!CWalletDB(strWalletFile).EraseCoinSpendSerialEntry(entry)) {
            return _("Error: It cannot delete coin serial number in wallet");
        }
        return _(
                "Error: The transaction was rejected! This might happen if some of the coins in your wallet were already spent, such as if you used a copy of wallet.dat and coins were spent in the copy but not marked as spent here.");
    }
    return "";
}

string CWallet::SpendSigma(
        std::string &thirdPartyaddress,
        sigma::CoinDenomination denomination,
        CWalletTx &wtxNew,
        Scalar &coinSerial,
        uint256 &txHash,
        GroupElement &zcSelectedValue,
        bool &zcSelectedIsUsed,
        bool forceUsed,
        bool fAskFee) {
    CReserveKey reservekey(this);

    if (IsLocked()) {
        string strError = _("Error: Wallet locked, unable to create transaction!");
        LogPrintf("SpendZerocoin() : %s", strError);
        return strError;
    }
    int64_t nFeeRequired;
    string strError;
    int64_t nValue;
    if (!DenominationToInteger(denomination, nValue)) {
        strError = _("Unable to convert denomination to integer.");
        return strError;
    }

    if (!CreateSigmaSpendTransaction(
            thirdPartyaddress, denomination, wtxNew, reservekey, nFeeRequired, coinSerial, txHash,
            zcSelectedValue, zcSelectedIsUsed, strError, forceUsed)) {
        LogPrintf("SpendZerocoin() : %s\n", strError.c_str());
        return strError;
    }

    if (fAskFee && !uiInterface.ThreadSafeAskFee(nFeeRequired))
        return "ABORTED";

    if (!CommitZerocoinSpendTransaction(wtxNew, reservekey)) {
        LogPrintf("CommitZerocoinSpendTransaction() -> FAILED!\n");

        //reset mint
        uint256 hashPubcoin = sigma::GetPubCoinValueHash(zcSelectedValue);
        pwalletMain->hdMintTracker->SetPubcoinNotUsed(hashPubcoin);
        pwalletMain->NotifyZerocoinChanged(pwalletMain, zcSelectedValue.GetHex(), "New", CT_UPDATED);

        CSigmaSpendEntry entry;
        entry.coinSerial = coinSerial;
        entry.hashTx = txHash;
        entry.pubCoin = zcSelectedValue;
        if (!CWalletDB(strWalletFile).EraseCoinSpendSerialEntry(entry)) {
            return _("Error: It cannot delete coin serial number in wallet");
        }
        return _(
                "Error: The transaction was rejected! This might happen if some of the coins in your wallet were already spent, such as if you used a copy of wallet.dat and coins were spent in the copy but not marked as spent here.");
    }

    //Set spent mint as used
    uint256 txidSpend = wtxNew.GetHash();

    uint256 hashPubcoin = sigma::GetPubCoinValueHash(zcSelectedValue);
    pwalletMain->hdMintTracker->SetPubcoinUsed(hashPubcoin, txidSpend);

    CMintMeta metaCheck = pwalletMain->hdMintTracker->GetMetaFromPubcoin(hashPubcoin);
    if (!metaCheck.isUsed) {
        strError = "Error, mint with pubcoin hash " + hashPubcoin.GetHex() + " did not get marked as used";
        LogPrintf("SpendZerocoin() : %s\n", strError.c_str());
    }

    // Update the count in the database (no effect if no change mints)
    zwalletMain->UpdateCountDB();
    return "";
}


/**
 * @brief CWallet::SpendZerocoin
 * @param thirdPartyaddress
 * @param nValue
 * @param denomination
 * @param wtxNew
 * @param coinSerial
 * @param txHash
 * @param zcSelectedValue
 * @param zcSelectedIsUsed
 * @return
 */
string CWallet::SpendMultipleZerocoin(std::string &thirdPartyaddress, const std::vector<std::pair<int64_t, libzerocoin::CoinDenomination>>& denominations, CWalletTx &wtxNew,
                              vector<CBigNum> &coinSerials, uint256 &txHash, vector<CBigNum> &zcSelectedValues, bool forceUsed) {
     CReserveKey reservekey(this);
     string strError = "";
     if (IsLocked()) {
        strError = "Error: Wallet locked, unable to create transaction!";
        LogPrintf("SpendZerocoin() : %s", strError);
        return strError;
    }

    if (!CreateMultipleZerocoinSpendTransaction(thirdPartyaddress, denominations, wtxNew, reservekey, coinSerials, txHash, zcSelectedValues, strError, forceUsed)) {
        LogPrintf("SpendZerocoin() : %s\n", strError.c_str());
        return strError;
    }

    if (!CommitZerocoinSpendTransaction(wtxNew, reservekey)) {
        LogPrintf("CommitZerocoinSpendTransaction() -> FAILED!\n");
        CZerocoinEntry pubCoinTx;
        list <CZerocoinEntry> listOwnCoins;
        listOwnCoins.clear();
        CWalletDB walletdb(pwalletMain->strWalletFile);
        walletdb.ListPubCoin(listOwnCoins);

        for (std::vector<CBigNum>::iterator it = coinSerials.begin(); it != coinSerials.end(); it++){
            unsigned index = it - coinSerials.begin();
            CBigNum zcSelectedValue = zcSelectedValues[index];
            BOOST_FOREACH(const CZerocoinEntry &ownCoinItem, listOwnCoins) {
                if (zcSelectedValue == ownCoinItem.value) {
                    pubCoinTx.id = ownCoinItem.id;
                    pubCoinTx.IsUsed = false; // having error, so set to false, to be able to use again
                    pubCoinTx.value = ownCoinItem.value;
                    pubCoinTx.nHeight = ownCoinItem.nHeight;
                    pubCoinTx.randomness = ownCoinItem.randomness;
                    pubCoinTx.serialNumber = ownCoinItem.serialNumber;
                    pubCoinTx.denomination = ownCoinItem.denomination;
                    pubCoinTx.ecdsaSecretKey = ownCoinItem.ecdsaSecretKey;
                    NotifyZerocoinChanged(this, pubCoinTx.value.GetHex(), "New", CT_UPDATED);
                    CWalletDB(strWalletFile).WriteZerocoinEntry(pubCoinTx);
                    LogPrintf("SpendZerocoin failed, re-updated status -> NotifyZerocoinChanged\n");
                    LogPrintf("pubcoin=%s, isUsed=New\n", ownCoinItem.value.GetHex());
                }
            }
            CZerocoinSpendEntry entry;
            entry.coinSerial = coinSerials[index];
            entry.hashTx = txHash;
            entry.pubCoin = zcSelectedValue;
            if (!CWalletDB(strWalletFile).EraseCoinSpendSerialEntry(entry)) {
                strError.append("Error: It cannot delete coin serial number in wallet.\n");
            }
        }
        strError.append("Error: The transaction was rejected! This might happen if some of the coins in your wallet were already spent, such as if you used a copy of wallet.dat and coins were spent in the copy but not marked as spent here.");
        return strError;
    }

     return "";
 }

string CWallet::SpendMultipleSigma(
        std::string &thirdPartyaddress,
        const std::vector<sigma::CoinDenomination>& denominations,
        CWalletTx &wtxNew,
        vector<Scalar> &coinSerials,
        uint256 &txHash,
        vector<GroupElement> &zcSelectedValues,
        bool forceUsed,
        bool fAskFee) {
    CReserveKey reservekey(this);
    int64_t nFeeRequired;
    string strError = "";
    if (IsLocked()) {
        strError = "Error: Wallet locked, unable to create transaction!";
        LogPrintf("SpendZerocoin() : %s", strError);
        return strError;
    }

    if (!CreateMultipleSigmaSpendTransaction(
            thirdPartyaddress, denominations, wtxNew, reservekey,nFeeRequired, coinSerials, txHash,
            zcSelectedValues, strError, forceUsed)) {
        LogPrintf("SpendZerocoin() : %s\n", strError.c_str());
        return strError;
    }

    if (fAskFee && !uiInterface.ThreadSafeAskFee(nFeeRequired))
        return "ABORTED";

    if (!CommitZerocoinSpendTransaction(wtxNew, reservekey)) {
        LogPrintf("CommitZerocoinSpendTransaction() -> FAILED!\n");

        //reset mints
        for (std::vector<Scalar>::iterator it = coinSerials.begin(); it != coinSerials.end(); it++){
            int index = it - coinSerials.begin();
            GroupElement zcSelectedValue = zcSelectedValues[index];
            uint256 hashPubcoin = sigma::GetPubCoinValueHash(zcSelectedValue);
            pwalletMain->hdMintTracker->SetPubcoinNotUsed(hashPubcoin);
            pwalletMain->NotifyZerocoinChanged(pwalletMain, zcSelectedValue.GetHex(), "New", CT_UPDATED);

            CSigmaSpendEntry entry;

            entry.coinSerial = coinSerials[index];
            entry.hashTx = txHash;
            entry.pubCoin = zcSelectedValue;
            if (!CWalletDB(strWalletFile).EraseCoinSpendSerialEntry(entry)) {
                strError.append("Error: It cannot delete coin serial number in wallet");
            }
        }

        strError.append("Error: The transaction was rejected! This might happen if some of the coins in your wallet were already spent, such as if you used a copy of wallet.dat and coins were spent in the copy but not marked as spent here.");
        return strError;
    }

    //Set spent mints as used
    uint256 txidSpend = wtxNew.GetHash();

    BOOST_FOREACH(GroupElement zcSelectedValue, zcSelectedValues){
        uint256 hashPubcoin = sigma::GetPubCoinValueHash(zcSelectedValue);
        pwalletMain->hdMintTracker->SetPubcoinUsed(hashPubcoin, txidSpend);
        CMintMeta metaCheck = pwalletMain->hdMintTracker->GetMetaFromPubcoin(hashPubcoin);
        if (!metaCheck.isUsed) {
            strError = "Error, mint with pubcoin hash " + hashPubcoin.GetHex() + " did not get marked as used";
            LogPrintf("SpendZerocoin() : %s\n", strError.c_str());
        }
    }

    // Update the count in the database (no effect if no change mints)
    zwalletMain->UpdateCountDB();

    return "";
}

std::vector<CSigmaEntry> CWallet::SpendSigma(const std::vector<CRecipient>& recipients, CWalletTx& result)
{
    CAmount fee;

    return SpendSigma(recipients, result, fee);
}

std::vector<CSigmaEntry> CWallet::SpendSigma(
    const std::vector<CRecipient>& recipients,
    CWalletTx& result,
    CAmount& fee)
{
    // create transaction
    std::vector<CSigmaEntry> coins;
    std::vector<CHDMint> changes;

    result = CreateSigmaSpendTransaction(recipients, fee, coins, changes);

    CommitSigmaTransaction(result, coins, changes);

    return coins;
}

bool CWallet::CommitSigmaTransaction(CWalletTx& wtxNew, std::vector<CSigmaEntry>& selectedCoins, std::vector<CHDMint>& changes) {
    // commit
    try {
        CommitTransaction(wtxNew);
    } catch (...) {
        auto error = _(
            "Error: The transaction was rejected! This might happen if some of "
            "the coins in your wallet were already spent, such as if you used "
            "a copy of wallet.dat and coins were spent in the copy but not "
            "marked as spent here."
        );

        std::throw_with_nested(std::runtime_error(error));
    }

    // mark selected coins as used
    sigma::CSigmaState* sigmaState = sigma::CSigmaState::GetState();
    CWalletDB db(strWalletFile);

    for (auto& coin : selectedCoins) {
        // get coin id & height
        int height, id;

        std::tie(height, id) = sigmaState->GetMintedCoinHeightAndId(sigma::PublicCoin(
            coin.value, coin.get_denomination()));

        // add CSigmaSpendEntry
        CSigmaSpendEntry spend;

        spend.coinSerial = coin.serialNumber;
        spend.hashTx = wtxNew.GetHash();
        spend.pubCoin = coin.value;
        spend.id = id;
        spend.set_denomination_value(coin.get_denomination_value());

        if (!db.WriteCoinSpendSerialEntry(spend)) {
            throw std::runtime_error(_("Failed to write coin serial number into wallet"));
        }

        //Set spent mint as used
        uint256 hashPubcoin = sigma::GetPubCoinValueHash(coin.value);
        pwalletMain->hdMintTracker->SetPubcoinUsed(hashPubcoin, wtxNew.GetHash());
        CMintMeta metaCheck = pwalletMain->hdMintTracker->GetMetaFromPubcoin(hashPubcoin);
        if (!metaCheck.isUsed) {
            string strError = "Error, mint with pubcoin hash " + hashPubcoin.GetHex() + " did not get marked as used";
            LogPrintf("SpendZerocoin() : %s\n", strError.c_str());
        }

        // update CSigmaEntry
        coin.IsUsed = true;
        coin.id = id;
        coin.nHeight = height;

        // raise event
        NotifyZerocoinChanged(
            this,
            coin.value.GetHex(),
            "Used (" + std::to_string(coin.get_denomination()) + " mint)",
            CT_UPDATED);
    }

    for (auto& change : changes) {
        change.SetTxHash(wtxNew.GetHash());
        pwalletMain->hdMintTracker->Add(change, true);

        // raise event
        NotifyZerocoinChanged(this,
            change.GetPubcoinValue().GetHex(),
            "New (" + std::to_string(change.GetDenomination()) + " mint)",
            CT_NEW);
    }

    // Update the count in the database (no effect if no change mints)
    zwalletMain->UpdateCountDB();

    return true;
}

bool CWallet::GetMint(const uint256& hashSerial, CSigmaEntry& zerocoin) const
{
    CMintMeta meta;
    if(!pwalletMain->hdMintTracker->Get(hashSerial, meta))
        return error("%s: serialhash %s is not in tracker", __func__, hashSerial.GetHex());

    CWalletDB walletdb(strWalletFile);
     if (meta.isDeterministic) {
        CHDMint dMint;
        if (!walletdb.ReadHDMint(sigma::GetPubCoinValueHash(meta.pubCoinValue), dMint))
            return error("%s: failed to read deterministic mint", __func__);
        if (!zwalletMain->RegenerateMint(dMint, zerocoin))
            return error("%s: failed to generate mint", __func__);

         return true;
    } else if (!walletdb.ReadZerocoinEntry(meta.pubCoinValue, zerocoin)) {
        return error("%s: failed to read zerocoinmint from database", __func__);
    }

     return true;
}

bool CWallet::AddAccountingEntry(const CAccountingEntry &acentry, CWalletDB &pwalletdb) {
    if (!pwalletdb.WriteAccountingEntry_Backend(acentry))
        return false;

    laccentries.push_back(acentry);
    CAccountingEntry &entry = laccentries.back();
    wtxOrdered.insert(make_pair(entry.nOrderPos, TxPair((CWalletTx *) 0, &entry)));

    return true;
}

CAmount CWallet::GetRequiredFee(unsigned int nTxBytes) {
    return std::max(minTxFee.GetFee(nTxBytes), ::minRelayTxFee.GetFee(nTxBytes));
}

CAmount CWallet::GetMinimumFee(unsigned int nTxBytes, unsigned int nConfirmTarget, const CTxMemPool &pool) {
    // payTxFee is user-set "I want to pay this much"
    CAmount nFeeNeeded = payTxFee.GetFee(nTxBytes);
    // User didn't set: use -txconfirmtarget to estimate...
    if (nFeeNeeded == 0) {
        int estimateFoundTarget = nConfirmTarget;
        nFeeNeeded = pool.estimateSmartFee(nConfirmTarget, &estimateFoundTarget).GetFee(nTxBytes);
        // ... unless we don't have enough mempool data for estimatefee, then use fallbackFee
        if (nFeeNeeded == 0)
            nFeeNeeded = fallbackFee.GetFee(nTxBytes);
    }
    // prevent user from paying a fee below minRelayTxFee or minTxFee
    nFeeNeeded = std::max(nFeeNeeded, GetRequiredFee(nTxBytes));
    // But always obey the maximum
    if (nFeeNeeded > maxTxFee)
        nFeeNeeded = maxTxFee;

    return nFeeNeeded;
}


DBErrors CWallet::LoadWallet(bool &fFirstRunRet) {
    LogPrintf("LoadWallet, firstRun = %s\n", fFirstRunRet);
    if (!fFileBacked)
        return DB_LOAD_OK;
    fFirstRunRet = false;
    DBErrors nLoadWalletRet = CWalletDB(strWalletFile, "cr+").LoadWallet(this);
    if (nLoadWalletRet == DB_NEED_REWRITE) {
        if (CDB::Rewrite(strWalletFile, "\x04pool")) {
            LOCK(cs_wallet);
            setKeyPool.clear();
            // Note: can't top-up keypool here, because wallet is locked.
            // User will be prompted to unlock wallet the next operation
            // that requires a new key.
        }
    }

    if (nLoadWalletRet != DB_LOAD_OK)
        return nLoadWalletRet;
    fFirstRunRet = !vchDefaultKey.IsValid();

    uiInterface.LoadWallet(this);

    return DB_LOAD_OK;
}

DBErrors CWallet::ZapSelectTx(vector <uint256> &vHashIn, vector <uint256> &vHashOut) {
    if (!fFileBacked)
        return DB_LOAD_OK;
    DBErrors nZapSelectTxRet = CWalletDB(strWalletFile, "cr+").ZapSelectTx(this, vHashIn, vHashOut);
    if (nZapSelectTxRet == DB_NEED_REWRITE) {
        if (CDB::Rewrite(strWalletFile, "\x04pool")) {
            LOCK(cs_wallet);
            setKeyPool.clear();
            // Note: can't top-up keypool here, because wallet is locked.
            // User will be prompted to unlock wallet the next operation
            // that requires a new key.
        }
    }

    if (nZapSelectTxRet != DB_LOAD_OK)
        return nZapSelectTxRet;

    MarkDirty();

    return DB_LOAD_OK;

}

DBErrors CWallet::ZapWalletTx(std::vector <CWalletTx> &vWtx) {
    if (!fFileBacked)
        return DB_LOAD_OK;
    DBErrors nZapWalletTxRet = CWalletDB(strWalletFile, "cr+").ZapWalletTx(this, vWtx);
    if (nZapWalletTxRet == DB_NEED_REWRITE) {
        if (CDB::Rewrite(strWalletFile, "\x04pool")) {
            LOCK(cs_wallet);
            setKeyPool.clear();
            // Note: can't top-up keypool here, because wallet is locked.
            // User will be prompted to unlock wallet the next operation
            // that requires a new key.
        }
    }

    if (nZapWalletTxRet != DB_LOAD_OK)
        return nZapWalletTxRet;

    return DB_LOAD_OK;
}


bool CWallet::SetAddressBook(const CTxDestination &address, const string &strName, const string &strPurpose) {
    bool fUpdated = false;
    {
        LOCK(cs_wallet); // mapAddressBook
        std::map<CTxDestination, CAddressBookData>::iterator mi = mapAddressBook.find(address);
        fUpdated = mi != mapAddressBook.end();
        mapAddressBook[address].name = strName;
        if (!strPurpose.empty()) /* update purpose only if requested */
            mapAddressBook[address].purpose = strPurpose;
    }
    NotifyAddressBookChanged(this, address, strName, ::IsMine(*this, address) != ISMINE_NO,
                             strPurpose, (fUpdated ? CT_UPDATED : CT_NEW));
    if (!fFileBacked)
        return false;
    if (!strPurpose.empty() &&
        !CWalletDB(strWalletFile).WritePurpose(CBitcoinAddress(address).ToString(), strPurpose))
        return false;
    return CWalletDB(strWalletFile).WriteName(CBitcoinAddress(address).ToString(), strName);
}

bool CWallet::DelAddressBook(const CTxDestination &address) {
    {
        LOCK(cs_wallet); // mapAddressBook

        if (fFileBacked) {
            // Delete destdata tuples associated with address
            std::string strAddress = CBitcoinAddress(address).ToString();
            BOOST_FOREACH(const PAIRTYPE(string, string) &item, mapAddressBook[address].destdata)
            {
                CWalletDB(strWalletFile).EraseDestData(strAddress, item.first);
            }
        }
        mapAddressBook.erase(address);
    }

    NotifyAddressBookChanged(this, address, "", ::IsMine(*this, address) != ISMINE_NO, "", CT_DELETED);

    if (!fFileBacked)
        return false;
    CWalletDB(strWalletFile).ErasePurpose(CBitcoinAddress(address).ToString());
    return CWalletDB(strWalletFile).EraseName(CBitcoinAddress(address).ToString());
}

bool CWallet::SetDefaultKey(const CPubKey &vchPubKey) {
    if (fFileBacked) {
        if (!CWalletDB(strWalletFile).WriteDefaultKey(vchPubKey))
            return false;
    }
    vchDefaultKey = vchPubKey;
    return true;
}

/**
 * Mark old keypool keys as used,
 * and generate all new keys
 */
bool CWallet::NewKeyPool() {
    {
        LOCK(cs_wallet);
        CWalletDB walletdb(strWalletFile);
        BOOST_FOREACH(int64_t nIndex, setKeyPool)
        walletdb.ErasePool(nIndex);
        setKeyPool.clear();

        if (IsLocked())
            return false;

        int64_t nKeys = max(GetArg("-keypool", DEFAULT_KEYPOOL_SIZE), (int64_t) 0);
        for (int i = 0; i < nKeys; i++) {
            int64_t nIndex = i + 1;
            walletdb.WritePool(nIndex, CKeyPool(GenerateNewKey()));
            setKeyPool.insert(nIndex);
        }
        LogPrintf("CWallet::NewKeyPool wrote %d new keys\n", nKeys);
    }
    return true;
}

bool CWallet::TopUpKeyPool(unsigned int kpSize) {
    {
        LOCK(cs_wallet);

        if (IsLocked())
            return false;

        CWalletDB walletdb(strWalletFile);

        // Top up key pool
        unsigned int nTargetSize;
        if (kpSize > 0)
            nTargetSize = kpSize;
        else
            nTargetSize = max(GetArg("-keypool", DEFAULT_KEYPOOL_SIZE), (int64_t) 0);

        while (setKeyPool.size() < (nTargetSize + 1)) {
            int64_t nEnd = 1;
            if (!setKeyPool.empty())
                nEnd = *(--setKeyPool.end()) + 1;
            if (!walletdb.WritePool(nEnd, CKeyPool(GenerateNewKey())))
                throw runtime_error(std::string(__func__) + ": writing generated key failed");
            setKeyPool.insert(nEnd);
            LogPrintf("keypool added key %d, size=%u\n", nEnd, setKeyPool.size());
        }
    }
    return true;
}

void CWallet::ReserveKeyFromKeyPool(int64_t &nIndex, CKeyPool &keypool) {
    nIndex = -1;
    keypool.vchPubKey = CPubKey();
    {
        LOCK(cs_wallet);

        if (!IsLocked())
            TopUpKeyPool();

        // Get the oldest key
        if (setKeyPool.empty())
            return;

        CWalletDB walletdb(strWalletFile);

        nIndex = *(setKeyPool.begin());
        setKeyPool.erase(setKeyPool.begin());
        if (!walletdb.ReadPool(nIndex, keypool))
            throw runtime_error(std::string(__func__) + ": read failed");
        if (!HaveKey(keypool.vchPubKey.GetID()))
            throw runtime_error(std::string(__func__) + ": unknown key in key pool");
        assert(keypool.vchPubKey.IsValid());
        LogPrintf("keypool reserve %d\n", nIndex);
    }
}

void CWallet::KeepKey(int64_t nIndex) {
    // Remove from key pool
    if (fFileBacked) {
        CWalletDB walletdb(strWalletFile);
        walletdb.ErasePool(nIndex);
    }
    LogPrintf("keypool keep %d\n", nIndex);
}

void CWallet::ReturnKey(int64_t nIndex) {
    // Return to key pool
    {
        LOCK(cs_wallet);
        setKeyPool.insert(nIndex);
    }
    LogPrintf("keypool return %d\n", nIndex);
}

bool CWallet::GetKeyFromPool(CPubKey &result) {
    int64_t nIndex = 0;
    CKeyPool keypool;
    {
        LOCK(cs_wallet);
        ReserveKeyFromKeyPool(nIndex, keypool);
        if (nIndex == -1) {
            if (IsLocked()) return false;
            result = GenerateNewKey();
            return true;
        }
        KeepKey(nIndex);
        result = keypool.vchPubKey;
    }
    return true;
}

int64_t CWallet::GetOldestKeyPoolTime() {
    LOCK(cs_wallet);

    // if the keypool is empty, return <NOW>
    if (setKeyPool.empty())
        return GetTime();

    // load oldest key from keypool, get time and return
    CKeyPool keypool;
    CWalletDB walletdb(strWalletFile);
    int64_t nIndex = *(setKeyPool.begin());
    if (!walletdb.ReadPool(nIndex, keypool))
        throw runtime_error(std::string(__func__) + ": read oldest key in keypool failed");
    assert(keypool.vchPubKey.IsValid());
    return keypool.nTime;
}

std::map <CTxDestination, CAmount> CWallet::GetAddressBalances() {
    map <CTxDestination, CAmount> balances;

    {
        LOCK(cs_wallet);
        BOOST_FOREACH(PAIRTYPE(uint256, CWalletTx) walletEntry, mapWallet)
        {
            CWalletTx *pcoin = &walletEntry.second;

            if (!CheckFinalTx(*pcoin) || !pcoin->IsTrusted())
                continue;

            if (pcoin->IsCoinBase() && pcoin->GetBlocksToMaturity() > 0)
                continue;

            int nDepth = pcoin->GetDepthInMainChain();
            if (nDepth < (pcoin->IsFromMe(ISMINE_ALL) ? 0 : 1))
                continue;

            for (unsigned int i = 0; i < pcoin->vout.size(); i++) {
                CTxDestination addr;
                if (!IsMine(pcoin->vout[i]))
                    continue;
                if (!ExtractDestination(pcoin->vout[i].scriptPubKey, addr))
                    continue;

                CAmount n = IsSpent(walletEntry.first, i) ? 0 : pcoin->vout[i].nValue;

                if (!balances.count(addr))
                    balances[addr] = 0;
                balances[addr] += n;
            }
        }
    }

    return balances;
}

set <set<CTxDestination>> CWallet::GetAddressGroupings() {
    AssertLockHeld(cs_wallet); // mapWallet
    set <set<CTxDestination>> groupings;
    set <CTxDestination> grouping;

    BOOST_FOREACH(PAIRTYPE(uint256, CWalletTx) walletEntry, mapWallet)
    {
        CWalletTx *pcoin = &walletEntry.second;

        if (pcoin->vin.size() > 0) {
            bool any_mine = false;
            // group all input addresses with each other
            BOOST_FOREACH(CTxIn txin, pcoin->vin)
            {
                CTxDestination address;
                if (!IsMine(txin)) /* If this input isn't mine, ignore it */
                    continue;
                if (!ExtractDestination(mapWallet[txin.prevout.hash].vout[txin.prevout.n].scriptPubKey, address))
                    continue;
                grouping.insert(address);
                any_mine = true;
            }

            // group change with input addresses
            if (any_mine) {
                for (uint32_t i = 0; i < pcoin->vout.size(); i++) {
                    if (pcoin->IsChange(i)) {
                        CTxDestination addr;
                        if (!ExtractDestination(pcoin->vout[i].scriptPubKey, addr)) {
                            continue;
                        }
                        grouping.insert(addr);
                    }
                }
            }
            if (grouping.size() > 0) {
                groupings.insert(grouping);
                grouping.clear();
            }
        }

        // group lone addrs by themselves
        for (unsigned int i = 0; i < pcoin->vout.size(); i++)
            if (IsMine(pcoin->vout[i])) {
                CTxDestination address;
                if (!ExtractDestination(pcoin->vout[i].scriptPubKey, address))
                    continue;
                grouping.insert(address);
                groupings.insert(grouping);
                grouping.clear();
            }
    }

    set < set < CTxDestination > * > uniqueGroupings; // a set of pointers to groups of addresses
    map < CTxDestination, set < CTxDestination > * > setmap;  // map addresses to the unique group containing it
    BOOST_FOREACH(set < CTxDestination > grouping, groupings)
    {
        // make a set of all the groups hit by this new group
        set < set < CTxDestination > * > hits;
        map < CTxDestination, set < CTxDestination > * > ::iterator
        it;
        BOOST_FOREACH(CTxDestination address, grouping)
        if ((it = setmap.find(address)) != setmap.end())
            hits.insert((*it).second);

        // merge all hit groups into a new single group and delete old groups
        set <CTxDestination> *merged = new set<CTxDestination>(grouping);
        BOOST_FOREACH(set < CTxDestination > *hit, hits)
        {
            merged->insert(hit->begin(), hit->end());
            uniqueGroupings.erase(hit);
            delete hit;
        }
        uniqueGroupings.insert(merged);

        // update setmap
        BOOST_FOREACH(CTxDestination element, *merged)
        setmap[element] = merged;
    }

    set <set<CTxDestination>> ret;
    BOOST_FOREACH(set < CTxDestination > *uniqueGrouping, uniqueGroupings)
    {
        ret.insert(*uniqueGrouping);
        delete uniqueGrouping;
    }

    return ret;
}

CAmount CWallet::GetAccountBalance(const std::string &strAccount, int nMinDepth, const isminefilter &filter) {
    CWalletDB walletdb(strWalletFile);
    return GetAccountBalance(walletdb, strAccount, nMinDepth, filter);
}

CAmount CWallet::GetAccountBalance(CWalletDB &walletdb, const std::string &strAccount, int nMinDepth,
                                   const isminefilter &filter) {
    CAmount nBalance = 0;

    // Tally wallet transactions
    for (map<uint256, CWalletTx>::iterator it = mapWallet.begin(); it != mapWallet.end(); ++it) {
        const CWalletTx &wtx = (*it).second;
        if (!CheckFinalTx(wtx) || wtx.GetBlocksToMaturity() > 0 || wtx.GetDepthInMainChain() < 0)
            continue;

        CAmount nReceived, nSent, nFee;
        wtx.GetAccountAmounts(strAccount, nReceived, nSent, nFee, filter);

        if (nReceived != 0 && wtx.GetDepthInMainChain() >= nMinDepth)
            nBalance += nReceived;
        nBalance -= nSent + nFee;
    }

    // Tally internal accounting entries
    nBalance += walletdb.GetAccountCreditDebit(strAccount);

    return nBalance;
}

std::set <CTxDestination> CWallet::GetAccountAddresses(const std::string &strAccount) const {
    LOCK(cs_wallet);
    set <CTxDestination> result;
    BOOST_FOREACH(const PAIRTYPE(CTxDestination, CAddressBookData)&item, mapAddressBook)
    {
        const CTxDestination &address = item.first;
        const string &strName = item.second.name;
        if (strName == strAccount)
            result.insert(address);
    }
    return result;
}

bool CReserveKey::GetReservedKey(CPubKey &pubkey) {
    if (nIndex == -1) {
        CKeyPool keypool;
        pwallet->ReserveKeyFromKeyPool(nIndex, keypool);
        if (nIndex != -1)
            vchPubKey = keypool.vchPubKey;
        else {
            return false;
        }
    }
    assert(vchPubKey.IsValid());
    pubkey = vchPubKey;
    return true;
}

void CReserveKey::KeepKey() {
    if (nIndex != -1)
        pwallet->KeepKey(nIndex);
    nIndex = -1;
    vchPubKey = CPubKey();
}

void CReserveKey::ReturnKey() {
    if (nIndex != -1)
        pwallet->ReturnKey(nIndex);
    nIndex = -1;
    vchPubKey = CPubKey();
}

void CWallet::GetAllReserveKeys(set <CKeyID> &setAddress) const {
    setAddress.clear();

    CWalletDB walletdb(strWalletFile);

    LOCK2(cs_main, cs_wallet);
    BOOST_FOREACH(const int64_t &id, setKeyPool)
    {
        CKeyPool keypool;
        if (!walletdb.ReadPool(id, keypool))
            throw runtime_error(std::string(__func__) + ": read failed");
        assert(keypool.vchPubKey.IsValid());
        CKeyID keyID = keypool.vchPubKey.GetID();
        if (!HaveKey(keyID))
            throw runtime_error(std::string(__func__) + ": unknown key in key pool");
        setAddress.insert(keyID);
    }
}

void CWallet::UpdatedTransaction(const uint256 &hashTx) {
    {
        LOCK(cs_wallet);
        // Only notify UI if this transaction is in this wallet
        map<uint256, CWalletTx>::const_iterator mi = mapWallet.find(hashTx);
        if (mi != mapWallet.end())
            NotifyTransactionChanged(this, hashTx, CT_UPDATED);
    }
}

void CWallet::GetScriptForMining(boost::shared_ptr <CReserveScript> &script) {
    boost::shared_ptr <CReserveKey> rKey(new CReserveKey(this));
    CPubKey pubkey;
    if (!rKey->GetReservedKey(pubkey))
        return;

    script = rKey;
    script->reserveScript = CScript() << ToByteVector(pubkey) << OP_CHECKSIG;
}

void CWallet::LockCoin(const COutPoint &output) {
    AssertLockHeld(cs_wallet); // setLockedCoins
    setLockedCoins.insert(output);
}

void CWallet::UnlockCoin(const COutPoint &output) {
    AssertLockHeld(cs_wallet); // setLockedCoins
    setLockedCoins.erase(output);
}

void CWallet::UnlockAllCoins() {
    AssertLockHeld(cs_wallet); // setLockedCoins
    setLockedCoins.clear();
}

bool CWallet::IsLockedCoin(uint256 hash, unsigned int n) const {
    AssertLockHeld(cs_wallet); // setLockedCoins
    COutPoint outpt(hash, n);

    return (setLockedCoins.count(outpt) > 0);
}

void CWallet::ListLockedCoins(std::vector <COutPoint> &vOutpts) {
    AssertLockHeld(cs_wallet); // setLockedCoins
    for (std::set<COutPoint>::iterator it = setLockedCoins.begin();
         it != setLockedCoins.end(); it++) {
        COutPoint outpt = (*it);
        vOutpts.push_back(outpt);
    }
}

/** @} */ // end of Actions

class CAffectedKeysVisitor : public boost::static_visitor<void> {
private:
    const CKeyStore &keystore;
    std::vector <CKeyID> &vKeys;

public:
    CAffectedKeysVisitor(const CKeyStore &keystoreIn, std::vector <CKeyID> &vKeysIn) : keystore(keystoreIn),
                                                                                       vKeys(vKeysIn) {}

    void Process(const CScript &script) {
        txnouttype type;
        std::vector <CTxDestination> vDest;
        int nRequired;
        if (ExtractDestinations(script, type, vDest, nRequired)) {
            BOOST_FOREACH(const CTxDestination &dest, vDest)
            boost::apply_visitor(*this, dest);
        }
    }

    void operator()(const CKeyID &keyId) {
        if (keystore.HaveKey(keyId))
            vKeys.push_back(keyId);
    }

    void operator()(const CScriptID &scriptId) {
        CScript script;
        if (keystore.GetCScript(scriptId, script))
            Process(script);
    }

    void operator()(const CNoDestination &none) {}
};

void CWallet::GetKeyBirthTimes(std::map <CKeyID, int64_t> &mapKeyBirth) const {
    AssertLockHeld(cs_wallet); // mapKeyMetadata
    mapKeyBirth.clear();

    // get birth times for keys with metadata
    for (std::map<CKeyID, CKeyMetadata>::const_iterator it = mapKeyMetadata.begin();
         it != mapKeyMetadata.end(); it++)
        if (it->second.nCreateTime)
            mapKeyBirth[it->first] = it->second.nCreateTime;

    // map in which we'll infer heights of other keys
    CBlockIndex *pindexMax = chainActive[std::max(0, chainActive.Height() -
                                                     144)]; // the tip can be reorganized; use a 144-block safety margin
    std::map < CKeyID, CBlockIndex * > mapKeyFirstBlock;
    std::set <CKeyID> setKeys;
    GetKeys(setKeys);
    BOOST_FOREACH(const CKeyID &keyid, setKeys) {
        if (mapKeyBirth.count(keyid) == 0)
            mapKeyFirstBlock[keyid] = pindexMax;
    }
    setKeys.clear();

    // if there are no such keys, we're done
    if (mapKeyFirstBlock.empty())
        return;

    // find first block that affects those keys, if there are any left
    std::vector <CKeyID> vAffected;
    for (std::map<uint256, CWalletTx>::const_iterator it = mapWallet.begin(); it != mapWallet.end(); it++) {
        // iterate over all wallet transactions...
        const CWalletTx &wtx = (*it).second;
        BlockMap::const_iterator blit = mapBlockIndex.find(wtx.hashBlock);
        if (blit != mapBlockIndex.end() && chainActive.Contains(blit->second)) {
            // ... which are already in a block
            int nHeight = blit->second->nHeight;
            BOOST_FOREACH(const CTxOut &txout, wtx.vout) {
                // iterate over all their outputs
                CAffectedKeysVisitor(*this, vAffected).Process(txout.scriptPubKey);
                BOOST_FOREACH(const CKeyID &keyid, vAffected) {
                    // ... and all their affected keys
                    std::map<CKeyID, CBlockIndex *>::iterator rit = mapKeyFirstBlock.find(keyid);
                    if (rit != mapKeyFirstBlock.end() && nHeight < rit->second->nHeight)
                        rit->second = blit->second;
                }
                vAffected.clear();
            }
        }
    }

    // Extract block timestamps for those keys
    for (std::map<CKeyID, CBlockIndex *>::const_iterator it = mapKeyFirstBlock.begin();
         it != mapKeyFirstBlock.end(); it++)
        mapKeyBirth[it->first] = it->second->GetBlockTime() - 7200; // block times can be 2h off
}

bool CWallet::AddDestData(const CTxDestination &dest, const std::string &key, const std::string &value) {
    if (boost::get<CNoDestination>(&dest))
        return false;

    mapAddressBook[dest].destdata.insert(std::make_pair(key, value));
    if (!fFileBacked)
        return true;
    return CWalletDB(strWalletFile).WriteDestData(CBitcoinAddress(dest).ToString(), key, value);
}

bool CWallet::EraseDestData(const CTxDestination &dest, const std::string &key) {
    if (!mapAddressBook[dest].destdata.erase(key))
        return false;
    if (!fFileBacked)
        return true;
    return CWalletDB(strWalletFile).EraseDestData(CBitcoinAddress(dest).ToString(), key);
}

bool CWallet::LoadDestData(const CTxDestination &dest, const std::string &key, const std::string &value) {
    mapAddressBook[dest].destdata.insert(std::make_pair(key, value));
    return true;
}

bool CWallet::GetDestData(const CTxDestination &dest, const std::string &key, std::string *value) const {
    std::map<CTxDestination, CAddressBookData>::const_iterator i = mapAddressBook.find(dest);
    if (i != mapAddressBook.end()) {
        CAddressBookData::StringMap::const_iterator j = i->second.destdata.find(key);
        if (j != i->second.destdata.end()) {
            if (value)
                *value = j->second;
            return true;
        }
    }
    return false;
}

std::string CWallet::GetWalletHelpString(bool showDebug) {
    std::string strUsage = HelpMessageGroup(_("Wallet options:"));
    strUsage += HelpMessageOpt("-disablewallet", _("Do not load the wallet and disable wallet RPC calls"));
    strUsage += HelpMessageOpt("-keypool=<n>",
                               strprintf(_("Set key pool size to <n> (default: %u)"), DEFAULT_KEYPOOL_SIZE));
    strUsage += HelpMessageOpt("-fallbackfee=<amt>", strprintf(
            _("A fee rate (in %s/kB) that will be used when fee estimation has insufficient data (default: %s)"),
            CURRENCY_UNIT, FormatMoney(DEFAULT_FALLBACK_FEE)));
    strUsage += HelpMessageOpt("-mintxfee=<amt>", strprintf(
            _("Fees (in %s/kB) smaller than this are considered zero fee for transaction creation (default: %s)"),
            CURRENCY_UNIT, FormatMoney(DEFAULT_TRANSACTION_MINFEE)));
    strUsage += HelpMessageOpt("-paytxfee=<amt>",
                               strprintf(_("Fee (in %s/kB) to add to transactions you send (default: %s)"),
                                         CURRENCY_UNIT, FormatMoney(payTxFee.GetFeePerK())));
    strUsage += HelpMessageOpt("-rescan", _("Rescan the block chain for missing wallet transactions on startup"));
    strUsage += HelpMessageOpt("-salvagewallet",
                               _("Attempt to recover private keys from a corrupt wallet on startup"));
    if (showDebug)
        strUsage += HelpMessageOpt("-sendfreetransactions",
                                   strprintf(
                                           _("Send transactions as zero-fee transactions if possible (default: %u)"),
                                           DEFAULT_SEND_FREE_TRANSACTIONS));
    strUsage += HelpMessageOpt("-spendzeroconfchange",
                               strprintf(_("Spend unconfirmed change when sending transactions (default: %u)"),
                                         DEFAULT_SPEND_ZEROCONF_CHANGE));
    strUsage += HelpMessageOpt("-txconfirmtarget=<n>", strprintf(
            _("If paytxfee is not set, include enough fee so transactions begin confirmation on average within n blocks (default: %u)"),
            DEFAULT_TX_CONFIRM_TARGET));
    strUsage += HelpMessageOpt("-usehd",
                               _("Use hierarchical deterministic key generation (HD) after BIP32. Only has effect during wallet creation/first start") +
                               " " + strprintf(_("(default: %u)"), DEFAULT_USE_HD_WALLET));
    strUsage += HelpMessageOpt("-upgradewallet", _("Upgrade wallet to latest format on startup"));
    strUsage += HelpMessageOpt("-wallet=<file>", _("Specify wallet file (within data directory)") + " " +
                                                 strprintf(_("(default: %s)"), DEFAULT_WALLET_DAT));
    strUsage += HelpMessageOpt("-walletbroadcast", _("Make the wallet broadcast transactions") + " " +
                                                   strprintf(_("(default: %u)"), DEFAULT_WALLETBROADCAST));
    strUsage += HelpMessageOpt("-walletnotify=<cmd>",
                               _("Execute command when a wallet transaction changes (%s in cmd is replaced by TxID)"));
    strUsage += HelpMessageOpt("-zapwallettxes=<mode>",
                               _("Delete all wallet transactions and only recover those parts of the blockchain through -rescan on startup") +
                               " " +
                               _("(1 = keep tx meta data e.g. account owner and payment request information, 2 = drop tx meta data)"));

    if (showDebug) {
        strUsage += HelpMessageGroup(_("Wallet debugging/testing options:"));

        strUsage += HelpMessageOpt("-dblogsize=<n>", strprintf(
                "Flush wallet database activity from memory to disk log every <n> megabytes (default: %u)",
                DEFAULT_WALLET_DBLOGSIZE));
        strUsage += HelpMessageOpt("-flushwallet",
                                   strprintf("Run a thread to flush wallet periodically (default: %u)",
                                             DEFAULT_FLUSHWALLET));
        strUsage += HelpMessageOpt("-privdb",
                                   strprintf("Sets the DB_PRIVATE flag in the wallet db environment (default: %u)",
                                             DEFAULT_WALLET_PRIVDB));
        strUsage += HelpMessageOpt("-walletrejectlongchains", strprintf(
                _("Wallet will not create transactions that violate mempool chain limits (default: %u"),
                DEFAULT_WALLET_REJECT_LONG_CHAINS));
    }

    return strUsage;
}


bool CWallet::InitLoadWallet() {
    LogPrintf("InitLoadWallet()\n");
    std::string walletFile = GetArg("-wallet", DEFAULT_WALLET_DAT);

    // needed to restore wallet transaction meta data after -zapwallettxes
    std::vector <CWalletTx> vWtx;

    if (GetBoolArg("-zapwallettxes", false)) {
        uiInterface.InitMessage(_("Zapping all transactions from wallet..."));

        CWallet *tempWallet = new CWallet(walletFile);
        DBErrors nZapWalletRet = tempWallet->ZapWalletTx(vWtx);
        if (nZapWalletRet != DB_LOAD_OK) {
            return InitError(strprintf(_("Error loading %s: Wallet corrupted"), walletFile));
        }

        delete tempWallet;
        tempWallet = NULL;
    }

    uiInterface.InitMessage(_("Loading wallet..."));
    int64_t nStart = GetTimeMillis();
    bool fFirstRun = true;
    CWallet *walletInstance = new CWallet(walletFile);
    pwalletMain = walletInstance;

    DBErrors nLoadWalletRet = walletInstance->LoadWallet(fFirstRun);
    LogPrintf("Load done!\n");
    if (nLoadWalletRet != DB_LOAD_OK) {
        if (nLoadWalletRet == DB_CORRUPT)
            return InitError(strprintf(_("Error loading %s: Wallet corrupted"), walletFile));
        else if (nLoadWalletRet == DB_NONCRITICAL_ERROR) {
            InitWarning(strprintf(_("Error reading %s! All keys read correctly, but transaction data"
                                            " or address book entries might be missing or incorrect."),
                                  walletFile));
        } else if (nLoadWalletRet == DB_TOO_NEW)
            return InitError(strprintf(_("Error loading %s: Wallet requires newer version of %s"),
                                       walletFile, _(PACKAGE_NAME)));
        else if (nLoadWalletRet == DB_NEED_REWRITE) {
            return InitError(
                    strprintf(_("Wallet needed to be rewritten: restart %s to complete"), _(PACKAGE_NAME)));
        } else
            return InitError(strprintf(_("Error loading %s"), walletFile));
    }

    if (GetBoolArg("-upgradewallet", fFirstRun)) {
        int nMaxVersion = GetArg("-upgradewallet", 0);
        if (nMaxVersion == 0) // the -upgradewallet without argument case
        {
            LogPrintf("Performing wallet upgrade to %i\n", FEATURE_LATEST);
            nMaxVersion = CLIENT_VERSION;
            walletInstance->SetMinVersion(FEATURE_LATEST); // permanently upgrade the wallet immediately
        } else
            LogPrintf("Allowing wallet upgrade up to %i\n", nMaxVersion);
        if (nMaxVersion < walletInstance->GetVersion()) {
            return InitError(_("Cannot downgrade wallet"));
        }
        walletInstance->SetMaxVersion(nMaxVersion);
    }

    if (fFirstRun) {
        // Create new keyUser and set as default key
        if (GetBoolArg("-usehd", DEFAULT_USE_HD_WALLET) && walletInstance->hdChain.masterKeyID.IsNull()) {
            // generate a new master key
            CPubKey masterPubKey = walletInstance->GenerateNewHDMasterKey();
            if (!walletInstance->SetHDMasterKey(masterPubKey))
                throw std::runtime_error(std::string(__func__) + ": Storing master key failed");
        }
        CPubKey newDefaultKey;
        if (walletInstance->GetKeyFromPool(newDefaultKey)) {
            walletInstance->SetDefaultKey(newDefaultKey);
            if (!walletInstance->SetAddressBook(walletInstance->vchDefaultKey.GetID(), "", "receive"))
                return InitError(_("Cannot write default address") += "\n");
        }

        walletInstance->SetBestChain(chainActive.GetLocator());
    } else if (mapArgs.count("-usehd")) {
        bool useHD = GetBoolArg("-usehd", DEFAULT_USE_HD_WALLET);
        if (!walletInstance->hdChain.masterKeyID.IsNull() && !useHD)
            return InitError(
                    strprintf(_("Error loading %s: You can't disable HD on a already existing HD wallet"),
                              walletFile));
        if (walletInstance->hdChain.masterKeyID.IsNull() && useHD)
            return InitError(
                    strprintf(_("Error loading %s: You can't enable HD on a already existing non-HD wallet"),
                              walletFile));
    }

    LogPrintf(" wallet      %15dms\n", GetTimeMillis() - nStart);
    zwalletMain = new CHDMintWallet(pwalletMain->strWalletFile);
    walletInstance->setZWallet(zwalletMain);

    RegisterValidationInterface(walletInstance);

    CBlockIndex *pindexRescan = chainActive.Tip();
    if (GetBoolArg("-rescan", false))
        pindexRescan = chainActive.Genesis();
    else {
        CWalletDB walletdb(walletFile);
        CBlockLocator locator;
        if (walletdb.ReadBestBlock(locator))
            pindexRescan = FindForkInGlobalIndex(chainActive, locator);
        else
            pindexRescan = chainActive.Genesis();
    }
    if (chainActive.Tip() && chainActive.Tip() != pindexRescan) {
        //We can't rescan beyond non-pruned blocks, stop and throw an error
        //this might happen if a user uses a old wallet within a pruned node
        // or if he ran -disablewallet for a longer time, then decided to re-enable
        if (fPruneMode) {
            CBlockIndex *block = chainActive.Tip();
            while (block && block->pprev && (block->pprev->nStatus & BLOCK_HAVE_DATA) && block->pprev->nTx > 0 &&
                   pindexRescan != block)
                block = block->pprev;

            if (pindexRescan != block)
                return InitError(
                        _("Prune: last wallet synchronisation goes beyond pruned data. You need to -reindex (download the whole blockchain again in case of pruned node)"));
        }

        uiInterface.InitMessage(_("Rescanning..."));
        LogPrintf("Rescanning last %i blocks (from block %i)...\n", chainActive.Height() - pindexRescan->nHeight,
                  pindexRescan->nHeight);
        nStart = GetTimeMillis();
        walletInstance->ScanForWalletTransactions(pindexRescan, true);
        LogPrintf(" rescan      %15dms\n", GetTimeMillis() - nStart);
        walletInstance->SetBestChain(chainActive.GetLocator());
        nWalletDBUpdated++;

        // Restore wallet transaction metadata after -zapwallettxes=1
        if (GetBoolArg("-zapwallettxes", false) && GetArg("-zapwallettxes", "1") != "2") {
            CWalletDB walletdb(walletFile);

            BOOST_FOREACH(const CWalletTx &wtxOld, vWtx)
            {
                uint256 hash = wtxOld.GetHash();
                std::map<uint256, CWalletTx>::iterator mi = walletInstance->mapWallet.find(hash);
                if (mi != walletInstance->mapWallet.end()) {
                    const CWalletTx *copyFrom = &wtxOld;
                    CWalletTx *copyTo = &mi->second;
                    copyTo->mapValue = copyFrom->mapValue;
                    copyTo->vOrderForm = copyFrom->vOrderForm;
                    copyTo->nTimeReceived = copyFrom->nTimeReceived;
                    copyTo->nTimeSmart = copyFrom->nTimeSmart;
                    copyTo->fFromMe = copyFrom->fFromMe;
                    copyTo->strFromAccount = copyFrom->strFromAccount;
                    copyTo->nOrderPos = copyFrom->nOrderPos;
                    walletdb.WriteTx(*copyTo);
                }
            }
        }
    }
    walletInstance->SetBroadcastTransactions(GetBoolArg("-walletbroadcast", DEFAULT_WALLETBROADCAST));

    pwalletMain = walletInstance;
    return true;
}

bool CWallet::ParameterInteraction() {
    if (mapArgs.count("-mintxfee")) {
        CAmount n = 0;
        if (ParseMoney(mapArgs["-mintxfee"], n) && n > 0)
            CWallet::minTxFee = CFeeRate(n);
        else
            return InitError(AmountErrMsg("mintxfee", mapArgs["-mintxfee"]));
    }
    if (mapArgs.count("-fallbackfee")) {
        CAmount nFeePerK = 0;
        if (!ParseMoney(mapArgs["-fallbackfee"], nFeePerK))
            return InitError(
                    strprintf(_("Invalid amount for -fallbackfee=<amount>: '%s'"), mapArgs["-fallbackfee"]));
//        if (nFeePerK > HIGH_TX_FEE_PER_KB)
//            InitWarning(
//                    _("-fallbackfee is set very high! This is the transaction fee you may pay when fee estimates are not available."));
        CWallet::fallbackFee = CFeeRate(nFeePerK);
    }
    if (mapArgs.count("-paytxfee")) {
        CAmount nFeePerK = 0;
        if (!ParseMoney(mapArgs["-paytxfee"], nFeePerK))
            return InitError(AmountErrMsg("paytxfee", mapArgs["-paytxfee"]));
//        if (nFeePerK > HIGH_TX_FEE_PER_KB)
//            InitWarning(_("-paytxfee is set very high! This is the transaction fee you will pay if you send a transaction."));
        payTxFee = CFeeRate(nFeePerK, 1000);
        if (payTxFee < ::minRelayTxFee) {
            return InitError(strprintf(_("Invalid amount for -paytxfee=<amount>: '%s' (must be at least %s)"),
                                       mapArgs["-paytxfee"], ::minRelayTxFee.ToString()));
        }
    }
    if (mapArgs.count("-maxtxfee")) {
        CAmount nMaxFee = 0;
        if (!ParseMoney(mapArgs["-maxtxfee"], nMaxFee))
            return InitError(AmountErrMsg("maxtxfee", mapArgs["-maxtxfee"]));
//        if (nMaxFee > HIGH_MAX_TX_FEE)
//            InitWarning(_("-maxtxfee is set very high! Fees this large could be paid on a single transaction."));
        maxTxFee = nMaxFee;
        if (CFeeRate(maxTxFee, 1000) < ::minRelayTxFee) {
            return InitError(strprintf(
                    _("Invalid amount for -maxtxfee=<amount>: '%s' (must be at least the minrelay fee of %s to prevent stuck transactions)"),
                    mapArgs["-maxtxfee"], ::minRelayTxFee.ToString()));
        }
    }

    if (mapArgs.count("-mininput")) {
        if (!ParseMoney(mapArgs["-mininput"], nMinimumInputValue))
            return InitError(
                    strprintf(_("Invalid amount for -mininput=<amount>: '%s'"), mapArgs["-mininput"].c_str()));
    }

    nTxConfirmTarget = GetArg("-txconfirmtarget", DEFAULT_TX_CONFIRM_TARGET);
    bSpendZeroConfChange = GetBoolArg("-spendzeroconfchange", DEFAULT_SPEND_ZEROCONF_CHANGE);
    fSendFreeTransactions = GetBoolArg("-sendfreetransactions", DEFAULT_SEND_FREE_TRANSACTIONS);

    return true;
}

bool CWallet::BackupWallet(const std::string &strDest) {
    if (!fFileBacked)
        return false;
    while (true) {
        {
            LOCK(bitdb.cs_db);
            if (!bitdb.mapFileUseCount.count(strWalletFile) || bitdb.mapFileUseCount[strWalletFile] == 0) {
                // Flush log data to the dat file
                bitdb.CloseDb(strWalletFile);
                bitdb.CheckpointLSN(strWalletFile);
                bitdb.mapFileUseCount.erase(strWalletFile);

                // Copy wallet file
                boost::filesystem::path pathSrc = GetDataDir() / strWalletFile;
                boost::filesystem::path pathDest(strDest);
                if (boost::filesystem::is_directory(pathDest))
                    pathDest /= strWalletFile;

                try {
#if BOOST_VERSION >= 104000
                    boost::filesystem::copy_file(pathSrc, pathDest, boost::filesystem::copy_option::overwrite_if_exists);
#else
                    boost::filesystem::copy_file(pathSrc, pathDest);
#endif
                    LogPrintf("copied %s to %s\n", strWalletFile, pathDest.string());
                    return true;
                } catch (const boost::filesystem::filesystem_error &e) {
                    LogPrintf("error copying %s to %s - %s\n", strWalletFile, pathDest.string(), e.what());
                    return false;
                }
            }
        }
        MilliSleep(100);
    }
    return false;
}

CKeyPool::CKeyPool() {
    nTime = GetTime();
}

CKeyPool::CKeyPool(const CPubKey &vchPubKeyIn) {
    nTime = GetTime();
    vchPubKey = vchPubKeyIn;
}

CWalletKey::CWalletKey(int64_t
                       nExpires) {
    nTimeCreated = (nExpires ? GetTime() : 0);
    nTimeExpires = nExpires;
}

int CMerkleTx::SetMerkleBranch(const CBlock &block) {
    AssertLockHeld(cs_main);
    CBlock blockTmp;

    // Update the tx's hashBlock
    hashBlock = block.GetHash();

    // Locate the transaction
    for (nIndex = 0; nIndex < (int) block.vtx.size(); nIndex++)
        if (block.vtx[nIndex] == *(CTransaction * )this)
    break;
    if (nIndex == (int) block.vtx.size()) {
        nIndex = -1;
        LogPrintf("ERROR: SetMerkleBranch(): couldn't find tx in block\n");
        return 0;
    }

    // Is the tx in a block that's in the main chain
    BlockMap::iterator mi = mapBlockIndex.find(hashBlock);
    if (mi == mapBlockIndex.end())
        return 0;
    const CBlockIndex *pindex = (*mi).second;
    if (!pindex || !chainActive.Contains(pindex))
        return 0;

    return chainActive.Height() - pindex->nHeight + 1;
}

int CMerkleTx::GetDepthInMainChain(const CBlockIndex *&pindexRet, bool enableIX) const {
    int nResult;

    if (hashUnset())
        nResult = 0;
    else {
        AssertLockHeld(cs_main);

        // Find the block it claims to be in
        BlockMap::iterator mi = mapBlockIndex.find(hashBlock);
        if (mi == mapBlockIndex.end())
            nResult = 0;
        else {
            CBlockIndex *pindex = (*mi).second;
            if (!pindex || !chainActive.Contains(pindex))
                nResult = 0;
            else {
                pindexRet = pindex;
                nResult = ((nIndex == -1) ? (-1) : 1) * (chainActive.Height() - pindex->nHeight + 1);

                if (nResult == 0 && !mempool.exists(GetHash()))
                    return -1; // Not in chain, not in mempool
            }
        }
    }

    if (enableIX && nResult < 6 && instantsend.IsLockedInstantSendTransaction(GetHash()))
        return nInstantSendDepth + nResult;

    return nResult;
}

int CMerkleTx::GetDepthInMainChain(const CBlockIndex *&pindexRet) const {
    if (hashUnset())
        return 0;

    AssertLockHeld(cs_main);

    // Find the block it claims to be in
    BlockMap::iterator mi = mapBlockIndex.find(hashBlock);
    if (mi == mapBlockIndex.end())
        return 0;
    CBlockIndex *pindex = (*mi).second;
    if (!pindex || !chainActive.Contains(pindex))
        return 0;
    pindexRet = pindex;
    return ((nIndex == -1) ? (-1) : 1) * (chainActive.Height() - pindex->nHeight + 1);
}

int CMerkleTx::GetBlocksToMaturity() const {
    if (!IsCoinBase())
        return 0;
    return max(0, (COINBASE_MATURITY + 1) - GetDepthInMainChain());
}


bool CMerkleTx::AcceptToMemoryPool(
        bool fLimitFree,
        CAmount nAbsurdFee,
        CValidationState &state,
        bool fCheckInputs,
        bool isCheckWalletTransaction,
        bool markZcoinSpendTransactionSerial) {
    LogPrintf("CMerkleTx::AcceptToMemoryPool(), transaction %s, fCheckInputs=%s\n",
              GetHash().ToString(),
              fCheckInputs);
    if (GetBoolArg("-dandelion", true)) {
        bool res = ::AcceptToMemoryPool(
            stempool,
            state,
            *this,
            fCheckInputs,
            fLimitFree,
            NULL, /* pfMissingInputs */
            false, /* fOverrideMempoolLimit */
            nAbsurdFee,
            isCheckWalletTransaction,
            false /* markZcoinSpendTransactionSerial */
        );
        if (!res) {
            LogPrintf(
                "CMerkleTx::AcceptToMemoryPool, failed to add txn %s to dandelion stempool: %s.\n",
                GetHash().ToString(),
                state.GetRejectReason());
        }
        return res;
    } else {
        // Changes to mempool should also be made to Dandelion stempool
        CValidationState dummyState;
        ::AcceptToMemoryPool(
            stempool,
            dummyState,
            *this,
            fCheckInputs,
            fLimitFree,
            NULL, /* pfMissingInputs */
            false, /* fOverrideMempoolLimit */
            nAbsurdFee,
            isCheckWalletTransaction,
            false /* markZcoinSpendTransactionSerial */
        );
        return ::AcceptToMemoryPool(
            mempool,
            state,
            *this,
            fCheckInputs,
            fLimitFree,
            NULL, /* pfMissingInputs */
            false, /* fOverrideMempoolLimit */
            nAbsurdFee,
            isCheckWalletTransaction,
            markZcoinSpendTransactionSerial);
    }
}

bool CompHeight(const CZerocoinEntry &a, const CZerocoinEntry &b) { return a.nHeight < b.nHeight; }
bool CompSigmaHeight(const CSigmaEntry &a, const CSigmaEntry &b) { return a.nHeight < b.nHeight; }

bool CompID(const CZerocoinEntry &a, const CZerocoinEntry &b) { return a.id < b.id; }
bool CompSigmaID(const CSigmaEntry &a, const CSigmaEntry &b) { return a.id < b.id; }<|MERGE_RESOLUTION|>--- conflicted
+++ resolved
@@ -5340,12 +5340,8 @@
     const std::vector<CRecipient>& recipients,
     CAmount& fee,
     std::vector<CSigmaEntry>& selected,
-<<<<<<< HEAD
-    std::vector<CSigmaEntry>& changes,
+    std::vector<CHDMint>& changes,
     const CCoinControl *coinControl)
-=======
-    std::vector<CHDMint>& changes)
->>>>>>> 2d5a06dd
 {
     // sanity check
     if (IsLocked()) {
@@ -6220,13 +6216,9 @@
 
 string CWallet::MintAndStoreSigma(const vector<CRecipient>& vecSend,
                                        const vector<sigma::PrivateCoin>& privCoins,
-<<<<<<< HEAD
+                                       vector<CHDMint> vDMints,
                                        CWalletTx &wtxNew, bool fAskFee,
                                        const CCoinControl *coinControl) {
-=======
-                                       vector<CHDMint> vDMints,
-                                       CWalletTx &wtxNew, bool fAskFee) {
->>>>>>> 2d5a06dd
     string strError;
     if (IsLocked()) {
         strError = _("Error: Wallet locked, unable to create transaction!");
