--- conflicted
+++ resolved
@@ -2878,11 +2878,7 @@
     return coins;
 }
 
-<<<<<<< HEAD
-std::list<CLelantusEntry> CWallet::GetAvailableLelantusCoins(const CCoinControl *coinControl, bool includeUnsafe) const {
-=======
 std::list<CLelantusEntry> CWallet::GetAvailableLelantusCoins(const CCoinControl *coinControl, bool includeUnsafe, bool forEstimation) const {
->>>>>>> 2508162a
     EnsureMintWalletAvailable();
 
     LOCK2(cs_main, cs_wallet);
@@ -2891,11 +2887,7 @@
     std::vector<CLelantusMintMeta> vecMints = zwallet->GetTracker().ListLelantusMints(true, true, false);
     for (const CLelantusMintMeta& mint : vecMints) {
         CLelantusEntry entry;
-<<<<<<< HEAD
-        GetMint(mint.hashSerial, entry);
-=======
         GetMint(mint.hashSerial, entry, forEstimation);
->>>>>>> 2508162a
         if(entry.amount != 0) // ignore 0 mints which where created to increase privacy
             coins.push_back(entry);
     }
@@ -3158,22 +3150,14 @@
         CAmount& changeToMint,
         const size_t coinsToSpendLimit,
         const CAmount amountToSpendLimit,
-<<<<<<< HEAD
-        const CCoinControl *coinControl) const
-=======
         const CCoinControl *coinControl,
         bool forEstimation) const
->>>>>>> 2508162a
 {
     // Sanity check to make sure this function is never called with a too large
     // amount to spend, resulting to a possible crash due to out of memory condition.
     if (!MoneyRange(required)) {
         throw WalletError(
-<<<<<<< HEAD
-                _("The required amount exceeds 21 MLN XZC"));
-=======
                 _("The required amount exceeds 21 MLN FIRO"));
->>>>>>> 2508162a
     }
 
     if (!MoneyRange(amountToSpendLimit)) {
@@ -3186,11 +3170,7 @@
                 _("The required amount exceeds spend limit"));
     }
 
-<<<<<<< HEAD
-    std::list<CLelantusEntry> coins = GetAvailableLelantusCoins(coinControl);
-=======
     std::list<CLelantusEntry> coins = GetAvailableLelantusCoins(coinControl, false, forEstimation);
->>>>>>> 2508162a
 
     CAmount availableBalance = CalculateLelantusCoinsBalance(coins.begin(), coins.end());
 
@@ -3217,15 +3197,6 @@
                 spend_val += coinIt->amount;
             }
             coinControlUsed = true;
-<<<<<<< HEAD
-
-            if (spend_val > amountToSpendLimit) {
-                throw std::invalid_argument(
-                        _("Selected amount exceed value spend limit"));
-            }
-
-=======
->>>>>>> 2508162a
             coinsToSpend.insert(coinsToSpend.begin(), coins.begin(), coins.end());
         }
     }
@@ -6860,7 +6831,6 @@
         std::vector<CLelantusEntry>& spendCoins,
         std::vector<CHDMint>& mintCoins,
         const CCoinControl *coinControl)
-<<<<<<< HEAD
 {
     // sanity check
     EnsureMintWalletAvailable();
@@ -6877,6 +6847,69 @@
     mintCoins = builder.mintCoins;
 
     return tx;
+}
+
+CAmount CWallet::EstimateJoinSplitFee(CAmount required, bool subtractFeeFromAmount, const CCoinControl *coinControl) {
+    CAmount fee;
+
+    std::vector<CLelantusEntry> spendCoins;
+    std::vector<CSigmaEntry> sigmaSpendCoins;
+
+    for (fee = payTxFee.GetFeePerK();;) {
+        CAmount currentRequired = required;
+
+        if (!subtractFeeFromAmount)
+            currentRequired += fee;
+
+
+        spendCoins.clear();
+        sigmaSpendCoins.clear();
+        auto &consensusParams = Params().GetConsensus();
+        CAmount changeToMint = 0;
+
+        std::vector<sigma::CoinDenomination> denomChanges;
+        try {
+            std::list<CSigmaEntry> coins = this->GetAvailableCoins(coinControl, false, true);
+            CAmount availableBalance(0);
+            for (auto coin : coins) {
+                availableBalance += coin.get_denomination_value();
+            }
+            if (availableBalance > 0) {
+                CAmount inputFromSigma;
+                if (currentRequired > availableBalance)
+                    inputFromSigma = availableBalance;
+                else
+                    inputFromSigma = currentRequired;
+
+                this->GetCoinsToSpend(inputFromSigma, sigmaSpendCoins, denomChanges, //try to spend sigma first
+                                       consensusParams.nMaxLelantusInputPerTransaction,
+                                       consensusParams.nMaxValueLelantusSpendPerTransaction, coinControl, true);
+                currentRequired -= inputFromSigma;
+            }
+        } catch (std::runtime_error) {
+        }
+
+        if (currentRequired > 0) {
+            if (!this->GetCoinsToJoinSplit(currentRequired, spendCoins, changeToMint,
+                                            consensusParams.nMaxLelantusInputPerTransaction,
+                                            consensusParams.nMaxValueLelantusSpendPerTransaction, coinControl, true)) {
+                throw InsufficientFunds();
+            }
+        }
+
+        // 9560 is constant part, mainly Schnorr and Range proof, 2560 is for each sigma/aux data
+        // 179 other parts of tx, assuming 1 utxo and 1 jmint
+        unsigned size = 956 + 2560 * (spendCoins.size() + sigmaSpendCoins.size()) + 179;
+        CAmount feeNeeded = CWallet::GetMinimumFee(size, nTxConfirmTarget, mempool);
+
+        if (fee >= feeNeeded) {
+            break;
+        }
+
+        fee = feeNeeded;
+    }
+
+    return fee;
 }
 
 bool CWallet::CommitLelantusTransaction(CWalletTx& wtxNew, std::vector<CLelantusEntry>& spendCoins, std::vector<CHDMint>& mintCoins) {
@@ -6965,176 +6998,6 @@
 }
 
 
-bool CWallet::GetMint(const uint256& hashSerial, CSigmaEntry& zerocoin) const
-=======
->>>>>>> 2508162a
-{
-    // sanity check
-    EnsureMintWalletAvailable();
-
-    if (IsLocked()) {
-        throw std::runtime_error(_("Wallet locked"));
-    }
-
-    // create transaction
-    LelantusJoinSplitBuilder builder(*this, *zwallet, coinControl);
-
-    CWalletTx tx = builder.Build(recipients, fee, newMints);
-    spendCoins = builder.spendCoins;
-    mintCoins = builder.mintCoins;
-
-    return tx;
-}
-
-CAmount CWallet::EstimateJoinSplitFee(CAmount required, bool subtractFeeFromAmount, const CCoinControl *coinControl) {
-    CAmount fee;
-
-    std::vector<CLelantusEntry> spendCoins;
-    std::vector<CSigmaEntry> sigmaSpendCoins;
-
-    for (fee = payTxFee.GetFeePerK();;) {
-        CAmount currentRequired = required;
-
-        if (!subtractFeeFromAmount)
-            currentRequired += fee;
-
-
-        spendCoins.clear();
-        sigmaSpendCoins.clear();
-        auto &consensusParams = Params().GetConsensus();
-        CAmount changeToMint = 0;
-
-        std::vector<sigma::CoinDenomination> denomChanges;
-        try {
-            std::list<CSigmaEntry> coins = this->GetAvailableCoins(coinControl, false, true);
-            CAmount availableBalance(0);
-            for (auto coin : coins) {
-                availableBalance += coin.get_denomination_value();
-            }
-            if (availableBalance > 0) {
-                CAmount inputFromSigma;
-                if (currentRequired > availableBalance)
-                    inputFromSigma = availableBalance;
-                else
-                    inputFromSigma = currentRequired;
-
-                this->GetCoinsToSpend(inputFromSigma, sigmaSpendCoins, denomChanges, //try to spend sigma first
-                                       consensusParams.nMaxLelantusInputPerTransaction,
-                                       consensusParams.nMaxValueLelantusSpendPerTransaction, coinControl, true);
-                currentRequired -= inputFromSigma;
-            }
-        } catch (std::runtime_error) {
-        }
-
-        if (currentRequired > 0) {
-            if (!this->GetCoinsToJoinSplit(currentRequired, spendCoins, changeToMint,
-                                            consensusParams.nMaxLelantusInputPerTransaction,
-                                            consensusParams.nMaxValueLelantusSpendPerTransaction, coinControl, true)) {
-                throw InsufficientFunds();
-            }
-        }
-
-        // 9560 is constant part, mainly Schnorr and Range proof, 2560 is for each sigma/aux data
-        // 179 other parts of tx, assuming 1 utxo and 1 jmint
-        unsigned size = 956 + 2560 * (spendCoins.size() + sigmaSpendCoins.size()) + 179;
-        CAmount feeNeeded = CWallet::GetMinimumFee(size, nTxConfirmTarget, mempool);
-
-        if (fee >= feeNeeded) {
-            break;
-        }
-
-        fee = feeNeeded;
-    }
-
-    return fee;
-}
-
-bool CWallet::CommitLelantusTransaction(CWalletTx& wtxNew, std::vector<CLelantusEntry>& spendCoins, std::vector<CHDMint>& mintCoins) {
-    EnsureMintWalletAvailable();
-
-    // commit
-    try {
-        CValidationState state;
-        CReserveKey reserveKey(this);
-        CommitTransaction(wtxNew, reserveKey, g_connman.get(), state);
-    } catch (...) {
-        auto error = _(
-                "Error: The transaction was rejected! This might happen if some of "
-                "the coins in your wallet were already spent, such as if you used "
-                "a copy of wallet.dat and coins were spent in the copy but not "
-                "marked as spent here."
-        );
-
-        std::throw_with_nested(std::runtime_error(error));
-    }
-
-    // mark selected coins as used
-    lelantus::CLelantusState* lelantusState = lelantus::CLelantusState::GetState();
-    CWalletDB db(strWalletFile);
-
-    for (auto& coin : spendCoins) {
-        // get coin id & height
-        int height, id;
-
-        std::tie(height, id) = lelantusState->GetMintedCoinHeightAndId(lelantus::PublicCoin(coin.value));
-
-        // add CLelantusSpendEntry
-        CLelantusSpendEntry spend;
-
-        spend.coinSerial = coin.serialNumber;
-        spend.hashTx = wtxNew.GetHash();
-        spend.pubCoin = coin.value;
-        spend.id = id;
-        spend.amount = coin.amount;
-
-        if (!db.WriteLelantusSpendSerialEntry(spend)) {
-            throw std::runtime_error(_("Failed to write coin serial number into wallet"));
-        }
-
-        //Set spent mint as used in memory
-        uint256 hashPubcoin = primitives::GetPubCoinValueHash(coin.value + lelantus::Params::get_default()->get_h1() * Scalar(coin.amount).negate());
-        zwallet->GetTracker().SetLelantusPubcoinUsed(hashPubcoin, wtxNew.GetHash());
-        CLelantusMintMeta metaCheck;
-        zwallet->GetTracker().GetLelantusMetaFromPubcoin(hashPubcoin, metaCheck);
-        if (!metaCheck.isUsed) {
-            string strError = "Error, mint with pubcoin hash " + hashPubcoin.GetHex() + " did not get marked as used";
-            LogPrintf("SpendZerocoin() : %s\n", strError.c_str());
-        }
-
-        //Set spent mint as used in DB
-        zwallet->GetTracker().UpdateState(metaCheck);
-
-        // update CLelantusEntry
-        coin.IsUsed = true;
-        coin.id = id;
-        coin.nHeight = height;
-
-        // raise event
-        NotifyZerocoinChanged(
-                this,
-                coin.value.GetHex(),
-                "Used (" + std::to_string(coin.amount) + " mint)",
-                CT_UPDATED);
-    }
-
-    for (auto& coin : mintCoins) {
-        coin.SetTxHash(wtxNew.GetHash());
-        zwallet->GetTracker().AddLelantus(db, coin, true);
-
-        // raise event
-        NotifyZerocoinChanged(this,
-                              coin.GetPubcoinValue().GetHex(),
-                              "New (" + std::to_string(coin.GetAmount()) + " mint)",
-                              CT_NEW);
-    }
-
-    // Update nCountNextUse in HDMint wallet database
-    zwallet->UpdateCountDB(db);
-
-    return true;
-}
-
-
 bool CWallet::GetMint(const uint256& hashSerial, CSigmaEntry& zerocoin, bool forEstimation) const
 {
     EnsureMintWalletAvailable();
@@ -7163,19 +7026,11 @@
      return true;
 }
 
-<<<<<<< HEAD
-bool CWallet::GetMint(const uint256& hashSerial, CLelantusEntry& mint) const
+bool CWallet::GetMint(const uint256& hashSerial, CLelantusEntry& mint, bool forEstimation) const
 {
     EnsureMintWalletAvailable();
 
-    if (IsLocked()) {
-=======
-bool CWallet::GetMint(const uint256& hashSerial, CLelantusEntry& mint, bool forEstimation) const
-{
-    EnsureMintWalletAvailable();
-
     if (IsLocked() && !forEstimation) {
->>>>>>> 2508162a
         return false;
     }
 
@@ -7188,14 +7043,8 @@
     CHDMint dMint;
     if (!walletdb.ReadHDMint(meta.GetPubCoinValueHash(), true, dMint))
         return error("%s: failed to read deterministic Lelantus mint", __func__);
-<<<<<<< HEAD
-    if (!zwallet->RegenerateMint(walletdb, dMint, mint))
-        return error("%s: failed to generate Lelantus mint", __func__);
-
-=======
     if (!zwallet->RegenerateMint(walletdb, dMint, mint, forEstimation))
         return error("%s: failed to generate Lelantus mint", __func__);
->>>>>>> 2508162a
     return true;
 
 }
