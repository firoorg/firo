--- conflicted
+++ resolved
@@ -1916,30 +1916,6 @@
 
 bool CWallet::IsMine(const CTransaction& tx) const
 {
-<<<<<<< HEAD
-    BOOST_FOREACH(const CTxOut& txout, tx.vout) 
-    {
-        CTxDestination address;
-        if (tx.IsSparkTransaction() && !ExtractDestination(txout.scriptPubKey, address)) {
-            if (!sparkWallet)
-                return false;
-            std::vector<unsigned char> serialContext = spark::getSerialContext(tx);
-            for (const auto& txout : tx.vout) {
-                if (txout.scriptPubKey.IsSparkMint() || txout.scriptPubKey.IsSparkSMint()) {
-                    spark::Coin coin(spark::Params::get_default());
-                    try {
-                        spark::ParseSparkMintCoin(txout.scriptPubKey, coin);
-                    } catch (std::invalid_argument &) {
-                        return ISMINE_NO;
-                    }
-
-                    coin.setSerialContext(serialContext);
-                    if(sparkWallet->isMine(coin))
-                        return true;
-                }
-            }
-            return false;
-=======
     if (tx.IsSparkTransaction()) {
         if (!sparkWallet)
             false;
@@ -1958,12 +1934,14 @@
                     return true;
             } else if (IsMine(txout))
                 return true;
->>>>>>> a350494a
-        }
+        }
+        return false;
+    }
+
+    BOOST_FOREACH(const CTxOut& txout, tx.vout)
         if (IsMine(txout))
             return true;
-        return false;
-    }
+    return false;
 }
 
 bool CWallet::IsFromMe(const CTransaction& tx) const
