--- conflicted
+++ resolved
@@ -37,22 +37,14 @@
 #include "ui_interface.h"
 #include "utilmoneystr.h"
 #include "validation.h"
-<<<<<<< HEAD
-=======
-#include "instantx.h"
->>>>>>> e4a9ac0e
 #include "masternode-sync.h"
 #include "random.h"
 #include "init.h"
 #include "hdmint/wallet.h"
 #include "rpc/protocol.h"
-#include "spork.h"
-<<<<<<< HEAD
 
 #include "crypto/hmac_sha512.h"
 #include "crypto/aes.h"
-=======
->>>>>>> e4a9ac0e
 
 #include "hdmint/tracker.h"
 
@@ -3321,11 +3313,7 @@
 
 void CWallet::AvailableCoins(vector <COutput> &vCoins, bool fOnlyConfirmed, const CCoinControl *coinControl, bool fIncludeZeroValue) const
 {
-<<<<<<< HEAD
     static const int ZNODE_COIN_REQUIRED  = 1000;
-=======
-    static const int ZNODE_COIN_REQUIRED = 1000;
->>>>>>> e4a9ac0e
     vCoins.clear();
     CoinType nCoinType = coinControl ? coinControl->nCoinType : CoinType::ALL_COINS;
 
@@ -4098,15 +4086,7 @@
                 setCoins.clear();
                 if (!SelectCoins(vAvailableCoins, nValueToSelect, setCoins, nValueIn, coinControl))
                 {
-<<<<<<< HEAD
                     strFailReason = _("Insufficient funds");
-=======
-                    strFailReason = _("Insufficient funds");                            
-                    return false;
-                }
-                if (fUseInstantSend && nValueIn > llmq::GetInstantsendMaxValue()*COIN) {
-                    strFailReason += " " + strprintf(_("InstantSend doesn't support sending values that high yet. Transactions are currently limited to %1 XZC."), llmq::GetInstantsendMaxValue());
->>>>>>> e4a9ac0e
                     return false;
                 }
 
