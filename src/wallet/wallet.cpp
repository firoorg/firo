--- conflicted
+++ resolved
@@ -1986,14 +1986,9 @@
  * successfully scanned.
  *
  */
-<<<<<<< HEAD
-CBlockIndex* CWallet::ScanForWalletTransactions(CBlockIndex* pindexStart, bool fUpdate)
+CBlockIndex* CWallet::ScanForWalletTransactions(CBlockIndex *pindexStart, bool fUpdate, bool fRecoverMnemonic)
 {
     CBlockIndex* ret = nullptr;
-=======
-int CWallet::ScanForWalletTransactions(CBlockIndex *pindexStart, bool fUpdate, bool fRecoverMnemonic) {
-    int ret = 0;
->>>>>>> 13927625
     int64_t nNow = GetTime();
     const CChainParams& chainParams = Params();
 
