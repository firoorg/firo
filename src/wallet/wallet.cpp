// Copyright (c) 2009-2010 Satoshi Nakamoto
// Copyright (c) 2009-2016 The Bitcoin Core developers
// Distributed under the MIT software license, see the accompanying
// file COPYING or http://www.opensource.org/licenses/mit-license.php.

#include "wallet.h"
#include "walletexcept.h"
#include "sigmaspendbuilder.h"
#include "lelantusjoinsplitbuilder.h"
#include "amount.h"
#include "base58.h"
#include "checkpoints.h"
#include "chain.h"
#include "wallet/coincontrol.h"
#include "consensus/consensus.h"
#include "consensus/validation.h"
#include "key.h"
#include "keystore.h"
#include "validation.h"
#include "sigma.h"
#include "../sigma/coinspend.h"
#include "../sigma/spend_metadata.h"
#include "../sigma/coin.h"
#include "lelantus.h"
#include "llmq/quorums_instantsend.h"
#include "llmq/quorums_chainlocks.h"
#include "net.h"
#include "policy/policy.h"
#include "primitives/block.h"
#include "primitives/transaction.h"
#include "script/script.h"
#include "script/sign.h"
#include "timedata.h"
#include "txmempool.h"
#include "util.h"
#include "ui_interface.h"
#include "utilmoneystr.h"
#include "validation.h"
#include "masternode-sync.h"
#include "random.h"
#include "init.h"
#include "hdmint/wallet.h"
#include "rpc/protocol.h"

#include "crypto/hmac_sha512.h"
#include "crypto/aes.h"

#include "hdmint/tracker.h"

#include "evo/deterministicmns.h"

#include <assert.h>
#include <boost/algorithm/string.hpp>
#include <boost/algorithm/string/replace.hpp>
#include <boost/filesystem.hpp>
#include <boost/thread.hpp>
#include <vector>

#include "bip47/account.h"
#include "bip47/paymentcode.h"
#include "bip47/bip47utils.h"

CWallet* pwalletMain = NULL;

/** Transaction fee set by the user */
CFeeRate payTxFee(DEFAULT_TRANSACTION_FEE);
unsigned int nTxConfirmTarget = DEFAULT_TX_CONFIRM_TARGET;
bool bSpendZeroConfChange = DEFAULT_SPEND_ZEROCONF_CHANGE;
bool fSendFreeTransactions = DEFAULT_SEND_FREE_TRANSACTIONS;
bool fWalletRbf = DEFAULT_WALLET_RBF;

const char * DEFAULT_WALLET_DAT = "wallet.dat";

/**
 * Fees smaller than this (in satoshi) are considered zero fee (for transaction creation)
 * Override with -mintxfee
 */
CFeeRate CWallet::minTxFee = CFeeRate(DEFAULT_TRANSACTION_MINFEE);
/**
 * If fee estimation does not have enough data to provide estimates, use this fee instead.
 * Has no effect if not using fee estimation
 * Override with -fallbackfee
 */
CFeeRate CWallet::fallbackFee = CFeeRate(DEFAULT_FALLBACK_FEE);

const uint256 CMerkleTx::ABANDON_HASH(uint256S("0000000000000000000000000000000000000000000000000000000000000001"));

/** @defgroup mapWallet
 *
 * @{
 */

struct CompareValueOnly
{
    bool operator()(const std::pair<CAmount, std::pair<const CWalletTx*, unsigned int> >& t1,
                    const std::pair<CAmount, std::pair<const CWalletTx*, unsigned int> >& t2) const
    {
        return t1.first < t2.first;
    }
};

struct CompareByAmount
{
    bool operator()(const CompactTallyItem& t1, const CompactTallyItem& t2) const
    {
        return t1.nAmount > t2.nAmount;
    }
};

static void EnsureMintWalletAvailable()
{
    if (!pwalletMain || !pwalletMain->zwallet) {
        throw std::logic_error("Sigma feature requires HD wallet");
    }
}

static void EnsureSparkWalletAvailable()
{
    if (!pwalletMain || !pwalletMain->sparkWallet) {
        throw std::logic_error("Spark feature requires HD wallet");
    }
}

std::string COutput::ToString() const {
    return strprintf("COutput(%s, %d, %d) [%s]", tx->GetHash().ToString(), i, nDepth, FormatMoney(tx->tx->vout[i].nValue));
}

class CAffectedKeysVisitor : public boost::static_visitor<void> {
private:
    const CKeyStore &keystore;
    std::vector<CKeyID> &vKeys;

public:
    CAffectedKeysVisitor(const CKeyStore &keystoreIn, std::vector<CKeyID> &vKeysIn) : keystore(keystoreIn), vKeys(vKeysIn) {}

    void Process(const CScript &script) {
        txnouttype type;
        std::vector<CTxDestination> vDest;
        int nRequired;
        if (ExtractDestinations(script, type, vDest, nRequired)) {
            BOOST_FOREACH(const CTxDestination &dest, vDest)
                boost::apply_visitor(*this, dest);
        }
    }

    void operator()(const CKeyID &keyId) {
        if (keystore.HaveKey(keyId))
            vKeys.push_back(keyId);
    }

    void operator()(const CScriptID &scriptId) {
        CScript script;
        if (keystore.GetCScript(scriptId, script))
            Process(script);
    }

    void operator()(const CNoDestination &none) {}
};

const CWalletTx *CWallet::GetWalletTx(const uint256 &hash) const {
    LOCK(cs_wallet);
    std::map<uint256, CWalletTx>::const_iterator it = mapWallet.find(hash);
    if (it == mapWallet.end())
        return NULL;
    return &(it->second);
}

CPubKey CWallet::GetKeyFromKeypath(uint32_t nChange, uint32_t nChild, CKey& secret) {
    AssertLockHeld(cs_wallet); // mapKeyMetadata

    uint32_t nIndex = Params().GetConsensus().IsMain() ? BIP44_FIRO_INDEX : BIP44_TEST_INDEX;

    // Fail if not using HD wallet (no keypaths)
    if (hdChain.masterKeyID.IsNull())
        throw std::runtime_error(std::string(__func__) + ": Non-HD wallet detected");

    // use BIP44 keypath: m / purpose' / coin_type' / account' / change / address_index
    CKey key;                      //master key seed (256bit)
    CExtKey masterKey;             //hd master key
    CExtKey purposeKey;            //key at m/44'
    CExtKey coinTypeKey;           //key at m/44'/<1/136>' (Testnet or Firo Coin Type respectively, according to SLIP-0044)
    CExtKey accountKey;            //key at m/44'/<1/136>'/0'
    CExtKey externalChainChildKey; //key at m/44'/<1/136>'/0'/<c> (Standard: 0/1, Mints: 2)
    CExtKey childKey;              //key at m/44'/<1/136>'/0'/<c>/<n>

    if(hdChain.nVersion >= CHDChain::VERSION_WITH_BIP39){
        MnemonicContainer mContainer = mnemonicContainer;
        DecryptMnemonicContainer(mContainer);
        SecureVector seed = mContainer.GetSeed();
        masterKey.SetMaster(&seed[0], seed.size());
    } else {
        // try to get the master key
        if (!GetKey(hdChain.masterKeyID, key))
            throw std::runtime_error(std::string(__func__) + ": Master key not found");
        masterKey.SetMaster(key.begin(), key.size());
    }

    // derive m/44'
    // use hardened derivation (child keys >= 0x80000000 are hardened after bip32)
    masterKey.Derive(purposeKey, BIP44_INDEX | BIP32_HARDENED_KEY_LIMIT);

    // derive m/44'/136'
    purposeKey.Derive(coinTypeKey, nIndex | BIP32_HARDENED_KEY_LIMIT);

    // derive m/44'/136'/0'
    coinTypeKey.Derive(accountKey, BIP32_HARDENED_KEY_LIMIT);

    // derive m/44'/136'/0'/<c>
    accountKey.Derive(externalChainChildKey, nChange);

    // derive m/44'/136'/0'/<c>/<n>
    externalChainChildKey.Derive(childKey, nChild);

    secret = childKey.key;

    CPubKey pubkey = secret.GetPubKey();
    assert(secret.VerifyPubKey(pubkey));

    return pubkey;
}

CPubKey CWallet::GenerateNewKey(uint32_t nChange, bool fWriteChain)
{
    AssertLockHeld(cs_wallet); // mapKeyMetadata
    bool fCompressed = CanSupportFeature(FEATURE_COMPRPUBKEY); // default to compressed public keys if we want 0.6.0 wallets

    CKey secret;

    // Create new metadata
    int64_t nCreationTime = GetTime();
    CKeyMetadata metadata(nCreationTime);
    metadata.nChange = Component(nChange, false);

    uint32_t nIndex = Params().GetConsensus().IsMain() ? BIP44_FIRO_INDEX : BIP44_TEST_INDEX;

    // use HD key derivation if HD was enabled during wallet creation
    // TODO: change code to foloow bitcoin structure more closely
    if (IsHDEnabled()) {
        // use BIP44 keypath: m / purpose' / coin_type' / account' / change / address_index
        CKey key;                      //master key seed (256bit)
        CExtKey masterKey;             //hd master key
        CExtKey purposeKey;            //key at m/44'
        CExtKey coinTypeKey;           //key at m/44'/<1/136>' (Testnet or Firo Coin Type respectively, according to SLIP-0044)
        CExtKey accountKey;            //key at m/44'/<1/136>'/0'
        CExtKey externalChainChildKey; //key at m/44'/<1/136>'/0'/<c> (Standard: 0/1, Mints: 2)
        CExtKey childKey;              //key at m/44'/<1/136>'/0'/<c>/<n>
        //For bip39 we use it's original way for generating keys to make it compatible with hardware and software wallets
        if(hdChain.nVersion >= CHDChain::VERSION_WITH_BIP39){
            MnemonicContainer mContainer = mnemonicContainer;
            DecryptMnemonicContainer(mContainer);
            SecureVector seed = mContainer.GetSeed();
            masterKey.SetMaster(&seed[0], seed.size());
        } else {
            // try to get the master key
            if (!GetKey(hdChain.masterKeyID, key))
                throw std::runtime_error(std::string(__func__) + ": Master key not found");
            masterKey.SetMaster(key.begin(), key.size());
        }

        // derive m/44'
        // use hardened derivation (child keys >= 0x80000000 are hardened after bip32)
        masterKey.Derive(purposeKey, BIP44_INDEX | BIP32_HARDENED_KEY_LIMIT);

        // derive m/44'/136'
        purposeKey.Derive(coinTypeKey, nIndex | BIP32_HARDENED_KEY_LIMIT);

        // derive m/44'/136'/0'
        coinTypeKey.Derive(accountKey, BIP32_HARDENED_KEY_LIMIT);

        // derive m/44'/136'/0'/<c>
        accountKey.Derive(externalChainChildKey, nChange);

        // derive child key at next index, skip keys already known to the wallet
        do
        {
            externalChainChildKey.Derive(childKey, hdChain.nExternalChainCounters[nChange]);
            metadata.hdKeypath = "m/44'/" + std::to_string(nIndex) + "'/0'/" + std::to_string(nChange) + "/" + std::to_string(hdChain.nExternalChainCounters[nChange]);
            metadata.hdMasterKeyID = hdChain.masterKeyID;
            metadata.nChild = Component(hdChain.nExternalChainCounters[nChange], false);
            // increment childkey index
            hdChain.nExternalChainCounters[nChange]++;
        } while (HaveKey(childKey.key.GetPubKey().GetID()));
        secret = childKey.key;

        // update the chain model in the database
        if(fWriteChain){
            if (!CWalletDB(strWalletFile).WriteHDChain(hdChain))
                throw std::runtime_error(std::string(__func__) + ": Writing HD chain model failed");
        }
    /* bitcoin 0.14:
    if (IsHDEnabled()) {
        DeriveNewChildKey(metadata, secret);
    */
    } else {
        secret.MakeNewKey(fCompressed);
    }

    // Compressed public keys were introduced in version 0.6.0
    if (fCompressed)
        SetMinVersion(FEATURE_COMPRPUBKEY);

    CPubKey pubkey = secret.GetPubKey();
    assert(secret.VerifyPubKey(pubkey));

    mapKeyMetadata[pubkey.GetID()] = metadata;
    UpdateTimeFirstKey(nCreationTime);

    if (!AddKeyPubKey(secret, pubkey))
        throw std::runtime_error(std::string(__func__) + ": AddKey failed");
    return pubkey;
}

void CWallet::DeriveNewChildKey(CKeyMetadata& metadata, CKey& secret)
{
    // for now we use a fixed keypath scheme of m/0'/0'/k
    CKey key;                      //master key seed (256bit)
    CExtKey masterKey;             //hd master key
    CExtKey accountKey;            //key at m/0'
    CExtKey externalChainChildKey; //key at m/0'/0'
    CExtKey childKey;              //key at m/0'/0'/<n>'

    // try to get the master key
    if (!GetKey(hdChain.masterKeyID, key))
        throw std::runtime_error(std::string(__func__) + ": Master key not found");

    masterKey.SetMaster(key.begin(), key.size());

    // derive m/0'
    // use hardened derivation (child keys >= 0x80000000 are hardened after bip32)
    masterKey.Derive(accountKey, BIP32_HARDENED_KEY_LIMIT);

    // derive m/0'/0'
    accountKey.Derive(externalChainChildKey, BIP32_HARDENED_KEY_LIMIT);

    // derive child key at next index, skip keys already known to the wallet
    do {
        // always derive hardened keys
        // childIndex | BIP32_HARDENED_KEY_LIMIT = derive childIndex in hardened child-index-range
        // example: 1 | BIP32_HARDENED_KEY_LIMIT == 0x80000001 == 2147483649
        externalChainChildKey.Derive(childKey, hdChain.nExternalChainCounter | BIP32_HARDENED_KEY_LIMIT);
        metadata.hdKeypath = "m/0'/0'/" + std::to_string(hdChain.nExternalChainCounter) + "'";
        metadata.hdMasterKeyID = hdChain.masterKeyID;
        // increment childkey index
        hdChain.nExternalChainCounter++;
    } while (HaveKey(childKey.key.GetPubKey().GetID()));
    secret = childKey.key;

    // update the chain model in the database
    if (!CWalletDB(strWalletFile).WriteHDChain(hdChain))
        throw std::runtime_error(std::string(__func__) + ": Writing HD chain model failed");
}

bool CWallet::AddKeyPubKey(const CKey& secret, const CPubKey &pubkey)
{
    AssertLockHeld(cs_wallet); // mapKeyMetadata
    if (!CCryptoKeyStore::AddKeyPubKey(secret, pubkey))
        return false;

    // check if we need to remove from watch-only
    CScript script;
    script = GetScriptForDestination(pubkey.GetID());
    if (HaveWatchOnly(script))
        RemoveWatchOnly(script);
    script = GetScriptForRawPubKey(pubkey);
    if (HaveWatchOnly(script))
        RemoveWatchOnly(script);

    if (!fFileBacked)
        return true;
    if (!IsCrypted()) {
        return CWalletDB(strWalletFile).WriteKey(pubkey,
                                                 secret.GetPrivKey(),
                                                 mapKeyMetadata[pubkey.GetID()]);
    }
    return true;
}

bool CWallet::AddCryptedKey(const CPubKey &vchPubKey,
                            const std::vector<unsigned char> &vchCryptedSecret)
{
    if (!CCryptoKeyStore::AddCryptedKey(vchPubKey, vchCryptedSecret))
        return false;
    if (!fFileBacked)
        return true;
    {
        LOCK(cs_wallet);
        if (pwalletdbEncryption)
            return pwalletdbEncryption->WriteCryptedKey(vchPubKey,
                                                        vchCryptedSecret,
                                                        mapKeyMetadata[vchPubKey.GetID()]);
        else
            return CWalletDB(strWalletFile).WriteCryptedKey(vchPubKey,
                                                            vchCryptedSecret,
                                                            mapKeyMetadata[vchPubKey.GetID()]);
    }
    return false;
}

bool CWallet::LoadKeyMetadata(const CTxDestination& keyID, const CKeyMetadata &meta)
{
    AssertLockHeld(cs_wallet); // mapKeyMetadata
    UpdateTimeFirstKey(meta.nCreateTime);
    mapKeyMetadata[keyID] = meta;
    return true;
}

bool CWallet::LoadCryptedKey(const CPubKey &vchPubKey, const std::vector<unsigned char> &vchCryptedSecret)
{
    return CCryptoKeyStore::AddCryptedKey(vchPubKey, vchCryptedSecret);
}

void CWallet::UpdateTimeFirstKey(int64_t nCreateTime)
{
    AssertLockHeld(cs_wallet);
    if (nCreateTime <= 1) {
        // Cannot determine birthday information, so set the wallet birthday to
        // the beginning of time.
        nTimeFirstKey = 1;
    } else if (!nTimeFirstKey || nCreateTime < nTimeFirstKey) {
        nTimeFirstKey = nCreateTime;
    }
}

bool CWallet::AddCScript(const CScript& redeemScript)
{
    if (!CCryptoKeyStore::AddCScript(redeemScript))
        return false;
    if (!fFileBacked)
        return true;
    return CWalletDB(strWalletFile).WriteCScript(Hash160(redeemScript), redeemScript);
}

bool CWallet::LoadCScript(const CScript& redeemScript)
{
    /* A sanity check was added in pull #3843 to avoid adding redeemScripts
     * that never can be redeemed. However, old wallets may still contain
     * these. Do not add them to the wallet and warn. */
    if (redeemScript.size() > MAX_SCRIPT_ELEMENT_SIZE)
    {
        std::string strAddr = CBitcoinAddress(CScriptID(redeemScript)).ToString();
        LogPrintf("%s: Warning: This wallet contains a redeemScript of size %i which exceeds maximum size %i thus can never be redeemed. Do not use address %s.\n",
            __func__, redeemScript.size(), MAX_SCRIPT_ELEMENT_SIZE, strAddr);
        return true;
    }

    return CCryptoKeyStore::AddCScript(redeemScript);
}

bool CWallet::AddWatchOnly(const CScript& dest)
{
    if (!CCryptoKeyStore::AddWatchOnly(dest))
        return false;
    const CKeyMetadata& meta = mapKeyMetadata[CScriptID(dest)];
    UpdateTimeFirstKey(meta.nCreateTime);
    NotifyWatchonlyChanged(true);
    if (!fFileBacked)
        return true;
    return CWalletDB(strWalletFile).WriteWatchOnly(dest, meta);
}

bool CWallet::AddWatchOnly(const CScript& dest, int64_t nCreateTime)
{
    mapKeyMetadata[CScriptID(dest)].nCreateTime = nCreateTime;
    return AddWatchOnly(dest);
}

bool CWallet::RemoveWatchOnly(const CScript &dest)
{
    AssertLockHeld(cs_wallet);
    if (!CCryptoKeyStore::RemoveWatchOnly(dest))
        return false;
    if (!HaveWatchOnly())
        NotifyWatchonlyChanged(false);
    if (fFileBacked)
        if (!CWalletDB(strWalletFile).EraseWatchOnly(dest))
            return false;

    return true;
}

bool CWallet::LoadWatchOnly(const CScript &dest)
{
    return CCryptoKeyStore::AddWatchOnly(dest);
}

bool CWallet::Unlock(const SecureString &strWalletPassphrase, const bool& fFirstUnlock)
{
    CCrypter crypter;
    CKeyingMaterial vMasterKey;

    {
        LOCK(cs_wallet);
        BOOST_FOREACH(const MasterKeyMap::value_type& pMasterKey, mapMasterKeys)
        {
            if(!crypter.SetKeyFromPassphrase(strWalletPassphrase, pMasterKey.second.vchSalt, pMasterKey.second.nDeriveIterations, pMasterKey.second.nDerivationMethod))
                return false;
            if (!crypter.Decrypt(pMasterKey.second.vchCryptedKey, vMasterKey))
                continue; // try another master key
            if (CCryptoKeyStore::Unlock(vMasterKey, fFirstUnlock))
                return true;
        }
    }
    return false;
}

bool CWallet::ChangeWalletPassphrase(const SecureString& strOldWalletPassphrase, const SecureString& strNewWalletPassphrase)
{
    bool fWasLocked = IsLocked();

    {
        LOCK(cs_wallet);
        Lock();

        CCrypter crypter;
        CKeyingMaterial vMasterKey;
        BOOST_FOREACH(MasterKeyMap::value_type& pMasterKey, mapMasterKeys)
        {
            if(!crypter.SetKeyFromPassphrase(strOldWalletPassphrase, pMasterKey.second.vchSalt, pMasterKey.second.nDeriveIterations, pMasterKey.second.nDerivationMethod))
                return false;
            if (!crypter.Decrypt(pMasterKey.second.vchCryptedKey, vMasterKey))
                return false;
            if (CCryptoKeyStore::Unlock(vMasterKey))
            {
                int64_t nStartTime = GetTimeMillis();
                crypter.SetKeyFromPassphrase(strNewWalletPassphrase, pMasterKey.second.vchSalt, pMasterKey.second.nDeriveIterations, pMasterKey.second.nDerivationMethod);
                pMasterKey.second.nDeriveIterations = pMasterKey.second.nDeriveIterations * (100 / ((double)(GetTimeMillis() - nStartTime)));

                nStartTime = GetTimeMillis();
                crypter.SetKeyFromPassphrase(strNewWalletPassphrase, pMasterKey.second.vchSalt, pMasterKey.second.nDeriveIterations, pMasterKey.second.nDerivationMethod);
                pMasterKey.second.nDeriveIterations = (pMasterKey.second.nDeriveIterations + pMasterKey.second.nDeriveIterations * 100 / ((double)(GetTimeMillis() - nStartTime))) / 2;

                if (pMasterKey.second.nDeriveIterations < 25000)
                    pMasterKey.second.nDeriveIterations = 25000;

                LogPrintf("Wallet passphrase changed to an nDeriveIterations of %i\n", pMasterKey.second.nDeriveIterations);

                if (!crypter.SetKeyFromPassphrase(strNewWalletPassphrase, pMasterKey.second.vchSalt, pMasterKey.second.nDeriveIterations, pMasterKey.second.nDerivationMethod))
                    return false;
                if (!crypter.Encrypt(vMasterKey, pMasterKey.second.vchCryptedKey))
                    return false;
                CWalletDB(strWalletFile).WriteMasterKey(pMasterKey.first, pMasterKey.second);
                if (fWasLocked)
                    Lock();
                return true;
            }
        }
    }

    return false;
}

void CWallet::SetBestChain(const CBlockLocator& loc)
{
    CWalletDB walletdb(strWalletFile);
    walletdb.WriteBestBlock(loc);
}

bool CWallet::SetMinVersion(enum WalletFeature nVersion, CWalletDB* pwalletdbIn, bool fExplicit)
{
    LOCK(cs_wallet); // nWalletVersion
    if (nWalletVersion >= nVersion)
        return true;

    // when doing an explicit upgrade, if we pass the max version permitted, upgrade all the way
    if (fExplicit && nVersion > nWalletMaxVersion)
            nVersion = FEATURE_LATEST;

    nWalletVersion = nVersion;

    if (nVersion > nWalletMaxVersion)
        nWalletMaxVersion = nVersion;

    if (fFileBacked)
    {
        CWalletDB* pwalletdb = pwalletdbIn ? pwalletdbIn : new CWalletDB(strWalletFile);
        if (nWalletVersion > 40000)
            pwalletdb->WriteMinVersion(nWalletVersion);
        if (!pwalletdbIn)
            delete pwalletdb;
    }

    return true;
}

bool CWallet::SetMaxVersion(int nVersion)
{
    LOCK(cs_wallet); // nWalletVersion, nWalletMaxVersion
    // cannot downgrade below current version
    if (nWalletVersion > nVersion)
        return false;

    nWalletMaxVersion = nVersion;

    return true;
}

std::set<uint256> CWallet::GetConflicts(const uint256& txid) const
{
    std::set<uint256> result;
    AssertLockHeld(cs_wallet);

    std::map<uint256, CWalletTx>::const_iterator it = mapWallet.find(txid);
    if (it == mapWallet.end())
        return result;
    const CWalletTx& wtx = it->second;

    std::pair<TxSpends::const_iterator, TxSpends::const_iterator> range;

    BOOST_FOREACH(const CTxIn& txin, wtx.tx->vin)
    {
        if (mapTxSpends.count(txin.prevout) <= 1)
            continue;  // No conflict if zero or one spends
        range = mapTxSpends.equal_range(txin.prevout);
        for (TxSpends::const_iterator _it = range.first; _it != range.second; ++_it)
            result.insert(_it->second);
    }
    return result;
}

bool CWallet::HasWalletSpend(const uint256& txid) const
{
    AssertLockHeld(cs_wallet);
    auto iter = mapTxSpends.lower_bound(COutPoint(txid, 0));
    return (iter != mapTxSpends.end() && iter->first.hash == txid);
}

void CWallet::Flush(bool shutdown)
{
    bitdb.Flush(shutdown);
}

bool CWallet::Verify()
{
    if (GetBoolArg("-disablewallet", DEFAULT_DISABLE_WALLET))
        return true;

    LogPrintf("Using BerkeleyDB version %s\n", DbEnv::version(0, 0, 0));
    std::string walletFile = GetArg("-wallet", DEFAULT_WALLET_DAT);

    LogPrintf("Using wallet %s\n", walletFile);
    uiInterface.InitMessage(_("Verifying wallet..."));

    // Wallet file must be a plain filename without a directory
    if (walletFile != boost::filesystem::basename(walletFile) + boost::filesystem::extension(walletFile))
        return InitError(strprintf(_("Wallet %s resides outside data directory %s"), walletFile, GetDataDir().string()));

    if (!bitdb.Open(GetDataDir()))
    {
        // try moving the database env out of the way
        boost::filesystem::path pathDatabase = GetDataDir() / "database";
        boost::filesystem::path pathDatabaseBak = GetDataDir() / strprintf("database.%d.bak", GetTime());
        try {
            boost::filesystem::rename(pathDatabase, pathDatabaseBak);
            LogPrintf("Moved old %s to %s. Retrying.\n", pathDatabase.string(), pathDatabaseBak.string());
        } catch (const boost::filesystem::filesystem_error&) {
            // failure is ok (well, not really, but it's not worse than what we started with)
        }

        // try again
        if (!bitdb.Open(GetDataDir())) {
            // if it still fails, it probably means we can't even create the database env
            return InitError(strprintf(_("Error initializing wallet database environment %s!"), GetDataDir()));
        }
    }

    if (GetBoolArg("-salvagewallet", false))
    {
        // Recover readable keypairs:
        if (!CWalletDB::Recover(bitdb, walletFile, true))
            return false;
    }

    if (boost::filesystem::exists(GetDataDir() / walletFile))
    {
        CDBEnv::VerifyResult r = bitdb.Verify(walletFile, CWalletDB::Recover);
        if (r == CDBEnv::RECOVER_OK)
        {
            InitWarning(strprintf(_("Warning: Wallet file corrupt, data salvaged!"
                                         " Original %s saved as %s in %s; if"
                                         " your balance or transactions are incorrect you should"
                                         " restore from a backup."),
                walletFile, "wallet.{timestamp}.bak", GetDataDir()));
        }
        if (r == CDBEnv::RECOVER_FAIL)
            return InitError(strprintf(_("%s corrupt, salvage failed"), walletFile));
    }

    return true;
}

void CWallet::SyncMetaData(std::pair<TxSpends::iterator, TxSpends::iterator> range)
{
    // We want all the wallet transactions in range to have the same metadata as
    // the oldest (smallest nOrderPos).
    // So: find smallest nOrderPos:

    int nMinOrderPos = std::numeric_limits<int>::max();
    const CWalletTx* copyFrom = NULL;
    for (TxSpends::iterator it = range.first; it != range.second; ++it)
    {
        const uint256& hash = it->second;
        int n = mapWallet[hash].nOrderPos;
        if (n < nMinOrderPos)
        {
            nMinOrderPos = n;
            copyFrom = &mapWallet[hash];
        }
    }
    // Now copy data from copyFrom to rest:
    for (TxSpends::iterator it = range.first; it != range.second; ++it)
    {
        const uint256& hash = it->second;
        CWalletTx* copyTo = &mapWallet[hash];
        if (copyFrom == copyTo) continue;
        if (!copyFrom->IsEquivalentTo(*copyTo)) continue;
        copyTo->mapValue = copyFrom->mapValue;
        copyTo->vOrderForm = copyFrom->vOrderForm;
        // fTimeReceivedIsTxTime not copied on purpose
        // nTimeReceived not copied on purpose
        copyTo->nTimeSmart = copyFrom->nTimeSmart;
        copyTo->fFromMe = copyFrom->fFromMe;
        copyTo->strFromAccount = copyFrom->strFromAccount;
        // nOrderPos not copied on purpose
        // cached members not copied on purpose
    }
}

/**
 * Outpoint is spent if any non-conflicted transaction
 * spends it:
 */
bool CWallet::IsSpent(const uint256 &hash, unsigned int n) const
{
    auto tx = GetWalletTx(hash);

    // Try to handle mint output first.
    if (tx && tx->tx->vout.size() > n) {
        LOCK(cs_wallet);

        auto& script = tx->tx->vout[n].scriptPubKey;
        CWalletDB db(strWalletFile);

        if (script.IsZerocoinMint()) {
            return true;
        } else if (zwallet && script.IsSigmaMint()) {
            auto pub = sigma::ParseSigmaMintScript(script);
            uint256 hashPubcoin = primitives::GetPubCoinValueHash(pub);
            CMintMeta meta;
            if(!zwallet->GetTracker().GetMetaFromPubcoin(hashPubcoin, meta)){
                return false;
            }
            return meta.isUsed;
        } else if (zwallet && (script.IsLelantusMint() || script.IsLelantusJMint())) {
            secp_primitives::GroupElement pubcoin;
            try {
                lelantus::ParseLelantusMintScript(script, pubcoin);
            } catch (std::invalid_argument &) {
                return false;
            }
            uint256 hashPubcoin = primitives::GetPubCoinValueHash(pubcoin);
            CLelantusMintMeta meta;
            if(!zwallet->GetTracker().GetLelantusMetaFromPubcoin(hashPubcoin, meta)){
                return false;
            }
            return meta.isUsed;
        } else if (zwallet && (script.IsSparkMint() || script.IsSparkSMint())) {
            std::vector<unsigned char> serialContext;
            for (std::map<uint256, CWalletTx>::const_iterator it = mapWallet.begin(); it != mapWallet.end(); ++it) {
                const CWalletTx *pcoin = &(*it).second;
                for (unsigned int i = 0; i < pcoin->tx->vout.size(); i++) {
                    if (tx->tx->vout[n] == pcoin->tx->vout[i]) {
                        serialContext = spark::getSerialContext(*pcoin->tx);
                        break;
                    }
                }
                if (!serialContext.empty())
                    break;
            }

            spark::Coin coin(spark::Params::get_default());
            try {
                spark::ParseSparkMintCoin(script, coin);
            } catch (std::invalid_argument &) {
                return false;
            }
            coin.setSerialContext(serialContext);
            if (!pwalletMain->sparkWallet)
                return false;
            
            CSparkMintMeta mintMeta;
            if (pwalletMain->sparkWallet->getMintMeta(coin, mintMeta)) {
                bool fIsSpent = mintMeta.isUsed;
                return fIsSpent;
            }
        }
    }

    // Normal output.
    const COutPoint outpoint(hash, n);
    std::pair<TxSpends::const_iterator, TxSpends::const_iterator> range;
    range = mapTxSpends.equal_range(outpoint);

    for (TxSpends::const_iterator it = range.first; it != range.second; ++it)
    {
        const uint256& wtxid = it->second;
        std::map<uint256, CWalletTx>::const_iterator mit = mapWallet.find(wtxid);
        if (mit != mapWallet.end()) {
            int depth = mit->second.GetDepthInMainChain();
            if (depth > 0  || (depth == 0 && !mit->second.isAbandoned()))
                return true; // Spent
        }
    }
    return false;
}

void CWallet::AddToSpends(const COutPoint& outpoint, const uint256& wtxid)
{
    mapTxSpends.insert(std::make_pair(outpoint, wtxid));
    setWalletUTXO.erase(outpoint);

    std::pair<TxSpends::iterator, TxSpends::iterator> range;
    range = mapTxSpends.equal_range(outpoint);
    SyncMetaData(range);
}


void CWallet::AddToSpends(const uint256& wtxid)
{
    assert(mapWallet.count(wtxid));
    CWalletTx& thisTx = mapWallet[wtxid];
    if (thisTx.IsCoinBase()) // Coinbases don't spend anything!
        return;

    BOOST_FOREACH(const CTxIn& txin, thisTx.tx->vin) {
        if (!txin.IsZerocoinSpend() && !txin.IsSigmaSpend() && !txin.IsLelantusJoinSplit()) {
            AddToSpends(txin.prevout, wtxid);
        }
    }
}

bool CWallet::EncryptWallet(const SecureString& strWalletPassphrase)
{
    if (IsCrypted())
        return false;

    CKeyingMaterial vMasterKey;

    vMasterKey.resize(WALLET_CRYPTO_KEY_SIZE);
    GetStrongRandBytes(&vMasterKey[0], WALLET_CRYPTO_KEY_SIZE);

    CMasterKey kMasterKey;

    kMasterKey.vchSalt.resize(WALLET_CRYPTO_SALT_SIZE);
    GetStrongRandBytes(&kMasterKey.vchSalt[0], WALLET_CRYPTO_SALT_SIZE);

    CCrypter crypter;
    int64_t nStartTime = GetTimeMillis();
    crypter.SetKeyFromPassphrase(strWalletPassphrase, kMasterKey.vchSalt, 25000, kMasterKey.nDerivationMethod);
    kMasterKey.nDeriveIterations = 2500000 / ((double)(GetTimeMillis() - nStartTime));

    nStartTime = GetTimeMillis();
    crypter.SetKeyFromPassphrase(strWalletPassphrase, kMasterKey.vchSalt, kMasterKey.nDeriveIterations, kMasterKey.nDerivationMethod);
    kMasterKey.nDeriveIterations = (kMasterKey.nDeriveIterations + kMasterKey.nDeriveIterations * 100 / ((double)(GetTimeMillis() - nStartTime))) / 2;

    if (kMasterKey.nDeriveIterations < 25000)
        kMasterKey.nDeriveIterations = 25000;

    LogPrintf("Encrypting Wallet with an nDeriveIterations of %i\n", kMasterKey.nDeriveIterations);

    if (!crypter.SetKeyFromPassphrase(strWalletPassphrase, kMasterKey.vchSalt, kMasterKey.nDeriveIterations, kMasterKey.nDerivationMethod))
        return false;
    if (!crypter.Encrypt(vMasterKey, kMasterKey.vchCryptedKey))
        return false;

    {
        LOCK(cs_wallet);
        mapMasterKeys[++nMasterKeyMaxID] = kMasterKey;
        if (fFileBacked)
        {
            assert(!pwalletdbEncryption);
            pwalletdbEncryption = new CWalletDB(strWalletFile);
            if (!pwalletdbEncryption->TxnBegin()) {
                delete pwalletdbEncryption;
                pwalletdbEncryption = NULL;
                return false;
            }
            pwalletdbEncryption->WriteMasterKey(nMasterKeyMaxID, kMasterKey);
        }

        if (!EncryptKeys(vMasterKey))
        {
            if (fFileBacked) {
                pwalletdbEncryption->TxnAbort();
                delete pwalletdbEncryption;
            }
            // We now probably have half of our keys encrypted in memory, and half not...
            // die and let the user reload the unencrypted wallet.
            assert(false);
        }

        // Encryption was introduced in version 0.4.0
        SetMinVersion(FEATURE_WALLETCRYPT, pwalletdbEncryption, true);

        if (fFileBacked)
        {
            if (!pwalletdbEncryption->TxnCommit()) {
                delete pwalletdbEncryption;
                // We now have keys encrypted in memory, but not on disk...
                // die to avoid confusion and let the user reload the unencrypted wallet.
                assert(false);
            }

            delete pwalletdbEncryption;
            pwalletdbEncryption = NULL;
        }

        Lock();
        Unlock(strWalletPassphrase, true);

        if(!mnemonicContainer.IsNull() && hdChain.nVersion >= CHDChain::VERSION_WITH_BIP39) {
            assert(EncryptMnemonicContainer(vMasterKey));
            SetMinVersion(FEATURE_HD);
            assert(SetMnemonicContainer(mnemonicContainer, false));
            TopUpKeyPool();
        }

        Lock();

        // Need to completely rewrite the wallet file; if we don't, bdb might keep
        // bits of the unencrypted private key in slack space in the database file.
        CDB::Rewrite(strWalletFile);

    }
    NotifyStatusChanged(this);

    return true;
}

DBErrors CWallet::ReorderTransactions()
{
    LOCK(cs_wallet);
    CWalletDB walletdb(strWalletFile);

    // Old wallets didn't have any defined order for transactions
    // Probably a bad idea to change the output of this

    // First: get all CWalletTx and CAccountingEntry into a sorted-by-time multimap.
    typedef std::pair<CWalletTx*, CAccountingEntry*> TxPair;
    typedef std::multimap<int64_t, TxPair > TxItems;
    TxItems txByTime;

    for (std::map<uint256, CWalletTx>::iterator it = mapWallet.begin(); it != mapWallet.end(); ++it)
    {
        CWalletTx* wtx = &((*it).second);
        txByTime.insert(make_pair(wtx->nTimeReceived, TxPair(wtx, (CAccountingEntry*)0)));
    }
    std::list<CAccountingEntry> acentries;
    walletdb.ListAccountCreditDebit("", acentries);
    BOOST_FOREACH(CAccountingEntry& entry, acentries)
    {
        txByTime.insert(make_pair(entry.nTime, TxPair((CWalletTx*)0, &entry)));
    }

    nOrderPosNext = 0;
    std::vector<int64_t> nOrderPosOffsets;
    for (TxItems::iterator it = txByTime.begin(); it != txByTime.end(); ++it)
    {
        CWalletTx *const pwtx = (*it).second.first;
        CAccountingEntry *const pacentry = (*it).second.second;
        int64_t& nOrderPos = (pwtx != 0) ? pwtx->nOrderPos : pacentry->nOrderPos;

        if (nOrderPos == -1)
        {
            nOrderPos = nOrderPosNext++;
            nOrderPosOffsets.push_back(nOrderPos);

            if (pwtx)
            {
                if (!walletdb.WriteTx(*pwtx))
                    return DB_LOAD_FAIL;
            }
            else
                if (!walletdb.WriteAccountingEntry(pacentry->nEntryNo, *pacentry))
                    return DB_LOAD_FAIL;
        }
        else
        {
            int64_t nOrderPosOff = 0;
            BOOST_FOREACH(const int64_t& nOffsetStart, nOrderPosOffsets)
            {
                if (nOrderPos >= nOffsetStart)
                    ++nOrderPosOff;
            }
            nOrderPos += nOrderPosOff;
            nOrderPosNext = std::max(nOrderPosNext, nOrderPos + 1);

            if (!nOrderPosOff)
                continue;

            // Since we're changing the order, write it back
            if (pwtx)
            {
                if (!walletdb.WriteTx(*pwtx))
                    return DB_LOAD_FAIL;
            }
            else
                if (!walletdb.WriteAccountingEntry(pacentry->nEntryNo, *pacentry))
                    return DB_LOAD_FAIL;
        }
    }
    walletdb.WriteOrderPosNext(nOrderPosNext);

    return DB_LOAD_OK;
}

int64_t CWallet::IncOrderPosNext(CWalletDB *pwalletdb)
{
    AssertLockHeld(cs_wallet); // nOrderPosNext
    int64_t nRet = nOrderPosNext++;
    if (pwalletdb) {
        pwalletdb->WriteOrderPosNext(nOrderPosNext);
    } else {
        CWalletDB(strWalletFile).WriteOrderPosNext(nOrderPosNext);
    }
    return nRet;
}

bool CWallet::AccountMove(std::string strFrom, std::string strTo, CAmount nAmount, std::string strComment)
{
    CWalletDB walletdb(strWalletFile);
    if (!walletdb.TxnBegin())
        return false;

    int64_t nNow = GetAdjustedTime();

    // Debit
    CAccountingEntry debit;
    debit.nOrderPos = IncOrderPosNext(&walletdb);
    debit.strAccount = strFrom;
    debit.nCreditDebit = -nAmount;
    debit.nTime = nNow;
    debit.strOtherAccount = strTo;
    debit.strComment = strComment;
    AddAccountingEntry(debit, &walletdb);

    // Credit
    CAccountingEntry credit;
    credit.nOrderPos = IncOrderPosNext(&walletdb);
    credit.strAccount = strTo;
    credit.nCreditDebit = nAmount;
    credit.nTime = nNow;
    credit.strOtherAccount = strFrom;
    credit.strComment = strComment;
    AddAccountingEntry(credit, &walletdb);

    if (!walletdb.TxnCommit())
        return false;

    return true;
}

bool CWallet::GetAccountPubkey(CPubKey &pubKey, std::string strAccount, bool bForceNew)
{
    CWalletDB walletdb(strWalletFile);

    CAccount account;
    walletdb.ReadAccount(strAccount, account);

    if (!bForceNew) {
        if (!account.vchPubKey.IsValid())
            bForceNew = true;
        else {
            // Check if the current key has been used
            CScript scriptPubKey = GetScriptForDestination(account.vchPubKey.GetID());
            for (std::map<uint256, CWalletTx>::iterator it = mapWallet.begin();
                 it != mapWallet.end() && account.vchPubKey.IsValid();
                 ++it)
                BOOST_FOREACH(const CTxOut& txout, (*it).second.tx->vout)
                    if (txout.scriptPubKey == scriptPubKey) {
                        bForceNew = true;
                        break;
                    }
        }
    }

    // Generate a new key
    if (bForceNew) {
        if (!GetKeyFromPool(account.vchPubKey))
            return false;

        SetAddressBook(account.vchPubKey.GetID(), strAccount, "receive");
        walletdb.WriteAccount(strAccount, account);
    }

    pubKey = account.vchPubKey;

    return true;
}

void CWallet::MarkDirty()
{
    {
        LOCK(cs_wallet);
        BOOST_FOREACH(PAIRTYPE(const uint256, CWalletTx)& item, mapWallet)
            item.second.MarkDirty();
    }
}

namespace {
void HandleSecretAddresses(CWallet & wallet, bip47::CAccountReceiver const & receiver)
{
    if (wallet.IsLocked()) {
        wallet.NotifyBip47KeysChanged(receiver.getAccountNum(), chainActive.Tip());
        return;
    }

    bip47::utils::AddReceiverSecretAddresses(receiver, wallet);
}
}

bool CWallet::MarkReplaced(const uint256& originalHash, const uint256& newHash)
{
    LOCK(cs_wallet);

    auto mi = mapWallet.find(originalHash);

    // There is a bug if MarkReplaced is not called on an existing wallet transaction.
    assert(mi != mapWallet.end());

    CWalletTx& wtx = (*mi).second;

    // Ensure for now that we're not overwriting data
    assert(wtx.mapValue.count("replaced_by_txid") == 0);

    wtx.mapValue["replaced_by_txid"] = newHash.ToString();

    CWalletDB walletdb(strWalletFile, "r+");

    bool success = true;
    if (!walletdb.WriteTx(wtx)) {
        LogPrintf("%s: Updating walletdb tx %s failed", __func__, wtx.GetHash().ToString());
        success = false;
    }

    NotifyTransactionChanged(this, originalHash, CT_UPDATED);

    return success;
}

bool CWallet::AddToWallet(const CWalletTx& wtxIn, bool fFlushOnClose)
{
    LOCK(cs_wallet);

    CWalletDB walletdb(strWalletFile, "r+", fFlushOnClose);

    uint256 hash = wtxIn.GetHash();

    // Inserts only if not already there, returns tx inserted or tx found
    std::pair<std::map<uint256, CWalletTx>::iterator, bool> ret = mapWallet.insert(std::make_pair(hash, wtxIn));
    CWalletTx& wtx = (*ret.first).second;
    wtx.BindWallet(this);
    bool fInsertedNew = ret.second;
    if (fInsertedNew)
    {
        wtx.nTimeReceived = GetAdjustedTime();
        wtx.nOrderPos = IncOrderPosNext(&walletdb);
        wtxOrdered.insert(make_pair(wtx.nOrderPos, TxPair(&wtx, (CAccountingEntry*)0)));

        auto mnList = deterministicMNManager->GetListAtChainTip();
        for(unsigned int i = 0; i < wtx.tx->vout.size(); ++i) {
            if (IsMine(wtx.tx->vout[i]) && !IsSpent(hash, i)) {
                setWalletUTXO.insert(COutPoint(hash, i));
                if (deterministicMNManager->IsProTxWithCollateral(wtx.tx, i) || mnList.HasMNByCollateral(COutPoint(hash, i))) {
                    LockCoin(COutPoint(hash, i));
                }
            }
        }

        wtx.nTimeSmart = wtx.nTimeReceived;
        if (!wtxIn.hashUnset())
        {
            if (mapBlockIndex.count(wtxIn.hashBlock))
            {
                int64_t latestNow = wtx.nTimeReceived;
                int64_t latestEntry = 0;
                {
                    // Tolerate times up to the last timestamp in the wallet not more than 5 minutes into the future
                    int64_t latestTolerated = latestNow + 300;
                    const TxItems & txOrdered = wtxOrdered;
                    for (TxItems::const_reverse_iterator it = txOrdered.rbegin(); it != txOrdered.rend(); ++it)
                    {
                        CWalletTx *const pwtx = (*it).second.first;
                        if (pwtx == &wtx)
                            continue;
                        CAccountingEntry *const pacentry = (*it).second.second;
                        int64_t nSmartTime;
                        if (pwtx)
                        {
                            nSmartTime = pwtx->nTimeSmart;
                            if (!nSmartTime)
                                nSmartTime = pwtx->nTimeReceived;
                        }
                        else
                            nSmartTime = pacentry->nTime;
                        if (nSmartTime <= latestTolerated)
                        {
                            latestEntry = nSmartTime;
                            if (nSmartTime > latestNow)
                                latestNow = nSmartTime;
                            break;
                        }
                    }
                }

                int64_t blocktime = mapBlockIndex[wtxIn.hashBlock]->GetBlockTime();
                wtx.nTimeSmart = std::max(latestEntry, std::min(blocktime, latestNow));
            }
            else
                LogPrintf("AddToWallet(): found %s in block %s not in index\n",
                         wtxIn.GetHash().ToString(),
                         wtxIn.hashBlock.ToString());
        }
        AddToSpends(hash);
    }

    bool fUpdated = false;
    if (!fInsertedNew)
    {
        // Merge
        if (!wtxIn.hashUnset() && wtxIn.hashBlock != wtx.hashBlock)
        {
            wtx.hashBlock = wtxIn.hashBlock;
            fUpdated = true;
        }
        // If no longer abandoned, update
        if (wtxIn.hashBlock.IsNull() && wtx.isAbandoned())
        {
            wtx.hashBlock = wtxIn.hashBlock;
            fUpdated = true;
        }
        if (wtxIn.nIndex != -1 && (wtxIn.nIndex != wtx.nIndex))
        {
            wtx.nIndex = wtxIn.nIndex;
            fUpdated = true;
        }
        if (wtxIn.fFromMe && wtxIn.fFromMe != wtx.fFromMe)
        {
            wtx.fFromMe = wtxIn.fFromMe;
            fUpdated = true;
        }
    }

    //// debug print
    LogPrintf("AddToWallet %s  %s%s\n", wtxIn.GetHash().ToString(), (fInsertedNew ? "new" : ""), (fUpdated ? "update" : ""));

    // Write to disk
    if (fInsertedNew || fUpdated)
        if (!walletdb.WriteTx(wtx))
            return false;

    // Handle bip47 notification tx
    if (fInsertedNew)
    {
        HandleBip47Transaction(wtx);
        HandleSparkTransaction(wtx);
    }

    // Break debit/credit balance caches:
    wtx.MarkDirty();

    // Notify UI of new or updated transaction
    NotifyTransactionChanged(this, hash, fInsertedNew ? CT_NEW : CT_UPDATED);

    // notify an external script when a wallet transaction comes in or is updated
    std::string strCmd = GetArg("-walletnotify", "");

    if ( !strCmd.empty())
    {
        boost::replace_all(strCmd, "%s", wtxIn.GetHash().GetHex());
        boost::thread t(runCommand, strCmd); // thread runs free
    }

    return true;
}

bool CWallet::LoadToWallet(const CWalletTx& wtxIn)
{
    uint256 hash = wtxIn.GetHash();

    mapWallet[hash] = wtxIn;
    CWalletTx& wtx = mapWallet[hash];
    wtx.BindWallet(this);
    wtxOrdered.insert(make_pair(wtx.nOrderPos, TxPair(&wtx, (CAccountingEntry*)0)));
    AddToSpends(hash);
    BOOST_FOREACH(const CTxIn& txin, wtx.tx->vin) {
        if (mapWallet.count(txin.prevout.hash)) {
            CWalletTx& prevtx = mapWallet[txin.prevout.hash];
            if (prevtx.nIndex == -1 && !prevtx.hashUnset()) {
                MarkConflicted(prevtx.hashBlock, wtx.GetHash());
            }
        }
    }

    return true;
}

/**
 * Add a transaction to the wallet, or update it.  pIndex and posInBlock should
 * be set when the transaction was known to be included in a block.  When
 * posInBlock = SYNC_TRANSACTION_NOT_IN_BLOCK (-1) , then wallet state is not
 * updated in AddToWallet, but notifications happen and cached balances are
 * marked dirty.
 * If fUpdate is true, existing transactions will be updated.
 * TODO: One exception to this is that the abandoned state is cleared under the
 * assumption that any further notification of a transaction that was considered
 * abandoned is an indication that it is not safe to be considered abandoned.
 * Abandoned state should probably be more carefuly tracked via different
 * posInBlock signals or by checking mempool presence when necessary.
 */
bool CWallet::AddToWalletIfInvolvingMe(const CTransaction& tx, const CBlockIndex* pIndex, int posInBlock, bool fUpdate)
{
    {
        AssertLockHeld(cs_wallet);

        if (posInBlock != -1) {
            if(!(tx.IsCoinBase() || tx.IsSigmaSpend() || tx.IsZerocoinRemint() || tx.IsZerocoinSpend()) || tx.IsLelantusJoinSplit() || tx.IsSparkSpend()) {
                BOOST_FOREACH(const CTxIn& txin, tx.vin) {
                    std::pair<TxSpends::const_iterator, TxSpends::const_iterator> range = mapTxSpends.equal_range(txin.prevout);
                    while (range.first != range.second) {
                        if (range.first->second != tx.GetHash()) {
                            LogPrintf("Transaction %s (in block %s) conflicts with wallet transaction %s (both spend %s:%i)\n", tx.GetHash().ToString(), pIndex->GetBlockHash().ToString(), range.first->second.ToString(), range.first->first.hash.ToString(), range.first->first.n);
                            MarkConflicted(pIndex->GetBlockHash(), range.first->second);
                        }
                        range.first++;
                    }
                }
            }
        }

        bool fExisted = mapWallet.count(tx.GetHash()) != 0;
        if (fExisted && !fUpdate) return false;
        if (fExisted || IsMine(tx) || IsFromMe(tx))
        {
            /* Check if any keys in the wallet keypool that were supposed to be unused
         * have appeared in a new transaction. If so, remove those keys from the keypool.
         * This can happen when restoring an old wallet backup that does not contain
         * the mostly recently created transactions from newer versions of the wallet.
         */
            // loop though all outputs
            for (const CTxOut& txout: tx.vout) {
                // extract addresses and check if they match with an unused keypool key
                std::vector<CKeyID> vAffected;
                CAffectedKeysVisitor(*this, vAffected).Process(txout.scriptPubKey);
                for (const CKeyID &keyid : vAffected) {
                    std::map<CKeyID, int64_t>::const_iterator mi = m_pool_key_to_index.find(keyid);
                    if (mi != m_pool_key_to_index.end()) {
                        LogPrintf("%s: Detected a used keypool key, mark all keypool key up to this key as used\n", __func__);
                        MarkReserveKeysAsUsed(mi->second);

                        if (!TopUpKeyPool()) {
                            LogPrintf("%s: Topping up keypool failed (locked wallet)\n", __func__);
                        }
                    }
                }
            }

            CWalletTx wtx(this, MakeTransactionRef(tx));

            // Get merkle branch if transaction was found in a block
            if (posInBlock != -1)
                wtx.SetMerkleBranch(pIndex, posInBlock);

            return AddToWallet(wtx, false);
        }
    }
    return false;
}

bool CWallet::AbandonTransaction(const uint256& hashTx)
{
    LOCK2(cs_main, cs_wallet);

    CWalletDB walletdb(strWalletFile, "r+");

    std::set<uint256> todo;
    std::set<uint256> done;

    // Can't mark abandoned if confirmed or in mempool
    assert(mapWallet.count(hashTx));
    CWalletTx& origtx = mapWallet[hashTx];
    if (origtx.GetDepthInMainChain() > 0 || origtx.InMempool() || origtx.InStempool() || origtx.IsLockedByLLMQInstantSend()) {
        return false;
    }

    todo.insert(hashTx);

    while (!todo.empty()) {
        uint256 now = *todo.begin();
        todo.erase(now);
        done.insert(now);
        assert(mapWallet.count(now));
        CWalletTx& wtx = mapWallet[now];
        int currentconfirm = wtx.GetDepthInMainChain();
        // If the orig tx was not in block, none of its spends can be
        assert(currentconfirm <= 0);
        // if (currentconfirm < 0) {Tx and spends are already conflicted, no need to abandon}
        if (currentconfirm == 0 && !wtx.isAbandoned()) {
            // If the orig tx was not in block/mempool, none of its spends can be in mempool
            assert(!wtx.InMempool());
            assert(!wtx.InStempool());
            wtx.nIndex = -1;
            wtx.setAbandoned();
            wtx.MarkDirty();
            walletdb.WriteTx(wtx);
            NotifyTransactionChanged(this, wtx.GetHash(), CT_UPDATED);
            // Iterate over all its outputs, and mark transactions in the wallet that spend them abandoned too
            TxSpends::const_iterator iter = mapTxSpends.lower_bound(COutPoint(hashTx, 0));
            while (iter != mapTxSpends.end() && iter->first.hash == now) {
                if (!done.count(iter->second)) {
                    todo.insert(iter->second);
                }
                iter++;
            }
            // If a transaction changes 'conflicted' state, that changes the balance
            // available of the outputs it spends. So force those to be recomputed
            BOOST_FOREACH(const CTxIn& txin, wtx.tx->vin)
            {
                if (mapWallet.count(txin.prevout.hash))
                    mapWallet[txin.prevout.hash].MarkDirty();
            }
        }

        if (wtx.tx->IsSigmaSpend()) {
            // find out coin serial number
            assert(wtx.tx->vin.size() == 1);

            const CTxIn &txin = wtx.tx->vin[0];
            // NOTE(martun): +1 on the next line stands for 1 byte in which the opcode of
            // OP_SIGMASPEND is written.
            // because the size of serialized spend is also written, probably in 3 bytes.
            CDataStream serializedCoinSpend((const char *)&*(txin.scriptSig.begin() + 1),
                                            (const char *)&*txin.scriptSig.end(),
                                            SER_NETWORK, PROTOCOL_VERSION);
            sigma::CoinSpend spend(sigma::Params::get_default(),
                                         serializedCoinSpend);

            Scalar serial = spend.getCoinSerialNumber();

            // mark corresponding mint as unspent
            uint256 hashSerial = primitives::GetSerialHash(serial);
            CMintMeta meta;
            if(zwallet->GetTracker().GetMetaFromSerial(hashSerial, meta)){
                meta.isUsed = false;
                zwallet->GetTracker().UpdateState(meta);

                // erase sigma spend entry
                CSigmaSpendEntry spendEntry;
                spendEntry.coinSerial = serial;
                walletdb.EraseCoinSpendSerialEntry(spendEntry);
            }
        } else if (wtx.tx->IsLelantusJoinSplit()) {
            // find out coin serial number
            assert(wtx.tx->vin.size() == 1);

            std::unique_ptr<lelantus::JoinSplit> joinsplit;
            try {
                joinsplit = lelantus::ParseLelantusJoinSplit(*wtx.tx);
            }
            catch (...) {
                continue;
            }

            const std::vector<Scalar>& serials = joinsplit->getCoinSerialNumbers();

            for (const auto& serial : serials) {
                // mark corresponding mint as unspent
                uint256 hashSerial = primitives::GetSerialHash(serial);
                CLelantusMintMeta meta;
                if(zwallet->GetTracker().GetMetaFromSerial(hashSerial, meta)){
                    meta.isUsed = false;
                    zwallet->GetTracker().UpdateState(meta);

                    // erase lelantus spend entry
                    CLelantusSpendEntry spendEntry;
                    spendEntry.coinSerial = serial;
                    walletdb.EraseLelantusSpendSerialEntry(spendEntry);
                }
            }
        }

        if (wtx.tx->IsSigmaMint()) {
            for (const CTxOut &txout: wtx.tx->vout) {
                if (!txout.scriptPubKey.IsSigmaMint())
                    continue;

                try {
                    auto groupElement = sigma::ParseSigmaMintScript(txout.scriptPubKey);
                    uint256 hashPubcoin = primitives::GetPubCoinValueHash(groupElement);
                    CMintMeta meta;
                    if (zwallet->GetTracker().GetMetaFromPubcoin(hashPubcoin, meta))
                        zwallet->GetTracker().Archive(meta);
                }
                catch (std::invalid_argument &) {
                    continue;
                }
            }
        }

        if (wtx.tx->IsLelantusMint()) {
            for (const CTxOut &txout: wtx.tx->vout) {
                if (!txout.scriptPubKey.IsLelantusMint() && !txout.scriptPubKey.IsLelantusJMint())
                    continue;

                try {
                    secp_primitives::GroupElement groupElement;
                    lelantus::ParseLelantusMintScript(txout.scriptPubKey, groupElement);
                    uint256 hashPubcoin = primitives::GetPubCoinValueHash(groupElement);
                    CLelantusMintMeta meta;
                    if (zwallet->GetTracker().GetLelantusMetaFromPubcoin(hashPubcoin, meta))
                        zwallet->GetTracker().Archive(meta);
                }
                catch (std::invalid_argument &) {
                    continue;
                }
            }
        }
    }

    return true;
}

void CWallet::MarkConflicted(const uint256& hashBlock, const uint256& hashTx)
{
    LOCK2(cs_main, cs_wallet);

    int conflictconfirms = 0;
    if (mapBlockIndex.count(hashBlock)) {
        CBlockIndex* pindex = mapBlockIndex[hashBlock];
        if (chainActive.Contains(pindex)) {
            conflictconfirms = -(chainActive.Height() - pindex->nHeight + 1);
        }
    }
    // If number of conflict confirms cannot be determined, this means
    // that the block is still unknown or not yet part of the main chain,
    // for example when loading the wallet during a reindex. Do nothing in that
    // case.
    if (conflictconfirms >= 0)
        return;

    // Do not flush the wallet here for performance reasons
    CWalletDB walletdb(strWalletFile, "r+", false);

    std::set<uint256> todo;
    std::set<uint256> done;

    todo.insert(hashTx);

    while (!todo.empty()) {
        uint256 now = *todo.begin();
        todo.erase(now);
        done.insert(now);
        assert(mapWallet.count(now));
        CWalletTx& wtx = mapWallet[now];
        int currentconfirm = wtx.GetDepthInMainChain();
        if (conflictconfirms < currentconfirm) {
            // Block is 'more conflicted' than current confirm; update.
            // Mark transaction as conflicted with this block.
            wtx.nIndex = -1;
            wtx.hashBlock = hashBlock;
            wtx.MarkDirty();
            walletdb.WriteTx(wtx);
            // Iterate over all its outputs, and mark transactions in the wallet that spend them conflicted too
            TxSpends::const_iterator iter = mapTxSpends.lower_bound(COutPoint(now, 0));
            while (iter != mapTxSpends.end() && iter->first.hash == now) {
                 if (!done.count(iter->second)) {
                     todo.insert(iter->second);
                 }
                 iter++;
            }
            // If a transaction changes 'conflicted' state, that changes the balance
            // available of the outputs it spends. So force those to be recomputed
            BOOST_FOREACH(const CTxIn& txin, wtx.tx->vin)
            {
                if (mapWallet.count(txin.prevout.hash))
                    mapWallet[txin.prevout.hash].MarkDirty();
            }
        }
    }
}

void CWallet::SyncTransaction(const CTransaction& tx, const CBlockIndex *pindex, int posInBlock)
{
    LOCK2(cs_main, cs_wallet);

    if (!AddToWalletIfInvolvingMe(tx, pindex, posInBlock, true))
        return; // Not one of ours

    // If a transaction changes 'conflicted' state, that changes the balance
    // available of the outputs it spends. So force those to be
    // recomputed, also:
    BOOST_FOREACH(const CTxIn& txin, tx.vin)
    {
        if (mapWallet.count(txin.prevout.hash))
            mapWallet[txin.prevout.hash].MarkDirty();
    }
}


isminetype CWallet::IsMine(const CTxIn &txin, const CTransaction& tx) const
{
    LOCK(cs_wallet);

    if (txin.IsZerocoinSpend()) {
        return ISMINE_NO;
    } else if (txin.IsSigmaSpend()) {
        CWalletDB db(strWalletFile);

        CDataStream serializedCoinSpend(
            std::vector<char>(txin.scriptSig.begin() + 1, txin.scriptSig.end()),
            SER_NETWORK, PROTOCOL_VERSION);

        sigma::Params* sigmaParams = sigma::Params::get_default();
        sigma::CoinSpend spend(sigmaParams, serializedCoinSpend);

        if (db.HasCoinSpendSerialEntry(spend.getCoinSerialNumber())) {
            return ISMINE_SPENDABLE;
        }
    } else if (txin.IsLelantusJoinSplit()) {
        CWalletDB db(strWalletFile);
        std::unique_ptr<lelantus::JoinSplit> joinsplit;
        try {
            joinsplit = lelantus::ParseLelantusJoinSplit(tx);
        }
        catch (...) {
            return ISMINE_NO;
        }

        if (db.HasLelantusSpendSerialEntry(joinsplit->getCoinSerialNumbers()[0]) || db.HasCoinSpendSerialEntry(joinsplit->getCoinSerialNumbers()[0])) {
            return ISMINE_SPENDABLE;
        }
    } else if (txin.IsZerocoinRemint()) {
        return ISMINE_NO;
    }  else if (tx.IsSparkSpend()) {
        std::vector<GroupElement> lTags;
        try {
            spark::SpendTransaction spend = spark::ParseSparkSpend(tx);
            lTags = spend.getUsedLTags();
        }
        catch (...) {
            return ISMINE_NO;
        }
        if (!sparkWallet)
            return ISMINE_NO;
        return sparkWallet->isMine(lTags) ? ISMINE_SPENDABLE : ISMINE_NO;
    }
    else {
        std::map<uint256, CWalletTx>::const_iterator mi = mapWallet.find(txin.prevout.hash);
        if (mi != mapWallet.end())
        {
            const CWalletTx& prev = (*mi).second;
            if (txin.prevout.n < prev.tx->vout.size())
                return IsMine(prev.tx->vout[txin.prevout.n]);
        }
    }

    return ISMINE_NO;
}

// Note that this function doesn't distinguish between a 0-valued input,
// and a not-"is mine" (according to the filter) input.
CAmount CWallet::GetDebit(const CTxIn &txin, const CTransaction& tx, const isminefilter& filter) const
{
    LOCK(cs_wallet);

    if (txin.IsZerocoinSpend()) {
        // Reverting it to its pre-Sigma state.
        goto end;
    } else if (txin.IsSigmaSpend()) {
        if (!(filter & ISMINE_SPENDABLE)) {
            goto end;
        }

        CWalletDB db(strWalletFile);
        std::unique_ptr<sigma::CoinSpend> spend;

        try {
            std::tie(spend, std::ignore) = sigma::ParseSigmaSpend(txin);
        } catch (CBadTxIn&) {
            goto end;
        }

        if (db.HasCoinSpendSerialEntry(spend->getCoinSerialNumber())) {
            return spend->getIntDenomination();
        }
    } else if (txin.IsZerocoinRemint()) {
        return 0;
    } else if (txin.IsLelantusJoinSplit()) {
        if (!(filter & ISMINE_SPENDABLE)) {
            goto end;
        }

        CWalletDB db(strWalletFile);
        std::unique_ptr<lelantus::JoinSplit> joinsplit;
        try {
            joinsplit = lelantus::ParseLelantusJoinSplit(tx);
        }
        catch (...) {
            goto end;
        }

        CAmount amount = 0;

        const std::vector<Scalar>& serials = joinsplit->getCoinSerialNumbers();
        for (const auto& serial : serials) {
            CLelantusSpendEntry lelantusSpend;
            if(db.ReadLelantusSpendSerialEntry(serial, lelantusSpend))
                amount += lelantusSpend.amount;
        }
        return amount;
    } else if (tx.IsSparkSpend()) {
        if (!(filter & ISMINE_SPENDABLE)) {
            goto end;
        }
        std::vector<GroupElement> lTags;
        try {
            spark::SpendTransaction spend = spark::ParseSparkSpend(tx);
            lTags = spend.getUsedLTags();
        }
        catch (...) {
            goto end;
        }
        if (!sparkWallet)
            goto end;

        CAmount amount = sparkWallet->getMySpendAmount(lTags);

        return amount;
    } else {
        std::map<uint256, CWalletTx>::const_iterator mi = mapWallet.find(txin.prevout.hash);
        if (mi != mapWallet.end())
        {
            const CWalletTx& prev = (*mi).second;
            if (txin.prevout.n < prev.tx->vout.size())
                if (IsMine(prev.tx->vout[txin.prevout.n]) & filter)
                    return prev.tx->vout[txin.prevout.n].nValue;
        }
    }

end:
    return 0;
}

isminetype CWallet::IsMine(const CTxOut &txout) const
{
    LOCK(cs_wallet);

    if (txout.scriptPubKey.IsSigmaMint() || txout.scriptPubKey.IsLelantusMint() || txout.scriptPubKey.IsLelantusJMint()) {
        CWalletDB db(strWalletFile);
        secp_primitives::GroupElement pub;

            if (txout.scriptPubKey.IsSigmaMint()) {
                try {
                    pub = sigma::ParseSigmaMintScript(txout.scriptPubKey);
                } catch (std::invalid_argument &) {
                    return ISMINE_NO;
                }

            }
            else {
                try {
                    lelantus::ParseLelantusMintScript(txout.scriptPubKey, pub);
                } catch (std::invalid_argument &) {
                    return ISMINE_NO;
                }
            }
        return db.HasHDMint(pub) ? ISMINE_SPENDABLE : ISMINE_NO;
    } else if (txout.scriptPubKey.IsSparkMint() || txout.scriptPubKey.IsSparkSMint()) {
        std::vector<unsigned char> serialContext;
        for (std::map<uint256, CWalletTx>::const_iterator it = mapWallet.begin(); it != mapWallet.end(); ++it) {
            const CWalletTx *pcoin = &(*it).second;
            for (unsigned int i = 0; i < pcoin->tx->vout.size(); i++) {
                if (txout == pcoin->tx->vout[i]) {
                    serialContext = spark::getSerialContext(*pcoin->tx);
                    break;
                }
            }

            if (!serialContext.empty())
                break;
        }

        if (serialContext.empty())
            return ISMINE_NO;

        spark::Coin coin(spark::Params::get_default());
        try {
            spark::ParseSparkMintCoin(txout.scriptPubKey, coin);
        } catch (std::invalid_argument &) {
            return ISMINE_NO;
        }

        coin.setSerialContext(serialContext);

        if (!sparkWallet)
            return ISMINE_NO;
        return sparkWallet->isMine(coin) ? ISMINE_SPENDABLE : ISMINE_NO;
    } else {
        return ::IsMine(*this, txout.scriptPubKey);
    }
}

CAmount CWallet::GetCredit(const CTxOut& txout, const isminefilter& filter) const
{
    if (!MoneyRange(txout.nValue))
        throw std::runtime_error(std::string(__func__) + ": value out of range");
    if (txout.scriptPubKey.IsLelantusJMint()) {
        if (!(filter & ISMINE_SPENDABLE))
            return 0;
        CWalletDB db(strWalletFile);
        secp_primitives::GroupElement pub;
        try {
            std::vector<unsigned char> encryptedValue;
            lelantus::ParseLelantusJMintScript(txout.scriptPubKey, pub, encryptedValue);
        } catch (std::invalid_argument&) {
            return ISMINE_NO;
        }
        uint256 hashPubcoin = primitives::GetPubCoinValueHash(pub);
        CHDMint dMint;
        if (db.ReadHDMint(hashPubcoin, true, dMint)) {
            return dMint.GetAmount();
        }
        return 0;
    }

    if (txout.scriptPubKey.IsSparkSMint()) {
        if (!(filter & ISMINE_SPENDABLE))
            return 0;
        std::vector<unsigned char> serialContext;
        for (std::map<uint256, CWalletTx>::const_iterator it = mapWallet.begin(); it != mapWallet.end(); ++it) {
            const CWalletTx *pcoin = &(*it).second;
            for (unsigned int i = 0; i < pcoin->tx->vout.size(); i++) {
                if (txout == pcoin->tx->vout[i]) {
                    serialContext = spark::getSerialContext(*pcoin->tx);
                    break;
                }
            }

            if (!serialContext.empty())
                break;
        }

        if (serialContext.empty())
            return 0;

        spark::Coin coin(spark::Params::get_default());
        try {
            spark::ParseSparkMintCoin(txout.scriptPubKey, coin);
        } catch (std::invalid_argument &) {
            return 0;
        }
        coin.setSerialContext(serialContext);
        if (!sparkWallet)
            return 0;
        return sparkWallet->getMyCoinV(coin);
    }

    return ((IsMine(txout) & filter) ? txout.nValue : 0);
}

bool CWallet::IsChange(const uint256& tx, const CTxOut &txout) const
{
    auto wtx = GetWalletTx(tx);
    if (!wtx) {
        throw std::invalid_argument("The specified transaction hash is not belong to the wallet");
    }

    return wtx->IsChange(txout);
}

CAmount CWallet::GetChange(const uint256& tx, const CTxOut &txout) const
{
    if (!MoneyRange(txout.nValue))
        throw std::runtime_error(std::string(__func__) + ": value out of range");
    if (txout.scriptPubKey.IsSparkSMint()) {
        if (IsChange(tx, txout)) {
            std::vector<unsigned char> serial_context = spark::getSerialContext(*GetWalletTx(tx)->tx);
            spark::Coin coin(spark::Params::get_default());
            try {
                spark::ParseSparkMintCoin(txout.scriptPubKey, coin);
                coin.setSerialContext(serial_context);
            } catch (...) {
                return 0;
            }
            return sparkWallet->getMyCoinV(coin);
        } else
            return 0;
    }
    return (IsChange(tx, txout) ? txout.nValue : 0);
}

bool CWallet::IsMine(const CTransaction& tx) const
{
    BOOST_FOREACH(const CTxOut& txout, tx.vout)
        if (IsMine(txout))
            return true;
    return false;
}

bool CWallet::IsFromMe(const CTransaction& tx) const
{
    return (GetDebit(tx, ISMINE_ALL) > 0);
}

CAmount CWallet::GetDebit(const CTransaction& tx, const isminefilter& filter) const
{
    CAmount nDebit = 0;
    BOOST_FOREACH(const CTxIn& txin, tx.vin)
    {
        nDebit += GetDebit(txin, tx, filter);
        if (!MoneyRange(nDebit))
            throw std::runtime_error(std::string(__func__) + ": value out of range");
    }
    return nDebit;
}

bool CWallet::IsAllFromMe(const CTransaction& tx, const isminefilter& filter) const
{
    LOCK(cs_wallet);

    BOOST_FOREACH(const CTxIn& txin, tx.vin)
    {
        auto mi = mapWallet.find(txin.prevout.hash);
        if (mi == mapWallet.end())
            return false; // any unknown inputs can't be from us

        const CWalletTx& prev = (*mi).second;

        if (txin.prevout.n >= prev.tx->vout.size())
            return false; // invalid input!

        if (!(IsMine(prev.tx->vout[txin.prevout.n]) & filter))
            return false;
    }
    return true;
}

CAmount CWallet::GetCredit(const CTransaction& tx, const isminefilter& filter) const
{
    CAmount nCredit = 0;
    BOOST_FOREACH(const CTxOut& txout, tx.vout)
    {
        nCredit += GetCredit(txout, filter);
        if (!MoneyRange(nCredit))
            throw std::runtime_error(std::string(__func__) + ": value out of range");
    }
    return nCredit;
}

CAmount CWallet::GetChange(const CTransaction& tx) const
{
    CAmount nChange = 0;
    BOOST_FOREACH(const CTxOut& txout, tx.vout)
    {
        nChange += GetChange(tx.GetHash(), txout);
        if (!MoneyRange(nChange))
            throw std::runtime_error(std::string(__func__) + ": value out of range");
    }
    return nChange;
}

CPubKey CWallet::GenerateNewHDMasterKey()
{
    CKey key;
    key.MakeNewKey(true);

    int64_t nCreationTime = GetTime();
    CKeyMetadata metadata(nCreationTime);

    // calculate the pubkey
    CPubKey pubkey = key.GetPubKey();
    assert(key.VerifyPubKey(pubkey));

    // set the hd keypath to "m" -> Master, refers the masterkeyid to itself
    metadata.hdKeypath     = "m";
    metadata.hdMasterKeyID = pubkey.GetID();

    {
        LOCK(cs_wallet);

        // mem store the metadata
        mapKeyMetadata[pubkey.GetID()] = metadata;

        // write the key&metadata to the database
        if (!AddKeyPubKey(key, pubkey))
            throw std::runtime_error(std::string(__func__) + ": AddKeyPubKey failed");
    }

    return pubkey;
}

void CWallet::GenerateNewMnemonic()
{
    CHDChain newHdChain;
    MnemonicContainer mnContainer;

    std::string strSeed = GetArg("-hdseed", "not hex");

    bool isHDSeedSet = strSeed != "not hex";

    if(isHDSeedSet && IsHex(strSeed)) {
        std::vector<unsigned char> seed = ParseHex(strSeed);
        if (!mnContainer.SetSeed(SecureVector(seed.begin(), seed.end())))
            throw std::runtime_error(std::string(__func__) + ": SetSeed failed");
        newHdChain.masterKeyID = CKeyID(Hash160(seed.begin(), seed.end()));
    }
    else {
        LogPrintf("CWallet::GenerateNewMnemonic -- Generating new MnemonicContainer\n");

        std::string mnemonic = GetArg("-mnemonic", "");
        std::string mnemonicPassphrase = GetArg("-mnemonicpassphrase", "");
        //remove trailing string identifiers
        boost::algorithm::trim_if(mnemonic, [](char c){return c=='\"' || c=='\'';});
        boost::algorithm::trim_if(mnemonicPassphrase, [](char c){return c=='\"' || c=='\'';});
        //Use 24 words by default;
        bool use12Words = GetBoolArg("-use12", false);
        mnContainer.Set12Words(use12Words);

        SecureString secureMnemonic(mnemonic.begin(), mnemonic.end());
        SecureString securePassphrase(mnemonicPassphrase.begin(), mnemonicPassphrase.end());

        if (!mnContainer.SetMnemonic(secureMnemonic, securePassphrase))
            throw std::runtime_error(std::string(__func__) + ": SetMnemonic failed");
        newHdChain.masterKeyID = CKeyID(Hash160(mnContainer.seed.begin(), mnContainer.seed.end()));
    }

    if (!SetHDChain(newHdChain, false))
        throw std::runtime_error(std::string(__func__) + ": SetHDChain failed");

    if (!SetMnemonicContainer(mnContainer, false))
        throw std::runtime_error(std::string(__func__) + ": SetMnemonicContainer failed");
}

bool CWallet::SetHDMasterKey(const CPubKey &pubkey, const int cHDChainVersion) {
    LOCK(cs_wallet);

    // ensure this wallet.dat can only be opened by clients supporting HD
    SetMinVersion(FEATURE_HD);

    // store the keyid (hash160) together with
    // the child index counter in the database
    // as a hdchain object
    CHDChain newHdChain;
    newHdChain.nVersion = cHDChainVersion;
    newHdChain.masterKeyID = pubkey.GetID();
    SetHDChain(newHdChain, false);

    return true;
}

bool CWallet::SetHDChain(const CHDChain &chain, bool memonly, bool& upgradeChain, bool genNewKeyPool)
{
    LOCK(cs_wallet);
    upgradeChain = (chain.nVersion==CHDChain::VERSION_BASIC);
    if (upgradeChain && !IsLocked()) { // Upgrade HDChain to latest version
        CHDChain newChain;
        newChain.masterKeyID = chain.masterKeyID;
        newChain.nVersion = CHDChain::VERSION_WITH_BIP44; // old versions cannot use mnemonic
        // whether to generate the keypool now (conditional as leads to DB deadlock if loading DB simultaneously)
        if (genNewKeyPool)
            NewKeyPool();
        if (!memonly && !CWalletDB(strWalletFile).WriteHDChain(newChain))
            throw std::runtime_error(std::string(__func__) + ": writing chain failed");
        hdChain = newChain;
    }
    else {
        if (!memonly && !CWalletDB(strWalletFile).WriteHDChain(chain))
            throw std::runtime_error(std::string(__func__) + ": writing chain failed");
        hdChain = chain;
    }

    return true;
}

bool CWallet::IsHDEnabled()
{
    return !hdChain.masterKeyID.IsNull();
}

bool CWallet::SetMnemonicContainer(const MnemonicContainer& mnContainer, bool memonly) {
    if (!memonly && !CWalletDB(strWalletFile).WriteMnemonic(mnContainer))
        throw std::runtime_error(std::string(__func__) + ": writing chain failed");
    mnemonicContainer = mnContainer;
    return true;
}

bool CWallet::EncryptMnemonicContainer(const CKeyingMaterial& vMasterKeyIn)
{
    if (!IsCrypted())
        return false;

    if (mnemonicContainer.IsCrypted())
        return true;

    uint256 id = uint256S(hdChain.masterKeyID.GetHex());

    std::vector<unsigned char> cryptedSeed;
    if (!EncryptMnemonicSecret(vMasterKeyIn, mnemonicContainer.GetSeed(), id, cryptedSeed))
        return false;
    SecureVector secureCryptedSeed(cryptedSeed.begin(), cryptedSeed.end());
    if (!mnemonicContainer.SetSeed(secureCryptedSeed))
        return false;

    SecureString mnemonic;
    if (mnemonicContainer.GetMnemonic(mnemonic)) {
        std::vector<unsigned char> cryptedMnemonic;
        SecureVector vectorMnemonic(mnemonic.begin(), mnemonic.end());

        if ((!mnemonic.empty() && !EncryptMnemonicSecret(vMasterKeyIn, vectorMnemonic, id, cryptedMnemonic)))
            return false;

        SecureVector secureCryptedMnemonic(cryptedMnemonic.begin(), cryptedMnemonic.end());
        if (!mnemonicContainer.SetMnemonic(secureCryptedMnemonic))
            return false;
    }

    mnemonicContainer.SetCrypted(true);

    return true;
}

bool CWallet::DecryptMnemonicContainer(MnemonicContainer& mnContainer)
{
    if (!IsCrypted())
        return true;

    if (!mnemonicContainer.IsCrypted())
        return false;

    uint256 id = uint256S(hdChain.masterKeyID.GetHex());

    SecureVector seed;
    SecureVector cryptedSeed = mnemonicContainer.GetSeed();
    std::vector<unsigned char> vCryptedSeed(cryptedSeed.begin(), cryptedSeed.end());
    if (!DecryptMnemonicSecret(vCryptedSeed, id, seed))
        return false;

    mnContainer = mnemonicContainer;
    if (!mnContainer.SetSeed(seed))
        return false;

    SecureString cryptedMnemonic;

    if (mnemonicContainer.GetMnemonic(cryptedMnemonic)) {
        SecureVector vectorMnemonic;

        std::vector<unsigned char> CryptedMnemonic(cryptedMnemonic.begin(), cryptedMnemonic.end());
        if (!CryptedMnemonic.empty() && !DecryptMnemonicSecret(CryptedMnemonic, id, vectorMnemonic))
            return false;

        if (!mnContainer.SetMnemonic(vectorMnemonic))
            return false;
    }

    mnContainer.SetCrypted(false);

    return true;
}

int64_t CWalletTx::GetTxTime() const {
    int64_t n = nTimeSmart;
    return n ? n : nTimeReceived;
}

int CWalletTx::GetRequestCount() const
{
    // Returns -1 if it wasn't being tracked
    int nRequests = -1;
    {
        LOCK(pwallet->cs_wallet);
        if (IsCoinBase())
        {
            // Generated block
            if (!hashUnset())
            {
                std::map<uint256, int>::const_iterator mi = pwallet->mapRequestCount.find(hashBlock);
                if (mi != pwallet->mapRequestCount.end())
                    nRequests = (*mi).second;
            }
        }
        else
        {
            // Did anyone request this transaction?
            std::map<uint256, int>::const_iterator mi = pwallet->mapRequestCount.find(GetHash());
            if (mi != pwallet->mapRequestCount.end())
            {
                nRequests = (*mi).second;

                // How about the block it's in?
                if (nRequests == 0 && !hashUnset())
                {
                    std::map<uint256, int>::const_iterator _mi = pwallet->mapRequestCount.find(hashBlock);
                    if (_mi != pwallet->mapRequestCount.end())
                        nRequests = (*_mi).second;
                    else
                        nRequests = 1; // If it's in someone else's block it must have got out
                }
            }
        }
    }
    return nRequests;
}

void CWalletTx::GetAmounts(std::list<COutputEntry>& listReceived,
                           std::list<COutputEntry>& listSent, CAmount& nFee, std::string& strSentAccount, const isminefilter& filter) const
{
    nFee = 0;
    listReceived.clear();
    listSent.clear();
    strSentAccount = strFromAccount;

    // Compute fee:
    CAmount nDebit = GetDebit(filter);
    if (nDebit > 0) // debit>0 means we signed/sent this transaction
    {
        if (tx->IsLelantusJoinSplit()) {
            try {
                nFee = lelantus::ParseLelantusJoinSplit(*tx)->getFee();
            }
            catch (...) {
                // do nothing
            }
        } else if (tx->IsSparkSpend()) {
            try {
                nFee = spark::ParseSparkSpend(*tx).getFee();
            }
            catch (...) {
                // do nothing
            }
        } else {
            CAmount nValueOut = tx->GetValueOut();
            nFee = nDebit - nValueOut;
        }
    }

    // Sent/received.
    for (unsigned int i = 0; i < tx->vout.size(); ++i)
    {
        const CTxOut& txout = tx->vout[i];
        isminetype fIsMine = pwallet->IsMine(txout);
        // Only need to handle txouts if AT LEAST one of these is true:
        //   1) they debit from us (sent)
        //   2) the output is to us (received)
        if (nDebit > 0)
        {
            // Don't report 'change' txouts
            if (IsChange(static_cast<uint32_t>(i)))
                continue;
        }
        else if (!(fIsMine & filter))
            continue;

        // In either case, we need to get the destination address
        CTxDestination address;

        if (txout.scriptPubKey.IsZerocoinMint() || txout.scriptPubKey.IsSigmaMint()
        || txout.scriptPubKey.IsLelantusMint() || txout.scriptPubKey.IsLelantusJMint()
        || txout.scriptPubKey.IsSparkMint() || txout.scriptPubKey.IsSparkSMint())
        {
            address = CNoDestination();
        }
        else if (!ExtractDestination(txout.scriptPubKey, address) && !txout.scriptPubKey.IsUnspendable())
        {
            LogPrintf("CWalletTx::GetAmounts: Unknown transaction type found, txid %s\n",
                     this->GetHash().ToString());
            address = CNoDestination();
        }

        CAmount nValue;
        if(txout.scriptPubKey.IsLelantusJMint() || txout.scriptPubKey.IsSparkSMint()) {
            LOCK(pwalletMain->cs_wallet);
            nValue = pwallet->GetCredit(txout, ISMINE_SPENDABLE);
        } else {
            nValue = txout.nValue;
        }

        COutputEntry output = {address, nValue, (int)i};

        // If we are debited by the transaction, add the output as a "sent" entry
        if (nDebit > 0)
            listSent.push_back(output);

        // If we are receiving the output, add it as a "received" entry
        if (fIsMine & filter)
            listReceived.push_back(output);
    }

}

/**
 * Scan the block chain (starting in pindexStart) for transactions
 * from or to us. If fUpdate is true, found transactions that already
 * exist in the wallet will be updated.
 *
 * Returns pointer to the first block in the last contiguous range that was
 * successfully scanned.
 *
 */
CBlockIndex* CWallet::ScanForWalletTransactions(CBlockIndex *pindexStart, bool fUpdate, bool fRecoverMnemonic)
{
    CBlockIndex* ret = nullptr;
    int64_t nNow = GetTime();
    const CChainParams& chainParams = Params();

    CBlockIndex* pindex = pindexStart;
    {
        LOCK2(cs_main, cs_wallet);

        // no need to read and scan block, if block was created before
        // our wallet birthday (as adjusted for block time variability)
        // if you are recovering wallet with mnemonics start rescan from block when mnemonics implemented in Firo
        if (fRecoverMnemonic) {
            pindex = chainActive[chainParams.GetConsensus().nMnemonicBlock];
            if (pindex == NULL)
                pindex = chainActive.Tip();
        } else
            while (pindex && nTimeFirstKey && (pindex->GetBlockTime() < (nTimeFirstKey - 7200)))
                pindex = chainActive.Next(pindex);

        ShowProgress(_("Rescanning..."), 0); // show rescan progress in GUI as dialog or on splashscreen, if -rescan on startup
        double dProgressStart = GuessVerificationProgress(chainParams.TxData(), pindex);
        double dProgressTip = GuessVerificationProgress(chainParams.TxData(), chainActive.Tip());
        while (pindex)
        {
            // A temporary fix for inability to Ctrl-C rescan when restoring a wallet (will be fixed in 0.15.)
            if (ShutdownRequested())
                return nullptr;
            if (pindex->nHeight % 100 == 0 && dProgressTip - dProgressStart > 0.0)
                ShowProgress(_("Rescanning..."), std::max(1, std::min(99, (int)((GuessVerificationProgress(chainParams.TxData(), pindex) - dProgressStart) / (dProgressTip - dProgressStart) * 100))));
            if (GetTime() >= nNow + 60) {
                nNow = GetTime();
                LogPrintf("Still rescanning. At block %d. Progress=%f\n", pindex->nHeight, GuessVerificationProgress(chainParams.TxData(), pindex));
            }

            CBlock block;
            if (ReadBlockFromDisk(block, pindex, Params().GetConsensus())) {
                for (size_t posInBlock = 0; posInBlock < block.vtx.size(); ++posInBlock) {
                    AddToWalletIfInvolvingMe(*block.vtx[posInBlock], pindex, posInBlock, fUpdate);
                }
                if (!ret) {
                    ret = pindex;
                }
            } else {
                ret = nullptr;
            }
            pindex = chainActive.Next(pindex);
        }
        ShowProgress(_("Rescanning..."), 100); // hide progress dialog in GUI
    }
    return ret;
}

void CWallet::ReacceptWalletTransactions()
{
    // If transactions aren't being broadcasted, don't let them into local mempool either
    if (!fBroadcastTransactions)
        return;
    LOCK2(cs_main, cs_wallet);
    std::map<int64_t, CWalletTx*> mapSorted;

    // Sort pending wallet transactions based on their initial wallet insertion order
    BOOST_FOREACH(PAIRTYPE(const uint256, CWalletTx)& item, mapWallet)
    {
        const uint256& wtxid = item.first;
        CWalletTx& wtx = item.second;
        assert(wtx.GetHash() == wtxid);

        int nDepth = wtx.GetDepthInMainChain();

        if (!wtx.IsCoinBase() && (nDepth == 0 && !wtx.isAbandoned() && !wtx.IsLockedByLLMQInstantSend())) {
            mapSorted.insert(std::make_pair(wtx.nOrderPos, &wtx));
        }
    }

    // Try to add wallet transactions to memory pool
    BOOST_FOREACH(PAIRTYPE(const int64_t, CWalletTx*)& item, mapSorted)
    {
        CWalletTx& wtx = *(item.second);
        CValidationState state;
        // the app was closed and re-opened, do NOT check their
        // serial numbers, and DO NOT try to mark their serial numbers
        // a second time. We assume those operations were already done.
        wtx.AcceptToMemoryPool(maxTxFee, state);
        // If Dandelion enabled, relay transaction once again.
        if (GetBoolArg("-dandelion", true)) {
            wtx.RelayWalletTransaction(g_connman.get());
        }
    }
}

bool CWalletTx::RelayWalletTransaction(CConnman* connman)
{
    assert(pwallet->GetBroadcastTransactions());
    if (!IsCoinBase() && !isAbandoned() && GetDepthInMainChain() == 0)
    {
        CValidationState state;
        /* GetDepthInMainChain already catches known conflicts. */
        if (InMempool() || InStempool() || AcceptToMemoryPool(maxTxFee, state))
        {
            // If Dandelion enabled, push inventory item to just one destination.
            if (GetBoolArg("-dandelion", true)) {
                int64_t nCurrTime = GetTimeMicros();
                int64_t nEmbargo = 1000000 * DANDELION_EMBARGO_MINIMUM
                        + PoissonNextSend(nCurrTime, DANDELION_EMBARGO_AVG_ADD);
                CNode::insertDandelionEmbargo(GetHash(), nEmbargo);
                CInv inv(MSG_DANDELION_TX, GetHash());
                return CNode::localDandelionDestinationPushInventory(inv);
            }
            else {
                // LogPrintf("Relaying wtx %s\n", GetHash().ToString());
                if (connman) {
                    connman->RelayTransaction(*this);
                    return true;
                }
            }
        }
    }

    return false;
}

std::set<uint256> CWalletTx::GetConflicts() const
{
    std::set<uint256> result;
    if (pwallet != NULL)
    {
        uint256 myHash = GetHash();
        result = pwallet->GetConflicts(myHash);
        result.erase(myHash);
    }
    return result;
}

CAmount CWalletTx::GetDebit(const isminefilter& filter) const
{
    if (tx->vin.empty())
        return 0;

    CAmount debit = 0;
    if(filter & ISMINE_SPENDABLE)
    {
        if (fDebitCached)
            debit += nDebitCached;
        else
        {
            nDebitCached = pwallet->GetDebit(*this, ISMINE_SPENDABLE);
            fDebitCached = true;
            debit += nDebitCached;
        }
    }
    if(filter & ISMINE_WATCH_ONLY)
    {
        if(fWatchDebitCached)
            debit += nWatchDebitCached;
        else
        {
            nWatchDebitCached = pwallet->GetDebit(*this, ISMINE_WATCH_ONLY);
            fWatchDebitCached = true;
            debit += nWatchDebitCached;
        }
    }
    return debit;
}

CAmount CWalletTx::GetCredit(const isminefilter& filter) const
{
    // Must wait until coinbase is safely deep enough in the chain before valuing it
    if (IsCoinBase() && GetBlocksToMaturity() > 0)
        return 0;

    CAmount credit = 0;
    if (filter & ISMINE_SPENDABLE)
    {
        // GetBalance can assume transactions in mapWallet won't change
        if (fCreditCached)
            credit += nCreditCached;
        else
        {
            nCreditCached = pwallet->GetCredit(*this, ISMINE_SPENDABLE);
            fCreditCached = true;
            credit += nCreditCached;
        }
    }
    if (filter & ISMINE_WATCH_ONLY)
    {
        if (fWatchCreditCached)
            credit += nWatchCreditCached;
        else
        {
            nWatchCreditCached = pwallet->GetCredit(*this, ISMINE_WATCH_ONLY);
            fWatchCreditCached = true;
            credit += nWatchCreditCached;
        }
    }
    return credit;
}

CAmount CWalletTx::GetImmatureCredit(bool fUseCache) const
{
    if (IsCoinBase() && GetBlocksToMaturity() > 0 && IsInMainChain())
    {
        if (fUseCache && fImmatureCreditCached)
            return nImmatureCreditCached;
        nImmatureCreditCached = pwallet->GetCredit(*this, ISMINE_SPENDABLE);
        fImmatureCreditCached = true;
        return nImmatureCreditCached;
    }

    return 0;
}

CAmount CWalletTx::GetAvailableCredit(bool fUseCache, bool fExcludeLocked) const {
    if (pwallet == 0)
        return 0;

    // Must wait until coinbase is safely deep enough in the chain before valuing it
    if (IsCoinBase() && GetBlocksToMaturity() > 0)
        return 0;

    // We cannot use cache if vout contains mints due to it will not update when it spend
    if (fUseCache && fAvailableCreditCached && !tx->IsZerocoinMint() && !tx->IsSigmaMint() && !tx->IsLelantusMint() &&  !tx->IsSparkMint() && !tx->IsSparkSpend() && !fExcludeLocked)
        return nAvailableCreditCached;

    CAmount nCredit = 0;
    uint256 hashTx = GetHash();
    for (unsigned int i = 0; i < tx->vout.size(); i++)
    {
        const CTxOut &txout = tx->vout[i];

        bool isPrivate = txout.scriptPubKey.IsZerocoinMint() || txout.scriptPubKey.IsSigmaMint() || txout.scriptPubKey.IsLelantusMint() || txout.scriptPubKey.IsLelantusJMint() || txout.scriptPubKey.IsSparkMint() || txout.scriptPubKey.IsSparkSMint();
        if (isPrivate) continue;
        if (fExcludeLocked && pwallet->IsLockedCoin(hashTx, i)) continue;

        if (!pwallet->IsSpent(hashTx, i))
        {
<<<<<<< HEAD
            const CTxOut &txout = tx->vout[i];
            bool isPrivate = txout.scriptPubKey.IsZerocoinMint() || txout.scriptPubKey.IsSigmaMint()
                    || txout.scriptPubKey.IsLelantusMint() || txout.scriptPubKey.IsLelantusJMint()
                  || txout.scriptPubKey.IsSparkMint() || txout.scriptPubKey.IsSparkSMint();
            bool condition = isPrivate;
            if (fExcludeLocked)
                condition = (isPrivate || pwallet->IsLockedCoin(hashTx, i));
            nCredit += condition ? 0 : pwallet->GetCredit(txout, ISMINE_SPENDABLE);
=======
            nCredit += pwallet->GetCredit(txout, ISMINE_SPENDABLE);
>>>>>>> d68f3af0
            if (!MoneyRange(nCredit))
                throw std::runtime_error("CWalletTx::GetAvailableCredit() : value out of range");
        }
    }

    nAvailableCreditCached = nCredit;
    fAvailableCreditCached = true;

    if (fExcludeLocked)
        fAvailableCreditCached = false;

    return nCredit;
}

CAmount CWalletTx::GetImmatureWatchOnlyCredit(const bool& fUseCache) const
{
    if (IsCoinBase() && GetBlocksToMaturity() > 0 && IsInMainChain())
    {
        if (fUseCache && fImmatureWatchCreditCached)
            return nImmatureWatchCreditCached;
        nImmatureWatchCreditCached = pwallet->GetCredit(*this, ISMINE_WATCH_ONLY);
        fImmatureWatchCreditCached = true;
        return nImmatureWatchCreditCached;
    }

    return 0;
}

CAmount CWalletTx::GetAvailableWatchOnlyCredit(const bool& fUseCache) const
{
    if (pwallet == 0)
        return 0;

    // Must wait until coinbase is safely deep enough in the chain before valuing it
    if (IsCoinBase() && GetBlocksToMaturity() > 0)
        return 0;

    if (fUseCache && fAvailableWatchCreditCached)
        return nAvailableWatchCreditCached;

    CAmount nCredit = 0;
    for (unsigned int i = 0; i < tx->vout.size(); i++)
    {
        if (!pwallet->IsSpent(GetHash(), i))
        {
            const CTxOut &txout = tx->vout[i];
            nCredit += pwallet->GetCredit(txout, ISMINE_WATCH_ONLY);
            if (!MoneyRange(nCredit))
                throw std::runtime_error("CWalletTx::GetAvailableCredit() : value out of range");
        }
    }

    nAvailableWatchCreditCached = nCredit;
    fAvailableWatchCreditCached = true;
    return nCredit;
}

CAmount CWalletTx::GetChange() const
{
    if (fChangeCached)
        return nChangeCached;
    nChangeCached = pwallet->GetChange(*this);
    fChangeCached = true;
    return nChangeCached;
}

bool CWalletTx::InMempool() const
{
    LOCK(mempool.cs);
    if (mempool.exists(GetHash())) {
        return true;
    }
    return false;
}

bool CWalletTx::InStempool() const
{
    if (txpools.getStemTxPool().exists(GetHash())) {
        return true;
    }
    return false;
}

bool CWalletTx::IsTrusted() const
{
    // Quick answer in most cases.
    // Zerocoin spend is always false due to it use nSequence incorrectly.
    if (!tx->IsZerocoinSpend() && !CheckFinalTx(*this))
        return false;
    int nDepth = GetDepthInMainChain();
    if (nDepth >= 1)
        return true;
    if (nDepth < 0)
        return false;
    if (IsLockedByLLMQInstantSend())
        return true;
    if (!bSpendZeroConfChange || !IsFromMe(ISMINE_ALL)) // using wtx's cached debit
        return false;

    // Don't trust unconfirmed transactions from us unless they are in the mempool.
    if (!InMempool() && !InStempool())
        return false;

    // Trusted if all inputs are from us and are in the mempool:
    BOOST_FOREACH(const CTxIn& txin, tx->vin)
    {
        if (txin.IsZerocoinSpend() || txin.IsSigmaSpend() || txin.IsZerocoinRemint() || txin.IsLelantusJoinSplit()) {
            if (!(pwallet->IsMine(txin, *tx) & ISMINE_SPENDABLE)) {
                return false;
            }
        } else {
            // Transactions not sent by us: not trusted
            const CWalletTx *parent = pwallet->GetWalletTx(txin.prevout.hash);
            if (parent == NULL)
                return false;
            const CTxOut &parentOut = parent->tx->vout[txin.prevout.n];
            if (pwallet->IsMine(parentOut) != ISMINE_SPENDABLE)
                return false;
        }
    }

    return true;
}

bool CWalletTx::IsChange(uint32_t out) const {
    if (out >= tx->vout.size()) {
        throw std::invalid_argument("The specified output index is not valid");
    }

    if (changes.count(out)) {
        return true;
    }

    // Legacy transaction handling.
    // Zerocoin spend have one special output mode to spend to yourself with change address,
    // we don't want to identify that output as change.
    if (!tx->IsZerocoinSpend() && ::IsMine(*pwallet, tx->vout[out].scriptPubKey)) {
        CTxDestination address;
        if (!ExtractDestination(tx->vout[out].scriptPubKey, address)) {
            return true;
        }

        LOCK(pwallet->cs_wallet);
        if (!pwallet->mapAddressBook.count(address)) {
            return true;
        }
    }

    return false;
}

bool CWalletTx::IsChange(const CTxOut& out) const {
    auto it = std::find(tx->vout.begin(), tx->vout.end(), out);
    if (it == tx->vout.end()) {
        throw std::invalid_argument("The specified output does not belong to the transaction");
    }

    return IsChange(it - tx->vout.begin());
}

bool CWalletTx::IsEquivalentTo(const CWalletTx& _tx) const
{
        CMutableTransaction tx1 = *this->tx;
        CMutableTransaction tx2 = *_tx.tx;
        for (unsigned int i = 0; i < tx1.vin.size(); i++) tx1.vin[i].scriptSig = CScript();
        for (unsigned int i = 0; i < tx2.vin.size(); i++) tx2.vin[i].scriptSig = CScript();
        return CTransaction(tx1) == CTransaction(tx2);
}

std::vector<uint256> CWallet::ResendWalletTransactionsBefore(int64_t nTime, CConnman* connman)
{
    std::vector<uint256> result;

    LOCK(cs_wallet);
    // Sort them in chronological order
    std::multimap<unsigned int, CWalletTx*> mapSorted;
    BOOST_FOREACH(PAIRTYPE(const uint256, CWalletTx)& item, mapWallet)
    {
        CWalletTx& wtx = item.second;
        // Don't rebroadcast if newer than nTime:
        if (wtx.nTimeReceived > nTime)
            continue;
        mapSorted.insert(std::make_pair(wtx.nTimeReceived, &wtx));
    }
    BOOST_FOREACH(PAIRTYPE(const unsigned int, CWalletTx*)& item, mapSorted)
    {
        CWalletTx& wtx = *item.second;
        if (wtx.RelayWalletTransaction(connman))
            result.push_back(wtx.GetHash());
    }
    return result;
}

void CWallet::ResendWalletTransactions(int64_t nBestBlockTime, CConnman* connman)
{
    // Do this infrequently and randomly to avoid giving away
    // that these are our transactions.
    if (GetTime() < nNextResend || !fBroadcastTransactions)
        return;
    bool fFirst = (nNextResend == 0);
    nNextResend = GetTime() + GetRand(30 * 60);
    if (fFirst)
        return;

    // Only do it if there's been a new block since last time
    if (nBestBlockTime < nLastResend)
        return;
    nLastResend = GetTime();

    // Rebroadcast unconfirmed txes older than 5 minutes before the last
    // block was found:
    std::vector<uint256> relayed = ResendWalletTransactionsBefore(nBestBlockTime-5*60, connman);
    if (!relayed.empty())
        LogPrintf("%s: rebroadcast %u unconfirmed transactions\n", __func__, relayed.size());
}

/** @} */ // end of mapWallet




/** @defgroup Actions
 *
 * @{
 */


CAmount CWallet::GetBalance(bool fExcludeLocked) const
{
    CAmount nTotal = 0;
    {
        LOCK2(cs_main, cs_wallet);
        for (std::map<uint256, CWalletTx>::const_iterator it = mapWallet.begin(); it != mapWallet.end(); ++it)
        {
            const CWalletTx* pcoin = &(*it).second;
            if (pcoin->IsTrusted())
                nTotal += pcoin->GetAvailableCredit(true, fExcludeLocked);
        }
    }

    return nTotal;
}

std::pair<CAmount, CAmount> CWallet::GetPrivateBalance() const
{
    size_t confirmed, unconfirmed;
    return GetPrivateBalance(confirmed, unconfirmed);
}

std::pair<CAmount, CAmount> CWallet::GetPrivateBalance(size_t &confirmed, size_t &unconfirmed) const
{
    std::pair<CAmount, CAmount> balance = {0, 0};

    confirmed = 0;
    unconfirmed = 0;

    auto zwallet = pwalletMain->zwallet.get();

    if(!zwallet)
        return balance;

    auto lelantusCoins = zwallet->GetTracker().ListLelantusMints(true, false, false);
    for (auto const &c : lelantusCoins) {

        if (c.isUsed || c.isArchived || !c.isSeedCorrect) {
            continue;
        }

        auto conf = c.nHeight > 0
            ? chainActive.Height() - c.nHeight + 1 : 0;

        if (conf >= ZC_MINT_CONFIRMATIONS) {
            confirmed++;
            balance.first += c.amount;
        } else {
            unconfirmed++;
            balance.second += c.amount;
        }
    }

    auto sigmaCoins = zwallet->GetTracker().ListMints(true, false, false);
    for (auto const &c : sigmaCoins) {

        if (c.isUsed || c.isArchived || !c.isSeedCorrect) {
            continue;
        }

        CAmount amount;
        if (!sigma::DenominationToInteger(c.denom, amount)) {
            throw std::runtime_error("Fail to get denomination value");
        }

        auto conf = c.nHeight > 0
            ? chainActive.Height() - c.nHeight + 1 : 0;

        if (conf >= ZC_MINT_CONFIRMATIONS) {
            confirmed++;
            balance.first += amount;
        } else {
            unconfirmed++;
            balance.second += amount;
        }
    }

    return balance;
}

std::vector<CRecipient> CWallet::CreateSigmaMintRecipients(
    std::vector<sigma::PrivateCoin>& coins,
    std::vector<CHDMint>& vDMints)
{
    EnsureMintWalletAvailable();

    std::vector<CRecipient> vecSend;
    CWalletDB walletdb(pwalletMain->strWalletFile);

    std::transform(coins.begin(), coins.end(), std::back_inserter(vecSend),
        [&vDMints, &walletdb](sigma::PrivateCoin& coin) -> CRecipient {

            // Generate and store secrets deterministically in the following function.
            CHDMint dMint;
            pwalletMain->zwallet->GenerateMint(walletdb, coin.getPublicCoin().getDenomination(), coin, dMint);


            // Get a copy of the 'public' portion of the coin. You should
            // embed this into a Signa 'MINT' transaction along with a series
            // of currency inputs totaling the assigned value of one sigma.
            auto& pubCoin = coin.getPublicCoin();

            if (!pubCoin.validate()) {
                throw std::runtime_error("Unable to mint a sigma coin.");
            }

            // Create script for coin
            CScript scriptSerializedCoin;
            // opcode is inserted as 1 byte according to file script/script.h
            scriptSerializedCoin << OP_SIGMAMINT;

            // and this one will write the size in different byte lengths depending on the length of vector. If vector size is <0.4c, which is 76, will write the size of vector in just 1 byte. In our case the size is always 34, so must write that 34 in 1 byte.
            std::vector<unsigned char> vch = pubCoin.getValue().getvch();
            scriptSerializedCoin.insert(scriptSerializedCoin.end(), vch.begin(), vch.end());

            CAmount v;
            DenominationToInteger(pubCoin.getDenomination(), v);

            vDMints.push_back(dMint);

            return {scriptSerializedCoin, v, false};
        }
    );

    return vecSend;
}

CRecipient CWallet::CreateLelantusMintRecipient(
        lelantus::PrivateCoin& coin,
        CHDMint& vDMint,
        bool generate)
{
    EnsureMintWalletAvailable();

    while (true) {
        CWalletDB walletdb(pwalletMain->strWalletFile);
        uint160 seedID;
        if (generate) {
            // Generate and store secrets deterministically in the following function.
            pwalletMain->zwallet->GenerateLelantusMint(walletdb, coin, vDMint, seedID);
        }

        // Get a copy of the 'public' portion of the coin. You should
        // embed this into a Lelantus 'MINT' transaction along with a series of currency inputs
        auto &pubCoin = coin.getPublicCoin();

        if (!pubCoin.validate()) {
            throw std::runtime_error("Unable to mint a lelantus coin.");
        }

        // Create script for coin
        CScript script;
        // opcode is inserted as 1 byte according to file script/script.h
        script << OP_LELANTUSMINT;

        // and this one will write the size in different byte lengths depending on the length of vector. If vector size is <0.4c, which is 76, will write the size of vector in just 1 byte. In our case the size is always 34, so must write that 34 in 1 byte.
        std::vector<unsigned char> vch = pubCoin.getValue().getvch();
        script.insert(script.end(), vch.begin(), vch.end()); //this uses 34 byte

        // generating schnorr proof
        CDataStream serializedSchnorrProof(SER_NETWORK, PROTOCOL_VERSION);
        lelantus::GenerateMintSchnorrProof(coin, serializedSchnorrProof);
        script.insert(script.end(), serializedSchnorrProof.begin(), serializedSchnorrProof.end()); //this uses 98 byte

        auto pubcoin = vDMint.GetPubcoinValue() +
                       lelantus::Params::get_default()->get_h1() * Scalar(vDMint.GetAmount()).negate();
        uint256 hashPub = primitives::GetPubCoinValueHash(pubcoin);
        CDataStream ss(SER_GETHASH, 0);
        ss << hashPub;
        ss << seedID;
        uint256 hashForRecover = Hash(ss.begin(), ss.end());

        // Check if there is a mint with same private data in chain, most likely Hd mint state corruption,
        // If yes, try with new counter
        GroupElement dummyValue;
        if (lelantus::CLelantusState::GetState()->HasCoinTag(dummyValue, hashForRecover) ||
            sigma::CSigmaState::GetState()->HasCoinHash(dummyValue, hashPub))
            continue;

        CDataStream serializedHash(SER_NETWORK, 0);
        serializedHash << hashForRecover;
        script.insert(script.end(), serializedHash.begin(), serializedHash.end());

        // overall Lelantus mint script size is 1 + 34 + 98 + 32 = 165 byte
        return {script, CAmount(coin.getV()), false};
    }
}

std::list<std::pair<spark::Coin, CSparkMintMeta>> CWallet::GetAvailableSparkCoins(const CCoinControl *coinControl) const {
    EnsureSparkWalletAvailable();

    LOCK2(cs_main, cs_wallet);
    return sparkWallet->GetAvailableSparkCoins(coinControl);
}

// coinsIn has to be sorted in descending order.
int CWallet::GetRequiredCoinCountForAmount(
        const CAmount& required,
        const std::vector<sigma::CoinDenomination>& denominations) {
    CAmount val = required;
    int result = 0;
    for (std::size_t i = 0; i < denominations.size(); i++)
    {
        CAmount denom;
        DenominationToInteger(denominations[i], denom);
        while (val >= denom) {
            val -= denom;
            result++;
        }
    }

    return result;
}

/** \brief denominations has to be sorted in descending order. Each denomination can be used multiple times.
 *
 *  \returns The amount which was possible to actually mint.
 */
CAmount CWallet::SelectMintCoinsForAmount(
        const CAmount& required,
        const std::vector<sigma::CoinDenomination>& denominations,
        std::vector<sigma::CoinDenomination>& coinsOut) {
    CAmount val = required;
    for (std::size_t i = 0; i < denominations.size(); i++)
    {
        CAmount denom;
        DenominationToInteger(denominations[i], denom);
        while (val >= denom)
        {
            val -= denom;
            coinsOut.push_back(denominations[i]);
        }
    }

    return required - val;
}

/** \brief coinsIn has to be sorted in descending order. Each coin can be used only once.
 *
 *  \returns The amount which was possible to actually spend.
 */
CAmount CWallet::SelectSpendCoinsForAmount(
        const CAmount& required,
        const std::list<CSigmaEntry>& coinsIn,
        std::vector<CSigmaEntry>& coinsOut) {
    CAmount val = required;
    for (auto coinIt = coinsIn.begin(); coinIt != coinsIn.end(); coinIt++)
    {
        if (coinIt->IsUsed)
          continue;
        CAmount denom = coinIt->get_denomination_value();
        if (val >= denom)
        {
            val -= denom;
            coinsOut.push_back(*coinIt);
        }
    }

    return required - val;
}

// Calculate total balance in a different way from GetBalance. The biggest
// difference is that GetBalance sums up all unspent TxOuts paying to the
// wallet, while this sums up both spent and unspent TxOuts paying to the
// wallet, and then subtracts the values of TxIns spending from the wallet. This
// also has fewer restrictions on which unconfirmed transactions are considered
// trusted.
CAmount CWallet::GetLegacyBalance(const isminefilter& filter, int minDepth, const std::string* account, bool fAddLocked) const
{
    LOCK2(cs_main, cs_wallet);

    CAmount balance = 0;
    for (const auto& entry : mapWallet) {
        const CWalletTx& wtx = entry.second;
        const int depth = wtx.GetDepthInMainChain();
        if (depth < 0 || !CheckFinalTx(*wtx.tx) || wtx.GetBlocksToMaturity() > 0) {
            continue;
        }

        // Loop through tx outputs and add incoming payments. For outgoing txs,
        // treat change outputs specially, as part of the amount debited.
        CAmount debit = wtx.GetDebit(filter);
        const bool outgoing = debit > 0;
        for (const CTxOut& out : wtx.tx->vout) {
            if (outgoing && IsChange(wtx.tx->GetHash(), out)) {
                debit -= out.nValue;
            } else if (IsMine(out) & filter && depth >= minDepth && (!account || *account == GetAccountName(out.scriptPubKey))) {
                balance += out.nValue;
            }
        }

        // For outgoing txs, subtract amount debited.
        if (outgoing && (!account || *account == wtx.strFromAccount)) {
            balance -= debit;
        }
    }

    if (account) {
        balance += CWalletDB(strWalletFile).GetAccountCreditDebit(*account);
    }

    return balance;
}

std::list<CSigmaEntry> CWallet::GetAvailableCoins(const CCoinControl *coinControl, bool includeUnsafe, bool forEstimation) const {
    EnsureMintWalletAvailable();
    LOCK2(cs_main, cs_wallet);
    CWalletDB walletdb(strWalletFile);
    std::list<CSigmaEntry> coins;
    std::vector<CMintMeta> vecMints = zwallet->GetTracker().ListMints(true, true, false);
    std::list<CMintMeta> listMints(vecMints.begin(), vecMints.end());
    for (const CMintMeta& mint : listMints) {
        CSigmaEntry entry;
        GetMint(mint.hashSerial, entry, forEstimation);
        coins.push_back(entry);
    }

    std::set<COutPoint> lockedCoins = setLockedCoins;

    // Filter out coins which are not confirmed, I.E. do not have at least 2 blocks
    // above them, after they were minted.
    // Also filter out used coins.
    // Finally filter out coins that have not been selected from CoinControl should that be used
    coins.remove_if([lockedCoins, coinControl, includeUnsafe](const CSigmaEntry& coin) {
        sigma::CSigmaState* sigmaState = sigma::CSigmaState::GetState();
        if (coin.IsUsed)
            return true;

        int coinHeight, coinId;
        std::tie(coinHeight, coinId) =  sigmaState->GetMintedCoinHeightAndId(
            sigma::PublicCoin(coin.value, coin.get_denomination()));

        // Check group size
        uint256 hashOut;
        std::vector<sigma::PublicCoin> coinOuts;
        sigmaState->GetCoinSetForSpend(
            &chainActive,
            chainActive.Height() - (ZC_MINT_CONFIRMATIONS - 1), // required 1 confirmation for mint to spend
            coin.get_denomination(),
            coinId,
            hashOut,
            coinOuts
        );

        if (!includeUnsafe && coinOuts.size() < 2) {
            return true;
        }

        if (coinHeight == -1) {
            // Coin still in the mempool.
            return true;
        }

        if (coinHeight + (ZC_MINT_CONFIRMATIONS - 1) > chainActive.Height()) {
            // Remove the coin from the candidates list, since it does not have the
            // required number of confirmations.
            return true;
        }

        COutPoint outPoint;
        sigma::PublicCoin pubCoin(coin.value, coin.get_denomination());
        sigma::GetOutPoint(outPoint, pubCoin);

        if(lockedCoins.count(outPoint) > 0){
            return true;
        }

        if(coinControl != NULL){
            if(coinControl->HasSelected()){
                if(!coinControl->IsSelected(outPoint)){
                    return true;
                }
            }
        }

        return false;
    });

    return coins;
}

std::list<CLelantusEntry> CWallet::GetAvailableLelantusCoins(const CCoinControl *coinControl, bool includeUnsafe, bool forEstimation) const {
    EnsureMintWalletAvailable();

    LOCK2(cs_main, cs_wallet);
    CWalletDB walletdb(strWalletFile);
    std::list<CLelantusEntry> coins;
    std::vector<CLelantusMintMeta> vecMints = zwallet->GetTracker().ListLelantusMints(true, true, false);
    for (const CLelantusMintMeta& mint : vecMints) {
        CLelantusEntry entry;
        GetMint(mint.hashSerial, entry, forEstimation);
        if(entry.amount != 0) // ignore 0 mints which where created to increase privacy
            coins.push_back(entry);
    }

    std::set<COutPoint> lockedCoins = setLockedCoins;

    // Filter out coins which are not confirmed, I.E. do not have at least 2 blocks
    // above them, after they were minted.
    // Also filter out used coins.
    // Finally filter out coins that have not been selected from CoinControl should that be used
    coins.remove_if([lockedCoins, coinControl, includeUnsafe](const CLelantusEntry& coin) {
        lelantus::CLelantusState* state = lelantus::CLelantusState::GetState();
        if (coin.IsUsed)
            return true;

        COutPoint outPoint;
        lelantus::PublicCoin pubCoin(coin.value);
        lelantus::GetOutPoint(outPoint, pubCoin);

        if(lockedCoins.count(outPoint) > 0){
            return true;
        }

        if(coinControl != NULL){
            if(coinControl->HasSelected()){
                if(!coinControl->IsSelected(outPoint)){
                    return true;
                }
            }
        }

        int coinHeight, coinId;
        std::tie(coinHeight, coinId) =  state->GetMintedCoinHeightAndId(lelantus::PublicCoin(coin.value));

        // Check group size
        uint256 hashOut;
        std::vector<lelantus::PublicCoin> coinOuts;
        std::vector<unsigned char> setHash;
        state->GetCoinSetForSpend(
            &chainActive,
            chainActive.Height() - (ZC_MINT_CONFIRMATIONS - 1), // required 1 confirmation for mint to spend
            coinId,
            hashOut,
            coinOuts,
            setHash
        );

        if (!includeUnsafe && coinOuts.size() < 2) {
            return true;
        }

        if (coinHeight == -1) {
            // Coin still in the mempool.
            return true;
        }

        if (coinHeight + (ZC_MINT_CONFIRMATIONS - 1) > chainActive.Height()) {
            // Remove the coin from the candidates list, since it does not have the
            // required number of confirmations.
            return true;
        }

        return false;
    });

    return coins;
}

std::vector<unsigned char> GetAESKey(const secp_primitives::GroupElement& pubcoin) {
    uint32_t keyPath = primitives::GetPubCoinValueHash(pubcoin).GetFirstUint32();
    CKey secret;
    {
        pwalletMain->GetKeyFromKeypath(BIP44_MINT_VALUE_INDEX, keyPath, secret);
    }

    std::vector<unsigned char> result(CHMAC_SHA512::OUTPUT_SIZE);

    CHMAC_SHA512(secret.begin(), secret.size()).Finalize(&result[0]);
    return result;
}

std::vector<unsigned char> CWallet::EncryptMintAmount(uint64_t amount, const secp_primitives::GroupElement& pubcoin) const {
    LOCK(cs_wallet);
    std::vector<unsigned char> key = GetAESKey(pubcoin);
    AES256Encrypt enc(key.data());
    std::vector<unsigned char> ciphertext(16);
    std::vector<unsigned char> plaintext(16);
    memcpy(plaintext.data(), &amount, 8);
    enc.Encrypt(ciphertext.data(), plaintext.data());
    return ciphertext;
}

bool CWallet::DecryptMintAmount(const std::vector<unsigned char>& encryptedValue, const secp_primitives::GroupElement& pubcoin, uint64_t& amount) const {
    if (IsLocked() || hdChain.masterKeyID.IsNull()) {
        amount = 0;
        return true;
    }

    LOCK(cs_wallet);
    std::vector<unsigned char> key = GetAESKey(pubcoin);
    AES256Decrypt dec(key.data());
    std::vector<unsigned char> plaintext(16);
    dec.Decrypt(plaintext.data(), encryptedValue.data());
    memcpy(&amount, plaintext.data(), 8);
    return true;
}


template<typename Iterator>
static CAmount CalculateCoinsBalance(Iterator begin, Iterator end) {
    CAmount balance(0);
    for (auto start = begin; start != end; start++) {
        balance += start->get_denomination_value();
    }
    return balance;
}

template<typename Iterator>
static CAmount CalculateLelantusCoinsBalance(Iterator begin, Iterator end) {
    CAmount balance(0);
    for (auto start = begin; start != end; start++) {
        balance += start->amount;
    }
    return balance;
}

bool CWallet::GetCoinsToSpend(
        CAmount required,
        std::vector<CSigmaEntry>& coinsToSpend_out,
        std::vector<sigma::CoinDenomination>& coinsToMint_out,
        std::list<CSigmaEntry>& coins,
        const size_t coinsToSpendLimit,
        const CAmount amountToSpendLimit,
        const CCoinControl *coinControl) const
{
    // Sanity check to make sure this function is never called with a too large
    // amount to spend, resulting to a possible crash due to out of memory condition.
    if (!MoneyRange(required)) {
        throw std::invalid_argument("Request to spend more than 21 MLN firos.\n");
    }

    if (!MoneyRange(amountToSpendLimit)) {
        throw std::invalid_argument(_("Amount limit is exceed max money"));
    }

    // We have Coins denomination * 10^8, we divide with 0.05 * 10^8 and add one coin of
    // denomination 100 (also divide by 0.05 * 10^8)
    constexpr CAmount zeros(5000000);

    // Rounding, Anything below 0.05 coin goes to the miners as a fee.
    int roundedRequired = required / zeros;
    if (required % zeros != 0) {
        ++roundedRequired;
    }

    int limitVal = amountToSpendLimit / zeros;

    if (roundedRequired > limitVal) {
        throw std::invalid_argument(
            _("Required amount exceed value spend limit"));
    }

    CAmount availableBalance = CalculateCoinsBalance(coins.begin(), coins.end());

    if (roundedRequired * zeros > availableBalance) {
        throw InsufficientFunds();
    }

    // sort by highest denomination. if it is same denomination we will prefer the previous block
    auto comparer = [](const CSigmaEntry& a, const CSigmaEntry& b) -> bool {
        return a.get_denomination_value() != b.get_denomination_value() ? a.get_denomination_value() > b.get_denomination_value() : a.nHeight < b.nHeight;
    };
    coins.sort(comparer);

    std::vector<sigma::CoinDenomination> denominations;
    sigma::GetAllDenoms(denominations);

    // Value of the largest coin, I.E. 100 for now.
    CAmount max_coin_value;
    if (!DenominationToInteger(denominations[0], max_coin_value)) {
        throw std::runtime_error("Unknown sigma denomination.\n");
    }

    int val = roundedRequired + max_coin_value / zeros;

    // val represent max value in range that we will search which may be over limit.
    // then we trim it out because we never use it.
    val = std::min(val, limitVal);

    // We need only last 2 rows of matrix of knapsack algorithm.
    std::vector<uint64_t> prev_row;
    prev_row.resize(val + 1);

    std::vector<uint64_t> next_row(val + 1, (INT_MAX - 1) / 2);

    auto coinIt = coins.rbegin();
    next_row[0] = 0;
    next_row[coinIt->get_denomination_value() / zeros] = 1;
    ++coinIt;

    for (; coinIt != coins.rend(); coinIt++) {
        std::swap(prev_row, next_row);
        CAmount denom_i = coinIt->get_denomination_value() / zeros;
        for (int j = 1; j <= val; j++) {
            next_row[j] = prev_row[j];
            if (j >= denom_i &&  next_row[j] > prev_row[j - denom_i] + 1) {
                    next_row[j] = prev_row[j - denom_i] + 1;
            }
        }
    }

    int index = val;
    uint64_t best_spend_val = 0;

    // If coinControl, want to use all inputs
    bool coinControlUsed = false;
    if(coinControl != NULL){
        if(coinControl->HasSelected()){
            auto coinIt = coins.rbegin();
            for (; coinIt != coins.rend(); coinIt++) {
                best_spend_val += coinIt->get_denomination_value();
            }
            coinControlUsed = true;
        }
    }
    if(!coinControlUsed) {
        best_spend_val = val;
        int minimum = INT_MAX - 1;
        while(index >= roundedRequired) {
            int temp_min = next_row[index] + GetRequiredCoinCountForAmount(
                (index - roundedRequired) * zeros, denominations);
            if (minimum > temp_min && next_row[index] != (INT_MAX - 1) / 2 && next_row[index] <= coinsToSpendLimit) {
                best_spend_val = index;
                minimum = temp_min;
            }
            --index;
        }
        best_spend_val *= zeros;

        if (minimum == INT_MAX - 1)
            throw std::invalid_argument(
                _("Can not choose coins within limit."));
    }

    if (SelectMintCoinsForAmount(best_spend_val - roundedRequired * zeros, denominations, coinsToMint_out) != best_spend_val - roundedRequired * zeros) {
        throw std::invalid_argument(
            _("Problem with coin selection for re-mint while spending."));
    }
    if (SelectSpendCoinsForAmount(best_spend_val, coins, coinsToSpend_out) != best_spend_val) {
        throw std::invalid_argument(
            _("Problem with coin selection for spend."));
    }

    return true;
}

bool CWallet::GetCoinsToJoinSplit(
        CAmount required,
        std::vector<CLelantusEntry>& coinsToSpend_out,
        CAmount& changeToMint,
        std::list<CLelantusEntry> coins,
        const size_t coinsToSpendLimit,
        const CAmount amountToSpendLimit,
        const CCoinControl *coinControl) const
{

    EnsureMintWalletAvailable();
    const Consensus::Params &consensusParams = Params().GetConsensus();

    if (required > consensusParams.nMaxValueLelantusSpendPerTransaction) {
        throw std::invalid_argument(_("The required amount exceeds spend limit"));
    }

    CAmount availableBalance = CalculateLelantusCoinsBalance(coins.begin(), coins.end());

    if (required > availableBalance) {
        throw InsufficientFunds();
    }

    // sort by biggest amount. if it is same amount we will prefer the older block
    auto comparer = [](const CLelantusEntry& a, const CLelantusEntry& b) -> bool {
        return a.amount != b.amount ? a.amount > b.amount : a.nHeight < b.nHeight;
    };
    coins.sort(comparer);

    CAmount spend_val(0);

    std::list<CLelantusEntry> coinsToSpend;

    // If coinControl, want to use all inputs
    bool coinControlUsed = false;
    if(coinControl != NULL) {
        if(coinControl->HasSelected()) {
            auto coinIt = coins.rbegin();
            for (; coinIt != coins.rend(); coinIt++) {
                spend_val += coinIt->amount;
            }
            coinControlUsed = true;
            coinsToSpend.insert(coinsToSpend.begin(), coins.begin(), coins.end());
        }
    }

    if(!coinControlUsed) {
        while (spend_val < required) {
            if(coins.empty())
                break;

            CLelantusEntry choosen;
            CAmount need = required - spend_val;

            auto itr = coins.begin();
            if(need >= itr->amount) {
                choosen = *itr;
                coins.erase(itr);
            } else {
                for (auto coinIt = coins.rbegin(); coinIt != coins.rend(); coinIt++) {
                    auto nextItr = coinIt;
                    nextItr++;

                    if (coinIt->amount >= need && (nextItr == coins.rend() || nextItr->amount != coinIt->amount)) {
                        choosen = *coinIt;
                        coins.erase(std::next(coinIt).base());
                        break;
                    }
                }
            }

            spend_val += choosen.amount;
            coinsToSpend.push_back(choosen);
        }
    }

    // sort by group id ay ascending order. it is mandatory for creting proper joinsplit
    auto idComparer = [](const CLelantusEntry& a, const CLelantusEntry& b) -> bool {
        return a.id < b.id;
    };
    coinsToSpend.sort(idComparer);

    changeToMint = spend_val - required;
    coinsToSpend_out.insert(coinsToSpend_out.begin(), coinsToSpend.begin(), coinsToSpend.end());

    return true;
}

CAmount CWallet::GetUnconfirmedBalance() const {
    CAmount nTotal = 0;
    {
        LOCK2(cs_main, cs_wallet);
        for (std::map<uint256, CWalletTx>::const_iterator it = mapWallet.begin(); it != mapWallet.end(); ++it) {
            const CWalletTx *pcoin = &(*it).second;
            if (!pcoin->IsTrusted() && pcoin->GetDepthInMainChain() == 0 &&
                (pcoin->InMempool() || pcoin->InStempool()) && !pcoin->IsLockedByLLMQInstantSend())
                nTotal += pcoin->GetAvailableCredit();
        }
    }
    return nTotal;
}

CAmount CWallet::GetImmatureBalance() const {
    CAmount nTotal = 0;
    {
        LOCK2(cs_main, cs_wallet);
        for (std::map<uint256, CWalletTx>::const_iterator it = mapWallet.begin(); it != mapWallet.end(); ++it) {
            const CWalletTx *pcoin = &(*it).second;
            nTotal += pcoin->GetImmatureCredit();
        }
    }
    return nTotal;
}

CAmount CWallet::GetWatchOnlyBalance() const {
    CAmount nTotal = 0;
    {
        LOCK2(cs_main, cs_wallet);
        for (std::map<uint256, CWalletTx>::const_iterator it = mapWallet.begin(); it != mapWallet.end(); ++it) {
            const CWalletTx *pcoin = &(*it).second;
            if (pcoin->IsTrusted())
                nTotal += pcoin->GetAvailableWatchOnlyCredit();
        }
    }

    return nTotal;
}

CAmount CWallet::GetUnconfirmedWatchOnlyBalance() const {
    CAmount nTotal = 0;
    {
        LOCK2(cs_main, cs_wallet);
        for (std::map<uint256, CWalletTx>::const_iterator it = mapWallet.begin(); it != mapWallet.end(); ++it) {
            const CWalletTx *pcoin = &(*it).second;
            if (!pcoin->IsTrusted() && pcoin->GetDepthInMainChain() == 0 &&
                (pcoin->InMempool() || pcoin->InStempool()) && !pcoin->IsLockedByLLMQInstantSend())
                nTotal += pcoin->GetAvailableWatchOnlyCredit();
        }
    }
    return nTotal;
}

CAmount CWallet::GetImmatureWatchOnlyBalance() const
{
    CAmount nTotal = 0;
    {
        LOCK2(cs_main, cs_wallet);
        for (std::map<uint256, CWalletTx>::const_iterator it = mapWallet.begin(); it != mapWallet.end(); ++it)
        {
            const CWalletTx* pcoin = &(*it).second;
            nTotal += pcoin->GetImmatureWatchOnlyCredit();
        }
    }
    return nTotal;
}

void CWallet::AvailableCoins(std::vector <COutput> &vCoins, bool fOnlyConfirmed, const CCoinControl *coinControl, bool fIncludeZeroValue, bool fUseInstantSend) const
{
    static const int ZNODE_COIN_REQUIRED  = 1000;
    vCoins.clear();
    CoinType nCoinType = coinControl ? coinControl->nCoinType : CoinType::ALL_COINS;

    {
        LOCK2(cs_main, cs_wallet);
        int nInstantSendConfirmationsRequired = Params().GetConsensus().nInstantSendConfirmationsRequired;

        for (std::map<uint256, CWalletTx>::const_iterator it = mapWallet.begin(); it != mapWallet.end(); ++it)
        {
            const uint256& wtxid = it->first;
            const CWalletTx* pcoin = &(*it).second;

            if (!CheckFinalTx(*pcoin))
                continue;

            if (fOnlyConfirmed && !pcoin->IsTrusted())
                continue;

            if (pcoin->IsCoinBase() && pcoin->GetBlocksToMaturity() > 0)
                continue;

            int nDepth = pcoin->GetDepthInMainChain(false);
            // do not use IX for inputs that have less then nInstantSendConfirmationsRequired blockchain confirmations
            if (fUseInstantSend && nDepth < nInstantSendConfirmationsRequired)
                continue;

            // We should not consider coins from transactions that are replacing
            // other transactions.
            //
            // Example: There is a transaction A which is replaced by bumpfee
            // transaction B. In this case, we want to prevent creation of
            // a transaction B' which spends an output of B.
            //
            // Reason: If transaction A were initially confirmed, transactions B
            // and B' would no longer be valid, so the user would have to create
            // a new transaction C to replace B'. However, in the case of a
            // one-block reorg, transactions B' and C might BOTH be accepted,
            // when the user only wanted one of them. Specifically, there could
            // be a 1-block reorg away from the chain where transactions A and C
            // were accepted to another chain where B, B', and C were all
            // accepted.
            if (nDepth == 0 && fOnlyConfirmed && pcoin->mapValue.count("replaces_txid")) {
                continue;
            }

            // Similarly, we should not consider coins from transactions that
            // have been replaced. In the example above, we would want to prevent
            // creation of a transaction A' spending an output of A, because if
            // transaction B were initially confirmed, conflicting with A and
            // A', we wouldn't want to the user to create a transaction D
            // intending to replace A', but potentially resulting in a scenario
            // where A, A', and D could all be accepted (instead of just B and
            // D, or just A and A' like the user would want).
            if (nDepth == 0 && fOnlyConfirmed && pcoin->mapValue.count("replaced_by_txid")) {
                continue;
            }

            for (unsigned int i = 0; i < pcoin->tx->vout.size(); i++) {
                bool found = false;
                if(nCoinType == CoinType::ALL_COINS){
                    // We are now taking ALL_COINS to mean everything sans mints
                    found = !(pcoin->tx->vout[i].scriptPubKey.IsZerocoinMint()
                            || pcoin->tx->vout[i].scriptPubKey.IsSigmaMint()
                            || pcoin->tx->vout[i].scriptPubKey.IsLelantusMint()
                            || pcoin->tx->vout[i].scriptPubKey.IsLelantusJMint()
                            || pcoin->tx->vout[i].scriptPubKey.IsSparkMint()
                            || pcoin->tx->vout[i].scriptPubKey.IsSparkSMint())
                            || pcoin->tx->vout[i].scriptPubKey.IsZerocoinRemint();
                } else if(nCoinType == CoinType::ONLY_MINTS){
                    // Do not consider anything other than mints
                    found = (pcoin->tx->vout[i].scriptPubKey.IsZerocoinMint()
                            || pcoin->tx->vout[i].scriptPubKey.IsSigmaMint()
                            || pcoin->tx->vout[i].scriptPubKey.IsZerocoinRemint()
                            || pcoin->tx->vout[i].scriptPubKey.IsLelantusMint()
                            || pcoin->tx->vout[i].scriptPubKey.IsLelantusJMint()
                            || pcoin->tx->vout[i].scriptPubKey.IsSparkMint()
                            || pcoin->tx->vout[i].scriptPubKey.IsSparkSMint());
                } else if (nCoinType == CoinType::ONLY_NOT1000IFMN) {
                    found = !(fMasternodeMode && pcoin->tx->vout[i].nValue == ZNODE_COIN_REQUIRED * COIN);
                } else if (nCoinType == CoinType::ONLY_NONDENOMINATED_NOT1000IFMN) {
                    if (fMasternodeMode) found = pcoin->tx->vout[i].nValue != ZNODE_COIN_REQUIRED * COIN; // do not use Hot MN funds
		        } else if (nCoinType == CoinType::ONLY_1000) {
                    found = pcoin->tx->vout[i].nValue == ZNODE_COIN_REQUIRED * COIN;
                } else {
                    found = true;
                }
                if (!found) continue;

                isminetype mine = IsMine(pcoin->tx->vout[i]);

                if (!(IsSpent(wtxid, i)) && mine != ISMINE_NO &&
                    (!IsLockedCoin((*it).first, i) || nCoinType == CoinType::ONLY_1000) &&
                    (pcoin->tx->vout[i].nValue > 0 || fIncludeZeroValue || ((pcoin->tx->vout[i].scriptPubKey.IsSparkMint() || pcoin->tx->vout[i].scriptPubKey.IsSparkSMint() || pcoin->tx->vout[i].scriptPubKey.IsLelantusJMint()) && GetCredit(pcoin->tx->vout[i], ISMINE_SPENDABLE) > 0)) &&
                    (!coinControl || !coinControl->HasSelected() || coinControl->fAllowOtherInputs || coinControl->IsSelected(COutPoint((*it).first, i)))) {
                        vCoins.push_back(COutput(pcoin, i, nDepth,
                                                 ((mine & ISMINE_SPENDABLE) != ISMINE_NO) ||
                                                 (coinControl && coinControl->fAllowWatchOnly && (mine & ISMINE_WATCH_SOLVABLE) != ISMINE_NO),
                                                 (mine & (ISMINE_SPENDABLE | ISMINE_WATCH_SOLVABLE)) != ISMINE_NO));
                }
            }
        }
    }
}

void CWallet::AvailableCoinsForLMint(std::vector<std::pair<CAmount, std::vector<COutput>>>& valueAndUTXO, const CCoinControl *coinControl) const
{
    valueAndUTXO.clear();
    std::vector<COutput> vAvailableCoins;
    AvailableCoins(vAvailableCoins, true, coinControl);

    std::map<CTxDestination, std::pair<CAmount, std::vector<COutput>>> mapAddrToUTXO;
    for(const auto& coin : vAvailableCoins)
    {
        CTxDestination address;
        const auto& scriptPubKey = coin.tx->tx->vout[coin.i].scriptPubKey;

        if (!ExtractDestination(scriptPubKey, address) && !scriptPubKey.IsUnspendable())
            continue;

        auto& element = mapAddrToUTXO[address];
        if(element.second.empty())
            element.first = coin.tx->tx->vout[coin.i].nValue;
        else
            element.first += coin.tx->tx->vout[coin.i].nValue;
        element.second.push_back(coin);
    }

    valueAndUTXO.reserve(mapAddrToUTXO.size());
    for(const auto& element : mapAddrToUTXO)
        valueAndUTXO.emplace_back(element.second);

    std::sort(valueAndUTXO.begin(), valueAndUTXO.end(), [](const std::pair<CAmount,std::vector<COutput>> &left, const std::pair<CAmount,std::vector<COutput>> &right) {
        return left.first > right.first;
    });

}

bool CWallet::GetZnodeVinAndKeys(CTxIn &txinRet, CPubKey &pubKeyRet, CKey &keyRet, std::string strTxHash,
                                 std::string strOutputIndex) {
    // wait for reindex and/or import to finish
    if (fImporting || fReindex) return false;

    // Find possible candidates
    std::vector <COutput> vPossibleCoins;
    CCoinControl coinControl;
    coinControl.nCoinType = CoinType::ONLY_1000;
    AvailableCoins(vPossibleCoins, true, &coinControl, false);
    if (vPossibleCoins.empty()) {
        LogPrintf("CWallet::GetZnodeVinAndKeys -- Could not locate any valid znode vin\n");
        return false;
    }

    if (strTxHash.empty()) // No output specified, select the first one
        return GetVinAndKeysFromOutput(vPossibleCoins[0], txinRet, pubKeyRet, keyRet);

    // Find specific vin
    uint256 txHash = uint256S(strTxHash);
    int nOutputIndex = atoi(strOutputIndex.c_str());

    BOOST_FOREACH(COutput & out, vPossibleCoins)
    if (out.tx->GetHash() == txHash && out.i == nOutputIndex) // found it!
        return GetVinAndKeysFromOutput(out, txinRet, pubKeyRet, keyRet);

    LogPrintf("CWallet::GetZnodeVinAndKeys -- Could not locate specified znode vin\n");
    return false;
}

bool CWallet::GetVinAndKeysFromOutput(COutput out, CTxIn &txinRet, CPubKey &pubKeyRet, CKey &keyRet) {
    // wait for reindex and/or import to finish
    if (fImporting || fReindex) return false;

    CScript pubScript;

    txinRet = CTxIn(out.tx->GetHash(), out.i);
    pubScript = out.tx->tx->vout[out.i].scriptPubKey; // the inputs PubKey

    CTxDestination address1;
    ExtractDestination(pubScript, address1);
    CBitcoinAddress address2(address1);

    CKeyID keyID;
    if (!address2.GetKeyID(keyID)) {
        LogPrintf("CWallet::GetVinAndKeysFromOutput -- Address does not refer to a key\n");
        return false;
    }

    if (!GetKey(keyID, keyRet)) {
        LogPrintf("CWallet::GetVinAndKeysFromOutput -- Private key for address is not known\n");
        return false;
    }

    pubKeyRet = keyRet.GetPubKey();
    return true;
}

//[firo]
void CWallet::ListAvailableSigmaMintCoins(std::vector<COutput> &vCoins, bool fOnlyConfirmed) const {
    EnsureMintWalletAvailable();

    vCoins.clear();
    LOCK2(cs_main, cs_wallet);
    std::list<CSigmaEntry> listOwnCoins;
    CWalletDB walletdb(pwalletMain->strWalletFile);
    listOwnCoins = zwallet->GetTracker().MintsAsSigmaEntries(true, false);
    LogPrintf("listOwnCoins.size()=%s\n", listOwnCoins.size());
    for (std::map<uint256, CWalletTx>::const_iterator it = mapWallet.begin(); it != mapWallet.end(); ++it) {
        const CWalletTx *pcoin = &(*it).second;
//        LogPrintf("pcoin=%s\n", pcoin->GetHash().ToString());
        if (!CheckFinalTx(*pcoin)) {
            LogPrintf("!CheckFinalTx(*pcoin)=%s\n", !CheckFinalTx(*pcoin));
            continue;
        }

        if (fOnlyConfirmed && !pcoin->IsTrusted()) {
            LogPrintf("fOnlyConfirmed = %s, !pcoin->IsTrusted()\n", fOnlyConfirmed, !pcoin->IsTrusted());
            continue;
        }

        if (pcoin->IsCoinBase() && pcoin->GetBlocksToMaturity() > 0) {
            LogPrintf("Not trusted\n");
            continue;
        }

        int nDepth = pcoin->GetDepthInMainChain();
        if (nDepth < 0) {
            LogPrintf("nDepth=%s\n", nDepth);
            continue;
        }
        LogPrintf("pcoin->tx->vout.size()=%s\n", pcoin->tx->vout.size());

        for (unsigned int i = 0; i < pcoin->tx->vout.size(); i++) {
            if (pcoin->tx->vout[i].scriptPubKey.IsSigmaMint()) {
                CTxOut txout = pcoin->tx->vout[i];
                secp_primitives::GroupElement pubCoin = sigma::ParseSigmaMintScript(
                    txout.scriptPubKey);
                LogPrintf("Pubcoin=%s\n", pubCoin.tostring());
                // CHECKING PROCESS
                BOOST_FOREACH(const CSigmaEntry &ownCoinItem, listOwnCoins) {
                   if (ownCoinItem.value == pubCoin && ownCoinItem.IsUsed == false &&
                        ownCoinItem.randomness != uint64_t(0) && ownCoinItem.serialNumber != uint64_t(0)) {
                        vCoins.push_back(COutput(pcoin, i, nDepth, true, true));
                        LogPrintf("-->OK\n");
                    }
                }
            }
        }
    }
}

void CWallet::ListAvailableLelantusMintCoins(std::vector<COutput> &vCoins, bool fOnlyConfirmed) const {
    EnsureMintWalletAvailable();

    vCoins.clear();
    LOCK2(cs_main, cs_wallet);
    std::list<CLelantusEntry> listOwnCoins;
    CWalletDB walletdb(pwalletMain->strWalletFile);
    listOwnCoins = zwallet->GetTracker().MintsAsLelantusEntries(true, false);
    LogPrintf("listOwnCoins.size()=%s\n", listOwnCoins.size());
    for (std::map<uint256, CWalletTx>::const_iterator it = mapWallet.begin(); it != mapWallet.end(); ++it) {
        const CWalletTx *pcoin = &(*it).second;
//        LogPrintf("pcoin=%s\n", pcoin->GetHash().ToString());
        if (!CheckFinalTx(*pcoin)) {
            LogPrintf("!CheckFinalTx(*pcoin)=%s\n", !CheckFinalTx(*pcoin));
            continue;
        }

        if (fOnlyConfirmed && !pcoin->IsTrusted()) {
            LogPrintf("fOnlyConfirmed = %s, !pcoin->IsTrusted() = %s\n", fOnlyConfirmed, !pcoin->IsTrusted());
            continue;
        }

        if (pcoin->IsCoinBase() && pcoin->GetBlocksToMaturity() > 0) {
            LogPrintf("Not trusted\n");
            continue;
        }

        int nDepth = pcoin->GetDepthInMainChain();
        if (nDepth < 0) {
            LogPrintf("nDepth=%s\n", nDepth);
            continue;
        }
        LogPrintf("pcoin->tx->vout.size()=%s\n", pcoin->tx->vout.size());

        for (unsigned int i = 0; i < pcoin->tx->vout.size(); i++) {
            if (pcoin->tx->vout[i].scriptPubKey.IsLelantusMint() || pcoin->tx->vout[i].scriptPubKey.IsLelantusJMint()) {
                CTxOut txout = pcoin->tx->vout[i];
                secp_primitives::GroupElement pubCoin;
                try {
                    lelantus::ParseLelantusMintScript(txout.scriptPubKey, pubCoin);
                } catch (std::invalid_argument &) {
                    continue;
                }
                LogPrintf("Pubcoin=%s\n", pubCoin.tostring());
                // CHECKING PROCESS
                BOOST_FOREACH(const CLelantusEntry& ownCoinItem, listOwnCoins) {
                    if (ownCoinItem.value == pubCoin && ownCoinItem.IsUsed == false &&
                        !ownCoinItem.randomness.isZero() && !ownCoinItem.serialNumber.isZero()) {
                        vCoins.push_back(COutput(pcoin, i, nDepth, true, true));
                        LogPrintf("-->OK\n");
                    }
                }
            }
        }
    }
}

static void ApproximateBestSubset(std::vector<std::pair<CAmount, std::pair<const CWalletTx*,unsigned int> > >vValue, const CAmount& nTotalLower, const CAmount& nTargetValue,
                                  std::vector<char>& vfBest, CAmount& nBest, int iterations = 1000)
{
    std::vector<char> vfIncluded;

    vfBest.assign(vValue.size(), true);
    nBest = nTotalLower;

    FastRandomContext insecure_rand;

    for (int nRep = 0; nRep < iterations && nBest != nTargetValue; nRep++) {
        vfIncluded.assign(vValue.size(), false);
        CAmount nTotal = 0;
        bool fReachedTarget = false;
        for (int nPass = 0; nPass < 2 && !fReachedTarget; nPass++)
        {
            for (unsigned int i = 0; i < vValue.size(); i++)
            {
                //The solver here uses a randomized algorithm,
                //the randomness serves no real security purpose but is just
                //needed to prevent degenerate behavior and it is important
                //that the rng is fast. We do not use a constant random sequence,
                //because there may be some privacy improvement by making
                //the selection random.
                if (nPass == 0 ? insecure_rand.rand32()&1 : !vfIncluded[i])
                {
                    nTotal += vValue[i].first;
                    vfIncluded[i] = true;
                    if (nTotal >= nTargetValue)
                    {
                        fReachedTarget = true;
                        if (nTotal < nBest)
                        {
                            nBest = nTotal;
                            vfBest = vfIncluded;
                        }
                        nTotal -= vValue[i].first;
                        vfIncluded[i] = false;
                    }
                }
            }
        }
    }
}

bool CWallet::SelectCoinsMinConf(const CAmount& nTargetValue, const int nConfMine, const int nConfTheirs, const uint64_t nMaxAncestors, std::vector<COutput> vCoins,
                                 std::set<std::pair<const CWalletTx*,unsigned int> >& setCoinsRet, CAmount& nValueRet, bool fForUseInInstantSend) const
{
    setCoinsRet.clear();
    nValueRet = 0;

    // List of values less than target
    std::pair<CAmount, std::pair<const CWalletTx*,unsigned int> > coinLowestLarger;
    coinLowestLarger.first = std::numeric_limits<CAmount>::max();
    coinLowestLarger.second.first = NULL;
    std::vector<std::pair<CAmount, std::pair<const CWalletTx*,unsigned int> > > vValue;
    CAmount nTotalLower = 0;

    Shuffle(vCoins.begin(), vCoins.end(), FastRandomContext());

    BOOST_FOREACH(const COutput &output, vCoins)
    {
        if (!output.fSpendable)
            continue;

        const CWalletTx *pcoin = output.tx;

            bool fLockedByIS = pcoin->IsLockedByLLMQInstantSend();

        if (output.nDepth < ((pcoin->IsFromMe(ISMINE_ALL) || pcoin->tx->IsLelantusMint()) ? nConfMine : nConfTheirs) && !fLockedByIS)
            continue;

        if (!mempool.TransactionWithinChainLimit(pcoin->GetHash(), nMaxAncestors))
            continue;

        int i = output.i;
        CAmount n = pcoin->tx->vout[i].nValue;

        std::pair<CAmount,std::pair<const CWalletTx*,unsigned int> > coin = std::make_pair(n,std::make_pair(pcoin, i));

        if (n == nTargetValue)
        {
            setCoinsRet.insert(coin.second);
            nValueRet += coin.first;
            return true;
        }
        else if (n < nTargetValue + MIN_CHANGE)
        {
            vValue.push_back(coin);
            nTotalLower += n;
        }
        else if (n < coinLowestLarger.first)
        {
            coinLowestLarger = coin;
        }
    }

    if (nTotalLower == nTargetValue)
    {
        for (unsigned int i = 0; i < vValue.size(); ++i)
        {
            setCoinsRet.insert(vValue[i].second);
            nValueRet += vValue[i].first;
        }
        return true;
    }

    if (nTotalLower < nTargetValue)
    {
        if (coinLowestLarger.second.first == NULL)
            return false;
        setCoinsRet.insert(coinLowestLarger.second);
        nValueRet += coinLowestLarger.first;
        return true;
    }

    // Solve subset sum by stochastic approximation
    std::sort(vValue.begin(), vValue.end(), CompareValueOnly());
    std::reverse(vValue.begin(), vValue.end());
    std::vector<char> vfBest;
    CAmount nBest;

    ApproximateBestSubset(vValue, nTotalLower, nTargetValue, vfBest, nBest);
    if (nBest != nTargetValue && nTotalLower >= nTargetValue + MIN_CHANGE)
        ApproximateBestSubset(vValue, nTotalLower, nTargetValue + MIN_CHANGE, vfBest, nBest);

    // If we have a bigger coin and (either the stochastic approximation didn't find a good solution,
    //                                   or the next bigger coin is closer), return the bigger coin
    if (coinLowestLarger.second.first &&
        ((nBest != nTargetValue && nBest < nTargetValue + MIN_CHANGE) || coinLowestLarger.first <= nBest))
    {
        setCoinsRet.insert(coinLowestLarger.second);
        nValueRet += coinLowestLarger.first;
    }
    else {
        for (unsigned int i = 0; i < vValue.size(); i++)
            if (vfBest[i])
            {
                setCoinsRet.insert(vValue[i].second);
                nValueRet += vValue[i].first;
            }

        LogPrint("selectcoins", "SelectCoins() best subset: ");
        for (unsigned int i = 0; i < vValue.size(); i++)
            if (vfBest[i])
                LogPrint("selectcoins", "%s ", FormatMoney(vValue[i].first));
        LogPrint("selectcoins", "total %s\n", FormatMoney(nBest));
    }

    return true;
}

bool CWallet::SelectCoins(const std::vector<COutput>& vAvailableCoins, const CAmount& nTargetValue, std::set<std::pair<const CWalletTx*,unsigned int> >& setCoinsRet, CAmount& nValueRet, const CCoinControl* coinControl, bool fForUseInInstantSend) const
{
    std::vector<COutput> vCoins(vAvailableCoins);
    CoinType nCoinType = coinControl ? coinControl->nCoinType : CoinType::ALL_COINS;

    // coin control -> return all selected outputs (we want all selected to go into the transaction for sure)
    if (coinControl && coinControl->HasSelected() && !coinControl->fAllowOtherInputs)
    {
        BOOST_FOREACH(const COutput& out, vCoins)
        {
            if (!out.fSpendable)
                 continue;
            nValueRet += out.tx->tx->vout[out.i].nValue;
            setCoinsRet.insert(std::make_pair(out.tx, out.i));
        }
        return (nValueRet >= nTargetValue);
    }

    // calculate value from preset inputs and store them
    std::set<std::pair<const CWalletTx*, uint32_t> > setPresetCoins;
    CAmount nValueFromPresetInputs = 0;

    std::vector<COutPoint> vPresetInputs;
    if (coinControl)
        coinControl->ListSelected(vPresetInputs);
    BOOST_FOREACH(const COutPoint& outpoint, vPresetInputs)
    {
        std::map<uint256, CWalletTx>::const_iterator it = mapWallet.find(outpoint.hash);
        if (it != mapWallet.end())
        {
            const CWalletTx* pcoin = &it->second;
            // Clearly invalid input, fail
            if (pcoin->tx->vout.size() <= outpoint.n)
                return false;
            nValueFromPresetInputs += pcoin->tx->vout[outpoint.n].nValue;
            setPresetCoins.insert(std::make_pair(pcoin, outpoint.n));
        } else
            return false; // TODO: Allow non-wallet inputs
    }

    // remove preset inputs from vCoins
    for (std::vector<COutput>::iterator it = vCoins.begin(); it != vCoins.end() && coinControl && coinControl->HasSelected();)
    {
        if (setPresetCoins.count(std::make_pair(it->tx, it->i)))
            it = vCoins.erase(it);
        else
            ++it;
    }

    size_t nMaxChainLength = std::min(GetArg("-limitancestorcount", DEFAULT_ANCESTOR_LIMIT), GetArg("-limitdescendantcount", DEFAULT_DESCENDANT_LIMIT));
    bool fRejectLongChains = GetBoolArg("-walletrejectlongchains", DEFAULT_WALLET_REJECT_LONG_CHAINS);

    bool res = nTargetValue <= nValueFromPresetInputs ||
        SelectCoinsMinConf(nTargetValue - nValueFromPresetInputs, 1, 6, 0, vCoins, setCoinsRet, nValueRet, fForUseInInstantSend) ||
        SelectCoinsMinConf(nTargetValue - nValueFromPresetInputs, 1, 1, 0, vCoins, setCoinsRet, nValueRet, fForUseInInstantSend) ||
        (bSpendZeroConfChange && SelectCoinsMinConf(nTargetValue - nValueFromPresetInputs, 0, 1, 2, vCoins, setCoinsRet, nValueRet, fForUseInInstantSend)) ||
        (bSpendZeroConfChange && SelectCoinsMinConf(nTargetValue - nValueFromPresetInputs, 0, 1, std::min((size_t)4, nMaxChainLength/3), vCoins, setCoinsRet, nValueRet, fForUseInInstantSend)) ||
        (bSpendZeroConfChange && SelectCoinsMinConf(nTargetValue - nValueFromPresetInputs, 0, 1, nMaxChainLength/2, vCoins, setCoinsRet, nValueRet, fForUseInInstantSend)) ||
        (bSpendZeroConfChange && SelectCoinsMinConf(nTargetValue - nValueFromPresetInputs, 0, 1, nMaxChainLength, vCoins, setCoinsRet, nValueRet, fForUseInInstantSend)) ||
        (bSpendZeroConfChange && !fRejectLongChains && SelectCoinsMinConf(nTargetValue - nValueFromPresetInputs, 0, 1, std::numeric_limits<uint64_t>::max(), vCoins, setCoinsRet, nValueRet, fForUseInInstantSend));

    // because SelectCoinsMinConf clears the setCoinsRet, we now add the possible inputs to the coinset
    setCoinsRet.insert(setPresetCoins.begin(), setPresetCoins.end());

    // add preset inputs to the total value selected
    nValueRet += nValueFromPresetInputs;

    return res;
}

bool CWallet::FundTransaction(CMutableTransaction& tx, CAmount& nFeeRet, bool overrideEstimatedFeeRate, const CFeeRate& specificFeeRate, int& nChangePosInOut, std::string& strFailReason, bool includeWatching, bool lockUnspents, const std::set<int>& setSubtractFeeFromOutputs, bool keepReserveKey, const CTxDestination& destChange)
{
    std::vector<CRecipient> vecSend;

    // Turn the txout set into a CRecipient vector
    for (size_t idx = 0; idx < tx.vout.size(); idx++)
    {
        const CTxOut& txOut = tx.vout[idx];
        CRecipient recipient = {txOut.scriptPubKey, txOut.nValue, setSubtractFeeFromOutputs.count(idx) == 1};
        vecSend.push_back(recipient);
    }

    CCoinControl coinControl;
    coinControl.destChange = destChange;
    coinControl.fAllowOtherInputs = true;
    coinControl.fAllowWatchOnly = includeWatching;
    coinControl.fOverrideFeeRate = overrideEstimatedFeeRate;
    coinControl.nFeeRate = specificFeeRate;

    BOOST_FOREACH(const CTxIn& txin, tx.vin)
        coinControl.Select(txin.prevout);

    int nExtraPayloadSize = 0;
    if (tx.nVersion == 3 && tx.nType != TRANSACTION_NORMAL)
        nExtraPayloadSize = (int)tx.vExtraPayload.size();

    CReserveKey reservekey(this);
    CWalletTx wtx;
    if (!CreateTransaction(vecSend, wtx, reservekey, nFeeRet, nChangePosInOut, strFailReason, &coinControl, nExtraPayloadSize))
        return false;

    if (nChangePosInOut != -1)
        tx.vout.insert(tx.vout.begin() + nChangePosInOut, wtx.tx->vout[nChangePosInOut]);

    // Copy output sizes from new transaction; they may have had the fee subtracted from them
    for (unsigned int idx = 0; idx < tx.vout.size(); idx++)
        tx.vout[idx].nValue = wtx.tx->vout[idx].nValue;

    // Add new txins (keeping original txin scriptSig/order)
    BOOST_FOREACH(const CTxIn& txin, wtx.tx->vin)
    {
        if (!coinControl.IsSelected(txin.prevout))
        {
            tx.vin.push_back(txin);

            if (lockUnspents)
            {
              LOCK2(cs_main, cs_wallet);
              LockCoin(txin.prevout);
            }
        }
    }

    // optionally keep the change output key
    if (keepReserveKey)
        reservekey.KeepKey();

    return true;
}

bool CWallet::ConvertList(std::vector <CTxIn> vecTxIn, std::vector <CAmount> &vecAmounts) {
    BOOST_FOREACH(CTxIn txin, vecTxIn) {
        if (mapWallet.count(txin.prevout.hash)) {
            CWalletTx &wtx = mapWallet[txin.prevout.hash];
            if (txin.prevout.n < wtx.tx->vout.size()) {
                vecAmounts.push_back(wtx.tx->vout[txin.prevout.n].nValue);
            }
        } else {
            LogPrintf("CWallet::ConvertList -- Couldn't find transaction\n");
        }
    }
    return true;
}

bool CWallet::CreateTransaction(const std::vector<CRecipient>& vecSend, CWalletTx& wtxNew, CReserveKey& reservekey, CAmount& nFeeRet,
                                int& nChangePosInOut, std::string& strFailReason, const CCoinControl* coinControl, bool sign, int nExtraPayloadSize, bool fUseInstantSend)
{
    CAmount nFeePay = 0;

    CAmount nValue = 0;
    int nChangePosRequest = nChangePosInOut;
    unsigned int nSubtractFeeFromAmount = 0;
    for (const auto& recipient : vecSend)
    {
        if (nValue < 0 || recipient.nAmount < 0)
        {
            strFailReason = _("Transaction amounts must not be negative");
            return false;
        }
        nValue += recipient.nAmount;

        if (recipient.fSubtractFeeFromAmount)
            nSubtractFeeFromAmount++;
    }
    if (vecSend.empty())
    {
        strFailReason = _("Transaction must have at least one recipient");
        return false;
    }

    wtxNew.fTimeReceivedIsTxTime = true;
    wtxNew.BindWallet(this);
    CMutableTransaction txNew;

    // Discourage fee sniping.
    //
    // For a large miner the value of the transactions in the best block and
    // the mempool can exceed the cost of deliberately attempting to mine two
    // blocks to orphan the current best block. By setting nLockTime such that
    // only the next block can include the transaction, we discourage this
    // practice as the height restricted and limited blocksize gives miners
    // considering fee sniping fewer options for pulling off this attack.
    //
    // A simple way to think about this is from the wallet's point of view we
    // always want the blockchain to move forward. By setting nLockTime this
    // way we're basically making the statement that we only want this
    // transaction to appear in the next block; we don't want to potentially
    // encourage reorgs by allowing transactions to appear at lower heights
    // than the next block in forks of the best chain.
    //
    // Of course, the subsidy is high enough, and transaction volume low
    // enough, that fee sniping isn't a problem yet, but by implementing a fix
    // now we ensure code won't be written that makes assumptions about
    // nLockTime that preclude a fix later.

    txNew.nLockTime = chainActive.Height();

    // Secondly occasionally randomly pick a nLockTime even further back, so
    // that transactions that are delayed after signing for whatever reason,
    // e.g. high-latency mix networks and some CoinJoin implementations, have
    // better privacy.
    if (GetRandInt(10) == 0)
        txNew.nLockTime = std::max(0, (int)txNew.nLockTime - GetRandInt(100));

    assert(txNew.nLockTime <= (unsigned int)chainActive.Height());
    assert(txNew.nLockTime < LOCKTIME_THRESHOLD);

    {
        std::set<std::pair<const CWalletTx*, unsigned int>> setCoins;
        LOCK2(cs_main, cs_wallet);
        {
            std::vector<COutput> vAvailableCoins;
            AvailableCoins(vAvailableCoins, true, coinControl, false, fUseInstantSend);
            int nInstantSendConfirmationsRequired = Params().GetConsensus().nInstantSendConfirmationsRequired;

            nFeeRet = 0;
            if(nFeePay > 0) nFeeRet = nFeePay;
            double dPriority = 0;
            // Start with no fee and loop until there is enough fee
            while (true)
            {
                nChangePosInOut = nChangePosRequest;
                txNew.vin.clear();
                txNew.vout.clear();
                wtxNew.fFromMe = true;
                bool fFirst = true;

                CAmount nValueToSelect = nValue;
                if (nSubtractFeeFromAmount == 0)
                    nValueToSelect += nFeeRet;
                // vouts to the payees
                for (const auto& recipient : vecSend)
                {
                    CTxOut txout(recipient.nAmount, recipient.scriptPubKey);

                    if (recipient.fSubtractFeeFromAmount)
                    {
                        txout.nValue -= nFeeRet / nSubtractFeeFromAmount; // Subtract fee equally from each selected recipient

                        if (fFirst) // first receiver pays the remainder not divisible by output count
                        {
                            fFirst = false;
                            txout.nValue -= nFeeRet % nSubtractFeeFromAmount;
                        }
                    }

                    if (txout.IsDust(dustRelayFee))
                    {
                        if (recipient.fSubtractFeeFromAmount && nFeeRet > 0)
                        {
                            if (txout.nValue < 0)
                                strFailReason = _("The transaction amount is too small to pay the fee");
                            else
                                strFailReason = _("The transaction amount is too small to send after the fee has been deducted");
                        }
                        else
                            strFailReason = _("Transaction amount too small");
                        return false;
                    }
                    txNew.vout.push_back(txout);
                }

                // Choose coins to use
                CAmount nValueIn = 0;
                setCoins.clear();
                if (!SelectCoins(vAvailableCoins, nValueToSelect, setCoins, nValueIn, coinControl, fUseInstantSend))
                {
                    strFailReason = _("Insufficient funds");
                    return false;
                }

                const CAmount nChange = nValueIn - nValueToSelect;
                CTxOut newTxOut;

                if (nChange > 0)
                {
                    // Fill a vout to ourself
                    // TODO: pass in scriptChange instead of reservekey so
                    // change transaction isn't always pay-to-dash-address
                    CScript scriptChange;

                    // coin control: send change to custom address
                    if (coinControl && !boost::get<CNoDestination>(&coinControl->destChange))
                        scriptChange = GetScriptForDestination(coinControl->destChange);

                    // no coin control: send change to newly generated address
                    else
                    {
                        // Note: We use a new key here to keep it from being obvious which side is the change.
                        //  The drawback is that by not reusing a previous key, the change may be lost if a
                        //  backup is restored, if the backup doesn't have the new private key for the change.
                        //  If we reused the old key, it would be possible to add code to look for and
                        //  rediscover unknown transactions that were written with keys of ours to recover
                        //  post-backup change.

                        // Reserve a new key pair from key pool
                        CPubKey vchPubKey;
                        bool ret;
                        ret = reservekey.GetReservedKey(vchPubKey);
                        if (!ret)
                        {
                            strFailReason = _("Keypool ran out, please call keypoolrefill first");
                            return false;
                        }

                        scriptChange = GetScriptForDestination(vchPubKey.GetID());
                    }

                    newTxOut = CTxOut(nChange, scriptChange);

                    // We do not move dust-change to fees, because the sender would end up paying more than requested.
                    // This would be against the purpose of the all-inclusive feature.
                    // So instead we raise the change and deduct from the recipient.
                    if (nSubtractFeeFromAmount > 0 && newTxOut.IsDust(dustRelayFee))
                    {
                        CAmount nDust = newTxOut.GetDustThreshold(dustRelayFee) - newTxOut.nValue;
                        newTxOut.nValue += nDust; // raise change until no more dust
                        for (unsigned int i = 0; i < vecSend.size(); i++) // subtract from first recipient
                        {
                            if (vecSend[i].fSubtractFeeFromAmount)
                            {
                                txNew.vout[i].nValue -= nDust;
                                if (txNew.vout[i].IsDust(dustRelayFee))
                                {
                                    strFailReason = _("The transaction amount is too small to send after the fee has been deducted");
                                    return false;
                                }
                                break;
                            }
                        }
                    }

                    // Never create dust outputs; if we would, just
                    // add the dust to the fee.
                    if (newTxOut.IsDust(dustRelayFee))
                    {
                        nChangePosInOut = -1;
                        nFeeRet += nChange;
                        reservekey.ReturnKey();
                    }
                    else
                    {
                        if (nChangePosInOut == -1)
                        {
                            // Insert change txn at random position:
                            nChangePosInOut = GetRandInt(txNew.vout.size()+1);
                        }
                        else if ((unsigned int)nChangePosInOut > txNew.vout.size())
                        {
                            strFailReason = _("Change index out of range");
                            return false;
                        }

                        std::vector<CTxOut>::iterator position = txNew.vout.begin()+nChangePosInOut;
                        txNew.vout.insert(position, newTxOut);
                    }
                } else {
                    reservekey.ReturnKey();
                    nChangePosInOut = -1;
                }

                // Fill vin
                //
                // Note how the sequence number is set to max()-1 so that the
                // nLockTime set above actually works.
                //
                // BIP125 defines opt-in RBF as any nSequence < maxint-1, so
                // we use the highest possible value in that range (maxint-2)
                // to avoid conflicting with other possible uses of nSequence,
                // and in the spirit of "smallest possible change from prior
                // behavior."
                for (const auto& coin : setCoins)
                    txNew.vin.push_back(CTxIn(coin.first->GetHash(),coin.second,CScript(),
                                              std::numeric_limits<unsigned int>::max() - (fWalletRbf ? 2 : 1)));

                // Fill in dummy signatures for fee calculation.
                if (!DummySignTx(txNew, setCoins)) {
                    strFailReason = _("Signing transaction failed");
                    return false;
                }

                unsigned int nBytes = ::GetSerializeSize(txNew, SER_NETWORK, PROTOCOL_VERSION);

                if (nExtraPayloadSize != 0) {
                    // account for extra payload in fee calculation
                    nBytes += GetSizeOfCompactSize(nExtraPayloadSize) + nExtraPayloadSize;
                }

                if (GetTransactionWeight(txNew) >= MAX_STANDARD_TX_WEIGHT) {
                    // Do not create oversized transactions (bad-txns-oversize).
                    strFailReason = _("Transaction too large");
                    return false;
                }

                CTransaction txNewConst(txNew);
                dPriority = txNewConst.ComputePriority(dPriority, nBytes);

                // Remove scriptSigs to eliminate the fee calculation dummy signatures
                for (auto& vin : txNew.vin) {
                    vin.scriptSig = CScript();
                    vin.scriptWitness.SetNull();
                }

                // Allow to override the default confirmation target over the CoinControl instance
                int currentConfirmationTarget = nTxConfirmTarget;
                if (coinControl && coinControl->nConfirmTarget > 0)
                    currentConfirmationTarget = coinControl->nConfirmTarget;

                // Can we complete this as a free transaction?
                if (fSendFreeTransactions && nBytes <= MAX_FREE_TRANSACTION_CREATE_SIZE)
                {
                    // Not enough fee: enough priority?
                    double dPriorityNeeded = mempool.estimateSmartPriority(currentConfirmationTarget);
                    // Require at least hard-coded AllowFree.
                    if (dPriority >= dPriorityNeeded && AllowFree(dPriority))
                        break;
                }

                CAmount nFeeNeeded = GetMinimumFee(nBytes, currentConfirmationTarget, mempool);
                if (coinControl && nFeeNeeded > 0 && coinControl->nMinimumTotalFee > nFeeNeeded) {
                    nFeeNeeded = coinControl->nMinimumTotalFee;
                }
                if (coinControl && coinControl->fOverrideFeeRate)
                    nFeeNeeded = coinControl->nFeeRate.GetFee(nBytes);

                // If we made it here and we aren't even able to meet the relay fee on the next pass, give up
                // because we must be at the maximum allowed fee.
                if (nFeeNeeded < ::minRelayTxFee.GetFee(nBytes))
                {
                    strFailReason = _("Transaction too large for fee policy");
                    return false;
                }

                if (nFeeRet >= nFeeNeeded) {
                    // Reduce fee to only the needed amount if we have change
                    // output to increase.  This prevents potential overpayment
                    // in fees if the coins selected to meet nFeeNeeded result
                    // in a transaction that requires less fee than the prior
                    // iteration.
                    // TODO: The case where nSubtractFeeFromAmount > 0 remains
                    // to be addressed because it requires returning the fee to
                    // the payees and not the change output.
                    // TODO: The case where there is no change output remains
                    // to be addressed so we avoid creating too small an output.
                    if (nFeeRet > nFeeNeeded && nChangePosInOut != -1 && nSubtractFeeFromAmount == 0) {
                        CAmount extraFeePaid = nFeeRet - nFeeNeeded;
                        std::vector<CTxOut>::iterator change_position = txNew.vout.begin()+nChangePosInOut;
                        change_position->nValue += extraFeePaid;
                        nFeeRet -= extraFeePaid;
                    }
                    break; // Done, enough fee included.
                }

                // Try to reduce change to include necessary fee
                if (nChangePosInOut != -1 && nSubtractFeeFromAmount == 0) {
                    CAmount additionalFeeNeeded = nFeeNeeded - nFeeRet;
                    std::vector<CTxOut>::iterator change_position = txNew.vout.begin()+nChangePosInOut;
                    // Only reduce change if remaining amount is still a large enough output.
                    if (change_position->nValue >= MIN_FINAL_CHANGE + additionalFeeNeeded) {
                        change_position->nValue -= additionalFeeNeeded;
                        nFeeRet += additionalFeeNeeded;
                        break; // Done, able to increase fee from change
                    }
                }

                // Include more fee and try again.
                nFeeRet = nFeeNeeded;
                continue;
            }
        }

        if (sign)
        {
            CTransaction txNewConst(txNew);
            int nIn = 0;
            for (const auto& coin : setCoins)
            {
                const CScript& scriptPubKey = coin.first->tx->vout[coin.second].scriptPubKey;
                SignatureData sigdata;

                if (!ProduceSignature(TransactionSignatureCreator(this, &txNewConst, nIn, coin.first->tx->vout[coin.second].nValue, SIGHASH_ALL), scriptPubKey, sigdata))
                {
                    strFailReason = _("Signing transaction failed");
                    return false;
                } else {
                    UpdateTransaction(txNew, nIn, sigdata);
                }

                nIn++;
            }
        }

        // Embed the constructed transaction data in wtxNew.
        wtxNew.SetTx(MakeTransactionRef(std::move(txNew)));
    }

    if (GetBoolArg("-walletrejectlongchains", DEFAULT_WALLET_REJECT_LONG_CHAINS)) {
        // Lastly, ensure this tx will pass the mempool's chain limits
        LockPoints lp;
        CTxMemPoolEntry entry(wtxNew.tx, 0, 0, 0, 0, false, 0, lp);

        CTxMemPool::setEntries setAncestors;
        size_t nLimitAncestors = GetArg("-limitancestorcount", DEFAULT_ANCESTOR_LIMIT);
        size_t nLimitAncestorSize = GetArg("-limitancestorsize", DEFAULT_ANCESTOR_SIZE_LIMIT)*1000;
        size_t nLimitDescendants = GetArg("-limitdescendantcount", DEFAULT_DESCENDANT_LIMIT);
        size_t nLimitDescendantSize = GetArg("-limitdescendantsize", DEFAULT_DESCENDANT_SIZE_LIMIT)*1000;
        std::string errString;
        if (!mempool.CalculateMemPoolAncestors(entry, setAncestors, nLimitAncestors, nLimitAncestorSize, nLimitDescendants, nLimitDescendantSize, errString)) {
            strFailReason = _("Transaction has too long of a mempool chain");
            return false;
        }
    }
    return true;
}

/**
 * Call after CreateTransaction unless you want to abort
 */
bool CWallet::CommitTransaction(CWalletTx& wtxNew, CReserveKey& reservekey, CConnman* connman, CValidationState& state)
{
    {
        LOCK2(cs_main, cs_wallet);
        LogPrintf("CommitTransaction:\n%s", wtxNew.tx->ToString());
        {
            // Take key pair from key pool so it won't be used again
            reservekey.KeepKey();

            // Add tx to wallet, because if it has change it's also ours,
            // otherwise just for transaction history.
            AddToWallet(wtxNew);

            // Notify that old coins are spent
            BOOST_FOREACH(const CTxIn& txin, wtxNew.tx->vin)
            {
                // Skip inputs of anonymized transactions
                if (txin.prevout.hash.IsNull())
                    continue;

                CWalletTx &coin = mapWallet[txin.prevout.hash];
                coin.BindWallet(this);
                NotifyTransactionChanged(this, coin.GetHash(), CT_UPDATED);
            }
        }

        // Track how many getdata requests our transaction gets
        mapRequestCount[wtxNew.GetHash()] = 0;

        if (fBroadcastTransactions)
        {
            // Broadcast
            if (!wtxNew.AcceptToMemoryPool(maxTxFee, state)) {
                LogPrintf("CommitTransaction(): Transaction cannot be broadcast immediately, %s\n", state.GetRejectReason());
                // TODO: if we expect the failure to be long term or permanent, instead delete wtx from the wallet and return failure.
            } else {
                wtxNew.RelayWalletTransaction(connman);
            }
        }
    }
    return true;
}

bool CWallet::EraseFromWallet(uint256 hash) {
    if (!fFileBacked)
        return false;
    {
        LOCK(cs_wallet);
        if (mapWallet.erase(hash))
            CWalletDB(strWalletFile).EraseTx(hash);
    }
    return true;
}

/**
 * @brief CWallet::CreateMintTransaction
 * @param vecSend
 * @param wtxNew
 * @param reservekey
 * @param nFeeRet
 * @param strFailReason
 * @param coinControl
 * @return
 */
bool CWallet::CreateMintTransaction(const std::vector <CRecipient> &vecSend, CWalletTx &wtxNew,
                                            CReserveKey &reservekey,
                                            CAmount &nFeeRet, int &nChangePosInOut, std::string &strFailReason,
                                            const CCoinControl *coinControl, bool sign) {
    CAmount nValue = 0;
    int nChangePosRequest = nChangePosInOut;
    unsigned int nSubtractFeeFromAmount = 0;
    BOOST_FOREACH(const CRecipient &recipient, vecSend)
    {
        if (nValue < 0 || recipient.nAmount < 0) {
            strFailReason = _("Transaction amounts must be positive");
            return false;
        }
        nValue += recipient.nAmount;
    }
    if (vecSend.empty() || nValue < 0) {
        strFailReason = _("Transaction amounts must be positive");
        return false;
    }
    wtxNew.fTimeReceivedIsTxTime = true;
    wtxNew.BindWallet(this);
    CMutableTransaction txNew;
    txNew.nLockTime = chainActive.Height();
    if (GetRandInt(10) == 0)
        txNew.nLockTime = std::max(0, (int) txNew.nLockTime - GetRandInt(100));

    assert(txNew.nLockTime <= (unsigned int) chainActive.Height());
    assert(txNew.nLockTime < LOCKTIME_THRESHOLD);

    {
        LOCK2(cs_main, cs_wallet);
        {
            std::vector<COutput> vAvailableCoins;
            AvailableCoins(vAvailableCoins, true, coinControl);

            nFeeRet = payTxFee.GetFeePerK();
            LogPrintf("nFeeRet=%s\n", nFeeRet);
            // Start with no fee and loop until there is enough fee
            while (true)
            {
                nChangePosInOut = nChangePosRequest;
                txNew.vin.clear();
                txNew.vout.clear();

                wtxNew.fFromMe = true;
                wtxNew.changes.clear();

                CAmount nValueToSelect = nValue + nFeeRet;
                double dPriority = 0;
                // vouts to the payees
                BOOST_FOREACH(const CRecipient &recipient, vecSend)
                {
                    CTxOut txout(recipient.nAmount, recipient.scriptPubKey);
                    LogPrintf("txout:%s\n", txout.ToString());

                    if (txout.IsDust(::minRelayTxFee)) {
                        if (recipient.fSubtractFeeFromAmount && nFeeRet > 0) {
                            if (txout.nValue < 0)
                                strFailReason = _("The transaction amount is too small to pay the fee");
                            else
                                strFailReason = _(
                                        "The transaction amount is too small to send after the fee has been deducted");
                        } else
                            strFailReason = _("Transaction amount too small");
                        return false;
                    }
                    txNew.vout.push_back(txout);
                }

                // Choose coins to use
                std::set<std::pair<const CWalletTx*,unsigned int> > setCoins;
                CAmount nValueIn = 0;
                if (!SelectCoins(vAvailableCoins, nValueToSelect, setCoins, nValueIn, coinControl))
                {
                    if (nValueIn < nValueToSelect) {
                        strFailReason = _("Insufficient funds");
                    }
                    return false;
                }
                BOOST_FOREACH(PAIRTYPE(const CWalletTx*, unsigned int) pcoin, setCoins)
                {
                    CAmount nCredit = pcoin.first->tx->vout[pcoin.second].nValue;
                    //The coin age after the next block (depth+1) is used instead of the current,
                    //reflecting an assumption the user would accept a bit more delay for
                    //a chance at a free transaction.
                    //But mempool inputs might still be in the mempool, so their age stays 0
                    int age = pcoin.first->GetDepthInMainChain();
                    assert(age >= 0);
                    if (age != 0)
                        age += 1;
                    dPriority += (double)nCredit * age;
                }

                CAmount nChange = nValueIn - nValueToSelect;

                if (nChange > 0) {
                    // Fill a vout to ourself
                    // TODO: pass in scriptChange instead of reservekey so
                    // change transaction isn't always pay-to-bitcoin-address
                    CScript scriptChange;

                    // coin control: send change to custom address
                    if (coinControl && !boost::get<CNoDestination>(&coinControl->destChange))
                        scriptChange = GetScriptForDestination(coinControl->destChange);

                    // send change to one of the specified change addresses
                    else if (IsArgSet("-change") && mapMultiArgs.at("-change").size() > 0) {
                        CBitcoinAddress address(mapMultiArgs.at("change")[GetRandInt(mapMultiArgs.at("-change").size())]);
                        CKeyID keyID;
                        if (!address.GetKeyID(keyID)) {
                            strFailReason = _("Bad change address");
                            return false;
                        }
                        scriptChange = GetScriptForDestination(keyID);
                    }

                    // no coin control: send change to newly generated address
                    else
                    {
                        // Note: We use a new key here to keep it from being obvious which side is the change.
                        //  The drawback is that by not reusing a previous key, the change may be lost if a
                        //  backup is restored, if the backup doesn't have the new private key for the change.
                        //  If we reused the old key, it would be possible to add code to look for and
                        //  rediscover unknown transactions that were written with keys of ours to recover
                        //  post-backup change.

                        // Reserve a new key pair from key pool
                        CPubKey vchPubKey;
                        bool ret;
                        ret = reservekey.GetReservedKey(vchPubKey);
                        if (!ret)
                        {
                            strFailReason = _("Keypool ran out, please call keypoolrefill first");
                            return false;
                        }

                        scriptChange = GetScriptForDestination(vchPubKey.GetID());
                    }

                    CTxOut newTxOut(nChange, scriptChange);

                    // We do not move dust-change to fees, because the sender would end up paying more than requested.
                    // This would be against the purpose of the all-inclusive feature.
                    // So instead we raise the change and deduct from the recipient.
                    if (nSubtractFeeFromAmount > 0 && newTxOut.IsDust(::minRelayTxFee))
                    {
                        CAmount nDust = newTxOut.GetDustThreshold(::minRelayTxFee) - newTxOut.nValue;
                        newTxOut.nValue += nDust; // raise change until no more dust
                        for (unsigned int i = 0; i < vecSend.size(); i++) // subtract from first recipient
                        {
                            if (vecSend[i].fSubtractFeeFromAmount)
                            {
                                txNew.vout[i].nValue -= nDust;
                                if (txNew.vout[i].IsDust(::minRelayTxFee))
                                {
                                    strFailReason = _("The transaction amount is too small to send after the fee has been deducted");
                                    return false;
                                }
                                break;
                            }
                        }
                    }

                    // Never create dust outputs; if we would, just
                    // add the dust to the fee.
                    if (newTxOut.IsDust(::minRelayTxFee))
                    {
                        nChangePosInOut = -1;
                        nFeeRet += nChange;
                        reservekey.ReturnKey();
                    }
                    else
                    {
                        if (nChangePosInOut == -1)
                        {
                            // Insert change txn at random position:
                            nChangePosInOut = GetRandInt(txNew.vout.size()+1);
                        }
                        else if ((unsigned int)nChangePosInOut > txNew.vout.size())
                        {
                            strFailReason = _("Change index out of range");
                            return false;
                        }

                        std::vector<CTxOut>::iterator position = txNew.vout.begin()+nChangePosInOut;
                        txNew.vout.insert(position, newTxOut);
                        wtxNew.changes.insert(static_cast<uint32_t>(nChangePosInOut));
                    }
                }
                else
                    reservekey.ReturnKey();

                // Fill vin
                //
                // Note how the sequence number is set to max()-1 so that the
                // nLockTime set above actually works.
                BOOST_FOREACH(const PAIRTYPE(const CWalletTx*,unsigned int)& coin, setCoins)
                    txNew.vin.push_back(CTxIn(coin.first->GetHash(),coin.second,CScript(),
                                              std::numeric_limits<unsigned int>::max()-1));

                // Sign
                int nIn = 0;
                CTransaction txNewConst(txNew);
                BOOST_FOREACH(const PAIRTYPE(const CWalletTx*,unsigned int)& coin, setCoins)
                {
                    bool signSuccess;
                    const CScript& scriptPubKey = coin.first->tx->vout[coin.second].scriptPubKey;
                    SignatureData sigdata;
                    if (sign)
                        signSuccess = ProduceSignature(TransactionSignatureCreator(this, &txNewConst, nIn, coin.first->tx->vout[coin.second].nValue, SIGHASH_ALL), scriptPubKey, sigdata);
                    else
                        signSuccess = ProduceSignature(DummySignatureCreator(this), scriptPubKey, sigdata);

                    if (!signSuccess)
                    {
                        strFailReason = _("Signing transaction failed");
                        return false;
                    } else {
                        UpdateTransaction(txNew, nIn, sigdata);
                    }
                    nIn++;
                }
                unsigned int nBytes = GetVirtualTransactionSize(txNew);
                // Remove scriptSigs if we used dummy signatures for fee calculation
                if (!sign) {
                    BOOST_FOREACH(CTxIn & vin, txNew.vin)
                    vin.scriptSig = CScript();
                }
                // Embed the constructed transaction data in wtxNew.
                wtxNew.SetTx(MakeTransactionRef(std::move(txNew)));

                // Limit size
                if (GetTransactionWeight(*wtxNew.tx) >= MAX_STANDARD_TX_WEIGHT) {
                    strFailReason = _("Transaction too large");
                    return false;
                }
                dPriority = wtxNew.tx->ComputePriority(dPriority, nBytes);

                // Can we complete this as a free transaction?
                if (fSendFreeTransactions && nBytes <= MAX_FREE_TRANSACTION_CREATE_SIZE) {
                    // Not enough fee: enough priority?
                    double dPriorityNeeded = mempool.estimateSmartPriority(nTxConfirmTarget);
                    // Require at least hard-coded AllowFree.
                    if (dPriority >= dPriorityNeeded && AllowFree(dPriority))
                        break;
                }
                CAmount nFeeNeeded = GetMinimumFee(nBytes, nTxConfirmTarget, mempool);
                if (coinControl && nFeeNeeded > 0 && coinControl->nMinimumTotalFee > nFeeNeeded) {
                    nFeeNeeded = coinControl->nMinimumTotalFee;
                }
                if (coinControl && coinControl->fOverrideFeeRate)
                    nFeeNeeded = coinControl->nFeeRate.GetFee(nBytes);
                if (nFeeRet >= nFeeNeeded)
                    break; // Done, enough fee included.

                // Include more fee and try again.
                nFeeRet = nFeeNeeded;
                continue;
            }
        }
    }

    if (GetBoolArg("-walletrejectlongchains", DEFAULT_WALLET_REJECT_LONG_CHAINS)) {
        // Lastly, ensure this tx will pass the mempool's chain limits
        LockPoints lp;
        CTxMemPoolEntry entry(MakeTransactionRef(txNew), 0, 0, 0, 0, false, 0, lp);
        CTxMemPool::setEntries setAncestors;
        size_t nLimitAncestors = GetArg("-limitancestorcount", DEFAULT_ANCESTOR_LIMIT);
        size_t nLimitAncestorSize = GetArg("-limitancestorsize", DEFAULT_ANCESTOR_SIZE_LIMIT) * 1000;
        size_t nLimitDescendants = GetArg("-limitdescendantcount", DEFAULT_DESCENDANT_LIMIT);
        size_t nLimitDescendantSize = GetArg("-limitdescendantsize", DEFAULT_DESCENDANT_SIZE_LIMIT) * 1000;
        std::string errString;
        if (!mempool.CalculateMemPoolAncestors(entry, setAncestors, nLimitAncestors, nLimitAncestorSize,
                                               nLimitDescendants, nLimitDescendantSize, errString)) {
            strFailReason = _("Transaction has too long of a mempool chain");
            return false;
        }
    }
    return true;
}

bool CWallet::CreateLelantusMintTransactions(
    CAmount valueToMint,
    std::vector<std::pair<CWalletTx, CAmount>>& wtxAndFee,
    CAmount& nAllFeeRet,
    std::vector<CHDMint>& dMints,
    std::list<CReserveKey>& reservekeys,
    int& nChangePosInOut,
    std::string& strFailReason,
    const CCoinControl *coinControl,
    bool autoMintAll,
    bool sign)
{
    const auto& lelantusParams = lelantus::Params::get_default();

    int nChangePosRequest = nChangePosInOut;

    // Create transaction template
    CWalletTx wtxNew;
    wtxNew.fTimeReceivedIsTxTime = true;
    wtxNew.BindWallet(this);

    CMutableTransaction txNew;
    txNew.nLockTime = chainActive.Height();

    assert(txNew.nLockTime <= (unsigned int) chainActive.Height());
    assert(txNew.nLockTime < LOCKTIME_THRESHOLD);

    {
        LOCK2(cs_main, cs_wallet);
        {
            std::list<CWalletTx> cacheWtxs;
            std::vector<std::pair<CAmount, std::vector<COutput>>> valueAndUTXO;
            AvailableCoinsForLMint(valueAndUTXO, coinControl);

            Shuffle(valueAndUTXO.begin(), valueAndUTXO.end(), FastRandomContext());
            {
                CWalletDB walletdb(pwalletMain->strWalletFile);
                pwalletMain->zwallet->ResetCount(walletdb);
            }
            while (!valueAndUTXO.empty()) {

                // initialize
                CWalletTx wtx = wtxNew;
                CMutableTransaction tx = txNew;

                reservekeys.emplace_back(this);
                auto &reservekey = reservekeys.back();

                if (GetRandInt(10) == 0)
                    tx.nLockTime = std::max(0, (int) tx.nLockTime - GetRandInt(100));

                CHDMint dMint;

                auto nFeeRet = 0;
                LogPrintf("nFeeRet=%s\n", nFeeRet);

                auto itr = valueAndUTXO.begin();

                CAmount valueToMintInTx = std::min(
                        ::Params().GetConsensus().nMaxValueLelantusMint,
                        itr->first);

                if (!autoMintAll) {
                    valueToMintInTx = std::min(valueToMintInTx, valueToMint);
                }

                CAmount nValueToSelect, mintedValue;

                std::set<std::pair<const CWalletTx *, unsigned int>> setCoins;
                bool skipCoin = false;
                // Start with no fee and loop until there is enough fee
                while (true) {
                    mintedValue = valueToMintInTx;
                    nValueToSelect = mintedValue + nFeeRet;

                    // if have no enough coins in this group then subtract fee from mint
                    if (nValueToSelect > itr->first) {
                        mintedValue -= nFeeRet;
                        nValueToSelect = mintedValue + nFeeRet;
                    }

                    if (!MoneyRange(mintedValue) || mintedValue == 0) {
                        valueAndUTXO.erase(itr);
                        skipCoin = true;
                        break;
                    }

                    nChangePosInOut = nChangePosRequest;
                    tx.vin.clear();
                    tx.vout.clear();

                    wtx.fFromMe = true;
                    wtx.changes.clear();

                    setCoins.clear();

                    // create recipient using random private coin to mock script sig
                    lelantus::PrivateCoin privCoin(lelantusParams, mintedValue);
                    auto recipient = CWallet::CreateLelantusMintRecipient(privCoin, dMint, false);

                    double dPriority = 0;

                    // vout to create mint
                    CTxOut txout(recipient.nAmount, recipient.scriptPubKey);

                    if (txout.IsDust(::minRelayTxFee)) {
                        strFailReason = _("Transaction amount too small");
                        return false;
                    }

                    tx.vout.push_back(txout);

                    // Choose coins to use

                    CAmount nValueIn = 0;
                    if (!SelectCoins(itr->second, nValueToSelect, setCoins, nValueIn, coinControl)) {

                        if (nValueIn < nValueToSelect) {
                            strFailReason = _("Insufficient funds");
                        }
                        return false;
                    }

                    for (auto const &pcoin : setCoins) {
                        CAmount nCredit = pcoin.first->tx->vout[pcoin.second].nValue;
                        //The coin age after the next block (depth+1) is used instead of the current,
                        //reflecting an assumption the user would accept a bit more delay for
                        //a chance at a free transaction.
                        //But mempool inputs might still be in the mempool, so their age stays 0
                        int age = pcoin.first->GetDepthInMainChain();
                        assert(age >= 0);
                        if (age != 0)
                            age += 1;
                        dPriority += (double) nCredit * age;
                    }

                    CAmount nChange = nValueIn - nValueToSelect;

                    if (nChange > 0) {
                        // Fill a vout to ourself
                        // TODO: pass in scriptChange instead of reservekey so
                        // change transaction isn't always pay-to-bitcoin-address
                        CScript scriptChange;

                        // coin control: send change to custom address
                        if (coinControl && !boost::get<CNoDestination>(&coinControl->destChange))
                            scriptChange = GetScriptForDestination(coinControl->destChange);

                            // send change to one of the specified change addresses
                        else if (IsArgSet("-change") && mapMultiArgs.at("-change").size() > 0) {
                            CBitcoinAddress address(
                                    mapMultiArgs.at("change")[GetRandInt(mapMultiArgs.at("-change").size())]);
                            CKeyID keyID;
                            if (!address.GetKeyID(keyID)) {
                                strFailReason = _("Bad change address");
                                return false;
                            }
                            scriptChange = GetScriptForDestination(keyID);
                        }

                            // no coin control: send change to newly generated address
                        else {
                            // Note: We use a new key here to keep it from being obvious which side is the change.
                            //  The drawback is that by not reusing a previous key, the change may be lost if a
                            //  backup is restored, if the backup doesn't have the new private key for the change.
                            //  If we reused the old key, it would be possible to add code to look for and
                            //  rediscover unknown transactions that were written with keys of ours to recover
                            //  post-backup change.

                            // Reserve a new key pair from key pool
                            CPubKey vchPubKey;
                            bool ret;
                            ret = reservekey.GetReservedKey(vchPubKey);
                            if (!ret) {
                                strFailReason = _("Keypool ran out, please call keypoolrefill first");
                                return false;
                            }

                            scriptChange = GetScriptForDestination(vchPubKey.GetID());
                        }

                        CTxOut newTxOut(nChange, scriptChange);

                        // Never create dust outputs; if we would, just
                        // add the dust to the fee.
                        if (newTxOut.IsDust(::minRelayTxFee)) {
                            nChangePosInOut = -1;
                            nFeeRet += nChange;
                            reservekey.ReturnKey();
                        } else {

                            if (nChangePosInOut == -1) {

                                // Insert change txn at random position:
                                nChangePosInOut = GetRandInt(tx.vout.size() + 1);
                            } else if ((unsigned int) nChangePosInOut > tx.vout.size()) {

                                strFailReason = _("Change index out of range");
                                return false;
                            }

                            std::vector<CTxOut>::iterator position = tx.vout.begin() + nChangePosInOut;
                            tx.vout.insert(position, newTxOut);
                            wtx.changes.insert(static_cast<uint32_t>(nChangePosInOut));
                        }
                    } else {
                        reservekey.ReturnKey();
                    }

                    // Fill vin
                    //
                    // Note how the sequence number is set to max()-1 so that the
                    // nLockTime set above actually works.
                    for (const auto &coin : setCoins) {
                        tx.vin.push_back(CTxIn(
                                coin.first->GetHash(),
                                coin.second,
                                CScript(),
                                std::numeric_limits<unsigned int>::max() - 1));
                    }

                    // Fill in dummy signatures for fee calculation.
                    if (!DummySignTx(tx, setCoins)) {
                        strFailReason = _("Signing transaction failed");
                        return false;
                    }

                    unsigned int nBytes = GetVirtualTransactionSize(tx);

                    // Limit size
                    CTransaction txConst(tx);
                    if (GetTransactionWeight(txConst) >= MAX_STANDARD_TX_WEIGHT) {
                        strFailReason = _("Transaction too large");
                        return false;
                    }
                    dPriority = txConst.ComputePriority(dPriority, nBytes);

                    // Remove scriptSigs to eliminate the fee calculation dummy signatures
                    for (auto &vin : tx.vin) {
                        vin.scriptSig = CScript();
                        vin.scriptWitness.SetNull();
                    }

                    // Can we complete this as a free transaction?
                    if (fSendFreeTransactions && nBytes <= MAX_FREE_TRANSACTION_CREATE_SIZE) {
                        // Not enough fee: enough priority?
                        double dPriorityNeeded = mempool.estimateSmartPriority(nTxConfirmTarget);
                        // Require at least hard-coded AllowFree.
                        if (dPriority >= dPriorityNeeded && AllowFree(dPriority))
                            break;
                    }
                    CAmount nFeeNeeded = GetMinimumFee(nBytes, nTxConfirmTarget, mempool);

                    if (coinControl && nFeeNeeded > 0 && coinControl->nMinimumTotalFee > nFeeNeeded) {
                        nFeeNeeded = coinControl->nMinimumTotalFee;
                    }

                    if (coinControl && coinControl->fOverrideFeeRate)
                        nFeeNeeded = coinControl->nFeeRate.GetFee(nBytes);

                    // If we made it here and we aren't even able to meet the relay fee on the next pass, give up
                    // because we must be at the maximum allowed fee.
                    if (nFeeNeeded < ::minRelayTxFee.GetFee(nBytes)) {
                        strFailReason = _("Transaction too large for fee policy");
                        return false;
                    }

                    if (nFeeRet >= nFeeNeeded) {
                        for (auto &usedCoin : setCoins) {
                            for (auto coin = itr->second.begin(); coin != itr->second.end(); coin++) {
                                if (usedCoin.first == coin->tx && usedCoin.second == coin->i) {
                                    itr->first -= coin->tx->tx->vout[coin->i].nValue;
                                    itr->second.erase(coin);
                                    break;
                                }
                            }
                        }

                        if (itr->second.empty()) {
                            valueAndUTXO.erase(itr);
                        }

                        // Generate hdMint
                        recipient = CWallet::CreateLelantusMintRecipient(privCoin, dMint);

                        // vout to mint
                        txout = CTxOut(recipient.nAmount, recipient.scriptPubKey);
                        LogPrintf("txout: %s\n", txout.ToString());

                        for (size_t i = 0; i != tx.vout.size(); i++) {
                            if (tx.vout[i].scriptPubKey.IsLelantusMint()) {
                                tx.vout[i] = txout;
                            }
                        }

                        break; // Done, enough fee included.
                    }

                    // Include more fee and try again.
                    nFeeRet = nFeeNeeded;
                    continue;
                }

                if(skipCoin)
                    continue;

                if (GetBoolArg("-walletrejectlongchains", DEFAULT_WALLET_REJECT_LONG_CHAINS)) {
                    // Lastly, ensure this tx will pass the mempool's chain limits
                    LockPoints lp;
                    CTxMemPoolEntry entry(MakeTransactionRef(tx), 0, 0, 0, 0, false, 0, lp);
                    CTxMemPool::setEntries setAncestors;
                    size_t nLimitAncestors = GetArg("-limitancestorcount", DEFAULT_ANCESTOR_LIMIT);
                    size_t nLimitAncestorSize = GetArg("-limitancestorsize", DEFAULT_ANCESTOR_SIZE_LIMIT) * 1000;
                    size_t nLimitDescendants = GetArg("-limitdescendantcount", DEFAULT_DESCENDANT_LIMIT);
                    size_t nLimitDescendantSize =
                            GetArg("-limitdescendantsize", DEFAULT_DESCENDANT_SIZE_LIMIT) * 1000;
                    std::string errString;
                    if (!mempool.CalculateMemPoolAncestors(entry, setAncestors, nLimitAncestors, nLimitAncestorSize,
                                                           nLimitDescendants, nLimitDescendantSize, errString)) {
                        strFailReason = _("Transaction has too long of a mempool chain");
                        return false;
                    }
                }

                // Sign
                int nIn = 0;
                CTransaction txNewConst(tx);
                for (const auto &coin : setCoins) {
                    bool signSuccess = false;
                    const CScript &scriptPubKey = coin.first->tx->vout[coin.second].scriptPubKey;
                    SignatureData sigdata;
                    if (sign)
                        signSuccess = ProduceSignature(TransactionSignatureCreator(this, &txNewConst, nIn,
                                                                                   coin.first->tx->vout[coin.second].nValue,
                                                                                   SIGHASH_ALL), scriptPubKey,
                                                       sigdata);
                    else
                        signSuccess = ProduceSignature(DummySignatureCreator(this), scriptPubKey, sigdata);

                    if (!signSuccess) {
                        strFailReason = _("Signing transaction failed");
                        return false;
                    } else {
                        UpdateTransaction(tx, nIn, sigdata);
                    }
                    nIn++;
                }

                wtx.SetTx(MakeTransactionRef(std::move(tx)));

                wtxAndFee.push_back(std::make_pair(wtx, nFeeRet));

                if (nChangePosInOut >= 0) {
                    // Cache wtx to somewhere because COutput use pointer of it.
                    cacheWtxs.push_back(wtx);
                    auto &wtx = cacheWtxs.back();

                    COutput out(&wtx, nChangePosInOut, wtx.GetDepthInMainChain(false), true, true);
                    auto val = wtx.tx->vout[nChangePosInOut].nValue;

                    bool added = false;
                    for (auto &utxos : valueAndUTXO) {
                        auto const &o = utxos.second.front();
                        if (o.tx->tx->vout[o.i].scriptPubKey == wtx.tx->vout[nChangePosInOut].scriptPubKey) {
                            utxos.first += val;
                            utxos.second.push_back(out);

                            added = true;
                        }
                    }

                    if (!added) {
                        valueAndUTXO.push_back({val, {out}});
                    }
                }

                nAllFeeRet += nFeeRet;
                dMints.push_back(dMint);
                if(!autoMintAll) {
                    valueToMint -= mintedValue;
                    if (valueToMint == 0)
                        break;
                }
            }
        }
    }

    if (!autoMintAll && valueToMint > 0) {
        return false;
    }

    return true;
}

bool
CWallet::CreateMintTransaction(CScript pubCoin, int64_t nValue, CWalletTx &wtxNew, CReserveKey &reservekey,
                                       int64_t &nFeeRet, std::string &strFailReason,
                                       const CCoinControl *coinControl) {
    std::vector <CRecipient> vecSend;
    CRecipient recipient = {pubCoin, nValue, false};
    vecSend.push_back(recipient);
    int nChangePosRet = -1;
    return CreateMintTransaction(vecSend, wtxNew, reservekey, nFeeRet, nChangePosRet, strFailReason,
                                         coinControl);
}

CWalletTx CWallet::CreateSigmaSpendTransaction(
    const std::vector<CRecipient>& recipients,
    CAmount& fee,
    std::vector<CSigmaEntry>& selected,
    std::vector<CHDMint>& changes,
    bool& fChangeAddedToFee,
    const CCoinControl *coinControl)
{
    // sanity check
    EnsureMintWalletAvailable();

    if (IsLocked()) {
        throw std::runtime_error(_("Wallet locked"));
    }

    // create transaction
    SigmaSpendBuilder builder(*this, *zwallet, coinControl);
    CWalletDB walletdb(strWalletFile);
    CWalletTx tx = builder.Build(recipients, fee, fChangeAddedToFee, walletdb);
    selected = builder.selected;
    changes = builder.changes;

    return tx;
}

std::string CWallet::MintAndStoreSigma(const std::vector<CRecipient>& vecSend,
                                       const std::vector<sigma::PrivateCoin>& privCoins,
                                       std::vector<CHDMint> vDMints,
                                       CWalletTx &wtxNew, bool fAskFee,
                                       const CCoinControl *coinControl) {
    std::string strError;

    EnsureMintWalletAvailable();

    if (IsLocked()) {
        strError = _("Error: Wallet locked, unable to create transaction!");
        LogPrintf("MintSigma() : %s", strError);
        return strError;
    }

    int totalValue = 0;
    BOOST_FOREACH(CRecipient recipient, vecSend){
        // Check amount
        if (recipient.nAmount <= 0)
            return _("Invalid amount");

        LogPrintf("MintSigma: value = %s\n", recipient.nAmount);
        totalValue += recipient.nAmount;

    }

    if ((totalValue + payTxFee.GetFeePerK()) > GetBalance())
        return _("Insufficient funds");

    LogPrintf("payTxFee.GetFeePerK()=%s\n", payTxFee.GetFeePerK());
    CReserveKey reservekey(this);
    int64_t nFeeRequired = 0;

    int nChangePosRet = -1;

    if (!CreateMintTransaction(vecSend, wtxNew, reservekey, nFeeRequired, nChangePosRet, strError, coinControl)) {
        LogPrintf("nFeeRequired=%s\n", nFeeRequired);
        if (totalValue + nFeeRequired > GetBalance())
            return strprintf(
                    _("Error: This transaction requires a transaction fee of at least %s because of its amount, complexity, or use of recently received funds!"),
                    FormatMoney(nFeeRequired).c_str());
        return strError;
    }

    if (fAskFee && !uiInterface.ThreadSafeAskFee(nFeeRequired)){
        LogPrintf("MintSigma: returning aborted..\n");
        return "ABORTED";
    }

    CValidationState state;
    if (!CommitTransaction(wtxNew, reservekey, g_connman.get(), state)) {
        return _(
                "Error: The transaction was rejected! This might happen if some of the coins in your wallet were already spent, such as if you used a copy of wallet.dat and coins were spent in the copy but not marked as spent here.");
    } else {
        LogPrintf("CommitTransaction success!\n");
    }


    //update mints with full transaction hash and then database them
    CWalletDB walletdb(pwalletMain->strWalletFile);
    for (CHDMint dMint : vDMints) {
        dMint.SetTxHash(wtxNew.GetHash());
        zwallet->GetTracker().Add(walletdb, dMint, true);
        NotifyZerocoinChanged(this,
             dMint.GetPubcoinValue().GetHex(),
            "New (" + std::to_string(dMint.GetAmount()) + " mint)",
            CT_NEW);
    }

    // Update nCountNextUse in HDMint wallet database
    zwallet->UpdateCountDB(walletdb);

    return "";
}

std::string CWallet::MintAndStoreLelantus(const CAmount& value,
                                          std::vector<std::pair<CWalletTx, CAmount>>& wtxAndFee,
                                          std::vector<CHDMint>& mints,
                                          bool autoMintAll,
                                          bool fAskFee,
                                          const CCoinControl *coinControl) {
    std::string strError;

    EnsureMintWalletAvailable();

    if (IsLocked()) {
        strError = _("Error: Wallet locked, unable to create transaction!");
        LogPrintf("MintLelantus() : %s", strError);
        return strError;
    }


    if ((value + payTxFee.GetFeePerK()) > GetBalance())
        return _("Insufficient funds");

    LogPrintf("payTxFee.GetFeePerK()=%s\n", payTxFee.GetFeePerK());
    int64_t nFeeRequired = 0;

    int nChangePosRet = -1;

    std::vector<CHDMint> dMints;
    std::list<CReserveKey> reservekeys;
    if (!CreateLelantusMintTransactions(value, wtxAndFee, nFeeRequired, dMints, reservekeys, nChangePosRet, strError, coinControl, autoMintAll)) {
        return strError;
    }

    if (fAskFee && !uiInterface.ThreadSafeAskFee(nFeeRequired)){
        LogPrintf("MintLelantus: returning aborted..\n");
        return "ABORTED";
    }

    CValidationState state;
    CWalletDB walletdb(pwalletMain->strWalletFile);

    auto reservekey = reservekeys.begin();
    for(size_t i = 0; i < wtxAndFee.size(); i++) {
        if (!CommitTransaction(wtxAndFee[i].first, *reservekey++, g_connman.get(), state)) {
            return _(
                    "Error: The transaction was rejected! This might happen if some of the coins in your wallet were already spent, such as if you used a copy of wallet.dat and coins were spent in the copy but not marked as spent here.");
        } else {
            LogPrintf("CommitTransaction success!\n");
        }

        //update mints with full transaction hash and then database them
        CHDMint dMintTmp = dMints[i];
        mints.push_back(dMints[i]);
        dMintTmp.SetTxHash(wtxAndFee[i].first.GetHash());
        zwallet->GetTracker().AddLelantus(walletdb, dMintTmp, true);
        NotifyZerocoinChanged(this,
            dMintTmp.GetPubcoinValue().GetHex(),
            "New (" + std::to_string(dMintTmp.GetAmount()) + " mint)",
            CT_NEW);
    }
    // Update nCountNextUse in HDMint wallet database
    zwallet->UpdateCountDB(walletdb);

    return "";
}

std::string CWallet::MintAndStoreSpark(
        const std::vector<spark::MintedCoinData>& outputs,
        std::vector<std::pair<CWalletTx, CAmount>>& wtxAndFee,
        bool subtractFeeFromAmount,
        bool autoMintAll,
        bool fAskFee,
        const CCoinControl *coinControl) {
    std::string strError;

    EnsureSparkWalletAvailable();

    if (IsLocked()) {
        strError = _("Error: Wallet locked, unable to create transaction!");
        LogPrintf("MintSpark() : %s", strError);
        return strError;
    }

    uint64_t value = 0;
    for (auto& output : outputs)
        value += output.v;

    if ((value + payTxFee.GetFeePerK()) > GetBalance())
        return _("Insufficient funds");

    LogPrintf("payTxFee.GetFeePerK()=%s\n", payTxFee.GetFeePerK());
    int64_t nFeeRequired = 0;

    int nChangePosRet = -1;

    std::list<CReserveKey> reservekeys;
    if (!sparkWallet->CreateSparkMintTransactions(outputs, wtxAndFee, nFeeRequired, reservekeys, nChangePosRet, subtractFeeFromAmount, strError, coinControl, autoMintAll)) {
        return strError;
    }

    if (fAskFee && !uiInterface.ThreadSafeAskFee(nFeeRequired)){
        LogPrintf("MintSpark: returning aborted..\n");
        return "ABORTED";
    }

    CValidationState state;
    auto reservekey = reservekeys.begin();
    for(size_t i = 0; i < wtxAndFee.size(); i++) {
        if (!CommitTransaction(wtxAndFee[i].first, *reservekey++, g_connman.get(), state)) {
            return _(
                    "Error: The transaction was rejected! This might happen if some of the coins in your wallet were already spent, such as if you used a copy of wallet.dat and coins were spent in the copy but not marked as spent here.");
        } else {
            LogPrintf("CommitTransaction success!\n");
        }
    }

    return "";
}

std::vector<CSigmaEntry> CWallet::SpendSigma(const std::vector<CRecipient>& recipients, CWalletTx& result)
{
    CAmount fee;

    return SpendSigma(recipients, result, fee);
}

std::vector<CSigmaEntry> CWallet::SpendSigma(
    const std::vector<CRecipient>& recipients,
    CWalletTx& result,
    CAmount& fee)
{
    // create transaction
    std::vector<CSigmaEntry> coins;
    std::vector<CHDMint> changes;
    bool fChangeAddedToFee;
    result = CreateSigmaSpendTransaction(recipients, fee, coins, changes, fChangeAddedToFee);

    CommitSigmaTransaction(result, coins, changes);

    return coins;
}

bool CWallet::CommitSigmaTransaction(CWalletTx& wtxNew, std::vector<CSigmaEntry>& selectedCoins, std::vector<CHDMint>& changes) {
    EnsureMintWalletAvailable();

    // commit
    try {
        CValidationState state;
        CReserveKey reserveKey(this);
        CommitTransaction(wtxNew, reserveKey, g_connman.get(), state);
    } catch (...) {
        auto error = _(
            "Error: The transaction was rejected! This might happen if some of "
            "the coins in your wallet were already spent, such as if you used "
            "a copy of wallet.dat and coins were spent in the copy but not "
            "marked as spent here."
        );

        std::throw_with_nested(std::runtime_error(error));
    }

    // mark selected coins as used
    sigma::CSigmaState* sigmaState = sigma::CSigmaState::GetState();
    CWalletDB db(strWalletFile);

    for (auto& coin : selectedCoins) {
        // get coin id & height
        int height, id;

        std::tie(height, id) = sigmaState->GetMintedCoinHeightAndId(sigma::PublicCoin(
            coin.value, coin.get_denomination()));

        // add CSigmaSpendEntry
        CSigmaSpendEntry spend;

        spend.coinSerial = coin.serialNumber;
        spend.hashTx = wtxNew.GetHash();
        spend.pubCoin = coin.value;
        spend.id = id;
        spend.set_denomination_value(coin.get_denomination_value());

        if (!db.WriteCoinSpendSerialEntry(spend)) {
            throw std::runtime_error(_("Failed to write coin serial number into wallet"));
        }

        //Set spent mint as used in memory
        uint256 hashPubcoin = primitives::GetPubCoinValueHash(coin.value);
        zwallet->GetTracker().SetPubcoinUsed(hashPubcoin, wtxNew.GetHash());
        CMintMeta metaCheck;
        zwallet->GetTracker().GetMetaFromPubcoin(hashPubcoin, metaCheck);
        if (!metaCheck.isUsed) {
            std::string strError = "Error, mint with pubcoin hash " + hashPubcoin.GetHex() + " did not get marked as used";
            LogPrintf("SpendSigma() : %s\n", strError.c_str());
        }

        //Set spent mint as used in DB
        zwallet->GetTracker().UpdateState(metaCheck);

        // update CSigmaEntry
        coin.IsUsed = true;
        coin.id = id;
        coin.nHeight = height;

        // raise event
        NotifyZerocoinChanged(
            this,
            coin.value.GetHex(),
            "Used (" + std::to_string(coin.get_denomination()) + " mint)",
            CT_UPDATED);
    }

    for (auto& change : changes) {
        change.SetTxHash(wtxNew.GetHash());
        zwallet->GetTracker().Add(db, change, true);

        // raise event
        NotifyZerocoinChanged(this,
            change.GetPubcoinValue().GetHex(),
            "New (" + std::to_string(change.GetAmount()) + " mint)",
            CT_NEW);
    }

    // Update nCountNextUse in HDMint wallet database
    zwallet->UpdateCountDB(db);

    return true;
}

std::vector<CLelantusEntry> CWallet::JoinSplitLelantus(const std::vector<CRecipient>& recipients, const std::vector<CAmount>& newMints, CWalletTx& result, const CCoinControl *coinControl) {
    // create transaction
    std::vector<CLelantusEntry> spendCoins; //spends
    std::vector<CSigmaEntry> sigmaSpendCoins;
    std::vector<CHDMint> mintCoins; // new mints
    CAmount fee;
    result = CreateLelantusJoinSplitTransaction(recipients, fee, newMints, spendCoins, sigmaSpendCoins, mintCoins, coinControl);

    CommitLelantusTransaction(result, spendCoins, sigmaSpendCoins, mintCoins);

    return spendCoins;
}

CWalletTx CWallet::CreateLelantusJoinSplitTransaction(
        const std::vector<CRecipient>& recipients,
        CAmount &fee,
        const std::vector<CAmount>& newMints,
        std::vector<CLelantusEntry>& spendCoins,
        std::vector<CSigmaEntry>& sigmaSpendCoins,
        std::vector<CHDMint>& mintCoins,
        const CCoinControl *coinControl,
        std::function<void(CTxOut & , LelantusJoinSplitBuilder const &)> modifier)
{
    // sanity check
    EnsureMintWalletAvailable();

    if (IsLocked()) {
        throw std::runtime_error(_("Wallet locked"));
    }

    // create transaction
    LelantusJoinSplitBuilder builder(*this, *zwallet, coinControl);

    CWalletTx tx = builder.Build(recipients, fee, newMints, modifier);
    spendCoins = builder.spendCoins;
    sigmaSpendCoins = builder.sigmaSpendCoins;
    mintCoins = builder.mintCoins;

    return tx;
}

CWalletTx CWallet::CreateSparkSpendTransaction(
        const std::vector<CRecipient>& recipients,
        const std::vector<std::pair<spark::OutputCoinData, bool>>&  privateRecipients,
        CAmount &fee,
        const CCoinControl *coinControl)
{
    // sanity check
    EnsureMintWalletAvailable();

    if (IsLocked()) {
        throw std::runtime_error(_("Wallet locked"));
    }

    return sparkWallet->CreateSparkSpendTransaction(recipients, privateRecipients, fee, coinControl);
}

CWalletTx CWallet::SpendAndStoreSpark(
        const std::vector<CRecipient>& recipients,
        const std::vector<std::pair<spark::OutputCoinData, bool>>&  privateRecipients,
        CAmount &fee,
        const CCoinControl *coinControl)
{
    // create transaction
    auto result = CreateSparkSpendTransaction(recipients, privateRecipients, fee, coinControl);

    // commit
    try {
        CValidationState state;
        CReserveKey reserveKey(this);
        CommitTransaction(result, reserveKey, g_connman.get(), state);
    } catch (...) {
        auto error = _(
                "Error: The transaction was rejected! This might happen if some of "
                "the coins in your wallet were already spent, such as if you used "
                "a copy of wallet.dat and coins were spent in the copy but not "
                "marked as spent here."
        );

        std::throw_with_nested(std::runtime_error(error));
    }

    return result;
}

bool CWallet::LelantusToSpark(std::string& strFailReason) {
    std::list<CLelantusEntry> coins = GetAvailableLelantusCoins();
    CScript scriptChange;
    {
        // Reserve a new key pair from key pool
        CPubKey vchPubKey;
        bool ret;
        ret = CReserveKey(this).GetReservedKey(vchPubKey);
        if (!ret)
        {
            strFailReason = _("Keypool ran out, please call keypoolrefill first");
            return false;
        }

        scriptChange = GetScriptForDestination(vchPubKey.GetID());
    }

    while (coins.size() > 0) {
        bool addMoreCoins = true;
        std::size_t selectedNum = 0;
        CCoinControl coinControl;
        CAmount spendValue = 0;
        while (true) {
            auto coin = coins.begin();
            COutPoint outPoint;
            lelantus::GetOutPoint(outPoint, coin->value);
            coinControl.Select(outPoint);
            spendValue += coin->amount;
            selectedNum ++;
            coins.erase(coin);
             if (!coins.size())
                 break;

             if ((spendValue + coins.begin()->amount) > Params().GetConsensus().nMaxValueLelantusSpendPerTransaction)
                 break;

             if (selectedNum == Params().GetConsensus().nMaxLelantusInputPerTransaction)
                 break;
        }
        CRecipient recipient = {scriptChange, spendValue, true};

        CWalletTx result;
        JoinSplitLelantus({recipient}, {}, result, &coinControl);
        coinControl.UnSelectAll();

        uint32_t i = 0;
        for (; i < result.tx->vout.size(); ++i) {
            if (result.tx->vout[i].scriptPubKey == recipient.scriptPubKey)
                break;
        }

        COutPoint outPoint(result.GetHash(), i);
        coinControl.Select(outPoint);
        std::vector<std::pair<CWalletTx, CAmount>> wtxAndFee;
        MintAndStoreSpark({}, wtxAndFee, true, false, &coinControl);
    }

    return true;
}

std::pair<CAmount, unsigned int> CWallet::EstimateJoinSplitFee(
        CAmount required,
        bool subtractFeeFromAmount,
        std::list<CSigmaEntry> sigmaCoins,
        std::list<CLelantusEntry> coins,
        const CCoinControl *coinControl) {
    CAmount fee;
    unsigned size;
    std::vector<CLelantusEntry> spendCoins;
    std::vector<CSigmaEntry> sigmaSpendCoins;

    CAmount availableSigmaBalance(0);
    for (auto coin : sigmaCoins) {
        availableSigmaBalance += coin.get_denomination_value();
    }

    for (fee = payTxFee.GetFeePerK();;) {
        CAmount currentRequired = required;

        if (!subtractFeeFromAmount)
            currentRequired += fee;

        spendCoins.clear();
        sigmaSpendCoins.clear();
        const auto &consensusParams = Params().GetConsensus();
        CAmount changeToMint = 0;

        std::vector<sigma::CoinDenomination> denomChanges;
        try {
            if (availableSigmaBalance > 0) {
                CAmount inputFromSigma;
                if (currentRequired > availableSigmaBalance)
                    inputFromSigma = availableSigmaBalance;
                else
                    inputFromSigma = currentRequired;
                this->GetCoinsToSpend(inputFromSigma, sigmaSpendCoins, denomChanges, sigmaCoins, //try to spend sigma first
                                       consensusParams.nMaxLelantusInputPerTransaction,
                                       consensusParams.nMaxValueLelantusSpendPerTransaction, coinControl);
                currentRequired -= inputFromSigma;
            }

            if (currentRequired > 0) {
                if (!this->GetCoinsToJoinSplit(currentRequired, spendCoins, changeToMint, coins,
                                                consensusParams.nMaxLelantusInputPerTransaction,
                                                consensusParams.nMaxValueLelantusSpendPerTransaction, coinControl)) {
                    return std::make_pair(0, 0);
                }
            }
        } catch (std::runtime_error const &) {
        }

        // 1054 is constant part, mainly Schnorr and Range proofs, 2560 is for each sigma/aux data
        // 179 other parts of tx, assuming 1 utxo and 1 jmint
        size = 1054 + 2560 * (spendCoins.size() + sigmaSpendCoins.size()) + 179;
        CAmount feeNeeded = CWallet::GetMinimumFee(size, nTxConfirmTarget, mempool);

        if (fee >= feeNeeded) {
            break;
        }

        fee = feeNeeded;

        if(subtractFeeFromAmount)
            break;
    }

    return std::make_pair(fee, size);
}

bool CWallet::CommitLelantusTransaction(CWalletTx& wtxNew, std::vector<CLelantusEntry>& spendCoins, std::vector<CSigmaEntry>& sigmaSpendCoins, std::vector<CHDMint>& mintCoins) {
    EnsureMintWalletAvailable();

    // commit
    try {
        CValidationState state;
        CReserveKey reserveKey(this);
        CommitTransaction(wtxNew, reserveKey, g_connman.get(), state);
    } catch (...) {
        auto error = _(
                "Error: The transaction was rejected! This might happen if some of "
                "the coins in your wallet were already spent, such as if you used "
                "a copy of wallet.dat and coins were spent in the copy but not "
                "marked as spent here."
        );

        std::throw_with_nested(std::runtime_error(error));
    }

    // mark selected coins as used
    lelantus::CLelantusState* lelantusState = lelantus::CLelantusState::GetState();
    CWalletDB db(strWalletFile);

    for (auto& coin : spendCoins) {
        // get coin id & height
        int height, id;

        std::tie(height, id) = lelantusState->GetMintedCoinHeightAndId(lelantus::PublicCoin(coin.value));

        // add CLelantusSpendEntry
        CLelantusSpendEntry spend;

        spend.coinSerial = coin.serialNumber;
        spend.hashTx = wtxNew.GetHash();
        spend.pubCoin = coin.value;
        spend.id = id;
        spend.amount = coin.amount;

        if (!db.WriteLelantusSpendSerialEntry(spend)) {
            throw std::runtime_error(_("Failed to write coin serial number into wallet"));
        }

        //Set spent mint as used in memory
        uint256 hashPubcoin = primitives::GetPubCoinValueHash(coin.value);
        zwallet->GetTracker().SetLelantusPubcoinUsed(hashPubcoin, wtxNew.GetHash());
        CLelantusMintMeta metaCheck;
        zwallet->GetTracker().GetLelantusMetaFromPubcoin(hashPubcoin, metaCheck);
        if (!metaCheck.isUsed) {
            std::string strError = "Error, mint with pubcoin hash " + hashPubcoin.GetHex() + " did not get marked as used";
            LogPrintf("SpendLelantus() : %s\n", strError.c_str());
        }

        //Set spent mint as used in DB
        zwallet->GetTracker().UpdateState(metaCheck);

        // update CLelantusEntry
        coin.IsUsed = true;
        coin.id = id;
        coin.nHeight = height;

        // raise event
        NotifyZerocoinChanged(
                this,
                coin.value.GetHex(),
                "Used (" + std::to_string(coin.amount) + " mint)",
                CT_UPDATED);
    }

    sigma::CSigmaState* sigmaState = sigma::CSigmaState::GetState();
    for (auto& coin : sigmaSpendCoins) {
        // get coin id & height
        int height, id;

        std::tie(height, id) = sigmaState->GetMintedCoinHeightAndId(sigma::PublicCoin(
            coin.value, coin.get_denomination()));

        // add CSigmaSpendEntry
        CSigmaSpendEntry spend;

        spend.coinSerial = coin.serialNumber;
        spend.hashTx = wtxNew.GetHash();
        spend.pubCoin = coin.value;
        spend.id = id;
        spend.set_denomination_value(coin.get_denomination_value());

        if (!db.WriteCoinSpendSerialEntry(spend)) {
            throw std::runtime_error(_("Failed to write coin serial number into wallet"));
        }

        //Set spent mint as used in memory
        uint256 hashPubcoin = primitives::GetPubCoinValueHash(coin.value);
        zwallet->GetTracker().SetPubcoinUsed(hashPubcoin, wtxNew.GetHash());
        CMintMeta metaCheck;
        zwallet->GetTracker().GetMetaFromPubcoin(hashPubcoin, metaCheck);
        if (!metaCheck.isUsed) {
            std::string strError = "Error, mint with pubcoin hash " + hashPubcoin.GetHex() + " did not get marked as used";
            LogPrintf("SpendZerocoin() : %s\n", strError.c_str());
        }

        //Set spent mint as used in DB
        zwallet->GetTracker().UpdateState(metaCheck);

        // update CSigmaEntry
        coin.IsUsed = true;
        coin.id = id;
        coin.nHeight = height;

        // raise event
        NotifyZerocoinChanged(
            this,
            coin.value.GetHex(),
            "Used (" + std::to_string(coin.get_denomination()) + " mint)",
            CT_UPDATED);
    }

    for (auto& coin : mintCoins) {
        coin.SetTxHash(wtxNew.GetHash());
        zwallet->GetTracker().AddLelantus(db, coin, true);

        // raise event
        NotifyZerocoinChanged(this,
                              coin.GetPubcoinValue().GetHex(),
                              "New (" + std::to_string(coin.GetAmount()) + " mint)",
                              CT_NEW);
    }

    // Update nCountNextUse in HDMint wallet database
    zwallet->UpdateCountDB(db);

    return true;
}


bool CWallet::GetMint(const uint256& hashSerial, CSigmaEntry& sigmaEntry, bool forEstimation) const
{
    EnsureMintWalletAvailable();

    if (IsLocked() && !forEstimation) {
        return false;
    }

    CMintMeta meta;
    if(!zwallet->GetTracker().GetMetaFromSerial(hashSerial, meta))
        return error("%s: serialhash %s is not in tracker", __func__, hashSerial.GetHex());

    CWalletDB walletdb(strWalletFile);
     if (meta.isDeterministic) {
        CHDMint dMint;
        if (!walletdb.ReadHDMint(meta.GetPubCoinValueHash(), false, dMint))
            return error("%s: failed to read deterministic mint", __func__);
        if (!zwallet->RegenerateMint(walletdb, dMint, sigmaEntry, forEstimation))
            return error("%s: failed to generate mint", __func__);

         return true;
    } else if (!walletdb.ReadSigmaEntry(meta.GetPubCoinValue(), sigmaEntry)) {
        return error("%s: failed to read sigmamint from database", __func__);
    }

     return true;
}

bool CWallet::GetMint(const uint256& hashSerial, CLelantusEntry& mint, bool forEstimation) const
{
    EnsureMintWalletAvailable();

    if (IsLocked() && !forEstimation) {
        return false;
    }

    CLelantusMintMeta meta;
    if(!zwallet->GetTracker().GetMetaFromSerial(hashSerial, meta))
        return error("%s: serialhash %s is not in tracker", __func__, hashSerial.GetHex());

    CWalletDB walletdb(strWalletFile);

    CHDMint dMint;
    if (!walletdb.ReadHDMint(meta.GetPubCoinValueHash(), true, dMint))
        return error("%s: failed to read deterministic Lelantus mint", __func__);
    if (!zwallet->RegenerateMint(walletdb, dMint, mint, forEstimation))
        return error("%s: failed to generate Lelantus mint", __func__);
    return true;

}

void CWallet::ListAccountCreditDebit(const std::string& strAccount, std::list<CAccountingEntry>& entries) {
    CWalletDB walletdb(strWalletFile);
    return walletdb.ListAccountCreditDebit(strAccount, entries);
}

bool CWallet::AddAccountingEntry(const CAccountingEntry& acentry)
{
    CWalletDB walletdb(strWalletFile);

    return AddAccountingEntry(acentry, &walletdb);
}

bool CWallet::AddAccountingEntry(const CAccountingEntry& acentry, CWalletDB *pwalletdb)
{
    if (!pwalletdb->WriteAccountingEntry_Backend(acentry))
        return false;

    laccentries.push_back(acentry);
    CAccountingEntry & entry = laccentries.back();
    wtxOrdered.insert(make_pair(entry.nOrderPos, TxPair((CWalletTx*)0, &entry)));

    return true;
}

CAmount CWallet::GetRequiredFee(unsigned int nTxBytes)
{
    return std::max(minTxFee.GetFee(nTxBytes), ::minRelayTxFee.GetFee(nTxBytes));
}

CAmount CWallet::GetMinimumFee(unsigned int nTxBytes, unsigned int nConfirmTarget, const CTxMemPool& pool)
{
    // payTxFee is the user-set global for desired feerate
    return GetMinimumFee(nTxBytes, nConfirmTarget, pool, payTxFee.GetFee(nTxBytes));
}

CAmount CWallet::GetMinimumFee(unsigned int nTxBytes, unsigned int nConfirmTarget, const CTxMemPool& pool, CAmount targetFee)
{
    CAmount nFeeNeeded = targetFee;
    // User didn't set: use -txconfirmtarget to estimate...
    if (nFeeNeeded == 0) {
        int estimateFoundTarget = nConfirmTarget;
        nFeeNeeded = pool.estimateSmartFee(nConfirmTarget, &estimateFoundTarget).GetFee(nTxBytes);
        // ... unless we don't have enough mempool data for estimatefee, then use fallbackFee
        if (nFeeNeeded == 0)
            nFeeNeeded = fallbackFee.GetFee(nTxBytes);
    }
    // prevent user from paying a fee below minRelayTxFee or minTxFee
    nFeeNeeded = std::max(nFeeNeeded, GetRequiredFee(nTxBytes));
    // But always obey the maximum
    if (nFeeNeeded > maxTxFee)
        nFeeNeeded = maxTxFee;

    return nFeeNeeded;
}

DBErrors CWallet::LoadWallet(bool& fFirstRunRet)
{
    MnemonicContainer mContainer = GetMnemonicContainer();
    SecureString mnemonic;
    //Don't dump mnemonic words in case user has set only hd seed during wallet creation
    if(mContainer.GetMnemonic(mnemonic))
        std::cout << "# mnemonic: " << mnemonic << "\n";

    if (!fFileBacked)
        return DB_LOAD_OK;
    fFirstRunRet = false;
    DBErrors nLoadWalletRet = CWalletDB(strWalletFile,"cr+").LoadWallet(this);
    if (nLoadWalletRet == DB_NEED_REWRITE)
    {
        if (CDB::Rewrite(strWalletFile, "\x04pool"))
        {
            LOCK(cs_wallet);
            setKeyPool.clear();
            m_pool_key_to_index.clear();
            // Note: can't top-up keypool here, because wallet is locked.
            // User will be prompted to unlock wallet the next operation
            // that requires a new key.
        }
    }

    {
        LOCK2(cs_main, cs_wallet);
        for (auto& pair : mapWallet) {
            for(unsigned int i = 0; i < pair.second.tx->vout.size(); ++i) {
                if (IsMine(pair.second.tx->vout[i]) && !IsSpent(pair.first, i)) {
                    setWalletUTXO.insert(COutPoint(pair.first, i));
                }
            }
        }
    }

    if (nLoadWalletRet != DB_LOAD_OK)
        return nLoadWalletRet;
    fFirstRunRet = !vchDefaultKey.IsValid();

    uiInterface.LoadWallet(this);

    return DB_LOAD_OK;
}

// Goes through all wallet transactions and checks if they are masternode collaterals, in which case these are locked
// This avoids accidential spending of collaterals. They can still be unlocked manually if a spend is really intended.
void CWallet::AutoLockMasternodeCollaterals()
{
    auto mnList = deterministicMNManager->GetListAtChainTip();

    LOCK2(cs_main, cs_wallet);
    for (const auto& pair : mapWallet) {
        for (unsigned int i = 0; i < pair.second.tx->vout.size(); ++i) {
            if (IsMine(pair.second.tx->vout[i]) && !IsSpent(pair.first, i)) {
                if (deterministicMNManager->IsProTxWithCollateral(pair.second.tx, i) || mnList.HasMNByCollateral(COutPoint(pair.first, i))) {
                    LockCoin(COutPoint(pair.first, i));
                }
            }
        }
    }
}

DBErrors CWallet::ZapSelectTx(std::vector<uint256>& vHashIn, std::vector<uint256>& vHashOut)
{
    if (!fFileBacked)
        return DB_LOAD_OK;
    DBErrors nZapSelectTxRet = CWalletDB(strWalletFile,"cr+").ZapSelectTx(this, vHashIn, vHashOut);
    if (nZapSelectTxRet == DB_NEED_REWRITE)
    {
        if (CDB::Rewrite(strWalletFile, "\x04pool"))
        {
            LOCK(cs_wallet);
            setKeyPool.clear();
            m_pool_key_to_index.clear();
            // Note: can't top-up keypool here, because wallet is locked.
            // User will be prompted to unlock wallet the next operation
            // that requires a new key.
        }
    }

    if (nZapSelectTxRet != DB_LOAD_OK)
        return nZapSelectTxRet;

    MarkDirty();

    return DB_LOAD_OK;

}

DBErrors CWallet::ZapWalletTx(std::vector<CWalletTx>& vWtx)
{
    if (!fFileBacked)
        return DB_LOAD_OK;
    DBErrors nZapWalletTxRet = CWalletDB(strWalletFile,"cr+").ZapWalletTx(this, vWtx);
    if (nZapWalletTxRet == DB_NEED_REWRITE)
    {
        if (CDB::Rewrite(strWalletFile, "\x04pool"))
        {
            LOCK(cs_wallet);
            setKeyPool.clear();
            m_pool_key_to_index.clear();
            // Note: can't top-up keypool here, because wallet is locked.
            // User will be prompted to unlock wallet the next operation
            // that requires a new key.
        }
    }

    if (nZapWalletTxRet != DB_LOAD_OK)
        return nZapWalletTxRet;

    return DB_LOAD_OK;
}

DBErrors CWallet::ZapSigmaMints() {
    if (!fFileBacked)
        return DB_LOAD_OK;
    DBErrors nZapSigmaMintRet = CWalletDB(strWalletFile, "cr+").ZapSigmaMints(this);
    if (nZapSigmaMintRet != DB_LOAD_OK){
        LogPrintf("Failed to remmove Sigma mints from CWalletDB");
        return nZapSigmaMintRet;
    }

    return DB_LOAD_OK;
}

DBErrors CWallet::ZapLelantusMints() {
    if (!fFileBacked)
        return DB_LOAD_OK;
    DBErrors nZapLelantusMintRet = CWalletDB(strWalletFile, "cr+").ZapLelantusMints(this);
    if (nZapLelantusMintRet != DB_LOAD_OK){
        LogPrintf("Failed to remove Lelantus mints from CWalletDB");
        return nZapLelantusMintRet;
    }

    return DB_LOAD_OK;
}


bool CWallet::SetAddressBook(const CTxDestination& address, const std::string& strName, const std::string& strPurpose)
{
    bool fUpdated = false;
    {
        LOCK(cs_wallet); // mapAddressBook
        std::map<CTxDestination, CAddressBookData>::iterator mi = mapAddressBook.find(address);
        fUpdated = mi != mapAddressBook.end();
        mapAddressBook[address].name = strName;
        if (!strPurpose.empty()) /* update purpose only if requested */
            mapAddressBook[address].purpose = strPurpose;
    }
    NotifyAddressBookChanged(this, address, strName, ::IsMine(*this, address) != ISMINE_NO,
                             strPurpose, (fUpdated ? CT_UPDATED : CT_NEW) );
    if (!fFileBacked)
        return false;
    if (!strPurpose.empty() && !CWalletDB(strWalletFile).WritePurpose(CBitcoinAddress(address).ToString(), strPurpose))
        return false;
    return CWalletDB(strWalletFile).WriteName(CBitcoinAddress(address).ToString(), strName);
}

bool CWallet::DelAddressBook(const CTxDestination& address)
{
    {
        LOCK(cs_wallet); // mapAddressBook

        if(fFileBacked)
        {
            // Delete destdata tuples associated with address
            std::string strAddress = CBitcoinAddress(address).ToString();
            BOOST_FOREACH(const PAIRTYPE(std::string, std::string) &item, mapAddressBook[address].destdata)
            {
                CWalletDB(strWalletFile).EraseDestData(strAddress, item.first);
            }
        }
        mapAddressBook.erase(address);
    }

    NotifyAddressBookChanged(this, address, "", ::IsMine(*this, address) != ISMINE_NO, "", CT_DELETED);

    if (!fFileBacked)
        return false;
    CWalletDB(strWalletFile).ErasePurpose(CBitcoinAddress(address).ToString());
    return CWalletDB(strWalletFile).EraseName(CBitcoinAddress(address).ToString());
}

const std::string& CWallet::GetAccountName(const CScript& scriptPubKey) const
{
    CTxDestination address;
    if (ExtractDestination(scriptPubKey, address) && !scriptPubKey.IsUnspendable()) {
        auto mi = mapAddressBook.find(address);
        if (mi != mapAddressBook.end()) {
            return mi->second.name;
        }
    }
    // A scriptPubKey that doesn't have an entry in the address book is
    // associated with the default account ("").
    const static std::string DEFAULT_ACCOUNT_NAME;
    return DEFAULT_ACCOUNT_NAME;
}

bool CWallet::SetDefaultKey(const CPubKey &vchPubKey)
{
    if (fFileBacked)
    {
        if (!CWalletDB(strWalletFile).WriteDefaultKey(vchPubKey))
            return false;
    }
    vchDefaultKey = vchPubKey;
    return true;
}

/**
 * Mark old keypool keys as used,
 * and generate all new keys
 */
bool CWallet::NewKeyPool()
{
    {
        LOCK(cs_wallet);
        CWalletDB walletdb(strWalletFile);
        BOOST_FOREACH(int64_t nIndex, setKeyPool)
            walletdb.ErasePool(nIndex);
        setKeyPool.clear();
        m_pool_key_to_index.clear();

        if (IsLocked())
            return false;

        int64_t nKeys = std::max(GetArg("-keypool", DEFAULT_KEYPOOL_SIZE), (int64_t)0);
        for (int i = 0; i < nKeys; i++)
        {
            int64_t nIndex = i+1;
            CPubKey pubkey(GenerateNewKey());
            walletdb.WritePool(nIndex, CKeyPool(pubkey));
            setKeyPool.insert(nIndex);
            m_pool_key_to_index[pubkey.GetID()] = nIndex;
        }
        LogPrintf("CWallet::NewKeyPool wrote %d new keys\n", nKeys);
    }
    return true;
}

bool CWallet::TopUpKeyPool(unsigned int kpSize)
{
    {
        LOCK(cs_wallet);

        if (IsLocked())
            return false;

        CWalletDB walletdb(strWalletFile);

        // Top up key pool
        unsigned int nTargetSize;
        if (kpSize > 0)
            nTargetSize = kpSize;
        else
            nTargetSize = std::max(GetArg("-keypool", DEFAULT_KEYPOOL_SIZE), (int64_t) 0);

        while (setKeyPool.size() < (nTargetSize + 1))
        {
            int64_t nEnd = 1;
            if (!setKeyPool.empty())
                nEnd = *(--setKeyPool.end()) + 1;
            CPubKey pubkey(GenerateNewKey());
            if (!walletdb.WritePool(nEnd, CKeyPool(pubkey)))
                throw std::runtime_error(std::string(__func__) + ": writing generated key failed");
            setKeyPool.insert(nEnd);
            LogPrintf("keypool added key %d, size=%u\n", nEnd, setKeyPool.size());
            m_pool_key_to_index[pubkey.GetID()] = nEnd;
        }
    }
    return true;
}

void CWallet::ReserveKeyFromKeyPool(int64_t& nIndex, CKeyPool& keypool)
{
    nIndex = -1;
    keypool.vchPubKey = CPubKey();
    {
        LOCK(cs_wallet);

        if (!IsLocked())
            TopUpKeyPool();

        // Get the oldest key
        if(setKeyPool.empty())
            return;

        CWalletDB walletdb(strWalletFile);

        nIndex = *(setKeyPool.begin());
        setKeyPool.erase(setKeyPool.begin());
        if (!walletdb.ReadPool(nIndex, keypool))
            throw std::runtime_error(std::string(__func__) + ": read failed");
        if (!HaveKey(keypool.vchPubKey.GetID()))
            throw std::runtime_error(std::string(__func__) + ": unknown key in key pool");

        assert(keypool.vchPubKey.IsValid());
        m_pool_key_to_index.erase(keypool.vchPubKey.GetID());
        LogPrintf("keypool reserve %d\n", nIndex);
    }
}

void CWallet::KeepKey(int64_t nIndex)
{
    // Remove from key pool
    if (fFileBacked)
    {
        CWalletDB walletdb(strWalletFile);
        walletdb.ErasePool(nIndex);
    }
    LogPrintf("keypool keep %d\n", nIndex);
}

void CWallet::ReturnKey(int64_t nIndex, const CPubKey& pubkey)
{
    // Return to key pool
    {
        LOCK(cs_wallet);
        setKeyPool.insert(nIndex);
        m_pool_key_to_index[pubkey.GetID()] = nIndex;
    }
    LogPrintf("keypool return %d\n", nIndex);
}

bool CWallet::GetKeyFromPool(CPubKey& result)
{
    int64_t nIndex = 0;
    CKeyPool keypool;
    {
        LOCK(cs_wallet);
        ReserveKeyFromKeyPool(nIndex, keypool);
        if (nIndex == -1)
        {
            if (IsLocked()) return false;
            result = GenerateNewKey();
            return true;
        }
        KeepKey(nIndex);
        result = keypool.vchPubKey;
    }
    return true;
}

int64_t CWallet::GetOldestKeyPoolTime()
{
    LOCK(cs_wallet);

    // if the keypool is empty, return <NOW>
    if (setKeyPool.empty())
        return GetTime();

    // load oldest key from keypool, get time and return
    CKeyPool keypool;
    CWalletDB walletdb(strWalletFile);
    int64_t nIndex = *(setKeyPool.begin());
    if (!walletdb.ReadPool(nIndex, keypool))
        throw std::runtime_error(std::string(__func__) + ": read oldest key in keypool failed");
    assert(keypool.vchPubKey.IsValid());
    return keypool.nTime;
}

std::map<CTxDestination, CAmount> CWallet::GetAddressBalances()
{
    std::map<CTxDestination, CAmount> balances;

    {
        LOCK(cs_wallet);
        BOOST_FOREACH(PAIRTYPE(uint256, CWalletTx) walletEntry, mapWallet)
        {
            CWalletTx *pcoin = &walletEntry.second;

            if (!pcoin->IsTrusted())
                continue;

            if (pcoin->IsCoinBase() && pcoin->GetBlocksToMaturity() > 0)
                continue;

            int nDepth = pcoin->GetDepthInMainChain();
            if ((nDepth < (pcoin->IsFromMe(ISMINE_ALL) ? 0 : 1)) && !pcoin->IsLockedByLLMQInstantSend())
                continue;

            for (unsigned int i = 0; i < pcoin->tx->vout.size(); i++)
            {
                CTxDestination addr;
                if (!IsMine(pcoin->tx->vout[i]))
                    continue;
                if(!ExtractDestination(pcoin->tx->vout[i].scriptPubKey, addr))
                    continue;

                CAmount n = IsSpent(walletEntry.first, i) ? 0 : pcoin->tx->vout[i].nValue;

                if (!balances.count(addr))
                    balances[addr] = 0;
                balances[addr] += n;
            }
        }
    }

    return balances;
}

std::set< std::set<CTxDestination> > CWallet::GetAddressGroupings()
{
    AssertLockHeld(cs_wallet); // mapWallet
    std::set< std::set<CTxDestination> > groupings;
    std::set<CTxDestination> grouping;

    BOOST_FOREACH(PAIRTYPE(uint256, CWalletTx) walletEntry, mapWallet)
    {
        CWalletTx *pcoin = &walletEntry.second;

        if (pcoin->tx->vin.size() > 0 &&
            !(pcoin->tx->HasNoRegularInputs())) { /* Spends have no standard input */
            bool any_mine = false;
            // group all input addresses with each other
            BOOST_FOREACH(CTxIn txin, pcoin->tx->vin)
            {
                CTxDestination address;
                if(!IsMine(txin, *pcoin->tx)) /* If this input isn't mine, ignore it */
                    continue;
                if(!ExtractDestination(mapWallet[txin.prevout.hash].tx->vout[txin.prevout.n].scriptPubKey, address))
                    continue;
                grouping.insert(address);
                any_mine = true;
            }

            // group change with input addresses
            if (any_mine)
            {
                for (uint32_t i = 0; i < pcoin->tx->vout.size(); i++) {
                    if (pcoin->IsChange(i)) {
                        CTxDestination addr;
                        if (!ExtractDestination(pcoin->tx->vout[i].scriptPubKey, addr)) {
                            continue;
                        }
                        grouping.insert(addr);
                    }
                }
            }
            if (grouping.size() > 0)
            {
                groupings.insert(grouping);
                grouping.clear();
            }
        }

        // group lone addrs by themselves
        for (unsigned int i = 0; i < pcoin->tx->vout.size(); i++)
            if (IsMine(pcoin->tx->vout[i]))
            {
                CTxDestination address;
                if(!ExtractDestination(pcoin->tx->vout[i].scriptPubKey, address))
                    continue;
                grouping.insert(address);
                groupings.insert(grouping);
                grouping.clear();
            }
    }

    std::set< std::set<CTxDestination>* > uniqueGroupings; // a set of pointers to groups of addresses
    std::map< CTxDestination, std::set<CTxDestination>* > setmap;  // map addresses to the unique group containing it
    BOOST_FOREACH(std::set<CTxDestination> _grouping, groupings)
    {
        // make a set of all the groups hit by this new group
        std::set< std::set<CTxDestination>* > hits;
        std::map< CTxDestination, std::set<CTxDestination>* >::iterator it;
        BOOST_FOREACH(CTxDestination address, _grouping)
            if ((it = setmap.find(address)) != setmap.end())
                hits.insert((*it).second);

        // merge all hit groups into a new single group and delete old groups
        std::set<CTxDestination>* merged = new std::set<CTxDestination>(_grouping);
        BOOST_FOREACH(std::set<CTxDestination>* hit, hits)
        {
            merged->insert(hit->begin(), hit->end());
            uniqueGroupings.erase(hit);
            delete hit;
        }
        uniqueGroupings.insert(merged);

        // update setmap
        BOOST_FOREACH(CTxDestination element, *merged)
            setmap[element] = merged;
    }

    std::set< std::set<CTxDestination> > ret;
    BOOST_FOREACH(std::set<CTxDestination>* uniqueGrouping, uniqueGroupings)
    {
        ret.insert(*uniqueGrouping);
        delete uniqueGrouping;
    }

    return ret;
}

std::set<CTxDestination> CWallet::GetAccountAddresses(const std::string& strAccount) const
{
    LOCK(cs_wallet);
    std::set<CTxDestination> result;
    BOOST_FOREACH(const PAIRTYPE(CTxDestination, CAddressBookData)& item, mapAddressBook)
    {
        const CTxDestination& address = item.first;
        const std::string& strName = item.second.name;
        if (strName == strAccount)
            result.insert(address);
    }
    return result;
}

bool CReserveKey::GetReservedKey(CPubKey& pubkey)
{
    if (nIndex == -1)
    {
        CKeyPool keypool;
        pwallet->ReserveKeyFromKeyPool(nIndex, keypool);
        if (nIndex != -1)
            vchPubKey = keypool.vchPubKey;
        else {
            return false;
        }
    }
    assert(vchPubKey.IsValid());
    pubkey = vchPubKey;
    return true;
}

void CReserveKey::KeepKey()
{
    if (nIndex != -1)
        pwallet->KeepKey(nIndex);
    nIndex = -1;
    vchPubKey = CPubKey();
}

void CReserveKey::ReturnKey()
{
    if (nIndex != -1)
        pwallet->ReturnKey(nIndex, vchPubKey);
    nIndex = -1;
    vchPubKey = CPubKey();
}

void CWallet::MarkReserveKeysAsUsed(int64_t keypool_id)
{
    AssertLockHeld(cs_wallet);
    auto it = setKeyPool.begin();

    CWalletDB walletdb(strWalletFile);
    while (it != std::end(setKeyPool)) {
        const int64_t& index = *(it);
        if (index > keypool_id) break; // set*KeyPool is ordered

        walletdb.ErasePool(index);
        it = setKeyPool.erase(it);
    }
}

bool CWallet::UpdatedTransaction(const uint256 &hashTx)
{
    {
        LOCK(cs_wallet);
        // Only notify UI if this transaction is in this wallet
        std::map<uint256, CWalletTx>::const_iterator mi = mapWallet.find(hashTx);
        if (mi != mapWallet.end()) {
            NotifyTransactionChanged(this, hashTx, CT_UPDATED);
            return true;
        }
    }
    return false;
}

void CWallet::GetScriptForMining(boost::shared_ptr<CReserveScript> &script)
{
    boost::shared_ptr<CReserveKey> rKey(new CReserveKey(this));
    CPubKey pubkey;
    if (!rKey->GetReservedKey(pubkey))
        return;

    script = rKey;
    script->reserveScript = CScript() << ToByteVector(pubkey) << OP_CHECKSIG;
}

void CWallet::LockCoin(const COutPoint& output)
{
    AssertLockHeld(cs_wallet); // setLockedCoins
    setLockedCoins.insert(output);
}

void CWallet::UnlockCoin(const COutPoint& output)
{
    AssertLockHeld(cs_wallet); // setLockedCoins
    setLockedCoins.erase(output);
}

void CWallet::UnlockAllCoins()
{
    AssertLockHeld(cs_wallet); // setLockedCoins
    setLockedCoins.clear();
}

bool CWallet::IsLockedCoin(uint256 hash, unsigned int n) const
{
    AssertLockHeld(cs_wallet); // setLockedCoins
    COutPoint outpt(hash, n);

    return (setLockedCoins.count(outpt) > 0);
}

void CWallet::ListLockedCoins(std::vector<COutPoint>& vOutpts)
{
    AssertLockHeld(cs_wallet); // setLockedCoins
    for (std::set<COutPoint>::iterator it = setLockedCoins.begin();
         it != setLockedCoins.end(); it++) {
        COutPoint outpt = (*it);
        vOutpts.push_back(outpt);
    }
}

bool CWallet::HasMasternode(){

    auto mnList = deterministicMNManager->GetListForBlock(chainActive.Tip());

    AssertLockHeld(cs_wallet);
    for (const auto &o : setWalletUTXO) {
        if (mapWallet.count(o.hash)) {
            const auto &p = mapWallet[o.hash];
            if (deterministicMNManager->IsProTxWithCollateral(p.tx, o.n) || mnList.HasMNByCollateral(o)) {
                return true;
            }
        }
    }

    return false;
}

void CWallet::ListProTxCoins(std::vector<COutPoint>& vOutpts)
{
    auto mnList = deterministicMNManager->GetListForBlock(chainActive.Tip());

    AssertLockHeld(cs_wallet);
    for (const auto &o : setWalletUTXO) {
        if (mapWallet.count(o.hash)) {
            const auto &p = mapWallet[o.hash];
            if (deterministicMNManager->IsProTxWithCollateral(p.tx, o.n) || mnList.HasMNByCollateral(o)) {
                vOutpts.emplace_back(o);
            }
        }
    }
}

/** @} */ // end of Actions

void CWallet::GetKeyBirthTimes(std::map<CTxDestination, int64_t> &mapKeyBirth) const {
    AssertLockHeld(cs_wallet); // mapKeyMetadata
    mapKeyBirth.clear();

    // get birth times for keys with metadata
    for (const auto& entry : mapKeyMetadata) {
        if (entry.second.nCreateTime) {
            mapKeyBirth[entry.first] = entry.second.nCreateTime;
        }
    }

    // map in which we'll infer heights of other keys
    CBlockIndex *pindexMax = chainActive[std::max(0, chainActive.Height() - 144)]; // the tip can be reorganized; use a 144-block safety margin
    std::map<CKeyID, CBlockIndex*> mapKeyFirstBlock;
    std::set<CKeyID> setKeys;
    GetKeys(setKeys);
    BOOST_FOREACH(const CKeyID &keyid, setKeys) {
        if (mapKeyBirth.count(keyid) == 0)
            mapKeyFirstBlock[keyid] = pindexMax;
    }
    setKeys.clear();

    // if there are no such keys, we're done
    if (mapKeyFirstBlock.empty())
        return;

    // find first block that affects those keys, if there are any left
    std::vector<CKeyID> vAffected;
    for (std::map<uint256, CWalletTx>::const_iterator it = mapWallet.begin(); it != mapWallet.end(); it++) {
        // iterate over all wallet transactions...
        const CWalletTx &wtx = (*it).second;
        BlockMap::const_iterator blit = mapBlockIndex.find(wtx.hashBlock);
        if (blit != mapBlockIndex.end() && chainActive.Contains(blit->second)) {
            // ... which are already in a block
            int nHeight = blit->second->nHeight;
            BOOST_FOREACH(const CTxOut &txout, wtx.tx->vout) {
                // iterate over all their outputs
                CAffectedKeysVisitor(*this, vAffected).Process(txout.scriptPubKey);
                BOOST_FOREACH(const CKeyID &keyid, vAffected) {
                    // ... and all their affected keys
                    std::map<CKeyID, CBlockIndex*>::iterator rit = mapKeyFirstBlock.find(keyid);
                    if (rit != mapKeyFirstBlock.end() && nHeight < rit->second->nHeight)
                        rit->second = blit->second;
                }
                vAffected.clear();
            }
        }
    }

    // Extract block timestamps for those keys
    for (std::map<CKeyID, CBlockIndex*>::const_iterator it = mapKeyFirstBlock.begin(); it != mapKeyFirstBlock.end(); it++)
        mapKeyBirth[it->first] = it->second->GetBlockTime() - 7200; // block times can be 2h off
}

bool CWallet::AddDestData(const CTxDestination &dest, const std::string &key, const std::string &value)
{
    if (boost::get<CNoDestination>(&dest))
        return false;

    mapAddressBook[dest].destdata.insert(std::make_pair(key, value));
    if (!fFileBacked)
        return true;
    return CWalletDB(strWalletFile).WriteDestData(CBitcoinAddress(dest).ToString(), key, value);
}

bool CWallet::AddDestData(const std::string &dest, const std::string &key, const std::string &value)
{
    if(validateAddress(dest)) {
        CTxDestination _dest = CBitcoinAddress(dest).Get();
        if (boost::get<CNoDestination>(&_dest))
            return false;
        mapAddressBook[_dest].destdata.insert(std::make_pair(key, value));
    } else if (bip47::CPaymentCode::validate(dest)) {
        mapRAPAddressBook[dest].destdata.insert(std::make_pair(key, value));
    } else if (validateSparkAddress(dest)) {
        mapSparkAddressBook[dest].destdata.insert(std::make_pair(key, value));
    }
    if (!fFileBacked)
        return true;
    return CWalletDB(strWalletFile).WriteDestData(dest, key, value);
}

bool CWallet::EraseDestData(const CTxDestination &dest, const std::string &key)
{
    if (!mapAddressBook[dest].destdata.erase(key))
        return false;
    if (!fFileBacked)
        return true;
    return CWalletDB(strWalletFile).EraseDestData(CBitcoinAddress(dest).ToString(), key);
}

bool CWallet::EraseDestData(const std::string &dest, const std::string &key)
{
    if(validateAddress(dest)) {
        CTxDestination _dest = CBitcoinAddress(dest).Get();
        if (!mapAddressBook[_dest].destdata.erase(key))
            return false;
    } else if (bip47::CPaymentCode::validate(dest)) {
        if (!mapRAPAddressBook[dest].destdata.erase(key))
            return false;
    } else if (validateSparkAddress(dest)) {
        if (!mapSparkAddressBook[dest].destdata.erase(key))
            return false;
    }
    if (!fFileBacked)
        return true;
    return CWalletDB(strWalletFile).EraseDestData(dest, key);
}

bool CWallet::LoadDestData(const CTxDestination &dest, const std::string &key, const std::string &value)
{
    mapAddressBook[dest].destdata.insert(std::make_pair(key, value));
    return true;
}

bool CWallet::LoadDestData(const std::string &dest, const std::string &key, const std::string &value)
{
    if(validateAddress(dest)) {
        CTxDestination _dest = CBitcoinAddress(dest).Get();
        mapAddressBook[_dest].destdata.insert(std::make_pair(key, value));
    } else if(bip47::CPaymentCode::validate(dest)) {
        mapRAPAddressBook[dest].destdata.insert(std::make_pair(key, value));
    } else if(validateSparkAddress(dest)) {
        mapSparkAddressBook[dest].destdata.insert(std::make_pair(key, value));
    }
    return true;
}
bool CWallet::GetDestData(const CTxDestination &dest, const std::string &key, std::string *value) const
{
    std::map<CTxDestination, CAddressBookData>::const_iterator i = mapAddressBook.find(dest);
    if(i != mapAddressBook.end())
    {
        CAddressBookData::StringMap::const_iterator j = i->second.destdata.find(key);
        if(j != i->second.destdata.end())
        {
            if(value)
                *value = j->second;
            return true;
        }
    }
    return false;
}

std::string CWallet::GetWalletHelpString(bool showDebug)
{
    std::string strUsage = HelpMessageGroup(_("Wallet options:"));
    strUsage += HelpMessageOpt("-disablewallet", _("Do not load the wallet and disable wallet RPC calls"));
    strUsage += HelpMessageOpt("-keypool=<n>", strprintf(_("Set key pool size to <n> (default: %u)"), DEFAULT_KEYPOOL_SIZE));
    strUsage += HelpMessageOpt("-mintpoolsize=<n>", strprintf(_("Set mint pool size to <n> (default: %u)"), DEFAULT_MINTPOOL_SIZE));
    strUsage += HelpMessageOpt("-fallbackfee=<amt>", strprintf(_("A fee rate (in %s/kB) that will be used when fee estimation has insufficient data (default: %s)"),
                                                               CURRENCY_UNIT, FormatMoney(DEFAULT_FALLBACK_FEE)));
    strUsage += HelpMessageOpt("-mintxfee=<amt>", strprintf(_("Fees (in %s/kB) smaller than this are considered zero fee for transaction creation (default: %s)"),
                                                            CURRENCY_UNIT, FormatMoney(DEFAULT_TRANSACTION_MINFEE)));
    strUsage += HelpMessageOpt("-paytxfee=<amt>", strprintf(_("Fee (in %s/kB) to add to transactions you send (default: %s)"),
                                                            CURRENCY_UNIT, FormatMoney(payTxFee.GetFeePerK())));
    strUsage += HelpMessageOpt("-rescan", _("Rescan the block chain for missing wallet transactions on startup"));
    strUsage += HelpMessageOpt("-salvagewallet", _("Attempt to recover private keys from a corrupt wallet on startup"));
    if (showDebug)
        strUsage += HelpMessageOpt("-sendfreetransactions", strprintf(_("Send transactions as zero-fee transactions if possible (default: %u)"), DEFAULT_SEND_FREE_TRANSACTIONS));
    strUsage += HelpMessageOpt("-spendzeroconfchange", strprintf(_("Spend unconfirmed change when sending transactions (default: %u)"), DEFAULT_SPEND_ZEROCONF_CHANGE));
    strUsage += HelpMessageOpt("-txconfirmtarget=<n>", strprintf(_("If paytxfee is not set, include enough fee so transactions begin confirmation on average within n blocks (default: %u)"), DEFAULT_TX_CONFIRM_TARGET));
    strUsage += HelpMessageOpt("-usehd", _("Use hierarchical deterministic key generation (HD) after BIP32. Only has effect during wallet creation/first start") + " " + strprintf(_("(default: %u)"), DEFAULT_USE_HD_WALLET));
    strUsage += HelpMessageOpt("-usemnemonic", _("Use Mnemonic code for generating deterministic keys. Only has effect during wallet creation/first start") +
                               " " + strprintf(_("(default: %u)"), DEFAULT_USE_MNEMONIC));
    strUsage += HelpMessageOpt("-mnemonic=<text>", _("User defined mnemonic for HD wallet (bip39). Only has effect during wallet creation/first start (default: randomly generated)"));
    strUsage += HelpMessageOpt("-mnemonicpassphrase=<text>", _("User defined mnemonic passphrase for HD wallet (BIP39). Only has effect during wallet creation/first start (default: empty string)"));
    strUsage += HelpMessageOpt("-hdseed=<hex>", _("User defined seed for HD wallet (should be in hex). Only has effect during wallet creation/first start (default: randomly generated)"));
    strUsage += HelpMessageOpt("-batching", _("In case of sync/reindex verifies sigma/lelantus proofs with batch verification, default: true"));
    strUsage += HelpMessageOpt("-mobile", _("Use this argument when you want to keep additional data in block index for mobile api, default: false"));
    strUsage += HelpMessageOpt("-walletrbf", strprintf(_("Send transactions with full-RBF opt-in enabled (default: %u)"), DEFAULT_WALLET_RBF));
    strUsage += HelpMessageOpt("-upgradewallet", _("Upgrade wallet to latest format on startup"));
    strUsage += HelpMessageOpt("-wallet=<file>", _("Specify wallet file (within data directory)") + " " + strprintf(_("(default: %s)"), DEFAULT_WALLET_DAT));
    strUsage += HelpMessageOpt("-walletbroadcast", _("Make the wallet broadcast transactions") + " " + strprintf(_("(default: %u)"), DEFAULT_WALLETBROADCAST));
    strUsage += HelpMessageOpt("-walletnotify=<cmd>", _("Execute command when a wallet transaction changes (%s in cmd is replaced by TxID)"));
    strUsage += HelpMessageOpt("-zapwalletmints", _("Delete all Sigma mints and only recover those parts of the blockchain through -reindex on startup"));
    strUsage += HelpMessageOpt("-zapwallettxes=<mode>", _("Delete all wallet transactions and only recover those parts of the blockchain through -rescan on startup") +
                               " " + _("(1 = keep tx meta data e.g. account owner and payment request information, 2 = drop tx meta data)"));

    if (showDebug)
    {
        strUsage += HelpMessageGroup(_("Wallet debugging/testing options:"));

        strUsage += HelpMessageOpt("-dblogsize=<n>", strprintf("Flush wallet database activity from memory to disk log every <n> megabytes (default: %u)", DEFAULT_WALLET_DBLOGSIZE));
        strUsage += HelpMessageOpt("-flushwallet", strprintf("Run a thread to flush wallet periodically (default: %u)", DEFAULT_FLUSHWALLET));
        strUsage += HelpMessageOpt("-privdb", strprintf("Sets the DB_PRIVATE flag in the wallet db environment (default: %u)", DEFAULT_WALLET_PRIVDB));
        strUsage += HelpMessageOpt("-walletrejectlongchains", strprintf(_("Wallet will not create transactions that violate mempool chain limits (default: %u)"), DEFAULT_WALLET_REJECT_LONG_CHAINS));
    }

    return strUsage;
}

CWallet* CWallet::CreateWalletFromFile(const std::string walletFile)
{
    if (GetBoolArg("-zapwalletmints", false)) {
        uiInterface.InitMessage(_("Zapping all Sigma mints from wallet..."));

        CWallet *tempWallet = new CWallet(walletFile);
        DBErrors nZapMintRet = tempWallet->ZapSigmaMints();
        DBErrors nZapLelantusMintRet = tempWallet->ZapLelantusMints();
        if (nZapMintRet != DB_LOAD_OK || nZapLelantusMintRet != DB_LOAD_OK) {
            InitError(strprintf(_("Error loading %s: Wallet corrupted"), walletFile));
            return NULL;
        }

        delete tempWallet;
        tempWallet = NULL;
    }

    // needed to restore wallet transaction meta data after -zapwallettxes
    std::vector<CWalletTx> vWtx;

    if (GetBoolArg("-zapwallettxes", false)) {
        uiInterface.InitMessage(_("Zapping all transactions from wallet..."));

        CWallet *tempWallet = new CWallet(walletFile);
        DBErrors nZapWalletRet = tempWallet->ZapWalletTx(vWtx);
        if (nZapWalletRet != DB_LOAD_OK) {
            InitError(strprintf(_("Error loading %s: Wallet corrupted"), walletFile));
            return NULL;
        }

        delete tempWallet;
        tempWallet = NULL;
    }

    uiInterface.InitMessage(_("Loading wallet..."));

    int64_t nStart = GetTimeMillis();
    bool fFirstRun = true;
    bool fRecoverMnemonic = false;
    CWallet *walletInstance = new CWallet(walletFile);
    pwalletMain = walletInstance;

    DBErrors nLoadWalletRet = walletInstance->LoadWallet(fFirstRun);
    if (nLoadWalletRet != DB_LOAD_OK)
    {
        if (nLoadWalletRet == DB_CORRUPT) {
            InitError(strprintf(_("Error loading %s: Wallet corrupted"), walletFile));
            return NULL;
        }
        else if (nLoadWalletRet == DB_NONCRITICAL_ERROR)
        {
            InitWarning(strprintf(_("Error reading %s! All keys read correctly, but transaction data"
                                         " or address book entries might be missing or incorrect."),
                walletFile));
        }
        else if (nLoadWalletRet == DB_TOO_NEW) {
            InitError(strprintf(_("Error loading %s: Wallet requires newer version of %s"), walletFile, _(PACKAGE_NAME)));
            return NULL;
        }
        else if (nLoadWalletRet == DB_NEED_REWRITE)
        {
            InitError(strprintf(_("Wallet needed to be rewritten: restart %s to complete"), _(PACKAGE_NAME)));
            return NULL;
        }
        else {
            InitError(strprintf(_("Error loading %s"), walletFile));
            return NULL;
        }
    }

    if (GetBoolArg("-upgradewallet", fFirstRun))
    {
        int nMaxVersion = GetArg("-upgradewallet", 0);
        if (nMaxVersion == 0) // the -upgradewallet without argument case
        {
            LogPrintf("Performing wallet upgrade to %i\n", FEATURE_LATEST);
            nMaxVersion = CLIENT_VERSION;
            walletInstance->SetMinVersion(FEATURE_LATEST); // permanently upgrade the wallet immediately
        }
        else
            LogPrintf("Allowing wallet upgrade up to %i\n", nMaxVersion);
        if (nMaxVersion < walletInstance->GetVersion())
        {
            InitError(_("Cannot downgrade wallet"));
            return NULL;
        }
        walletInstance->SetMaxVersion(nMaxVersion);
    }

    if (fFirstRun)
    {
        // Create new keyUser and set as default key
        if (GetBoolArg("-usehd", DEFAULT_USE_HD_WALLET) && !walletInstance->IsHDEnabled()) {
            if(GetBoolArg("-usemnemonic", DEFAULT_USE_MNEMONIC)) {
                if (GetArg("-mnemonicpassphrase", "").size() > 256) {
                    throw std::runtime_error(std::string(__func__) + ": Mnemonic passphrase is too long, must be at most 256 characters");
                }
                // generate a new HD chain
                walletInstance->GenerateNewMnemonic();
                walletInstance->SetMinVersion(FEATURE_HD);
                /* set rescan to true.
                 * if blockchain data is not present it has no effect, but it's needed for a mnemonic restore where chain data is present.
                 */
                SoftSetBoolArg("-rescan", true);
                fRecoverMnemonic = true;
            }else{
            // generate a new master key
            CPubKey masterPubKey = walletInstance->GenerateNewHDMasterKey();
            if (!walletInstance->SetHDMasterKey(masterPubKey, CHDChain().VERSION_WITH_BIP44))
                throw std::runtime_error(std::string(__func__) + ": Storing master key failed");
            }
        }
        CPubKey newDefaultKey;
        if (walletInstance->GetKeyFromPool(newDefaultKey)) {
            walletInstance->SetDefaultKey(newDefaultKey);
            if (!walletInstance->SetAddressBook(walletInstance->vchDefaultKey.GetID(), "", "receive")) {
                InitError(_("Cannot write default address") += "\n");
                return NULL;
            }
        }

        walletInstance->SetBestChain(chainActive.GetLocator());
    }
    else if (IsArgSet("-usehd")) {
        bool useHD = GetBoolArg("-usehd", DEFAULT_USE_HD_WALLET);
        if (walletInstance->IsHDEnabled() && !useHD) {
            InitError(strprintf(_("Error loading %s: You can't disable HD on a already existing HD wallet"), walletFile));
            return NULL;
        }
        if (!walletInstance->IsHDEnabled() && useHD) {
            InitError(strprintf(_("Error loading %s: You can't enable HD on a already existing non-HD wallet"), walletFile));
            return NULL;
        }
    }

    LogPrintf(" wallet      %15dms\n", GetTimeMillis() - nStart);
    if (pwalletMain->IsHDSeedAvailable()) {
        walletInstance->zwallet = std::make_unique<CHDMintWallet>(pwalletMain->strWalletFile);

        // if it is first run, we need to generate the full key set for spark, if not we are loading spark wallet from db
        walletInstance->sparkWallet = std::make_unique<CSparkWallet>(pwalletMain->strWalletFile);
    }

    walletInstance->bip47wallet = std::make_shared<bip47::CWallet>(walletInstance->vchDefaultKey.GetHash());
    walletInstance->LoadBip47Wallet();
    if (fFirstRun) {
        int const defaultPcodeNumber = std::stoi(GetArg("-defaultrapaddressnumber", "0"));
        for(int i = 0; i < defaultPcodeNumber; ++i)
            walletInstance->GeneratePcode("Autogenerated RAP address " + std::to_string(i));
    }

    RegisterValidationInterface(walletInstance);

    // Try to top up keypool. No-op if the wallet is locked.
    walletInstance->TopUpKeyPool();

    CBlockIndex *pindexRescan = chainActive.Tip();
    if (GetBoolArg("-rescan", false))
        pindexRescan = chainActive.Genesis();
    else
    {
        CWalletDB walletdb(walletFile);
        CBlockLocator locator;
        if (walletdb.ReadBestBlock(locator))
            pindexRescan = FindForkInGlobalIndex(chainActive, locator);
        else
            pindexRescan = chainActive.Genesis();
    }
    if (chainActive.Tip() && chainActive.Tip() != pindexRescan)
    {
        //We can't rescan beyond non-pruned blocks, stop and throw an error
        //this might happen if a user uses a old wallet within a pruned node
        // or if he ran -disablewallet for a longer time, then decided to re-enable
        if (fPruneMode)
        {
            CBlockIndex *block = chainActive.Tip();
            while (block && block->pprev && (block->pprev->nStatus & BLOCK_HAVE_DATA) && block->pprev->nTx > 0 && pindexRescan != block)
                block = block->pprev;

            if (pindexRescan != block) {
                InitError(_("Prune: last wallet synchronisation goes beyond pruned data. You need to -reindex (download the whole blockchain again in case of pruned node)"));
                return NULL;
            }
        }

        uiInterface.InitMessage(_("Rescanning..."));
        LogPrintf("Rescanning last %i blocks (from block %i)...\n", chainActive.Height() - pindexRescan->nHeight, pindexRescan->nHeight);
        nStart = GetTimeMillis();
        walletInstance->ScanForWalletTransactions(pindexRescan, true, fRecoverMnemonic);
        LogPrintf(" rescan      %15dms\n", GetTimeMillis() - nStart);
        walletInstance->SetBestChain(chainActive.GetLocator());
        CWalletDB::IncrementUpdateCounter();

        // Restore wallet transaction metadata after -zapwallettxes=1
        if (GetBoolArg("-zapwallettxes", false))
        {
            std::string zwtValue = GetArg("-zapwallettxes", "1");
            if(zwtValue != "2") {
                CWalletDB walletdb(walletFile);

                BOOST_FOREACH(const CWalletTx &wtxOld, vWtx)
                {
                    uint256 hash = wtxOld.GetHash();
                    std::map<uint256, CWalletTx>::iterator mi = walletInstance->mapWallet.find(hash);
                    if (mi != walletInstance->mapWallet.end()) {
                        const CWalletTx *copyFrom = &wtxOld;
                        CWalletTx *copyTo = &mi->second;
                        copyTo->mapValue = copyFrom->mapValue;
                        copyTo->vOrderForm = copyFrom->vOrderForm;
                        copyTo->nTimeReceived = copyFrom->nTimeReceived;
                        copyTo->nTimeSmart = copyFrom->nTimeSmart;
                        copyTo->fFromMe = copyFrom->fFromMe;
                        copyTo->strFromAccount = copyFrom->strFromAccount;
                        copyTo->nOrderPos = copyFrom->nOrderPos;
                        walletdb.WriteTx(*copyTo);
                    }
                }
            }
        }
    }

    // recover addressbook
    if (fFirstRun)
    {
        for (std::map<uint256, CWalletTx>::iterator it = walletInstance->mapWallet.begin(); it != walletInstance->mapWallet.end(); ++it) {
            for (uint32_t i = 0; i < (*it).second.tx->vout.size(); i++) {
                const auto& txout = (*it).second.tx->vout[i];
                if(txout.scriptPubKey.IsMint() || (*it).second.changes.count(i))
                    continue;
                if (!walletInstance->IsMine(txout))
                    continue;
                CTxDestination addr;
                if(!ExtractDestination(txout.scriptPubKey, addr))
                    continue;
                if (walletInstance->mapAddressBook.count(addr) == 0)
                    walletInstance->SetAddressBook(addr, "", "receive");
            }
        }
    }

    walletInstance->SetBroadcastTransactions(GetBoolArg("-walletbroadcast", DEFAULT_WALLETBROADCAST));

    {
        LOCK(walletInstance->cs_wallet);
        LogPrintf("setKeyPool.size() = %u\n",      walletInstance->GetKeyPoolSize());
        LogPrintf("mapWallet.size() = %u\n",       walletInstance->mapWallet.size());
        LogPrintf("mapAddressBook.size() = %u\n",  walletInstance->mapAddressBook.size());
    }

    return walletInstance;
}

bool CWallet::InitLoadWallet()
{
    if (GetBoolArg("-disablewallet", DEFAULT_DISABLE_WALLET)) {
        pwalletMain = NULL;
        LogPrintf("Wallet disabled!\n");
        return true;
    }

    std::string walletFile = GetArg("-wallet", DEFAULT_WALLET_DAT);

    if (walletFile.find_first_of("/\\") != std::string::npos) {
        return InitError(_("-wallet parameter must only specify a filename (not a path)"));
    } else if (SanitizeString(walletFile, SAFE_CHARS_FILENAME) != walletFile) {
        return InitError(_("Invalid characters in -wallet filename"));
    }

    CWallet * const pwallet = CreateWalletFromFile(walletFile);
    if (!pwallet) {
        return false;
    }
    pwalletMain = pwallet;

    return true;
}

std::atomic<bool> CWallet::fFlushThreadRunning(false);

void CWallet::postInitProcess(boost::thread_group& threadGroup)
{
    // Add wallet transactions that aren't already in a block to mempool
    // Do this here as mempool requires genesis block to be loaded
    ReacceptWalletTransactions();

    // Run a thread to flush wallet periodically
    if (!CWallet::fFlushThreadRunning.exchange(true)) {
        threadGroup.create_thread(ThreadFlushWalletDB);
    }
}

bool CWallet::ParameterInteraction()
{
    if (GetBoolArg("-disablewallet", DEFAULT_DISABLE_WALLET))
        return true;

    if (GetBoolArg("-blocksonly", DEFAULT_BLOCKSONLY) && SoftSetBoolArg("-walletbroadcast", false)) {
        LogPrintf("%s: parameter interaction: -blocksonly=1 -> setting -walletbroadcast=0\n", __func__);
    }

    if (GetBoolArg("-salvagewallet", false) && SoftSetBoolArg("-rescan", true)) {
        // Rewrite just private keys: rescan to find transactions
        LogPrintf("%s: parameter interaction: -salvagewallet=1 -> setting -rescan=1\n", __func__);
    }

    // -zapwallettx implies a rescan
    if (GetBoolArg("-zapwallettxes", false) && SoftSetBoolArg("-rescan", true)) {
        LogPrintf("%s: parameter interaction: -zapwallettxes=<mode> -> setting -rescan=1\n", __func__);
    }

    if (GetBoolArg("-sysperms", false))
        return InitError("-sysperms is not allowed in combination with enabled wallet functionality");
    if (GetArg("-prune", 0) && GetBoolArg("-rescan", false))
        return InitError(_("Rescans are not possible in pruned mode. You will need to use -reindex which will download the whole blockchain again."));

    if (::minRelayTxFee.GetFeePerK() > HIGH_TX_FEE_PER_KB)
        InitWarning(AmountHighWarn("-minrelaytxfee") + " " +
                    _("The wallet will avoid paying less than the minimum relay fee."));

    if (IsArgSet("-mintxfee"))
    {
        CAmount n = 0;
        if (!ParseMoney(GetArg("-mintxfee", ""), n) || 0 == n)
            return InitError(AmountErrMsg("mintxfee", GetArg("-mintxfee", "")));
        if (n > HIGH_TX_FEE_PER_KB)
            InitWarning(AmountHighWarn("-mintxfee") + " " +
                        _("This is the minimum transaction fee you pay on every transaction."));
        CWallet::minTxFee = CFeeRate(n);
    }
    if (IsArgSet("-fallbackfee"))
    {
        CAmount nFeePerK = 0;
        if (!ParseMoney(GetArg("-fallbackfee", ""), nFeePerK))
            return InitError(strprintf(_("Invalid amount for -fallbackfee=<amount>: '%s'"), GetArg("-fallbackfee", "")));
        /*
        if (nFeePerK > HIGH_TX_FEE_PER_KB)
            InitWarning(AmountHighWarn("-fallbackfee") + " " +
                        _("This is the transaction fee you may pay when fee estimates are not available."));
        */
        CWallet::fallbackFee = CFeeRate(nFeePerK);
    }
    if (IsArgSet("-paytxfee"))
    {
        CAmount nFeePerK = 0;
        if (!ParseMoney(GetArg("-paytxfee", ""), nFeePerK))
            return InitError(AmountErrMsg("paytxfee", GetArg("-paytxfee", "")));
        /*
        if (nFeePerK > HIGH_TX_FEE_PER_KB)
            InitWarning(AmountHighWarn("-paytxfee") + " " +
                        _("This is the transaction fee you will pay if you send a transaction."));
        */

        payTxFee = CFeeRate(nFeePerK, 1000);
        if (payTxFee < ::minRelayTxFee)
        {
            return InitError(strprintf(_("Invalid amount for -paytxfee=<amount>: '%s' (must be at least %s)"),
                                       GetArg("-paytxfee", ""), ::minRelayTxFee.ToString()));
        }
    }
    if (IsArgSet("-maxtxfee"))
    {
        CAmount nMaxFee = 0;
        if (!ParseMoney(GetArg("-maxtxfee", ""), nMaxFee))
            return InitError(AmountErrMsg("maxtxfee", GetArg("-maxtxfee", "")));
        /*
        if (nMaxFee > HIGH_MAX_TX_FEE)
            InitWarning(_("-maxtxfee is set very high! Fees this large could be paid on a single transaction."));
        */
        maxTxFee = nMaxFee;
        if (CFeeRate(maxTxFee, 1000) < ::minRelayTxFee)
        {
            return InitError(strprintf(_("Invalid amount for -maxtxfee=<amount>: '%s' (must be at least the minrelay fee of %s to prevent stuck transactions)"),
                                       GetArg("-maxtxfee", ""), ::minRelayTxFee.ToString()));
        }
    }

    if (IsArgSet("-mininput"))
    {
        if (!ParseMoney(GetArg("-mininput", ""), nMinimumInputValue))
            return InitError(strprintf(_("Invalid amount for -mininput=<amount>: '%s'"), GetArg("-mininput", "").c_str()));
    }

    nTxConfirmTarget = GetArg("-txconfirmtarget", DEFAULT_TX_CONFIRM_TARGET);
    bSpendZeroConfChange = GetBoolArg("-spendzeroconfchange", DEFAULT_SPEND_ZEROCONF_CHANGE);
    fSendFreeTransactions = GetBoolArg("-sendfreetransactions", DEFAULT_SEND_FREE_TRANSACTIONS);
    fWalletRbf = GetBoolArg("-walletrbf", DEFAULT_WALLET_RBF);

    if (fSendFreeTransactions && GetArg("-limitfreerelay", DEFAULT_LIMITFREERELAY) <= 0)
        return InitError("Creation of free transactions with their relay disabled is not supported.");

    return true;
}

bool CWallet::BackupWallet(const std::string& strDest)
{
    if (!fFileBacked)
        return false;
    while (true)
    {
        {
            LOCK(bitdb.cs_db);
            if (!bitdb.mapFileUseCount.count(strWalletFile) || bitdb.mapFileUseCount[strWalletFile] == 0)
            {
                // Flush log data to the dat file
                bitdb.CloseDb(strWalletFile);
                bitdb.CheckpointLSN(strWalletFile);
                bitdb.mapFileUseCount.erase(strWalletFile);

                // Copy wallet file
                boost::filesystem::path pathSrc = GetDataDir() / strWalletFile;
                boost::filesystem::path pathDest(strDest);
                if (boost::filesystem::is_directory(pathDest))
                    pathDest /= strWalletFile;

                try {
#if BOOST_VERSION >= 104000
                    boost::filesystem::copy_file(pathSrc, pathDest, boost::filesystem::copy_option::overwrite_if_exists);
#else
                    boost::filesystem::copy_file(pathSrc, pathDest);
#endif
                    LogPrintf("copied %s to %s\n", strWalletFile, pathDest.string());
                    return true;
                } catch (const boost::filesystem::filesystem_error& e) {
                    LogPrintf("error copying %s to %s - %s\n", strWalletFile, pathDest.string(), e.what());
                    return false;
                }
            }
        }
        MilliSleep(100);
    }
    return false;
}

bip47::CPaymentCode CWallet::GeneratePcode(std::string const & label)
{
    if (!bip47wallet)
        throw WalletError("BIP47 wallet was not created during the initialization");

    bip47::CAccountReceiver & newAcc = bip47wallet->createReceivingAccount(label);
    {
        bip47::MyAddrContT addrs = newAcc.getMyNextAddresses();
        LOCK(cs_wallet);
        for(bip47::MyAddrContT::value_type const & addr : addrs) {
            AddKey(addr.second);
        }
    }
    CWalletDB(strWalletFile).WriteBip47Account(newAcc);
    NotifyPcodeCreated(bip47::CPaymentCodeDescription(newAcc.getAccountNum(), newAcc.getMyPcode(), newAcc.getLabel(), newAcc.getMyPcode().getNotificationAddress(), bip47::CPaymentCodeSide::Receiver));
    return newAcc.getMyPcode();
}

CWalletTx CWallet::PrepareAndSendNotificationTx(bip47::CPaymentCode const & theirPcode)
{
    bip47::CPaymentChannel pchannel = SetupPchannel(theirPcode);

    CWalletTx wtxNew;

    if (GetBroadcastTransactions() && !g_connman) {
        throw JSONRPCError(RPC_CLIENT_P2P_DISABLED, "Error: Peer-to-peer functionality missing or disabled");
    }

    CBitcoinAddress const notifAddr = pchannel.getTheirPcode().getNotificationAddress();

    std::vector<CRecipient> recipients;
    std::vector<CAmount> newMints;

    CRecipient receiver;
    receiver.scriptPubKey = GetScriptForDestination(notifAddr.Get());
    receiver.nAmount = bip47::NotificationTxValue;
    receiver.fSubtractFeeFromAmount = false;

    recipients.emplace_back(receiver);
    CScript opReturnScript = CScript() << OP_RETURN << std::vector<unsigned char>(80); // Passing empty array to calc fees
    recipients.push_back({opReturnScript, 0, false});

    auto throwSigma =
        [](){throw std::runtime_error(std::string("There are unspent Sigma coins in your wallet. Using Sigma coins for BIP47 is not supported. Please spend your Sigma coins before establishing a BIP47 channel."));};

    try {
        std::vector<CLelantusEntry> spendCoins;
        std::vector<CSigmaEntry> sigmaSpendCoins;
        std::vector<CHDMint> mintCoins;
        CAmount fee;

        wtxNew = CreateLelantusJoinSplitTransaction(recipients, fee, newMints, spendCoins, sigmaSpendCoins, mintCoins, nullptr,
                [&pchannel, &throwSigma](CTxOut & out, LelantusJoinSplitBuilder const & builder) {
                    if(out.scriptPubKey[0] == OP_RETURN) {
                        CKey spendPrivKey;
                        if (builder.spendCoins.empty())
                            throwSigma();
                        spendPrivKey.Set(builder.spendCoins[0].ecdsaSecretKey.begin(), builder.spendCoins[0].ecdsaSecretKey.end(), false);
                        CDataStream ds(SER_NETWORK, 0);
                        ds << builder.spendCoins[0].serialNumber;
                        bip47::Bytes const pcode = pchannel.getMaskedPayload((unsigned char const *)ds.vch.data(), ds.vch.size(), spendPrivKey);
                        out.scriptPubKey = CScript() << OP_RETURN << pcode;
                    }
                });

        if (!sigmaSpendCoins.empty())
            throwSigma();

        if (spendCoins.empty())
            throw std::runtime_error(std::string("Cannot create a Lelantus spend to address: " + notifAddr.ToString()).c_str());

        CommitLelantusTransaction(wtxNew, spendCoins, sigmaSpendCoins, mintCoins);
        LogBip47("Paymentcode %s was sent to notification address: %s\n", pchannel.getMyPcode().toString().c_str(), notifAddr.ToString().c_str() );
    }
    catch (const InsufficientFunds& e)
    {
        throw e;
    }
    catch (const std::exception& e)
    {
        throw WalletError(e.what());
    }

    SetNotificationTxId(theirPcode, wtxNew.GetHash());
    return wtxNew;
}

std::vector<bip47::CPaymentCodeDescription> CWallet::ListPcodes()
{
    std::vector<bip47::CPaymentCodeDescription> result;
    if (!bip47wallet)
        return result;

    bip47wallet->enumerateReceivers(
        [&result](bip47::CAccountReceiver const & acc)->bool
        {
            result.emplace_back(acc.getAccountNum(), acc.getMyPcode(), acc.getLabel(), acc.getMyNotificationAddress(), bip47::CPaymentCodeSide::Receiver);
            return true;
        }
    );
    return result;
}

bip47::CPaymentChannel & CWallet::SetupPchannel(bip47::CPaymentCode const & theirPcode)
{
    if (!bip47wallet)
        throw WalletError("BIP47 wallet was not created during the initialization");

    bip47::CAccountSender & sender = bip47wallet->provideSendingAccount(theirPcode);
    CWalletDB(strWalletFile).WriteBip47Account(sender);
    return sender.getPaymentChannel();
}

void CWallet::SetNotificationTxId(bip47::CPaymentCode const & theirPcode, uint256 const & txid)
{
    if (!bip47wallet)
        throw WalletError("BIP47 wallet was not created during the initialization");

    bip47::CAccountSender & sender = bip47wallet->provideSendingAccount(theirPcode);
    sender.setNotificationTxId(txid);
    CWalletDB(strWalletFile).WriteBip47Account(sender);
}

namespace {
CBitcoinAddress HandleTheirNextAddress(bip47::CWallet & wallet, std::string const & strWalletFile, bip47::CPaymentCode const & theirPcode, bool storeNextAddress)
{
    boost::optional<bip47::CAccountSender*> existingAcc;
    wallet.enumerateSenders(
        [&theirPcode, &existingAcc](bip47::CAccountSender & acc)->bool
        {
            if(acc.getTheirPcode() == theirPcode) {
                existingAcc.emplace(&acc);
                return false;
            }
            return true;
        }
    );
    if(!existingAcc)
        throw std::runtime_error("There is no account setup for payment code " + theirPcode.toString());
    CBitcoinAddress result;
    if(storeNextAddress)
    {
        result = existingAcc.get()->generateTheirNextSecretAddress();
        LogBip47("Sending to secret address: %s\n", result.ToString());
    } else {
        result = existingAcc.get()->getTheirNextSecretAddress();
    }
    CWalletDB(strWalletFile).WriteBip47Account(*existingAcc.get());
    return result;
}
}

CBitcoinAddress CWallet::GetTheirNextAddress(bip47::CPaymentCode const & theirPcode) const
{
    if (!bip47wallet)
        throw WalletError("BIP47 wallet was not created during the initialization");

    return HandleTheirNextAddress(*bip47wallet, strWalletFile, theirPcode, false);
}

CBitcoinAddress CWallet::GenerateTheirNextAddress(bip47::CPaymentCode const & theirPcode)
{
    if (!bip47wallet)
        throw WalletError("BIP47 wallet was not created during the initialization");

    return HandleTheirNextAddress(*bip47wallet, strWalletFile, theirPcode, true);
}

void CWallet::LoadBip47Wallet()
{
    CWalletDB(strWalletFile).LoadBip47Accounts(*bip47wallet);
}

std::shared_ptr<bip47::CWallet const> CWallet::GetBip47Wallet() const
{
    return bip47wallet;
}

boost::optional<bip47::CPaymentCodeDescription> CWallet::FindPcode(bip47::CPaymentCode const & pcode) const
{
    boost::optional<bip47::CPaymentCodeDescription> result;
    if (!bip47wallet)
        return result;

    bip47wallet->enumerateReceivers(
        [&pcode, &result](bip47::CAccountReceiver & rec)->bool
        {
            if(rec.getMyPcode() == pcode) {
                result.emplace(rec.getAccountNum(), rec.getMyPcode(), rec.getLabel(), rec.getMyPcode().getNotificationAddress(), bip47::CPaymentCodeSide::Receiver);
                return false;
            }

            for(bip47::CPaymentChannel const & channel : rec.getPchannels()) {
                if(channel.getTheirPcode() == pcode) {
                    result.emplace(rec.getAccountNum(), rec.getMyPcode(), rec.getLabel(), rec.getMyPcode().getNotificationAddress(), bip47::CPaymentCodeSide::Receiver);
                    return false;
                }
            }
            return true;
        }
    );
    bip47wallet->enumerateSenders(
        [&pcode, &result, this](bip47::CAccountSender & sender)->bool
        {
            if(sender.getTheirPcode() == pcode) {
                std::string label = GetSendingPcodeLabel(sender.getTheirPcode());
                result.emplace(sender.getAccountNum(), sender.getTheirPcode(), label, sender.getTheirPcode().getNotificationAddress(), bip47::CPaymentCodeSide::Sender);
                return false;
            }
            return true;
        }
    );
    return result;
}

boost::optional<bip47::CPaymentCodeDescription> CWallet::FindPcode(CBitcoinAddress const & address) const
{
    boost::optional<bip47::CPaymentCodeDescription> result;
    if (!bip47wallet)
        return result;

    bip47wallet->enumerateReceivers(
        [&address, &result](bip47::CAccountReceiver & rec)->bool
        {
            bip47::MyAddrContT addrs = rec.getMyUsedAddresses();
            if (std::find_if(addrs.begin(), addrs.end(), bip47::FindByAddress(address)) != addrs.end())
            {
                result.emplace(rec.getAccountNum(), rec.getMyPcode(), rec.getLabel(), rec.getMyPcode().getNotificationAddress(), bip47::CPaymentCodeSide::Receiver);
                return false;
            }
            addrs = rec.getMyNextAddresses();
            if (std::find_if(addrs.begin(), addrs.end(), bip47::FindByAddress(address)) != addrs.end())
            {
                result.emplace(rec.getAccountNum(), rec.getMyPcode(), rec.getLabel(), rec.getMyPcode().getNotificationAddress(), bip47::CPaymentCodeSide::Receiver);
                return false;
            }
            return true;
        }
    );
    bip47wallet->enumerateSenders(
        [&address, &result, this](bip47::CAccountSender & sender)->bool
        {
            bip47::TheirAddrContT addrs = sender.getTheirUsedAddresses();
            if (std::find(addrs.begin(), addrs.end(), address) != addrs.end())
            {
                std::string label = GetSendingPcodeLabel(sender.getTheirPcode());
                result.emplace(sender.getAccountNum(), sender.getTheirPcode(), label, sender.getTheirPcode().getNotificationAddress(), bip47::CPaymentCodeSide::Sender);
                return false;
            }
            if (address == sender.getTheirNextSecretAddress() || address == sender.getTheirPcode().getNotificationAddress())
            {
                std::string label = GetSendingPcodeLabel(sender.getTheirPcode());
                result.emplace(sender.getAccountNum(), sender.getTheirPcode(), label, sender.getTheirPcode().getNotificationAddress(), bip47::CPaymentCodeSide::Sender);
                return false;
            }
            return true;
        }
    );
    return result;
}

bip47::CAccountReceiver const * CWallet::AddressUsed(CBitcoinAddress const & address)
{
    bip47::CAccountReceiver const * result = nullptr;
    if(!bip47wallet)
        return result;

    bip47wallet->enumerateReceivers(
        [&address, &result](bip47::CAccountReceiver & rec)->bool
        {
            bip47::MyAddrContT addrs = rec.getMyNextAddresses();
            if (std::find_if(addrs.begin(), addrs.end(), bip47::FindByAddress(address)) != addrs.end())
            {
                rec.addressUsed(address);
                result = &rec;
                return false;
            }
            return true;
        }
    );
    if (result)
        CWalletDB(strWalletFile).WriteBip47Account(*result);
    return result;
}

void CWallet::HandleBip47Transaction(CWalletTx const & wtx)
{
    bip47::Bytes masked = bip47::utils::GetMaskedPcode(wtx.tx);
    CKey key;
    bip47::CAccountReceiver * accFound = nullptr;
    int nRequired = 0;
    std::vector<CTxDestination> addresses;
    txnouttype typeRet = TX_NONSTANDARD;
    std::vector<CTxIn>::const_iterator ijsplit;
    std::vector<CTxOut>::const_iterator iregout;
    bool success = false;

    if (masked.empty()) goto notifTxExit;

    ijsplit = std::find_if(wtx.tx->vin.begin(), wtx.tx->vin.end(), [](CTxIn const & in){ return in.scriptSig.IsLelantusJoinSplit(); });
    if(ijsplit == wtx.tx->vin.end()) {
        LogBip47("Joinsplit input was not found in a potential notification tx: %s\n", wtx.tx->GetHash().ToString());
        goto notifTxExit;
    }

    iregout = std::find_if(wtx.tx->vout.begin(), wtx.tx->vout.end(), [](CTxOut const & out){ return out.scriptPubKey[0] != OP_RETURN && !out.scriptPubKey.IsLelantusJMint(); });
    if(iregout == wtx.tx->vout.end()) {
        LogBip47("Regular out was not found in a potential notification tx: %s\n", wtx.tx->GetHash().ToString());
        goto notifTxExit;
    }
    if(!ExtractDestinations(iregout->scriptPubKey, typeRet, addresses, nRequired)) {
        LogBip47("Cannot extract destinations for tx: %s\n", wtx.tx->GetHash().ToString());
        goto notifTxExit;
    }
    bip47wallet->enumerateReceivers(
        [&key, &addresses, &accFound](bip47::CAccountReceiver & acc)->bool
        {
            for (CBitcoinAddress addr : addresses) {
                if(acc.getMyNotificationAddress() == addr) {
                    key = acc.getMyNextAddresses()[0].second;
                    accFound = &acc;
                    return false;
                }
            }
            return true;
        }
    );
    if(!accFound) {
        LogBip47("There was no account set up to receive payments on address: %s\n", CBitcoinAddress(addresses[0]).ToString());
        goto notifTxExit;
    }
    if(!accFound->acceptMaskedPayload(masked, *wtx.tx)){
        LogBip47("Could not accept this masked payload: %s\n", HexStr(masked));
        goto notifTxExit;
    }
    success = true;
notifTxExit:
    if (success) {
        LogBip47("The payment code has been accepted: %s\n", accFound->lastPcode().toString());
        HandleSecretAddresses(*this, *accFound);
        CWalletDB(strWalletFile).WriteBip47Account(*accFound);
        LockCoin(COutPoint(wtx.tx->GetHash(), std::distance(wtx.tx->vout.begin(), iregout))); //Locking the notif tx output to be spent only manually
    } else {
        // Checking if it uses a bip47 address
        for (CTxOut const & out : wtx.tx->vout) {
            std::vector<CTxDestination> addresses;
            txnouttype typeRet = TX_NONSTANDARD;
            int nRequired = 0;
            if (ExtractDestinations(out.scriptPubKey, typeRet, addresses, nRequired)) {
                for (CBitcoinAddress addr : addresses) {
                    bip47::CAccountReceiver const * rec = AddressUsed(addr);
                    if (rec) {
                        HandleSecretAddresses(*this, *rec);
                    }
                }
            }
        }
    }
}

void CWallet::HandleSparkTransaction(CWalletTx const & wtx) {
    if (!wtx.tx->IsSparkTransaction())
        return;

    uint256 txHash = wtx.GetHash();
    CWalletDB walletdb(strWalletFile);

    // get spend linking tags and add to spark wallet
    if (wtx.tx->IsSparkSpend()) {
        std::vector<GroupElement> lTags;
        lTags = spark::GetSparkUsedTags(*wtx.tx);
        for (const auto& lTag : lTags) {
            sparkWallet->UpdateSpendState(lTag, txHash);
        }
    }

    // get spark coins and add into wallet
    std::vector<spark::Coin>  coins = spark::GetSparkMintCoins(*wtx.tx);
    sparkWallet->UpdateMintState(coins, txHash, walletdb);
}

void CWallet::LabelSendingPcode(bip47::CPaymentCode const & pcode_, std::string const & label, bool remove)
{
    std::string const pcodeLbl = bip47::PcodeLabel() + pcode_.toString();
    if (label.empty())
        remove = true;
    CWalletDB walletDb(strWalletFile);
    if (remove) {
        walletDb.EraseKV(pcodeLbl);
        LOCK(cs_wallet);
        mapCustomKeyValues.erase(pcodeLbl);
    } else {
        std::multimap<std::string, std::string>::iterator iter = mapCustomKeyValues.find(pcodeLbl);
        if (iter == mapCustomKeyValues.end()) {
            LOCK(cs_wallet);
            mapCustomKeyValues.insert(std::make_pair(pcodeLbl, label));
        } else {
            if (iter->second == label)
                return;
            iter->second = label;
        }
        walletDb.EraseKV(pcodeLbl);
        walletDb.WriteKV(pcodeLbl, label);
    }
    NotifyPcodeLabeled(pcode_.toString(), label, remove);
}

std::string CWallet::GetSendingPcodeLabel(bip47::CPaymentCode const & pcode) const
{
    std::string const pcodeLbl = bip47::PcodeLabel() + pcode.toString();
    LOCK(cs_wallet);
    std::multimap<std::string, std::string>::const_iterator iter = mapCustomKeyValues.find(pcodeLbl);
    if(iter == mapCustomKeyValues.end())
        return "";
    return iter->second;
}

void CWallet::LabelReceivingPcode(bip47::CPaymentCode const & pcode, std::string const & label)
{
    if (!bip47wallet)
        return;

    LOCK(cs_wallet);
    bip47::CAccountReceiver * result = nullptr;
    bip47wallet->enumerateReceivers(
        [&result, &pcode](bip47::CAccountReceiver & rec)->bool
        {
            if(rec.getMyPcode() == pcode)
            {
                result = &rec;
                return false;
            }
            return true;
        }
    );
    if(!result)
        return;
    result->setLabel(label);
    CWalletDB(strWalletFile).WriteBip47Account(*result);
}

size_t CWallet::SetUsedAddressNumber(bip47::CPaymentCode const & pcode, size_t number)
{
    boost::optional<size_t> resultSnd, resutRec;
    bip47wallet->enumerateSenders(
        [&pcode, &number, &resultSnd](bip47::CAccountSender & sender)->bool
        {
            if(sender.getTheirPcode() == pcode) {
                resultSnd.emplace(sender.setTheirUsedAddressNumber(number));
                return false;
            }
            return true;
        }
    );

    bip47::CAccountReceiver * receiver;
    bip47wallet->enumerateReceivers(
        [&pcode, &number, &resutRec, &receiver](bip47::CAccountReceiver & rec)->bool
        {
            resutRec = rec.setMyUsedAddressNumber(pcode, number);
            if(resutRec) {
                receiver = &rec;
                return false;
            }
            return true;
        }
    );
    if(resutRec) {
        HandleSecretAddresses(*this, *receiver);
        return *resutRec;
    }
    if(resultSnd)
        return *resultSnd;
    return 0;
}

void CWallet::NotifyTransactionLock(const CTransaction &tx)
{
    LOCK(cs_wallet);
    // Only notify UI if this transaction is in this wallet
    std::map<uint256, CWalletTx>::const_iterator mi = mapWallet.find(tx.GetHash());
    if (mi != mapWallet.end()){
        NotifyISLockReceived();
    }
}

void CWallet::NotifyChainLock(const CBlockIndex* pindexChainLock)
{
    NotifyChainLockReceived(pindexChainLock->nHeight);
}


/******************************************************************************/
/*                                                                            */
/*                            CKeyPool                                        */
/*                                                                            */
/******************************************************************************/


CKeyPool::CKeyPool()
{
    nTime = GetTime();
}

CKeyPool::CKeyPool(const CPubKey& vchPubKeyIn)
{
    nTime = GetTime();
    vchPubKey = vchPubKeyIn;
}

CWalletKey::CWalletKey(int64_t nExpires)
{
    nTimeCreated = (nExpires ? GetTime() : 0);
    nTimeExpires = nExpires;
}

void CMerkleTx::SetMerkleBranch(const CBlockIndex* pindex, int posInBlock)
{
    // Update the tx's hashBlock
    hashBlock = pindex->GetBlockHash();

    // set the position of the transaction in the block
    nIndex = posInBlock;
}

int CMerkleTx::GetDepthInMainChain(const CBlockIndex *&pindexRet, bool enableIX) const {
    int nResult;

    if (hashUnset())
        nResult = 0;
    else {
        AssertLockHeld(cs_main);

        // Find the block it claims to be in
        BlockMap::iterator mi = mapBlockIndex.find(hashBlock);
        if (mi == mapBlockIndex.end())
            nResult = 0;
        else {
            CBlockIndex *pindex = (*mi).second;
            if (!pindex || !chainActive.Contains(pindex))
                nResult = 0;
            else {
                pindexRet = pindex;
                nResult = ((nIndex == -1) ? (-1) : 1) * (chainActive.Height() - pindex->nHeight + 1);

                if (nResult == 0 && !mempool.exists(GetHash()))
                    return -1; // Not in chain, not in mempool
            }
        }
    }

    return nResult;
}

bool CMerkleTx::IsLockedByLLMQInstantSend() const
{
    return llmq::quorumInstantSendManager->IsLocked(GetHash());
}

bool CMerkleTx::IsChainLocked() const
{
    AssertLockHeld(cs_main);
    BlockMap::iterator mi = mapBlockIndex.find(hashBlock);
    if (mi != mapBlockIndex.end() && mi->second != nullptr) {
        return llmq::chainLocksHandler->HasChainLock(mi->second->nHeight, hashBlock);
    }
    return false;
}

int CMerkleTx::GetDepthInMainChain(const CBlockIndex* &pindexRet) const
{
    if (hashUnset())
        return 0;

    AssertLockHeld(cs_main);

    // Find the block it claims to be in
    BlockMap::iterator mi = mapBlockIndex.find(hashBlock);
    if (mi == mapBlockIndex.end())
        return 0;
    CBlockIndex* pindex = (*mi).second;
    if (!pindex || !chainActive.Contains(pindex))
        return 0;

    pindexRet = pindex;
    return ((nIndex == -1) ? (-1) : 1) * (chainActive.Height() - pindex->nHeight + 1);
}

int CMerkleTx::GetBlocksToMaturity() const
{
    if (!IsCoinBase())
        return 0;
    return std::max(0, (COINBASE_MATURITY+1) - GetDepthInMainChain());
}


bool CMerkleTx::AcceptToMemoryPool(const CAmount &nAbsurdFee, CValidationState &state)
{
    if (GetBoolArg("-dandelion", true)) {
        bool res = ::AcceptToMemoryPool(
            txpools.getStemTxPool(),
            state,
            tx,
            false,
            NULL, /* pfMissingInputs */
            NULL,
            false, /* fOverrideMempoolLimit */
            nAbsurdFee,
            true,
            false /* markFiroSpendTransactionSerial */
        );
        if (!res) {
            LogPrintf(
                "CMerkleTx::AcceptToMemoryPool, failed to add txn %s to dandelion stempool: %s.\n",
                GetHash().ToString(),
                state.GetRejectReason());
        }
        return res;
    } else {
        // Changes to mempool should also be made to Dandelion stempool
        return ::AcceptToMemoryPool(
            txpools,
            state,
            tx,
            false,
            NULL, /* pfMissingInputs */
            NULL,
            false, /* fOverrideMempoolLimit */
            nAbsurdFee,
            true,
            true);
    }
}

bool CompSigmaHeight(const CSigmaEntry &a, const CSigmaEntry &b) { return a.nHeight < b.nHeight; }
bool CompSigmaID(const CSigmaEntry &a, const CSigmaEntry &b) { return a.id < b.id; }

bool CWallet::CreateSparkMintTransactions(
    const std::vector<spark::MintedCoinData>& outputs,
    std::vector<std::pair<CWalletTx, CAmount>>& wtxAndFee,
    CAmount& nAllFeeRet,
    std::list<CReserveKey>& reservekeys,
    int& nChangePosInOut,
    bool subtractFeeFromAmount,
    std::string& strFailReason,
    const CCoinControl *coinControl,
    bool autoMintAll)
{
    return sparkWallet->CreateSparkMintTransactions(outputs, wtxAndFee, nAllFeeRet, reservekeys, nChangePosInOut, subtractFeeFromAmount, strFailReason, coinControl, autoMintAll);
}

std::pair<CAmount, CAmount> CWallet::GetSparkBalance()
{
    std::pair<CAmount, CAmount> balance = {0, 0};
    balance.first = sparkWallet->getAvailableBalance();
    balance.second = sparkWallet->getUnconfirmedBalance();
    return balance;
}

bool CWallet::IsSparkAddressMine(const std::string& address) {
    return sparkWallet->isAddressMine(address);
}

bool CWallet::SetSparkAddressBook(const std::string& address, const std::string& strName, const std::string& strPurpose)
{
    bool fUpdated = false;
    {
        LOCK(cs_wallet); // mapAddressBook
        std::map<std::string, CAddressBookData>::iterator mi = mapSparkAddressBook.find(address);
        fUpdated = mi != mapSparkAddressBook.end();
        mapSparkAddressBook[address].name = strName;
        if (!strPurpose.empty()) /* update purpose only if requested */
            mapSparkAddressBook[address].purpose = strPurpose;
    }

    NotifySparkAddressBookChanged(this, address, strName, IsSparkAddressMine(address),
                             strPurpose, (fUpdated ? CT_UPDATED : CT_NEW) );
    if (!fFileBacked)
        return false;
    if (!strPurpose.empty() && !CWalletDB(strWalletFile).WritePurpose(address, strPurpose))
        return false;
        
    return CWalletDB(strWalletFile).WriteName(address, strName);
}

bool CWallet::DelAddressBook(const std::string& address)
{
    bool checkSpark = false;
    {
        LOCK(cs_wallet); // mapAddressBook
        const spark::Params* params = spark::Params::get_default();
        unsigned char network = spark::GetNetworkType();
        unsigned char coinNetwork;
        spark::Address addr(params);

        try {
            coinNetwork = addr.decode(address);
        } catch (...) {
            checkSpark = false;
        }
        if(network == coinNetwork){
            checkSpark = true;
        } else {
            checkSpark = false;
        }

        if(fFileBacked)
        {
            if(checkSpark){
                BOOST_FOREACH(const PAIRTYPE(std::string, std::string) &item, mapSparkAddressBook[address].destdata)
                {
                    CWalletDB(strWalletFile).EraseDestData(address, item.first);
                }
            } else if(bip47::CPaymentCode::validate(address)) {
                BOOST_FOREACH(const PAIRTYPE(std::string, std::string) &item, mapRAPAddressBook[address].destdata)
                {
                    CWalletDB(strWalletFile).EraseDestData(address, item.first);
                }
            } else if (validateAddress(address)) {
                BOOST_FOREACH(const PAIRTYPE(std::string, std::string) &item, mapAddressBook[CBitcoinAddress(address).Get()].destdata)
                {
                    CWalletDB(strWalletFile).EraseDestData(address, item.first);
                }
            }
        }

        if(checkSpark){
            mapSparkAddressBook.erase(address);
        } else if(bip47::CPaymentCode::validate(address)) {
            mapRAPAddressBook.erase(address);
        } else if (validateAddress(address)) {
            mapAddressBook.erase(CBitcoinAddress(address).Get());
        }

    }
    
    if(checkSpark){
        NotifySparkAddressBookChanged(this, address, "", IsSparkAddressMine(address), "", CT_DELETED);
    } else if(bip47::CPaymentCode::validate(address)){
        bip47::CPaymentCode pcode(address);
        boost::optional<bip47::CPaymentCodeDescription> pcodeDesc;
        pcodeDesc = FindPcode(pcode);
        if(pcodeDesc) {
            NotifyRAPAddressBookChanged(this, address, "", true, "", CT_DELETED);
        } else {
            NotifyRAPAddressBookChanged(this, address, "", false, "", CT_DELETED);
        }
        
    } else if(validateAddress(address)){
        NotifyAddressBookChanged(this, CBitcoinAddress(address).Get(), "", ::IsMine(*this, CBitcoinAddress(address).Get()) != ISMINE_NO, "", CT_DELETED);
    }

    if (!fFileBacked)
        return false;
    CWalletDB(strWalletFile).ErasePurpose(address);
    return CWalletDB(strWalletFile).EraseName(address);
}

bool CWallet::validateAddress(const std::string& address)
{
    CBitcoinAddress addressParsed(address);
    return addressParsed.IsValid();
}

bool CWallet::validateSparkAddress(const std::string& address)
{
    const spark::Params* params = spark::Params::get_default();
    unsigned char network = spark::GetNetworkType();
    unsigned char coinNetwork;
    spark::Address addr(params);
    try {
        coinNetwork = addr.decode(address);
    } catch (...) {
        return false;
    }
    return network == coinNetwork;
}

bool CWallet::SetRAPAddressBook(const std::string& address, const std::string& strName, const std::string& strPurpose)
{
    bool fUpdated = false;
    {
        LOCK(cs_wallet); // mapAddressBook
        std::map<std::string, CAddressBookData>::iterator mi = mapRAPAddressBook.find(address);
        fUpdated = mi != mapRAPAddressBook.end();
        mapRAPAddressBook[address].name = strName;
        if (!strPurpose.empty()) /* update purpose only if requested */
            mapRAPAddressBook[address].purpose = strPurpose;
    }

    bip47::CPaymentCode pcode(address);
    boost::optional<bip47::CPaymentCodeDescription> pcodeDesc;
    pcodeDesc = FindPcode(pcode);
    if(pcodeDesc) {
        NotifyRAPAddressBookChanged(this, address, strName, true,
                             strPurpose, (fUpdated ? CT_UPDATED : CT_NEW) );
    } else {
        NotifyRAPAddressBookChanged(this, address, strName, false,
                             strPurpose, (fUpdated ? CT_UPDATED : CT_NEW) );
    }


    if (!fFileBacked)
        return false;
    if (!strPurpose.empty() && !CWalletDB(strWalletFile).WritePurpose(address, strPurpose))
        return false;
    return CWalletDB(strWalletFile).WriteName(address, strName);
}<|MERGE_RESOLUTION|>--- conflicted
+++ resolved
@@ -2542,18 +2542,7 @@
 
         if (!pwallet->IsSpent(hashTx, i))
         {
-<<<<<<< HEAD
-            const CTxOut &txout = tx->vout[i];
-            bool isPrivate = txout.scriptPubKey.IsZerocoinMint() || txout.scriptPubKey.IsSigmaMint()
-                    || txout.scriptPubKey.IsLelantusMint() || txout.scriptPubKey.IsLelantusJMint()
-                  || txout.scriptPubKey.IsSparkMint() || txout.scriptPubKey.IsSparkSMint();
-            bool condition = isPrivate;
-            if (fExcludeLocked)
-                condition = (isPrivate || pwallet->IsLockedCoin(hashTx, i));
-            nCredit += condition ? 0 : pwallet->GetCredit(txout, ISMINE_SPENDABLE);
-=======
             nCredit += pwallet->GetCredit(txout, ISMINE_SPENDABLE);
->>>>>>> d68f3af0
             if (!MoneyRange(nCredit))
                 throw std::runtime_error("CWalletTx::GetAvailableCredit() : value out of range");
         }
