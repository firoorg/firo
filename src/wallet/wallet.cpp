// Copyright (c) 2009-2010 Satoshi Nakamoto
// Copyright (c) 2009-2016 The Bitcoin Core developers
// Distributed under the MIT software license, see the accompanying
// file COPYING or http://www.opensource.org/licenses/mit-license.php.

#include "wallet.h"
#include "walletexcept.h"
#include "sigmaspendbuilder.h"
#include "lelantusjoinsplitbuilder.h"
#include "amount.h"
#include "base58.h"
#include "checkpoints.h"
#include "chain.h"
#include "wallet/coincontrol.h"
#include "consensus/consensus.h"
#include "consensus/validation.h"
#include "key.h"
#include "keystore.h"
#include "validation.h"
#include "sigma.h"
#include "../sigma/coinspend.h"
#include "../sigma/spend_metadata.h"
#include "../sigma/coin.h"
#include "lelantus.h"
#include "llmq/quorums_instantsend.h"
#include "llmq/quorums_chainlocks.h"
#include "net.h"
#include "policy/policy.h"
#include "primitives/block.h"
#include "primitives/transaction.h"
#include "script/script.h"
#include "script/sign.h"
#include "timedata.h"
#include "txmempool.h"
#include "util.h"
#include "ui_interface.h"
#include "utilmoneystr.h"
#include "validation.h"
#include "masternode-sync.h"
#include "random.h"
#include "init.h"
#include "hdmint/wallet.h"
#include "rpc/protocol.h"

#include "crypto/hmac_sha512.h"
#include "crypto/aes.h"

#include "hdmint/tracker.h"

#include "evo/deterministicmns.h"

#include <assert.h>
#include <boost/algorithm/string.hpp>
#include <boost/algorithm/string/replace.hpp>
#include <boost/filesystem.hpp>
#include <boost/thread.hpp>
#include <vector>

#include "bip47/account.h"
#include "bip47/paymentcode.h"
#include "bip47/bip47utils.h"

#ifdef ENABLE_ELYSIUM
#include "../elysium/rules.h"
#include "../elysium/packetencoder.h"
#include "../elysium/elysium.h"
#endif

#ifdef ENABLE_CLIENTAPI
#include "client-api/server.h"
#endif


CWallet* pwalletMain = NULL;

/** Transaction fee set by the user */
CFeeRate payTxFee(DEFAULT_TRANSACTION_FEE);
unsigned int nTxConfirmTarget = DEFAULT_TX_CONFIRM_TARGET;
bool bSpendZeroConfChange = DEFAULT_SPEND_ZEROCONF_CHANGE;
bool fSendFreeTransactions = DEFAULT_SEND_FREE_TRANSACTIONS;
bool fWalletRbf = DEFAULT_WALLET_RBF;
bool fRescanning = false;
bool fWalletInitialized = false;

const char * DEFAULT_WALLET_DAT = "wallet.dat";

/**
 * Fees smaller than this (in satoshi) are considered zero fee (for transaction creation)
 * Override with -mintxfee
 */
CFeeRate CWallet::minTxFee = CFeeRate(DEFAULT_TRANSACTION_MINFEE);
/**
 * If fee estimation does not have enough data to provide estimates, use this fee instead.
 * Has no effect if not using fee estimation
 * Override with -fallbackfee
 */
CFeeRate CWallet::fallbackFee = CFeeRate(DEFAULT_FALLBACK_FEE);

const uint256 CMerkleTx::ABANDON_HASH(uint256S("0000000000000000000000000000000000000000000000000000000000000001"));

/** @defgroup mapWallet
 *
 * @{
 */

struct CompareValueOnly
{
    bool operator()(const std::pair<CAmount, std::pair<const CWalletTx*, unsigned int> >& t1,
                    const std::pair<CAmount, std::pair<const CWalletTx*, unsigned int> >& t2) const
    {
        return t1.first < t2.first;
    }
};

struct CompareByAmount
{
    bool operator()(const CompactTallyItem& t1, const CompactTallyItem& t2) const
    {
        return t1.nAmount > t2.nAmount;
    }
};

static void EnsureMintWalletAvailable()
{
    if (!pwalletMain || !pwalletMain->zwallet) {
        throw std::logic_error("Sigma feature requires HD wallet");
    }
}

static void EnsureSparkWalletAvailable()
{
    if (!pwalletMain || !pwalletMain->sparkWallet) {
        throw std::logic_error("Spark feature requires HD wallet");
    }
}

std::string COutput::ToString() const {
    return strprintf("COutput(%s, %d, %d) [%s]", tx->GetHash().ToString(), i, nDepth, FormatMoney(tx->tx->vout[i].nValue));
}

class CAffectedKeysVisitor : public boost::static_visitor<void> {
private:
    const CKeyStore &keystore;
    std::vector<CKeyID> &vKeys;

public:
    CAffectedKeysVisitor(const CKeyStore &keystoreIn, std::vector<CKeyID> &vKeysIn) : keystore(keystoreIn), vKeys(vKeysIn) {}

    void Process(const CScript &script) {
        txnouttype type;
        std::vector<CTxDestination> vDest;
        int nRequired;
        if (ExtractDestinations(script, type, vDest, nRequired)) {
            BOOST_FOREACH(const CTxDestination &dest, vDest)
                boost::apply_visitor(*this, dest);
        }
    }

    void operator()(const CKeyID &keyId) {
        if (keystore.HaveKey(keyId))
            vKeys.push_back(keyId);
    }

    void operator()(const CScriptID &scriptId) {
        CScript script;
        if (keystore.GetCScript(scriptId, script))
            Process(script);
    }

    void operator()(const CNoDestination &none) {}
};

const CWalletTx *CWallet::GetWalletTx(const uint256 &hash) const {
    LOCK(cs_wallet);
    std::map<uint256, CWalletTx>::const_iterator it = mapWallet.find(hash);
    if (it == mapWallet.end())
        return NULL;
    return &(it->second);
}

CPubKey CWallet::GetKeyFromKeypath(uint32_t nChange, uint32_t nChild, CKey& secret) {
    AssertLockHeld(cs_wallet); // mapKeyMetadata

    uint32_t nIndex = Params().GetConsensus().IsMain() ? BIP44_FIRO_INDEX : BIP44_TEST_INDEX;

    // Fail if not using HD wallet (no keypaths)
    if (hdChain.masterKeyID.IsNull())
        throw std::runtime_error(std::string(__func__) + ": Non-HD wallet detected");

    // use BIP44 keypath: m / purpose' / coin_type' / account' / change / address_index
    CKey key;                      //master key seed (256bit)
    CExtKey masterKey;             //hd master key
    CExtKey purposeKey;            //key at m/44'
    CExtKey coinTypeKey;           //key at m/44'/<1/136>' (Testnet or Firo Coin Type respectively, according to SLIP-0044)
    CExtKey accountKey;            //key at m/44'/<1/136>'/0'
    CExtKey externalChainChildKey; //key at m/44'/<1/136>'/0'/<c> (Standard: 0/1, Mints: 2)
    CExtKey childKey;              //key at m/44'/<1/136>'/0'/<c>/<n>

    if(hdChain.nVersion >= CHDChain::VERSION_WITH_BIP39){
        MnemonicContainer mContainer = mnemonicContainer;
        DecryptMnemonicContainer(mContainer);
        SecureVector seed = mContainer.GetSeed();
        masterKey.SetMaster(&seed[0], seed.size());
    } else {
        // try to get the master key
        if (!GetKey(hdChain.masterKeyID, key))
            throw std::runtime_error(std::string(__func__) + ": Master key not found");
        masterKey.SetMaster(key.begin(), key.size());
    }

    // derive m/44'
    // use hardened derivation (child keys >= 0x80000000 are hardened after bip32)
    masterKey.Derive(purposeKey, BIP44_INDEX | BIP32_HARDENED_KEY_LIMIT);

    // derive m/44'/136'
    purposeKey.Derive(coinTypeKey, nIndex | BIP32_HARDENED_KEY_LIMIT);

    // derive m/44'/136'/0'
    coinTypeKey.Derive(accountKey, BIP32_HARDENED_KEY_LIMIT);

    // derive m/44'/136'/0'/<c>
    accountKey.Derive(externalChainChildKey, nChange);

    // derive m/44'/136'/0'/<c>/<n>
    externalChainChildKey.Derive(childKey, nChild);

    secret = childKey.key;

    CPubKey pubkey = secret.GetPubKey();
    assert(secret.VerifyPubKey(pubkey));

    return pubkey;
}

CPubKey CWallet::GenerateNewKey(uint32_t nChange, bool fWriteChain)
{
    AssertLockHeld(cs_wallet); // mapKeyMetadata
    bool fCompressed = CanSupportFeature(FEATURE_COMPRPUBKEY); // default to compressed public keys if we want 0.6.0 wallets

    CKey secret;

    // Create new metadata
    int64_t nCreationTime = GetTime();
    CKeyMetadata metadata(nCreationTime);
    metadata.nChange = Component(nChange, false);

    uint32_t nIndex = Params().GetConsensus().IsMain() ? BIP44_FIRO_INDEX : BIP44_TEST_INDEX;

    // use HD key derivation if HD was enabled during wallet creation
    // TODO: change code to foloow bitcoin structure more closely
    if (IsHDEnabled()) {
        // use BIP44 keypath: m / purpose' / coin_type' / account' / change / address_index
        CKey key;                      //master key seed (256bit)
        CExtKey masterKey;             //hd master key
        CExtKey purposeKey;            //key at m/44'
        CExtKey coinTypeKey;           //key at m/44'/<1/136>' (Testnet or Firo Coin Type respectively, according to SLIP-0044)
        CExtKey accountKey;            //key at m/44'/<1/136>'/0'
        CExtKey externalChainChildKey; //key at m/44'/<1/136>'/0'/<c> (Standard: 0/1, Mints: 2)
        CExtKey childKey;              //key at m/44'/<1/136>'/0'/<c>/<n>
        //For bip39 we use it's original way for generating keys to make it compatible with hardware and software wallets
        if(hdChain.nVersion >= CHDChain::VERSION_WITH_BIP39){
            MnemonicContainer mContainer = mnemonicContainer;
            DecryptMnemonicContainer(mContainer);
            SecureVector seed = mContainer.GetSeed();
            masterKey.SetMaster(seed.empty() ? nullptr: &seed[0], seed.size());
        } else {
            // try to get the master key
            if (!GetKey(hdChain.masterKeyID, key) || !key.size())
                throw std::runtime_error(std::string(__func__) + ": Master key not found");
            masterKey.SetMaster(key.begin(), key.size());
        }

        // derive m/44'
        // use hardened derivation (child keys >= 0x80000000 are hardened after bip32)
        masterKey.Derive(purposeKey, BIP44_INDEX | BIP32_HARDENED_KEY_LIMIT);

        // derive m/44'/136'
        purposeKey.Derive(coinTypeKey, nIndex | BIP32_HARDENED_KEY_LIMIT);

        // derive m/44'/136'/0'
        coinTypeKey.Derive(accountKey, BIP32_HARDENED_KEY_LIMIT);

        // derive m/44'/136'/0'/<c>
        accountKey.Derive(externalChainChildKey, nChange);

        // derive child key at next index, skip keys already known to the wallet
        do
        {
            if (hdChain.nExternalChainCounters.size() <= nChange) {
                hdChain.nExternalChainCounters.resize(nChange+1, 0);
            }
            externalChainChildKey.Derive(childKey, hdChain.nExternalChainCounters[nChange]);
            metadata.hdKeypath = "m/44'/" + std::to_string(nIndex) + "'/0'/" + std::to_string(nChange) + "/" + std::to_string(hdChain.nExternalChainCounters[nChange]);
            metadata.hdMasterKeyID = hdChain.masterKeyID;
            metadata.nChild = Component(hdChain.nExternalChainCounters[nChange], false);
            // increment childkey index
            hdChain.nExternalChainCounters[nChange]++;
        } while (HaveKey(childKey.key.GetPubKey().GetID()));
        secret = childKey.key;

        // update the chain model in the database
        if(fWriteChain){
            if (!CWalletDB(strWalletFile).WriteHDChain(hdChain))
                throw std::runtime_error(std::string(__func__) + ": Writing HD chain model failed");
        }
    /* bitcoin 0.14:
    if (IsHDEnabled()) {
        DeriveNewChildKey(metadata, secret);
    */
    } else {
        secret.MakeNewKey(fCompressed);
    }

    // Compressed public keys were introduced in version 0.6.0
    if (fCompressed)
        SetMinVersion(FEATURE_COMPRPUBKEY);

    CPubKey pubkey = secret.GetPubKey();
    assert(secret.VerifyPubKey(pubkey));

    mapKeyMetadata[pubkey.GetID()] = metadata;
    UpdateTimeFirstKey(nCreationTime);

    if (!AddKeyPubKey(secret, pubkey))
        throw std::runtime_error(std::string(__func__) + ": AddKey failed");
    return pubkey;
}

void CWallet::DeriveNewChildKey(CKeyMetadata& metadata, CKey& secret)
{
    // for now we use a fixed keypath scheme of m/0'/0'/k
    CKey key;                      //master key seed (256bit)
    CExtKey masterKey;             //hd master key
    CExtKey accountKey;            //key at m/0'
    CExtKey externalChainChildKey; //key at m/0'/0'
    CExtKey childKey;              //key at m/0'/0'/<n>'

    // try to get the master key
    if (!GetKey(hdChain.masterKeyID, key))
        throw std::runtime_error(std::string(__func__) + ": Master key not found");

    masterKey.SetMaster(key.begin(), key.size());

    // derive m/0'
    // use hardened derivation (child keys >= 0x80000000 are hardened after bip32)
    masterKey.Derive(accountKey, BIP32_HARDENED_KEY_LIMIT);

    // derive m/0'/0'
    accountKey.Derive(externalChainChildKey, BIP32_HARDENED_KEY_LIMIT);

    // derive child key at next index, skip keys already known to the wallet
    do {
        // always derive hardened keys
        // childIndex | BIP32_HARDENED_KEY_LIMIT = derive childIndex in hardened child-index-range
        // example: 1 | BIP32_HARDENED_KEY_LIMIT == 0x80000001 == 2147483649
        externalChainChildKey.Derive(childKey, hdChain.nExternalChainCounter | BIP32_HARDENED_KEY_LIMIT);
        metadata.hdKeypath = "m/0'/0'/" + std::to_string(hdChain.nExternalChainCounter) + "'";
        metadata.hdMasterKeyID = hdChain.masterKeyID;
        // increment childkey index
        hdChain.nExternalChainCounter++;
    } while (HaveKey(childKey.key.GetPubKey().GetID()));
    secret = childKey.key;

    // update the chain model in the database
    if (!CWalletDB(strWalletFile).WriteHDChain(hdChain))
        throw std::runtime_error(std::string(__func__) + ": Writing HD chain model failed");
}

bool CWallet::AddKeyPubKey(const CKey& secret, const CPubKey &pubkey)
{
    AssertLockHeld(cs_wallet); // mapKeyMetadata
    if (!CCryptoKeyStore::AddKeyPubKey(secret, pubkey))
        return false;

    // check if we need to remove from watch-only
    CScript script;
    script = GetScriptForDestination(pubkey.GetID());
    if (HaveWatchOnly(script))
        RemoveWatchOnly(script);
    script = GetScriptForRawPubKey(pubkey);
    if (HaveWatchOnly(script))
        RemoveWatchOnly(script);

    if (!fFileBacked)
        return true;
    if (!IsCrypted()) {
        return CWalletDB(strWalletFile).WriteKey(pubkey,
                                                 secret.GetPrivKey(),
                                                 mapKeyMetadata[pubkey.GetID()]);
    }
    return true;
}

bool CWallet::AddCryptedKey(const CPubKey &vchPubKey,
                            const std::vector<unsigned char> &vchCryptedSecret)
{
    if (!CCryptoKeyStore::AddCryptedKey(vchPubKey, vchCryptedSecret))
        return false;
    if (!fFileBacked)
        return true;
    {
        LOCK(cs_wallet);
        if (pwalletdbEncryption)
            return pwalletdbEncryption->WriteCryptedKey(vchPubKey,
                                                        vchCryptedSecret,
                                                        mapKeyMetadata[vchPubKey.GetID()]);
        else
            return CWalletDB(strWalletFile).WriteCryptedKey(vchPubKey,
                                                            vchCryptedSecret,
                                                            mapKeyMetadata[vchPubKey.GetID()]);
    }
    return false;
}

bool CWallet::LoadKeyMetadata(const CTxDestination& keyID, const CKeyMetadata &meta)
{
    AssertLockHeld(cs_wallet); // mapKeyMetadata
    UpdateTimeFirstKey(meta.nCreateTime);
    mapKeyMetadata[keyID] = meta;
    return true;
}

bool CWallet::LoadCryptedKey(const CPubKey &vchPubKey, const std::vector<unsigned char> &vchCryptedSecret)
{
    return CCryptoKeyStore::AddCryptedKey(vchPubKey, vchCryptedSecret);
}

void CWallet::UpdateTimeFirstKey(int64_t nCreateTime)
{
    AssertLockHeld(cs_wallet);
    if (nCreateTime <= 1) {
        // Cannot determine birthday information, so set the wallet birthday to
        // the beginning of time.
        nTimeFirstKey = 1;
    } else if (!nTimeFirstKey || nCreateTime < nTimeFirstKey) {
        nTimeFirstKey = nCreateTime;
    }
}

bool CWallet::AddCScript(const CScript& redeemScript)
{
    if (!CCryptoKeyStore::AddCScript(redeemScript))
        return false;
    if (!fFileBacked)
        return true;
    return CWalletDB(strWalletFile).WriteCScript(Hash160(redeemScript), redeemScript);
}

bool CWallet::LoadCScript(const CScript& redeemScript)
{
    /* A sanity check was added in pull #3843 to avoid adding redeemScripts
     * that never can be redeemed. However, old wallets may still contain
     * these. Do not add them to the wallet and warn. */
    if (redeemScript.size() > MAX_SCRIPT_ELEMENT_SIZE)
    {
        std::string strAddr = CBitcoinAddress(CScriptID(redeemScript)).ToString();
        LogPrintf("%s: Warning: This wallet contains a redeemScript of size %i which exceeds maximum size %i thus can never be redeemed. Do not use address %s.\n",
            __func__, redeemScript.size(), MAX_SCRIPT_ELEMENT_SIZE, strAddr);
        return true;
    }

    return CCryptoKeyStore::AddCScript(redeemScript);
}

bool CWallet::AddWatchOnly(const CScript& dest)
{
    if (!CCryptoKeyStore::AddWatchOnly(dest))
        return false;
    const CKeyMetadata& meta = mapKeyMetadata[CScriptID(dest)];
    UpdateTimeFirstKey(meta.nCreateTime);
    NotifyWatchonlyChanged(true);
    if (!fFileBacked)
        return true;
    return CWalletDB(strWalletFile).WriteWatchOnly(dest, meta);
}

bool CWallet::AddWatchOnly(const CScript& dest, int64_t nCreateTime)
{
    mapKeyMetadata[CScriptID(dest)].nCreateTime = nCreateTime;
    return AddWatchOnly(dest);
}

bool CWallet::RemoveWatchOnly(const CScript &dest)
{
    AssertLockHeld(cs_wallet);
    if (!CCryptoKeyStore::RemoveWatchOnly(dest))
        return false;
    if (!HaveWatchOnly())
        NotifyWatchonlyChanged(false);
    if (fFileBacked)
        if (!CWalletDB(strWalletFile).EraseWatchOnly(dest))
            return false;

    return true;
}

bool CWallet::LoadWatchOnly(const CScript &dest)
{
    return CCryptoKeyStore::AddWatchOnly(dest);
}

bool CWallet::Unlock(const SecureString &strWalletPassphrase, const bool& fFirstUnlock)
{
    CCrypter crypter;
    CKeyingMaterial vMasterKey;

    {
        LOCK(cs_wallet);
        BOOST_FOREACH(const MasterKeyMap::value_type& pMasterKey, mapMasterKeys)
        {
            if(!crypter.SetKeyFromPassphrase(strWalletPassphrase, pMasterKey.second.vchSalt, pMasterKey.second.nDeriveIterations, pMasterKey.second.nDerivationMethod))
                return false;
            if (!crypter.Decrypt(pMasterKey.second.vchCryptedKey, vMasterKey))
                continue; // try another master key
            if (CCryptoKeyStore::Unlock(vMasterKey, fFirstUnlock))
                return true;
        }
    }
    return false;
}

bool CWallet::ChangeWalletPassphrase(const SecureString& strOldWalletPassphrase, const SecureString& strNewWalletPassphrase)
{
    bool fWasLocked = IsLocked();

    {
        LOCK(cs_wallet);
        Lock();

        CCrypter crypter;
        CKeyingMaterial vMasterKey;
        BOOST_FOREACH(MasterKeyMap::value_type& pMasterKey, mapMasterKeys)
        {
            if(!crypter.SetKeyFromPassphrase(strOldWalletPassphrase, pMasterKey.second.vchSalt, pMasterKey.second.nDeriveIterations, pMasterKey.second.nDerivationMethod))
                return false;
            if (!crypter.Decrypt(pMasterKey.second.vchCryptedKey, vMasterKey))
                return false;
            if (CCryptoKeyStore::Unlock(vMasterKey))
            {
                int64_t nStartTime = GetTimeMillis();
                crypter.SetKeyFromPassphrase(strNewWalletPassphrase, pMasterKey.second.vchSalt, pMasterKey.second.nDeriveIterations, pMasterKey.second.nDerivationMethod);
                pMasterKey.second.nDeriveIterations = pMasterKey.second.nDeriveIterations * (100 / ((double)(GetTimeMillis() - nStartTime)));

                nStartTime = GetTimeMillis();
                crypter.SetKeyFromPassphrase(strNewWalletPassphrase, pMasterKey.second.vchSalt, pMasterKey.second.nDeriveIterations, pMasterKey.second.nDerivationMethod);
                pMasterKey.second.nDeriveIterations = (pMasterKey.second.nDeriveIterations + pMasterKey.second.nDeriveIterations * 100 / ((double)(GetTimeMillis() - nStartTime))) / 2;

                if (pMasterKey.second.nDeriveIterations < 25000)
                    pMasterKey.second.nDeriveIterations = 25000;

                LogPrintf("Wallet passphrase changed to an nDeriveIterations of %i\n", pMasterKey.second.nDeriveIterations);

                if (!crypter.SetKeyFromPassphrase(strNewWalletPassphrase, pMasterKey.second.vchSalt, pMasterKey.second.nDeriveIterations, pMasterKey.second.nDerivationMethod))
                    return false;
                if (!crypter.Encrypt(vMasterKey, pMasterKey.second.vchCryptedKey))
                    return false;
                CWalletDB(strWalletFile).WriteMasterKey(pMasterKey.first, pMasterKey.second);
                if (fWasLocked)
                    Lock();
                return true;
            }
        }
    }

    return false;
}

void CWallet::SetBestChain(const CBlockLocator& loc)
{
    CWalletDB walletdb(strWalletFile);
    walletdb.WriteBestBlock(loc);
}

bool CWallet::SetMinVersion(enum WalletFeature nVersion, CWalletDB* pwalletdbIn, bool fExplicit)
{
    LOCK(cs_wallet); // nWalletVersion
    if (nWalletVersion >= nVersion)
        return true;

    // when doing an explicit upgrade, if we pass the max version permitted, upgrade all the way
    if (fExplicit && nVersion > nWalletMaxVersion)
            nVersion = FEATURE_LATEST;

    nWalletVersion = nVersion;

    if (nVersion > nWalletMaxVersion)
        nWalletMaxVersion = nVersion;

    if (fFileBacked)
    {
        CWalletDB* pwalletdb = pwalletdbIn ? pwalletdbIn : new CWalletDB(strWalletFile);
        if (nWalletVersion > 40000)
            pwalletdb->WriteMinVersion(nWalletVersion);
        if (!pwalletdbIn)
            delete pwalletdb;
    }

    return true;
}

bool CWallet::SetMaxVersion(int nVersion)
{
    LOCK(cs_wallet); // nWalletVersion, nWalletMaxVersion
    // cannot downgrade below current version
    if (nWalletVersion > nVersion)
        return false;

    nWalletMaxVersion = nVersion;

    return true;
}

std::set<uint256> CWallet::GetConflicts(const uint256& txid) const
{
    std::set<uint256> result;
    AssertLockHeld(cs_wallet);

    std::map<uint256, CWalletTx>::const_iterator it = mapWallet.find(txid);
    if (it == mapWallet.end())
        return result;
    const CWalletTx& wtx = it->second;

    std::pair<TxSpends::const_iterator, TxSpends::const_iterator> range;

    BOOST_FOREACH(const CTxIn& txin, wtx.tx->vin)
    {
        if (mapTxSpends.count(txin.prevout) <= 1)
            continue;  // No conflict if zero or one spends
        range = mapTxSpends.equal_range(txin.prevout);
        for (TxSpends::const_iterator _it = range.first; _it != range.second; ++_it)
            result.insert(_it->second);
    }
    return result;
}

bool CWallet::HasWalletSpend(const uint256& txid) const
{
    AssertLockHeld(cs_wallet);
    auto iter = mapTxSpends.lower_bound(COutPoint(txid, 0));
    return (iter != mapTxSpends.end() && iter->first.hash == txid);
}

void CWallet::Flush(bool shutdown)
{
    bitdb.Flush(shutdown);
}

bool CWallet::Verify()
{
    if (GetBoolArg("-disablewallet", DEFAULT_DISABLE_WALLET))
        return true;

    LogPrintf("Using BerkeleyDB version %s\n", DbEnv::version(0, 0, 0));
    std::string walletFile = GetArg("-wallet", DEFAULT_WALLET_DAT);

    LogPrintf("Using wallet %s\n", walletFile);
    uiInterface.InitMessage(_("Verifying wallet..."));

    // Wallet file must be a plain filename without a directory
    if (walletFile != boost::filesystem::basename(walletFile) + boost::filesystem::extension(walletFile))
        return InitError(strprintf(_("Wallet %s resides outside data directory %s"), walletFile, GetDataDir().string()));

    if (!bitdb.Open(GetDataDir()))
    {
        // try moving the database env out of the way
        boost::filesystem::path pathDatabase = GetDataDir() / "database";
        boost::filesystem::path pathDatabaseBak = GetDataDir() / strprintf("database.%d.bak", GetTime());
        try {
            boost::filesystem::rename(pathDatabase, pathDatabaseBak);
            LogPrintf("Moved old %s to %s. Retrying.\n", pathDatabase.string(), pathDatabaseBak.string());
        } catch (const boost::filesystem::filesystem_error&) {
            // failure is ok (well, not really, but it's not worse than what we started with)
        }

        // try again
        if (!bitdb.Open(GetDataDir())) {
            // if it still fails, it probably means we can't even create the database env
            return InitError(strprintf(_("Error initializing wallet database environment %s!"), GetDataDir()));
        }
    }

    if (GetBoolArg("-salvagewallet", false))
    {
        // Recover readable keypairs:
        if (!CWalletDB::Recover(bitdb, walletFile, true))
            return false;
    }

    if (boost::filesystem::exists(GetDataDir() / walletFile))
    {
        CDBEnv::VerifyResult r = bitdb.Verify(walletFile, CWalletDB::Recover);
        if (r == CDBEnv::RECOVER_OK)
        {
            InitWarning(strprintf(_("Warning: Wallet file corrupt, data salvaged!"
                                         " Original %s saved as %s in %s; if"
                                         " your balance or transactions are incorrect you should"
                                         " restore from a backup."),
                walletFile, "wallet.{timestamp}.bak", GetDataDir()));
        }
        if (r == CDBEnv::RECOVER_FAIL)
            return InitError(strprintf(_("%s corrupt, salvage failed"), walletFile));
    }

    return true;
}

void CWallet::SyncMetaData(std::pair<TxSpends::iterator, TxSpends::iterator> range)
{
    // We want all the wallet transactions in range to have the same metadata as
    // the oldest (smallest nOrderPos).
    // So: find smallest nOrderPos:

    int nMinOrderPos = std::numeric_limits<int>::max();
    const CWalletTx* copyFrom = NULL;
    for (TxSpends::iterator it = range.first; it != range.second; ++it)
    {
        const uint256& hash = it->second;
        int n = mapWallet[hash].nOrderPos;
        if (n < nMinOrderPos)
        {
            nMinOrderPos = n;
            copyFrom = &mapWallet[hash];
        }
    }
    // Now copy data from copyFrom to rest:
    for (TxSpends::iterator it = range.first; it != range.second; ++it)
    {
        const uint256& hash = it->second;
        CWalletTx* copyTo = &mapWallet[hash];
        if (copyFrom == copyTo) continue;
        if (!copyFrom->IsEquivalentTo(*copyTo)) continue;
        copyTo->mapValue = copyFrom->mapValue;
        copyTo->vOrderForm = copyFrom->vOrderForm;
        // fTimeReceivedIsTxTime not copied on purpose
        // nTimeReceived not copied on purpose
        copyTo->nTimeSmart = copyFrom->nTimeSmart;
        copyTo->fFromMe = copyFrom->fFromMe;
        copyTo->strFromAccount = copyFrom->strFromAccount;
        // nOrderPos not copied on purpose
        // cached members not copied on purpose
    }
}

/**
 * Outpoint is spent if any non-conflicted transaction
 * spends it:
 */
bool CWallet::IsSpent(const uint256 &hash, unsigned int n) const
{
    auto tx = GetWalletTx(hash);

    // Try to handle mint output first.
    if (tx && tx->tx->vout.size() > n) {
        LOCK(cs_wallet);

        auto& script = tx->tx->vout[n].scriptPubKey;
        CWalletDB db(strWalletFile);

        if (script.IsZerocoinMint()) {
            return true;
        } else if (zwallet && script.IsSigmaMint()) {
            auto pub = sigma::ParseSigmaMintScript(script);
            uint256 hashPubcoin = primitives::GetPubCoinValueHash(pub);
            CMintMeta meta;
            if(!zwallet->GetTracker().GetMetaFromPubcoin(hashPubcoin, meta)){
                return false;
            }
            return meta.isUsed;
        } else if (zwallet && (script.IsLelantusMint() || script.IsLelantusJMint())) {
            secp_primitives::GroupElement pubcoin;
            try {
                lelantus::ParseLelantusMintScript(script, pubcoin);
            } catch (std::invalid_argument &) {
                return false;
            }
            uint256 hashPubcoin = primitives::GetPubCoinValueHash(pubcoin);
            CLelantusMintMeta meta;
            if(!zwallet->GetTracker().GetLelantusMetaFromPubcoin(hashPubcoin, meta)){
                return false;
            }
            return meta.isUsed;
        }
    }

    // Normal output.
    const COutPoint outpoint(hash, n);
    std::pair<TxSpends::const_iterator, TxSpends::const_iterator> range;
    range = mapTxSpends.equal_range(outpoint);

    for (TxSpends::const_iterator it = range.first; it != range.second; ++it)
    {
        const uint256& wtxid = it->second;
        std::map<uint256, CWalletTx>::const_iterator mit = mapWallet.find(wtxid);
        if (mit != mapWallet.end()) {
            int depth = mit->second.GetDepthInMainChain();
            if (depth > 0  || (depth == 0 && !mit->second.isAbandoned()))
                return true; // Spent
        }
    }
    return false;
}

void CWallet::AddToSpends(const COutPoint& outpoint, const uint256& wtxid)
{
    mapTxSpends.insert(std::make_pair(outpoint, wtxid));
    setWalletUTXO.erase(outpoint);

    std::pair<TxSpends::iterator, TxSpends::iterator> range;
    range = mapTxSpends.equal_range(outpoint);
    SyncMetaData(range);
}


void CWallet::AddToSpends(const uint256& wtxid)
{
    assert(mapWallet.count(wtxid));
    CWalletTx& thisTx = mapWallet[wtxid];
    if (thisTx.IsCoinBase()) // Coinbases don't spend anything!
        return;

    BOOST_FOREACH(const CTxIn& txin, thisTx.tx->vin) {
        if (!txin.IsZerocoinSpend() && !txin.IsSigmaSpend() && !txin.IsLelantusJoinSplit() && !thisTx.tx->IsSparkSpend()) {
            AddToSpends(txin.prevout, wtxid);
        }
    }
}

bool CWallet::EncryptWallet(const SecureString& strWalletPassphrase)
{
    if (IsCrypted())
        return false;

    CKeyingMaterial vMasterKey;

    vMasterKey.resize(WALLET_CRYPTO_KEY_SIZE);
    GetStrongRandBytes(&vMasterKey[0], WALLET_CRYPTO_KEY_SIZE);

    CMasterKey kMasterKey;

    kMasterKey.vchSalt.resize(WALLET_CRYPTO_SALT_SIZE);
    GetStrongRandBytes(&kMasterKey.vchSalt[0], WALLET_CRYPTO_SALT_SIZE);

    CCrypter crypter;
    int64_t nStartTime = GetTimeMillis();
    crypter.SetKeyFromPassphrase(strWalletPassphrase, kMasterKey.vchSalt, 25000, kMasterKey.nDerivationMethod);
    kMasterKey.nDeriveIterations = 2500000 / ((double)(GetTimeMillis() - nStartTime));

    nStartTime = GetTimeMillis();
    crypter.SetKeyFromPassphrase(strWalletPassphrase, kMasterKey.vchSalt, kMasterKey.nDeriveIterations, kMasterKey.nDerivationMethod);
    kMasterKey.nDeriveIterations = (kMasterKey.nDeriveIterations + kMasterKey.nDeriveIterations * 100 / ((double)(GetTimeMillis() - nStartTime))) / 2;

    if (kMasterKey.nDeriveIterations < 25000)
        kMasterKey.nDeriveIterations = 25000;

    LogPrintf("Encrypting Wallet with an nDeriveIterations of %i\n", kMasterKey.nDeriveIterations);

    if (!crypter.SetKeyFromPassphrase(strWalletPassphrase, kMasterKey.vchSalt, kMasterKey.nDeriveIterations, kMasterKey.nDerivationMethod))
        return false;
    if (!crypter.Encrypt(vMasterKey, kMasterKey.vchCryptedKey))
        return false;

    {
        LOCK(cs_wallet);
        mapMasterKeys[++nMasterKeyMaxID] = kMasterKey;
        if (fFileBacked)
        {
            assert(!pwalletdbEncryption);
            pwalletdbEncryption = new CWalletDB(strWalletFile);
            if (!pwalletdbEncryption->TxnBegin()) {
                delete pwalletdbEncryption;
                pwalletdbEncryption = NULL;
                return false;
            }
            pwalletdbEncryption->WriteMasterKey(nMasterKeyMaxID, kMasterKey);
        }

        if (!EncryptKeys(vMasterKey))
        {
            if (fFileBacked) {
                pwalletdbEncryption->TxnAbort();
                delete pwalletdbEncryption;
            }
            // We now probably have half of our keys encrypted in memory, and half not...
            // die and let the user reload the unencrypted wallet.
            assert(false);
        }

        // Encryption was introduced in version 0.4.0
        SetMinVersion(FEATURE_WALLETCRYPT, pwalletdbEncryption, true);

        if (fFileBacked)
        {
            if (!pwalletdbEncryption->TxnCommit()) {
                delete pwalletdbEncryption;
                // We now have keys encrypted in memory, but not on disk...
                // die to avoid confusion and let the user reload the unencrypted wallet.
                assert(false);
            }

            delete pwalletdbEncryption;
            pwalletdbEncryption = NULL;
        }

        Lock();
        Unlock(strWalletPassphrase, true);

        if(!mnemonicContainer.IsNull() && hdChain.nVersion >= CHDChain::VERSION_WITH_BIP39) {
            assert(EncryptMnemonicContainer(vMasterKey));
            SetMinVersion(FEATURE_HD);
            assert(SetMnemonicContainer(mnemonicContainer, false));
            TopUpKeyPool();
        }

        Lock();

        // Need to completely rewrite the wallet file; if we don't, bdb might keep
        // bits of the unencrypted private key in slack space in the database file.
        CDB::Rewrite(strWalletFile);

    }
    NotifyStatusChanged(this);

    return true;
}

DBErrors CWallet::ReorderTransactions()
{
    LOCK(cs_wallet);
    CWalletDB walletdb(strWalletFile);

    // Old wallets didn't have any defined order for transactions
    // Probably a bad idea to change the output of this

    // First: get all CWalletTx and CAccountingEntry into a sorted-by-time multimap.
    typedef std::pair<CWalletTx*, CAccountingEntry*> TxPair;
    typedef std::multimap<int64_t, TxPair > TxItems;
    TxItems txByTime;

    for (std::map<uint256, CWalletTx>::iterator it = mapWallet.begin(); it != mapWallet.end(); ++it)
    {
        CWalletTx* wtx = &((*it).second);
        txByTime.insert(make_pair(wtx->nTimeReceived, TxPair(wtx, (CAccountingEntry*)0)));
    }
    std::list<CAccountingEntry> acentries;
    walletdb.ListAccountCreditDebit("", acentries);
    BOOST_FOREACH(CAccountingEntry& entry, acentries)
    {
        txByTime.insert(make_pair(entry.nTime, TxPair((CWalletTx*)0, &entry)));
    }

    nOrderPosNext = 0;
    std::vector<int64_t> nOrderPosOffsets;
    for (TxItems::iterator it = txByTime.begin(); it != txByTime.end(); ++it)
    {
        CWalletTx *const pwtx = (*it).second.first;
        CAccountingEntry *const pacentry = (*it).second.second;
        int64_t& nOrderPos = (pwtx != 0) ? pwtx->nOrderPos : pacentry->nOrderPos;

        if (nOrderPos == -1)
        {
            nOrderPos = nOrderPosNext++;
            nOrderPosOffsets.push_back(nOrderPos);

            if (pwtx)
            {
                if (!walletdb.WriteTx(*pwtx))
                    return DB_LOAD_FAIL;
            }
            else
                if (!walletdb.WriteAccountingEntry(pacentry->nEntryNo, *pacentry))
                    return DB_LOAD_FAIL;
        }
        else
        {
            int64_t nOrderPosOff = 0;
            BOOST_FOREACH(const int64_t& nOffsetStart, nOrderPosOffsets)
            {
                if (nOrderPos >= nOffsetStart)
                    ++nOrderPosOff;
            }
            nOrderPos += nOrderPosOff;
            nOrderPosNext = std::max(nOrderPosNext, nOrderPos + 1);

            if (!nOrderPosOff)
                continue;

            // Since we're changing the order, write it back
            if (pwtx)
            {
                if (!walletdb.WriteTx(*pwtx))
                    return DB_LOAD_FAIL;
            }
            else
                if (!walletdb.WriteAccountingEntry(pacentry->nEntryNo, *pacentry))
                    return DB_LOAD_FAIL;
        }
    }
    walletdb.WriteOrderPosNext(nOrderPosNext);

    return DB_LOAD_OK;
}

int64_t CWallet::IncOrderPosNext(CWalletDB *pwalletdb)
{
    AssertLockHeld(cs_wallet); // nOrderPosNext
    int64_t nRet = nOrderPosNext++;
    if (pwalletdb) {
        pwalletdb->WriteOrderPosNext(nOrderPosNext);
    } else {
        CWalletDB(strWalletFile).WriteOrderPosNext(nOrderPosNext);
    }
    return nRet;
}

bool CWallet::AccountMove(std::string strFrom, std::string strTo, CAmount nAmount, std::string strComment)
{
    CWalletDB walletdb(strWalletFile);
    if (!walletdb.TxnBegin())
        return false;

    int64_t nNow = GetAdjustedTime();

    // Debit
    CAccountingEntry debit;
    debit.nOrderPos = IncOrderPosNext(&walletdb);
    debit.strAccount = strFrom;
    debit.nCreditDebit = -nAmount;
    debit.nTime = nNow;
    debit.strOtherAccount = strTo;
    debit.strComment = strComment;
    AddAccountingEntry(debit, &walletdb);

    // Credit
    CAccountingEntry credit;
    credit.nOrderPos = IncOrderPosNext(&walletdb);
    credit.strAccount = strTo;
    credit.nCreditDebit = nAmount;
    credit.nTime = nNow;
    credit.strOtherAccount = strFrom;
    credit.strComment = strComment;
    AddAccountingEntry(credit, &walletdb);

    if (!walletdb.TxnCommit())
        return false;

    return true;
}

bool CWallet::GetAccountPubkey(CPubKey &pubKey, std::string strAccount, bool bForceNew)
{
    CWalletDB walletdb(strWalletFile);

    CAccount account;
    walletdb.ReadAccount(strAccount, account);

    if (!bForceNew) {
        if (!account.vchPubKey.IsValid())
            bForceNew = true;
        else {
            // Check if the current key has been used
            CScript scriptPubKey = GetScriptForDestination(account.vchPubKey.GetID());
            for (std::map<uint256, CWalletTx>::iterator it = mapWallet.begin();
                 it != mapWallet.end() && account.vchPubKey.IsValid();
                 ++it)
                BOOST_FOREACH(const CTxOut& txout, (*it).second.tx->vout)
                    if (txout.scriptPubKey == scriptPubKey) {
                        bForceNew = true;
                        break;
                    }
        }
    }

    // Generate a new key
    if (bForceNew) {
        if (!GetKeyFromPool(account.vchPubKey))
            return false;

        SetAddressBook(account.vchPubKey.GetID(), strAccount, "receive");
        walletdb.WriteAccount(strAccount, account);
    }

    pubKey = account.vchPubKey;

    return true;
}

void CWallet::MarkDirty()
{
    {
        LOCK(cs_wallet);
        BOOST_FOREACH(PAIRTYPE(const uint256, CWalletTx)& item, mapWallet)
            item.second.MarkDirty();
    }
}

namespace {
void HandleSecretAddresses(CWallet & wallet, bip47::CAccountReceiver const & receiver)
{
    if (wallet.IsLocked()) {
        wallet.NotifyBip47KeysChanged(receiver.getAccountNum(), chainActive.Tip());
        return;
    }

    bip47::utils::AddReceiverSecretAddresses(receiver, wallet);
}
}

bool CWallet::MarkReplaced(const uint256& originalHash, const uint256& newHash)
{
    LOCK(cs_wallet);

    auto mi = mapWallet.find(originalHash);

    // There is a bug if MarkReplaced is not called on an existing wallet transaction.
    assert(mi != mapWallet.end());

    CWalletTx& wtx = (*mi).second;

    // Ensure for now that we're not overwriting data
    assert(wtx.mapValue.count("replaced_by_txid") == 0);

    wtx.mapValue["replaced_by_txid"] = newHash.ToString();

    CWalletDB walletdb(strWalletFile, "r+");

    bool success = true;
    if (!walletdb.WriteTx(wtx)) {
        LogPrintf("%s: Updating walletdb tx %s failed", __func__, wtx.GetHash().ToString());
        success = false;
    }

    NotifyTransactionChanged(this, originalHash, CT_UPDATED);

    return success;
}

bool CWallet::AddToWallet(const CWalletTx& wtxIn, bool fFlushOnClose)
{
    LOCK(cs_wallet);

    CWalletDB walletdb(strWalletFile, "r+", fFlushOnClose);

    uint256 hash = wtxIn.GetHash();

    // Inserts only if not already there, returns tx inserted or tx found
    std::pair<std::map<uint256, CWalletTx>::iterator, bool> ret = mapWallet.insert(std::make_pair(hash, wtxIn));
    CWalletTx& wtx = (*ret.first).second;
    wtx.BindWallet(this);
    bool fInsertedNew = ret.second;
    if (fInsertedNew)
    {
        wtx.nTimeReceived = GetAdjustedTime();
        wtx.nOrderPos = IncOrderPosNext(&walletdb);
        wtxOrdered.insert(make_pair(wtx.nOrderPos, TxPair(&wtx, (CAccountingEntry*)0)));

        auto mnList = deterministicMNManager->GetListAtChainTip();
        for(unsigned int i = 0; i < wtx.tx->vout.size(); ++i) {
            if (IsMine(wtx.tx->vout[i]) && !IsSpent(hash, i)) {
                setWalletUTXO.insert(COutPoint(hash, i));
                if (deterministicMNManager->IsProTxWithCollateral(wtx.tx, i) || mnList.HasMNByCollateral(COutPoint(hash, i))) {
                    LockCoin(COutPoint(hash, i));
                }
            }
        }

        wtx.nTimeSmart = wtx.nTimeReceived;
        if (!wtxIn.hashUnset())
        {
            if (mapBlockIndex.count(wtxIn.hashBlock))
            {
                int64_t latestNow = wtx.nTimeReceived;
                int64_t latestEntry = 0;
                {
                    // Tolerate times up to the last timestamp in the wallet not more than 5 minutes into the future
                    int64_t latestTolerated = latestNow + 300;
                    const TxItems & txOrdered = wtxOrdered;
                    for (TxItems::const_reverse_iterator it = txOrdered.rbegin(); it != txOrdered.rend(); ++it)
                    {
                        CWalletTx *const pwtx = (*it).second.first;
                        if (pwtx == &wtx)
                            continue;
                        CAccountingEntry *const pacentry = (*it).second.second;
                        int64_t nSmartTime;
                        if (pwtx)
                        {
                            nSmartTime = pwtx->nTimeSmart;
                            if (!nSmartTime)
                                nSmartTime = pwtx->nTimeReceived;
                        }
                        else
                            nSmartTime = pacentry->nTime;
                        if (nSmartTime <= latestTolerated)
                        {
                            latestEntry = nSmartTime;
                            if (nSmartTime > latestNow)
                                latestNow = nSmartTime;
                            break;
                        }
                    }
                }

                int64_t blocktime = mapBlockIndex[wtxIn.hashBlock]->GetBlockTime();
                wtx.nTimeSmart = std::max(latestEntry, std::min(blocktime, latestNow));
            }
            else
                LogPrintf("AddToWallet(): found %s in block %s not in index\n",
                         wtxIn.GetHash().ToString(),
                         wtxIn.hashBlock.ToString());
        }
        AddToSpends(hash);
    }

    bool fUpdated = false;
    if (!fInsertedNew)
    {
        // Merge
        if (!wtxIn.hashUnset() && wtxIn.hashBlock != wtx.hashBlock)
        {
            wtx.hashBlock = wtxIn.hashBlock;
            fUpdated = true;
        }
        // If no longer abandoned, update
        if (wtxIn.hashBlock.IsNull() && wtx.isAbandoned())
        {
            wtx.hashBlock = wtxIn.hashBlock;
            fUpdated = true;
        }
        if (wtxIn.nIndex != -1 && (wtxIn.nIndex != wtx.nIndex))
        {
            wtx.nIndex = wtxIn.nIndex;
            fUpdated = true;
        }
        if (wtxIn.fFromMe && wtxIn.fFromMe != wtx.fFromMe)
        {
            wtx.fFromMe = wtxIn.fFromMe;
            fUpdated = true;
        }
    }

    //// debug print
    LogPrintf("AddToWallet %s  %s%s\n", wtxIn.GetHash().ToString(), (fInsertedNew ? "new" : ""), (fUpdated ? "update" : ""));

    // Write to disk
    if (fInsertedNew || fUpdated)
        if (!walletdb.WriteTx(wtx))
            return false;

    // Handle bip47 notification tx
    if (fInsertedNew)
    {
        HandleBip47Transaction(wtx);
        HandleSparkTransaction(wtx);
    }

    // Break debit/credit balance caches:
    wtx.MarkDirty();

    // Notify UI of new or updated transaction
    NotifyTransactionChanged(this, hash, fInsertedNew ? CT_NEW : CT_UPDATED);

    // notify an external script when a wallet transaction comes in or is updated
    std::string strCmd = GetArg("-walletnotify", "");

    if ( !strCmd.empty())
    {
        boost::replace_all(strCmd, "%s", wtxIn.GetHash().GetHex());
        boost::thread t(runCommand, strCmd); // thread runs free
    }

    return true;
}

bool CWallet::LoadToWallet(const CWalletTx& wtxIn)
{
    uint256 hash = wtxIn.GetHash();

    mapWallet[hash] = wtxIn;
    CWalletTx& wtx = mapWallet[hash];
    wtx.BindWallet(this);
    wtxOrdered.insert(make_pair(wtx.nOrderPos, TxPair(&wtx, (CAccountingEntry*)0)));
    AddToSpends(hash);
    BOOST_FOREACH(const CTxIn& txin, wtx.tx->vin) {
        if (mapWallet.count(txin.prevout.hash)) {
            CWalletTx& prevtx = mapWallet[txin.prevout.hash];
            if (prevtx.nIndex == -1 && !prevtx.hashUnset()) {
                MarkConflicted(prevtx.hashBlock, wtx.GetHash());
            }
        }
    }

    return true;
}

/**
 * Add a transaction to the wallet, or update it.  pIndex and posInBlock should
 * be set when the transaction was known to be included in a block.  When
 * posInBlock = SYNC_TRANSACTION_NOT_IN_BLOCK (-1) , then wallet state is not
 * updated in AddToWallet, but notifications happen and cached balances are
 * marked dirty.
 * If fUpdate is true, existing transactions will be updated.
 * TODO: One exception to this is that the abandoned state is cleared under the
 * assumption that any further notification of a transaction that was considered
 * abandoned is an indication that it is not safe to be considered abandoned.
 * Abandoned state should probably be more carefuly tracked via different
 * posInBlock signals or by checking mempool presence when necessary.
 */
bool CWallet::AddToWalletIfInvolvingMe(const CTransaction& tx, const CBlockIndex* pIndex, int posInBlock, bool fUpdate)
{
    {
        AssertLockHeld(cs_wallet);

        if (posInBlock != -1) {
            if(!(tx.IsCoinBase() || tx.IsSigmaSpend() || tx.IsZerocoinRemint() || tx.IsZerocoinSpend() || tx.IsLelantusJoinSplit() || tx.IsSparkSpend())) {
                BOOST_FOREACH(const CTxIn& txin, tx.vin) {
                    std::pair<TxSpends::const_iterator, TxSpends::const_iterator> range = mapTxSpends.equal_range(txin.prevout);
                    while (range.first != range.second) {
                        if (range.first->second != tx.GetHash()) {
                            LogPrintf("Transaction %s (in block %s) conflicts with wallet transaction %s (both spend %s:%i)\n", tx.GetHash().ToString(), pIndex->GetBlockHash().ToString(), range.first->second.ToString(), range.first->first.hash.ToString(), range.first->first.n);
                            MarkConflicted(pIndex->GetBlockHash(), range.first->second);
                        }
                        range.first++;
                    }
                }
            }
        }

        bool fExisted = mapWallet.count(tx.GetHash()) != 0;
        if (fExisted && !fUpdate) return false;
        if (fExisted || IsMine(tx) || IsFromMe(tx))
        {
            /* Check if any keys in the wallet keypool that were supposed to be unused
         * have appeared in a new transaction. If so, remove those keys from the keypool.
         * This can happen when restoring an old wallet backup that does not contain
         * the mostly recently created transactions from newer versions of the wallet.
         */
            // loop though all outputs
            for (const CTxOut& txout: tx.vout) {
                // extract addresses and check if they match with an unused keypool key
                std::vector<CKeyID> vAffected;
                CAffectedKeysVisitor(*this, vAffected).Process(txout.scriptPubKey);
                for (const CKeyID &keyid : vAffected) {
                    std::map<CKeyID, int64_t>::const_iterator mi = m_pool_key_to_index.find(keyid);
                    if (mi != m_pool_key_to_index.end()) {
                        LogPrintf("%s: Detected a used keypool key, mark all keypool key up to this key as used\n", __func__);
                        MarkReserveKeysAsUsed(mi->second);

                        if (!TopUpKeyPool()) {
                            LogPrintf("%s: Topping up keypool failed (locked wallet)\n", __func__);
                        }
                    }
                }
            }

            CWalletTx wtx(this, MakeTransactionRef(tx));

            // Get merkle branch if transaction was found in a block
            if (posInBlock != -1)
                wtx.SetMerkleBranch(pIndex, posInBlock);

            return AddToWallet(wtx, false);
        }
    }
    return false;
}

bool CWallet::AbandonTransaction(const uint256& hashTx)
{
    LOCK2(cs_main, cs_wallet);

    CWalletDB walletdb(strWalletFile, "r+");

    std::set<uint256> todo;
    std::set<uint256> done;

    // Can't mark abandoned if confirmed or in mempool
    assert(mapWallet.count(hashTx));
    CWalletTx& origtx = mapWallet[hashTx];
    if (origtx.GetDepthInMainChain() > 0 || origtx.InMempool() || origtx.InStempool() || origtx.IsLockedByLLMQInstantSend()) {
        return false;
    }

    todo.insert(hashTx);

    while (!todo.empty()) {
        uint256 now = *todo.begin();
        todo.erase(now);
        done.insert(now);
        assert(mapWallet.count(now));
        CWalletTx& wtx = mapWallet[now];
        int currentconfirm = wtx.GetDepthInMainChain();
        // If the orig tx was not in block, none of its spends can be
        assert(currentconfirm <= 0);
        // if (currentconfirm < 0) {Tx and spends are already conflicted, no need to abandon}
        if (currentconfirm == 0 && !wtx.isAbandoned()) {
            // If the orig tx was not in block/mempool, none of its spends can be in mempool
            assert(!wtx.InMempool());
            assert(!wtx.InStempool());
            wtx.nIndex = -1;
            wtx.setAbandoned();
            wtx.MarkDirty();
            walletdb.WriteTx(wtx);
            NotifyTransactionChanged(this, wtx.GetHash(), CT_UPDATED);
            // Iterate over all its outputs, and mark transactions in the wallet that spend them abandoned too
            TxSpends::const_iterator iter = mapTxSpends.lower_bound(COutPoint(hashTx, 0));
            while (iter != mapTxSpends.end() && iter->first.hash == now) {
                if (!done.count(iter->second)) {
                    todo.insert(iter->second);
                }
                iter++;
            }
            // If a transaction changes 'conflicted' state, that changes the balance
            // available of the outputs it spends. So force those to be recomputed
            BOOST_FOREACH(const CTxIn& txin, wtx.tx->vin)
            {
                if (mapWallet.count(txin.prevout.hash))
                    mapWallet[txin.prevout.hash].MarkDirty();
            }
        }

        if (wtx.tx->IsSigmaSpend()) {
            // find out coin serial number
            assert(wtx.tx->vin.size() == 1);

            const CTxIn &txin = wtx.tx->vin[0];
            // NOTE(martun): +1 on the next line stands for 1 byte in which the opcode of
            // OP_SIGMASPEND is written.
            // because the size of serialized spend is also written, probably in 3 bytes.
            CDataStream serializedCoinSpend((const char *)&*(txin.scriptSig.begin() + 1),
                                            (const char *)&*txin.scriptSig.end(),
                                            SER_NETWORK, PROTOCOL_VERSION);
            sigma::CoinSpend spend(sigma::Params::get_default(),
                                         serializedCoinSpend);

            Scalar serial = spend.getCoinSerialNumber();

            // mark corresponding mint as unspent
            uint256 hashSerial = primitives::GetSerialHash(serial);
            CMintMeta meta;
            if(zwallet->GetTracker().GetMetaFromSerial(hashSerial, meta)){
                meta.isUsed = false;
                zwallet->GetTracker().UpdateState(meta);

                // erase sigma spend entry
                CSigmaSpendEntry spendEntry;
                spendEntry.coinSerial = serial;
                walletdb.EraseCoinSpendSerialEntry(spendEntry);
            }
        } else if (wtx.tx->IsLelantusJoinSplit()) {
            // find out coin serial number
            assert(wtx.tx->vin.size() == 1);

            std::unique_ptr<lelantus::JoinSplit> joinsplit;
            try {
                joinsplit = lelantus::ParseLelantusJoinSplit(*wtx.tx);
            }
            catch (...) {
                continue;
            }

            const std::vector<Scalar>& serials = joinsplit->getCoinSerialNumbers();

            for (const auto& serial : serials) {
                // mark corresponding mint as unspent
                uint256 hashSerial = primitives::GetSerialHash(serial);
                CLelantusMintMeta meta;
                if(zwallet->GetTracker().GetMetaFromSerial(hashSerial, meta)){
                    meta.isUsed = false;
                    zwallet->GetTracker().UpdateState(meta);

                    // erase lelantus spend entry
                    CLelantusSpendEntry spendEntry;
                    spendEntry.coinSerial = serial;
                    walletdb.EraseLelantusSpendSerialEntry(spendEntry);
                }
            }
        }

        if (wtx.tx->IsSigmaMint()) {
            for (const CTxOut &txout: wtx.tx->vout) {
                if (!txout.scriptPubKey.IsSigmaMint())
                    continue;

                try {
                    auto groupElement = sigma::ParseSigmaMintScript(txout.scriptPubKey);
                    uint256 hashPubcoin = primitives::GetPubCoinValueHash(groupElement);
                    CMintMeta meta;
                    if (zwallet->GetTracker().GetMetaFromPubcoin(hashPubcoin, meta))
                        zwallet->GetTracker().Archive(meta);
                }
                catch (std::invalid_argument &) {
                    continue;
                }
            }
        }

        if (wtx.tx->IsLelantusMint()) {
            for (const CTxOut &txout: wtx.tx->vout) {
                if (!txout.scriptPubKey.IsLelantusMint() && !txout.scriptPubKey.IsLelantusJMint())
                    continue;

                try {
                    secp_primitives::GroupElement groupElement;
                    lelantus::ParseLelantusMintScript(txout.scriptPubKey, groupElement);
                    uint256 hashPubcoin = primitives::GetPubCoinValueHash(groupElement);
                    CLelantusMintMeta meta;
                    if (zwallet->GetTracker().GetLelantusMetaFromPubcoin(hashPubcoin, meta))
                        zwallet->GetTracker().Archive(meta);
                }
                catch (std::invalid_argument &) {
                    continue;
                }
            }
        }
    }

    return true;
}

void CWallet::MarkConflicted(const uint256& hashBlock, const uint256& hashTx)
{
    LOCK2(cs_main, cs_wallet);

    int conflictconfirms = 0;
    if (mapBlockIndex.count(hashBlock)) {
        CBlockIndex* pindex = mapBlockIndex[hashBlock];
        if (chainActive.Contains(pindex)) {
            conflictconfirms = -(chainActive.Height() - pindex->nHeight + 1);
        }
    }
    // If number of conflict confirms cannot be determined, this means
    // that the block is still unknown or not yet part of the main chain,
    // for example when loading the wallet during a reindex. Do nothing in that
    // case.
    if (conflictconfirms >= 0)
        return;

    // Do not flush the wallet here for performance reasons
    CWalletDB walletdb(strWalletFile, "r+", false);

    std::set<uint256> todo;
    std::set<uint256> done;

    todo.insert(hashTx);

    while (!todo.empty()) {
        uint256 now = *todo.begin();
        todo.erase(now);
        done.insert(now);
        assert(mapWallet.count(now));
        CWalletTx& wtx = mapWallet[now];
        int currentconfirm = wtx.GetDepthInMainChain();
        if (conflictconfirms < currentconfirm) {
            // Block is 'more conflicted' than current confirm; update.
            // Mark transaction as conflicted with this block.
            wtx.nIndex = -1;
            wtx.hashBlock = hashBlock;
            wtx.MarkDirty();
            walletdb.WriteTx(wtx);
            // Iterate over all its outputs, and mark transactions in the wallet that spend them conflicted too
            TxSpends::const_iterator iter = mapTxSpends.lower_bound(COutPoint(now, 0));
            while (iter != mapTxSpends.end() && iter->first.hash == now) {
                 if (!done.count(iter->second)) {
                     todo.insert(iter->second);
                 }
                 iter++;
            }
            // If a transaction changes 'conflicted' state, that changes the balance
            // available of the outputs it spends. So force those to be recomputed
            BOOST_FOREACH(const CTxIn& txin, wtx.tx->vin)
            {
                if (mapWallet.count(txin.prevout.hash))
                    mapWallet[txin.prevout.hash].MarkDirty();
            }
        }
    }
}

void CWallet::SyncTransaction(const CTransaction& tx, const CBlockIndex *pindex, int posInBlock)
{
    LOCK2(cs_main, cs_wallet);

    if (!AddToWalletIfInvolvingMe(tx, pindex, posInBlock, true))
        return; // Not one of ours

    // If a transaction changes 'conflicted' state, that changes the balance
    // available of the outputs it spends. So force those to be
    // recomputed, also:
    BOOST_FOREACH(const CTxIn& txin, tx.vin)
    {
        if (mapWallet.count(txin.prevout.hash))
            mapWallet[txin.prevout.hash].MarkDirty();
    }

    // Notify of wallet transaction
    GetMainSignals().WalletTransaction(tx);
}


isminetype CWallet::IsMine(const CTxIn &txin, const CTransaction& tx) const
{
    LOCK(cs_wallet);

    if (txin.IsZerocoinSpend()) {
        return ISMINE_NO;
    } else if (txin.IsSigmaSpend()) {
        CWalletDB db(strWalletFile);

        CDataStream serializedCoinSpend(
            std::vector<char>(txin.scriptSig.begin() + 1, txin.scriptSig.end()),
            SER_NETWORK, PROTOCOL_VERSION);

        sigma::Params* sigmaParams = sigma::Params::get_default();
        sigma::CoinSpend spend(sigmaParams, serializedCoinSpend);

        if (db.HasCoinSpendSerialEntry(spend.getCoinSerialNumber())) {
            return ISMINE_SPENDABLE;
        }
    } else if (txin.IsLelantusJoinSplit()) {
        CWalletDB db(strWalletFile);
        std::unique_ptr<lelantus::JoinSplit> joinsplit;
        try {
            joinsplit = lelantus::ParseLelantusJoinSplit(tx);
        }
        catch (...) {
            return ISMINE_NO;
        }

        if (db.HasLelantusSpendSerialEntry(joinsplit->getCoinSerialNumbers()[0]) || db.HasCoinSpendSerialEntry(joinsplit->getCoinSerialNumbers()[0])) {
            return ISMINE_SPENDABLE;
        }
    } else if (txin.IsZerocoinRemint()) {
        return ISMINE_NO;
    }  else if (tx.IsSparkSpend()) {
        std::vector<GroupElement> lTags;
        try {
            spark::SpendTransaction spend = spark::ParseSparkSpend(tx);
            lTags = spend.getUsedLTags();
        }
        catch (...) {
            return ISMINE_NO;
        }
        if (!sparkWallet)
            return ISMINE_NO;
        return sparkWallet->isMine(lTags) ? ISMINE_SPENDABLE : ISMINE_NO;
    }
    else {
        std::map<uint256, CWalletTx>::const_iterator mi = mapWallet.find(txin.prevout.hash);
        if (mi != mapWallet.end())
        {
            const CWalletTx& prev = (*mi).second;
            if (txin.prevout.n < prev.tx->vout.size())
                return IsMine(prev.tx->vout[txin.prevout.n]);
        }
    }

    return ISMINE_NO;
}

// Note that this function doesn't distinguish between a 0-valued input,
// and a not-"is mine" (according to the filter) input.
CAmount CWallet::GetDebit(const CTxIn &txin, const CTransaction& tx, const isminefilter& filter) const
{
    LOCK(cs_wallet);

    if (txin.IsZerocoinSpend()) {
        // Reverting it to its pre-Sigma state.
        goto end;
    } else if (txin.IsSigmaSpend()) {
        if (!(filter & ISMINE_SPENDABLE)) {
            goto end;
        }

        CWalletDB db(strWalletFile);
        std::unique_ptr<sigma::CoinSpend> spend;

        try {
            std::tie(spend, std::ignore) = sigma::ParseSigmaSpend(txin);
        } catch (CBadTxIn&) {
            goto end;
        }

        if (db.HasCoinSpendSerialEntry(spend->getCoinSerialNumber())) {
            return spend->getIntDenomination();
        }
    } else if (txin.IsZerocoinRemint()) {
        return 0;
    } else if (txin.IsLelantusJoinSplit()) {
        if (!(filter & ISMINE_SPENDABLE)) {
            goto end;
        }

        CWalletDB db(strWalletFile);
        std::unique_ptr<lelantus::JoinSplit> joinsplit;
        try {
            joinsplit = lelantus::ParseLelantusJoinSplit(tx);
        }
        catch (...) {
            goto end;
        }

        CAmount amount = 0;

        const std::vector<Scalar>& serials = joinsplit->getCoinSerialNumbers();
        for (const auto& serial : serials) {
            CLelantusSpendEntry lelantusSpend;
            if(db.ReadLelantusSpendSerialEntry(serial, lelantusSpend))
                amount += lelantusSpend.amount;
        }
        return amount;
    } else if (tx.IsSparkSpend()) {
        if (!(filter & ISMINE_SPENDABLE)) {
            goto end;
        }
        std::vector<GroupElement> lTags;
        try {
            spark::SpendTransaction spend = spark::ParseSparkSpend(tx);
            lTags = spend.getUsedLTags();
        }
        catch (...) {
            goto end;
        }
        if (!sparkWallet)
            goto end;

        CAmount amount = sparkWallet->getMySpendAmount(lTags);

        return amount;
    } else {
        std::map<uint256, CWalletTx>::const_iterator mi = mapWallet.find(txin.prevout.hash);
        if (mi != mapWallet.end())
        {
            const CWalletTx& prev = (*mi).second;
            if (txin.prevout.n < prev.tx->vout.size())
                if (IsMine(prev.tx->vout[txin.prevout.n]) & filter)
                    return prev.tx->vout[txin.prevout.n].nValue;
        }
    }

end:
    return 0;
}

isminetype CWallet::IsMine(const CTxOut &txout) const
{
    LOCK(cs_wallet);

    if (txout.scriptPubKey.IsSigmaMint() || txout.scriptPubKey.IsLelantusMint() || txout.scriptPubKey.IsLelantusJMint()) {
        CWalletDB db(strWalletFile);
        secp_primitives::GroupElement pub;

            if (txout.scriptPubKey.IsSigmaMint()) {
                try {
                    pub = sigma::ParseSigmaMintScript(txout.scriptPubKey);
                } catch (std::invalid_argument &) {
                    return ISMINE_NO;
                }

            }
            else {
                try {
                    lelantus::ParseLelantusMintScript(txout.scriptPubKey, pub);
                } catch (std::invalid_argument &) {
                    return ISMINE_NO;
                }
            }
        return db.HasHDMint(pub) ? ISMINE_SPENDABLE : ISMINE_NO;
    } else if (txout.scriptPubKey.IsSparkMint() || txout.scriptPubKey.IsSparkSMint()) {
        std::vector<unsigned char> serialContext;
        for (std::map<uint256, CWalletTx>::const_iterator it = mapWallet.begin(); it != mapWallet.end(); ++it) {
            const CWalletTx *pcoin = &(*it).second;
            for (unsigned int i = 0; i < pcoin->tx->vout.size(); i++) {
                if (txout == pcoin->tx->vout[i]) {
                    serialContext = spark::getSerialContext(*pcoin->tx);
                    break;
                }
            }

            if (!serialContext.empty())
                break;
        }

        if (serialContext.empty())
            return ISMINE_NO;

        spark::Coin coin(spark::Params::get_default());
        try {
            spark::ParseSparkMintCoin(txout.scriptPubKey, coin);
        } catch (std::invalid_argument &) {
            return ISMINE_NO;
        }

        coin.setSerialContext(serialContext);

        if (!sparkWallet)
            return ISMINE_NO;
        return sparkWallet->isMine(coin) ? ISMINE_SPENDABLE : ISMINE_NO;
    } else {
        return ::IsMine(*this, txout.scriptPubKey);
    }
}

CAmount CWallet::GetCredit(const CTxOut& txout, const isminefilter& filter) const
{
    if (!MoneyRange(txout.nValue))
        throw std::runtime_error(std::string(__func__) + ": value out of range");
    if (txout.scriptPubKey.IsLelantusJMint()) {
        if (!(filter & ISMINE_SPENDABLE))
            return 0;
        CWalletDB db(strWalletFile);
        secp_primitives::GroupElement pub;
        try {
            std::vector<unsigned char> encryptedValue;
            lelantus::ParseLelantusJMintScript(txout.scriptPubKey, pub, encryptedValue);
        } catch (std::invalid_argument&) {
            return ISMINE_NO;
        }
        uint256 hashPubcoin = primitives::GetPubCoinValueHash(pub);
        CHDMint dMint;
        if (db.ReadHDMint(hashPubcoin, true, dMint)) {
            return dMint.GetAmount();
        }
        return 0;
    }

    if (txout.scriptPubKey.IsSparkSMint()) {
        if (!(filter & ISMINE_SPENDABLE))
            return 0;
        std::vector<unsigned char> serialContext;
        for (std::map<uint256, CWalletTx>::const_iterator it = mapWallet.begin(); it != mapWallet.end(); ++it) {
            const CWalletTx *pcoin = &(*it).second;
            for (unsigned int i = 0; i < pcoin->tx->vout.size(); i++) {
                if (txout == pcoin->tx->vout[i]) {
                    serialContext = spark::getSerialContext(*pcoin->tx);
                    break;
                }
            }

            if (!serialContext.empty())
                break;
        }

        if (serialContext.empty())
            return 0;

        spark::Coin coin(spark::Params::get_default());
        try {
            spark::ParseSparkMintCoin(txout.scriptPubKey, coin);
        } catch (std::invalid_argument &) {
            return 0;
        }
        coin.setSerialContext(serialContext);
        if (!sparkWallet)
            return 0;
        return sparkWallet->getMyCoinV(coin);
    }

    return ((IsMine(txout) & filter) ? txout.nValue : 0);
}

bool CWallet::IsChange(const uint256& tx, const CTxOut &txout) const
{
    auto wtx = GetWalletTx(tx);
    if (!wtx) {
        throw std::invalid_argument("The specified transaction hash is not belong to the wallet");
    }

    return wtx->IsChange(txout);
}

CAmount CWallet::GetChange(const uint256& tx, const CTxOut &txout) const
{
    if (!MoneyRange(txout.nValue))
        throw std::runtime_error(std::string(__func__) + ": value out of range");
    if (txout.scriptPubKey.IsSparkSMint()) {
        if (IsChange(tx, txout)) {
            std::vector<unsigned char> serial_context = spark::getSerialContext(*GetWalletTx(tx)->tx);
            spark::Coin coin(spark::Params::get_default());
            try {
                spark::ParseSparkMintCoin(txout.scriptPubKey, coin);
                coin.setSerialContext(serial_context);
            } catch (...) {
                return 0;
            }
            return sparkWallet->getMyCoinV(coin);
        } else
            return 0;
    }
    return (IsChange(tx, txout) ? txout.nValue : 0);
}

bool CWallet::IsMine(const CTransaction& tx) const
{
    BOOST_FOREACH(const CTxOut& txout, tx.vout)
        if (IsMine(txout))
            return true;
    return false;
}

bool CWallet::IsFromMe(const CTransaction& tx) const
{
    return (GetDebit(tx, ISMINE_ALL) > 0);
}

CAmount CWallet::GetDebit(const CTransaction& tx, const isminefilter& filter) const
{
    CAmount nDebit = 0;
    BOOST_FOREACH(const CTxIn& txin, tx.vin)
    {
        nDebit += GetDebit(txin, tx, filter);
        if (!MoneyRange(nDebit))
            throw std::runtime_error(std::string(__func__) + ": value out of range");
    }
    return nDebit;
}

bool CWallet::IsAllFromMe(const CTransaction& tx, const isminefilter& filter) const
{
    LOCK(cs_wallet);

    BOOST_FOREACH(const CTxIn& txin, tx.vin)
    {
        auto mi = mapWallet.find(txin.prevout.hash);
        if (mi == mapWallet.end())
            return false; // any unknown inputs can't be from us

        const CWalletTx& prev = (*mi).second;

        if (txin.prevout.n >= prev.tx->vout.size())
            return false; // invalid input!

        if (!(IsMine(prev.tx->vout[txin.prevout.n]) & filter))
            return false;
    }
    return true;
}

CAmount CWallet::GetCredit(const CTransaction& tx, const isminefilter& filter) const
{
    CAmount nCredit = 0;
    BOOST_FOREACH(const CTxOut& txout, tx.vout)
    {
        nCredit += GetCredit(txout, filter);
        if (!MoneyRange(nCredit))
            throw std::runtime_error(std::string(__func__) + ": value out of range");
    }
    return nCredit;
}

CAmount CWallet::GetChange(const CTransaction& tx) const
{
    CAmount nChange = 0;
    BOOST_FOREACH(const CTxOut& txout, tx.vout)
    {
        nChange += GetChange(tx.GetHash(), txout);
        if (!MoneyRange(nChange))
            throw std::runtime_error(std::string(__func__) + ": value out of range");
    }
    return nChange;
}

CPubKey CWallet::GenerateNewHDMasterKey()
{
    CKey key;
    key.MakeNewKey(true);

    int64_t nCreationTime = GetTime();
    CKeyMetadata metadata(nCreationTime);

    // calculate the pubkey
    CPubKey pubkey = key.GetPubKey();
    assert(key.VerifyPubKey(pubkey));

    // set the hd keypath to "m" -> Master, refers the masterkeyid to itself
    metadata.hdKeypath     = "m";
    metadata.hdMasterKeyID = pubkey.GetID();

    {
        LOCK(cs_wallet);

        // mem store the metadata
        mapKeyMetadata[pubkey.GetID()] = metadata;

        // write the key&metadata to the database
        if (!AddKeyPubKey(key, pubkey))
            throw std::runtime_error(std::string(__func__) + ": AddKeyPubKey failed");
    }

    return pubkey;
}

void CWallet::GenerateNewMnemonic()
{
    CHDChain newHdChain;
    MnemonicContainer mnContainer;

    std::string strSeed = GetArg("-hdseed", "not hex");

    bool isHDSeedSet = strSeed != "not hex";

    if(isHDSeedSet && IsHex(strSeed)) {
        std::vector<unsigned char> seed = ParseHex(strSeed);
        if (!mnContainer.SetSeed(SecureVector(seed.begin(), seed.end())))
            throw std::runtime_error(std::string(__func__) + ": SetSeed failed");
        newHdChain.masterKeyID = CKeyID(Hash160(seed.begin(), seed.end()));
    }
    else {
        LogPrintf("CWallet::GenerateNewMnemonic -- Generating new MnemonicContainer\n");

        std::string mnemonic = GetArg("-mnemonic", "");
        std::string mnemonicPassphrase = GetArg("-mnemonicpassphrase", "");
        //remove trailing string identifiers
        boost::algorithm::trim_if(mnemonic, [](char c){return c=='\"' || c=='\'';});
        boost::algorithm::trim_if(mnemonicPassphrase, [](char c){return c=='\"' || c=='\'';});
        //Use 24 words by default;
        bool use12Words = GetBoolArg("-use12", false);
        mnContainer.Set12Words(use12Words);

        SecureString secureMnemonic(mnemonic.begin(), mnemonic.end());
        SecureString securePassphrase(mnemonicPassphrase.begin(), mnemonicPassphrase.end());

        if (!mnContainer.SetMnemonic(secureMnemonic, securePassphrase))
            throw std::runtime_error(std::string(__func__) + ": SetMnemonic failed");
        newHdChain.masterKeyID = CKeyID(Hash160(mnContainer.seed.begin(), mnContainer.seed.end()));
    }

    if (!SetHDChain(newHdChain, false))
        throw std::runtime_error(std::string(__func__) + ": SetHDChain failed");

    if (!SetMnemonicContainer(mnContainer, false))
        throw std::runtime_error(std::string(__func__) + ": SetMnemonicContainer failed");
}

bool CWallet::SetHDMasterKey(const CPubKey &pubkey, const int cHDChainVersion) {
    LOCK(cs_wallet);

    // ensure this wallet.dat can only be opened by clients supporting HD
    SetMinVersion(FEATURE_HD);

    // store the keyid (hash160) together with
    // the child index counter in the database
    // as a hdchain object
    CHDChain newHdChain;
    newHdChain.nVersion = cHDChainVersion;
    newHdChain.masterKeyID = pubkey.GetID();
    SetHDChain(newHdChain, false);

    return true;
}

bool CWallet::SetHDChain(const CHDChain &chain, bool memonly, bool& upgradeChain, bool genNewKeyPool)
{
    LOCK(cs_wallet);
    upgradeChain = (chain.nVersion==CHDChain::VERSION_BASIC);
    if (upgradeChain && !IsLocked()) { // Upgrade HDChain to latest version
        CHDChain newChain;
        newChain.masterKeyID = chain.masterKeyID;
        newChain.nVersion = CHDChain::VERSION_WITH_BIP44; // old versions cannot use mnemonic
        // whether to generate the keypool now (conditional as leads to DB deadlock if loading DB simultaneously)
        if (genNewKeyPool)
            NewKeyPool();
        if (!memonly && !CWalletDB(strWalletFile).WriteHDChain(newChain))
            throw std::runtime_error(std::string(__func__) + ": writing chain failed");
        hdChain = newChain;
    }
    else {
        if (!memonly && !CWalletDB(strWalletFile).WriteHDChain(chain))
            throw std::runtime_error(std::string(__func__) + ": writing chain failed");
        hdChain = chain;
    }

    return true;
}

bool CWallet::IsHDEnabled()
{
    return !hdChain.masterKeyID.IsNull();
}

bool CWallet::SetMnemonicContainer(const MnemonicContainer& mnContainer, bool memonly) {
    if (!memonly && !CWalletDB(strWalletFile).WriteMnemonic(mnContainer))
        throw std::runtime_error(std::string(__func__) + ": writing chain failed");
    mnemonicContainer = mnContainer;
    return true;
}

bool CWallet::EncryptMnemonicContainer(const CKeyingMaterial& vMasterKeyIn)
{
    if (!IsCrypted())
        return false;

    if (mnemonicContainer.IsCrypted())
        return true;

    uint256 id = uint256S(hdChain.masterKeyID.GetHex());

    std::vector<unsigned char> cryptedSeed;
    if (!EncryptMnemonicSecret(vMasterKeyIn, mnemonicContainer.GetSeed(), id, cryptedSeed))
        return false;
    SecureVector secureCryptedSeed(cryptedSeed.begin(), cryptedSeed.end());
    if (!mnemonicContainer.SetSeed(secureCryptedSeed))
        return false;

    SecureString mnemonic;
    if (mnemonicContainer.GetMnemonic(mnemonic)) {
        std::vector<unsigned char> cryptedMnemonic;
        SecureVector vectorMnemonic(mnemonic.begin(), mnemonic.end());

        if ((!mnemonic.empty() && !EncryptMnemonicSecret(vMasterKeyIn, vectorMnemonic, id, cryptedMnemonic)))
            return false;

        SecureVector secureCryptedMnemonic(cryptedMnemonic.begin(), cryptedMnemonic.end());
        if (!mnemonicContainer.SetMnemonic(secureCryptedMnemonic))
            return false;
    }

    mnemonicContainer.SetCrypted(true);

    return true;
}

bool CWallet::DecryptMnemonicContainer(MnemonicContainer& mnContainer)
{
    if (!IsCrypted())
        return true;

    if (!mnemonicContainer.IsCrypted())
        return false;

    uint256 id = uint256S(hdChain.masterKeyID.GetHex());

    SecureVector seed;
    SecureVector cryptedSeed = mnemonicContainer.GetSeed();
    std::vector<unsigned char> vCryptedSeed(cryptedSeed.begin(), cryptedSeed.end());
    if (!DecryptMnemonicSecret(vCryptedSeed, id, seed))
        return false;

    mnContainer = mnemonicContainer;
    if (!mnContainer.SetSeed(seed))
        return false;

    SecureString cryptedMnemonic;

    if (mnemonicContainer.GetMnemonic(cryptedMnemonic)) {
        SecureVector vectorMnemonic;

        std::vector<unsigned char> CryptedMnemonic(cryptedMnemonic.begin(), cryptedMnemonic.end());
        if (!CryptedMnemonic.empty() && !DecryptMnemonicSecret(CryptedMnemonic, id, vectorMnemonic))
            return false;

        if (!mnContainer.SetMnemonic(vectorMnemonic))
            return false;
    }

    mnContainer.SetCrypted(false);

    return true;
}

int64_t CWalletTx::GetTxTime() const {
    int64_t n = nTimeSmart;
    return n ? n : nTimeReceived;
}

int CWalletTx::GetRequestCount() const
{
    // Returns -1 if it wasn't being tracked
    int nRequests = -1;
    {
        LOCK(pwallet->cs_wallet);
        if (IsCoinBase())
        {
            // Generated block
            if (!hashUnset())
            {
                std::map<uint256, int>::const_iterator mi = pwallet->mapRequestCount.find(hashBlock);
                if (mi != pwallet->mapRequestCount.end())
                    nRequests = (*mi).second;
            }
        }
        else
        {
            // Did anyone request this transaction?
            std::map<uint256, int>::const_iterator mi = pwallet->mapRequestCount.find(GetHash());
            if (mi != pwallet->mapRequestCount.end())
            {
                nRequests = (*mi).second;

                // How about the block it's in?
                if (nRequests == 0 && !hashUnset())
                {
                    std::map<uint256, int>::const_iterator _mi = pwallet->mapRequestCount.find(hashBlock);
                    if (_mi != pwallet->mapRequestCount.end())
                        nRequests = (*_mi).second;
                    else
                        nRequests = 1; // If it's in someone else's block it must have got out
                }
            }
        }
    }
    return nRequests;
}


void CWalletTx::GetAPIAmounts(std::list <COutputEntry> &listReceived,
                           std::list <COutputEntry> &listSent, CAmount &nFee, std::string &strSentAccount,
                           const isminefilter &filter, bool ignoreChange) const {
    nFee = 0;
    listReceived.clear();
    listSent.clear();
    strSentAccount = strFromAccount;

    bool fromMe = false;
    const CWalletTx * storedTx = pwalletMain->GetWalletTx(this->GetHash());
    if(!(storedTx==NULL))
        fromMe = storedTx->fFromMe;

    CAmount nDebit = GetDebit(filter);
    CAmount nValueOut = tx->GetValueOut();

    if (tx->IsLelantusJoinSplit()) {
        nFee = lelantus::ParseLelantusJoinSplit(*tx)->getFee();
    } else if (nDebit > 0) { // debit>0 means we signed/sent this transaction
        // Compute fee:
        nFee = nDebit - nValueOut;
    }

    // Sent/received.
    for (unsigned int i = 0; i < tx->vout.size(); ++i) {
        const CTxOut &txout = tx->vout[i];
        isminetype fIsMine = pwallet->IsMine(txout);
        // Only need to handle txouts if AT LEAST one of these is true:
        //   1) they debit from us (sent)
        //   2) the output is to us (received)

        if(!tx->IsSigmaSpend() && !tx->IsZerocoinSpend() && !tx->IsLelantusJoinSplit()){
            if (nDebit > 0) {
                // Don't report 'change' txouts
                if (ignoreChange && IsChange(static_cast<uint32_t>(i))) {
                    continue;
                }
            } else if (!(fIsMine & filter)){
                continue;
            }
        }

        // In either case, we need to get the destination address
        CTxDestination address;

        if (txout.scriptPubKey.IsSigmaMint() || txout.scriptPubKey.IsZerocoinMint() || txout.scriptPubKey.IsLelantusMint() || txout.scriptPubKey.IsLelantusJMint()) {
            address = CNoDestination();
        } else if (!ExtractDestination(txout.scriptPubKey, address) && !txout.scriptPubKey.IsUnspendable()) {
            LogPrintf("CWalletTx::GetAmounts: Unknown transaction type found, txid %s\n",
                      this->GetHash().ToString());
            address = CNoDestination();
        }

        COutputEntry output = {address, txout.nValue, (int) i};

        /// If we are debited by the transaction, add the output as a "sent" entry
        if (nDebit > 0 || ((tx->IsSigmaSpend() || tx->IsZerocoinSpend() || tx->IsLelantusJoinSplit()) && fromMe)){
            listSent.push_back(output);
        }

        // If we are receiving the output, add it as a "received" entry
        if (fIsMine & filter)
            listReceived.push_back(output);
    }

}

void CWalletTx::GetAmounts(std::list<COutputEntry>& listReceived,
                           std::list<COutputEntry>& listSent, CAmount& nFee, std::string& strSentAccount, const isminefilter& filter) const
{
    nFee = 0;
    listReceived.clear();
    listSent.clear();
    strSentAccount = strFromAccount;

    // Compute fee:
    CAmount nDebit = GetDebit(filter);
    if (nDebit > 0) // debit>0 means we signed/sent this transaction
    {
        if (tx->IsLelantusJoinSplit()) {
            try {
                nFee = lelantus::ParseLelantusJoinSplit(*tx)->getFee();
            }
            catch (...) {
                // do nothing
            }
        } else if (tx->IsSparkSpend()) {
            try {
                nFee = spark::ParseSparkSpend(*tx).getFee();
            }
            catch (...) {
                // do nothing
            }
        } else {
            CAmount nValueOut = tx->GetValueOut();
            nFee = nDebit - nValueOut;
        }
    }

    // Sent/received.
    for (unsigned int i = 0; i < tx->vout.size(); ++i)
    {
        const CTxOut& txout = tx->vout[i];
        isminetype fIsMine = pwallet->IsMine(txout);
        // Only need to handle txouts if AT LEAST one of these is true:
        //   1) they debit from us (sent)
        //   2) the output is to us (received)
        if (nDebit > 0)
        {
            // Don't report 'change' txouts
            if (IsChange(static_cast<uint32_t>(i)))
                continue;
        }
        else if (!(fIsMine & filter))
            continue;

        // In either case, we need to get the destination address
        CTxDestination address;

        if (txout.scriptPubKey.IsZerocoinMint() || txout.scriptPubKey.IsSigmaMint()
        || txout.scriptPubKey.IsLelantusMint() || txout.scriptPubKey.IsLelantusJMint()
        || txout.scriptPubKey.IsSparkMint() || txout.scriptPubKey.IsSparkSMint())
        {
            address = CNoDestination();
        }
        else if (!ExtractDestination(txout.scriptPubKey, address) && !txout.scriptPubKey.IsUnspendable())
        {
            LogPrintf("CWalletTx::GetAmounts: Unknown transaction type found, txid %s\n",
                     this->GetHash().ToString());
            address = CNoDestination();
        }

        CAmount nValue;
        if(txout.scriptPubKey.IsLelantusJMint() || txout.scriptPubKey.IsSparkSMint()) {
            LOCK(pwalletMain->cs_wallet);
            nValue = pwallet->GetCredit(txout, ISMINE_SPENDABLE);
        } else {
            nValue = txout.nValue;
        }

        COutputEntry output = {address, nValue, (int)i};

        // If we are debited by the transaction, add the output as a "sent" entry
        if (nDebit > 0)
            listSent.push_back(output);

        // If we are receiving the output, add it as a "received" entry
        if (fIsMine & filter)
            listReceived.push_back(output);
    }

}

/**
 * Scan the block chain (starting in pindexStart) for transactions
 * from or to us. If fUpdate is true, found transactions that already
 * exist in the wallet will be updated.
 *
 * Returns pointer to the first block in the last contiguous range that was
 * successfully scanned.
 *
 */
CBlockIndex* CWallet::ScanForWalletTransactions(CBlockIndex *pindexStart, bool fUpdate, bool fRecoverMnemonic)
{
    CBlockIndex* ret = nullptr;
    int64_t nNow = GetTime();
    const CChainParams& chainParams = Params();
    fRescanning = true;

    CBlockIndex* pindex = pindexStart;
    {
        LOCK2(cs_main, cs_wallet);

        // no need to read and scan block, if block was created before
        // our wallet birthday (as adjusted for block time variability)
        // if you are recovering wallet with mnemonics start rescan from block when mnemonics implemented in Firo
        if (fRecoverMnemonic) {
            pindex = chainActive[chainParams.GetConsensus().nMnemonicBlock];
            if (pindex == NULL)
                pindex = chainActive.Tip();
        } else
            while (pindex && nTimeFirstKey && (pindex->GetBlockTime() < (nTimeFirstKey - 7200)))
                pindex = chainActive.Next(pindex);

        ShowProgress(_("Rescanning..."), 0); // show rescan progress in GUI as dialog or on splashscreen, if -rescan on startup
        double dProgressStart = GuessVerificationProgress(chainParams.TxData(), pindex);
        double dProgressTip = GuessVerificationProgress(chainParams.TxData(), chainActive.Tip());
        while (pindex)
        {
            // A temporary fix for inability to Ctrl-C rescan when restoring a wallet (will be fixed in 0.15.)
            if (ShutdownRequested())
                return nullptr;
            if (pindex->nHeight % 100 == 0 && dProgressTip - dProgressStart > 0.0)
                ShowProgress(_("Rescanning..."), std::max(1, std::min(99, (int)((GuessVerificationProgress(chainParams.TxData(), pindex) - dProgressStart) / (dProgressTip - dProgressStart) * 100))));
            if (GetTime() >= nNow + 60) {
                nNow = GetTime();
                LogPrintf("Still rescanning. At block %d. Progress=%f\n", pindex->nHeight, GuessVerificationProgress(chainParams.TxData(), pindex));
            }

            CBlock block;
            if (ReadBlockFromDisk(block, pindex, Params().GetConsensus())) {
                for (size_t posInBlock = 0; posInBlock < block.vtx.size(); ++posInBlock) {
                    AddToWalletIfInvolvingMe(*block.vtx[posInBlock], pindex, posInBlock, fUpdate);
                }
                if (!ret) {
                    ret = pindex;
                }
            } else {
                ret = nullptr;
            }
            pindex = chainActive.Next(pindex);
        }
        ShowProgress(_("Rescanning..."), 100); // hide progress dialog in GUI
    }

    fRescanning = false;
    return ret;
}

void CWallet::ReacceptWalletTransactions()
{
    // If transactions aren't being broadcasted, don't let them into local mempool either
    if (!fBroadcastTransactions)
        return;
    LOCK2(cs_main, cs_wallet);
    std::map<int64_t, CWalletTx*> mapSorted;

    // Sort pending wallet transactions based on their initial wallet insertion order
    BOOST_FOREACH(PAIRTYPE(const uint256, CWalletTx)& item, mapWallet)
    {
        const uint256& wtxid = item.first;
        CWalletTx& wtx = item.second;
        assert(wtx.GetHash() == wtxid);

        int nDepth = wtx.GetDepthInMainChain();

        if (!wtx.IsCoinBase() && (nDepth == 0 && !wtx.isAbandoned() && !wtx.IsLockedByLLMQInstantSend())) {
            mapSorted.insert(std::make_pair(wtx.nOrderPos, &wtx));
        }
    }

    // Try to add wallet transactions to memory pool
    BOOST_FOREACH(PAIRTYPE(const int64_t, CWalletTx*)& item, mapSorted)
    {
        CWalletTx& wtx = *(item.second);
        CValidationState state;
        // the app was closed and re-opened, do NOT check their
        // serial numbers, and DO NOT try to mark their serial numbers
        // a second time. We assume those operations were already done.
        wtx.AcceptToMemoryPool(maxTxFee, state);
        // If Dandelion enabled, relay transaction once again.
        if (GetBoolArg("-dandelion", true)) {
            wtx.RelayWalletTransaction(g_connman.get());
        }
    }
}

bool CWalletTx::RelayWalletTransaction(CConnman* connman)
{
    assert(pwallet->GetBroadcastTransactions());
    if (!IsCoinBase() && !isAbandoned() && GetDepthInMainChain() == 0)
    {
        CValidationState state;
        /* GetDepthInMainChain already catches known conflicts. */
        if (InMempool() || InStempool() || AcceptToMemoryPool(maxTxFee, state))
        {
            // If Dandelion enabled, push inventory item to just one destination.
            if (GetBoolArg("-dandelion", true)) {
                int64_t nCurrTime = GetTimeMicros();
                int64_t nEmbargo = 1000000 * DANDELION_EMBARGO_MINIMUM
                        + PoissonNextSend(nCurrTime, DANDELION_EMBARGO_AVG_ADD);
                CNode::insertDandelionEmbargo(GetHash(), nEmbargo);
                CInv inv(MSG_DANDELION_TX, GetHash());
                return CNode::localDandelionDestinationPushInventory(inv);
            }
            else {
                // LogPrintf("Relaying wtx %s\n", GetHash().ToString());
                if (connman) {
                    connman->RelayTransaction(*this);
                    return true;
                }
            }
        }
    }

    return false;
}

std::set<uint256> CWalletTx::GetConflicts() const
{
    std::set<uint256> result;
    if (pwallet != NULL)
    {
        uint256 myHash = GetHash();
        result = pwallet->GetConflicts(myHash);
        result.erase(myHash);
    }
    return result;
}

CAmount CWalletTx::GetDebit(const isminefilter& filter) const
{
    if (tx->vin.empty())
        return 0;

    CAmount debit = 0;
    if(filter & ISMINE_SPENDABLE)
    {
        if (fDebitCached)
            debit += nDebitCached;
        else
        {
            nDebitCached = pwallet->GetDebit(*this, ISMINE_SPENDABLE);
            fDebitCached = true;
            debit += nDebitCached;
        }
    }
    if(filter & ISMINE_WATCH_ONLY)
    {
        if(fWatchDebitCached)
            debit += nWatchDebitCached;
        else
        {
            nWatchDebitCached = pwallet->GetDebit(*this, ISMINE_WATCH_ONLY);
            fWatchDebitCached = true;
            debit += nWatchDebitCached;
        }
    }
    return debit;
}

CAmount CWalletTx::GetCredit(const isminefilter& filter) const
{
    // Must wait until coinbase is safely deep enough in the chain before valuing it
    if (IsCoinBase() && GetBlocksToMaturity() > 0)
        return 0;

    CAmount credit = 0;
    if (filter & ISMINE_SPENDABLE)
    {
        // GetBalance can assume transactions in mapWallet won't change
        if (fCreditCached)
            credit += nCreditCached;
        else
        {
            nCreditCached = pwallet->GetCredit(*this, ISMINE_SPENDABLE);
            fCreditCached = true;
            credit += nCreditCached;
        }
    }
    if (filter & ISMINE_WATCH_ONLY)
    {
        if (fWatchCreditCached)
            credit += nWatchCreditCached;
        else
        {
            nWatchCreditCached = pwallet->GetCredit(*this, ISMINE_WATCH_ONLY);
            fWatchCreditCached = true;
            credit += nWatchCreditCached;
        }
    }
    return credit;
}

CAmount CWalletTx::GetImmatureCredit(bool fUseCache) const
{
    if (IsCoinBase() && GetBlocksToMaturity() > 0 && IsInMainChain())
    {
        if (fUseCache && fImmatureCreditCached)
            return nImmatureCreditCached;
        nImmatureCreditCached = pwallet->GetCredit(*this, ISMINE_SPENDABLE);
        fImmatureCreditCached = true;
        return nImmatureCreditCached;
    }

    return 0;
}

CAmount CWalletTx::GetAvailableCredit(bool fUseCache, bool fExcludeLocked) const {
    if (pwallet == 0)
        return 0;

    // Must wait until coinbase is safely deep enough in the chain before valuing it
    if (IsCoinBase() && GetBlocksToMaturity() > 0)
        return 0;

    // We cannot use cache if vout contains mints due to it will not update when it spend
    if (fUseCache && fAvailableCreditCached && !tx->IsZerocoinMint() && !tx->IsSigmaMint() && !tx->IsLelantusMint() &&  !tx->IsSparkMint() && !tx->IsSparkSpend() && !fExcludeLocked)
        return nAvailableCreditCached;

    CAmount nCredit = 0;
    uint256 hashTx = GetHash();
    for (unsigned int i = 0; i < tx->vout.size(); i++)
    {
        const CTxOut &txout = tx->vout[i];

<<<<<<< HEAD
        bool isPrivate = txout.scriptPubKey.IsZerocoinMint() || txout.scriptPubKey.IsSigmaMint() || txout.scriptPubKey.IsLelantusMint() || txout.scriptPubKey.IsLelantusJMint();
=======
        bool isPrivate = txout.scriptPubKey.IsZerocoinMint() || txout.scriptPubKey.IsSigmaMint() || txout.scriptPubKey.IsLelantusMint() || txout.scriptPubKey.IsLelantusJMint() || txout.scriptPubKey.IsSparkMint() || txout.scriptPubKey.IsSparkSMint();
>>>>>>> 6a7c0f9d
        if (isPrivate) continue;
        if (fExcludeLocked && pwallet->IsLockedCoin(hashTx, i)) continue;

        if (!pwallet->IsSpent(hashTx, i))
        {
            nCredit += pwallet->GetCredit(txout, ISMINE_SPENDABLE);
            if (!MoneyRange(nCredit))
                throw std::runtime_error("CWalletTx::GetAvailableCredit() : value out of range");
        }
    }

    nAvailableCreditCached = nCredit;
    fAvailableCreditCached = true;

    if (fExcludeLocked)
        fAvailableCreditCached = false;

    return nCredit;
}

CAmount CWalletTx::GetImmatureWatchOnlyCredit(const bool& fUseCache) const
{
    if (IsCoinBase() && GetBlocksToMaturity() > 0 && IsInMainChain())
    {
        if (fUseCache && fImmatureWatchCreditCached)
            return nImmatureWatchCreditCached;
        nImmatureWatchCreditCached = pwallet->GetCredit(*this, ISMINE_WATCH_ONLY);
        fImmatureWatchCreditCached = true;
        return nImmatureWatchCreditCached;
    }

    return 0;
}

CAmount CWalletTx::GetAvailableWatchOnlyCredit(const bool& fUseCache) const
{
    if (pwallet == 0)
        return 0;

    // Must wait until coinbase is safely deep enough in the chain before valuing it
    if (IsCoinBase() && GetBlocksToMaturity() > 0)
        return 0;

    if (fUseCache && fAvailableWatchCreditCached)
        return nAvailableWatchCreditCached;

    CAmount nCredit = 0;
    for (unsigned int i = 0; i < tx->vout.size(); i++)
    {
        if (!pwallet->IsSpent(GetHash(), i))
        {
            const CTxOut &txout = tx->vout[i];
            nCredit += pwallet->GetCredit(txout, ISMINE_WATCH_ONLY);
            if (!MoneyRange(nCredit))
                throw std::runtime_error("CWalletTx::GetAvailableCredit() : value out of range");
        }
    }

    nAvailableWatchCreditCached = nCredit;
    fAvailableWatchCreditCached = true;
    return nCredit;
}

CAmount CWalletTx::GetChange() const
{
    if (fChangeCached)
        return nChangeCached;
    nChangeCached = pwallet->GetChange(*this);
    fChangeCached = true;
    return nChangeCached;
}

bool CWalletTx::InMempool() const
{
    LOCK(mempool.cs);
    if (mempool.exists(GetHash())) {
        return true;
    }
    return false;
}

bool CWalletTx::InStempool() const
{
    if (txpools.getStemTxPool().exists(GetHash())) {
        return true;
    }
    return false;
}

bool CWalletTx::IsTrusted() const
{
    // Quick answer in most cases.
    // Zerocoin spend is always false due to it use nSequence incorrectly.
    if (!tx->IsZerocoinSpend() && !CheckFinalTx(*this))
        return false;
    int nDepth = GetDepthInMainChain();
    if (nDepth >= 1)
        return true;
    if (nDepth < 0)
        return false;
    if (IsLockedByLLMQInstantSend())
        return true;
    if (!bSpendZeroConfChange || !IsFromMe(ISMINE_ALL)) // using wtx's cached debit
        return false;

    // Don't trust unconfirmed transactions from us unless they are in the mempool.
    if (!InMempool() && !InStempool())
        return false;

    // Trusted if all inputs are from us and are in the mempool:
    BOOST_FOREACH(const CTxIn& txin, tx->vin)
    {
        if (txin.IsZerocoinSpend() || txin.IsSigmaSpend() || txin.IsZerocoinRemint() || txin.IsLelantusJoinSplit()) {
            if (!(pwallet->IsMine(txin, *tx) & ISMINE_SPENDABLE)) {
                return false;
            }
        } else {
            // Transactions not sent by us: not trusted
            const CWalletTx *parent = pwallet->GetWalletTx(txin.prevout.hash);
            if (parent == NULL)
                return false;
            const CTxOut &parentOut = parent->tx->vout[txin.prevout.n];
            if (pwallet->IsMine(parentOut) != ISMINE_SPENDABLE)
                return false;
        }
    }

    return true;
}

bool CWalletTx::IsChange(uint32_t out) const {
    if (out >= tx->vout.size()) {
        throw std::invalid_argument("The specified output index is not valid");
    }

    if (changes.count(out)) {
        return true;
    }

    if (tx->IsSparkSpend()) {
        std::vector<unsigned char> serial_context = spark::getSerialContext(*tx);
        spark::Coin coin(spark::Params::get_default());
        try {
            spark::ParseSparkMintCoin(tx->vout[out].scriptPubKey, coin);
            coin.setSerialContext(serial_context);
        } catch (...) {
            return false;
        }
        return pwallet->sparkWallet->getMyCoinIsChange(coin);
    }

    // Legacy transaction handling.
    // Zerocoin spend have one special output mode to spend to yourself with change address,
    // we don't want to identify that output as change.
    if (!tx->IsZerocoinSpend() && ::IsMine(*pwallet, tx->vout[out].scriptPubKey)) {
        CTxDestination address;
        if (!ExtractDestination(tx->vout[out].scriptPubKey, address)) {
            return true;
        }

        LOCK(pwallet->cs_wallet);
        if (!pwallet->mapAddressBook.count(address)) {
            return true;
        }
    }

    return false;
}

bool CWalletTx::IsChange(const CTxOut& out) const {
    auto it = std::find(tx->vout.begin(), tx->vout.end(), out);
    if (it == tx->vout.end()) {
        throw std::invalid_argument("The specified output does not belong to the transaction");
    }

    return IsChange(it - tx->vout.begin());
}

bool CWalletTx::IsEquivalentTo(const CWalletTx& _tx) const
{
        CMutableTransaction tx1 = *this->tx;
        CMutableTransaction tx2 = *_tx.tx;
        for (unsigned int i = 0; i < tx1.vin.size(); i++) tx1.vin[i].scriptSig = CScript();
        for (unsigned int i = 0; i < tx2.vin.size(); i++) tx2.vin[i].scriptSig = CScript();
        return CTransaction(tx1) == CTransaction(tx2);
}

std::vector<uint256> CWallet::ResendWalletTransactionsBefore(int64_t nTime, CConnman* connman)
{
    std::vector<uint256> result;

    LOCK(cs_wallet);
    // Sort them in chronological order
    std::multimap<unsigned int, CWalletTx*> mapSorted;
    BOOST_FOREACH(PAIRTYPE(const uint256, CWalletTx)& item, mapWallet)
    {
        CWalletTx& wtx = item.second;
        // Don't rebroadcast if newer than nTime:
        if (wtx.nTimeReceived > nTime)
            continue;
        mapSorted.insert(std::make_pair(wtx.nTimeReceived, &wtx));
    }
    BOOST_FOREACH(PAIRTYPE(const unsigned int, CWalletTx*)& item, mapSorted)
    {
        CWalletTx& wtx = *item.second;
        if (wtx.RelayWalletTransaction(connman))
            result.push_back(wtx.GetHash());
    }
    return result;
}

void CWallet::ResendWalletTransactions(int64_t nBestBlockTime, CConnman* connman)
{
    // Do this infrequently and randomly to avoid giving away
    // that these are our transactions.
    if (GetTime() < nNextResend || !fBroadcastTransactions)
        return;
    bool fFirst = (nNextResend == 0);
    nNextResend = GetTime() + GetRand(30 * 60);
    if (fFirst)
        return;

    // Only do it if there's been a new block since last time
    if (nBestBlockTime < nLastResend)
        return;
    nLastResend = GetTime();

    // Rebroadcast unconfirmed txes older than 5 minutes before the last
    // block was found:
    std::vector<uint256> relayed = ResendWalletTransactionsBefore(nBestBlockTime-5*60, connman);
    if (!relayed.empty())
        LogPrintf("%s: rebroadcast %u unconfirmed transactions\n", __func__, relayed.size());
}

/** @} */ // end of mapWallet




/** @defgroup Actions
 *
 * @{
 */


CAmount CWallet::GetBalance(bool fExcludeLocked) const
{
    CAmount nTotal = 0;
    {
        LOCK2(cs_main, cs_wallet);
        for (std::map<uint256, CWalletTx>::const_iterator it = mapWallet.begin(); it != mapWallet.end(); ++it)
        {
            const CWalletTx* pcoin = &(*it).second;
            if (pcoin->IsInMainChain())
                nTotal += pcoin->GetAvailableCredit(true, fExcludeLocked);
        }
    }

    return nTotal;
}

std::pair<CAmount, CAmount> CWallet::GetPrivateBalance() const
{
    size_t confirmed, unconfirmed;
    return GetPrivateBalance(confirmed, unconfirmed);
}

std::pair<CAmount, CAmount> CWallet::GetPrivateBalance(size_t &confirmed, size_t &unconfirmed) const
{
    std::pair<CAmount, CAmount> balance = {0, 0};

    confirmed = 0;
    unconfirmed = 0;

    auto zwallet = pwalletMain->zwallet.get();

    if(!zwallet)
        return balance;

    auto lelantusCoins = zwallet->GetTracker().ListLelantusMints(true, false, false);
    for (auto const &c : lelantusCoins) {

        if (c.isUsed || c.isArchived || !c.isSeedCorrect) {
            continue;
        }

        auto conf = c.nHeight > 0
            ? chainActive.Height() - c.nHeight + 1 : 0;

        if (conf >= ZC_MINT_CONFIRMATIONS) {
            confirmed++;
            balance.first += c.amount;
        } else {
            unconfirmed++;
            balance.second += c.amount;
        }
    }

    auto sigmaCoins = zwallet->GetTracker().ListMints(true, false, false);
    for (auto const &c : sigmaCoins) {

        if (c.isUsed || c.isArchived || !c.isSeedCorrect) {
            continue;
        }

        CAmount amount;
        if (!sigma::DenominationToInteger(c.denom, amount)) {
            throw std::runtime_error("Fail to get denomination value");
        }

        auto conf = c.nHeight > 0
            ? chainActive.Height() - c.nHeight + 1 : 0;

        if (conf >= ZC_MINT_CONFIRMATIONS) {
            confirmed++;
            balance.first += amount;
        } else {
            unconfirmed++;
            balance.second += amount;
        }
    }

    return balance;
}

std::vector<CRecipient> CWallet::CreateSigmaMintRecipients(
    std::vector<sigma::PrivateCoin>& coins,
    std::vector<CHDMint>& vDMints)
{
    EnsureMintWalletAvailable();

    std::vector<CRecipient> vecSend;
    CWalletDB walletdb(pwalletMain->strWalletFile);

    std::transform(coins.begin(), coins.end(), std::back_inserter(vecSend),
        [&vDMints, &walletdb](sigma::PrivateCoin& coin) -> CRecipient {

            // Generate and store secrets deterministically in the following function.
            CHDMint dMint;
            pwalletMain->zwallet->GenerateMint(walletdb, coin.getPublicCoin().getDenomination(), coin, dMint);


            // Get a copy of the 'public' portion of the coin. You should
            // embed this into a Signa 'MINT' transaction along with a series
            // of currency inputs totaling the assigned value of one sigma.
            auto& pubCoin = coin.getPublicCoin();

            if (!pubCoin.validate()) {
                throw std::runtime_error("Unable to mint a sigma coin.");
            }

            // Create script for coin
            CScript scriptSerializedCoin;
            // opcode is inserted as 1 byte according to file script/script.h
            scriptSerializedCoin << OP_SIGMAMINT;

            // and this one will write the size in different byte lengths depending on the length of vector. If vector size is <0.4c, which is 76, will write the size of vector in just 1 byte. In our case the size is always 34, so must write that 34 in 1 byte.
            std::vector<unsigned char> vch = pubCoin.getValue().getvch();
            scriptSerializedCoin.insert(scriptSerializedCoin.end(), vch.begin(), vch.end());

            CAmount v;
            DenominationToInteger(pubCoin.getDenomination(), v);

            vDMints.push_back(dMint);

            return {scriptSerializedCoin, v, false};
        }
    );

    return vecSend;
}

CRecipient CWallet::CreateLelantusMintRecipient(
        lelantus::PrivateCoin& coin,
        CHDMint& vDMint,
        bool generate)
{
    EnsureMintWalletAvailable();

    while (true) {
        CWalletDB walletdb(pwalletMain->strWalletFile);
        uint160 seedID;
        if (generate) {
            // Generate and store secrets deterministically in the following function.
            pwalletMain->zwallet->GenerateLelantusMint(walletdb, coin, vDMint, seedID);
        }

        // Get a copy of the 'public' portion of the coin. You should
        // embed this into a Lelantus 'MINT' transaction along with a series of currency inputs
        auto &pubCoin = coin.getPublicCoin();

        if (!pubCoin.validate()) {
            throw std::runtime_error("Unable to mint a lelantus coin.");
        }

        // Create script for coin
        CScript script;
        // opcode is inserted as 1 byte according to file script/script.h
        script << OP_LELANTUSMINT;

        // and this one will write the size in different byte lengths depending on the length of vector. If vector size is <0.4c, which is 76, will write the size of vector in just 1 byte. In our case the size is always 34, so must write that 34 in 1 byte.
        std::vector<unsigned char> vch = pubCoin.getValue().getvch();
        script.insert(script.end(), vch.begin(), vch.end()); //this uses 34 byte

        // generating schnorr proof
        CDataStream serializedSchnorrProof(SER_NETWORK, PROTOCOL_VERSION);
        lelantus::GenerateMintSchnorrProof(coin, serializedSchnorrProof);
        script.insert(script.end(), serializedSchnorrProof.begin(), serializedSchnorrProof.end()); //this uses 98 byte

        auto pubcoin = vDMint.GetPubcoinValue() +
                       lelantus::Params::get_default()->get_h1() * Scalar(vDMint.GetAmount()).negate();
        uint256 hashPub = primitives::GetPubCoinValueHash(pubcoin);
        CDataStream ss(SER_GETHASH, 0);
        ss << hashPub;
        ss << seedID;
        uint256 hashForRecover = Hash(ss.begin(), ss.end());

        // Check if there is a mint with same private data in chain, most likely Hd mint state corruption,
        // If yes, try with new counter
        GroupElement dummyValue;
        if (lelantus::CLelantusState::GetState()->HasCoinTag(dummyValue, hashForRecover) ||
            sigma::CSigmaState::GetState()->HasCoinHash(dummyValue, hashPub))
            continue;

        CDataStream serializedHash(SER_NETWORK, 0);
        serializedHash << hashForRecover;
        script.insert(script.end(), serializedHash.begin(), serializedHash.end());

        // overall Lelantus mint script size is 1 + 34 + 98 + 32 = 165 byte
        return {script, CAmount(coin.getV()), false};
    }
}

std::list<std::pair<spark::Coin, CSparkMintMeta>> CWallet::GetAvailableSparkCoins(const CCoinControl *coinControl) const {
    EnsureSparkWalletAvailable();

    LOCK2(cs_main, cs_wallet);
    return sparkWallet->GetAvailableSparkCoins(coinControl);
}

// coinsIn has to be sorted in descending order.
int CWallet::GetRequiredCoinCountForAmount(
        const CAmount& required,
        const std::vector<sigma::CoinDenomination>& denominations) {
    CAmount val = required;
    int result = 0;
    for (std::size_t i = 0; i < denominations.size(); i++)
    {
        CAmount denom;
        DenominationToInteger(denominations[i], denom);
        while (val >= denom) {
            val -= denom;
            result++;
        }
    }

    return result;
}

/** \brief denominations has to be sorted in descending order. Each denomination can be used multiple times.
 *
 *  \returns The amount which was possible to actually mint.
 */
CAmount CWallet::SelectMintCoinsForAmount(
        const CAmount& required,
        const std::vector<sigma::CoinDenomination>& denominations,
        std::vector<sigma::CoinDenomination>& coinsOut) {
    CAmount val = required;
    for (std::size_t i = 0; i < denominations.size(); i++)
    {
        CAmount denom;
        DenominationToInteger(denominations[i], denom);
        while (val >= denom)
        {
            val -= denom;
            coinsOut.push_back(denominations[i]);
        }
    }

    return required - val;
}

/** \brief coinsIn has to be sorted in descending order. Each coin can be used only once.
 *
 *  \returns The amount which was possible to actually spend.
 */
CAmount CWallet::SelectSpendCoinsForAmount(
        const CAmount& required,
        const std::list<CSigmaEntry>& coinsIn,
        std::vector<CSigmaEntry>& coinsOut) {
    CAmount val = required;
    for (auto coinIt = coinsIn.begin(); coinIt != coinsIn.end(); coinIt++)
    {
        if (coinIt->IsUsed)
          continue;
        CAmount denom = coinIt->get_denomination_value();
        if (val >= denom)
        {
            val -= denom;
            coinsOut.push_back(*coinIt);
        }
    }

    return required - val;
}

// Calculate total balance in a different way from GetBalance. The biggest
// difference is that GetBalance sums up all unspent TxOuts paying to the
// wallet, while this sums up both spent and unspent TxOuts paying to the
// wallet, and then subtracts the values of TxIns spending from the wallet. This
// also has fewer restrictions on which unconfirmed transactions are considered
// trusted.
CAmount CWallet::GetLegacyBalance(const isminefilter& filter, int minDepth, const std::string* account, bool fAddLocked) const
{
    LOCK2(cs_main, cs_wallet);

    CAmount balance = 0;
    for (const auto& entry : mapWallet) {
        const CWalletTx& wtx = entry.second;
        const int depth = wtx.GetDepthInMainChain();
        if (depth < 0 || !CheckFinalTx(*wtx.tx) || wtx.GetBlocksToMaturity() > 0) {
            continue;
        }

        // Loop through tx outputs and add incoming payments. For outgoing txs,
        // treat change outputs specially, as part of the amount debited.
        CAmount debit = wtx.GetDebit(filter);
        const bool outgoing = debit > 0;
        for (const CTxOut& out : wtx.tx->vout) {
            if (outgoing && IsChange(wtx.tx->GetHash(), out)) {
                debit -= out.nValue;
            } else if (IsMine(out) & filter && depth >= minDepth && (!account || *account == GetAccountName(out.scriptPubKey))) {
                balance += out.nValue;
            }
        }

        // For outgoing txs, subtract amount debited.
        if (outgoing && (!account || *account == wtx.strFromAccount)) {
            balance -= debit;
        }
    }

    if (account) {
        balance += CWalletDB(strWalletFile).GetAccountCreditDebit(*account);
    }

    return balance;
}

std::list<CSigmaEntry> CWallet::GetAvailableCoins(const CCoinControl *coinControl, bool includeUnsafe, bool forEstimation) const {
    EnsureMintWalletAvailable();
    LOCK2(cs_main, cs_wallet);
    CWalletDB walletdb(strWalletFile);
    std::list<CSigmaEntry> coins;
    std::vector<CMintMeta> vecMints = zwallet->GetTracker().ListMints(true, true, false);
    std::list<CMintMeta> listMints(vecMints.begin(), vecMints.end());
    for (const CMintMeta& mint : listMints) {
        CSigmaEntry entry;
        GetMint(mint.hashSerial, entry, forEstimation);
        coins.push_back(entry);
    }

    std::set<COutPoint> lockedCoins = setLockedCoins;

    // Filter out coins which are not confirmed, I.E. do not have at least 2 blocks
    // above them, after they were minted.
    // Also filter out used coins.
    // Finally filter out coins that have not been selected from CoinControl should that be used
    coins.remove_if([lockedCoins, coinControl, includeUnsafe](const CSigmaEntry& coin) {
        sigma::CSigmaState* sigmaState = sigma::CSigmaState::GetState();
        if (coin.IsUsed)
            return true;

        int coinHeight, coinId;
        std::tie(coinHeight, coinId) =  sigmaState->GetMintedCoinHeightAndId(
            sigma::PublicCoin(coin.value, coin.get_denomination()));

        // Check group size
        uint256 hashOut;
        std::vector<sigma::PublicCoin> coinOuts;
        sigmaState->GetCoinSetForSpend(
            &chainActive,
            chainActive.Height() - (ZC_MINT_CONFIRMATIONS - 1), // required 1 confirmation for mint to spend
            coin.get_denomination(),
            coinId,
            hashOut,
            coinOuts
        );

        if (!includeUnsafe && coinOuts.size() < 2) {
            return true;
        }

        if (coinHeight == -1) {
            // Coin still in the mempool.
            return true;
        }

        if (coinHeight + (ZC_MINT_CONFIRMATIONS - 1) > chainActive.Height()) {
            // Remove the coin from the candidates list, since it does not have the
            // required number of confirmations.
            return true;
        }

        COutPoint outPoint;
        sigma::PublicCoin pubCoin(coin.value, coin.get_denomination());
        sigma::GetOutPoint(outPoint, pubCoin);

        if(lockedCoins.count(outPoint) > 0){
            return true;
        }

        if(coinControl != NULL){
            if(coinControl->HasSelected()){
                if(!coinControl->IsSelected(outPoint)){
                    return true;
                }
            }
        }

        return false;
    });

    return coins;
}

std::list<CLelantusEntry> CWallet::GetAvailableLelantusCoins(const CCoinControl *coinControl, bool includeUnsafe, bool forEstimation) const {
    EnsureMintWalletAvailable();

    LOCK2(cs_main, cs_wallet);
    CWalletDB walletdb(strWalletFile);
    std::list<CLelantusEntry> coins;
    std::vector<CLelantusMintMeta> vecMints = zwallet->GetTracker().ListLelantusMints(true, true, false);
    for (const CLelantusMintMeta& mint : vecMints) {
        CLelantusEntry entry;
        GetMint(mint.hashSerial, entry, forEstimation);
        if(entry.amount != 0) // ignore 0 mints which where created to increase privacy
            coins.push_back(entry);
    }

    std::set<COutPoint> lockedCoins = setLockedCoins;

    // Filter out coins which are not in the blockchain
    // Also filter out used coins.
    // Finally filter out coins that have not been selected from CoinControl should that be used
    coins.remove_if([lockedCoins, coinControl, includeUnsafe](const CLelantusEntry& coin) {
        lelantus::CLelantusState* state = lelantus::CLelantusState::GetState();
        if (coin.IsUsed)
            return true;

        COutPoint outPoint;
        lelantus::PublicCoin pubCoin(coin.value);
        lelantus::GetOutPoint(outPoint, pubCoin);

        if(lockedCoins.count(outPoint) > 0){
            return true;
        }

        if(coinControl != NULL){
            if(coinControl->HasSelected()){
                if(!coinControl->IsSelected(outPoint)){
                    return true;
                }
            }
        }

        int coinHeight, coinId;
        std::tie(coinHeight, coinId) =  state->GetMintedCoinHeightAndId(lelantus::PublicCoin(coin.value));

        // Check group size
        uint256 hashOut;
        std::vector<lelantus::PublicCoin> coinOuts;
        std::vector<unsigned char> setHash;
        state->GetCoinSetForSpend(
            &chainActive,
            chainActive.Height(),
            coinId,
            hashOut,
            coinOuts,
            setHash
        );

        if (!includeUnsafe && coinOuts.size() < 2) {
            return true;
        }

        if (coinHeight == -1) {
            // Coin still in the mempool.
            return true;
        }

        if (coinHeight + (ZC_MINT_CONFIRMATIONS - 1) > chainActive.Height()) {
            // Remove the coin from the candidates list, since it does not have the
            // required number of confirmations.
            return true;
        }

        return false;
    });

    return coins;
}

std::vector<unsigned char> GetAESKey(const secp_primitives::GroupElement& pubcoin) {
    uint32_t keyPath = primitives::GetPubCoinValueHash(pubcoin).GetFirstUint32();
    CKey secret;
    {
        pwalletMain->GetKeyFromKeypath(BIP44_MINT_VALUE_INDEX, keyPath, secret);
    }

    std::vector<unsigned char> result(CHMAC_SHA512::OUTPUT_SIZE);

    CHMAC_SHA512(secret.begin(), secret.size()).Finalize(&result[0]);
    return result;
}

std::vector<unsigned char> CWallet::EncryptMintAmount(uint64_t amount, const secp_primitives::GroupElement& pubcoin) const {
    LOCK(cs_wallet);
    std::vector<unsigned char> key = GetAESKey(pubcoin);
    AES256Encrypt enc(key.data());
    std::vector<unsigned char> ciphertext(16);
    std::vector<unsigned char> plaintext(16);
    memcpy(plaintext.data(), &amount, 8);
    enc.Encrypt(ciphertext.data(), plaintext.data());
    return ciphertext;
}

bool CWallet::DecryptMintAmount(const std::vector<unsigned char>& encryptedValue, const secp_primitives::GroupElement& pubcoin, uint64_t& amount) const {
    if (IsLocked() || hdChain.masterKeyID.IsNull()) {
        amount = 0;
        return true;
    }

    LOCK(cs_wallet);
    std::vector<unsigned char> key = GetAESKey(pubcoin);
    AES256Decrypt dec(key.data());
    std::vector<unsigned char> plaintext(16);
    dec.Decrypt(plaintext.data(), encryptedValue.data());
    memcpy(&amount, plaintext.data(), 8);
    return true;
}


template<typename Iterator>
static CAmount CalculateCoinsBalance(Iterator begin, Iterator end) {
    CAmount balance(0);
    for (auto start = begin; start != end; start++) {
        balance += start->get_denomination_value();
    }
    return balance;
}

template<typename Iterator>
static CAmount CalculateLelantusCoinsBalance(Iterator begin, Iterator end) {
    CAmount balance(0);
    for (auto start = begin; start != end; start++) {
        balance += start->amount;
    }
    return balance;
}

bool CWallet::GetCoinsToSpend(
        CAmount required,
        std::vector<CSigmaEntry>& coinsToSpend_out,
        std::vector<sigma::CoinDenomination>& coinsToMint_out,
        std::list<CSigmaEntry>& coins,
        const size_t coinsToSpendLimit,
        const CAmount amountToSpendLimit,
        const CCoinControl *coinControl) const
{
    // Sanity check to make sure this function is never called with a too large
    // amount to spend, resulting to a possible crash due to out of memory condition.
    if (!MoneyRange(required)) {
        throw std::invalid_argument("Request to spend more than 21 MLN firos.\n");
    }

    if (!MoneyRange(amountToSpendLimit)) {
        throw std::invalid_argument(_("Amount limit is exceed max money"));
    }

    // We have Coins denomination * 10^8, we divide with 0.05 * 10^8 and add one coin of
    // denomination 100 (also divide by 0.05 * 10^8)
    constexpr CAmount zeros(5000000);

    // Rounding, Anything below 0.05 coin goes to the miners as a fee.
    int roundedRequired = required / zeros;
    if (required % zeros != 0) {
        ++roundedRequired;
    }

    int limitVal = amountToSpendLimit / zeros;

    if (roundedRequired > limitVal) {
        throw std::invalid_argument(
            _("Required amount exceed value spend limit"));
    }

    CAmount availableBalance = CalculateCoinsBalance(coins.begin(), coins.end());

    if (roundedRequired * zeros > availableBalance) {
        throw InsufficientFunds();
    }

    // sort by highest denomination. if it is same denomination we will prefer the previous block
    auto comparer = [](const CSigmaEntry& a, const CSigmaEntry& b) -> bool {
        return a.get_denomination_value() != b.get_denomination_value() ? a.get_denomination_value() > b.get_denomination_value() : a.nHeight < b.nHeight;
    };
    coins.sort(comparer);

    std::vector<sigma::CoinDenomination> denominations;
    sigma::GetAllDenoms(denominations);

    // Value of the largest coin, I.E. 100 for now.
    CAmount max_coin_value;
    if (!DenominationToInteger(denominations[0], max_coin_value)) {
        throw std::runtime_error("Unknown sigma denomination.\n");
    }

    int val = roundedRequired + max_coin_value / zeros;

    // val represent max value in range that we will search which may be over limit.
    // then we trim it out because we never use it.
    val = std::min(val, limitVal);

    // We need only last 2 rows of matrix of knapsack algorithm.
    std::vector<uint64_t> prev_row;
    prev_row.resize(val + 1);

    std::vector<uint64_t> next_row(val + 1, (INT_MAX - 1) / 2);

    auto coinIt = coins.rbegin();
    next_row[0] = 0;
    next_row[coinIt->get_denomination_value() / zeros] = 1;
    ++coinIt;

    for (; coinIt != coins.rend(); coinIt++) {
        std::swap(prev_row, next_row);
        CAmount denom_i = coinIt->get_denomination_value() / zeros;
        for (int j = 1; j <= val; j++) {
            next_row[j] = prev_row[j];
            if (j >= denom_i &&  next_row[j] > prev_row[j - denom_i] + 1) {
                    next_row[j] = prev_row[j - denom_i] + 1;
            }
        }
    }

    int index = val;
    uint64_t best_spend_val = 0;

    // If coinControl, want to use all inputs
    bool coinControlUsed = false;
    if(coinControl != NULL){
        if(coinControl->HasSelected()){
            auto coinIt = coins.rbegin();
            for (; coinIt != coins.rend(); coinIt++) {
                best_spend_val += coinIt->get_denomination_value();
            }
            coinControlUsed = true;
        }
    }
    if(!coinControlUsed) {
        best_spend_val = val;
        int minimum = INT_MAX - 1;
        while(index >= roundedRequired) {
            int temp_min = next_row[index] + GetRequiredCoinCountForAmount(
                (index - roundedRequired) * zeros, denominations);
            if (minimum > temp_min && next_row[index] != (INT_MAX - 1) / 2 && next_row[index] <= coinsToSpendLimit) {
                best_spend_val = index;
                minimum = temp_min;
            }
            --index;
        }
        best_spend_val *= zeros;

        if (minimum == INT_MAX - 1)
            throw std::invalid_argument(
                _("Can not choose coins within limit."));
    }

    if (SelectMintCoinsForAmount(best_spend_val - roundedRequired * zeros, denominations, coinsToMint_out) != best_spend_val - roundedRequired * zeros) {
        throw std::invalid_argument(
            _("Problem with coin selection for re-mint while spending."));
    }
    if (SelectSpendCoinsForAmount(best_spend_val, coins, coinsToSpend_out) != best_spend_val) {
        throw std::invalid_argument(
            _("Problem with coin selection for spend."));
    }

    return true;
}

bool CWallet::GetCoinsToJoinSplit(
        CAmount required,
        std::vector<CLelantusEntry>& coinsToSpend_out,
        CAmount& changeToMint,
        std::list<CLelantusEntry> coins,
        const size_t coinsToSpendLimit,
        const CAmount amountToSpendLimit,
        const CCoinControl *coinControl) const
{

    EnsureMintWalletAvailable();
    const Consensus::Params &consensusParams = Params().GetConsensus();

    if (required > consensusParams.nMaxValueLelantusSpendPerTransaction) {
        throw std::invalid_argument(_("The required amount exceeds spend limit"));
    }

    CAmount availableBalance = CalculateLelantusCoinsBalance(coins.begin(), coins.end());

    if (required > availableBalance) {
        throw InsufficientFunds();
    }

    // sort by biggest amount. if it is same amount we will prefer the older block
    auto comparer = [](const CLelantusEntry& a, const CLelantusEntry& b) -> bool {
        return a.amount != b.amount ? a.amount > b.amount : a.nHeight < b.nHeight;
    };
    coins.sort(comparer);

    CAmount spend_val(0);

    std::list<CLelantusEntry> coinsToSpend;

    // If coinControl, want to use all inputs
    bool coinControlUsed = false;
    if(coinControl != NULL) {
        if(coinControl->HasSelected()) {
            auto coinIt = coins.rbegin();
            for (; coinIt != coins.rend(); coinIt++) {
                spend_val += coinIt->amount;
            }
            coinControlUsed = true;
            coinsToSpend.insert(coinsToSpend.begin(), coins.begin(), coins.end());
        }
    }

    if(!coinControlUsed) {
        while (spend_val < required) {
            if(coins.empty())
                break;

            CLelantusEntry choosen;
            CAmount need = required - spend_val;

            auto itr = coins.begin();
            if(need >= itr->amount) {
                choosen = *itr;
                coins.erase(itr);
            } else {
                for (auto coinIt = coins.rbegin(); coinIt != coins.rend(); coinIt++) {
                    auto nextItr = coinIt;
                    nextItr++;

                    if (coinIt->amount >= need && (nextItr == coins.rend() || nextItr->amount != coinIt->amount)) {
                        choosen = *coinIt;
                        coins.erase(std::next(coinIt).base());
                        break;
                    }
                }
            }

            spend_val += choosen.amount;
            coinsToSpend.push_back(choosen);
        }
    }

    // sort by group id ay ascending order. it is mandatory for creting proper joinsplit
    auto idComparer = [](const CLelantusEntry& a, const CLelantusEntry& b) -> bool {
        return a.id < b.id;
    };
    coinsToSpend.sort(idComparer);

    changeToMint = spend_val - required;
    coinsToSpend_out.insert(coinsToSpend_out.begin(), coinsToSpend.begin(), coinsToSpend.end());

    return true;
}

CAmount CWallet::GetUnconfirmedBalance() const {
    CAmount nTotal = 0;
    {
        LOCK2(cs_main, cs_wallet);
        for (std::map<uint256, CWalletTx>::const_iterator it = mapWallet.begin(); it != mapWallet.end(); ++it) {
            const CWalletTx *pcoin = &(*it).second;
            if (!pcoin->IsTrusted() && pcoin->GetDepthInMainChain() == 0 &&
                (pcoin->InMempool() || pcoin->InStempool()))
                nTotal += pcoin->GetAvailableCredit();
        }
    }
    return nTotal;
}

CAmount CWallet::GetImmatureBalance() const {
    CAmount nTotal = 0;
    {
        LOCK2(cs_main, cs_wallet);
        for (std::map<uint256, CWalletTx>::const_iterator it = mapWallet.begin(); it != mapWallet.end(); ++it) {
            const CWalletTx *pcoin = &(*it).second;
            nTotal += pcoin->GetImmatureCredit();
        }
    }
    return nTotal;
}

CAmount CWallet::GetWatchOnlyBalance() const {
    CAmount nTotal = 0;
    {
        LOCK2(cs_main, cs_wallet);
        for (std::map<uint256, CWalletTx>::const_iterator it = mapWallet.begin(); it != mapWallet.end(); ++it) {
            const CWalletTx *pcoin = &(*it).second;
            if (pcoin->IsTrusted())
                nTotal += pcoin->GetAvailableWatchOnlyCredit();
        }
    }

    return nTotal;
}

CAmount CWallet::GetUnconfirmedWatchOnlyBalance() const {
    CAmount nTotal = 0;
    {
        LOCK2(cs_main, cs_wallet);
        for (std::map<uint256, CWalletTx>::const_iterator it = mapWallet.begin(); it != mapWallet.end(); ++it) {
            const CWalletTx *pcoin = &(*it).second;
            if (!pcoin->IsTrusted() && pcoin->GetDepthInMainChain() == 0 &&
                (pcoin->InMempool() || pcoin->InStempool()) && !pcoin->IsLockedByLLMQInstantSend())
                nTotal += pcoin->GetAvailableWatchOnlyCredit();
        }
    }
    return nTotal;
}

CAmount CWallet::GetImmatureWatchOnlyBalance() const
{
    CAmount nTotal = 0;
    {
        LOCK2(cs_main, cs_wallet);
        for (std::map<uint256, CWalletTx>::const_iterator it = mapWallet.begin(); it != mapWallet.end(); ++it)
        {
            const CWalletTx* pcoin = &(*it).second;
            nTotal += pcoin->GetImmatureWatchOnlyCredit();
        }
    }
    return nTotal;
}

void CWallet::AvailableCoins(std::vector <COutput> &vCoins, bool fOnlyConfirmed, const CCoinControl *coinControl, bool fIncludeZeroValue, bool fUseInstantSend) const
{
    static const int ZNODE_COIN_REQUIRED  = 1000;
    vCoins.clear();
    CoinType nCoinType = coinControl ? coinControl->nCoinType : CoinType::ALL_COINS;

    {
        LOCK2(cs_main, cs_wallet);
        int nInstantSendConfirmationsRequired = Params().GetConsensus().nInstantSendConfirmationsRequired;

        for (std::map<uint256, CWalletTx>::const_iterator it = mapWallet.begin(); it != mapWallet.end(); ++it)
        {
            const uint256& wtxid = it->first;
            const CWalletTx* pcoin = &(*it).second;

            if (!CheckFinalTx(*pcoin))
                continue;

            if (fOnlyConfirmed && !pcoin->IsTrusted())
                continue;

            if (pcoin->IsCoinBase() && pcoin->GetBlocksToMaturity() > 0)
                continue;

            int nDepth = pcoin->GetDepthInMainChain(false);
            // do not use IX for inputs that have less then nInstantSendConfirmationsRequired blockchain confirmations
            if (fUseInstantSend && nDepth < nInstantSendConfirmationsRequired)
                continue;

            // We should not consider coins from transactions that are replacing
            // other transactions.
            //
            // Example: There is a transaction A which is replaced by bumpfee
            // transaction B. In this case, we want to prevent creation of
            // a transaction B' which spends an output of B.
            //
            // Reason: If transaction A were initially confirmed, transactions B
            // and B' would no longer be valid, so the user would have to create
            // a new transaction C to replace B'. However, in the case of a
            // one-block reorg, transactions B' and C might BOTH be accepted,
            // when the user only wanted one of them. Specifically, there could
            // be a 1-block reorg away from the chain where transactions A and C
            // were accepted to another chain where B, B', and C were all
            // accepted.
            if (nDepth == 0 && fOnlyConfirmed && pcoin->mapValue.count("replaces_txid")) {
                continue;
            }

            // Similarly, we should not consider coins from transactions that
            // have been replaced. In the example above, we would want to prevent
            // creation of a transaction A' spending an output of A, because if
            // transaction B were initially confirmed, conflicting with A and
            // A', we wouldn't want to the user to create a transaction D
            // intending to replace A', but potentially resulting in a scenario
            // where A, A', and D could all be accepted (instead of just B and
            // D, or just A and A' like the user would want).
            if (nDepth == 0 && fOnlyConfirmed && pcoin->mapValue.count("replaced_by_txid")) {
                continue;
            }

            for (unsigned int i = 0; i < pcoin->tx->vout.size(); i++) {
                if (pcoin->tx->IsElysiumReferenceOutput(i) && nCoinType != CoinType::APPROPRIATE_FOR_ELYSIUM_MINT) continue;

                bool found = false;
                if(nCoinType == CoinType::ALL_COINS || nCoinType == CoinType::APPROPRIATE_FOR_ELYSIUM_MINT){
                    // We are now taking ALL_COINS to mean everything sans mints and Elysium reference outputs
                    found = !(pcoin->tx->vout[i].scriptPubKey.IsZerocoinMint()
                            || pcoin->tx->vout[i].scriptPubKey.IsSigmaMint()
                            || pcoin->tx->vout[i].scriptPubKey.IsLelantusMint()
                            || pcoin->tx->vout[i].scriptPubKey.IsLelantusJMint())
                            || pcoin->tx->vout[i].scriptPubKey.IsZerocoinRemint();
                } else if(nCoinType == CoinType::ONLY_MINTS){
                    // Do not consider anything other than mints
                    found = (pcoin->tx->vout[i].scriptPubKey.IsZerocoinMint()
                            || pcoin->tx->vout[i].scriptPubKey.IsSigmaMint()
                            || pcoin->tx->vout[i].scriptPubKey.IsZerocoinRemint()
                            || pcoin->tx->vout[i].scriptPubKey.IsLelantusMint()
                            || pcoin->tx->vout[i].scriptPubKey.IsLelantusJMint());
                } else if (nCoinType == CoinType::ONLY_NOT1000IFMN) {
                    found = !(fMasternodeMode && pcoin->tx->vout[i].nValue == ZNODE_COIN_REQUIRED * COIN);
                } else if (nCoinType == CoinType::ONLY_NONDENOMINATED_NOT1000IFMN) {
                    if (fMasternodeMode) found = pcoin->tx->vout[i].nValue != ZNODE_COIN_REQUIRED * COIN; // do not use Hot MN funds
                } else if (nCoinType == CoinType::ONLY_1000) {
                    found = pcoin->tx->vout[i].nValue == ZNODE_COIN_REQUIRED * COIN;
                } else {
                    found = true;
                }
                if (!found) continue;

                isminetype mine = IsMine(pcoin->tx->vout[i]);


                if (!(IsSpent(wtxid, i)) && mine != ISMINE_NO &&
<<<<<<< HEAD
                    (!IsLockedCoin((*it).first, i) || coinControl || nCoinType == CoinType::ONLY_1000) &&
                    (pcoin->tx->vout[i].nValue > 0 || fIncludeZeroValue || (pcoin->tx->vout[i].scriptPubKey.IsLelantusJMint() && GetCredit(pcoin->tx->vout[i], ISMINE_SPENDABLE) > 0)) &&
=======
                    (!IsLockedCoin((*it).first, i) || nCoinType == CoinType::ONLY_1000) &&
                    (pcoin->tx->vout[i].nValue > 0 || fIncludeZeroValue || ((pcoin->tx->vout[i].scriptPubKey.IsLelantusJMint() || pcoin->tx->vout[i].scriptPubKey.IsSparkSMint()) && GetCredit(pcoin->tx->vout[i], ISMINE_SPENDABLE) > 0)) &&
>>>>>>> 6a7c0f9d
                    (!coinControl || !coinControl->HasSelected() || coinControl->fAllowOtherInputs || coinControl->IsSelected(COutPoint((*it).first, i)))) {
                        vCoins.push_back(COutput(pcoin, i, nDepth,
                                                 ((mine & ISMINE_SPENDABLE) != ISMINE_NO) ||
                                                  (coinControl && coinControl->fAllowWatchOnly && (mine & ISMINE_WATCH_SOLVABLE) != ISMINE_NO),
                                                 (mine & (ISMINE_SPENDABLE | ISMINE_WATCH_SOLVABLE)) != ISMINE_NO));
                }
            }
        }
    }
}

void CWallet::AvailableCoinsForLMint(std::vector<std::pair<CAmount, std::vector<COutput>>>& valueAndUTXO, const CCoinControl *coinControl) const
{
    valueAndUTXO.clear();
    std::vector<COutput> vAvailableCoins;
    AvailableCoins(vAvailableCoins, true, coinControl);

    std::map<CTxDestination, std::pair<CAmount, std::vector<COutput>>> mapAddrToUTXO;
    for(const auto& coin : vAvailableCoins)
    {
        CTxDestination address;
        const auto& scriptPubKey = coin.tx->tx->vout[coin.i].scriptPubKey;

        if (!ExtractDestination(scriptPubKey, address) && !scriptPubKey.IsUnspendable())
            continue;

        auto& element = mapAddrToUTXO[address];
        if(element.second.empty())
            element.first = coin.tx->tx->vout[coin.i].nValue;
        else
            element.first += coin.tx->tx->vout[coin.i].nValue;
        element.second.push_back(coin);
    }

    valueAndUTXO.reserve(mapAddrToUTXO.size());
    for(const auto& element : mapAddrToUTXO)
        valueAndUTXO.emplace_back(element.second);

    std::sort(valueAndUTXO.begin(), valueAndUTXO.end(), [](const std::pair<CAmount,std::vector<COutput>> &left, const std::pair<CAmount,std::vector<COutput>> &right) {
        return left.first > right.first;
    });

}

bool CWallet::GetZnodeVinAndKeys(CTxIn &txinRet, CPubKey &pubKeyRet, CKey &keyRet, std::string strTxHash,
                                 std::string strOutputIndex) {
    // wait for reindex and/or import to finish
    if (fImporting || fReindex) return false;

    // Find possible candidates
    std::vector <COutput> vPossibleCoins;
    CCoinControl coinControl;
    coinControl.nCoinType = CoinType::ONLY_1000;
    AvailableCoins(vPossibleCoins, true, &coinControl, false);
    if (vPossibleCoins.empty()) {
        LogPrintf("CWallet::GetZnodeVinAndKeys -- Could not locate any valid znode vin\n");
        return false;
    }

    if (strTxHash.empty()) // No output specified, select the first one
        return GetVinAndKeysFromOutput(vPossibleCoins[0], txinRet, pubKeyRet, keyRet);

    // Find specific vin
    uint256 txHash = uint256S(strTxHash);
    int nOutputIndex = atoi(strOutputIndex.c_str());

    BOOST_FOREACH(COutput & out, vPossibleCoins)
    if (out.tx->GetHash() == txHash && out.i == nOutputIndex) // found it!
        return GetVinAndKeysFromOutput(out, txinRet, pubKeyRet, keyRet);

    LogPrintf("CWallet::GetZnodeVinAndKeys -- Could not locate specified znode vin\n");
    return false;
}

bool CWallet::GetVinAndKeysFromOutput(COutput out, CTxIn &txinRet, CPubKey &pubKeyRet, CKey &keyRet) {
    // wait for reindex and/or import to finish
    if (fImporting || fReindex) return false;

    CScript pubScript;

    txinRet = CTxIn(out.tx->GetHash(), out.i);
    pubScript = out.tx->tx->vout[out.i].scriptPubKey; // the inputs PubKey

    CTxDestination address1;
    ExtractDestination(pubScript, address1);
    CBitcoinAddress address2(address1);

    CKeyID keyID;
    if (!address2.GetKeyID(keyID)) {
        LogPrintf("CWallet::GetVinAndKeysFromOutput -- Address does not refer to a key\n");
        return false;
    }

    if (!GetKey(keyID, keyRet)) {
        LogPrintf("CWallet::GetVinAndKeysFromOutput -- Private key for address is not known\n");
        return false;
    }

    pubKeyRet = keyRet.GetPubKey();
    return true;
}

//[firo]
void CWallet::ListAvailableSigmaMintCoins(std::vector<COutput> &vCoins, bool fOnlyConfirmed) const {
    EnsureMintWalletAvailable();

    vCoins.clear();
    LOCK2(cs_main, cs_wallet);
    std::list<CSigmaEntry> listOwnCoins;
    CWalletDB walletdb(pwalletMain->strWalletFile);
    listOwnCoins = zwallet->GetTracker().MintsAsSigmaEntries(true, false);
    LogPrintf("listOwnCoins.size()=%s\n", listOwnCoins.size());
    for (std::map<uint256, CWalletTx>::const_iterator it = mapWallet.begin(); it != mapWallet.end(); ++it) {
        const CWalletTx *pcoin = &(*it).second;
//        LogPrintf("pcoin=%s\n", pcoin->GetHash().ToString());
        if (!CheckFinalTx(*pcoin)) {
            LogPrintf("!CheckFinalTx(*pcoin)=%s\n", !CheckFinalTx(*pcoin));
            continue;
        }

        if (fOnlyConfirmed && !pcoin->IsTrusted()) {
            LogPrintf("fOnlyConfirmed = %s, !pcoin->IsTrusted()\n", fOnlyConfirmed, !pcoin->IsTrusted());
            continue;
        }

        if (pcoin->IsCoinBase() && pcoin->GetBlocksToMaturity() > 0) {
            LogPrintf("Not trusted\n");
            continue;
        }

        int nDepth = pcoin->GetDepthInMainChain();
        if (nDepth < 0) {
            LogPrintf("nDepth=%s\n", nDepth);
            continue;
        }
        LogPrintf("pcoin->tx->vout.size()=%s\n", pcoin->tx->vout.size());

        for (unsigned int i = 0; i < pcoin->tx->vout.size(); i++) {
            if (pcoin->tx->vout[i].scriptPubKey.IsSigmaMint()) {
                CTxOut txout = pcoin->tx->vout[i];
                secp_primitives::GroupElement pubCoin = sigma::ParseSigmaMintScript(
                    txout.scriptPubKey);
                LogPrintf("Pubcoin=%s\n", pubCoin.tostring());
                // CHECKING PROCESS
                BOOST_FOREACH(const CSigmaEntry &ownCoinItem, listOwnCoins) {
                   if (ownCoinItem.value == pubCoin && ownCoinItem.IsUsed == false &&
                        ownCoinItem.randomness != uint64_t(0) && ownCoinItem.serialNumber != uint64_t(0)) {
                        vCoins.push_back(COutput(pcoin, i, nDepth, true, true));
                        LogPrintf("-->OK\n");
                    }
                }
            }
        }
    }
}

void CWallet::ListAvailableLelantusMintCoins(std::vector<COutput> &vCoins, bool fOnlyConfirmed) const {
    EnsureMintWalletAvailable();

    vCoins.clear();
    LOCK2(cs_main, cs_wallet);
    std::list<CLelantusEntry> listOwnCoins;
    CWalletDB walletdb(pwalletMain->strWalletFile);
    listOwnCoins = zwallet->GetTracker().MintsAsLelantusEntries(true, false);
    LogPrintf("listOwnCoins.size()=%s\n", listOwnCoins.size());
    for (std::map<uint256, CWalletTx>::const_iterator it = mapWallet.begin(); it != mapWallet.end(); ++it) {
        const CWalletTx *pcoin = &(*it).second;
//        LogPrintf("pcoin=%s\n", pcoin->GetHash().ToString());
        if (!CheckFinalTx(*pcoin)) {
            LogPrintf("!CheckFinalTx(*pcoin)=%s\n", !CheckFinalTx(*pcoin));
            continue;
        }

        if (fOnlyConfirmed && !pcoin->IsTrusted()) {
            LogPrintf("fOnlyConfirmed = %s, !pcoin->IsTrusted() = %s\n", fOnlyConfirmed, !pcoin->IsTrusted());
            continue;
        }

        if (pcoin->IsCoinBase() && pcoin->GetBlocksToMaturity() > 0) {
            LogPrintf("Not trusted\n");
            continue;
        }

        int nDepth = pcoin->GetDepthInMainChain();
        if (nDepth < 0) {
            LogPrintf("nDepth=%s\n", nDepth);
            continue;
        }
        LogPrintf("pcoin->tx->vout.size()=%s\n", pcoin->tx->vout.size());

        for (unsigned int i = 0; i < pcoin->tx->vout.size(); i++) {
            if (pcoin->tx->vout[i].scriptPubKey.IsLelantusMint() || pcoin->tx->vout[i].scriptPubKey.IsLelantusJMint()) {
                CTxOut txout = pcoin->tx->vout[i];
                secp_primitives::GroupElement pubCoin;
                try {
                    lelantus::ParseLelantusMintScript(txout.scriptPubKey, pubCoin);
                } catch (std::invalid_argument &) {
                    continue;
                }
                LogPrintf("Pubcoin=%s\n", pubCoin.tostring());
                // CHECKING PROCESS
                BOOST_FOREACH(const CLelantusEntry& ownCoinItem, listOwnCoins) {
                    if (ownCoinItem.value == pubCoin && ownCoinItem.IsUsed == false &&
                        !ownCoinItem.randomness.isZero() && !ownCoinItem.serialNumber.isZero()) {
                        vCoins.push_back(COutput(pcoin, i, nDepth, true, true));
                        LogPrintf("-->OK\n");
                    }
                }
            }
        }
    }
}

static void ApproximateBestSubset(std::vector<std::pair<CAmount, std::pair<const CWalletTx*,unsigned int> > >vValue, const CAmount& nTotalLower, const CAmount& nTargetValue,
                                  std::vector<char>& vfBest, CAmount& nBest, int iterations = 1000)
{
    std::vector<char> vfIncluded;

    vfBest.assign(vValue.size(), true);
    nBest = nTotalLower;

    FastRandomContext insecure_rand;

    for (int nRep = 0; nRep < iterations && nBest != nTargetValue; nRep++) {
        vfIncluded.assign(vValue.size(), false);
        CAmount nTotal = 0;
        bool fReachedTarget = false;
        for (int nPass = 0; nPass < 2 && !fReachedTarget; nPass++)
        {
            for (unsigned int i = 0; i < vValue.size(); i++)
            {
                //The solver here uses a randomized algorithm,
                //the randomness serves no real security purpose but is just
                //needed to prevent degenerate behavior and it is important
                //that the rng is fast. We do not use a constant random sequence,
                //because there may be some privacy improvement by making
                //the selection random.
                if (nPass == 0 ? insecure_rand.rand32()&1 : !vfIncluded[i])
                {
                    nTotal += vValue[i].first;
                    vfIncluded[i] = true;
                    if (nTotal >= nTargetValue)
                    {
                        fReachedTarget = true;
                        if (nTotal < nBest)
                        {
                            nBest = nTotal;
                            vfBest = vfIncluded;
                        }
                        nTotal -= vValue[i].first;
                        vfIncluded[i] = false;
                    }
                }
            }
        }
    }
}

bool CWallet::SelectCoinsMinConf(const CAmount& nTargetValue, const int nConfMine, const int nConfTheirs, const uint64_t nMaxAncestors, std::vector<COutput> vCoins,
                                 std::set<std::pair<const CWalletTx*,unsigned int> >& setCoinsRet, CAmount& nValueRet, bool fForUseInInstantSend) const
{
    setCoinsRet.clear();
    nValueRet = 0;

    // List of values less than target
    std::pair<CAmount, std::pair<const CWalletTx*,unsigned int> > coinLowestLarger;
    coinLowestLarger.first = std::numeric_limits<CAmount>::max();
    coinLowestLarger.second.first = NULL;
    std::vector<std::pair<CAmount, std::pair<const CWalletTx*,unsigned int> > > vValue;
    CAmount nTotalLower = 0;

    Shuffle(vCoins.begin(), vCoins.end(), FastRandomContext());

    BOOST_FOREACH(const COutput &output, vCoins)
    {
        if (!output.fSpendable)
            continue;

        const CWalletTx *pcoin = output.tx;

            bool fLockedByIS = pcoin->IsLockedByLLMQInstantSend();

        if (output.nDepth < ((pcoin->IsFromMe(ISMINE_ALL) || pcoin->tx->IsLelantusMint()) ? nConfMine : nConfTheirs) && !fLockedByIS)
            continue;

        if (!mempool.TransactionWithinChainLimit(pcoin->GetHash(), nMaxAncestors))
            continue;

        int i = output.i;
        CAmount n = pcoin->tx->vout[i].nValue;

        std::pair<CAmount,std::pair<const CWalletTx*,unsigned int> > coin = std::make_pair(n,std::make_pair(pcoin, i));

        if (n == nTargetValue)
        {
            setCoinsRet.insert(coin.second);
            nValueRet += coin.first;
            return true;
        }
        else if (n < nTargetValue + MIN_CHANGE)
        {
            vValue.push_back(coin);
            nTotalLower += n;
        }
        else if (n < coinLowestLarger.first)
        {
            coinLowestLarger = coin;
        }
    }

    if (nTotalLower == nTargetValue)
    {
        for (unsigned int i = 0; i < vValue.size(); ++i)
        {
            setCoinsRet.insert(vValue[i].second);
            nValueRet += vValue[i].first;
        }
        return true;
    }

    if (nTotalLower < nTargetValue)
    {
        if (coinLowestLarger.second.first == NULL)
            return false;
        setCoinsRet.insert(coinLowestLarger.second);
        nValueRet += coinLowestLarger.first;
        return true;
    }

    // Solve subset sum by stochastic approximation
    std::sort(vValue.begin(), vValue.end(), CompareValueOnly());
    std::reverse(vValue.begin(), vValue.end());
    std::vector<char> vfBest;
    CAmount nBest;

    ApproximateBestSubset(vValue, nTotalLower, nTargetValue, vfBest, nBest);
    if (nBest != nTargetValue && nTotalLower >= nTargetValue + MIN_CHANGE)
        ApproximateBestSubset(vValue, nTotalLower, nTargetValue + MIN_CHANGE, vfBest, nBest);

    // If we have a bigger coin and (either the stochastic approximation didn't find a good solution,
    //                                   or the next bigger coin is closer), return the bigger coin
    if (coinLowestLarger.second.first &&
        ((nBest != nTargetValue && nBest < nTargetValue + MIN_CHANGE) || coinLowestLarger.first <= nBest))
    {
        setCoinsRet.insert(coinLowestLarger.second);
        nValueRet += coinLowestLarger.first;
    }
    else {
        for (unsigned int i = 0; i < vValue.size(); i++)
            if (vfBest[i])
            {
                setCoinsRet.insert(vValue[i].second);
                nValueRet += vValue[i].first;
            }

        LogPrint("selectcoins", "SelectCoins() best subset: ");
        for (unsigned int i = 0; i < vValue.size(); i++)
            if (vfBest[i])
                LogPrint("selectcoins", "%s ", FormatMoney(vValue[i].first));
        LogPrint("selectcoins", "total %s\n", FormatMoney(nBest));
    }

    return true;
}

bool CWallet::SelectCoins(const std::vector<COutput>& vAvailableCoins, const CAmount& nTargetValue, std::set<std::pair<const CWalletTx*,unsigned int> >& setCoinsRet, CAmount& nValueRet, const CCoinControl* coinControl, bool fForUseInInstantSend) const
{
    std::vector<COutput> vCoins(vAvailableCoins);
    CoinType nCoinType = coinControl ? coinControl->nCoinType : CoinType::ALL_COINS;

    // coin control -> return all selected outputs (we want all selected to go into the transaction for sure)
    if (coinControl && coinControl->HasSelected() && !coinControl->fAllowOtherInputs)
    {
        BOOST_FOREACH(const COutput& out, vCoins)
        {
            if (!out.fSpendable)
                 continue;
            nValueRet += out.tx->tx->vout[out.i].nValue;
            setCoinsRet.insert(std::make_pair(out.tx, out.i));
        }
        return (nValueRet >= nTargetValue);
    }

    // calculate value from preset inputs and store them
    std::set<std::pair<const CWalletTx*, uint32_t> > setPresetCoins;
    CAmount nValueFromPresetInputs = 0;

    std::vector<COutPoint> vPresetInputs;
    if (coinControl)
        coinControl->ListSelected(vPresetInputs);
    BOOST_FOREACH(const COutPoint& outpoint, vPresetInputs)
    {
        std::map<uint256, CWalletTx>::const_iterator it = mapWallet.find(outpoint.hash);
        if (it != mapWallet.end())
        {
            const CWalletTx* pcoin = &it->second;
            // Clearly invalid input, fail
            if (pcoin->tx->vout.size() <= outpoint.n)
                return false;
            nValueFromPresetInputs += pcoin->tx->vout[outpoint.n].nValue;
            setPresetCoins.insert(std::make_pair(pcoin, outpoint.n));
        } else
            return false; // TODO: Allow non-wallet inputs
    }

    // remove preset inputs from vCoins
    for (std::vector<COutput>::iterator it = vCoins.begin(); it != vCoins.end() && coinControl && coinControl->HasSelected();)
    {
        if (setPresetCoins.count(std::make_pair(it->tx, it->i)))
            it = vCoins.erase(it);
        else
            ++it;
    }

    size_t nMaxChainLength = std::min(GetArg("-limitancestorcount", DEFAULT_ANCESTOR_LIMIT), GetArg("-limitdescendantcount", DEFAULT_DESCENDANT_LIMIT));
    bool fRejectLongChains = GetBoolArg("-walletrejectlongchains", DEFAULT_WALLET_REJECT_LONG_CHAINS);

    bool res = nTargetValue <= nValueFromPresetInputs ||
        SelectCoinsMinConf(nTargetValue - nValueFromPresetInputs, 1, 6, 0, vCoins, setCoinsRet, nValueRet, fForUseInInstantSend) ||
        SelectCoinsMinConf(nTargetValue - nValueFromPresetInputs, 1, 1, 0, vCoins, setCoinsRet, nValueRet, fForUseInInstantSend) ||
        (bSpendZeroConfChange && SelectCoinsMinConf(nTargetValue - nValueFromPresetInputs, 0, 1, 2, vCoins, setCoinsRet, nValueRet, fForUseInInstantSend)) ||
        (bSpendZeroConfChange && SelectCoinsMinConf(nTargetValue - nValueFromPresetInputs, 0, 1, std::min((size_t)4, nMaxChainLength/3), vCoins, setCoinsRet, nValueRet, fForUseInInstantSend)) ||
        (bSpendZeroConfChange && SelectCoinsMinConf(nTargetValue - nValueFromPresetInputs, 0, 1, nMaxChainLength/2, vCoins, setCoinsRet, nValueRet, fForUseInInstantSend)) ||
        (bSpendZeroConfChange && SelectCoinsMinConf(nTargetValue - nValueFromPresetInputs, 0, 1, nMaxChainLength, vCoins, setCoinsRet, nValueRet, fForUseInInstantSend)) ||
        (bSpendZeroConfChange && !fRejectLongChains && SelectCoinsMinConf(nTargetValue - nValueFromPresetInputs, 0, 1, std::numeric_limits<uint64_t>::max(), vCoins, setCoinsRet, nValueRet, fForUseInInstantSend));

    // because SelectCoinsMinConf clears the setCoinsRet, we now add the possible inputs to the coinset
    setCoinsRet.insert(setPresetCoins.begin(), setPresetCoins.end());

    // add preset inputs to the total value selected
    nValueRet += nValueFromPresetInputs;

    return res;
}

bool CWallet::FundTransaction(CMutableTransaction& tx, CAmount& nFeeRet, bool overrideEstimatedFeeRate, const CFeeRate& specificFeeRate, int& nChangePosInOut, std::string& strFailReason, bool includeWatching, bool lockUnspents, const std::set<int>& setSubtractFeeFromOutputs, bool keepReserveKey, const CTxDestination& destChange)
{
    std::vector<CRecipient> vecSend;

    // Turn the txout set into a CRecipient vector
    for (size_t idx = 0; idx < tx.vout.size(); idx++)
    {
        const CTxOut& txOut = tx.vout[idx];
        CRecipient recipient = {txOut.scriptPubKey, txOut.nValue, setSubtractFeeFromOutputs.count(idx) == 1};
        vecSend.push_back(recipient);
    }

    CCoinControl coinControl;
    coinControl.destChange = destChange;
    coinControl.fAllowOtherInputs = true;
    coinControl.fAllowWatchOnly = includeWatching;
    coinControl.fOverrideFeeRate = overrideEstimatedFeeRate;
    coinControl.nFeeRate = specificFeeRate;

    BOOST_FOREACH(const CTxIn& txin, tx.vin)
        coinControl.Select(txin.prevout);

    int nExtraPayloadSize = 0;
    if (tx.nVersion == 3 && tx.nType != TRANSACTION_NORMAL)
        nExtraPayloadSize = (int)tx.vExtraPayload.size();

    CReserveKey reservekey(this);
    CWalletTx wtx;
    if (!CreateTransaction(vecSend, wtx, reservekey, nFeeRet, nChangePosInOut, strFailReason, &coinControl, nExtraPayloadSize))
        return false;

    if (nChangePosInOut != -1)
        tx.vout.insert(tx.vout.begin() + nChangePosInOut, wtx.tx->vout[nChangePosInOut]);

    // Copy output sizes from new transaction; they may have had the fee subtracted from them
    for (unsigned int idx = 0; idx < tx.vout.size(); idx++)
        tx.vout[idx].nValue = wtx.tx->vout[idx].nValue;

    // Add new txins (keeping original txin scriptSig/order)
    BOOST_FOREACH(const CTxIn& txin, wtx.tx->vin)
    {
        if (!coinControl.IsSelected(txin.prevout))
        {
            tx.vin.push_back(txin);

            if (lockUnspents)
            {
              LOCK2(cs_main, cs_wallet);
              LockCoin(txin.prevout);
            }
        }
    }

    // optionally keep the change output key
    if (keepReserveKey)
        reservekey.KeepKey();

    return true;
}

bool CWallet::ConvertList(std::vector <CTxIn> vecTxIn, std::vector <CAmount> &vecAmounts) {
    BOOST_FOREACH(CTxIn txin, vecTxIn) {
        if (mapWallet.count(txin.prevout.hash)) {
            CWalletTx &wtx = mapWallet[txin.prevout.hash];
            if (txin.prevout.n < wtx.tx->vout.size()) {
                vecAmounts.push_back(wtx.tx->vout[txin.prevout.n].nValue);
            }
        } else {
            LogPrintf("CWallet::ConvertList -- Couldn't find transaction\n");
        }
    }
    return true;
}

bool CWallet::CreateTransaction(const std::vector<CRecipient>& vecSend, CWalletTx& wtxNew, CReserveKey& reservekey, CAmount& nFeeRet,
                                int& nChangePosInOut, std::string& strFailReason, const CCoinControl* coinControl, bool sign, int nExtraPayloadSize, bool fUseInstantSend)
{
    CAmount nFeePay = 0;

    CAmount nValue = 0;
    int nChangePosRequest = nChangePosInOut;
    unsigned int nSubtractFeeFromAmount = 0;
    for (const auto& recipient : vecSend)
    {
        if (nValue < 0 || recipient.nAmount < 0)
        {
            strFailReason = _("Transaction amounts must not be negative");
            return false;
        }
        nValue += recipient.nAmount;

        if (recipient.fSubtractFeeFromAmount)
            nSubtractFeeFromAmount++;
    }
    if (vecSend.empty())
    {
        strFailReason = _("Transaction must have at least one recipient");
        return false;
    }

    wtxNew.fTimeReceivedIsTxTime = true;
    wtxNew.BindWallet(this);
    CMutableTransaction txNew;

    // Discourage fee sniping.
    //
    // For a large miner the value of the transactions in the best block and
    // the mempool can exceed the cost of deliberately attempting to mine two
    // blocks to orphan the current best block. By setting nLockTime such that
    // only the next block can include the transaction, we discourage this
    // practice as the height restricted and limited blocksize gives miners
    // considering fee sniping fewer options for pulling off this attack.
    //
    // A simple way to think about this is from the wallet's point of view we
    // always want the blockchain to move forward. By setting nLockTime this
    // way we're basically making the statement that we only want this
    // transaction to appear in the next block; we don't want to potentially
    // encourage reorgs by allowing transactions to appear at lower heights
    // than the next block in forks of the best chain.
    //
    // Of course, the subsidy is high enough, and transaction volume low
    // enough, that fee sniping isn't a problem yet, but by implementing a fix
    // now we ensure code won't be written that makes assumptions about
    // nLockTime that preclude a fix later.

    txNew.nLockTime = chainActive.Height();

    // Secondly occasionally randomly pick a nLockTime even further back, so
    // that transactions that are delayed after signing for whatever reason,
    // e.g. high-latency mix networks and some CoinJoin implementations, have
    // better privacy.
    if (GetRandInt(10) == 0)
        txNew.nLockTime = std::max(0, (int)txNew.nLockTime - GetRandInt(100));

    assert(txNew.nLockTime <= (unsigned int)chainActive.Height());
    assert(txNew.nLockTime < LOCKTIME_THRESHOLD);

    {
        std::set<std::pair<const CWalletTx*, unsigned int>> setCoins;
        LOCK2(cs_main, cs_wallet);
        {
            std::vector<COutput> vAvailableCoins;
            AvailableCoins(vAvailableCoins, true, coinControl, false, fUseInstantSend);
            int nInstantSendConfirmationsRequired = Params().GetConsensus().nInstantSendConfirmationsRequired;

            nFeeRet = 0;
            if(nFeePay > 0) nFeeRet = nFeePay;
            double dPriority = 0;
            // Start with no fee and loop until there is enough fee
            while (true)
            {
                nChangePosInOut = nChangePosRequest;
                txNew.vin.clear();
                txNew.vout.clear();
                wtxNew.fFromMe = true;
                bool fFirst = true;

                CAmount nValueToSelect = nValue;
                if (nSubtractFeeFromAmount == 0)
                    nValueToSelect += nFeeRet;
                // vouts to the payees
                for (const auto& recipient : vecSend)
                {
                    CTxOut txout(recipient.nAmount, recipient.scriptPubKey);

                    if (recipient.fSubtractFeeFromAmount)
                    {
                        txout.nValue -= nFeeRet / nSubtractFeeFromAmount; // Subtract fee equally from each selected recipient

                        if (fFirst) // first receiver pays the remainder not divisible by output count
                        {
                            fFirst = false;
                            txout.nValue -= nFeeRet % nSubtractFeeFromAmount;
                        }
                    }

                    if (txout.IsDust(dustRelayFee))
                    {
                        if (recipient.fSubtractFeeFromAmount && nFeeRet > 0)
                        {
                            if (txout.nValue < 0)
                                strFailReason = _("The transaction amount is too small to pay the fee");
                            else
                                strFailReason = _("The transaction amount is too small to send after the fee has been deducted");
                        }
                        else
                            strFailReason = _("Transaction amount too small");
                        return false;
                    }
                    txNew.vout.push_back(txout);
                }

                // Choose coins to use
                CAmount nValueIn = 0;
                setCoins.clear();
                if (!SelectCoins(vAvailableCoins, nValueToSelect, setCoins, nValueIn, coinControl, fUseInstantSend))
                {
                    strFailReason = _("Insufficient funds");
                    return false;
                }

                const CAmount nChange = nValueIn - nValueToSelect;
                CTxOut newTxOut;

                if (nChange > 0)
                {
                    // Fill a vout to ourself
                    // TODO: pass in scriptChange instead of reservekey so
                    // change transaction isn't always pay-to-dash-address
                    CScript scriptChange;

                    // coin control: send change to custom address
                    if (coinControl && !boost::get<CNoDestination>(&coinControl->destChange))
                        scriptChange = GetScriptForDestination(coinControl->destChange);

                    // no coin control: send change to newly generated address
                    else
                    {
                        // Note: We use a new key here to keep it from being obvious which side is the change.
                        //  The drawback is that by not reusing a previous key, the change may be lost if a
                        //  backup is restored, if the backup doesn't have the new private key for the change.
                        //  If we reused the old key, it would be possible to add code to look for and
                        //  rediscover unknown transactions that were written with keys of ours to recover
                        //  post-backup change.

                        // Reserve a new key pair from key pool
                        CPubKey vchPubKey;
                        bool ret;
                        ret = reservekey.GetReservedKey(vchPubKey);
                        if (!ret)
                        {
                            strFailReason = _("Keypool ran out, please call keypoolrefill first");
                            return false;
                        }

                        scriptChange = GetScriptForDestination(vchPubKey.GetID());
                    }

                    newTxOut = CTxOut(nChange, scriptChange);

                    // We do not move dust-change to fees, because the sender would end up paying more than requested.
                    // This would be against the purpose of the all-inclusive feature.
                    // So instead we raise the change and deduct from the recipient.
                    if (nSubtractFeeFromAmount > 0 && newTxOut.IsDust(dustRelayFee))
                    {
                        CAmount nDust = newTxOut.GetDustThreshold(dustRelayFee) - newTxOut.nValue;
                        newTxOut.nValue += nDust; // raise change until no more dust
                        for (unsigned int i = 0; i < vecSend.size(); i++) // subtract from first recipient
                        {
                            if (vecSend[i].fSubtractFeeFromAmount)
                            {
                                txNew.vout[i].nValue -= nDust;
                                if (txNew.vout[i].IsDust(dustRelayFee))
                                {
                                    strFailReason = _("The transaction amount is too small to send after the fee has been deducted");
                                    return false;
                                }
                                break;
                            }
                        }
                    }

                    // Never create dust outputs; if we would, just
                    // add the dust to the fee.
                    if (newTxOut.IsDust(dustRelayFee))
                    {
                        nChangePosInOut = -1;
                        nFeeRet += nChange;
                        reservekey.ReturnKey();
                    }
                    else
                    {
                        if (nChangePosInOut == -1)
                        {
                            // Insert change txn at random position:
                            nChangePosInOut = GetRandInt(txNew.vout.size()+1);
                        }
                        else if ((unsigned int)nChangePosInOut > txNew.vout.size())
                        {
                            strFailReason = _("Change index out of range");
                            return false;
                        }

                        std::vector<CTxOut>::iterator position = txNew.vout.begin()+nChangePosInOut;
                        txNew.vout.insert(position, newTxOut);
                    }
                } else {
                    reservekey.ReturnKey();
                    nChangePosInOut = -1;
                }

                // Fill vin
                //
                // Note how the sequence number is set to max()-1 so that the
                // nLockTime set above actually works.
                //
                // BIP125 defines opt-in RBF as any nSequence < maxint-1, so
                // we use the highest possible value in that range (maxint-2)
                // to avoid conflicting with other possible uses of nSequence,
                // and in the spirit of "smallest possible change from prior
                // behavior."
                for (const auto& coin : setCoins)
                    txNew.vin.push_back(CTxIn(coin.first->GetHash(),coin.second,CScript(),
                                              std::numeric_limits<unsigned int>::max() - (fWalletRbf ? 2 : 1)));

                // Fill in dummy signatures for fee calculation.
                if (!DummySignTx(txNew, setCoins)) {
                    strFailReason = _("Signing transaction failed");
                    return false;
                }

                unsigned int nBytes = ::GetSerializeSize(txNew, SER_NETWORK, PROTOCOL_VERSION);

                if (nExtraPayloadSize != 0) {
                    // account for extra payload in fee calculation
                    nBytes += GetSizeOfCompactSize(nExtraPayloadSize) + nExtraPayloadSize;
                }

                if (GetTransactionWeight(txNew) >= MAX_STANDARD_TX_WEIGHT) {
                    // Do not create oversized transactions (bad-txns-oversize).
                    strFailReason = _("Transaction too large");
                    return false;
                }

                CTransaction txNewConst(txNew);
                dPriority = txNewConst.ComputePriority(dPriority, nBytes);

                // Remove scriptSigs to eliminate the fee calculation dummy signatures
                for (auto& vin : txNew.vin) {
                    vin.scriptSig = CScript();
                    vin.scriptWitness.SetNull();
                }

                // Allow to override the default confirmation target over the CoinControl instance
                int currentConfirmationTarget = nTxConfirmTarget;
                if (coinControl && coinControl->nConfirmTarget > 0)
                    currentConfirmationTarget = coinControl->nConfirmTarget;

                // Can we complete this as a free transaction?
                if (fSendFreeTransactions && nBytes <= MAX_FREE_TRANSACTION_CREATE_SIZE)
                {
                    // Not enough fee: enough priority?
                    double dPriorityNeeded = mempool.estimateSmartPriority(currentConfirmationTarget);
                    // Require at least hard-coded AllowFree.
                    if (dPriority >= dPriorityNeeded && AllowFree(dPriority))
                        break;
                }

                CAmount nFeeNeeded = GetMinimumFee(nBytes, currentConfirmationTarget, mempool);
                LogPrintf("fee needed for tx: %s\n", nFeeNeeded);

                if (coinControl && nFeeNeeded > 0 && coinControl->nMinimumTotalFee > nFeeNeeded) {
                    nFeeNeeded = coinControl->nMinimumTotalFee;
                }
                if (coinControl && coinControl->fOverrideFeeRate)
                    nFeeNeeded = coinControl->nFeeRate.GetFee(nBytes);

                // If we made it here and we aren't even able to meet the relay fee on the next pass, give up
                // because we must be at the maximum allowed fee.
                if (nFeeNeeded < ::minRelayTxFee.GetFee(nBytes))
                {
                    strFailReason = _("Transaction too large for fee policy");
                    return false;
                }

                if (nFeeRet >= nFeeNeeded) {
                    // Reduce fee to only the needed amount if we have change
                    // output to increase.  This prevents potential overpayment
                    // in fees if the coins selected to meet nFeeNeeded result
                    // in a transaction that requires less fee than the prior
                    // iteration.
                    // TODO: The case where nSubtractFeeFromAmount > 0 remains
                    // to be addressed because it requires returning the fee to
                    // the payees and not the change output.
                    // TODO: The case where there is no change output remains
                    // to be addressed so we avoid creating too small an output.
                    if (nFeeRet > nFeeNeeded && nChangePosInOut != -1 && nSubtractFeeFromAmount == 0) {
                        CAmount extraFeePaid = nFeeRet - nFeeNeeded;
                        std::vector<CTxOut>::iterator change_position = txNew.vout.begin()+nChangePosInOut;
                        change_position->nValue += extraFeePaid;
                        nFeeRet -= extraFeePaid;
                    }
                    break; // Done, enough fee included.
                }

                // Try to reduce change to include necessary fee
                if (nChangePosInOut != -1 && nSubtractFeeFromAmount == 0) {
                    CAmount additionalFeeNeeded = nFeeNeeded - nFeeRet;
                    std::vector<CTxOut>::iterator change_position = txNew.vout.begin()+nChangePosInOut;
                    // Only reduce change if remaining amount is still a large enough output.
                    if (change_position->nValue >= MIN_FINAL_CHANGE + additionalFeeNeeded) {
                        change_position->nValue -= additionalFeeNeeded;
                        nFeeRet += additionalFeeNeeded;
                        break; // Done, able to increase fee from change
                    }
                }

                // Include more fee and try again.
                nFeeRet = nFeeNeeded;
                continue;
            }
        }

        if (sign)
        {
            CTransaction txNewConst(txNew);
            int nIn = 0;
            for (const auto& coin : setCoins)
            {
                const CScript& scriptPubKey = coin.first->tx->vout[coin.second].scriptPubKey;
                SignatureData sigdata;

                if (!ProduceSignature(TransactionSignatureCreator(this, &txNewConst, nIn, coin.first->tx->vout[coin.second].nValue, SIGHASH_ALL), scriptPubKey, sigdata))
                {
                    strFailReason = _("Signing transaction failed");
                    return false;
                } else {
                    UpdateTransaction(txNew, nIn, sigdata);
                }

                nIn++;
            }
        }

        // Embed the constructed transaction data in wtxNew.
        wtxNew.SetTx(MakeTransactionRef(std::move(txNew)));
    }

    if (GetBoolArg("-walletrejectlongchains", DEFAULT_WALLET_REJECT_LONG_CHAINS)) {
        // Lastly, ensure this tx will pass the mempool's chain limits
        LockPoints lp;
        CTxMemPoolEntry entry(wtxNew.tx, 0, 0, 0, 0, false, 0, lp);

        CTxMemPool::setEntries setAncestors;
        size_t nLimitAncestors = GetArg("-limitancestorcount", DEFAULT_ANCESTOR_LIMIT);
        size_t nLimitAncestorSize = GetArg("-limitancestorsize", DEFAULT_ANCESTOR_SIZE_LIMIT)*1000;
        size_t nLimitDescendants = GetArg("-limitdescendantcount", DEFAULT_DESCENDANT_LIMIT);
        size_t nLimitDescendantSize = GetArg("-limitdescendantsize", DEFAULT_DESCENDANT_SIZE_LIMIT)*1000;
        std::string errString;
        if (!mempool.CalculateMemPoolAncestors(entry, setAncestors, nLimitAncestors, nLimitAncestorSize, nLimitDescendants, nLimitDescendantSize, errString)) {
            strFailReason = _("Transaction has too long of a mempool chain");
            return false;
        }
    }
    return true;
}

/**
 * Call after CreateTransaction unless you want to abort
 */
bool CWallet::CommitTransaction(CWalletTx& wtxNew, CReserveKey& reservekey, CConnman* connman, CValidationState& state)
{
    {
        LOCK2(cs_main, cs_wallet);
        LogPrintf("CommitTransaction:\n%s", wtxNew.tx->ToString());
        {
            // Take key pair from key pool so it won't be used again
            reservekey.KeepKey();

            // Add tx to wallet, because if it has change it's also ours,
            // otherwise just for transaction history.
            AddToWallet(wtxNew);

            // Notify that old coins are spent
            BOOST_FOREACH(const CTxIn& txin, wtxNew.tx->vin)
            {
                // Skip inputs of anonymized transactions
                if (txin.prevout.hash.IsNull())
                    continue;

                CWalletTx &coin = mapWallet[txin.prevout.hash];
                coin.BindWallet(this);
                NotifyTransactionChanged(this, coin.GetHash(), CT_UPDATED);
            }
        }

        // Track how many getdata requests our transaction gets
        mapRequestCount[wtxNew.GetHash()] = 0;

        if (fBroadcastTransactions)
        {
            // Broadcast
            if (!wtxNew.AcceptToMemoryPool(maxTxFee, state)) {
                LogPrintf("CommitTransaction(): Transaction cannot be broadcast immediately, %s\n", state.GetRejectReason());
                // TODO: if we expect the failure to be long term or permanent, instead delete wtx from the wallet and return failure.
            } else {
                wtxNew.RelayWalletTransaction(connman);
            }
        }
    }
    return true;
}

bool CWallet::EraseFromWallet(uint256 hash) {
    if (!fFileBacked)
        return false;
    {
        LOCK(cs_wallet);
        if (mapWallet.erase(hash))
            CWalletDB(strWalletFile).EraseTx(hash);
    }
    return true;
}

/**
 * @brief CWallet::CreateMintTransaction
 * @param vecSend
 * @param wtxNew
 * @param reservekey
 * @param nFeeRet
 * @param strFailReason
 * @param coinControl
 * @return
 */
bool CWallet::CreateMintTransaction(const std::vector <CRecipient> &vecSend, CWalletTx &wtxNew,
                                            CReserveKey &reservekey,
                                            CAmount &nFeeRet, int &nChangePosInOut, std::string &strFailReason,
                                            const CCoinControl *coinControl, bool sign) {
    CAmount nValue = 0;
    int nChangePosRequest = nChangePosInOut;
    unsigned int nSubtractFeeFromAmount = 0;
    BOOST_FOREACH(const CRecipient &recipient, vecSend)
    {
        if (nValue < 0 || recipient.nAmount < 0) {
            strFailReason = _("Transaction amounts must be positive");
            return false;
        }
        nValue += recipient.nAmount;
    }
    if (vecSend.empty() || nValue < 0) {
        strFailReason = _("Transaction amounts must be positive");
        return false;
    }
    wtxNew.fTimeReceivedIsTxTime = true;
    wtxNew.BindWallet(this);
    CMutableTransaction txNew;
    txNew.nLockTime = chainActive.Height();
    if (GetRandInt(10) == 0)
        txNew.nLockTime = std::max(0, (int) txNew.nLockTime - GetRandInt(100));

    assert(txNew.nLockTime <= (unsigned int) chainActive.Height());
    assert(txNew.nLockTime < LOCKTIME_THRESHOLD);

    {
        LOCK2(cs_main, cs_wallet);
        {
            std::vector<COutput> vAvailableCoins;
            AvailableCoins(vAvailableCoins, true, coinControl);

            nFeeRet = payTxFee.GetFeePerK();
            LogPrintf("nFeeRet=%s\n", nFeeRet);
            // Start with no fee and loop until there is enough fee
            while (true)
            {
                nChangePosInOut = nChangePosRequest;
                txNew.vin.clear();
                txNew.vout.clear();

                wtxNew.fFromMe = true;
                wtxNew.changes.clear();

                CAmount nValueToSelect = nValue + nFeeRet;
                double dPriority = 0;
                // vouts to the payees
                BOOST_FOREACH(const CRecipient &recipient, vecSend)
                {
                    CTxOut txout(recipient.nAmount, recipient.scriptPubKey);
                    LogPrintf("txout:%s\n", txout.ToString());

                    if (txout.IsDust(::minRelayTxFee)) {
                        if (recipient.fSubtractFeeFromAmount && nFeeRet > 0) {
                            if (txout.nValue < 0)
                                strFailReason = _("The transaction amount is too small to pay the fee");
                            else
                                strFailReason = _(
                                        "The transaction amount is too small to send after the fee has been deducted");
                        } else
                            strFailReason = _("Transaction amount too small");
                        return false;
                    }
                    txNew.vout.push_back(txout);
                }

                // Choose coins to use
                std::set<std::pair<const CWalletTx*,unsigned int> > setCoins;
                CAmount nValueIn = 0;
                if (!SelectCoins(vAvailableCoins, nValueToSelect, setCoins, nValueIn, coinControl))
                {
                    if (nValueIn < nValueToSelect) {
                        strFailReason = _("Insufficient funds");
                    }
                    return false;
                }
                BOOST_FOREACH(PAIRTYPE(const CWalletTx*, unsigned int) pcoin, setCoins)
                {
                    CAmount nCredit = pcoin.first->tx->vout[pcoin.second].nValue;
                    //The coin age after the next block (depth+1) is used instead of the current,
                    //reflecting an assumption the user would accept a bit more delay for
                    //a chance at a free transaction.
                    //But mempool inputs might still be in the mempool, so their age stays 0
                    int age = pcoin.first->GetDepthInMainChain();
                    assert(age >= 0);
                    if (age != 0)
                        age += 1;
                    dPriority += (double)nCredit * age;
                }

                CAmount nChange = nValueIn - nValueToSelect;

                if (nChange > 0) {
                    // Fill a vout to ourself
                    // TODO: pass in scriptChange instead of reservekey so
                    // change transaction isn't always pay-to-bitcoin-address
                    CScript scriptChange;

                    // coin control: send change to custom address
                    if (coinControl && !boost::get<CNoDestination>(&coinControl->destChange))
                        scriptChange = GetScriptForDestination(coinControl->destChange);

                    // send change to one of the specified change addresses
                    else if (IsArgSet("-change") && mapMultiArgs.at("-change").size() > 0) {
                        CBitcoinAddress address(mapMultiArgs.at("change")[GetRandInt(mapMultiArgs.at("-change").size())]);
                        CKeyID keyID;
                        if (!address.GetKeyID(keyID)) {
                            strFailReason = _("Bad change address");
                            return false;
                        }
                        scriptChange = GetScriptForDestination(keyID);
                    }

                    // no coin control: send change to newly generated address
                    else
                    {
                        // Note: We use a new key here to keep it from being obvious which side is the change.
                        //  The drawback is that by not reusing a previous key, the change may be lost if a
                        //  backup is restored, if the backup doesn't have the new private key for the change.
                        //  If we reused the old key, it would be possible to add code to look for and
                        //  rediscover unknown transactions that were written with keys of ours to recover
                        //  post-backup change.

                        // Reserve a new key pair from key pool
                        CPubKey vchPubKey;
                        bool ret;
                        ret = reservekey.GetReservedKey(vchPubKey);
                        if (!ret)
                        {
                            strFailReason = _("Keypool ran out, please call keypoolrefill first");
                            return false;
                        }

                        scriptChange = GetScriptForDestination(vchPubKey.GetID());
                    }

                    CTxOut newTxOut(nChange, scriptChange);

                    // We do not move dust-change to fees, because the sender would end up paying more than requested.
                    // This would be against the purpose of the all-inclusive feature.
                    // So instead we raise the change and deduct from the recipient.
                    if (nSubtractFeeFromAmount > 0 && newTxOut.IsDust(::minRelayTxFee))
                    {
                        CAmount nDust = newTxOut.GetDustThreshold(::minRelayTxFee) - newTxOut.nValue;
                        newTxOut.nValue += nDust; // raise change until no more dust
                        for (unsigned int i = 0; i < vecSend.size(); i++) // subtract from first recipient
                        {
                            if (vecSend[i].fSubtractFeeFromAmount)
                            {
                                txNew.vout[i].nValue -= nDust;
                                if (txNew.vout[i].IsDust(::minRelayTxFee))
                                {
                                    strFailReason = _("The transaction amount is too small to send after the fee has been deducted");
                                    return false;
                                }
                                break;
                            }
                        }
                    }

                    // Never create dust outputs; if we would, just
                    // add the dust to the fee.
                    if (newTxOut.IsDust(::minRelayTxFee))
                    {
                        nChangePosInOut = -1;
                        nFeeRet += nChange;
                        reservekey.ReturnKey();
                    }
                    else
                    {
                        if (nChangePosInOut == -1)
                        {
                            // Insert change txn at random position:
                            nChangePosInOut = GetRandInt(txNew.vout.size()+1);
                        }
                        else if ((unsigned int)nChangePosInOut > txNew.vout.size())
                        {
                            strFailReason = _("Change index out of range");
                            return false;
                        }

                        std::vector<CTxOut>::iterator position = txNew.vout.begin()+nChangePosInOut;
                        txNew.vout.insert(position, newTxOut);
                        wtxNew.changes.insert(static_cast<uint32_t>(nChangePosInOut));
                    }
                }
                else
                    reservekey.ReturnKey();

                // Fill vin
                //
                // Note how the sequence number is set to max()-1 so that the
                // nLockTime set above actually works.
                BOOST_FOREACH(const PAIRTYPE(const CWalletTx*,unsigned int)& coin, setCoins)
                    txNew.vin.push_back(CTxIn(coin.first->GetHash(),coin.second,CScript(),
                                              std::numeric_limits<unsigned int>::max()-1));

                // Sign
                int nIn = 0;
                CTransaction txNewConst(txNew);
                BOOST_FOREACH(const PAIRTYPE(const CWalletTx*,unsigned int)& coin, setCoins)
                {
                    bool signSuccess;
                    const CScript& scriptPubKey = coin.first->tx->vout[coin.second].scriptPubKey;
                    SignatureData sigdata;
                    if (sign)
                        signSuccess = ProduceSignature(TransactionSignatureCreator(this, &txNewConst, nIn, coin.first->tx->vout[coin.second].nValue, SIGHASH_ALL), scriptPubKey, sigdata);
                    else
                        signSuccess = ProduceSignature(DummySignatureCreator(this), scriptPubKey, sigdata);

                    if (!signSuccess)
                    {
                        strFailReason = _("Signing transaction failed");
                        return false;
                    } else {
                        UpdateTransaction(txNew, nIn, sigdata);
                    }
                    nIn++;
                }
                unsigned int nBytes = GetVirtualTransactionSize(txNew);
                // Remove scriptSigs if we used dummy signatures for fee calculation
                if (!sign) {
                    BOOST_FOREACH(CTxIn & vin, txNew.vin)
                    vin.scriptSig = CScript();
                }
                // Embed the constructed transaction data in wtxNew.
                wtxNew.SetTx(MakeTransactionRef(std::move(txNew)));

                // Limit size
                if (GetTransactionWeight(*wtxNew.tx) >= MAX_STANDARD_TX_WEIGHT) {
                    strFailReason = _("Transaction too large");
                    return false;
                }
                dPriority = wtxNew.tx->ComputePriority(dPriority, nBytes);

                // Can we complete this as a free transaction?
                if (fSendFreeTransactions && nBytes <= MAX_FREE_TRANSACTION_CREATE_SIZE) {
                    // Not enough fee: enough priority?
                    double dPriorityNeeded = mempool.estimateSmartPriority(nTxConfirmTarget);
                    // Require at least hard-coded AllowFree.
                    if (dPriority >= dPriorityNeeded && AllowFree(dPriority))
                        break;
                }
                CAmount nFeeNeeded = GetMinimumFee(nBytes, nTxConfirmTarget, mempool);
                if (coinControl && nFeeNeeded > 0 && coinControl->nMinimumTotalFee > nFeeNeeded) {
                    nFeeNeeded = coinControl->nMinimumTotalFee;
                }
                if (coinControl && coinControl->fOverrideFeeRate)
                    nFeeNeeded = coinControl->nFeeRate.GetFee(nBytes);
                if (nFeeRet >= nFeeNeeded)
                    break; // Done, enough fee included.

                // Include more fee and try again.
                nFeeRet = nFeeNeeded;
                continue;
            }
        }
    }

    if (GetBoolArg("-walletrejectlongchains", DEFAULT_WALLET_REJECT_LONG_CHAINS)) {
        // Lastly, ensure this tx will pass the mempool's chain limits
        LockPoints lp;
        CTxMemPoolEntry entry(MakeTransactionRef(txNew), 0, 0, 0, 0, false, 0, lp);
        CTxMemPool::setEntries setAncestors;
        size_t nLimitAncestors = GetArg("-limitancestorcount", DEFAULT_ANCESTOR_LIMIT);
        size_t nLimitAncestorSize = GetArg("-limitancestorsize", DEFAULT_ANCESTOR_SIZE_LIMIT) * 1000;
        size_t nLimitDescendants = GetArg("-limitdescendantcount", DEFAULT_DESCENDANT_LIMIT);
        size_t nLimitDescendantSize = GetArg("-limitdescendantsize", DEFAULT_DESCENDANT_SIZE_LIMIT) * 1000;
        std::string errString;
        if (!mempool.CalculateMemPoolAncestors(entry, setAncestors, nLimitAncestors, nLimitAncestorSize,
                                               nLimitDescendants, nLimitDescendantSize, errString)) {
            strFailReason = _("Transaction has too long of a mempool chain");
            return false;
        }
    }
    return true;
}

bool CWallet::CreateLelantusMintTransactions(
    CAmount valueToMint,
    std::vector<std::pair<CWalletTx, CAmount>>& wtxAndFee,
    CAmount& nAllFeeRet,
    std::vector<CHDMint>& dMints,
    std::list<CReserveKey>& reservekeys,
    int& nChangePosInOut,
    std::string& strFailReason,
    const CCoinControl *coinControl,
    bool autoMintAll,
    bool sign)
{
    const auto& lelantusParams = lelantus::Params::get_default();

    int nChangePosRequest = nChangePosInOut;

    // Create transaction template
    CWalletTx wtxNew;
    wtxNew.fTimeReceivedIsTxTime = true;
    wtxNew.BindWallet(this);

    CMutableTransaction txNew;
    txNew.nLockTime = chainActive.Height();

    assert(txNew.nLockTime <= (unsigned int) chainActive.Height());
    assert(txNew.nLockTime < LOCKTIME_THRESHOLD);

    {
        LOCK2(cs_main, cs_wallet);
        {
            std::list<CWalletTx> cacheWtxs;
            std::vector<std::pair<CAmount, std::vector<COutput>>> valueAndUTXO;
            AvailableCoinsForLMint(valueAndUTXO, coinControl);

            Shuffle(valueAndUTXO.begin(), valueAndUTXO.end(), FastRandomContext());
            {
                CWalletDB walletdb(pwalletMain->strWalletFile);
                pwalletMain->zwallet->ResetCount(walletdb);
            }
            while (!valueAndUTXO.empty()) {

                // initialize
                CWalletTx wtx = wtxNew;
                CMutableTransaction tx = txNew;

                reservekeys.emplace_back(this);
                auto &reservekey = reservekeys.back();

                if (GetRandInt(10) == 0)
                    tx.nLockTime = std::max(0, (int) tx.nLockTime - GetRandInt(100));

                CHDMint dMint;

                auto nFeeRet = 0;
                LogPrintf("nFeeRet=%s\n", nFeeRet);

                auto itr = valueAndUTXO.begin();

                CAmount valueToMintInTx = std::min(
                        ::Params().GetConsensus().nMaxValueLelantusMint,
                        itr->first);

                if (!autoMintAll) {
                    valueToMintInTx = std::min(valueToMintInTx, valueToMint);
                }

                CAmount nValueToSelect, mintedValue;

                std::set<std::pair<const CWalletTx *, unsigned int>> setCoins;
                bool skipCoin = false;
                // Start with no fee and loop until there is enough fee
                while (true) {
                    mintedValue = valueToMintInTx;
                    nValueToSelect = mintedValue + nFeeRet;

                    // if have no enough coins in this group then subtract fee from mint
                    if (nValueToSelect > itr->first) {
                        mintedValue -= nFeeRet;
                        nValueToSelect = mintedValue + nFeeRet;
                    }

                    if (!MoneyRange(mintedValue) || mintedValue == 0) {
                        valueAndUTXO.erase(itr);
                        skipCoin = true;
                        break;
                    }

                    nChangePosInOut = nChangePosRequest;
                    tx.vin.clear();
                    tx.vout.clear();

                    wtx.fFromMe = true;
                    wtx.changes.clear();

                    setCoins.clear();

                    // create recipient using random private coin to mock script sig
                    lelantus::PrivateCoin privCoin(lelantusParams, mintedValue);
                    auto recipient = CWallet::CreateLelantusMintRecipient(privCoin, dMint, false);

                    double dPriority = 0;

                    // vout to create mint
                    CTxOut txout(recipient.nAmount, recipient.scriptPubKey);

                    if (txout.IsDust(::minRelayTxFee)) {
                        strFailReason = _("Transaction amount too small");
                        return false;
                    }

                    tx.vout.push_back(txout);

                    // Choose coins to use

                    CAmount nValueIn = 0;
                    if (!SelectCoins(itr->second, nValueToSelect, setCoins, nValueIn, coinControl)) {

                        if (nValueIn < nValueToSelect) {
                            strFailReason = _("Insufficient funds");
                        }
                        return false;
                    }

                    for (auto const &pcoin : setCoins) {
                        CAmount nCredit = pcoin.first->tx->vout[pcoin.second].nValue;
                        //The coin age after the next block (depth+1) is used instead of the current,
                        //reflecting an assumption the user would accept a bit more delay for
                        //a chance at a free transaction.
                        //But mempool inputs might still be in the mempool, so their age stays 0
                        int age = pcoin.first->GetDepthInMainChain();
                        assert(age >= 0);
                        if (age != 0)
                            age += 1;
                        dPriority += (double) nCredit * age;
                    }

                    CAmount nChange = nValueIn - nValueToSelect;

                    if (nChange > 0) {
                        // Fill a vout to ourself
                        // TODO: pass in scriptChange instead of reservekey so
                        // change transaction isn't always pay-to-bitcoin-address
                        CScript scriptChange;

                        // coin control: send change to custom address
                        if (coinControl && !boost::get<CNoDestination>(&coinControl->destChange))
                            scriptChange = GetScriptForDestination(coinControl->destChange);

                            // send change to one of the specified change addresses
                        else if (IsArgSet("-change") && mapMultiArgs.at("-change").size() > 0) {
                            CBitcoinAddress address(
                                    mapMultiArgs.at("change")[GetRandInt(mapMultiArgs.at("-change").size())]);
                            CKeyID keyID;
                            if (!address.GetKeyID(keyID)) {
                                strFailReason = _("Bad change address");
                                return false;
                            }
                            scriptChange = GetScriptForDestination(keyID);
                        }

                            // no coin control: send change to newly generated address
                        else {
                            // Note: We use a new key here to keep it from being obvious which side is the change.
                            //  The drawback is that by not reusing a previous key, the change may be lost if a
                            //  backup is restored, if the backup doesn't have the new private key for the change.
                            //  If we reused the old key, it would be possible to add code to look for and
                            //  rediscover unknown transactions that were written with keys of ours to recover
                            //  post-backup change.

                            // Reserve a new key pair from key pool
                            CPubKey vchPubKey;
                            bool ret;
                            ret = reservekey.GetReservedKey(vchPubKey);
                            if (!ret) {
                                strFailReason = _("Keypool ran out, please call keypoolrefill first");
                                return false;
                            }

                            scriptChange = GetScriptForDestination(vchPubKey.GetID());
                        }

                        CTxOut newTxOut(nChange, scriptChange);

                        // Never create dust outputs; if we would, just
                        // add the dust to the fee.
                        if (newTxOut.IsDust(::minRelayTxFee)) {
                            nChangePosInOut = -1;
                            nFeeRet += nChange;
                            reservekey.ReturnKey();
                        } else {

                            if (nChangePosInOut == -1) {

                                // Insert change txn at random position:
                                nChangePosInOut = GetRandInt(tx.vout.size() + 1);
                            } else if ((unsigned int) nChangePosInOut > tx.vout.size()) {

                                strFailReason = _("Change index out of range");
                                return false;
                            }

                            std::vector<CTxOut>::iterator position = tx.vout.begin() + nChangePosInOut;
                            tx.vout.insert(position, newTxOut);
                            wtx.changes.insert(static_cast<uint32_t>(nChangePosInOut));
                        }
                    } else {
                        reservekey.ReturnKey();
                    }

                    // Fill vin
                    //
                    // Note how the sequence number is set to max()-1 so that the
                    // nLockTime set above actually works.
                    for (const auto &coin : setCoins) {
                        tx.vin.push_back(CTxIn(
                                coin.first->GetHash(),
                                coin.second,
                                CScript(),
                                std::numeric_limits<unsigned int>::max() - 1));
                    }

                    // Fill in dummy signatures for fee calculation.
                    if (!DummySignTx(tx, setCoins)) {
                        strFailReason = _("Signing transaction failed");
                        return false;
                    }

                    unsigned int nBytes = GetVirtualTransactionSize(tx);

                    // Limit size
                    CTransaction txConst(tx);
                    if (GetTransactionWeight(txConst) >= MAX_STANDARD_TX_WEIGHT) {
                        strFailReason = _("Transaction too large");
                        return false;
                    }
                    dPriority = txConst.ComputePriority(dPriority, nBytes);

                    // Remove scriptSigs to eliminate the fee calculation dummy signatures
                    for (auto &vin : tx.vin) {
                        vin.scriptSig = CScript();
                        vin.scriptWitness.SetNull();
                    }

                    // Can we complete this as a free transaction?
                    if (fSendFreeTransactions && nBytes <= MAX_FREE_TRANSACTION_CREATE_SIZE) {
                        // Not enough fee: enough priority?
                        double dPriorityNeeded = mempool.estimateSmartPriority(nTxConfirmTarget);
                        // Require at least hard-coded AllowFree.
                        if (dPriority >= dPriorityNeeded && AllowFree(dPriority))
                            break;
                    }
                    CAmount nFeeNeeded = GetMinimumFee(nBytes, nTxConfirmTarget, mempool);

                    if (coinControl && nFeeNeeded > 0 && coinControl->nMinimumTotalFee > nFeeNeeded) {
                        nFeeNeeded = coinControl->nMinimumTotalFee;
                    }

                    if (coinControl && coinControl->fOverrideFeeRate)
                        nFeeNeeded = coinControl->nFeeRate.GetFee(nBytes);

                    // If we made it here and we aren't even able to meet the relay fee on the next pass, give up
                    // because we must be at the maximum allowed fee.
                    if (nFeeNeeded < ::minRelayTxFee.GetFee(nBytes)) {
                        strFailReason = _("Transaction too large for fee policy");
                        return false;
                    }

                    if (nFeeRet >= nFeeNeeded) {
                        for (auto &usedCoin : setCoins) {
                            for (auto coin = itr->second.begin(); coin != itr->second.end(); coin++) {
                                if (usedCoin.first == coin->tx && usedCoin.second == coin->i) {
                                    itr->first -= coin->tx->tx->vout[coin->i].nValue;
                                    itr->second.erase(coin);
                                    break;
                                }
                            }
                        }

                        if (itr->second.empty()) {
                            valueAndUTXO.erase(itr);
                        }

                        // Generate hdMint
                        recipient = CWallet::CreateLelantusMintRecipient(privCoin, dMint);

                        // vout to mint
                        txout = CTxOut(recipient.nAmount, recipient.scriptPubKey);
                        LogPrintf("txout: %s\n", txout.ToString());

                        for (size_t i = 0; i != tx.vout.size(); i++) {
                            if (tx.vout[i].scriptPubKey.IsLelantusMint()) {
                                tx.vout[i] = txout;
                            }
                        }

                        break; // Done, enough fee included.
                    }

                    // Include more fee and try again.
                    nFeeRet = nFeeNeeded;
                    continue;
                }

                if(skipCoin)
                    continue;

                if (GetBoolArg("-walletrejectlongchains", DEFAULT_WALLET_REJECT_LONG_CHAINS)) {
                    // Lastly, ensure this tx will pass the mempool's chain limits
                    LockPoints lp;
                    CTxMemPoolEntry entry(MakeTransactionRef(tx), 0, 0, 0, 0, false, 0, lp);
                    CTxMemPool::setEntries setAncestors;
                    size_t nLimitAncestors = GetArg("-limitancestorcount", DEFAULT_ANCESTOR_LIMIT);
                    size_t nLimitAncestorSize = GetArg("-limitancestorsize", DEFAULT_ANCESTOR_SIZE_LIMIT) * 1000;
                    size_t nLimitDescendants = GetArg("-limitdescendantcount", DEFAULT_DESCENDANT_LIMIT);
                    size_t nLimitDescendantSize =
                            GetArg("-limitdescendantsize", DEFAULT_DESCENDANT_SIZE_LIMIT) * 1000;
                    std::string errString;
                    if (!mempool.CalculateMemPoolAncestors(entry, setAncestors, nLimitAncestors, nLimitAncestorSize,
                                                           nLimitDescendants, nLimitDescendantSize, errString)) {
                        strFailReason = _("Transaction has too long of a mempool chain");
                        return false;
                    }
                }

                // Sign
                int nIn = 0;
                CTransaction txNewConst(tx);
                for (const auto &coin : setCoins) {
                    bool signSuccess = false;
                    const CScript &scriptPubKey = coin.first->tx->vout[coin.second].scriptPubKey;
                    SignatureData sigdata;
                    if (sign)
                        signSuccess = ProduceSignature(TransactionSignatureCreator(this, &txNewConst, nIn,
                                                                                   coin.first->tx->vout[coin.second].nValue,
                                                                                   SIGHASH_ALL), scriptPubKey,
                                                       sigdata);
                    else
                        signSuccess = ProduceSignature(DummySignatureCreator(this), scriptPubKey, sigdata);

                    if (!signSuccess) {
                        strFailReason = _("Signing transaction failed");
                        return false;
                    } else {
                        UpdateTransaction(tx, nIn, sigdata);
                    }
                    nIn++;
                }

                wtx.SetTx(MakeTransactionRef(std::move(tx)));

                wtxAndFee.push_back(std::make_pair(wtx, nFeeRet));

                if (nChangePosInOut >= 0) {
                    // Cache wtx to somewhere because COutput use pointer of it.
                    cacheWtxs.push_back(wtx);
                    auto &wtx = cacheWtxs.back();

                    COutput out(&wtx, nChangePosInOut, wtx.GetDepthInMainChain(false), true, true);
                    auto val = wtx.tx->vout[nChangePosInOut].nValue;

                    bool added = false;
                    for (auto &utxos : valueAndUTXO) {
                        auto const &o = utxos.second.front();
                        if (o.tx->tx->vout[o.i].scriptPubKey == wtx.tx->vout[nChangePosInOut].scriptPubKey) {
                            utxos.first += val;
                            utxos.second.push_back(out);

                            added = true;
                        }
                    }

                    if (!added) {
                        valueAndUTXO.push_back({val, {out}});
                    }
                }

                nAllFeeRet += nFeeRet;
                dMints.push_back(dMint);
                if(!autoMintAll) {
                    valueToMint -= mintedValue;
                    if (valueToMint == 0)
                        break;
                }
            }
        }
    }

    if (!autoMintAll && valueToMint > 0) {
        return false;
    }

    return true;
}

bool
CWallet::CreateMintTransaction(CScript pubCoin, int64_t nValue, CWalletTx &wtxNew, CReserveKey &reservekey,
                                       int64_t &nFeeRet, std::string &strFailReason,
                                       const CCoinControl *coinControl) {
    std::vector <CRecipient> vecSend;
    CRecipient recipient = {pubCoin, nValue, false};
    vecSend.push_back(recipient);
    int nChangePosRet = -1;
    return CreateMintTransaction(vecSend, wtxNew, reservekey, nFeeRet, nChangePosRet, strFailReason,
                                         coinControl);
}

CWalletTx CWallet::CreateSigmaSpendTransaction(
    const std::vector<CRecipient>& recipients,
    CAmount& fee,
    std::vector<CSigmaEntry>& selected,
    std::vector<CHDMint>& changes,
    bool& fChangeAddedToFee,
    const CCoinControl *coinControl)
{
    // sanity check
    EnsureMintWalletAvailable();

    if (IsLocked()) {
        throw std::runtime_error(_("Wallet locked"));
    }

    // create transaction
    SigmaSpendBuilder builder(*this, *zwallet, coinControl);
    CWalletDB walletdb(strWalletFile);
    CWalletTx tx = builder.Build(recipients, fee, fChangeAddedToFee, walletdb);
    selected = builder.selected;
    changes = builder.changes;

    return tx;
}

std::string CWallet::MintAndStoreSigma(const std::vector<CRecipient>& vecSend,
                                       const std::vector<sigma::PrivateCoin>& privCoins,
                                       std::vector<CHDMint> vDMints,
                                       CWalletTx &wtxNew, bool fAskFee,
                                       const CCoinControl *coinControl) {
    std::string strError;

    EnsureMintWalletAvailable();

    if (IsLocked()) {
        strError = _("Error: Wallet locked, unable to create transaction!");
        LogPrintf("MintSigma() : %s", strError);
        return strError;
    }

    int totalValue = 0;
    BOOST_FOREACH(CRecipient recipient, vecSend){
        // Check amount
        if (recipient.nAmount <= 0)
            return _("Invalid amount");

        LogPrintf("MintSigma: value = %s\n", recipient.nAmount);
        totalValue += recipient.nAmount;

    }

    if ((totalValue + payTxFee.GetFeePerK()) > GetBalance())
        return _("Insufficient funds");

    LogPrintf("payTxFee.GetFeePerK()=%s\n", payTxFee.GetFeePerK());
    CReserveKey reservekey(this);
    int64_t nFeeRequired = 0;

    int nChangePosRet = -1;

    if (!CreateMintTransaction(vecSend, wtxNew, reservekey, nFeeRequired, nChangePosRet, strError, coinControl)) {
        LogPrintf("nFeeRequired=%s\n", nFeeRequired);
        if (totalValue + nFeeRequired > GetBalance())
            return strprintf(
                    _("Error: This transaction requires a transaction fee of at least %s because of its amount, complexity, or use of recently received funds!"),
                    FormatMoney(nFeeRequired).c_str());
        return strError;
    }

    if (fAskFee && !uiInterface.ThreadSafeAskFee(nFeeRequired)){
        LogPrintf("MintSigma: returning aborted..\n");
        return "ABORTED";
    }

    CValidationState state;
    if (!CommitTransaction(wtxNew, reservekey, g_connman.get(), state)) {
        return _(
                "Error: The transaction was rejected! This might happen if some of the coins in your wallet were already spent, such as if you used a copy of wallet.dat and coins were spent in the copy but not marked as spent here.");
    } else {
        LogPrintf("CommitTransaction success!\n");
    }


    //update mints with full transaction hash and then database them
    CWalletDB walletdb(pwalletMain->strWalletFile);
    for (CHDMint dMint : vDMints) {
        dMint.SetTxHash(wtxNew.GetHash());
        zwallet->GetTracker().Add(walletdb, dMint, true);
        NotifyZerocoinChanged(this,
             dMint.GetPubcoinValue().GetHex(),
            "New (" + std::to_string(dMint.GetAmount()) + " mint)",
            CT_NEW);
    }

    // Notify of wallet transaction
    GetMainSignals().WalletTransaction(wtxNew);

    // Update nCountNextUse in HDMint wallet database
    zwallet->UpdateCountDB(walletdb);

    return "";
}

std::string CWallet::MintAndStoreLelantus(const CAmount& value,
                                          std::vector<std::pair<CWalletTx, CAmount>>& wtxAndFee,
                                          std::vector<CHDMint>& mints,
                                          bool autoMintAll,
                                          bool fAskFee,
                                          const CCoinControl *coinControl) {
    std::string strError;

    EnsureMintWalletAvailable();

    if (IsLocked()) {
        strError = _("Error: Wallet locked, unable to create transaction!");
        LogPrintf("MintLelantus() : %s", strError);
        return strError;
    }


    if ((value + payTxFee.GetFeePerK()) > GetBalance())
        return _("Insufficient funds");

    LogPrintf("payTxFee.GetFeePerK()=%s\n", payTxFee.GetFeePerK());
    int64_t nFeeRequired = 0;

    int nChangePosRet = -1;

    std::vector<CHDMint> dMints;
    std::list<CReserveKey> reservekeys;
    if (!CreateLelantusMintTransactions(value, wtxAndFee, nFeeRequired, dMints, reservekeys, nChangePosRet, strError, coinControl, autoMintAll)) {
        return strError;
    }

    if (fAskFee && !uiInterface.ThreadSafeAskFee(nFeeRequired)){
        LogPrintf("MintLelantus: returning aborted..\n");
        return "ABORTED";
    }

    CValidationState state;
    CWalletDB walletdb(pwalletMain->strWalletFile);

    auto reservekey = reservekeys.begin();
    for(size_t i = 0; i < wtxAndFee.size(); i++) {
        if (!CommitTransaction(wtxAndFee[i].first, *reservekey++, g_connman.get(), state)) {
            return _(
                    "Error: The transaction was rejected! This might happen if some of the coins in your wallet were already spent, such as if you used a copy of wallet.dat and coins were spent in the copy but not marked as spent here.");
        } else {
            LogPrintf("CommitTransaction success!\n");
        }

        //update mints with full transaction hash and then database them
        CHDMint dMintTmp = dMints[i];
        mints.push_back(dMints[i]);
        dMintTmp.SetTxHash(wtxAndFee[i].first.GetHash());
        zwallet->GetTracker().AddLelantus(walletdb, dMintTmp, true);
        NotifyZerocoinChanged(this,
            dMintTmp.GetPubcoinValue().GetHex(),
            "New (" + std::to_string(dMintTmp.GetAmount()) + " mint)",
            CT_NEW);
    }
    // Update nCountNextUse in HDMint wallet database
    zwallet->UpdateCountDB(walletdb);

    return "";
}

std::string CWallet::MintAndStoreSpark(
        const std::vector<spark::MintedCoinData>& outputs,
        std::vector<std::pair<CWalletTx, CAmount>>& wtxAndFee,
        bool subtractFeeFromAmount,
        bool autoMintAll,
        bool fAskFee,
        const CCoinControl *coinControl) {
    std::string strError;

    EnsureSparkWalletAvailable();

    if (IsLocked()) {
        strError = _("Error: Wallet locked, unable to create transaction!");
        LogPrintf("MintSpark() : %s", strError);
        return strError;
    }

    uint64_t value = 0;
    for (auto& output : outputs)
        value += output.v;

    if ((value + payTxFee.GetFeePerK()) > GetBalance())
        return _("Insufficient funds");

    LogPrintf("payTxFee.GetFeePerK()=%s\n", payTxFee.GetFeePerK());
    int64_t nFeeRequired = 0;

    int nChangePosRet = -1;

    std::list<CReserveKey> reservekeys;
    if (!sparkWallet->CreateSparkMintTransactions(outputs, wtxAndFee, nFeeRequired, reservekeys, nChangePosRet, subtractFeeFromAmount, strError, coinControl, autoMintAll)) {
        return strError;
    }

    if (fAskFee && !uiInterface.ThreadSafeAskFee(nFeeRequired)){
        LogPrintf("MintSpark: returning aborted..\n");
        return "ABORTED";
    }

    CValidationState state;
    auto reservekey = reservekeys.begin();
    for(size_t i = 0; i < wtxAndFee.size(); i++) {
        if (!CommitTransaction(wtxAndFee[i].first, *reservekey++, g_connman.get(), state)) {
            return _(
                    "Error: The transaction was rejected! This might happen if some of the coins in your wallet were already spent, such as if you used a copy of wallet.dat and coins were spent in the copy but not marked as spent here.");
        } else {
            LogPrintf("CommitTransaction success!\n");
        }
    }

    return "";
}

std::vector<CSigmaEntry> CWallet::SpendSigma(const std::vector<CRecipient>& recipients, CWalletTx& result)
{
    CAmount fee;

    return SpendSigma(recipients, result, fee);
}

std::vector<CSigmaEntry> CWallet::SpendSigma(
    const std::vector<CRecipient>& recipients,
    CWalletTx& result,
    CAmount& fee)
{
    // create transaction
    std::vector<CSigmaEntry> coins;
    std::vector<CHDMint> changes;
    bool fChangeAddedToFee;
    result = CreateSigmaSpendTransaction(recipients, fee, coins, changes, fChangeAddedToFee);

    CommitSigmaTransaction(result, coins, changes);

    return coins;
}

bool CWallet::CommitSigmaTransaction(CWalletTx& wtxNew, std::vector<CSigmaEntry>& selectedCoins, std::vector<CHDMint>& changes) {
    EnsureMintWalletAvailable();

    // commit
    try {
        CValidationState state;
        CReserveKey reserveKey(this);
        CommitTransaction(wtxNew, reserveKey, g_connman.get(), state);
    } catch (...) {
        auto error = _(
            "Error: The transaction was rejected! This might happen if some of "
            "the coins in your wallet were already spent, such as if you used "
            "a copy of wallet.dat and coins were spent in the copy but not "
            "marked as spent here."
        );

        std::throw_with_nested(std::runtime_error(error));
    }

    // mark selected coins as used
    sigma::CSigmaState* sigmaState = sigma::CSigmaState::GetState();
    CWalletDB db(strWalletFile);

    for (auto& coin : selectedCoins) {
        // get coin id & height
        int height, id;

        std::tie(height, id) = sigmaState->GetMintedCoinHeightAndId(sigma::PublicCoin(
            coin.value, coin.get_denomination()));

        // add CSigmaSpendEntry
        CSigmaSpendEntry spend;

        spend.coinSerial = coin.serialNumber;
        spend.hashTx = wtxNew.GetHash();
        spend.pubCoin = coin.value;
        spend.id = id;
        spend.set_denomination_value(coin.get_denomination_value());

        if (!db.WriteCoinSpendSerialEntry(spend)) {
            throw std::runtime_error(_("Failed to write coin serial number into wallet"));
        }

        //Set spent mint as used in memory
        uint256 hashPubcoin = primitives::GetPubCoinValueHash(coin.value);
        zwallet->GetTracker().SetPubcoinUsed(hashPubcoin, wtxNew.GetHash());
        CMintMeta metaCheck;
        zwallet->GetTracker().GetMetaFromPubcoin(hashPubcoin, metaCheck);
        if (!metaCheck.isUsed) {
            std::string strError = "Error, mint with pubcoin hash " + hashPubcoin.GetHex() + " did not get marked as used";
            LogPrintf("SpendSigma() : %s\n", strError.c_str());
        }

        //Set spent mint as used in DB
        zwallet->GetTracker().UpdateState(metaCheck);

        // update CSigmaEntry
        coin.IsUsed = true;
        coin.id = id;
        coin.nHeight = height;

        // raise event
        NotifyZerocoinChanged(
            this,
            coin.value.GetHex(),
            "Used (" + std::to_string(coin.get_denomination()) + " mint)",
            CT_UPDATED);
    }

    for (auto& change : changes) {
        change.SetTxHash(wtxNew.GetHash());
        zwallet->GetTracker().Add(db, change, true);

        // raise event
        NotifyZerocoinChanged(this,
            change.GetPubcoinValue().GetHex(),
            "New (" + std::to_string(change.GetAmount()) + " mint)",
            CT_NEW);
    }

    // Notify of wallet transaction
    GetMainSignals().WalletTransaction(wtxNew);

    // Update nCountNextUse in HDMint wallet database
    zwallet->UpdateCountDB(db);

    return true;
}

std::vector<CLelantusEntry> CWallet::JoinSplitLelantus(const std::vector<CRecipient>& recipients, const std::vector<CAmount>& newMints, CWalletTx& result, const CCoinControl *coinControl) {
    // create transaction
    std::vector<CLelantusEntry> spendCoins; //spends
    std::vector<CSigmaEntry> sigmaSpendCoins;
    std::vector<CHDMint> mintCoins; // new mints
    CAmount fee;
    result = CreateLelantusJoinSplitTransaction(recipients, fee, newMints, spendCoins, sigmaSpendCoins, mintCoins, coinControl);

    CommitLelantusTransaction(result, spendCoins, sigmaSpendCoins, mintCoins);

    return spendCoins;
}

CWalletTx CWallet::CreateLelantusJoinSplitTransaction(
        const std::vector<CRecipient>& recipients,
        CAmount &fee,
        const std::vector<CAmount>& newMints,
        std::vector<CLelantusEntry>& spendCoins,
        std::vector<CSigmaEntry>& sigmaSpendCoins,
        std::vector<CHDMint>& mintCoins,
        const CCoinControl *coinControl,
        std::function<void(CTxOut & , LelantusJoinSplitBuilder const &)> modifier)
{
    // sanity check
    EnsureMintWalletAvailable();

    if (IsLocked()) {
        throw std::runtime_error(_("Wallet locked"));
    }

    // create transaction
    LelantusJoinSplitBuilder builder(*this, *zwallet, coinControl);

    CWalletTx tx = builder.Build(recipients, fee, newMints, modifier);
    spendCoins = builder.spendCoins;
    sigmaSpendCoins = builder.sigmaSpendCoins;
    mintCoins = builder.mintCoins;

    return tx;
}

CWalletTx CWallet::CreateSparkSpendTransaction(
        const std::vector<CRecipient>& recipients,
        const std::vector<std::pair<spark::OutputCoinData, bool>>&  privateRecipients,
        CAmount &fee,
        const CCoinControl *coinControl)
{
    // sanity check
    EnsureMintWalletAvailable();

    if (IsLocked()) {
        throw std::runtime_error(_("Wallet locked"));
    }

    return sparkWallet->CreateSparkSpendTransaction(recipients, privateRecipients, fee, coinControl);
}

CWalletTx CWallet::SpendAndStoreSpark(
        const std::vector<CRecipient>& recipients,
        const std::vector<std::pair<spark::OutputCoinData, bool>>&  privateRecipients,
        CAmount &fee,
        const CCoinControl *coinControl)
{
    // create transaction
    auto result = CreateSparkSpendTransaction(recipients, privateRecipients, fee, coinControl);

    // commit
    try {
        CValidationState state;
        CReserveKey reserveKey(this);
        CommitTransaction(result, reserveKey, g_connman.get(), state);
    } catch (...) {
        auto error = _(
                "Error: The transaction was rejected! This might happen if some of "
                "the coins in your wallet were already spent, such as if you used "
                "a copy of wallet.dat and coins were spent in the copy but not "
                "marked as spent here."
        );

        std::throw_with_nested(std::runtime_error(error));
    }

    return result;
}

bool CWallet::LelantusToSpark(std::string& strFailReason) {
    std::list<CLelantusEntry> coins = GetAvailableLelantusCoins();
    CScript scriptChange;
    {
        // Reserve a new key pair from key pool
        CPubKey vchPubKey;
        bool ret;
        ret = CReserveKey(this).GetReservedKey(vchPubKey);
        if (!ret)
        {
            strFailReason = _("Keypool ran out, please call keypoolrefill first");
            return false;
        }

        scriptChange = GetScriptForDestination(vchPubKey.GetID());
    }

    while (coins.size() > 0) {
        bool addMoreCoins = true;
        std::size_t selectedNum = 0;
        CCoinControl coinControl;
        CAmount spendValue = 0;
        while (true) {
            auto coin = coins.begin();
            COutPoint outPoint;
            lelantus::GetOutPoint(outPoint, coin->value);
            coinControl.Select(outPoint);
            spendValue += coin->amount;
            selectedNum ++;
            coins.erase(coin);
             if (!coins.size())
                 break;

             if ((spendValue + coins.begin()->amount) > Params().GetConsensus().nMaxValueLelantusSpendPerTransaction)
                 break;

             if (selectedNum == Params().GetConsensus().nMaxLelantusInputPerTransaction)
                 break;
        }
        CRecipient recipient = {scriptChange, spendValue, true};

        CWalletTx result;
        JoinSplitLelantus({recipient}, {}, result, &coinControl);
        coinControl.UnSelectAll();

        uint32_t i = 0;
        for (; i < result.tx->vout.size(); ++i) {
            if (result.tx->vout[i].scriptPubKey == recipient.scriptPubKey)
                break;
        }

        COutPoint outPoint(result.GetHash(), i);
        coinControl.Select(outPoint);
        std::vector<std::pair<CWalletTx, CAmount>> wtxAndFee;
        MintAndStoreSpark({}, wtxAndFee, true, true, false, &coinControl);
    }

    return true;
}

std::pair<CAmount, unsigned int> CWallet::EstimateJoinSplitFee(
        CAmount required,
        bool subtractFeeFromAmount,
        std::list<CSigmaEntry> sigmaCoins,
        std::list<CLelantusEntry> coins,
        const CCoinControl *coinControl) {
    CAmount fee;
    unsigned size;
    std::vector<CLelantusEntry> spendCoins;
    std::vector<CSigmaEntry> sigmaSpendCoins;

    CAmount availableSigmaBalance(0);
    for (auto coin : sigmaCoins) {
        availableSigmaBalance += coin.get_denomination_value();
    }

    for (fee = payTxFee.GetFeePerK();;) {
        CAmount currentRequired = required;

        if (!subtractFeeFromAmount)
            currentRequired += fee;

        spendCoins.clear();
        sigmaSpendCoins.clear();
        const auto &consensusParams = Params().GetConsensus();
        CAmount changeToMint = 0;

        std::vector<sigma::CoinDenomination> denomChanges;
        try {
            if (availableSigmaBalance > 0) {
                CAmount inputFromSigma;
                if (currentRequired > availableSigmaBalance)
                    inputFromSigma = availableSigmaBalance;
                else
                    inputFromSigma = currentRequired;
                this->GetCoinsToSpend(inputFromSigma, sigmaSpendCoins, denomChanges, sigmaCoins, //try to spend sigma first
                                       consensusParams.nMaxLelantusInputPerTransaction,
                                       consensusParams.nMaxValueLelantusSpendPerTransaction, coinControl);
                currentRequired -= inputFromSigma;
            }

            if (currentRequired > 0) {
                if (!this->GetCoinsToJoinSplit(currentRequired, spendCoins, changeToMint, coins,
                                                consensusParams.nMaxLelantusInputPerTransaction,
                                                consensusParams.nMaxValueLelantusSpendPerTransaction, coinControl)) {
                    return std::make_pair(0, 0);
                }
            }
        } catch (std::runtime_error const &) {
        }

        // 1054 is constant part, mainly Schnorr and Range proofs, 2560 is for each sigma/aux data
        // 179 other parts of tx, assuming 1 utxo and 1 jmint
        size = 1055 + 2560 * (spendCoins.size() + sigmaSpendCoins.size()) + 179;
        CAmount feeNeeded = CWallet::GetMinimumFee(size, nTxConfirmTarget, mempool);

        if (fee >= feeNeeded) {
            break;
        }

        fee = feeNeeded;

        if(subtractFeeFromAmount)
            break;
    }

    return std::make_pair(fee, size);
}

bool CWallet::CommitLelantusTransaction(CWalletTx& wtxNew, std::vector<CLelantusEntry>& spendCoins, std::vector<CSigmaEntry>& sigmaSpendCoins, std::vector<CHDMint>& mintCoins) {
    EnsureMintWalletAvailable();

    // commit
    try {
        CValidationState state;
        CReserveKey reserveKey(this);
        CommitTransaction(wtxNew, reserveKey, g_connman.get(), state);
    } catch (...) {
        auto error = _(
                "Error: The transaction was rejected! This might happen if some of "
                "the coins in your wallet were already spent, such as if you used "
                "a copy of wallet.dat and coins were spent in the copy but not "
                "marked as spent here."
        );

        std::throw_with_nested(std::runtime_error(error));
    }

    // mark selected coins as used
    lelantus::CLelantusState* lelantusState = lelantus::CLelantusState::GetState();
    CWalletDB db(strWalletFile);

    for (auto& coin : spendCoins) {
        // get coin id & height
        int height, id;

        std::tie(height, id) = lelantusState->GetMintedCoinHeightAndId(lelantus::PublicCoin(coin.value));

        // add CLelantusSpendEntry
        CLelantusSpendEntry spend;

        spend.coinSerial = coin.serialNumber;
        spend.hashTx = wtxNew.GetHash();
        spend.pubCoin = coin.value;
        spend.id = id;
        spend.amount = coin.amount;

        if (!db.WriteLelantusSpendSerialEntry(spend)) {
            throw std::runtime_error(_("Failed to write coin serial number into wallet"));
        }

        //Set spent mint as used in memory
        uint256 hashPubcoin = primitives::GetPubCoinValueHash(coin.value);
        zwallet->GetTracker().SetLelantusPubcoinUsed(hashPubcoin, wtxNew.GetHash());
        CLelantusMintMeta metaCheck;
        zwallet->GetTracker().GetLelantusMetaFromPubcoin(hashPubcoin, metaCheck);
        if (!metaCheck.isUsed) {
            std::string strError = "Error, mint with pubcoin hash " + hashPubcoin.GetHex() + " did not get marked as used";
            LogPrintf("SpendLelantus() : %s\n", strError.c_str());
        }

        //Set spent mint as used in DB
        zwallet->GetTracker().UpdateState(metaCheck);

        // update CLelantusEntry
        coin.IsUsed = true;
        coin.id = id;
        coin.nHeight = height;

        // raise event
        NotifyZerocoinChanged(
                this,
                coin.value.GetHex(),
                "Used (" + std::to_string(coin.amount) + " mint)",
                CT_UPDATED);
    }

    sigma::CSigmaState* sigmaState = sigma::CSigmaState::GetState();
    for (auto& coin : sigmaSpendCoins) {
        // get coin id & height
        int height, id;

        std::tie(height, id) = sigmaState->GetMintedCoinHeightAndId(sigma::PublicCoin(
            coin.value, coin.get_denomination()));

        // add CSigmaSpendEntry
        CSigmaSpendEntry spend;

        spend.coinSerial = coin.serialNumber;
        spend.hashTx = wtxNew.GetHash();
        spend.pubCoin = coin.value;
        spend.id = id;
        spend.set_denomination_value(coin.get_denomination_value());

        if (!db.WriteCoinSpendSerialEntry(spend)) {
            throw std::runtime_error(_("Failed to write coin serial number into wallet"));
        }

        //Set spent mint as used in memory
        uint256 hashPubcoin = primitives::GetPubCoinValueHash(coin.value);
        zwallet->GetTracker().SetPubcoinUsed(hashPubcoin, wtxNew.GetHash());
        CMintMeta metaCheck;
        zwallet->GetTracker().GetMetaFromPubcoin(hashPubcoin, metaCheck);
        if (!metaCheck.isUsed) {
            std::string strError = "Error, mint with pubcoin hash " + hashPubcoin.GetHex() + " did not get marked as used";
            LogPrintf("SpendZerocoin() : %s\n", strError.c_str());
        }

        //Set spent mint as used in DB
        zwallet->GetTracker().UpdateState(metaCheck);

        // update CSigmaEntry
        coin.IsUsed = true;
        coin.id = id;
        coin.nHeight = height;

        // raise event
        NotifyZerocoinChanged(
            this,
            coin.value.GetHex(),
            "Used (" + std::to_string(coin.get_denomination()) + " mint)",
            CT_UPDATED);
    }

    for (auto& coin : mintCoins) {
        coin.SetTxHash(wtxNew.GetHash());
        zwallet->GetTracker().AddLelantus(db, coin, true);

        // raise event
        NotifyZerocoinChanged(this,
                              coin.GetPubcoinValue().GetHex(),
                              "New (" + std::to_string(coin.GetAmount()) + " mint)",
                              CT_NEW);
    }

    // Update nCountNextUse in HDMint wallet database
    zwallet->UpdateCountDB(db);

    return true;
}


bool CWallet::GetMint(const uint256& hashSerial, CSigmaEntry& sigmaEntry, bool forEstimation) const
{
    EnsureMintWalletAvailable();

    if (IsLocked() && !forEstimation) {
        return false;
    }

    CMintMeta meta;
    if(!zwallet->GetTracker().GetMetaFromSerial(hashSerial, meta))
        return error("%s: serialhash %s is not in tracker", __func__, hashSerial.GetHex());

    CWalletDB walletdb(strWalletFile);
     if (meta.isDeterministic) {
        CHDMint dMint;
        if (!walletdb.ReadHDMint(meta.GetPubCoinValueHash(), false, dMint))
            return error("%s: failed to read deterministic mint", __func__);
        if (!zwallet->RegenerateMint(walletdb, dMint, sigmaEntry, forEstimation))
            return error("%s: failed to generate mint", __func__);

         return true;
    } else if (!walletdb.ReadSigmaEntry(meta.GetPubCoinValue(), sigmaEntry)) {
        return error("%s: failed to read sigmamint from database", __func__);
    }

     return true;
}

bool CWallet::GetMint(const uint256& hashSerial, CLelantusEntry& mint, bool forEstimation) const
{
    EnsureMintWalletAvailable();

    if (IsLocked() && !forEstimation) {
        return false;
    }

    CLelantusMintMeta meta;
    if(!zwallet->GetTracker().GetMetaFromSerial(hashSerial, meta))
        return error("%s: serialhash %s is not in tracker", __func__, hashSerial.GetHex());

    CWalletDB walletdb(strWalletFile);

    CHDMint dMint;
    if (!walletdb.ReadHDMint(meta.GetPubCoinValueHash(), true, dMint))
        return error("%s: failed to read deterministic Lelantus mint", __func__);
    if (!zwallet->RegenerateMint(walletdb, dMint, mint, forEstimation))
        return error("%s: failed to generate Lelantus mint", __func__);
    return true;

}

void CWallet::ListAccountCreditDebit(const std::string& strAccount, std::list<CAccountingEntry>& entries) {
    CWalletDB walletdb(strWalletFile);
    return walletdb.ListAccountCreditDebit(strAccount, entries);
}

bool CWallet::AddAccountingEntry(const CAccountingEntry& acentry)
{
    CWalletDB walletdb(strWalletFile);

    return AddAccountingEntry(acentry, &walletdb);
}

bool CWallet::AddAccountingEntry(const CAccountingEntry& acentry, CWalletDB *pwalletdb)
{
    if (!pwalletdb->WriteAccountingEntry_Backend(acentry))
        return false;

    laccentries.push_back(acentry);
    CAccountingEntry & entry = laccentries.back();
    wtxOrdered.insert(make_pair(entry.nOrderPos, TxPair((CWalletTx*)0, &entry)));

    return true;
}

CAmount CWallet::GetRequiredFee(unsigned int nTxBytes)
{
    return std::max(minTxFee.GetFee(nTxBytes), ::minRelayTxFee.GetFee(nTxBytes));
}

CAmount CWallet::GetMinimumFee(unsigned int nTxBytes, unsigned int nConfirmTarget, const CTxMemPool& pool)
{
    // payTxFee is the user-set global for desired feerate
    return GetMinimumFee(nTxBytes, nConfirmTarget, pool, payTxFee.GetFee(nTxBytes));
}

CAmount CWallet::GetMinimumFee(unsigned int nTxBytes, unsigned int nConfirmTarget, const CTxMemPool& pool, CAmount targetFee)
{
    CAmount nFeeNeeded = targetFee;
    // User didn't set: use -txconfirmtarget to estimate...
    if (nFeeNeeded == 0) {
        int estimateFoundTarget = nConfirmTarget;
        nFeeNeeded = pool.estimateSmartFee(nConfirmTarget, &estimateFoundTarget).GetFee(nTxBytes);
        // ... unless we don't have enough mempool data for estimatefee, then use fallbackFee
        if (nFeeNeeded == 0)
            nFeeNeeded = fallbackFee.GetFee(nTxBytes);
    }
    // prevent user from paying a fee below minRelayTxFee or minTxFee
    nFeeNeeded = std::max(nFeeNeeded, GetRequiredFee(nTxBytes));
    // But always obey the maximum
    if (nFeeNeeded > maxTxFee)
        nFeeNeeded = maxTxFee;

    return nFeeNeeded;
}

DBErrors CWallet::LoadWallet(bool& fFirstRunRet)
{
    MnemonicContainer mContainer = GetMnemonicContainer();
    SecureString mnemonic;
    //Don't dump mnemonic words in case user has set only hd seed during wallet creation
    if(mContainer.GetMnemonic(mnemonic))
        std::cout << "# mnemonic: " << mnemonic << "\n";

    if (!fFileBacked)
        return DB_LOAD_OK;
    fFirstRunRet = false;
    DBErrors nLoadWalletRet = CWalletDB(strWalletFile,"cr+").LoadWallet(this);
    if (nLoadWalletRet == DB_NEED_REWRITE)
    {
        if (CDB::Rewrite(strWalletFile, "\x04pool"))
        {
            LOCK(cs_wallet);
            setKeyPool.clear();
            m_pool_key_to_index.clear();
            // Note: can't top-up keypool here, because wallet is locked.
            // User will be prompted to unlock wallet the next operation
            // that requires a new key.
        }
    }

    {
        LOCK2(cs_main, cs_wallet);
        for (auto& pair : mapWallet) {
            for(unsigned int i = 0; i < pair.second.tx->vout.size(); ++i) {
                if (IsMine(pair.second.tx->vout[i]) && !IsSpent(pair.first, i)) {
                    setWalletUTXO.insert(COutPoint(pair.first, i));
                }
            }
        }
    }

    if (nLoadWalletRet != DB_LOAD_OK)
        return nLoadWalletRet;
    fFirstRunRet = !vchDefaultKey.IsValid();

    uiInterface.LoadWallet(this);

    return DB_LOAD_OK;
}

// Goes through all wallet transactions and checks if they are masternode collaterals, in which case these are locked
// This avoids accidential spending of collaterals. They can still be unlocked manually if a spend is really intended.
void CWallet::AutoLockMasternodeCollaterals()
{
    auto mnList = deterministicMNManager->GetListAtChainTip();

    LOCK2(cs_main, cs_wallet);
    for (const auto& pair : mapWallet) {
        for (unsigned int i = 0; i < pair.second.tx->vout.size(); ++i) {
            if (IsMine(pair.second.tx->vout[i]) && !IsSpent(pair.first, i)) {
                if (deterministicMNManager->IsProTxWithCollateral(pair.second.tx, i) || mnList.HasMNByCollateral(COutPoint(pair.first, i))) {
                    LockCoin(COutPoint(pair.first, i));
                }
            }
        }
    }
}

DBErrors CWallet::ZapSelectTx(std::vector<uint256>& vHashIn, std::vector<uint256>& vHashOut)
{
    if (!fFileBacked)
        return DB_LOAD_OK;
    DBErrors nZapSelectTxRet = CWalletDB(strWalletFile,"cr+").ZapSelectTx(this, vHashIn, vHashOut);
    if (nZapSelectTxRet == DB_NEED_REWRITE)
    {
        if (CDB::Rewrite(strWalletFile, "\x04pool"))
        {
            LOCK(cs_wallet);
            setKeyPool.clear();
            m_pool_key_to_index.clear();
            // Note: can't top-up keypool here, because wallet is locked.
            // User will be prompted to unlock wallet the next operation
            // that requires a new key.
        }
    }

    if (nZapSelectTxRet != DB_LOAD_OK)
        return nZapSelectTxRet;

    MarkDirty();

    return DB_LOAD_OK;

}

DBErrors CWallet::ZapWalletTx(std::vector<CWalletTx>& vWtx)
{
    if (!fFileBacked)
        return DB_LOAD_OK;
    DBErrors nZapWalletTxRet = CWalletDB(strWalletFile,"cr+").ZapWalletTx(this, vWtx);
    if (nZapWalletTxRet == DB_NEED_REWRITE)
    {
        if (CDB::Rewrite(strWalletFile, "\x04pool"))
        {
            LOCK(cs_wallet);
            setKeyPool.clear();
            m_pool_key_to_index.clear();
            // Note: can't top-up keypool here, because wallet is locked.
            // User will be prompted to unlock wallet the next operation
            // that requires a new key.
        }
    }

    if (nZapWalletTxRet != DB_LOAD_OK)
        return nZapWalletTxRet;

    return DB_LOAD_OK;
}

DBErrors CWallet::ZapSigmaMints() {
    if (!fFileBacked)
        return DB_LOAD_OK;
    DBErrors nZapSigmaMintRet = CWalletDB(strWalletFile, "cr+").ZapSigmaMints(this);
    if (nZapSigmaMintRet != DB_LOAD_OK){
        LogPrintf("Failed to remmove Sigma mints from CWalletDB");
        return nZapSigmaMintRet;
    }

    return DB_LOAD_OK;
}

DBErrors CWallet::ZapLelantusMints() {
    if (!fFileBacked)
        return DB_LOAD_OK;
    DBErrors nZapLelantusMintRet = CWalletDB(strWalletFile, "cr+").ZapLelantusMints(this);
    if (nZapLelantusMintRet != DB_LOAD_OK){
        LogPrintf("Failed to remove Lelantus mints from CWalletDB");
        return nZapLelantusMintRet;
    }

    return DB_LOAD_OK;
}


bool CWallet::SetAddressBook(const CTxDestination& address, const std::string& strName, const std::string& strPurpose)
{
    int64_t now = GetTimeMillis();
    bool fUpdated = false;
    {
        LOCK(cs_wallet); // mapAddressBook
        std::map<CTxDestination, CAddressBookData>::iterator mi = mapAddressBook.find(address);
        fUpdated = mi != mapAddressBook.end();
        mapAddressBook[address].name = strName;
        if (!strPurpose.empty()) /* update purpose only if requested */
            mapAddressBook[address].purpose = strPurpose;
        if (!fUpdated)
            mapAddressBook[address].nCreatedAt = now;
    }
    NotifyAddressBookChanged(this, address, strName, ::IsMine(*this, address) != ISMINE_NO,
                             strPurpose, (fUpdated ? CT_UPDATED : CT_NEW) );
    if (!fFileBacked)
        return false;

    std::string addr = CBitcoinAddress(address).ToString();
    bool retval = true;

    retval &= CWalletDB(strWalletFile).WriteName(addr, strName);
    if (!fUpdated)
        retval &= CWalletDB(strWalletFile).WriteAddressBookItemCreatedAt(addr, now);
    if (!strPurpose.empty())
        retval &= CWalletDB(strWalletFile).WritePurpose(addr, strPurpose);

    return retval;
}

bool CWallet::DelAddressBook(const CTxDestination& address)
{
    {
        LOCK(cs_wallet); // mapAddressBook

        if(fFileBacked)
        {
            // Delete destdata tuples associated with address
            std::string strAddress = CBitcoinAddress(address).ToString();
            BOOST_FOREACH(const PAIRTYPE(std::string, std::string) &item, mapAddressBook[address].destdata)
            {
                CWalletDB(strWalletFile).EraseDestData(strAddress, item.first);
            }
        }
        mapAddressBook.erase(address);
    }

    NotifyAddressBookChanged(this, address, "", ::IsMine(*this, address) != ISMINE_NO, "", CT_DELETED);

    if (!fFileBacked)
        return false;

    std::string addr = CBitcoinAddress(address).ToString();
    bool retval = true;

    retval &= CWalletDB(strWalletFile).EraseName(addr);
    retval &= CWalletDB(strWalletFile).EraseAddressBookItemCreatedAt(addr);
    retval &= CWalletDB(strWalletFile).ErasePurpose(addr);

    return retval;
}

const std::string& CWallet::GetAccountName(const CScript& scriptPubKey) const
{
    CTxDestination address;
    if (ExtractDestination(scriptPubKey, address) && !scriptPubKey.IsUnspendable()) {
        auto mi = mapAddressBook.find(address);
        if (mi != mapAddressBook.end()) {
            return mi->second.name;
        }
    }
    // A scriptPubKey that doesn't have an entry in the address book is
    // associated with the default account ("").
    const static std::string DEFAULT_ACCOUNT_NAME;
    return DEFAULT_ACCOUNT_NAME;
}

bool CWallet::SetDefaultKey(const CPubKey &vchPubKey)
{
    if (fFileBacked)
    {
        if (!CWalletDB(strWalletFile).WriteDefaultKey(vchPubKey))
            return false;
    }
    vchDefaultKey = vchPubKey;
    return true;
}

/**
 * Mark old keypool keys as used,
 * and generate all new keys
 */
bool CWallet::NewKeyPool()
{
    {
        LOCK(cs_wallet);
        CWalletDB walletdb(strWalletFile);
        BOOST_FOREACH(int64_t nIndex, setKeyPool)
            walletdb.ErasePool(nIndex);
        setKeyPool.clear();
        m_pool_key_to_index.clear();

        if (IsLocked())
            return false;

        int64_t nKeys = std::max(GetArg("-keypool", DEFAULT_KEYPOOL_SIZE), (int64_t)0);
        for (int i = 0; i < nKeys; i++)
        {
            int64_t nIndex = i+1;
            CPubKey pubkey(GenerateNewKey());
            walletdb.WritePool(nIndex, CKeyPool(pubkey));
            setKeyPool.insert(nIndex);
            m_pool_key_to_index[pubkey.GetID()] = nIndex;
        }
        LogPrintf("CWallet::NewKeyPool wrote %d new keys\n", nKeys);
    }
    return true;
}

bool CWallet::TopUpKeyPool(unsigned int kpSize)
{
    {
        LOCK(cs_wallet);

        if (IsLocked())
            return false;

        CWalletDB walletdb(strWalletFile);

        // Top up key pool
        unsigned int nTargetSize;
        if (kpSize > 0)
            nTargetSize = kpSize;
        else
            nTargetSize = std::max(GetArg("-keypool", DEFAULT_KEYPOOL_SIZE), (int64_t) 0);

        while (setKeyPool.size() < (nTargetSize + 1))
        {
            int64_t nEnd = 1;
            if (!setKeyPool.empty())
                nEnd = *(--setKeyPool.end()) + 1;
            CPubKey pubkey(GenerateNewKey());
            if (!walletdb.WritePool(nEnd, CKeyPool(pubkey)))
                throw std::runtime_error(std::string(__func__) + ": writing generated key failed");
            setKeyPool.insert(nEnd);
            LogPrintf("keypool added key %d, size=%u\n", nEnd, setKeyPool.size());
            m_pool_key_to_index[pubkey.GetID()] = nEnd;
        }
    }
    return true;
}

void CWallet::ReserveKeyFromKeyPool(int64_t& nIndex, CKeyPool& keypool)
{
    nIndex = -1;
    keypool.vchPubKey = CPubKey();
    {
        LOCK(cs_wallet);

        if (!IsLocked())
            TopUpKeyPool();

        // Get the oldest key
        if(setKeyPool.empty())
            return;

        CWalletDB walletdb(strWalletFile);

        nIndex = *(setKeyPool.begin());
        setKeyPool.erase(setKeyPool.begin());
        if (!walletdb.ReadPool(nIndex, keypool))
            throw std::runtime_error(std::string(__func__) + ": read failed");
        if (!HaveKey(keypool.vchPubKey.GetID()))
            throw std::runtime_error(std::string(__func__) + ": unknown key in key pool");

        assert(keypool.vchPubKey.IsValid());
        m_pool_key_to_index.erase(keypool.vchPubKey.GetID());
        LogPrintf("keypool reserve %d\n", nIndex);
    }
}

void CWallet::KeepKey(int64_t nIndex)
{
    // Remove from key pool
    if (fFileBacked)
    {
        CWalletDB walletdb(strWalletFile);
        walletdb.ErasePool(nIndex);
    }
    LogPrintf("keypool keep %d\n", nIndex);
}

void CWallet::ReturnKey(int64_t nIndex, const CPubKey& pubkey)
{
    // Return to key pool
    {
        LOCK(cs_wallet);
        setKeyPool.insert(nIndex);
        m_pool_key_to_index[pubkey.GetID()] = nIndex;
    }
    LogPrintf("keypool return %d\n", nIndex);
}

bool CWallet::GetKeyFromPool(CPubKey& result)
{
    int64_t nIndex = 0;
    CKeyPool keypool;
    {
        LOCK(cs_wallet);
        ReserveKeyFromKeyPool(nIndex, keypool);
        if (nIndex == -1)
        {
            if (IsLocked()) return false;
            result = GenerateNewKey();
            return true;
        }
        KeepKey(nIndex);
        result = keypool.vchPubKey;
    }
    return true;
}

int64_t CWallet::GetOldestKeyPoolTime()
{
    LOCK(cs_wallet);

    // if the keypool is empty, return <NOW>
    if (setKeyPool.empty())
        return GetTime();

    // load oldest key from keypool, get time and return
    CKeyPool keypool;
    CWalletDB walletdb(strWalletFile);
    int64_t nIndex = *(setKeyPool.begin());
    if (!walletdb.ReadPool(nIndex, keypool))
        throw std::runtime_error(std::string(__func__) + ": read oldest key in keypool failed");
    assert(keypool.vchPubKey.IsValid());
    return keypool.nTime;
}

std::map<CTxDestination, CAmount> CWallet::GetAddressBalances()
{
    std::map<CTxDestination, CAmount> balances;

    {
        LOCK(cs_wallet);
        BOOST_FOREACH(PAIRTYPE(uint256, CWalletTx) walletEntry, mapWallet)
        {
            CWalletTx *pcoin = &walletEntry.second;

            if (!pcoin->IsTrusted())
                continue;

            if (pcoin->IsCoinBase() && pcoin->GetBlocksToMaturity() > 0)
                continue;

            int nDepth = pcoin->GetDepthInMainChain();
            if ((nDepth < (pcoin->IsFromMe(ISMINE_ALL) ? 0 : 1)) && !pcoin->IsLockedByLLMQInstantSend())
                continue;

            for (unsigned int i = 0; i < pcoin->tx->vout.size(); i++)
            {
                CTxDestination addr;
                if (!IsMine(pcoin->tx->vout[i]))
                    continue;
                if(!ExtractDestination(pcoin->tx->vout[i].scriptPubKey, addr))
                    continue;

                CAmount n = IsSpent(walletEntry.first, i) ? 0 : pcoin->tx->vout[i].nValue;

                if (!balances.count(addr))
                    balances[addr] = 0;
                balances[addr] += n;
            }
        }
    }

    return balances;
}

std::set< std::set<CTxDestination> > CWallet::GetAddressGroupings()
{
    AssertLockHeld(cs_wallet); // mapWallet
    std::set< std::set<CTxDestination> > groupings;
    std::set<CTxDestination> grouping;

    BOOST_FOREACH(PAIRTYPE(uint256, CWalletTx) walletEntry, mapWallet)
    {
        CWalletTx *pcoin = &walletEntry.second;

        if (pcoin->tx->vin.size() > 0 &&
            !(pcoin->tx->HasNoRegularInputs())) { /* Spends have no standard input */
            bool any_mine = false;
            // group all input addresses with each other
            BOOST_FOREACH(CTxIn txin, pcoin->tx->vin)
            {
                CTxDestination address;
                if(!IsMine(txin, *pcoin->tx)) /* If this input isn't mine, ignore it */
                    continue;
                if(!ExtractDestination(mapWallet[txin.prevout.hash].tx->vout[txin.prevout.n].scriptPubKey, address))
                    continue;
                grouping.insert(address);
                any_mine = true;
            }

            // group change with input addresses
            if (any_mine)
            {
                for (uint32_t i = 0; i < pcoin->tx->vout.size(); i++) {
                    if (pcoin->IsChange(i)) {
                        CTxDestination addr;
                        if (!ExtractDestination(pcoin->tx->vout[i].scriptPubKey, addr)) {
                            continue;
                        }
                        grouping.insert(addr);
                    }
                }
            }
            if (grouping.size() > 0)
            {
                groupings.insert(grouping);
                grouping.clear();
            }
        }

        // group lone addrs by themselves
        for (unsigned int i = 0; i < pcoin->tx->vout.size(); i++)
            if (IsMine(pcoin->tx->vout[i]))
            {
                CTxDestination address;
                if(!ExtractDestination(pcoin->tx->vout[i].scriptPubKey, address))
                    continue;
                grouping.insert(address);
                groupings.insert(grouping);
                grouping.clear();
            }
    }

    std::set< std::set<CTxDestination>* > uniqueGroupings; // a set of pointers to groups of addresses
    std::map< CTxDestination, std::set<CTxDestination>* > setmap;  // map addresses to the unique group containing it
    BOOST_FOREACH(std::set<CTxDestination> _grouping, groupings)
    {
        // make a set of all the groups hit by this new group
        std::set< std::set<CTxDestination>* > hits;
        std::map< CTxDestination, std::set<CTxDestination>* >::iterator it;
        BOOST_FOREACH(CTxDestination address, _grouping)
            if ((it = setmap.find(address)) != setmap.end())
                hits.insert((*it).second);

        // merge all hit groups into a new single group and delete old groups
        std::set<CTxDestination>* merged = new std::set<CTxDestination>(_grouping);
        BOOST_FOREACH(std::set<CTxDestination>* hit, hits)
        {
            merged->insert(hit->begin(), hit->end());
            uniqueGroupings.erase(hit);
            delete hit;
        }
        uniqueGroupings.insert(merged);

        // update setmap
        BOOST_FOREACH(CTxDestination element, *merged)
            setmap[element] = merged;
    }

    std::set< std::set<CTxDestination> > ret;
    BOOST_FOREACH(std::set<CTxDestination>* uniqueGrouping, uniqueGroupings)
    {
        ret.insert(*uniqueGrouping);
        delete uniqueGrouping;
    }

    return ret;
}

std::set<CTxDestination> CWallet::GetAccountAddresses(const std::string& strAccount) const
{
    LOCK(cs_wallet);
    std::set<CTxDestination> result;
    BOOST_FOREACH(const PAIRTYPE(CTxDestination, CAddressBookData)& item, mapAddressBook)
    {
        const CTxDestination& address = item.first;
        const std::string& strName = item.second.name;
        if (strName == strAccount)
            result.insert(address);
    }
    return result;
}

bool CReserveKey::GetReservedKey(CPubKey& pubkey)
{
    if (nIndex == -1)
    {
        CKeyPool keypool;
        pwallet->ReserveKeyFromKeyPool(nIndex, keypool);
        if (nIndex != -1)
            vchPubKey = keypool.vchPubKey;
        else {
            return false;
        }
    }
    assert(vchPubKey.IsValid());
    pubkey = vchPubKey;
    return true;
}

void CReserveKey::KeepKey()
{
    if (nIndex != -1)
        pwallet->KeepKey(nIndex);
    nIndex = -1;
    vchPubKey = CPubKey();
}

void CReserveKey::ReturnKey()
{
    if (nIndex != -1)
        pwallet->ReturnKey(nIndex, vchPubKey);
    nIndex = -1;
    vchPubKey = CPubKey();
}

void CWallet::MarkReserveKeysAsUsed(int64_t keypool_id)
{
    AssertLockHeld(cs_wallet);
    auto it = setKeyPool.begin();

    CWalletDB walletdb(strWalletFile);
    while (it != std::end(setKeyPool)) {
        const int64_t& index = *(it);
        if (index > keypool_id) break; // set*KeyPool is ordered

        walletdb.ErasePool(index);
        it = setKeyPool.erase(it);
    }
}

bool CWallet::UpdatedTransaction(const uint256 &hashTx)
{
    {
        LOCK(cs_wallet);
        // Only notify UI if this transaction is in this wallet
        std::map<uint256, CWalletTx>::const_iterator mi = mapWallet.find(hashTx);
        if (mi != mapWallet.end()) {
            NotifyTransactionChanged(this, hashTx, CT_UPDATED);
            return true;
        }
    }
    return false;
}

void CWallet::GetScriptForMining(boost::shared_ptr<CReserveScript> &script)
{
    boost::shared_ptr<CReserveKey> rKey(new CReserveKey(this));
    CPubKey pubkey;
    if (!rKey->GetReservedKey(pubkey))
        return;

    script = rKey;
    script->reserveScript = CScript() << ToByteVector(pubkey) << OP_CHECKSIG;
}

void CWallet::LockCoin(const COutPoint& output)
{
    AssertLockHeld(cs_wallet); // setLockedCoins
    setLockedCoins.insert(output);

#ifdef ENABLE_CLIENTAPI
    GetMainSignals().NotifyTxoutLock(output, true);
#endif
}

void CWallet::UnlockCoin(const COutPoint& output)
{
    AssertLockHeld(cs_wallet); // setLockedCoins
    setLockedCoins.erase(output);

#ifdef ENABLE_CLIENTAPI
    GetMainSignals().NotifyTxoutLock(output, false);
#endif
}

void CWallet::UnlockAllCoins()
{
    AssertLockHeld(cs_wallet); // setLockedCoins

#ifdef ENABLE_CLIENTAPI
    for (const COutPoint &output: setLockedCoins) {
        GetMainSignals().NotifyTxoutLock(output, false);
    }
#endif

    setLockedCoins.clear();
}

bool CWallet::IsLockedCoin(uint256 hash, unsigned int n) const
{
    AssertLockHeld(cs_wallet); // setLockedCoins
    COutPoint outpt(hash, n);

    return (setLockedCoins.count(outpt) > 0);
}

void CWallet::ListLockedCoins(std::vector<COutPoint>& vOutpts)
{
    AssertLockHeld(cs_wallet); // setLockedCoins
    for (std::set<COutPoint>::iterator it = setLockedCoins.begin();
         it != setLockedCoins.end(); it++) {
        COutPoint outpt = (*it);
        vOutpts.push_back(outpt);
    }
}

bool CWallet::HasMasternode(){

    auto mnList = deterministicMNManager->GetListForBlock(chainActive.Tip());

    AssertLockHeld(cs_wallet);
    for (const auto &o : setWalletUTXO) {
        if (mapWallet.count(o.hash)) {
            const auto &p = mapWallet[o.hash];
            if (deterministicMNManager->IsProTxWithCollateral(p.tx, o.n) || mnList.HasMNByCollateral(o)) {
                return true;
            }
        }
    }

    return false;
}

bool CWallet::HasProTxCoin(COutPoint& coin)
{
    auto mnList = deterministicMNManager->GetListForBlock(chainActive.Tip());
    if (mapWallet.count(coin.hash)) {
        const auto &p = mapWallet[coin.hash];
        if (deterministicMNManager->IsProTxWithCollateral(p.tx, coin.n) || mnList.HasMNByCollateral(coin)) {
            return true;
        }
    }

    return false;
}

void CWallet::ListProTxCoins(std::vector<COutPoint>& vOutpts)
{
    auto mnList = deterministicMNManager->GetListForBlock(chainActive.Tip());

    AssertLockHeld(cs_wallet);
    for (const auto &o : setWalletUTXO) {
        if (mapWallet.count(o.hash)) {
            const auto &p = mapWallet[o.hash];
            if (deterministicMNManager->IsProTxWithCollateral(p.tx, o.n) || mnList.HasMNByCollateral(o)) {
                vOutpts.emplace_back(o);
            }
        }
    }
}

/** @} */ // end of Actions

void CWallet::GetKeyBirthTimes(std::map<CTxDestination, int64_t> &mapKeyBirth) const {
    AssertLockHeld(cs_wallet); // mapKeyMetadata
    mapKeyBirth.clear();

    // get birth times for keys with metadata
    for (const auto& entry : mapKeyMetadata) {
        if (entry.second.nCreateTime) {
            mapKeyBirth[entry.first] = entry.second.nCreateTime;
        }
    }

    // map in which we'll infer heights of other keys
    CBlockIndex *pindexMax = chainActive[std::max(0, chainActive.Height() - 144)]; // the tip can be reorganized; use a 144-block safety margin
    std::map<CKeyID, CBlockIndex*> mapKeyFirstBlock;
    std::set<CKeyID> setKeys;
    GetKeys(setKeys);
    BOOST_FOREACH(const CKeyID &keyid, setKeys) {
        if (mapKeyBirth.count(keyid) == 0)
            mapKeyFirstBlock[keyid] = pindexMax;
    }
    setKeys.clear();

    // if there are no such keys, we're done
    if (mapKeyFirstBlock.empty())
        return;

    // find first block that affects those keys, if there are any left
    std::vector<CKeyID> vAffected;
    for (std::map<uint256, CWalletTx>::const_iterator it = mapWallet.begin(); it != mapWallet.end(); it++) {
        // iterate over all wallet transactions...
        const CWalletTx &wtx = (*it).second;
        BlockMap::const_iterator blit = mapBlockIndex.find(wtx.hashBlock);
        if (blit != mapBlockIndex.end() && chainActive.Contains(blit->second)) {
            // ... which are already in a block
            int nHeight = blit->second->nHeight;
            BOOST_FOREACH(const CTxOut &txout, wtx.tx->vout) {
                // iterate over all their outputs
                CAffectedKeysVisitor(*this, vAffected).Process(txout.scriptPubKey);
                BOOST_FOREACH(const CKeyID &keyid, vAffected) {
                    // ... and all their affected keys
                    std::map<CKeyID, CBlockIndex*>::iterator rit = mapKeyFirstBlock.find(keyid);
                    if (rit != mapKeyFirstBlock.end() && nHeight < rit->second->nHeight)
                        rit->second = blit->second;
                }
                vAffected.clear();
            }
        }
    }

    // Extract block timestamps for those keys
    for (std::map<CKeyID, CBlockIndex*>::const_iterator it = mapKeyFirstBlock.begin(); it != mapKeyFirstBlock.end(); it++)
        mapKeyBirth[it->first] = it->second->GetBlockTime() - 7200; // block times can be 2h off
}

bool CWallet::AddDestData(const CTxDestination &dest, const std::string &key, const std::string &value)
{
    if (boost::get<CNoDestination>(&dest))
        return false;

    mapAddressBook[dest].destdata.insert(std::make_pair(key, value));
    if (!fFileBacked)
        return true;
    return CWalletDB(strWalletFile).WriteDestData(CBitcoinAddress(dest).ToString(), key, value);
}

bool CWallet::EraseDestData(const CTxDestination &dest, const std::string &key)
{
    if (!mapAddressBook[dest].destdata.erase(key))
        return false;
    if (!fFileBacked)
        return true;
    return CWalletDB(strWalletFile).EraseDestData(CBitcoinAddress(dest).ToString(), key);
}

bool CWallet::LoadDestData(const CTxDestination &dest, const std::string &key, const std::string &value)
{
    mapAddressBook[dest].destdata.insert(std::make_pair(key, value));
    return true;
}

bool CWallet::GetDestData(const CTxDestination &dest, const std::string &key, std::string *value) const
{
    std::map<CTxDestination, CAddressBookData>::const_iterator i = mapAddressBook.find(dest);
    if(i != mapAddressBook.end())
    {
        CAddressBookData::StringMap::const_iterator j = i->second.destdata.find(key);
        if(j != i->second.destdata.end())
        {
            if(value)
                *value = j->second;
            return true;
        }
    }
    return false;
}

std::string CWallet::GetWalletHelpString(bool showDebug)
{
    std::string strUsage = HelpMessageGroup(_("Wallet options:"));
    strUsage += HelpMessageOpt("-disablewallet", _("Do not load the wallet and disable wallet RPC calls"));
    strUsage += HelpMessageOpt("-keypool=<n>", strprintf(_("Set key pool size to <n> (default: %u)"), DEFAULT_KEYPOOL_SIZE));
    strUsage += HelpMessageOpt("-mintpoolsize=<n>", strprintf(_("Set mint pool size to <n> (default: %u)"), DEFAULT_MINTPOOL_SIZE));
    strUsage += HelpMessageOpt("-fallbackfee=<amt>", strprintf(_("A fee rate (in %s/kB) that will be used when fee estimation has insufficient data (default: %s)"),
                                                               CURRENCY_UNIT, FormatMoney(DEFAULT_FALLBACK_FEE)));
    strUsage += HelpMessageOpt("-mintxfee=<amt>", strprintf(_("Fees (in %s/kB) smaller than this are considered zero fee for transaction creation (default: %s)"),
                                                            CURRENCY_UNIT, FormatMoney(DEFAULT_TRANSACTION_MINFEE)));
    strUsage += HelpMessageOpt("-paytxfee=<amt>", strprintf(_("Fee (in %s/kB) to add to transactions you send (default: %s)"),
                                                            CURRENCY_UNIT, FormatMoney(payTxFee.GetFeePerK())));
    strUsage += HelpMessageOpt("-rescan", _("Rescan the block chain for missing wallet transactions on startup"));
    strUsage += HelpMessageOpt("-salvagewallet", _("Attempt to recover private keys from a corrupt wallet on startup"));
    if (showDebug)
        strUsage += HelpMessageOpt("-sendfreetransactions", strprintf(_("Send transactions as zero-fee transactions if possible (default: %u)"), DEFAULT_SEND_FREE_TRANSACTIONS));
    strUsage += HelpMessageOpt("-spendzeroconfchange", strprintf(_("Spend unconfirmed change when sending transactions (default: %u)"), DEFAULT_SPEND_ZEROCONF_CHANGE));
    strUsage += HelpMessageOpt("-txconfirmtarget=<n>", strprintf(_("If paytxfee is not set, include enough fee so transactions begin confirmation on average within n blocks (default: %u)"), DEFAULT_TX_CONFIRM_TARGET));
    strUsage += HelpMessageOpt("-usehd", _("Use hierarchical deterministic key generation (HD) after BIP32. Only has effect during wallet creation/first start") + " " + strprintf(_("(default: %u)"), DEFAULT_USE_HD_WALLET));
    strUsage += HelpMessageOpt("-usemnemonic", _("Use Mnemonic code for generating deterministic keys. Only has effect during wallet creation/first start") +
                               " " + strprintf(_("(default: %u)"), DEFAULT_USE_MNEMONIC));
    strUsage += HelpMessageOpt("-mnemonic=<text>", _("User defined mnemonic for HD wallet (bip39). Only has effect during wallet creation/first start (default: randomly generated)"));
    strUsage += HelpMessageOpt("-mnemonicpassphrase=<text>", _("User defined mnemonic passphrase for HD wallet (BIP39). Only has effect during wallet creation/first start (default: empty string)"));
    strUsage += HelpMessageOpt("-hdseed=<hex>", _("User defined seed for HD wallet (should be in hex). Only has effect during wallet creation/first start (default: randomly generated)"));
    strUsage += HelpMessageOpt("-batching", _("In case of sync/reindex verifies sigma/lelantus proofs with batch verification, default: true"));
    strUsage += HelpMessageOpt("-mobile", _("Use this argument when you want to keep additional data in block index for mobile api, default: false"));
    strUsage += HelpMessageOpt("-walletrbf", strprintf(_("Send transactions with full-RBF opt-in enabled (default: %u)"), DEFAULT_WALLET_RBF));
    strUsage += HelpMessageOpt("-upgradewallet", _("Upgrade wallet to latest format on startup"));
    strUsage += HelpMessageOpt("-wallet=<file>", _("Specify wallet file (within data directory)") + " " + strprintf(_("(default: %s)"), DEFAULT_WALLET_DAT));
    strUsage += HelpMessageOpt("-walletbroadcast", _("Make the wallet broadcast transactions") + " " + strprintf(_("(default: %u)"), DEFAULT_WALLETBROADCAST));
    strUsage += HelpMessageOpt("-walletnotify=<cmd>", _("Execute command when a wallet transaction changes (%s in cmd is replaced by TxID)"));
    strUsage += HelpMessageOpt("-zapwalletmints", _("Delete all Sigma mints and only recover those parts of the blockchain through -reindex on startup"));
    strUsage += HelpMessageOpt("-zapwallettxes=<mode>", _("Delete all wallet transactions and only recover those parts of the blockchain through -rescan on startup") +
                               " " + _("(1 = keep tx meta data e.g. account owner and payment request information, 2 = drop tx meta data)"));

    if (showDebug)
    {
        strUsage += HelpMessageGroup(_("Wallet debugging/testing options:"));

        strUsage += HelpMessageOpt("-dblogsize=<n>", strprintf("Flush wallet database activity from memory to disk log every <n> megabytes (default: %u)", DEFAULT_WALLET_DBLOGSIZE));
        strUsage += HelpMessageOpt("-flushwallet", strprintf("Run a thread to flush wallet periodically (default: %u)", DEFAULT_FLUSHWALLET));
        strUsage += HelpMessageOpt("-privdb", strprintf("Sets the DB_PRIVATE flag in the wallet db environment (default: %u)", DEFAULT_WALLET_PRIVDB));
        strUsage += HelpMessageOpt("-walletrejectlongchains", strprintf(_("Wallet will not create transactions that violate mempool chain limits (default: %u)"), DEFAULT_WALLET_REJECT_LONG_CHAINS));
    }

    return strUsage;
}

CWallet* CWallet::CreateWalletFromFile(const std::string walletFile)
{
    if (GetBoolArg("-zapwalletmints", false)) {
        uiInterface.InitMessage(_("Zapping all Sigma mints from wallet..."));

        CWallet *tempWallet = new CWallet(walletFile);
        DBErrors nZapMintRet = tempWallet->ZapSigmaMints();
        DBErrors nZapLelantusMintRet = tempWallet->ZapLelantusMints();
        if (nZapMintRet != DB_LOAD_OK || nZapLelantusMintRet != DB_LOAD_OK) {
            InitError(strprintf(_("Error loading %s: Wallet corrupted"), walletFile));
            return NULL;
        }

        delete tempWallet;
        tempWallet = NULL;
    }

    // needed to restore wallet transaction meta data after -zapwallettxes
    std::vector<CWalletTx> vWtx;

    if (GetBoolArg("-zapwallettxes", false)) {
        uiInterface.InitMessage(_("Zapping all transactions from wallet..."));

        CWallet *tempWallet = new CWallet(walletFile);
        DBErrors nZapWalletRet = tempWallet->ZapWalletTx(vWtx);
        if (nZapWalletRet != DB_LOAD_OK) {
            InitError(strprintf(_("Error loading %s: Wallet corrupted"), walletFile));
            return NULL;
        }

        delete tempWallet;
        tempWallet = NULL;
    }

    uiInterface.InitMessage(_("Loading wallet..."));

    int64_t nStart = GetTimeMillis();
    bool fFirstRun = true;
    bool fRecoverMnemonic = false;
    CWallet *walletInstance = new CWallet(walletFile);
    pwalletMain = walletInstance;

    DBErrors nLoadWalletRet = walletInstance->LoadWallet(fFirstRun);
    if (nLoadWalletRet != DB_LOAD_OK)
    {
        if (nLoadWalletRet == DB_CORRUPT) {
            InitError(strprintf(_("Error loading %s: Wallet corrupted"), walletFile));
            return NULL;
        }
        else if (nLoadWalletRet == DB_NONCRITICAL_ERROR)
        {
            InitWarning(strprintf(_("Error reading %s! All keys read correctly, but transaction data"
                                         " or address book entries might be missing or incorrect."),
                walletFile));
        }
        else if (nLoadWalletRet == DB_TOO_NEW) {
            InitError(strprintf(_("Error loading %s: Wallet requires newer version of %s"), walletFile, _(PACKAGE_NAME)));
            return NULL;
        }
        else if (nLoadWalletRet == DB_NEED_REWRITE)
        {
            InitError(strprintf(_("Wallet needed to be rewritten: restart %s to complete"), _(PACKAGE_NAME)));
            return NULL;
        }
        else {
            InitError(strprintf(_("Error loading %s"), walletFile));
            return NULL;
        }
    }

    if (GetBoolArg("-upgradewallet", fFirstRun))
    {
        int nMaxVersion = GetArg("-upgradewallet", 0);
        if (nMaxVersion == 0) // the -upgradewallet without argument case
        {
            LogPrintf("Performing wallet upgrade to %i\n", FEATURE_LATEST);
            nMaxVersion = CLIENT_VERSION;
            walletInstance->SetMinVersion(FEATURE_LATEST); // permanently upgrade the wallet immediately
        }
        else
            LogPrintf("Allowing wallet upgrade up to %i\n", nMaxVersion);
        if (nMaxVersion < walletInstance->GetVersion())
        {
            InitError(_("Cannot downgrade wallet"));
            return NULL;
        }
        walletInstance->SetMaxVersion(nMaxVersion);
    }

    if (fFirstRun)
    {
        // Create new keyUser and set as default key
        if (GetBoolArg("-usehd", DEFAULT_USE_HD_WALLET) && !walletInstance->IsHDEnabled()) {
            if(GetBoolArg("-usemnemonic", DEFAULT_USE_MNEMONIC)) {
                if (GetArg("-mnemonicpassphrase", "").size() > 256) {
                    throw std::runtime_error(std::string(__func__) + ": Mnemonic passphrase is too long, must be at most 256 characters");
                }
                // generate a new HD chain
                walletInstance->GenerateNewMnemonic();
                walletInstance->SetMinVersion(FEATURE_HD);
                /* set rescan to true.
                 * if blockchain data is not present it has no effect, but it's needed for a mnemonic restore where chain data is present.
                 */
                SoftSetBoolArg("-rescan", true);
                fRecoverMnemonic = true;
            }else{
            // generate a new master key
            CPubKey masterPubKey = walletInstance->GenerateNewHDMasterKey();
            if (!walletInstance->SetHDMasterKey(masterPubKey, CHDChain().VERSION_WITH_BIP44))
                throw std::runtime_error(std::string(__func__) + ": Storing master key failed");
            }
        }
        CPubKey newDefaultKey;
        if (walletInstance->GetKeyFromPool(newDefaultKey)) {
            walletInstance->SetDefaultKey(newDefaultKey);
            if (!walletInstance->SetAddressBook(walletInstance->vchDefaultKey.GetID(), "", "receive")) {
                InitError(_("Cannot write default address") += "\n");
                return NULL;
            }
        }

        walletInstance->SetBestChain(chainActive.GetLocator());

        // Check for the existence of the "persistent" folder, if found (from previous wallet), delete
        boost::filesystem::path path = GetDataDir() / PERSISTENT_FILENAME;
        if(boost::filesystem::exists(path)){
            boost::filesystem::remove_all(path);
        }

    } else if (IsArgSet("-usehd")) {
        bool useHD = GetBoolArg("-usehd", DEFAULT_USE_HD_WALLET);
        if (walletInstance->IsHDEnabled() && !useHD) {
            InitError(strprintf(_("Error loading %s: You can't disable HD on a already existing HD wallet"), walletFile));
            return NULL;
        }
        if (!walletInstance->IsHDEnabled() && useHD) {
            InitError(strprintf(_("Error loading %s: You can't enable HD on a already existing non-HD wallet"), walletFile));
            return NULL;
        }
    }

    LogPrintf(" wallet      %15dms\n", GetTimeMillis() - nStart);
    if (pwalletMain->IsHDSeedAvailable()) {
        walletInstance->zwallet = std::make_unique<CHDMintWallet>(pwalletMain->strWalletFile);

        // if it is first run, we need to generate the full key set for spark, if not we are loading spark wallet from db
        walletInstance->sparkWallet = std::make_unique<CSparkWallet>(pwalletMain->strWalletFile);
    }

    walletInstance->bip47wallet = std::make_shared<bip47::CWallet>(walletInstance->vchDefaultKey.GetHash());
    walletInstance->LoadBip47Wallet();
    if (fFirstRun) {
        int const defaultPcodeNumber = std::stoi(GetArg("-defaultrapaddressnumber", "0"));
        for(int i = 0; i < defaultPcodeNumber; ++i)
            walletInstance->GeneratePcode("Autogenerated RAP address " + std::to_string(i));
    }

    RegisterValidationInterface(walletInstance);

    // Try to top up keypool. No-op if the wallet is locked.
    walletInstance->TopUpKeyPool();

    CBlockIndex *pindexRescan = chainActive.Tip();
    if (GetBoolArg("-rescan", false))
        pindexRescan = chainActive.Genesis();
    else
    {
        CWalletDB walletdb(walletFile);
        CBlockLocator locator;
        if (walletdb.ReadBestBlock(locator))
            pindexRescan = FindForkInGlobalIndex(chainActive, locator);
        else
            pindexRescan = chainActive.Genesis();
    }
    bool rescanning = (chainActive.Tip() && chainActive.Tip() != pindexRescan);

#ifdef ENABLE_CLIENTAPI
        fRescanning = rescanning;
        if (fApi && !fFirstRun) GetMainSignals().NotifyAPIStatus();

        // Set API loaded before wallet sync and immediately notify.
        if(fApi && !rescanning && !fFirstRun){
            if (!rescanning) SetAPIWarmupFinished();
            // Update next payments list for EVO Znodes
            deterministicMNManager->GetListForBlock(chainActive.Tip());
            deterministicMNManager->UpdateNextPayments();
            deterministicMNManager->UpdateStatuses();
            LogPrintf("InitLoadWallet() : loaded API\n");
        }
#endif

    if (rescanning) {
        //We can't rescan beyond non-pruned blocks, stop and throw an error
        //this might happen if a user uses a old wallet within a pruned node
        // or if he ran -disablewallet for a longer time, then decided to re-enable
        if (fPruneMode)
        {
            CBlockIndex *block = chainActive.Tip();
            while (block && block->pprev && (block->pprev->nStatus & BLOCK_HAVE_DATA) && block->pprev->nTx > 0 && pindexRescan != block)
                block = block->pprev;

            if (pindexRescan != block) {
                InitError(_("Prune: last wallet synchronisation goes beyond pruned data. You need to -reindex (download the whole blockchain again in case of pruned node)"));
                return NULL;
            }
        }

        uiInterface.InitMessage(_("Rescanning..."));
        LogPrintf("Rescanning last %i blocks (from block %i)...\n", chainActive.Height() - pindexRescan->nHeight, pindexRescan->nHeight);
        nStart = GetTimeMillis();
        walletInstance->ScanForWalletTransactions(pindexRescan, true, fRecoverMnemonic);
        LogPrintf(" rescan      %15dms\n", GetTimeMillis() - nStart);
        walletInstance->SetBestChain(chainActive.GetLocator());
        CWalletDB::IncrementUpdateCounter();

        // Restore wallet transaction metadata after -zapwallettxes=1
        if (GetBoolArg("-zapwallettxes", false))
        {
            std::string zwtValue = GetArg("-zapwallettxes", "1");
            if(zwtValue != "2") {
                CWalletDB walletdb(walletFile);

                BOOST_FOREACH(const CWalletTx &wtxOld, vWtx)
                {
                    uint256 hash = wtxOld.GetHash();
                    std::map<uint256, CWalletTx>::iterator mi = walletInstance->mapWallet.find(hash);
                    if (mi != walletInstance->mapWallet.end()) {
                        const CWalletTx *copyFrom = &wtxOld;
                        CWalletTx *copyTo = &mi->second;
                        copyTo->mapValue = copyFrom->mapValue;
                        copyTo->vOrderForm = copyFrom->vOrderForm;
                        copyTo->nTimeReceived = copyFrom->nTimeReceived;
                        copyTo->nTimeSmart = copyFrom->nTimeSmart;
                        copyTo->fFromMe = copyFrom->fFromMe;
                        copyTo->strFromAccount = copyFrom->strFromAccount;
                        copyTo->nOrderPos = copyFrom->nOrderPos;
                        walletdb.WriteTx(*copyTo);
                    }
                }
            }
        }
    }

    // recover addressbook
    if (fFirstRun)
    {
        for (std::map<uint256, CWalletTx>::iterator it = walletInstance->mapWallet.begin(); it != walletInstance->mapWallet.end(); ++it) {
            for (uint32_t i = 0; i < (*it).second.tx->vout.size(); i++) {
                const auto& txout = (*it).second.tx->vout[i];
                if(txout.scriptPubKey.IsMint() || (*it).second.changes.count(i))
                    continue;
                if (!walletInstance->IsMine(txout))
                    continue;
                CTxDestination addr;
                if(!ExtractDestination(txout.scriptPubKey, addr))
                    continue;
                if (walletInstance->mapAddressBook.count(addr) == 0)
                    walletInstance->SetAddressBook(addr, "", "receive");
            }
        }
    }

    walletInstance->SetBroadcastTransactions(GetBoolArg("-walletbroadcast", DEFAULT_WALLETBROADCAST));

    {
        LOCK(walletInstance->cs_wallet);
        LogPrintf("setKeyPool.size() = %u\n",      walletInstance->GetKeyPoolSize());
        LogPrintf("mapWallet.size() = %u\n",       walletInstance->mapWallet.size());
        LogPrintf("mapAddressBook.size() = %u\n",  walletInstance->mapAddressBook.size());
    }

    return walletInstance;
}

bool CWallet::InitLoadWallet()
{
    if (GetBoolArg("-disablewallet", DEFAULT_DISABLE_WALLET)) {
        pwalletMain = NULL;
        LogPrintf("Wallet disabled!\n");
        return true;
    }

    std::string walletFile = GetArg("-wallet", DEFAULT_WALLET_DAT);

    if (walletFile.find_first_of("/\\") != std::string::npos) {
        return InitError(_("-wallet parameter must only specify a filename (not a path)"));
    } else if (SanitizeString(walletFile, SAFE_CHARS_FILENAME) != walletFile) {
        return InitError(_("Invalid characters in -wallet filename"));
    }

    CWallet * const pwallet = CreateWalletFromFile(walletFile);
    if (!pwallet) {
        return false;
    }
    pwalletMain = pwallet;
    fWalletInitialized = true;

    return true;
}

std::atomic<bool> CWallet::fFlushThreadRunning(false);

void CWallet::postInitProcess(boost::thread_group& threadGroup)
{
    // Add wallet transactions that aren't already in a block to mempool
    // Do this here as mempool requires genesis block to be loaded
    ReacceptWalletTransactions();

    // Run a thread to flush wallet periodically
    if (!CWallet::fFlushThreadRunning.exchange(true)) {
        threadGroup.create_thread(ThreadFlushWalletDB);
    }
}

bool CWallet::ParameterInteraction()
{
    if (GetBoolArg("-disablewallet", DEFAULT_DISABLE_WALLET))
        return true;

    if (GetBoolArg("-blocksonly", DEFAULT_BLOCKSONLY) && SoftSetBoolArg("-walletbroadcast", false)) {
        LogPrintf("%s: parameter interaction: -blocksonly=1 -> setting -walletbroadcast=0\n", __func__);
    }

    if (GetBoolArg("-salvagewallet", false) && SoftSetBoolArg("-rescan", true)) {
        // Rewrite just private keys: rescan to find transactions
        LogPrintf("%s: parameter interaction: -salvagewallet=1 -> setting -rescan=1\n", __func__);
    }

    // -zapwallettx implies a rescan
    if (GetBoolArg("-zapwallettxes", false) && SoftSetBoolArg("-rescan", true)) {
        LogPrintf("%s: parameter interaction: -zapwallettxes=<mode> -> setting -rescan=1\n", __func__);
    }

    if (GetBoolArg("-sysperms", false))
        return InitError("-sysperms is not allowed in combination with enabled wallet functionality");
    if (GetArg("-prune", 0) && GetBoolArg("-rescan", false))
        return InitError(_("Rescans are not possible in pruned mode. You will need to use -reindex which will download the whole blockchain again."));

    if (::minRelayTxFee.GetFeePerK() > HIGH_TX_FEE_PER_KB)
        InitWarning(AmountHighWarn("-minrelaytxfee") + " " +
                    _("The wallet will avoid paying less than the minimum relay fee."));

    if (IsArgSet("-mintxfee"))
    {
        CAmount n = 0;
        if (!ParseMoney(GetArg("-mintxfee", ""), n) || 0 == n)
            return InitError(AmountErrMsg("mintxfee", GetArg("-mintxfee", "")));
        if (n > HIGH_TX_FEE_PER_KB)
            InitWarning(AmountHighWarn("-mintxfee") + " " +
                        _("This is the minimum transaction fee you pay on every transaction."));
        CWallet::minTxFee = CFeeRate(n);
    }
    if (IsArgSet("-fallbackfee"))
    {
        CAmount nFeePerK = 0;
        if (!ParseMoney(GetArg("-fallbackfee", ""), nFeePerK))
            return InitError(strprintf(_("Invalid amount for -fallbackfee=<amount>: '%s'"), GetArg("-fallbackfee", "")));
        /*
        if (nFeePerK > HIGH_TX_FEE_PER_KB)
            InitWarning(AmountHighWarn("-fallbackfee") + " " +
                        _("This is the transaction fee you may pay when fee estimates are not available."));
        */
        CWallet::fallbackFee = CFeeRate(nFeePerK);
    }
    if (IsArgSet("-paytxfee"))
    {
        CAmount nFeePerK = 0;
        if (!ParseMoney(GetArg("-paytxfee", ""), nFeePerK))
            return InitError(AmountErrMsg("paytxfee", GetArg("-paytxfee", "")));
        /*
        if (nFeePerK > HIGH_TX_FEE_PER_KB)
            InitWarning(AmountHighWarn("-paytxfee") + " " +
                        _("This is the transaction fee you will pay if you send a transaction."));
        */

        payTxFee = CFeeRate(nFeePerK, 1000);
        if (payTxFee < ::minRelayTxFee)
        {
            return InitError(strprintf(_("Invalid amount for -paytxfee=<amount>: '%s' (must be at least %s)"),
                                       GetArg("-paytxfee", ""), ::minRelayTxFee.ToString()));
        }
    }
    if (IsArgSet("-maxtxfee"))
    {
        CAmount nMaxFee = 0;
        if (!ParseMoney(GetArg("-maxtxfee", ""), nMaxFee))
            return InitError(AmountErrMsg("maxtxfee", GetArg("-maxtxfee", "")));
        /*
        if (nMaxFee > HIGH_MAX_TX_FEE)
            InitWarning(_("-maxtxfee is set very high! Fees this large could be paid on a single transaction."));
        */
        maxTxFee = nMaxFee;
        if (CFeeRate(maxTxFee, 1000) < ::minRelayTxFee)
        {
            return InitError(strprintf(_("Invalid amount for -maxtxfee=<amount>: '%s' (must be at least the minrelay fee of %s to prevent stuck transactions)"),
                                       GetArg("-maxtxfee", ""), ::minRelayTxFee.ToString()));
        }
    }

    if (IsArgSet("-mininput"))
    {
        if (!ParseMoney(GetArg("-mininput", ""), nMinimumInputValue))
            return InitError(strprintf(_("Invalid amount for -mininput=<amount>: '%s'"), GetArg("-mininput", "").c_str()));
    }

    nTxConfirmTarget = GetArg("-txconfirmtarget", DEFAULT_TX_CONFIRM_TARGET);
    bSpendZeroConfChange = GetBoolArg("-spendzeroconfchange", DEFAULT_SPEND_ZEROCONF_CHANGE);
    fSendFreeTransactions = GetBoolArg("-sendfreetransactions", DEFAULT_SEND_FREE_TRANSACTIONS);
    fWalletRbf = GetBoolArg("-walletrbf", DEFAULT_WALLET_RBF);

    if (fSendFreeTransactions && GetArg("-limitfreerelay", DEFAULT_LIMITFREERELAY) <= 0)
        return InitError("Creation of free transactions with their relay disabled is not supported.");

    return true;
}

bool CWallet::BackupWallet(const std::string& strDest)
{
    if (!fFileBacked)
        return false;
    while (true)
    {
        {
            LOCK(bitdb.cs_db);
            if (!bitdb.mapFileUseCount.count(strWalletFile) || bitdb.mapFileUseCount[strWalletFile] == 0)
            {
                // Flush log data to the dat file
                bitdb.CloseDb(strWalletFile);
                bitdb.CheckpointLSN(strWalletFile);
                bitdb.mapFileUseCount.erase(strWalletFile);

                // Copy wallet file
                boost::filesystem::path pathSrc = GetDataDir() / strWalletFile;
                boost::filesystem::path pathDest(strDest);
                if (boost::filesystem::is_directory(pathDest))
                    pathDest /= strWalletFile;

                try {
#if BOOST_VERSION >= 104000
                    boost::filesystem::copy_file(pathSrc, pathDest, boost::filesystem::copy_option::overwrite_if_exists);
#else
                    boost::filesystem::copy_file(pathSrc, pathDest);
#endif
                    LogPrintf("copied %s to %s\n", strWalletFile, pathDest.string());
                    return true;
                } catch (const boost::filesystem::filesystem_error& e) {
                    LogPrintf("error copying %s to %s - %s\n", strWalletFile, pathDest.string(), e.what());
                    return false;
                }
            }
        }
        MilliSleep(100);
    }
    return false;
}

bip47::CPaymentCode CWallet::GeneratePcode(std::string const & label)
{
    if (!bip47wallet)
        throw WalletError("BIP47 wallet was not created during the initialization");

    bip47::CAccountReceiver & newAcc = bip47wallet->createReceivingAccount(label);
    {
        bip47::MyAddrContT addrs = newAcc.getMyNextAddresses();
        LOCK(cs_wallet);
        for(bip47::MyAddrContT::value_type const & addr : addrs) {
            AddKey(addr.second);
        }
    }
    CWalletDB(strWalletFile).WriteBip47Account(newAcc);
    NotifyPcodeCreated(bip47::CPaymentCodeDescription(newAcc.getAccountNum(), newAcc.getMyPcode(), newAcc.getLabel(), newAcc.getMyPcode().getNotificationAddress(), bip47::CPaymentCodeSide::Receiver));
    return newAcc.getMyPcode();
}

CWalletTx CWallet::PrepareAndSendNotificationTx(bip47::CPaymentCode const & theirPcode)
{
    bip47::CPaymentChannel pchannel = SetupPchannel(theirPcode);

    CWalletTx wtxNew;

    if (GetBroadcastTransactions() && !g_connman) {
        throw JSONRPCError(RPC_CLIENT_P2P_DISABLED, "Error: Peer-to-peer functionality missing or disabled");
    }

    CBitcoinAddress const notifAddr = pchannel.getTheirPcode().getNotificationAddress();

    std::vector<CRecipient> recipients;
    std::vector<CAmount> newMints;

    CRecipient receiver;
    receiver.scriptPubKey = GetScriptForDestination(notifAddr.Get());
    receiver.nAmount = bip47::NotificationTxValue;
    receiver.fSubtractFeeFromAmount = false;

    recipients.emplace_back(receiver);
    CScript opReturnScript = CScript() << OP_RETURN << std::vector<unsigned char>(80); // Passing empty array to calc fees
    recipients.push_back({opReturnScript, 0, false});

    auto throwSigma =
        [](){throw std::runtime_error(std::string("There are unspent Sigma coins in your wallet. Using Sigma coins for BIP47 is not supported. Please spend your Sigma coins before establishing a BIP47 channel."));};

    try {
        std::vector<CLelantusEntry> spendCoins;
        std::vector<CSigmaEntry> sigmaSpendCoins;
        std::vector<CHDMint> mintCoins;
        CAmount fee;

        wtxNew = CreateLelantusJoinSplitTransaction(recipients, fee, newMints, spendCoins, sigmaSpendCoins, mintCoins, nullptr,
                [&pchannel, &throwSigma](CTxOut & out, LelantusJoinSplitBuilder const & builder) {
                    if(out.scriptPubKey[0] == OP_RETURN) {
                        CKey spendPrivKey;
                        if (builder.spendCoins.empty())
                            throwSigma();
                        spendPrivKey.Set(builder.spendCoins[0].ecdsaSecretKey.begin(), builder.spendCoins[0].ecdsaSecretKey.end(), false);
                        CDataStream ds(SER_NETWORK, 0);
                        ds << builder.spendCoins[0].serialNumber;
                        bip47::Bytes const pcode = pchannel.getMaskedPayload((unsigned char const *)ds.vch.data(), ds.vch.size(), spendPrivKey);
                        out.scriptPubKey = CScript() << OP_RETURN << pcode;
                    }
                });

        if (!sigmaSpendCoins.empty())
            throwSigma();

        if (spendCoins.empty())
            throw std::runtime_error(std::string("Cannot create a Lelantus spend to address: " + notifAddr.ToString()).c_str());

        CommitLelantusTransaction(wtxNew, spendCoins, sigmaSpendCoins, mintCoins);
        LogBip47("Paymentcode %s was sent to notification address: %s\n", pchannel.getMyPcode().toString().c_str(), notifAddr.ToString().c_str() );
    }
    catch (const InsufficientFunds& e)
    {
        throw e;
    }
    catch (const std::exception& e)
    {
        throw WalletError(e.what());
    }

    SetNotificationTxId(theirPcode, wtxNew.GetHash());
    return wtxNew;
}

std::vector<bip47::CPaymentCodeDescription> CWallet::ListPcodes()
{
    std::vector<bip47::CPaymentCodeDescription> result;
    if (!bip47wallet)
        return result;

    bip47wallet->enumerateReceivers(
        [&result](bip47::CAccountReceiver const & acc)->bool
        {
            result.emplace_back(acc.getAccountNum(), acc.getMyPcode(), acc.getLabel(), acc.getMyNotificationAddress(), bip47::CPaymentCodeSide::Receiver);
            return true;
        }
    );
    return result;
}

bip47::CPaymentChannel & CWallet::SetupPchannel(bip47::CPaymentCode const & theirPcode)
{
    if (!bip47wallet)
        throw WalletError("BIP47 wallet was not created during the initialization");

    bip47::CAccountSender & sender = bip47wallet->provideSendingAccount(theirPcode);
    CWalletDB(strWalletFile).WriteBip47Account(sender);
    return sender.getPaymentChannel();
}

void CWallet::SetNotificationTxId(bip47::CPaymentCode const & theirPcode, uint256 const & txid)
{
    if (!bip47wallet)
        throw WalletError("BIP47 wallet was not created during the initialization");

    bip47::CAccountSender & sender = bip47wallet->provideSendingAccount(theirPcode);
    sender.setNotificationTxId(txid);
    CWalletDB(strWalletFile).WriteBip47Account(sender);
}

namespace {
CBitcoinAddress HandleTheirNextAddress(bip47::CWallet & wallet, std::string const & strWalletFile, bip47::CPaymentCode const & theirPcode, bool storeNextAddress)
{
    boost::optional<bip47::CAccountSender*> existingAcc;
    wallet.enumerateSenders(
        [&theirPcode, &existingAcc](bip47::CAccountSender & acc)->bool
        {
            if(acc.getTheirPcode() == theirPcode) {
                existingAcc.emplace(&acc);
                return false;
            }
            return true;
        }
    );
    if(!existingAcc)
        throw std::runtime_error("There is no account setup for payment code " + theirPcode.toString());
    CBitcoinAddress result;
    if(storeNextAddress)
    {
        result = existingAcc.get()->generateTheirNextSecretAddress();
        LogBip47("Sending to secret address: %s\n", result.ToString());
    } else {
        result = existingAcc.get()->getTheirNextSecretAddress();
    }
    CWalletDB(strWalletFile).WriteBip47Account(*existingAcc.get());
    return result;
}
}

CBitcoinAddress CWallet::GetTheirNextAddress(bip47::CPaymentCode const & theirPcode) const
{
    if (!bip47wallet)
        throw WalletError("BIP47 wallet was not created during the initialization");

    return HandleTheirNextAddress(*bip47wallet, strWalletFile, theirPcode, false);
}

CBitcoinAddress CWallet::GenerateTheirNextAddress(bip47::CPaymentCode const & theirPcode)
{
    if (!bip47wallet)
        throw WalletError("BIP47 wallet was not created during the initialization");

    return HandleTheirNextAddress(*bip47wallet, strWalletFile, theirPcode, true);
}

void CWallet::LoadBip47Wallet()
{
    CWalletDB(strWalletFile).LoadBip47Accounts(*bip47wallet);
}

std::shared_ptr<bip47::CWallet const> CWallet::GetBip47Wallet() const
{
    return bip47wallet;
}

boost::optional<bip47::CPaymentCodeDescription> CWallet::FindPcode(bip47::CPaymentCode const & pcode) const
{
    boost::optional<bip47::CPaymentCodeDescription> result;
    if (!bip47wallet)
        return result;

    bip47wallet->enumerateReceivers(
        [&pcode, &result](bip47::CAccountReceiver & rec)->bool
        {
            if(rec.getMyPcode() == pcode) {
                result.emplace(rec.getAccountNum(), rec.getMyPcode(), rec.getLabel(), rec.getMyPcode().getNotificationAddress(), bip47::CPaymentCodeSide::Receiver);
                return false;
            }

            for(bip47::CPaymentChannel const & channel : rec.getPchannels()) {
                if(channel.getTheirPcode() == pcode) {
                    result.emplace(rec.getAccountNum(), rec.getMyPcode(), rec.getLabel(), rec.getMyPcode().getNotificationAddress(), bip47::CPaymentCodeSide::Receiver);
                    return false;
                }
            }
            return true;
        }
    );
    bip47wallet->enumerateSenders(
        [&pcode, &result, this](bip47::CAccountSender & sender)->bool
        {
            if(sender.getTheirPcode() == pcode) {
                std::string label = GetSendingPcodeLabel(sender.getTheirPcode());
                result.emplace(sender.getAccountNum(), sender.getTheirPcode(), label, sender.getTheirPcode().getNotificationAddress(), bip47::CPaymentCodeSide::Sender);
                return false;
            }
            return true;
        }
    );
    return result;
}

boost::optional<bip47::CPaymentCodeDescription> CWallet::FindPcode(CBitcoinAddress const & address) const
{
    boost::optional<bip47::CPaymentCodeDescription> result;
    if (!bip47wallet)
        return result;

    bip47wallet->enumerateReceivers(
        [&address, &result](bip47::CAccountReceiver & rec)->bool
        {
            bip47::MyAddrContT addrs = rec.getMyUsedAddresses();
            if (std::find_if(addrs.begin(), addrs.end(), bip47::FindByAddress(address)) != addrs.end())
            {
                result.emplace(rec.getAccountNum(), rec.getMyPcode(), rec.getLabel(), rec.getMyPcode().getNotificationAddress(), bip47::CPaymentCodeSide::Receiver);
                return false;
            }
            addrs = rec.getMyNextAddresses();
            if (std::find_if(addrs.begin(), addrs.end(), bip47::FindByAddress(address)) != addrs.end())
            {
                result.emplace(rec.getAccountNum(), rec.getMyPcode(), rec.getLabel(), rec.getMyPcode().getNotificationAddress(), bip47::CPaymentCodeSide::Receiver);
                return false;
            }
            return true;
        }
    );
    bip47wallet->enumerateSenders(
        [&address, &result, this](bip47::CAccountSender & sender)->bool
        {
            bip47::TheirAddrContT addrs = sender.getTheirUsedAddresses();
            if (std::find(addrs.begin(), addrs.end(), address) != addrs.end())
            {
                std::string label = GetSendingPcodeLabel(sender.getTheirPcode());
                result.emplace(sender.getAccountNum(), sender.getTheirPcode(), label, sender.getTheirPcode().getNotificationAddress(), bip47::CPaymentCodeSide::Sender);
                return false;
            }
            if (address == sender.getTheirNextSecretAddress() || address == sender.getTheirPcode().getNotificationAddress())
            {
                std::string label = GetSendingPcodeLabel(sender.getTheirPcode());
                result.emplace(sender.getAccountNum(), sender.getTheirPcode(), label, sender.getTheirPcode().getNotificationAddress(), bip47::CPaymentCodeSide::Sender);
                return false;
            }
            return true;
        }
    );
    return result;
}

bip47::CAccountReceiver const * CWallet::AddressUsed(CBitcoinAddress const & address)
{
    bip47::CAccountReceiver const * result = nullptr;
    if(!bip47wallet)
        return result;

    bip47wallet->enumerateReceivers(
        [&address, &result](bip47::CAccountReceiver & rec)->bool
        {
            bip47::MyAddrContT addrs = rec.getMyNextAddresses();
            if (std::find_if(addrs.begin(), addrs.end(), bip47::FindByAddress(address)) != addrs.end())
            {
                rec.addressUsed(address);
                result = &rec;
                return false;
            }
            return true;
        }
    );
    if (result)
        CWalletDB(strWalletFile).WriteBip47Account(*result);
    return result;
}

void CWallet::HandleBip47Transaction(CWalletTx const & wtx)
{
    bip47::Bytes masked = bip47::utils::GetMaskedPcode(wtx.tx);
    CKey key;
    bip47::CAccountReceiver * accFound = nullptr;
    int nRequired = 0;
    std::vector<CTxDestination> addresses;
    txnouttype typeRet = TX_NONSTANDARD;
    std::vector<CTxIn>::const_iterator ijsplit;
    std::vector<CTxOut>::const_iterator iregout;
    bool success = false;

    if (masked.empty()) goto notifTxExit;

    ijsplit = std::find_if(wtx.tx->vin.begin(), wtx.tx->vin.end(), [](CTxIn const & in){ return in.scriptSig.IsLelantusJoinSplit(); });
    if(ijsplit == wtx.tx->vin.end()) {
        LogBip47("Joinsplit input was not found in a potential notification tx: %s\n", wtx.tx->GetHash().ToString());
        goto notifTxExit;
    }

    iregout = std::find_if(wtx.tx->vout.begin(), wtx.tx->vout.end(), [](CTxOut const & out){ return out.scriptPubKey[0] != OP_RETURN && !out.scriptPubKey.IsLelantusJMint(); });
    if(iregout == wtx.tx->vout.end()) {
        LogBip47("Regular out was not found in a potential notification tx: %s\n", wtx.tx->GetHash().ToString());
        goto notifTxExit;
    }
    if(!ExtractDestinations(iregout->scriptPubKey, typeRet, addresses, nRequired)) {
        LogBip47("Cannot extract destinations for tx: %s\n", wtx.tx->GetHash().ToString());
        goto notifTxExit;
    }
    bip47wallet->enumerateReceivers(
        [&key, &addresses, &accFound](bip47::CAccountReceiver & acc)->bool
        {
            for (CBitcoinAddress addr : addresses) {
                if(acc.getMyNotificationAddress() == addr) {
                    key = acc.getMyNextAddresses()[0].second;
                    accFound = &acc;
                    return false;
                }
            }
            return true;
        }
    );
    if(!accFound) {
        LogBip47("There was no account set up to receive payments on address: %s\n", CBitcoinAddress(addresses[0]).ToString());
        goto notifTxExit;
    }
    if(!accFound->acceptMaskedPayload(masked, *wtx.tx)){
        LogBip47("Could not accept this masked payload: %s\n", HexStr(masked));
        goto notifTxExit;
    }
    success = true;
notifTxExit:
    if (success) {
        LogBip47("The payment code has been accepted: %s\n", accFound->lastPcode().toString());
        HandleSecretAddresses(*this, *accFound);
        CWalletDB(strWalletFile).WriteBip47Account(*accFound);
        LockCoin(COutPoint(wtx.tx->GetHash(), std::distance(wtx.tx->vout.begin(), iregout))); //Locking the notif tx output to be spent only manually
    } else {
        // Checking if it uses a bip47 address
        for (CTxOut const & out : wtx.tx->vout) {
            std::vector<CTxDestination> addresses;
            txnouttype typeRet = TX_NONSTANDARD;
            int nRequired = 0;
            if (ExtractDestinations(out.scriptPubKey, typeRet, addresses, nRequired)) {
                for (CBitcoinAddress addr : addresses) {
                    bip47::CAccountReceiver const * rec = AddressUsed(addr);
                    if (rec) {
                        HandleSecretAddresses(*this, *rec);
                    }
                }
            }
        }
    }
}

void CWallet::HandleSparkTransaction(CWalletTx const & wtx) {
    if (!wtx.tx->IsSparkTransaction())
        return;

    uint256 txHash = wtx.GetHash();
    CWalletDB walletdb(strWalletFile);

    // get spend linking tags and add to spark wallet
    if (wtx.tx->IsSparkSpend()) {
        std::vector<GroupElement> lTags;
        lTags = spark::GetSparkUsedTags(*wtx.tx);
        for (const auto& lTag : lTags) {
            sparkWallet->UpdateSpendState(lTag, txHash);
        }
    }

    // get spark coins and add into wallet
    std::vector<spark::Coin>  coins = spark::GetSparkMintCoins(*wtx.tx);
    sparkWallet->UpdateMintState(coins, txHash, walletdb);
}

void CWallet::LabelSendingPcode(bip47::CPaymentCode const & pcode_, std::string const & label, bool remove)
{
    std::string const pcodeLbl = bip47::PcodeLabel() + pcode_.toString();
    if (label.empty())
        remove = true;
    CWalletDB walletDb(strWalletFile);
    if (remove) {
        walletDb.EraseKV(pcodeLbl);
        LOCK(cs_wallet);
        mapCustomKeyValues.erase(pcodeLbl);
    } else {
        std::multimap<std::string, std::string>::iterator iter = mapCustomKeyValues.find(pcodeLbl);
        if (iter == mapCustomKeyValues.end()) {
            LOCK(cs_wallet);
            mapCustomKeyValues.insert(std::make_pair(pcodeLbl, label));
        } else {
            if (iter->second == label)
                return;
            iter->second = label;
        }
        walletDb.EraseKV(pcodeLbl);
        walletDb.WriteKV(pcodeLbl, label);
    }
    NotifyPcodeLabeled(pcode_.toString(), label, remove);
}

std::string CWallet::GetSendingPcodeLabel(bip47::CPaymentCode const & pcode) const
{
    std::string const pcodeLbl = bip47::PcodeLabel() + pcode.toString();
    LOCK(cs_wallet);
    std::multimap<std::string, std::string>::const_iterator iter = mapCustomKeyValues.find(pcodeLbl);
    if(iter == mapCustomKeyValues.end())
        return "";
    return iter->second;
}

void CWallet::LabelReceivingPcode(bip47::CPaymentCode const & pcode, std::string const & label)
{
    if (!bip47wallet)
        return;

    LOCK(cs_wallet);
    bip47::CAccountReceiver * result = nullptr;
    bip47wallet->enumerateReceivers(
        [&result, &pcode](bip47::CAccountReceiver & rec)->bool
        {
            if(rec.getMyPcode() == pcode)
            {
                result = &rec;
                return false;
            }
            return true;
        }
    );
    if(!result)
        return;
    result->setLabel(label);
    CWalletDB(strWalletFile).WriteBip47Account(*result);
}

size_t CWallet::SetUsedAddressNumber(bip47::CPaymentCode const & pcode, size_t number)
{
    boost::optional<size_t> resultSnd, resutRec;
    bip47wallet->enumerateSenders(
        [&pcode, &number, &resultSnd](bip47::CAccountSender & sender)->bool
        {
            if(sender.getTheirPcode() == pcode) {
                resultSnd.emplace(sender.setTheirUsedAddressNumber(number));
                return false;
            }
            return true;
        }
    );

    bip47::CAccountReceiver * receiver;
    bip47wallet->enumerateReceivers(
        [&pcode, &number, &resutRec, &receiver](bip47::CAccountReceiver & rec)->bool
        {
            resutRec = rec.setMyUsedAddressNumber(pcode, number);
            if(resutRec) {
                receiver = &rec;
                return false;
            }
            return true;
        }
    );
    if(resutRec) {
        HandleSecretAddresses(*this, *receiver);
        return *resutRec;
    }
    if(resultSnd)
        return *resultSnd;
    return 0;
}

void CWallet::NotifyTransactionLock(const CTransaction &tx)
{
    LOCK(cs_wallet);
    // Only notify UI if this transaction is in this wallet
    std::map<uint256, CWalletTx>::const_iterator mi = mapWallet.find(tx.GetHash());
    if (mi != mapWallet.end()){
        NotifyISLockReceived();
    }
}

void CWallet::NotifyChainLock(const CBlockIndex* pindexChainLock)
{
    NotifyChainLockReceived(pindexChainLock->nHeight);
}

#ifdef ENABLE_ELYSIUM
void CWallet::LoadTxOrigin(uint256 tx, std::string& origin) {
    AssertLockHeld(cs_wallet);
    mapTxOrigins.emplace(tx, origin);
}
#endif


/******************************************************************************/
/*                                                                            */
/*                            CKeyPool                                        */
/*                                                                            */
/******************************************************************************/


CKeyPool::CKeyPool()
{
    nTime = GetTime();
}

CKeyPool::CKeyPool(const CPubKey& vchPubKeyIn)
{
    nTime = GetTime();
    vchPubKey = vchPubKeyIn;
}

CWalletKey::CWalletKey(int64_t nExpires)
{
    nTimeCreated = (nExpires ? GetTime() : 0);
    nTimeExpires = nExpires;
}

void CMerkleTx::SetMerkleBranch(const CBlockIndex* pindex, int posInBlock)
{
    // Update the tx's hashBlock
    hashBlock = pindex->GetBlockHash();

    // set the position of the transaction in the block
    nIndex = posInBlock;
}

int CMerkleTx::GetDepthInMainChain(const CBlockIndex *&pindexRet, bool enableIX) const {
    int nResult;

    if (hashUnset())
        nResult = 0;
    else {
        AssertLockHeld(cs_main);

        // Find the block it claims to be in
        BlockMap::iterator mi = mapBlockIndex.find(hashBlock);
        if (mi == mapBlockIndex.end())
            nResult = 0;
        else {
            CBlockIndex *pindex = (*mi).second;
            if (!pindex || !chainActive.Contains(pindex))
                nResult = 0;
            else {
                pindexRet = pindex;
                nResult = ((nIndex == -1) ? (-1) : 1) * (chainActive.Height() - pindex->nHeight + 1);

                if (nResult == 0 && !mempool.exists(GetHash()))
                    return -1; // Not in chain, not in mempool
            }
        }
    }

    return nResult;
}

bool CMerkleTx::IsLockedByLLMQInstantSend() const
{
    return llmq::quorumInstantSendManager->IsLocked(GetHash());
}

bool CMerkleTx::IsChainLocked() const
{
    AssertLockHeld(cs_main);
    BlockMap::iterator mi = mapBlockIndex.find(hashBlock);
    if (mi != mapBlockIndex.end() && mi->second != nullptr) {
        return llmq::chainLocksHandler->HasChainLock(mi->second->nHeight, hashBlock);
    }
    return false;
}

int CMerkleTx::GetDepthInMainChain(const CBlockIndex* &pindexRet) const
{
    if (hashUnset())
        return 0;

    AssertLockHeld(cs_main);

    // Find the block it claims to be in
    BlockMap::iterator mi = mapBlockIndex.find(hashBlock);
    if (mi == mapBlockIndex.end())
        return 0;
    CBlockIndex* pindex = (*mi).second;
    if (!pindex || !chainActive.Contains(pindex))
        return 0;

    pindexRet = pindex;
    return ((nIndex == -1) ? (-1) : 1) * (chainActive.Height() - pindex->nHeight + 1);
}

int CMerkleTx::GetBlocksToMaturity() const
{
    if (!IsCoinBase())
        return 0;
    return std::max(0, (COINBASE_MATURITY+1) - GetDepthInMainChain());
}


bool CMerkleTx::AcceptToMemoryPool(const CAmount &nAbsurdFee, CValidationState &state)
{
    if (GetBoolArg("-dandelion", true)) {
        bool res = ::AcceptToMemoryPool(
            txpools.getStemTxPool(),
            state,
            tx,
            false,
            NULL, /* pfMissingInputs */
            NULL,
            false, /* fOverrideMempoolLimit */
            nAbsurdFee,
            true,
            false /* markFiroSpendTransactionSerial */
        );
        if (!res) {
            LogPrintf(
                "CMerkleTx::AcceptToMemoryPool, failed to add txn %s to dandelion stempool: %s.\n",
                GetHash().ToString(),
                state.GetRejectReason());
        }
        return res;
    } else {
        // Changes to mempool should also be made to Dandelion stempool
        return ::AcceptToMemoryPool(
            txpools,
            state,
            tx,
            false,
            NULL, /* pfMissingInputs */
            NULL,
            false, /* fOverrideMempoolLimit */
            nAbsurdFee,
            true,
            true);
    }
}

bool CompSigmaHeight(const CSigmaEntry &a, const CSigmaEntry &b) { return a.nHeight < b.nHeight; }
bool CompSigmaID(const CSigmaEntry &a, const CSigmaEntry &b) { return a.id < b.id; }<|MERGE_RESOLUTION|>--- conflicted
+++ resolved
@@ -2597,11 +2597,7 @@
     {
         const CTxOut &txout = tx->vout[i];
 
-<<<<<<< HEAD
-        bool isPrivate = txout.scriptPubKey.IsZerocoinMint() || txout.scriptPubKey.IsSigmaMint() || txout.scriptPubKey.IsLelantusMint() || txout.scriptPubKey.IsLelantusJMint();
-=======
         bool isPrivate = txout.scriptPubKey.IsZerocoinMint() || txout.scriptPubKey.IsSigmaMint() || txout.scriptPubKey.IsLelantusMint() || txout.scriptPubKey.IsLelantusJMint() || txout.scriptPubKey.IsSparkMint() || txout.scriptPubKey.IsSparkSMint();
->>>>>>> 6a7c0f9d
         if (isPrivate) continue;
         if (fExcludeLocked && pwallet->IsLockedCoin(hashTx, i)) continue;
 
@@ -3742,13 +3738,8 @@
 
 
                 if (!(IsSpent(wtxid, i)) && mine != ISMINE_NO &&
-<<<<<<< HEAD
                     (!IsLockedCoin((*it).first, i) || coinControl || nCoinType == CoinType::ONLY_1000) &&
-                    (pcoin->tx->vout[i].nValue > 0 || fIncludeZeroValue || (pcoin->tx->vout[i].scriptPubKey.IsLelantusJMint() && GetCredit(pcoin->tx->vout[i], ISMINE_SPENDABLE) > 0)) &&
-=======
-                    (!IsLockedCoin((*it).first, i) || nCoinType == CoinType::ONLY_1000) &&
                     (pcoin->tx->vout[i].nValue > 0 || fIncludeZeroValue || ((pcoin->tx->vout[i].scriptPubKey.IsLelantusJMint() || pcoin->tx->vout[i].scriptPubKey.IsSparkSMint()) && GetCredit(pcoin->tx->vout[i], ISMINE_SPENDABLE) > 0)) &&
->>>>>>> 6a7c0f9d
                     (!coinControl || !coinControl->HasSelected() || coinControl->fAllowOtherInputs || coinControl->IsSelected(COutPoint((*it).first, i)))) {
                         vCoins.push_back(COutput(pcoin, i, nDepth,
                                                  ((mine & ISMINE_SPENDABLE) != ISMINE_NO) ||
