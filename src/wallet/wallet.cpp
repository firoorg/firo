--- conflicted
+++ resolved
@@ -37,14 +37,7 @@
 #include "ui_interface.h"
 #include "utilmoneystr.h"
 #include "validation.h"
-<<<<<<< HEAD
 #include "masternode-sync.h"
-=======
-#include "instantx.h"
-#include "znode.h"
-#include "znodeconfig.h"
-#include "znodesync-interface.h"
->>>>>>> 68eaa577
 #include "random.h"
 #include "init.h"
 #include "hdmint/wallet.h"
@@ -1234,22 +1227,6 @@
         }
     }
 
-    // If Znode payment, lock corresponding outpoint
-    if (GetBoolArg("-znconflock", true) && (znodeConfig.getCount() > 0)) {
-        BOOST_FOREACH(CZnodeConfig::CZnodeEntry mne, znodeConfig.getEntries()) {
-            uint256 mnTxHash(uint256S(mne.getTxHash()));
-            int outputIndex = boost::lexical_cast<unsigned int>(mne.getOutputIndex());
-
-            COutPoint outpoint = COutPoint(mnTxHash, outputIndex);
-
-            if(IsMine(CTxIn(outpoint)) == ISMINE_SPENDABLE && !IsSpent(mnTxHash, outputIndex)){
-                LockCoin(outpoint); //Lock if this transaction is an available znode colleteral payment  
-            }else {
-                UnlockCoin(outpoint); // Unlock any spent Znode collateral
-            }
-        }
-    }
-
     LogPrintf("CWallet::AddToWallet -> ok\n");
     return true;
 }
@@ -2092,12 +2069,8 @@
     CAmount nDebit = GetDebit(filter);
     if (nDebit > 0) // debit>0 means we signed/sent this transaction
     {
-        if (!tx->IsLelantusJoinSplit()) {
-            CAmount nValueOut = tx->GetValueOut();
-            nFee = nDebit - nValueOut;
-        }
-        else
-            nFee = lelantus::ParseLelantusJoinSplit(tx->vin[0])->getFee();
+        CAmount nValueOut = tx->GetValueOut();
+        nFee = nDebit - nValueOut;
     }
 
     // Sent/received.
@@ -2156,8 +2129,12 @@
     CAmount nDebit = GetDebit(filter);
     if (nDebit > 0) // debit>0 means we signed/sent this transaction
     {
-        CAmount nValueOut = tx->GetValueOut();
-        nFee = nDebit - nValueOut;
+        if (!tx->IsLelantusJoinSplit()) {
+            CAmount nValueOut = tx->GetValueOut();
+            nFee = nDebit - nValueOut;
+        }
+        else
+            nFee = lelantus::ParseLelantusJoinSplit(tx->vin[0])->getFee();
     }
 
     // Sent/received.
@@ -2177,12 +2154,8 @@
         // In either case, we need to get the destination address
         CTxDestination address;
 
-<<<<<<< HEAD
         if (txout.scriptPubKey.IsZerocoinMint() || txout.scriptPubKey.IsSigmaMint() || txout.scriptPubKey.IsLelantusMint() || txout.scriptPubKey.IsLelantusJMint())
         {
-=======
-        if (txout.scriptPubKey.IsZerocoinMint() || txout.scriptPubKey.IsSigmaMint()) {
->>>>>>> 68eaa577
             address = CNoDestination();
         } else if (!ExtractDestination(txout.scriptPubKey, address) && !txout.scriptPubKey.IsUnspendable()) {
             LogPrintf("CWalletTx::GetAmounts: Unknown transaction type found, txid %s\n",
@@ -2190,7 +2163,6 @@
             address = CNoDestination();
         }
 
-<<<<<<< HEAD
         CAmount nValue;
         if(txout.scriptPubKey.IsLelantusJMint()) {
             LOCK(pwalletMain->cs_wallet);
@@ -2200,9 +2172,6 @@
         }
 
         COutputEntry output = {address, nValue, (int)i};
-=======
-        COutputEntry output = {address, txout.nValue, (int) i};
->>>>>>> 68eaa577
 
         // If we are debited by the transaction, add the output as a "sent" entry
         if (nDebit > 0)
@@ -2936,7 +2905,7 @@
             entry.id = mint.nId;
             entry.ecdsaSecretKey = std::vector<unsigned char>(&dummyCoin.getEcdsaSeckey()[0],&dummyCoin.getEcdsaSeckey()[32]);
         }else{
-            GetMint(mint.hashSerial, entry);   
+            GetMint(mint.hashSerial, entry);
         }
         coins.push_back(entry);
     }
@@ -3656,7 +3625,7 @@
 
     sigma::PublicCoin pubCoin(pubCoinValue, denomination);
 
-    if(walletdb.ReadHDMint(pubCoin.getValueHash(), fHdMint))
+    if(walletdb.ReadHDMint(pubCoin.getValueHash(), false, fHdMint))
         return true;
 
     return false;
@@ -5099,42 +5068,6 @@
     return true;
  }
 
-<<<<<<< HEAD
-=======
-// TODO(martun): check this function. These string denominations which come from
-// outside may not be parsed properly.
-bool CWallet::CreateSigmaSpendModel(
-        CWalletTx& wtx,
-        string &stringError,
-        string& thirdPartyAddress,
-        const vector<string>& denomAmounts,
-        bool forceUsed) {
-    if (!fFileBacked)
-        return false;
-
-    vector<sigma::CoinDenomination> denominations;
-    for(vector<string>::const_iterator it = denomAmounts.begin(); it != denomAmounts.end(); it++){
-        const string& denomAmount = *it;
-        sigma::CoinDenomination denomination;
-        // Amount
-        if (!StringToDenomination(denomAmount, denomination)) {
-            stringError = "Unable to convert denomination.";
-            return false;
-        }
-        denominations.push_back(denomination);
-    }
-    vector<Scalar> coinSerials;
-    uint256 txHash;
-    vector<GroupElement> zcSelectedValues;
-    stringError = SpendMultipleSigma(
-        thirdPartyAddress, denominations, wtx,
-        coinSerials, txHash, zcSelectedValues, forceUsed);
-    if (stringError != "")
-        return false;
-    return true;
-}
-
->>>>>>> 68eaa577
 /**
  * @brief CWallet::CreateMintTransaction
  * @param vecSend
@@ -6048,8 +5981,6 @@
         zerocoinSelected.randomness = 0;
         zerocoinSelected.serialNumber = 0;
         CWalletDB(strWalletFile).WriteZerocoinEntry(zerocoinSelected);*/
-<<<<<<< HEAD
-=======
 
             std::list <CZerocoinSpendEntry> listCoinSpendSerial;
             CWalletDB(strWalletFile).ListCoinSpendSerial(listCoinSpendSerial);
@@ -6078,237 +6009,6 @@
             coinSerial = spend.getCoinSerialNumber();
             txHash = wtxNew.GetHash();
             LogPrintf("txHash:%s\n", txHash.ToString());
-            zcSelectedValue = coinToUse.value;
-            zcSelectedIsUsed = coinToUse.IsUsed;
-
-            CZerocoinSpendEntry entry;
-            entry.coinSerial = coinSerial;
-            entry.hashTx = txHash;
-            entry.pubCoin = zcSelectedValue;
-            entry.id = serializedId;
-            entry.denomination = coinToUse.denomination;
-            LogPrintf("WriteCoinSpendSerialEntry, serialNumber=%s\n", coinSerial.ToString());
-            if (!CWalletDB(strWalletFile).WriteCoinSpendSerialEntry(entry)) {
-                strFailReason = _("it cannot write coin serial number into wallet");
-            }
-
-            coinToUse.IsUsed = true;
-            coinToUse.id = coinId;
-            coinToUse.nHeight = coinHeight;
-            CWalletDB(strWalletFile).WriteZerocoinEntry(coinToUse);
-            pwalletMain->NotifyZerocoinChanged(pwalletMain, coinToUse.value.GetHex(), "Used (" + std::to_string(coinToUse.denomination) + " mint)",
-                                               CT_UPDATED);
-        }
-    }
-
-    return true;
-}
-
-bool CWallet::CreateSigmaSpendTransaction(
-        std::string &thirdPartyaddress,
-        sigma::CoinDenomination denomination,
-        CWalletTx &wtxNew, CReserveKey &reservekey,
-        CAmount& nFeeRet, Scalar &coinSerial,
-        uint256 &txHash, GroupElement &zcSelectedValue, bool &zcSelectedIsUsed,
-        std::string &strFailReason, bool forceUsed,
-        const CCoinControl *coinControl) {
-
-    EnsureMintWalletAvailable();
-
-    int64_t nValue;
-    if (!DenominationToInteger(denomination, nValue)) {
-        strFailReason = _("Unable to convert denomination to integer.");
-        return false;
-    }
-
-    wtxNew.BindWallet(this);
-    CMutableTransaction txNew;
-    {
-        LOCK2(cs_main, cs_wallet);
-        {
-            txNew.vin.clear();
-            txNew.vout.clear();
-            //txNew.wit.SetNull();
-            wtxNew.fFromMe = true;
-
-
-            CScript scriptChange;
-            if(thirdPartyaddress == "") {
-                // Reserve a new key pair from key pool
-                CPubKey vchPubKey;
-                assert(reservekey.GetReservedKey(vchPubKey)); // should never fail, as we just unlocked
-                scriptChange = GetScriptForDestination(vchPubKey.GetID());
-
-            } else {
-                CBitcoinAddress address(thirdPartyaddress);
-                if (!address.IsValid()){
-                    strFailReason = _("Invalid Zcoin address");
-                    return false;
-                }
-                // Parse Zcoin address
-                scriptChange = GetScriptForDestination(CBitcoinAddress(thirdPartyaddress).Get());
-            }
-
-            CTxOut newTxOut(nValue, scriptChange);
-
-            // Insert change txn at random position:
-            vector<CTxOut>::iterator position = txNew.vout.begin() + GetRandInt(txNew.vout.size() + 1);
-            txNew.vout.insert(position, newTxOut);
-//            LogPrintf("txNew:%s\n", txNew.ToString());
-            LogPrintf("txNew.GetHash():%s\n", txNew.GetHash().ToString());
-
-            // Fill vin
-
-            // Set up the Sigma Params object
-            sigma::Params* sigmaParams = sigma::Params::get_default();
-
-            // Select not yet used coin from the wallet with minimal possible id
-            CSigmaEntry coinToUse;
-            sigma::CSigmaState* sigmaState = sigma::CSigmaState::GetState();
-
-            std::vector<sigma::PublicCoin> anonimity_set;
-            uint256 blockHash;
-
-            int coinId = INT_MAX;
-            int coinHeight;
-            int coinGroupID;
-
-            // Get Mint metadata objects
-            vector<CMintMeta> setMints;
-            setMints = zwallet->GetTracker().ListMints(!forceUsed, !forceUsed, !forceUsed);
-
-            // Cycle through metadata, looking for suitable coin
-            list<CMintMeta> listMints(setMints.begin(), setMints.end());
-            for (const CMintMeta& mint : listMints) {
-                if (denomination == mint.denom
-                    && ((mint.isUsed == false && !forceUsed) || (mint.isUsed == true && forceUsed))) {
-
-                    if (!GetMint(mint.hashSerial, coinToUse) && !forceUsed) {
-                        strFailReason = "Failed to fetch hashSerial " + mint.hashSerial.GetHex();
-                        return false;
-                    }
-
-                    std::pair<int, int> coinHeightAndId = sigmaState->GetMintedCoinHeightAndId(
-                            sigma::PublicCoin(coinToUse.value, denomination));
-                    coinHeight = coinHeightAndId.first;
-                    coinGroupID = coinHeightAndId.second;
-
-                    if (coinHeight > 0
-                        && coinGroupID < coinId // Always spend coin with smallest ID that matches.
-                        && coinHeight + (ZC_MINT_CONFIRMATIONS-1) <= chainActive.Height()
-                        && sigmaState->GetCoinSetForSpend(
-                            &chainActive,
-                            chainActive.Height()-(ZC_MINT_CONFIRMATIONS-1),
-                            denomination,
-                            coinGroupID,
-                            blockHash,
-                            anonimity_set) > 1 )  {
-                        coinId = coinGroupID;
-                        break;
-                    }
-                }
-            }
-
-            if (coinId == INT_MAX) {
-                strFailReason = _("it has to have at least two mint coins with at least 6 confirmation in order to spend a coin");
-                return false;
-            }
-
-            // 2. Get pubcoin from the private coin
-            sigma::PublicCoin pubCoinSelected(coinToUse.value, denomination);
-
-            // Now make sure the coin is valid.
-            if (!pubCoinSelected.validate()) {
-                // If this returns false, don't accept the coin for any purpose!
-                // Any ZEROCOIN_MINT with an invalid coin should NOT be
-                // accepted as a valid transaction in the block chain.
-                strFailReason = _("the selected mint coin is an invalid coin");
-                return false;
-            }
-
-            int serializedId = coinId;
-
-            CTxIn newTxIn;
-            newTxIn.scriptSig = CScript();
-            newTxIn.prevout.n = serializedId;
-            txNew.vin.push_back(newTxIn);
-
-            // We use incomplete transaction hash as metadata.
-            sigma::SpendMetaData metaData(serializedId, blockHash, txNew.GetHash());
-
-            // Construct the CoinSpend object. This acts like a signature on the
-            // transaction.
-            sigma::PrivateCoin privateCoin(sigmaParams, denomination);
-
-            int txVersion = ZEROCOIN_TX_VERSION_3;
-
-            LogPrintf("CreateZerocoinSpendTransation: tx version=%d, tx metadata hash=%s\n", txVersion, txNew.GetHash().ToString());
-
-            privateCoin.setVersion(txVersion);
-            privateCoin.setPublicCoin(pubCoinSelected);
-            privateCoin.setRandomness(coinToUse.randomness);
-            privateCoin.setSerialNumber(coinToUse.serialNumber);
-            privateCoin.setEcdsaSeckey(coinToUse.ecdsaSecretKey);
-
-            bool fPadding = false;
-            if(chainActive.Height() >= ::Params().GetConsensus().nSigmaPaddingBlock) {
-                txVersion = ZEROCOIN_TX_VERSION_3_1;
-                fPadding = true;
-            }
-
-            sigma::CoinSpend spend(sigmaParams, privateCoin, anonimity_set, metaData, fPadding);
-            spend.setVersion(txVersion);
-
-            // This is a sanity check. The CoinSpend object should always verify,
-            // but why not check before we put it onto the wire?
-            if (!spend.Verify(anonimity_set, metaData,fPadding)) {
-                strFailReason = _("the spend coin transaction did not verify");
-                return false;
-            }
-
-            // Serialize the CoinSpend object into a buffer.
-            CDataStream serializedCoinSpend(SER_NETWORK, PROTOCOL_VERSION);
-            serializedCoinSpend << spend;
-
-            CScript tmp = CScript() << OP_SIGMASPEND;
-            // NOTE(martun): Do not write the size first, doesn't look like necessary.
-            // If we write it, it will get written in different number of bytes depending
-            // on the number itself, and "CScript" does not provide a function to read
-            // it back properly.
-            // << serializedCoinSpend.size();
-            // NOTE(martun): "insert" is not the same as "operator<<", as operator<<
-            // also writes the vector size before the vector itself.
-            tmp.insert(tmp.end(), serializedCoinSpend.begin(), serializedCoinSpend.end());
-            txNew.vin[0].scriptSig.assign(tmp.begin(), tmp.end());
->>>>>>> 68eaa577
-
-            std::list <CZerocoinSpendEntry> listCoinSpendSerial;
-            CWalletDB(strWalletFile).ListCoinSpendSerial(listCoinSpendSerial);
-            BOOST_FOREACH(const CZerocoinSpendEntry &item, listCoinSpendSerial){
-                if (!forceUsed && spend.getCoinSerialNumber() == item.coinSerial) {
-                    // THIS SELECEDTED COIN HAS BEEN USED, SO UPDATE ITS STATUS
-                    CZerocoinEntry pubCoinTx;
-                    pubCoinTx.nHeight = coinHeight;
-                    pubCoinTx.denomination = coinToUse.denomination;
-                    pubCoinTx.id = coinId;
-                    pubCoinTx.IsUsed = true;
-                    pubCoinTx.randomness = coinToUse.randomness;
-                    pubCoinTx.serialNumber = coinToUse.serialNumber;
-                    pubCoinTx.value = coinToUse.value;
-                    pubCoinTx.ecdsaSecretKey = coinToUse.ecdsaSecretKey;
-                    CWalletDB(strWalletFile).WriteZerocoinEntry(pubCoinTx);
-                    LogPrintf("CreateZerocoinSpendTransaction() -> NotifyZerocoinChanged\n");
-                    LogPrintf("pubcoin=%s, isUsed=Used\n", coinToUse.value.GetHex());
-                    pwalletMain->NotifyZerocoinChanged(pwalletMain, coinToUse.value.GetHex(), "Used (" + std::to_string(coinToUse.denomination) + " mint)",
-                                                       CT_UPDATED);
-                    strFailReason = _("the coin spend has been used");
-                    return false;
-                }
-            }
-
-            coinSerial = spend.getCoinSerialNumber();
-            txHash = wtxNew.GetHash();
-            LogPrintf("txHash:\n%s", txHash.ToString());
             zcSelectedValue = coinToUse.value;
             zcSelectedIsUsed = coinToUse.IsUsed;
 
@@ -6683,376 +6383,6 @@
                 coinToUse.nHeight = tempStorage.coinHeight;
                 CWalletDB(strWalletFile).WriteZerocoinEntry(coinToUse);
                 pwalletMain->NotifyZerocoinChanged(pwalletMain, coinToUse.value.GetHex(), "Used (" + std::to_string(coinToUse.denomination) + " mint)", CT_UPDATED);
-<<<<<<< HEAD
-=======
-            }
-        }
-    }
-     return true;
-}
-
-bool CWallet::CreateMultipleSigmaSpendTransaction(
-        std::string &thirdPartyaddress,
-        const std::vector<sigma::CoinDenomination>& denominations,
-        CWalletTx &wtxNew,
-        CReserveKey &reservekey,
-        CAmount& nFeeRet,
-        vector<Scalar> &coinSerials,
-        uint256 &txHash,
-        vector<GroupElement> &zcSelectedValues,
-        std::string &strFailReason,
-        bool forceUsed,
-        const CCoinControl *coinControl)
-{
-    EnsureMintWalletAvailable();
-
-    wtxNew.BindWallet(this);
-    CMutableTransaction txNew;
-    {
-        set<pair<const CWalletTx*,unsigned int> > setCoins;
-        LOCK2(cs_main, cs_wallet);
-        {
-            txNew.vin.clear();
-            txNew.vout.clear();
-            wtxNew.fFromMe = true;
-            CScript scriptChange;
-            if(thirdPartyaddress == "") {
-                // Reserve a new key pair from key pool
-                CPubKey vchPubKey;
-                assert(reservekey.GetReservedKey(vchPubKey)); // should never fail, as we just unlocked
-                scriptChange = GetScriptForDestination(vchPubKey.GetID());
-            }else{
-                CBitcoinAddress address(thirdPartyaddress);
-                if (!address.IsValid()) {
-                    strFailReason = _("Invalid Zcoin address");
-                    return false;
-                }
-                // Parse Zcoin address
-                scriptChange = GetScriptForDestination(CBitcoinAddress(thirdPartyaddress).Get());
-            }
-
-            // Set up the Zerocoin Params object
-            sigma::Params* sigmaParams = sigma::Params::get_default();
-//             objects holding spend inputs & storage values while tx is formed
-            struct TempStorage {
-                sigma::PrivateCoin privateCoin;
-                std::vector<sigma::PublicCoin> anonimity_set;
-                sigma::CoinDenomination denomination;
-                uint256 blockHash;
-                CSigmaEntry coinToUse;
-                int serializedId;
-                int txVersion;
-                int coinHeight;
-                int coinId;
-            };
-            vector<TempStorage> tempStorages;
-
-            // object storing coins being used for this spend (to avoid duplicates being considered)
-            unordered_set<GroupElement> tempCoinsToUse;
-
-            // Get Mint metadata objects
-            vector<CMintMeta> setMints;
-            setMints = zwallet->GetTracker().ListMints(!forceUsed, !forceUsed, !forceUsed);
-            vector<CMintMeta> listMints(setMints.begin(), setMints.end());
-
-            // Total value of all inputs. Iteritively created in the following loop
-            // The value is in multiples of COIN = 100 mln.
-            int64_t nValue = 0;
-            for (std::vector<sigma::CoinDenomination>::const_iterator it = denominations.begin();
-                 it != denominations.end();
-                 it++)
-            {
-                sigma::CoinDenomination denomination = *it;
-                int64_t denomination_value;
-                if (!DenominationToInteger(denomination, denomination_value)) {
-                    strFailReason = _("Unable to convert denomination to integer.");
-                    return false;
-                }
-
-                if (denomination_value <= 0) {
-                    strFailReason = _("Transaction amounts must be positive");
-                    return false;
-                }
-                nValue += denomination_value;
-                LogPrintf("denomination: %s\n", *it);
-
-               // Fill vin
-
-                // Set up the Zerocoin Params object
-                sigma::Params* zcParams = sigma::Params::get_default();
-
-                // Select not yet used coin from the wallet with minimal possible id
-                CSigmaEntry coinToUse;
-                sigma::CSigmaState* sigmaState = sigma::CSigmaState::GetState();
-
-                std::vector<sigma::PublicCoin> anonimity_set;
-                uint256 blockHash;
-
-                int coinId = INT_MAX;
-                int coinHeight;
-                int coinGroupID;
-
-                // Cycle through metadata, looking for suitable coin
-                int index = -1;
-                for (const CMintMeta& mint : listMints) {
-                    index++;
-                    if (denomination == mint.denom
-                        && ((mint.isUsed == false && !forceUsed) || (mint.isUsed == true && forceUsed))) {
-
-                        if (!GetMint(mint.hashSerial, coinToUse) && !forceUsed) {
-                            strFailReason = "Failed to fetch hashSerial " + mint.hashSerial.GetHex();
-                            return false;
-                        }
-
-                        // If we're already using this coin in this transaction
-                        if(!(tempCoinsToUse.find(coinToUse.value)==tempCoinsToUse.end()) && !forceUsed){
-                            continue;
-                        }
-
-                        std::pair<int, int> coinHeightAndId = sigmaState->GetMintedCoinHeightAndId(
-                                sigma::PublicCoin(coinToUse.value, denomination));
-                        coinHeight = coinHeightAndId.first;
-                        coinGroupID = coinHeightAndId.second;
-
-                        if (coinHeight > 0
-                            && coinGroupID < coinId // Always spend coin with smallest ID that matches.
-                            && coinHeight + (ZC_MINT_CONFIRMATIONS-1) <= chainActive.Height()
-                            && sigmaState->GetCoinSetForSpend(
-                                &chainActive,
-                                chainActive.Height()-(ZC_MINT_CONFIRMATIONS-1),
-                                denomination,
-                                coinGroupID,
-                                blockHash,
-                                anonimity_set) > 1 ) {
-                            coinId = coinGroupID;
-                            tempCoinsToUse.insert(coinToUse.value);
-                            listMints.erase(listMints.begin()+index);
-                            break;
-                        }
-                    }
-
-                }
-
-
-
-
-
-                // If no suitable coin found, fail.
-                if (coinId == INT_MAX) {
-                    strFailReason = _("it has to have at least two mint coins with at least 6 confirmation in order to spend a coin");
-                    return false;
-                }
-                // 2. Get pubcoin from the private coin
-                sigma::PublicCoin pubCoinSelected(coinToUse.value, denomination);
-                // Now make sure the coin is valid.
-                if (!pubCoinSelected.validate()) {
-                    // If this returns false, don't accept the coin for any purpose!
-                    // Any ZEROCOIN_MINT with an invalid coin should NOT be
-                    // accepted as a valid transaction in the block chain.
-                    strFailReason = _("the selected mint coin is an invalid coin");
-                    return false;
-                }
-
-                // Generate TxIn info
-                int serializedId = coinId;
-                CTxIn newTxIn;
-                newTxIn.scriptSig = CScript();
-                newTxIn.prevout.n = serializedId;
-                txNew.vin.push_back(newTxIn);
-
-                // Construct the CoinSpend object. This acts like a signature on the
-                // transaction.
-                sigma::PrivateCoin privateCoin(sigmaParams, denomination);
-                int txVersion = chainActive.Height() >= ::Params().GetConsensus().nSigmaPaddingBlock ? ZEROCOIN_TX_VERSION_3_1 : ZEROCOIN_TX_VERSION_3;
-
-                LogPrintf("CreateZerocoinSpendTransaction: tx version=%d, tx metadata hash=%s\n", txVersion, txNew.GetHash().ToString());
-
-                // Set all values in the private coin object
-                privateCoin.setVersion(txVersion);
-                privateCoin.setPublicCoin(pubCoinSelected);
-                privateCoin.setRandomness(coinToUse.randomness);
-                privateCoin.setSerialNumber(coinToUse.serialNumber);
-                privateCoin.setEcdsaSeckey(coinToUse.ecdsaSecretKey);
-
-                LogPrintf("creating tempStorage object..\n");
-                // Push created TxIn values into a tempStorage object (used in the next loop)
-                TempStorage tempStorage {
-                        privateCoin,
-                        anonimity_set,
-                        denomination,
-                        blockHash,
-                        coinToUse,
-                        serializedId,
-                        txVersion,
-                        coinHeight,
-                        coinId,
-                };
-
-                tempStorages.push_back(tempStorage);
-            }
-
-            // We now have the total coin amount to send. Create a single TxOut with this value.
-            CTxOut newTxOut(nValue, scriptChange);
-            // Insert single txout
-            vector<CTxOut>::iterator position = txNew.vout.begin();
-            txNew.vout.insert(position, newTxOut);
-
-            /* We split the processing of the transaction into two loops.
-             * The metaData hash is the hash of the transaction sans the zerocoin-related info (spend info).
-             * Transaction processing is split to have the same txHash in every metaData object -
-             * if the hash is different (as it would be if we did all steps for a TxIn in one loop) the transaction creation will fail.
-            */
-
-            // Remove all zerocoin related info
-            CMutableTransaction txTemp = txNew;
-            BOOST_FOREACH(CTxIn &txTempIn, txTemp.vin) {
-                txTempIn.scriptSig.clear();
-            }
-
-            uint256 txHashForMetadata = txTemp.GetHash();
-            LogPrintf("txNew.GetHash: %s\n", txHashForMetadata.ToString());
-
-            std::vector<sigma::CoinSpend> spends;
-            // Iterator of std::vector<std::pair<int64_t, sigma::CoinDenomination>>::const_iterator
-            for (auto it = denominations.begin(); it != denominations.end(); it++)
-            {
-                unsigned index = it - denominations.begin();
-
-                // We use incomplete transaction hash for now as a metadata
-                sigma::SpendMetaData metaData(
-                    tempStorages[index].serializedId,
-                    tempStorages[index].blockHash,
-                    txHashForMetadata);
-
-
-                TempStorage tempStorage = tempStorages.at(index);
-                CSigmaEntry coinToUse = tempStorage.coinToUse;
-
-                bool fPadding = tempStorage.txVersion >= ZEROCOIN_TX_VERSION_3_1;
-
-                // Recreate CoinSpend object
-                sigma::CoinSpend spend(sigmaParams,
-                                       tempStorage.privateCoin,
-                                       tempStorage.anonimity_set,
-                                       metaData,
-                                       fPadding);
-                spend.setVersion(tempStorage.txVersion);
-                spends.push_back(spend);
-                // Verify the coinSpend
-                if (!spend.Verify(tempStorage.anonimity_set, metaData, fPadding)) {
-                    strFailReason = _("the spend coin transaction did not verify");
-                    return false;
-                }
-                // Serialize the CoinSpend object into a buffer.
-                CDataStream serializedCoinSpend(SER_NETWORK, PROTOCOL_VERSION);
-                serializedCoinSpend << spend;
-
-                // Insert the spend script into the tx object
-                CScript tmp = CScript() << OP_SIGMASPEND;
-
-                // NOTE(martun): Do not write the size first, doesn't look like necessary.
-                // If we write it, it will get written in different number of bytes depending
-                // on the number itself, and "CScript" does not provide a function to read
-                // it back properly.
-                // << serializedCoinSpend.size();
-                // NOTE(martun): "insert" is not the same as "operator<<", as operator<<
-                // also writes the vector size before the vector itself.
-                tmp.insert(tmp.end(), serializedCoinSpend.begin(), serializedCoinSpend.end());
-                txNew.vin[index].scriptSig.assign(tmp.begin(), tmp.end());
-
-                // Try to find this coin in the list of spent coin serials.
-                // If found, notify that a coin that was previously thought to be available is actually used, and fail.
-                std::list <CSigmaSpendEntry> listCoinSpendSerial;
-                CWalletDB(strWalletFile).ListCoinSpendSerial(listCoinSpendSerial);
-                BOOST_FOREACH(const CSigmaSpendEntry &item, listCoinSpendSerial){
-                    if (!forceUsed && spend.getCoinSerialNumber() == item.coinSerial) {
-                        // THIS SELECTED COIN HAS BEEN USED, SO UPDATE ITS STATUS
-                        strFailReason = _("Trying to spend an already spent serial #, try again.");
-                        uint256 hashSerial = primitives::GetSerialHash(spend.getCoinSerialNumber());
-                        if (!zwallet->GetTracker().HasSerialHash(hashSerial)){
-                            strFailReason = "Tracker does not have serialhash " + hashSerial.GetHex();
-                            return false;
-                        }
-                        CMintMeta meta;
-                        zwallet->GetTracker().GetMetaFromSerial(hashSerial, meta);
-                        meta.isUsed = true;
-                        zwallet->GetTracker().UpdateState(meta);
-                        LogPrintf("CreateZerocoinSpendTransaction() -> NotifyZerocoinChanged\n");
-                        LogPrintf("pubcoin=%s, isUsed=Used\n", coinToUse.value.GetHex());
-                        pwalletMain->NotifyZerocoinChanged(
-                            pwalletMain,
-                            coinToUse.value.GetHex(),
-                            "Used (" + std::to_string(coinToUse.get_denomination_value() / COIN) + " mint)",
-                            CT_UPDATED);
-                        strFailReason = _("the coin spend has been used");
-                        return false;
-                    }
-                }
-            }
-
-            unsigned int nBytes = GetVirtualTransactionSize(txNew);
-            CAmount nFeeNeeded = GetMinimumFee(nBytes, nTxConfirmTarget, mempool);
-            if (coinControl && nFeeNeeded > 0 && coinControl->nMinimumTotalFee > nFeeNeeded) {
-                nFeeNeeded = coinControl->nMinimumTotalFee;
-            }
-            if (coinControl && coinControl->fOverrideFeeRate)
-                nFeeNeeded = coinControl->nFeeRate.GetFee(nBytes);
-            nFeeRet = nFeeNeeded;
-            txNew.vout[0].nValue -= nFeeRet;
-
-            CMutableTransaction txTempNew(txNew);
-            BOOST_FOREACH(CTxIn &txTempIn, txTempNew.vin) {
-                if (txTempIn.scriptSig.IsSigmaSpend()) {
-                    txTempIn.scriptSig.clear();
-                }
-            }
-
-            for(int i = 0; i < txNew.vin.size(); i++){
-                // We use incomplete transaction hash as metadata.
-                sigma::SpendMetaData metaDataNew(tempStorages[i].serializedId, tempStorages[i].blockHash, txTempNew.GetHash());
-                spends[i].updateMetaData(tempStorages[i].privateCoin, metaDataNew);
-                // Serialize the CoinSpend object into a buffer.
-                CDataStream serializedCoinSpendNew(SER_NETWORK, PROTOCOL_VERSION);
-                serializedCoinSpendNew << spends[i];
-                CScript tmpNew = CScript() << OP_SIGMASPEND;
-                tmpNew.insert(tmpNew.end(), serializedCoinSpendNew.begin(), serializedCoinSpendNew.end());
-                txNew.vin[i].scriptSig.assign(tmpNew.begin(), tmpNew.end());
-            }
-
-            // Embed the constructed transaction data in wtxNew.
-            wtxNew.SetTx(MakeTransactionRef(std::move(txNew)));
-
-            // Limit size
-            if (GetTransactionWeight(txNew) >= MAX_STANDARD_TX_WEIGHT) {
-                strFailReason = _("Transaction too large");
-                return false;
-            }
-
-            txHash = wtxNew.GetHash();
-            LogPrintf("wtxNew.txHash:%s\n", txHash.ToString());
-
-            // After transaction creation and verification, this last loop is to notify the wallet of changes to zerocoin spend info.
-            for (auto it = denominations.begin(); it != denominations.end(); it++)
-            {
-                unsigned index = it - denominations.begin();
-                TempStorage tempStorage = tempStorages.at(index);
-                CSigmaEntry coinToUse = tempStorage.coinToUse;
-
-                // Update the wallet with info on this zerocoin spend
-                coinSerials.push_back(tempStorage.privateCoin.getSerialNumber());
-                zcSelectedValues.push_back(coinToUse.value);
-
-                CSigmaSpendEntry entry;
-                entry.coinSerial = coinSerials[index];
-                entry.hashTx = txHash;
-                entry.pubCoin = coinToUse.value;
-                entry.id = tempStorage.serializedId;
-                entry.set_denomination_value(coinToUse.get_denomination_value());
-                LogPrintf("WriteCoinSpendSerialEntry, serialNumber=%s\n", entry.coinSerial.tostring());
-                if (!CWalletDB(strWalletFile).WriteCoinSpendSerialEntry(entry)) {
-                    strFailReason = _("it cannot write coin serial number into wallet");
-                }
->>>>>>> 68eaa577
             }
         }
     }
@@ -7174,53 +6504,6 @@
                 "Error: The transaction was rejected! This might happen if some of the coins in your wallet were already spent, such as if you used a copy of wallet.dat and coins were spent in the copy but not marked as spent here.");
     } else {
         LogPrintf("CommitTransaction success!\n");
-    }
-
-    return "";
-}
-
-string CWallet::GetSigmaMintFee(const vector<CRecipient>& vecSend,
-                                const vector<sigma::PrivateCoin>& privCoins,
-                                vector<CHDMint> vDMints,
-                                CWalletTx &wtxNew, int64_t& nFeeRequired,
-                                const CCoinControl *coinControl) {
-    string strError;
-
-    EnsureMintWalletAvailable();
-
-    if (IsLocked()) {
-        strError = _("Error: Wallet locked, unable to create transaction!");
-        LogPrintf("MintZerocoin() : %s", strError);
-        return strError;
-    }
-
-    int totalValue = 0;
-    BOOST_FOREACH(CRecipient recipient, vecSend){
-        // Check amount
-        if (recipient.nAmount <= 0)
-            return _("Invalid amount");
-
-        LogPrintf("MintSigma: value = %s\n", recipient.nAmount);
-        totalValue += recipient.nAmount;
-
-    }
-
-    if ((totalValue + payTxFee.GetFeePerK()) > GetBalance())
-        return _("Insufficient funds");
-
-    LogPrintf("payTxFee.GetFeePerK()=%s\n", payTxFee.GetFeePerK());
-    CReserveKey reservekey(this);
-
-    int nChangePosRet = -1;
-    bool isSigmaMint = true;
-
-    if (!CreateZerocoinMintTransaction(vecSend, wtxNew, reservekey, nFeeRequired, nChangePosRet, strError, isSigmaMint, coinControl)) {
-        LogPrintf("nFeeRequired=%s\n", nFeeRequired);
-        if (totalValue + nFeeRequired > GetBalance())
-            return strprintf(
-                    _("Error: This transaction requires a transaction fee of at least %s because of its amount, complexity, or use of recently received funds!"),
-                    FormatMoney(nFeeRequired).c_str());
-        return strError;
     }
 
     return "";
@@ -7501,82 +6784,6 @@
     return "";
 }
 
-<<<<<<< HEAD
-=======
-string CWallet::SpendSigma(
-        std::string &thirdPartyaddress,
-        sigma::CoinDenomination denomination,
-        CWalletTx &wtxNew,
-        Scalar &coinSerial,
-        uint256 &txHash,
-        GroupElement &zcSelectedValue,
-        bool &zcSelectedIsUsed,
-        bool forceUsed,
-        bool fAskFee) {
-
-    EnsureMintWalletAvailable();
-
-    CReserveKey reservekey(this);
-
-    if (IsLocked()) {
-        string strError = _("Error: Wallet locked, unable to create transaction!");
-        LogPrintf("SpendZerocoin() : %s", strError);
-        return strError;
-    }
-    int64_t nFeeRequired;
-    string strError;
-    int64_t nValue;
-    if (!DenominationToInteger(denomination, nValue)) {
-        strError = _("Unable to convert denomination to integer.");
-        return strError;
-    }
-
-    if (!CreateSigmaSpendTransaction(
-            thirdPartyaddress, denomination, wtxNew, reservekey, nFeeRequired, coinSerial, txHash,
-            zcSelectedValue, zcSelectedIsUsed, strError, forceUsed)) {
-        LogPrintf("SpendZerocoin() : %s\n", strError.c_str());
-        return strError;
-    }
-
-    if (fAskFee && !uiInterface.ThreadSafeAskFee(nFeeRequired))
-        return "ABORTED";
-
-    if (!CommitZerocoinSpendTransaction(wtxNew, reservekey)) {
-        LogPrintf("CommitZerocoinSpendTransaction() -> FAILED!\n");
-
-        //reset mint
-        uint256 hashPubcoin = primitives::GetPubCoinValueHash(zcSelectedValue);
-        zwallet->GetTracker().SetPubcoinNotUsed(hashPubcoin);
-        pwalletMain->NotifyZerocoinChanged(pwalletMain, zcSelectedValue.GetHex(), "New", CT_UPDATED);
-
-        CSigmaSpendEntry entry;
-        entry.coinSerial = coinSerial;
-        entry.hashTx = txHash;
-        entry.pubCoin = zcSelectedValue;
-        if (!CWalletDB(strWalletFile).EraseCoinSpendSerialEntry(entry)) {
-            return _("Error: It cannot delete coin serial number in wallet");
-        }
-        return _(
-                "Error: The transaction was rejected! This might happen if some of the coins in your wallet were already spent, such as if you used a copy of wallet.dat and coins were spent in the copy but not marked as spent here.");
-    }
-
-    //Set spent mint as used
-    uint256 txidSpend = wtxNew.GetHash();
-
-    uint256 hashPubcoin = primitives::GetPubCoinValueHash(zcSelectedValue);
-    zwallet->GetTracker().SetPubcoinUsed(hashPubcoin, txidSpend);
-
-    CMintMeta metaCheck;
-    zwallet->GetTracker().GetMetaFromPubcoin(hashPubcoin, metaCheck);
-    if (!metaCheck.isUsed) {
-        strError = "Error, mint with pubcoin hash " + hashPubcoin.GetHex() + " did not get marked as used";
-        LogPrintf("SpendZerocoin() : %s\n", strError.c_str());
-    }
-
-    return "";
-}
-
->>>>>>> 68eaa577
 /**
  * @brief CWallet::SpendZerocoin
  * @param thirdPartyaddress
@@ -8920,7 +8127,7 @@
     }
 
     fRecoverMnemonic = GetBoolArg("-usemnemonic", DEFAULT_USE_MNEMONIC);
-    if (fFirstRun) 
+    if (fFirstRun)
     {
         // Create new keyUser and set as default key
         if (GetBoolArg("-usehd", DEFAULT_USE_HD_WALLET) && !walletInstance->IsHDEnabled()) {
