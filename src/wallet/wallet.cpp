--- conflicted
+++ resolved
@@ -58,15 +58,10 @@
 #include "bip47/paymentcode.h"
 #include "bip47/bip47utils.h"
 
-<<<<<<< HEAD
 #ifdef ENABLE_CLIENTAPI
 #include "client-api/server.h"
 #endif
 
-using namespace std;
-
-=======
->>>>>>> 321657a9
 CWallet* pwalletMain = NULL;
 
 /** Transaction fee set by the user */
@@ -2026,7 +2021,6 @@
     return nRequests;
 }
 
-<<<<<<< HEAD
 
 void CWalletTx::GetAPIAmounts(list <COutputEntry> &listReceived,
                            list <COutputEntry> &listSent, CAmount &nFee, string &strSentAccount,
@@ -2098,12 +2092,8 @@
 
 }
 
-void CWalletTx::GetAmounts(list<COutputEntry>& listReceived,
-                           list<COutputEntry>& listSent, CAmount& nFee, string& strSentAccount, const isminefilter& filter) const
-=======
 void CWalletTx::GetAmounts(std::list<COutputEntry>& listReceived,
-                           std::list<COutputEntry>& listSent, CAmount& nFee, std::string& strSentAccount, const isminefilter& filter) const
->>>>>>> 321657a9
+                           std::list<COutputEntry>& listSent, CAmount& nFee, string& strSentAccount, const isminefilter& filter) const
 {
     nFee = 0;
     listReceived.clear();
