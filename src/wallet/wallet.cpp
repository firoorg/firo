--- conflicted
+++ resolved
@@ -2916,78 +2916,11 @@
     }
 }
 
-<<<<<<< HEAD
-// coinsIn has to be sorted in descending order.
-int CWallet::GetRequiredCoinCountForAmount(
-        const CAmount& required,
-        const std::vector<sigma::CoinDenomination>& denominations) {
-    CAmount val = required;
-    int result = 0;
-    for (std::size_t i = 0; i < denominations.size(); i++)
-    {
-        CAmount denom;
-        DenominationToInteger(denominations[i], denom);
-        while (val >= denom) {
-            val -= denom;
-            result++;
-        }
-    }
-
-    return result;
-}
-
-/** \brief denominations has to be sorted in descending order. Each denomination can be used multiple times.
- *
- *  \returns The amount which was possible to actually mint.
- */
-CAmount CWallet::SelectMintCoinsForAmount(
-        const CAmount& required,
-        const std::vector<sigma::CoinDenomination>& denominations,
-        std::vector<sigma::CoinDenomination>& coinsOut) {
-    CAmount val = required;
-    for (std::size_t i = 0; i < denominations.size(); i++)
-    {
-        CAmount denom;
-        DenominationToInteger(denominations[i], denom);
-        while (val >= denom)
-        {
-            val -= denom;
-            coinsOut.push_back(denominations[i]);
-        }
-    }
-
-    return required - val;
-}
-
-/** \brief coinsIn has to be sorted in descending order. Each coin can be used only once.
- *
- *  \returns The amount which was possible to actually spend.
- */
-CAmount CWallet::SelectSpendCoinsForAmount(
-        const CAmount& required,
-        const std::list<CSigmaEntry>& coinsIn,
-        std::vector<CSigmaEntry>& coinsOut) {
-    CAmount val = required;
-    for (auto coinIt = coinsIn.begin(); coinIt != coinsIn.end(); coinIt++)
-    {
-        if (coinIt->IsUsed)
-          continue;
-        CAmount denom = coinIt->get_denomination_value();
-        if (val >= denom)
-        {
-            val -= denom;
-            coinsOut.push_back(*coinIt);
-        }
-    }
-
-    return required - val;
-=======
 std::list<CSparkMintMeta> CWallet::GetAvailableSparkCoins(const CCoinControl *coinControl) const {
     EnsureSparkWalletAvailable();
 
     LOCK2(cs_main, cs_wallet);
     return sparkWallet->GetAvailableSparkCoins(coinControl);
->>>>>>> f8a27373
 }
 
 // Calculate total balance in a different way from GetBalance. The biggest
@@ -4901,147 +4834,6 @@
     return "";
 }
 
-<<<<<<< HEAD
-CWalletTx CWallet::MintAndStoreSpats(
-        const std::pair<spark::MintedCoinData, spark::Address>& spatsRecipient,
-        const CCoinControl *coinControl) {
-
-    EnsureSparkWalletAvailable();
-
-    std::list<CReserveKey> reservekeys;
-    CAmount fee;
-    auto wtx = sparkWallet->CreateSpatsMintTransaction(spatsRecipient, fee, coinControl);
-    assert(wtx && "CreateSpatsMintTransaction() should never return nullopt except possibly when user confirmation callback is passed. Any errors should have given an exception!");
-
-    // commit
-    try {
-        CValidationState state;
-        CReserveKey reserveKey(this);
-        CommitTransaction(*wtx, reserveKey, g_connman.get(), state);
-    } catch (const std::exception &) {
-        auto error = _(
-                "Error: The transaction was rejected! This might happen if some of "
-                "the coins in your wallet were already spent, such as if you used "
-                "a copy of wallet.dat and coins were spent in the copy but not "
-                "marked as spent here."
-        );
-
-        std::throw_with_nested(std::runtime_error(error));
-    }
-    return *wtx;
-}
-
-std::vector<CSigmaEntry> CWallet::SpendSigma(const std::vector<CRecipient>& recipients, CWalletTx& result)
-{
-    CAmount fee;
-
-    return SpendSigma(recipients, result, fee);
-}
-
-std::vector<CSigmaEntry> CWallet::SpendSigma(
-    const std::vector<CRecipient>& recipients,
-    CWalletTx& result,
-    CAmount& fee)
-{
-    // create transaction
-    std::vector<CSigmaEntry> coins;
-    std::vector<CHDMint> changes;
-    bool fChangeAddedToFee;
-    result = CreateSigmaSpendTransaction(recipients, fee, coins, changes, fChangeAddedToFee);
-
-    CommitSigmaTransaction(result, coins, changes);
-
-    return coins;
-}
-
-bool CWallet::CommitSigmaTransaction(CWalletTx& wtxNew, std::vector<CSigmaEntry>& selectedCoins, std::vector<CHDMint>& changes) {
-    EnsureMintWalletAvailable();
-
-    // commit
-    try {
-        CValidationState state;
-        CReserveKey reserveKey(this);
-        CommitTransaction(wtxNew, reserveKey, g_connman.get(), state);
-    } catch (const std::exception &) {
-        auto error = _(
-            "Error: The transaction was rejected! This might happen if some of "
-            "the coins in your wallet were already spent, such as if you used "
-            "a copy of wallet.dat and coins were spent in the copy but not "
-            "marked as spent here."
-        );
-
-        std::throw_with_nested(std::runtime_error(error));
-    }
-
-    // mark selected coins as used
-    sigma::CSigmaState* sigmaState = sigma::CSigmaState::GetState();
-    CWalletDB db(strWalletFile);
-
-    for (auto& coin : selectedCoins) {
-        // get coin id & height
-        int height, id;
-
-        std::tie(height, id) = sigmaState->GetMintedCoinHeightAndId(sigma::PublicCoin(
-            coin.value, coin.get_denomination()));
-
-        // add CSigmaSpendEntry
-        CSigmaSpendEntry spend;
-
-        spend.coinSerial = coin.serialNumber;
-        spend.hashTx = wtxNew.GetHash();
-        spend.pubCoin = coin.value;
-        spend.id = id;
-        spend.set_denomination_value(coin.get_denomination_value());
-
-        if (!db.WriteCoinSpendSerialEntry(spend)) {
-            throw std::runtime_error(_("Failed to write coin serial number into wallet"));
-        }
-
-        //Set spent mint as used in memory
-        uint256 hashPubcoin = primitives::GetPubCoinValueHash(coin.value);
-        zwallet->GetTracker().SetPubcoinUsed(hashPubcoin, wtxNew.GetHash());
-        CMintMeta metaCheck;
-        zwallet->GetTracker().GetMetaFromPubcoin(hashPubcoin, metaCheck);
-        if (!metaCheck.isUsed) {
-            std::string strError = "Error, mint with pubcoin hash " + hashPubcoin.GetHex() + " did not get marked as used";
-            LogPrintf("SpendSigma() : %s\n", strError.c_str());
-        }
-
-        //Set spent mint as used in DB
-        zwallet->GetTracker().UpdateState(metaCheck);
-
-        // update CSigmaEntry
-        coin.IsUsed = true;
-        coin.id = id;
-        coin.nHeight = height;
-
-        // raise event
-        NotifyZerocoinChanged(
-            this,
-            coin.value.GetHex(),
-            "Used (" + std::to_string(coin.get_denomination()) + " mint)",
-            CT_UPDATED);
-    }
-
-    for (auto& change : changes) {
-        change.SetTxHash(wtxNew.GetHash());
-        zwallet->GetTracker().Add(db, change, true);
-
-        // raise event
-        NotifyZerocoinChanged(this,
-            change.GetPubcoinValue().GetHex(),
-            "New (" + std::to_string(change.GetAmount()) + " mint)",
-            CT_NEW);
-    }
-
-    // Update nCountNextUse in HDMint wallet database
-    zwallet->UpdateCountDB(db);
-
-    return true;
-}
-
-=======
->>>>>>> f8a27373
 std::vector<CLelantusEntry> CWallet::JoinSplitLelantus(const std::vector<CRecipient>& recipients, const std::vector<CAmount>& newMints, CWalletTx& result, const CCoinControl *coinControl) {
     // create transaction
     std::vector<CLelantusEntry> spendCoins; //spends
@@ -7525,11 +7317,6 @@
 
 std::pair<CAmount, CAmount> CWallet::GetSparkBalance()
 {
-<<<<<<< HEAD
-    std::pair<CAmount, CAmount> balance = {0, 0};
-    // TODO GV #Review: why pwalletMain and not this?
-=======
->>>>>>> f8a27373
     auto sparkWallet = pwalletMain->sparkWallet.get();
 
     if(!sparkWallet)
