--- conflicted
+++ resolved
@@ -5370,7 +5370,6 @@
 		CReserveKey reserveKey(this);
 		CommitTransaction(wtxNew, reserveKey, g_connman.get(), state);
     } catch (...) {
-<<<<<<< HEAD
 		auto error = _(
 			"Error: The transaction was rejected! This might happen if some of "
 			"the coins in your wallet were already spent, such as if you used "
@@ -5411,7 +5410,7 @@
 		zwallet->GetTracker().GetLelantusMetaFromPubcoin(hashPubcoin, metaCheck);
 		if (!metaCheck.isUsed) {
 			string strError = "Error, mint with pubcoin hash " + hashPubcoin.GetHex() + " did not get marked as used";
-			LogPrintf("SpendZerocoin() : %s\n", strError.c_str());
+			LogPrintf("SpendLelantus() : %s\n", strError.c_str());
 		}
 
 		//Set spent mint as used in DB
@@ -5494,134 +5493,8 @@
 	return true;
 }
 
-bool CWallet::GetMint(const uint256& hashSerial, CSigmaEntry& zerocoin, bool forEstimation) const
-=======
-        auto error = _(
-                "Error: The transaction was rejected! This might happen if some of "
-                "the coins in your wallet were already spent, such as if you used "
-                "a copy of wallet.dat and coins were spent in the copy but not "
-                "marked as spent here."
-        );
-
-        std::throw_with_nested(std::runtime_error(error));
-    }
-
-    // mark selected coins as used
-    lelantus::CLelantusState* lelantusState = lelantus::CLelantusState::GetState();
-    CWalletDB db(strWalletFile);
-
-    for (auto& coin : spendCoins) {
-        // get coin id & height
-        int height, id;
-
-        std::tie(height, id) = lelantusState->GetMintedCoinHeightAndId(lelantus::PublicCoin(coin.value));
-
-        // add CLelantusSpendEntry
-        CLelantusSpendEntry spend;
-
-        spend.coinSerial = coin.serialNumber;
-        spend.hashTx = wtxNew.GetHash();
-        spend.pubCoin = coin.value;
-        spend.id = id;
-        spend.amount = coin.amount;
-
-        if (!db.WriteLelantusSpendSerialEntry(spend)) {
-            throw std::runtime_error(_("Failed to write coin serial number into wallet"));
-        }
-
-        //Set spent mint as used in memory
-        uint256 hashPubcoin = primitives::GetPubCoinValueHash(coin.value);
-        zwallet->GetTracker().SetLelantusPubcoinUsed(hashPubcoin, wtxNew.GetHash());
-        CLelantusMintMeta metaCheck;
-        zwallet->GetTracker().GetLelantusMetaFromPubcoin(hashPubcoin, metaCheck);
-        if (!metaCheck.isUsed) {
-            string strError = "Error, mint with pubcoin hash " + hashPubcoin.GetHex() + " did not get marked as used";
-            LogPrintf("SpendLelantus() : %s\n", strError.c_str());
-        }
-
-        //Set spent mint as used in DB
-        zwallet->GetTracker().UpdateState(metaCheck);
-
-        // update CLelantusEntry
-        coin.IsUsed = true;
-        coin.id = id;
-        coin.nHeight = height;
-
-        // raise event
-        NotifyZerocoinChanged(
-                this,
-                coin.value.GetHex(),
-                "Used (" + std::to_string(coin.amount) + " mint)",
-                CT_UPDATED);
-    }
-
-    sigma::CSigmaState* sigmaState = sigma::CSigmaState::GetState();
-    for (auto& coin : sigmaSpendCoins) {
-        // get coin id & height
-        int height, id;
-
-        std::tie(height, id) = sigmaState->GetMintedCoinHeightAndId(sigma::PublicCoin(
-            coin.value, coin.get_denomination()));
-
-        // add CSigmaSpendEntry
-        CSigmaSpendEntry spend;
-
-        spend.coinSerial = coin.serialNumber;
-        spend.hashTx = wtxNew.GetHash();
-        spend.pubCoin = coin.value;
-        spend.id = id;
-        spend.set_denomination_value(coin.get_denomination_value());
-
-        if (!db.WriteCoinSpendSerialEntry(spend)) {
-            throw std::runtime_error(_("Failed to write coin serial number into wallet"));
-        }
-
-        //Set spent mint as used in memory
-        uint256 hashPubcoin = primitives::GetPubCoinValueHash(coin.value);
-        zwallet->GetTracker().SetPubcoinUsed(hashPubcoin, wtxNew.GetHash());
-        CMintMeta metaCheck;
-        zwallet->GetTracker().GetMetaFromPubcoin(hashPubcoin, metaCheck);
-        if (!metaCheck.isUsed) {
-            string strError = "Error, mint with pubcoin hash " + hashPubcoin.GetHex() + " did not get marked as used";
-            LogPrintf("SpendZerocoin() : %s\n", strError.c_str());
-        }
-
-        //Set spent mint as used in DB
-        zwallet->GetTracker().UpdateState(metaCheck);
-
-        // update CSigmaEntry
-        coin.IsUsed = true;
-        coin.id = id;
-        coin.nHeight = height;
-
-        // raise event
-        NotifyZerocoinChanged(
-            this,
-            coin.value.GetHex(),
-            "Used (" + std::to_string(coin.get_denomination()) + " mint)",
-            CT_UPDATED);
-    }
-
-    for (auto& coin : mintCoins) {
-        coin.SetTxHash(wtxNew.GetHash());
-        zwallet->GetTracker().AddLelantus(db, coin, true);
-
-        // raise event
-        NotifyZerocoinChanged(this,
-                              coin.GetPubcoinValue().GetHex(),
-                              "New (" + std::to_string(coin.GetAmount()) + " mint)",
-                              CT_NEW);
-    }
-
-    // Update nCountNextUse in HDMint wallet database
-    zwallet->UpdateCountDB(db);
-
-    return true;
-}
-
 
 bool CWallet::GetMint(const uint256& hashSerial, CSigmaEntry& sigmaEntry, bool forEstimation) const
->>>>>>> 2ec9860e
 {
 	EnsureMintWalletAvailable();
 
@@ -5633,21 +5506,6 @@
 	if (!zwallet->GetTracker().GetMetaFromSerial(hashSerial, meta))
 		return error("%s: serialhash %s is not in tracker", __func__, hashSerial.GetHex());
 
-<<<<<<< HEAD
-	CWalletDB walletdb(strWalletFile);
-	if (meta.isDeterministic) {
-		CHDMint dMint;
-		if (!walletdb.ReadHDMint(meta.GetPubCoinValueHash(), false, dMint))
-			return error("%s: failed to read deterministic mint", __func__);
-		if (!zwallet->RegenerateMint(walletdb, dMint, zerocoin, forEstimation))
-			return error("%s: failed to generate mint", __func__);
-
-		return true;
-	}
-	else if (!walletdb.ReadSigmaEntry(meta.GetPubCoinValue(), zerocoin)) {
-		return error("%s: failed to read zerocoinmint from database", __func__);
-	}
-=======
     CWalletDB walletdb(strWalletFile);
      if (meta.isDeterministic) {
         CHDMint dMint;
@@ -5660,7 +5518,6 @@
     } else if (!walletdb.ReadSigmaEntry(meta.GetPubCoinValue(), sigmaEntry)) {
         return error("%s: failed to read sigmamint from database", __func__);
     }
->>>>>>> 2ec9860e
 
 	return true;
 }
