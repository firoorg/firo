--- conflicted
+++ resolved
@@ -3595,16 +3595,6 @@
 
 }
 
-<<<<<<< HEAD
-bool CWallet::CreateZerocoinSpendModel(CWalletTx& wtx, string &stringError, string thirdPartyAddress, vector<string> denomAmounts, bool forceUsed) {
-    if (!fFileBacked)
-        return false;
-
-    
-    vector<pair<int64_t, libzerocoin::CoinDenomination>> denominations;
-    for(vector<string>::iterator it = denomAmounts.begin(); it != denomAmounts.end(); it++){
-        string denomAmount = (*it).c_str();
-=======
 bool CWallet::CreateZerocoinSpendModel(CWalletTx& wtx, string &stringError, string& thirdPartyAddress, const vector<string>& denomAmounts, bool forceUsed) {
     if (!fFileBacked)
         return false;
@@ -3612,7 +3602,6 @@
     vector<pair<int64_t, libzerocoin::CoinDenomination>> denominations;
     for(vector<string>::const_iterator it = denomAmounts.begin(); it != denomAmounts.end(); it++){
         const string& denomAmount = *it;
->>>>>>> 63a8f8c3
         int64_t nAmount = 0;
         libzerocoin::CoinDenomination denomination;
         // Amount
@@ -3634,26 +3623,7 @@
         } else {
             return false;
         }
-<<<<<<< HEAD
-
         denominations.push_back(make_pair(nAmount, denomination));
-    }
-
-    CBigNum coinSerial;
-    uint256 txHash;
-    CBigNum zcSelectedValue;
-    bool zcSelectedIsUsed;
-
-    stringError = SpendMultipleZerocoin(thirdPartyAddress, denominations, wtx, coinSerial, txHash, zcSelectedValue, zcSelectedIsUsed, forceUsed);
-
-    if (stringError != "")
-        return false;
-
-    return true;
-
-}
-=======
-         denominations.push_back(make_pair(nAmount, denomination));
     }
     vector<CBigNum> coinSerials;
     uint256 txHash;
@@ -3662,9 +3632,7 @@
     if (stringError != "")
         return false;
     return true;
- }
-
->>>>>>> 63a8f8c3
+}
 
 /**
  * @brief CWallet::CreateZerocoinMintTransaction
@@ -4261,21 +4229,12 @@
  * @param strFailReason
  * @return
  */
-<<<<<<< HEAD
-bool CWallet::CreateMultipleZerocoinSpendTransaction(std::string &thirdPartyaddress, std::vector<std::pair<int64_t, libzerocoin::CoinDenomination>> denominations,
-                                             CWalletTx &wtxNew, CReserveKey &reservekey, CBigNum &coinSerial,
-                                             uint256 &txHash, CBigNum &zcSelectedValue, bool &zcSelectedIsUsed,
+bool CWallet::CreateMultipleZerocoinSpendTransaction(std::string &thirdPartyaddress, const std::vector<std::pair<int64_t, libzerocoin::CoinDenomination>>& denominations,
+                                             CWalletTx &wtxNew, CReserveKey &reservekey, vector<CBigNum> &coinSerials, uint256 &txHash, vector<CBigNum> &zcSelectedValues,
                                              std::string &strFailReason, UniValue& mintUpdates, bool forceUsed) 
 {
     wtxNew.BindWallet(this);
     mintUpdates.setObject();
-=======
-bool CWallet::CreateMultipleZerocoinSpendTransaction(std::string &thirdPartyaddress, const std::vector<std::pair<int64_t, libzerocoin::CoinDenomination>>& denominations,
-                                             CWalletTx &wtxNew, CReserveKey &reservekey, vector<CBigNum> &coinSerials, uint256 &txHash, vector<CBigNum> &zcSelectedValues,
-                                             std::string &strFailReason, bool forceUsed) 
-{
-    wtxNew.BindWallet(this);
->>>>>>> 63a8f8c3
     CMutableTransaction txNew;
     {
         LOCK2(cs_main, cs_wallet);
@@ -4284,10 +4243,7 @@
             txNew.vout.clear();
             txNew.wit.SetNull();
             wtxNew.fFromMe = true;
-<<<<<<< HEAD
-
-=======
->>>>>>> 63a8f8c3
+
             CScript scriptChange;
             if(thirdPartyaddress == ""){
                 // Reserve a new key pair from key pool
@@ -4295,12 +4251,8 @@
                 assert(reservekey.GetReservedKey(vchPubKey)); // should never fail, as we just unlocked
                 scriptChange = GetScriptForDestination(vchPubKey.GetID());
             }else{
-<<<<<<< HEAD
 
                 CBitcoinAddress address(thirdPartyaddress);
-=======
-                 CBitcoinAddress address(thirdPartyaddress);
->>>>>>> 63a8f8c3
                 if (!address.IsValid()){
                     strFailReason = _("Invalid zcoin address");
                     return false;
@@ -4309,68 +4261,23 @@
                 scriptChange = GetScriptForDestination(CBitcoinAddress(thirdPartyaddress).Get());
             }
 
-<<<<<<< HEAD
-            //first get total value (for single tx vout)
-            int64_t nValue = 0;
-            for (std::vector<std::pair<int64_t, libzerocoin::CoinDenomination>>::iterator it = denominations.begin(); it != denominations.end(); it++){
-                if ((*it).first <= 0) {
-                strFailReason = _("Transaction amounts must be positive");
-                    return false;
-                }
-                nValue += (*it).first;
-            }
-            CTxOut newTxOut(nValue, scriptChange);
-
-            // Insert change txn
-            vector<CTxOut>::iterator position = txNew.vout.begin();
-            txNew.vout.insert(position, newTxOut);
-
             // Set up the Zerocoin Params object
             bool fModulusV2 = chainActive.Height() >= Params().nModulusV2StartBlock;
             libzerocoin::Params *zcParams = fModulusV2 ? ZCParamsV2 : ZCParams;
 
-=======
-            // Set up the Zerocoin Params object
-            bool fModulusV2 = chainActive.Height() >= Params().nModulusV2StartBlock;
-            libzerocoin::Params *zcParams = fModulusV2 ? ZCParamsV2 : ZCParams;
->>>>>>> 63a8f8c3
             // objects holding spend inputs & storage values while tx is formed
             struct TempStorage {
                 libzerocoin::PrivateCoin privateCoin;
                 libzerocoin::Accumulator accumulator;
                 libzerocoin::CoinDenomination denomination;
                 uint256 accumulatorBlockHash;
-<<<<<<< HEAD
-
                 CZerocoinEntry coinToUse;
                 int serializedId;
-
-=======
-                CZerocoinEntry coinToUse;
-                int serializedId;
->>>>>>> 63a8f8c3
                 int txVersion;
                 int coinHeight;
                 int coinId;
             };
             vector<TempStorage> tempStorages;
-
-<<<<<<< HEAD
-            // object storing coins being used for this spend (to avoid duplicates being considered)
-            set<CBigNum> tempCoinsToUse;
-
-
-
-            for (std::vector<std::pair<int64_t, libzerocoin::CoinDenomination>>::iterator it = denominations.begin(); it != denominations.end(); it++)
-            {
-                unsigned index = it - denominations.begin();
-                int64_t nValue = (*it).first;
-                LogPrintf("nValue: %s\n", nValue);
-                if (nValue <= 0) {
-                strFailReason = _("Transaction amounts must be positive");
-                    return false;
-                }
-=======
 
             // object storing coins being used for this spend (to avoid duplicates being considered)
             set<CBigNum> tempCoinsToUse;
@@ -4384,45 +4291,27 @@
                     return false;
                 }
                 nValue += (*it).first;
->>>>>>> 63a8f8c3
                 libzerocoin::CoinDenomination denomination  = (*it).second;
                 LogPrintf("denomination: %s\n", denomination);
             
                 // Fill vin
                 // Select not yet used coin from the wallet with minimal possible id
-<<<<<<< HEAD
-
-=======
->>>>>>> 63a8f8c3
                 list <CZerocoinEntry> listPubCoin;
                 CWalletDB(strWalletFile).ListPubCoin(listPubCoin);
                 listPubCoin.sort(CompHeight);
                 CZerocoinEntry coinToUse;
                 CZerocoinState *zerocoinState = CZerocoinState::GetZerocoinState();
-<<<<<<< HEAD
-
-                CBigNum accumulatorValue;
-                uint256 accumulatorBlockHash;      // to be used in zerocoin spend v2
-
-                int coinId = INT_MAX;
-                int coinHeight;
-
-=======
                 CBigNum accumulatorValue;
                 uint256 accumulatorBlockHash;      // to be used in zerocoin spend v2
                 int coinId = INT_MAX;
                 int coinHeight;
->>>>>>> 63a8f8c3
                 BOOST_FOREACH(const CZerocoinEntry &minIdPubcoin, listPubCoin) {
                     if (minIdPubcoin.denomination == denomination
                         && ((minIdPubcoin.IsUsed == false && !forceUsed) || (minIdPubcoin.IsUsed == true && forceUsed))
                         && minIdPubcoin.randomness != 0
                         && minIdPubcoin.serialNumber != 0
                         && (tempCoinsToUse.find(minIdPubcoin.value)==tempCoinsToUse.end())) {
-<<<<<<< HEAD
-
-=======
->>>>>>> 63a8f8c3
+
                         int id;
                         coinHeight = zerocoinState->GetMintedCoinHeightAndId(minIdPubcoin.value, minIdPubcoin.denomination, id);
                         if (coinHeight > 0
@@ -4439,45 +4328,29 @@
                             coinId = id;
                             coinToUse = minIdPubcoin;
                             tempCoinsToUse.insert(minIdPubcoin.value);
-<<<<<<< HEAD
-
-                            //mintUpdates.setObject();
+
                             UniValue entry(UniValue::VOBJ);
                             uint256 mintTxHash = GetTxidForPubcoin(minIdPubcoin);
 
                             entry.push_back(Pair("used", true));
                             mintUpdates.push_back(Pair(mintTxHash.GetHex(), entry));
                             LogPrintf("mintUpdates: %s\n", mintUpdates.write());
-
-=======
->>>>>>> 63a8f8c3
                             break;
                         }
                     }
                 }
 
-<<<<<<< HEAD
-=======
                 // If no suitable coin found, fail.
->>>>>>> 63a8f8c3
                 if (coinId == INT_MAX){
                     strFailReason = _("it has to have at least two mint coins with at least 6 confirmation in order to spend a coin");
                     return false;
                 }
-<<<<<<< HEAD
-
-                libzerocoin::Accumulator accumulator(zcParams, accumulatorValue, denomination);
-                // 2. Get pubcoin from the private coin
-                libzerocoin::PublicCoin pubCoinSelected(zcParams, coinToUse.value, denomination);
-
-                // Now make sure the coin is valid.
-=======
+
                 // 1. Get the current accumulator for denomination selected 
                 libzerocoin::Accumulator accumulator(zcParams, accumulatorValue, denomination);
                 // 2. Get pubcoin from the private coin
                 libzerocoin::PublicCoin pubCoinSelected(zcParams, coinToUse.value, denomination);
-                 // Now make sure the coin is valid.
->>>>>>> 63a8f8c3
+                // Now make sure the coin is valid.
                 if (!pubCoinSelected.validate()) {
                     // If this returns false, don't accept the coin for any purpose!
                     // Any ZEROCOIN_MINT with an invalid coin should NOT be
@@ -4485,12 +4358,8 @@
                     strFailReason = _("the selected mint coin is an invalid coin");
                     return false;
                 }
-<<<<<<< HEAD
-
-                // 4. Get witness from the index
-=======
-                 // 4. Get witness for the accumulator and selected coin
->>>>>>> 63a8f8c3
+
+                // 4. Get witness for the accumulator and selected coin
                 libzerocoin::AccumulatorWitness witness =
                         zerocoinState->GetWitnessForSpend(&chainActive,
                                                           chainActive.Height()-(ZC_MINT_CONFIRMATIONS-1),
@@ -4498,31 +4367,20 @@
                                                           coinToUse.value,
                                                           fModulusV2);
 
-<<<<<<< HEAD
-                int serializedId = coinId + (fModulusV2 ? ZC_MODULUS_V2_BASE_ID : 0);
-
-=======
                 // Generate TxIn info
                 int serializedId = coinId + (fModulusV2 ? ZC_MODULUS_V2_BASE_ID : 0);
->>>>>>> 63a8f8c3
                 CTxIn newTxIn;
                 newTxIn.nSequence = serializedId;
                 newTxIn.scriptSig = CScript();
                 newTxIn.prevout.SetNull();
                 txNew.vin.push_back(newTxIn);
-<<<<<<< HEAD
-
-=======
->>>>>>> 63a8f8c3
+
                 bool useVersion2 = IsZerocoinTxV2(denomination, coinId);
 
                 // Construct the CoinSpend object. This acts like a signature on the
                 // transaction.
                 libzerocoin::PrivateCoin privateCoin(zcParams, denomination);
-<<<<<<< HEAD
-
-=======
->>>>>>> 63a8f8c3
+
                 int txVersion = ZEROCOIN_TX_VERSION_1;
                 if (useVersion2) {
                     // Use version 2 if possible, for older mints stay with 1.5
@@ -4538,29 +4396,18 @@
                         txVersion = ZEROCOIN_TX_VERSION_1_5;
                     }
                 }
-<<<<<<< HEAD
 
                 LogPrintf("CreateZerocoinSpendTransaction: tx version=%d, tx metadata hash=%s\n", txVersion, txNew.GetHash().ToString());
 
-=======
-                LogPrintf("CreateZerocoinSpendTransaction: tx version=%d, tx metadata hash=%s\n", txVersion, txNew.GetHash().ToString());
-
                 // Set all values in the private coin object
->>>>>>> 63a8f8c3
                 privateCoin.setVersion(txVersion);
                 privateCoin.setPublicCoin(pubCoinSelected);
                 privateCoin.setRandomness(coinToUse.randomness);
                 privateCoin.setSerialNumber(coinToUse.serialNumber);
                 privateCoin.setEcdsaSeckey(coinToUse.ecdsaSecretKey);
 
-<<<<<<< HEAD
-                LogPrintf("creating tempStorage object..\n");
-
-=======
-
                 LogPrintf("creating tempStorage object..\n");
                 // Push created TxIn values into a tempStorage object (used in the next loop)
->>>>>>> 63a8f8c3
                 TempStorage tempStorage {
                     privateCoin,
                     accumulator,
@@ -4572,34 +4419,7 @@
                     coinHeight,
                     coinId,
                 };
-<<<<<<< HEAD
-
-                tempStorages.push_back(tempStorage);
-            }
-
-            //split into two loops to allow the transaction to form and to have the same txHash in every metaData object..
-            for (std::vector<std::pair<int64_t, libzerocoin::CoinDenomination>>::iterator it = denominations.begin(); it != denominations.end(); it++)
-            {
-                unsigned index = it - denominations.begin();
-                // to ensure we are using the same txHash for each metadata object, remove all zerocoin related info between iterations
-                CMutableTransaction txTemp = txNew;
-                BOOST_FOREACH(CTxIn &txTempIn, txTemp.vin) {
-                    if (txTempIn.scriptSig.IsZerocoinSpend()) {
-                        txTempIn.scriptSig.clear();
-                        txTempIn.prevout.SetNull();
-                    }
-                }
-                uint256 txHashForMetadata = txTemp.GetHash();
-
-                LogPrintf("txNew.GetHash: %s\n", txHashForMetadata.ToString());
-
-                TempStorage tempStorage = tempStorages.at(index);
-
-                libzerocoin::SpendMetaData metaData(tempStorage.serializedId, txHashForMetadata);
-                CZerocoinEntry coinToUse = tempStorage.coinToUse;
-
-                //have to recreate witness as it can't be stored between loops.
-=======
+
                 tempStorages.push_back(tempStorage);
             }
 
@@ -4634,7 +4454,6 @@
                 CZerocoinEntry coinToUse = tempStorage.coinToUse;
 
                  //have to recreate coin witness as it can't be stored in an object, hence we can't store it in tempStorage..
->>>>>>> 63a8f8c3
                 CZerocoinState *zerocoinState = CZerocoinState::GetZerocoinState();
                 libzerocoin::AccumulatorWitness witness =
                 zerocoinState->GetWitnessForSpend(&chainActive,
@@ -4643,52 +4462,31 @@
                                                   coinToUse.value,
                                                   fModulusV2);
 
-<<<<<<< HEAD
+                // Recreate CoinSpend object
                 libzerocoin::CoinSpend spend(zcParams, 
-=======
-                // Recreate CoinSpend object
-                 libzerocoin::CoinSpend spend(zcParams, 
->>>>>>> 63a8f8c3
                                              tempStorage.privateCoin, 
                                              tempStorage.accumulator, 
                                              witness, 
                                              metaData,
                                              tempStorage.accumulatorBlockHash);
                 spend.setVersion(tempStorage.txVersion);
-<<<<<<< HEAD
-
-                // This is a sanity check. The CoinSpend object should always verify,
-                // but why not check before we put it onto the wire?
-=======
                 
                 // Verify the coinSpend
->>>>>>> 63a8f8c3
                 if (!spend.Verify(tempStorage.accumulator, metaData)) {
                     strFailReason = _("the spend coin transaction did not verify");
                     return false;
                 }
-<<<<<<< HEAD
-
                 // Serialize the CoinSpend object into a buffer.
                 CDataStream serializedCoinSpend(SER_NETWORK, PROTOCOL_VERSION);
                 serializedCoinSpend << spend;
 
-=======
-                 // Serialize the CoinSpend object into a buffer.
-                CDataStream serializedCoinSpend(SER_NETWORK, PROTOCOL_VERSION);
-                serializedCoinSpend << spend;
-
                 // Insert the spend script into the tx object
->>>>>>> 63a8f8c3
                 CScript tmp = CScript() << OP_ZEROCOINSPEND << serializedCoinSpend.size();
                 tmp.insert(tmp.end(), serializedCoinSpend.begin(), serializedCoinSpend.end());
                 txNew.vin[index].scriptSig.assign(tmp.begin(), tmp.end());
 
-<<<<<<< HEAD
-=======
                 // Try to find this coin in the list of spent coin serials.
                 // If found, notify that a coin that was previously thought to be available is actually used, and fail.
->>>>>>> 63a8f8c3
                 std::list <CZerocoinSpendEntry> listCoinSpendSerial;
                 CWalletDB(strWalletFile).ListCoinSpendSerial(listCoinSpendSerial);
                 BOOST_FOREACH(const CZerocoinSpendEntry &item, listCoinSpendSerial){
@@ -4706,36 +4504,12 @@
                         CWalletDB(strWalletFile).WriteZerocoinEntry(pubCoinTx);
                         LogPrintf("CreateZerocoinSpendTransaction() -> NotifyZerocoinChanged\n");
                         LogPrintf("pubcoin=%s, isUsed=Used\n", coinToUse.value.GetHex());
-<<<<<<< HEAD
-                        pwalletMain->NotifyZerocoinChanged(pwalletMain, coinToUse, "Used (" + std::to_string(coinToUse.denomination) + " mint)",
-=======
-                        pwalletMain->NotifyZerocoinChanged(pwalletMain, coinToUse.value.GetHex(), "Used (" + std::to_string(coinToUse.denomination) + " mint)",
->>>>>>> 63a8f8c3
-                                                           CT_UPDATED);
+                        pwalletMain->NotifyZerocoinChanged(pwalletMain, coinToUse, "Used (" + std::to_string(coinToUse.denomination) + " mint)", CT_UPDATED);
+                        //pwalletMain->NotifyZerocoinChanged(pwalletMain, coinToUse.value.GetHex(), "Used (" + std::to_string(coinToUse.denomination) + " mint)", CT_UPDATED);
                         strFailReason = _("the coin spend has been used");
                         return false;
                     }
                 }
-<<<<<<< HEAD
-
-                coinSerial = spend.getCoinSerialNumber();
-                txHash = wtxNew.GetHash();
-                LogPrintf("wtxNew.txHash:%s\n", txHash.ToString());
-                zcSelectedValue = coinToUse.value;
-                zcSelectedIsUsed = coinToUse.IsUsed;
-
-                CZerocoinSpendEntry entry;
-                entry.coinSerial = coinSerial;
-                entry.hashTx = txHash;
-                entry.pubCoin = zcSelectedValue;
-                entry.id = tempStorage.serializedId;
-                entry.denomination = coinToUse.denomination;
-                LogPrintf("WriteCoinSpendSerialEntry, serialNumber=%s\n", coinSerial.ToString());
-                if (!CWalletDB(strWalletFile).WriteCoinSpendSerialEntry(entry)) {
-                    strFailReason = _("it cannot write coin serial number into wallet");
-                }
-
-=======
             }
 
             txHash = wtxNew.GetHash();
@@ -4770,33 +4544,10 @@
                 if (!CWalletDB(strWalletFile).WriteCoinSpendSerialEntry(entry)) {
                     strFailReason = _("it cannot write coin serial number into wallet");
                 }
->>>>>>> 63a8f8c3
                 coinToUse.IsUsed = true;
                 coinToUse.id = tempStorage.coinId;
                 coinToUse.nHeight = tempStorage.coinHeight;
                 CWalletDB(strWalletFile).WriteZerocoinEntry(coinToUse);
-<<<<<<< HEAD
-                pwalletMain->NotifyZerocoinChanged(pwalletMain, coinToUse, "Used (" + std::to_string(coinToUse.denomination) + " mint)",
-                                                   CT_UPDATED);
-            }
-
-            // Embed the constructed transaction data in wtxNew.
-            *static_cast<CTransaction *>(&wtxNew) = CTransaction(txNew);
-
-            // Limit size
-            if (GetTransactionWeight(txNew) >= MAX_STANDARD_TX_WEIGHT) {
-                strFailReason = _("Transaction too large");
-                return false;
-            }
-        }
-    }
-
-
-    return true;
-}
-
-
-=======
                 pwalletMain->NotifyZerocoinChanged(pwalletMain, coinToUse.value.GetHex(), "Used (" + std::to_string(coinToUse.denomination) + " mint)", CT_UPDATED);
             }
         }
@@ -4804,7 +4555,6 @@
      return true;
 }
 
->>>>>>> 63a8f8c3
 bool CWallet::CommitZerocoinSpendTransaction(CWalletTx &wtxNew, CReserveKey &reservekey) {
     {
         LOCK2(cs_main, cs_wallet);
