// Copyright (c) 2009-2010 Satoshi Nakamoto
// Copyright (c) 2009-2016 The Bitcoin Core developers
// Distributed under the MIT software license, see the accompanying
// file COPYING or http://www.opensource.org/licenses/mit-license.php.

#include "wallet.h"
#include "walletexcept.h"
#include "sigmaspendbuilder.h"
#include "amount.h"
#include "base58.h"
#include "checkpoints.h"
#include "chain.h"
#include "wallet/coincontrol.h"
#include "consensus/consensus.h"
#include "consensus/validation.h"
#include "key.h"
#include "keystore.h"
#include "validation.h"
#include "zerocoin.h"
#include "sigma.h"
#include "../sigma/coinspend.h"
#include "../sigma/spend_metadata.h"
#include "../sigma/coin.h"
#include "../sigma/remint.h"
#include "../libzerocoin/SpendMetaData.h"
#include "net.h"
#include "policy/policy.h"
#include "primitives/block.h"
#include "primitives/transaction.h"
#include "script/script.h"
#include "script/sign.h"
#include "timedata.h"
#include "txmempool.h"
#include "util.h"
#include "ui_interface.h"
#include "utilmoneystr.h"
#include "validation.h"
#include "instantx.h"
#include "znode.h"
#include "znodeconfig.h"
#include "znodesync-interface.h"
#include "random.h"
#include "init.h"
#include "hdmint/wallet.h"
#include "hdmint/tracker.h"
#include "rpc/protocol.h"

#include "bip47/secretpoint.h"
#include "bip47/paymentaddress.h"

#include <assert.h>
#include <boost/algorithm/string.hpp>
#include <boost/algorithm/string/replace.hpp>
#include <boost/filesystem.hpp>
#include <boost/thread.hpp>

#ifdef ENABLE_CLIENTAPI
#include "client-api/server.h"
#endif

using namespace std;

CWallet* pwalletMain = NULL;

/** Transaction fee set by the user */
CFeeRate payTxFee(DEFAULT_TRANSACTION_FEE);
unsigned int nTxConfirmTarget = DEFAULT_TX_CONFIRM_TARGET;
bool bSpendZeroConfChange = DEFAULT_SPEND_ZEROCONF_CHANGE;
bool fSendFreeTransactions = DEFAULT_SEND_FREE_TRANSACTIONS;
bool fWalletRbf = DEFAULT_WALLET_RBF;
bool fRescanning = false;
bool fWalletInitialized = false;

const char * DEFAULT_WALLET_DAT = "wallet.dat";

std::string CWallet::bip47WalletFile = "wallet.bip47";

/**
 * Fees smaller than this (in satoshi) are considered zero fee (for transaction creation)
 * Override with -mintxfee
 */
CFeeRate CWallet::minTxFee = CFeeRate(DEFAULT_TRANSACTION_MINFEE);
/**
 * If fee estimation does not have enough data to provide estimates, use this fee instead.
 * Has no effect if not using fee estimation
 * Override with -fallbackfee
 */
CFeeRate CWallet::fallbackFee = CFeeRate(DEFAULT_FALLBACK_FEE);

const uint256 CMerkleTx::ABANDON_HASH(uint256S("0000000000000000000000000000000000000000000000000000000000000001"));

/** @defgroup mapWallet
 *
 * @{
 */

struct CompareValueOnly
{
    bool operator()(const pair<CAmount, pair<const CWalletTx*, unsigned int> >& t1,
                    const pair<CAmount, pair<const CWalletTx*, unsigned int> >& t2) const
    {
        return t1.first < t2.first;
    }
};

struct CompareByAmount
{
    bool operator()(const CompactTallyItem& t1, const CompactTallyItem& t2) const
    {
        return t1.nAmount > t2.nAmount;
    }
};

static void EnsureMintWalletAvailable()
{
    if (!pwalletMain || !pwalletMain->zwallet) {
        throw std::logic_error("Sigma feature requires HD wallet");
    }
}

std::string COutput::ToString() const {
    return strprintf("COutput(%s, %d, %d) [%s]", tx->GetHash().ToString(), i, nDepth, FormatMoney(tx->tx->vout[i].nValue));
}

const CWalletTx *CWallet::GetWalletTx(const uint256 &hash) const {
    LOCK(cs_wallet);
    std::map<uint256, CWalletTx>::const_iterator it = mapWallet.find(hash);
    if (it == mapWallet.end())
        return NULL;
    return &(it->second);
}

CPubKey CWallet::GetKeyFromKeypath(uint32_t nChange, uint32_t nChild) {
    AssertLockHeld(cs_wallet); // mapKeyMetadata

    boost::optional<bool> regTest = GetOptBoolArg("-regtest")
    , testNet = GetOptBoolArg("-testnet");
    uint32_t nIndex = (regTest || testNet) ? BIP44_TEST_INDEX : BIP44_ZCOIN_INDEX;

    // Fail if not using HD wallet (no keypaths)
    if (hdChain.masterKeyID.IsNull())
        throw std::runtime_error(std::string(__func__) + ": Non-HD wallet detected");

    // use BIP44 keypath: m / purpose' / coin_type' / account' / change / address_index
    CKey key;                      //master key seed (256bit)
    CExtKey masterKey;             //hd master key
    CExtKey purposeKey;            //key at m/44'
    CExtKey coinTypeKey;           //key at m/44'/<1/136>' (Testnet or Zcoin Coin Type respectively, according to SLIP-0044)
    CExtKey accountKey;            //key at m/44'/<1/136>'/0'
    CExtKey externalChainChildKey; //key at m/44'/<1/136>'/0'/<c> (Standard: 0/1, Mints: 2)
    CExtKey childKey;              //key at m/44'/<1/136>'/0'/<c>/<n>

    if(hdChain.nVersion >= CHDChain::VERSION_WITH_BIP39){
        MnemonicContainer mContainer = mnemonicContainer;
        DecryptMnemonicContainer(mContainer);
        SecureVector seed = mContainer.GetSeed();
        masterKey.SetMaster(&seed[0], seed.size());
    } else {
        // try to get the master key
        if (!GetKey(hdChain.masterKeyID, key))
            throw std::runtime_error(std::string(__func__) + ": Master key not found");
        masterKey.SetMaster(key.begin(), key.size());
    }

    // derive m/44'
    // use hardened derivation (child keys >= 0x80000000 are hardened after bip32)
    masterKey.Derive(purposeKey, BIP44_INDEX | BIP32_HARDENED_KEY_LIMIT);

    // derive m/44'/136'
    purposeKey.Derive(coinTypeKey, nIndex | BIP32_HARDENED_KEY_LIMIT);

    // derive m/44'/136'/0'
    coinTypeKey.Derive(accountKey, BIP32_HARDENED_KEY_LIMIT);

    // derive m/44'/136'/0'/<c>
    accountKey.Derive(externalChainChildKey, nChange);

    // derive m/44'/136'/0'/<c>/<n>
    externalChainChildKey.Derive(childKey, nChild);

    CKey secret = childKey.key;

    CPubKey pubkey = secret.GetPubKey();
    assert(secret.VerifyPubKey(pubkey));

    return pubkey;
}

CPubKey CWallet::GenerateNewKey(uint32_t nChange, bool fWriteChain)
{
    AssertLockHeld(cs_wallet); // mapKeyMetadata
    CWalletDB walletdb(strWalletFile);
    bool fCompressed = CanSupportFeature(FEATURE_COMPRPUBKEY); // default to compressed public keys if we want 0.6.0 wallets

    CKey secret;

    // Create new metadata
    int64_t nCreationTime = GetTime();
    CKeyMetadata metadata(nCreationTime);
    metadata.nChange = Component(nChange, false);

    boost::optional<bool> regTest = GetOptBoolArg("-regtest")
    , testNet = GetOptBoolArg("-testnet");

    uint32_t nIndex = (regTest || testNet) ? BIP44_TEST_INDEX : BIP44_ZCOIN_INDEX;

    // use HD key derivation if HD was enabled during wallet creation
    // TODO: change code to foloow bitcoin structure more closely
    if (IsHDEnabled()) {
        // use BIP44 keypath: m / purpose' / coin_type' / account' / change / address_index
        CKey key;                      //master key seed (256bit)
        CExtKey masterKey;             //hd master key
        CExtKey purposeKey;            //key at m/44'
        CExtKey coinTypeKey;           //key at m/44'/<1/136>' (Testnet or Zcoin Coin Type respectively, according to SLIP-0044)
        CExtKey accountKey;            //key at m/44'/<1/136>'/0'
        CExtKey externalChainChildKey; //key at m/44'/<1/136>'/0'/<c> (Standard: 0/1, Mints: 2)
        CExtKey childKey;              //key at m/44'/<1/136>'/0'/<c>/<n>
        //For bip39 we use it's original way for generating keys to make it compatible with hardware and software wallets
        if(hdChain.nVersion >= CHDChain::VERSION_WITH_BIP39){
            MnemonicContainer mContainer = mnemonicContainer;
            DecryptMnemonicContainer(mContainer);
            SecureVector seed = mContainer.GetSeed();
            masterKey.SetMaster(&seed[0], seed.size());
        } else {
            // try to get the master key
            if (!GetKey(hdChain.masterKeyID, key))
                throw std::runtime_error(std::string(__func__) + ": Master key not found");
            masterKey.SetMaster(key.begin(), key.size());
        }

        // derive m/44'
        // use hardened derivation (child keys >= 0x80000000 are hardened after bip32)
        masterKey.Derive(purposeKey, BIP44_INDEX | BIP32_HARDENED_KEY_LIMIT);

        // derive m/44'/136'
        purposeKey.Derive(coinTypeKey, nIndex | BIP32_HARDENED_KEY_LIMIT);

        // derive m/44'/136'/0'
        coinTypeKey.Derive(accountKey, BIP32_HARDENED_KEY_LIMIT);

        // derive m/44'/136'/0'/<c>
        accountKey.Derive(externalChainChildKey, nChange);

        // derive child key at next index, skip keys already known to the wallet
        do
        {
            externalChainChildKey.Derive(childKey, hdChain.nExternalChainCounters[nChange]);
            metadata.hdKeypath = "m/44'/" + std::to_string(nIndex) + "'/0'/" + std::to_string(nChange) + "/" + std::to_string(hdChain.nExternalChainCounters[nChange]);
            metadata.hdMasterKeyID = hdChain.masterKeyID;
            metadata.nChild = Component(hdChain.nExternalChainCounters[nChange], false);
            // increment childkey index
            hdChain.nExternalChainCounters[nChange]++;
        } while (HaveKey(childKey.key.GetPubKey().GetID()));
        secret = childKey.key;

        // update the chain model in the database
<<<<<<< HEAD
        if (!walletdb.WriteHDChain(hdChain))
            throw std::runtime_error(std::string(__func__) + ": Writing HD chain model failed");
=======
        if(fWriteChain){
            if (!CWalletDB(strWalletFile).WriteHDChain(hdChain))
                throw std::runtime_error(std::string(__func__) + ": Writing HD chain model failed");
        }
>>>>>>> 6b2da229
    /* bitcoin 0.14:
    if (IsHDEnabled()) {
        DeriveNewChildKey(metadata, secret);
    */
    } else {
        secret.MakeNewKey(fCompressed);
    }

    // Compressed public keys were introduced in version 0.6.0
    if (fCompressed)
        SetMinVersion(FEATURE_COMPRPUBKEY);

    CPubKey pubkey = secret.GetPubKey();
    assert(secret.VerifyPubKey(pubkey));

    mapKeyMetadata[pubkey.GetID()] = metadata;
    UpdateTimeFirstKey(nCreationTime);

    if (!AddKeyPubKey(secret, pubkey))
        throw std::runtime_error(std::string(__func__) + ": AddKey failed");
    return pubkey;
}

void CWallet::DeriveNewChildKey(CKeyMetadata& metadata, CKey& secret)
{
    // for now we use a fixed keypath scheme of m/0'/0'/k
    CKey key;                      //master key seed (256bit)
    CExtKey masterKey;             //hd master key
    CExtKey accountKey;            //key at m/0'
    CExtKey externalChainChildKey; //key at m/0'/0'
    CExtKey childKey;              //key at m/0'/0'/<n>'

    // try to get the master key
    if (!GetKey(hdChain.masterKeyID, key))
        throw std::runtime_error(std::string(__func__) + ": Master key not found");

    masterKey.SetMaster(key.begin(), key.size());

    // derive m/0'
    // use hardened derivation (child keys >= 0x80000000 are hardened after bip32)
    masterKey.Derive(accountKey, BIP32_HARDENED_KEY_LIMIT);

    // derive m/0'/0'
    accountKey.Derive(externalChainChildKey, BIP32_HARDENED_KEY_LIMIT);

    // derive child key at next index, skip keys already known to the wallet
    do {
        // always derive hardened keys
        // childIndex | BIP32_HARDENED_KEY_LIMIT = derive childIndex in hardened child-index-range
        // example: 1 | BIP32_HARDENED_KEY_LIMIT == 0x80000001 == 2147483649
        externalChainChildKey.Derive(childKey, hdChain.nExternalChainCounter | BIP32_HARDENED_KEY_LIMIT);
        metadata.hdKeypath = "m/0'/0'/" + std::to_string(hdChain.nExternalChainCounter) + "'";
        metadata.hdMasterKeyID = hdChain.masterKeyID;
        // increment childkey index
        hdChain.nExternalChainCounter++;
    } while (HaveKey(childKey.key.GetPubKey().GetID()));
    secret = childKey.key;

    // update the chain model in the database
    if (!CWalletDB(strWalletFile).WriteHDChain(hdChain))
        throw std::runtime_error(std::string(__func__) + ": Writing HD chain model failed");
}

bool CWallet::AddKeyPubKey(const CKey& secret, const CPubKey &pubkey)
{
    AssertLockHeld(cs_wallet); // mapKeyMetadata
    if (!CCryptoKeyStore::AddKeyPubKey(secret, pubkey))
        return false;

    // check if we need to remove from watch-only
    CScript script;
    script = GetScriptForDestination(pubkey.GetID());
    if (HaveWatchOnly(script))
        RemoveWatchOnly(script);
    script = GetScriptForRawPubKey(pubkey);
    if (HaveWatchOnly(script))
        RemoveWatchOnly(script);

    if (!fFileBacked)
        return true;
    if (!IsCrypted()) {
        return CWalletDB(strWalletFile).WriteKey(pubkey,
                                                 secret.GetPrivKey(),
                                                 mapKeyMetadata[pubkey.GetID()]);
    }
    return true;
}

bool CWallet::AddCryptedKey(const CPubKey &vchPubKey,
                            const vector<unsigned char> &vchCryptedSecret)
{
    if (!CCryptoKeyStore::AddCryptedKey(vchPubKey, vchCryptedSecret))
        return false;
    if (!fFileBacked)
        return true;
    {
        LOCK(cs_wallet);
        if (pwalletdbEncryption)
            return pwalletdbEncryption->WriteCryptedKey(vchPubKey,
                                                        vchCryptedSecret,
                                                        mapKeyMetadata[vchPubKey.GetID()]);
        else
            return CWalletDB(strWalletFile).WriteCryptedKey(vchPubKey,
                                                            vchCryptedSecret,
                                                            mapKeyMetadata[vchPubKey.GetID()]);
    }
    return false;
}

bool CWallet::LoadKeyMetadata(const CTxDestination& keyID, const CKeyMetadata &meta)
{
    AssertLockHeld(cs_wallet); // mapKeyMetadata
    UpdateTimeFirstKey(meta.nCreateTime);
    mapKeyMetadata[keyID] = meta;
    return true;
}

bool CWallet::LoadCryptedKey(const CPubKey &vchPubKey, const std::vector<unsigned char> &vchCryptedSecret)
{
    return CCryptoKeyStore::AddCryptedKey(vchPubKey, vchCryptedSecret);
}

void CWallet::UpdateTimeFirstKey(int64_t nCreateTime)
{
    AssertLockHeld(cs_wallet);
    if (nCreateTime <= 1) {
        // Cannot determine birthday information, so set the wallet birthday to
        // the beginning of time.
        nTimeFirstKey = 1;
    } else if (!nTimeFirstKey || nCreateTime < nTimeFirstKey) {
        nTimeFirstKey = nCreateTime;
    }
}

bool CWallet::AddCScript(const CScript& redeemScript)
{
    if (!CCryptoKeyStore::AddCScript(redeemScript))
        return false;
    if (!fFileBacked)
        return true;
    return CWalletDB(strWalletFile).WriteCScript(Hash160(redeemScript), redeemScript);
}

bool CWallet::LoadCScript(const CScript& redeemScript)
{
    /* A sanity check was added in pull #3843 to avoid adding redeemScripts
     * that never can be redeemed. However, old wallets may still contain
     * these. Do not add them to the wallet and warn. */
    if (redeemScript.size() > MAX_SCRIPT_ELEMENT_SIZE)
    {
        std::string strAddr = CBitcoinAddress(CScriptID(redeemScript)).ToString();
        LogPrintf("%s: Warning: This wallet contains a redeemScript of size %i which exceeds maximum size %i thus can never be redeemed. Do not use address %s.\n",
            __func__, redeemScript.size(), MAX_SCRIPT_ELEMENT_SIZE, strAddr);
        return true;
    }

    return CCryptoKeyStore::AddCScript(redeemScript);
}

bool CWallet::AddWatchOnly(const CScript& dest)
{
    if (!CCryptoKeyStore::AddWatchOnly(dest))
        return false;
    const CKeyMetadata& meta = mapKeyMetadata[CScriptID(dest)];
    UpdateTimeFirstKey(meta.nCreateTime);
    NotifyWatchonlyChanged(true);
    if (!fFileBacked)
        return true;
    return CWalletDB(strWalletFile).WriteWatchOnly(dest, meta);
}

bool CWallet::AddWatchOnly(const CScript& dest, int64_t nCreateTime)
{
    mapKeyMetadata[CScriptID(dest)].nCreateTime = nCreateTime;
    return AddWatchOnly(dest);
}

bool CWallet::RemoveWatchOnly(const CScript &dest)
{
    AssertLockHeld(cs_wallet);
    if (!CCryptoKeyStore::RemoveWatchOnly(dest))
        return false;
    if (!HaveWatchOnly())
        NotifyWatchonlyChanged(false);
    if (fFileBacked)
        if (!CWalletDB(strWalletFile).EraseWatchOnly(dest))
            return false;

    return true;
}

bool CWallet::LoadWatchOnly(const CScript &dest)
{
    return CCryptoKeyStore::AddWatchOnly(dest);
}

bool CWallet::Unlock(const SecureString &strWalletPassphrase, const bool& fFirstUnlock)
{
    CCrypter crypter;
    CKeyingMaterial vMasterKey;

    {
        LOCK(cs_wallet);
        BOOST_FOREACH(const MasterKeyMap::value_type& pMasterKey, mapMasterKeys)
        {
            if(!crypter.SetKeyFromPassphrase(strWalletPassphrase, pMasterKey.second.vchSalt, pMasterKey.second.nDeriveIterations, pMasterKey.second.nDerivationMethod))
                return false;
            if (!crypter.Decrypt(pMasterKey.second.vchCryptedKey, vMasterKey))
                continue; // try another master key
            if (CCryptoKeyStore::Unlock(vMasterKey, fFirstUnlock))
                return true;
        }
    }
    return false;
}

bool CWallet::ChangeWalletPassphrase(const SecureString& strOldWalletPassphrase, const SecureString& strNewWalletPassphrase)
{
    bool fWasLocked = IsLocked();

    {
        LOCK(cs_wallet);
        Lock();

        CCrypter crypter;
        CKeyingMaterial vMasterKey;
        BOOST_FOREACH(MasterKeyMap::value_type& pMasterKey, mapMasterKeys)
        {
            if(!crypter.SetKeyFromPassphrase(strOldWalletPassphrase, pMasterKey.second.vchSalt, pMasterKey.second.nDeriveIterations, pMasterKey.second.nDerivationMethod))
                return false;
            if (!crypter.Decrypt(pMasterKey.second.vchCryptedKey, vMasterKey))
                return false;
            if (CCryptoKeyStore::Unlock(vMasterKey))
            {
                int64_t nStartTime = GetTimeMillis();
                crypter.SetKeyFromPassphrase(strNewWalletPassphrase, pMasterKey.second.vchSalt, pMasterKey.second.nDeriveIterations, pMasterKey.second.nDerivationMethod);
                pMasterKey.second.nDeriveIterations = pMasterKey.second.nDeriveIterations * (100 / ((double)(GetTimeMillis() - nStartTime)));

                nStartTime = GetTimeMillis();
                crypter.SetKeyFromPassphrase(strNewWalletPassphrase, pMasterKey.second.vchSalt, pMasterKey.second.nDeriveIterations, pMasterKey.second.nDerivationMethod);
                pMasterKey.second.nDeriveIterations = (pMasterKey.second.nDeriveIterations + pMasterKey.second.nDeriveIterations * 100 / ((double)(GetTimeMillis() - nStartTime))) / 2;

                if (pMasterKey.second.nDeriveIterations < 25000)
                    pMasterKey.second.nDeriveIterations = 25000;

                LogPrintf("Wallet passphrase changed to an nDeriveIterations of %i\n", pMasterKey.second.nDeriveIterations);

                if (!crypter.SetKeyFromPassphrase(strNewWalletPassphrase, pMasterKey.second.vchSalt, pMasterKey.second.nDeriveIterations, pMasterKey.second.nDerivationMethod))
                    return false;
                if (!crypter.Encrypt(vMasterKey, pMasterKey.second.vchCryptedKey))
                    return false;
                CWalletDB(strWalletFile).WriteMasterKey(pMasterKey.first, pMasterKey.second);
                if (fWasLocked)
                    Lock();
                return true;
            }
        }
    }

    return false;
}

void CWallet::SetBestChain(const CBlockLocator& loc)
{
    CWalletDB walletdb(strWalletFile);
    walletdb.WriteBestBlock(loc);
}

bool CWallet::SetMinVersion(enum WalletFeature nVersion, CWalletDB* pwalletdbIn, bool fExplicit)
{
    LOCK(cs_wallet); // nWalletVersion
    if (nWalletVersion >= nVersion)
        return true;

    // when doing an explicit upgrade, if we pass the max version permitted, upgrade all the way
    if (fExplicit && nVersion > nWalletMaxVersion)
            nVersion = FEATURE_LATEST;

    nWalletVersion = nVersion;

    if (nVersion > nWalletMaxVersion)
        nWalletMaxVersion = nVersion;

    if (fFileBacked)
    {
        CWalletDB* pwalletdb = pwalletdbIn ? pwalletdbIn : new CWalletDB(strWalletFile);
        if (nWalletVersion > 40000)
            pwalletdb->WriteMinVersion(nWalletVersion);
        if (!pwalletdbIn)
            delete pwalletdb;
    }

    return true;
}

bool CWallet::SetMaxVersion(int nVersion)
{
    LOCK(cs_wallet); // nWalletVersion, nWalletMaxVersion
    // cannot downgrade below current version
    if (nWalletVersion > nVersion)
        return false;

    nWalletMaxVersion = nVersion;

    return true;
}

set<uint256> CWallet::GetConflicts(const uint256& txid) const
{
    set<uint256> result;
    AssertLockHeld(cs_wallet);

    std::map<uint256, CWalletTx>::const_iterator it = mapWallet.find(txid);
    if (it == mapWallet.end())
        return result;
    const CWalletTx& wtx = it->second;

    std::pair<TxSpends::const_iterator, TxSpends::const_iterator> range;

    BOOST_FOREACH(const CTxIn& txin, wtx.tx->vin)
    {
        if (mapTxSpends.count(txin.prevout) <= 1)
            continue;  // No conflict if zero or one spends
        range = mapTxSpends.equal_range(txin.prevout);
        for (TxSpends::const_iterator _it = range.first; _it != range.second; ++_it)
            result.insert(_it->second);
    }
    return result;
}

bool CWallet::HasWalletSpend(const uint256& txid) const
{
    AssertLockHeld(cs_wallet);
    auto iter = mapTxSpends.lower_bound(COutPoint(txid, 0));
    return (iter != mapTxSpends.end() && iter->first.hash == txid);
}

void CWallet::Flush(bool shutdown)
{
    bitdb.Flush(shutdown);
}

bool CWallet::Verify()
{
    if (GetBoolArg("-disablewallet", DEFAULT_DISABLE_WALLET))
        return true;

    LogPrintf("Using BerkeleyDB version %s\n", DbEnv::version(0, 0, 0));
    std::string walletFile = GetArg("-wallet", DEFAULT_WALLET_DAT);

    LogPrintf("Using wallet %s\n", walletFile);
    uiInterface.InitMessage(_("Verifying wallet..."));

    // Wallet file must be a plain filename without a directory
    if (walletFile != boost::filesystem::basename(walletFile) + boost::filesystem::extension(walletFile))
        return InitError(strprintf(_("Wallet %s resides outside data directory %s"), walletFile, GetDataDir().string()));

    if (!bitdb.Open(GetDataDir()))
    {
        // try moving the database env out of the way
        boost::filesystem::path pathDatabase = GetDataDir() / "database";
        boost::filesystem::path pathDatabaseBak = GetDataDir() / strprintf("database.%d.bak", GetTime());
        try {
            boost::filesystem::rename(pathDatabase, pathDatabaseBak);
            LogPrintf("Moved old %s to %s. Retrying.\n", pathDatabase.string(), pathDatabaseBak.string());
        } catch (const boost::filesystem::filesystem_error&) {
            // failure is ok (well, not really, but it's not worse than what we started with)
        }
        
        // try again
        if (!bitdb.Open(GetDataDir())) {
            // if it still fails, it probably means we can't even create the database env
            return InitError(strprintf(_("Error initializing wallet database environment %s!"), GetDataDir()));
        }
    }
    
    if (GetBoolArg("-salvagewallet", false))
    {
        // Recover readable keypairs:
        if (!CWalletDB::Recover(bitdb, walletFile, true))
            return false;
    }
    
    if (boost::filesystem::exists(GetDataDir() / walletFile))
    {
        CDBEnv::VerifyResult r = bitdb.Verify(walletFile, CWalletDB::Recover);
        if (r == CDBEnv::RECOVER_OK)
        {
            InitWarning(strprintf(_("Warning: Wallet file corrupt, data salvaged!"
                                         " Original %s saved as %s in %s; if"
                                         " your balance or transactions are incorrect you should"
                                         " restore from a backup."),
                walletFile, "wallet.{timestamp}.bak", GetDataDir()));
        }
        if (r == CDBEnv::RECOVER_FAIL)
            return InitError(strprintf(_("%s corrupt, salvage failed"), walletFile));
    }
    
    return true;
}

void CWallet::SyncMetaData(pair<TxSpends::iterator, TxSpends::iterator> range)
{
    // We want all the wallet transactions in range to have the same metadata as
    // the oldest (smallest nOrderPos).
    // So: find smallest nOrderPos:

    int nMinOrderPos = std::numeric_limits<int>::max();
    const CWalletTx* copyFrom = NULL;
    for (TxSpends::iterator it = range.first; it != range.second; ++it)
    {
        const uint256& hash = it->second;
        int n = mapWallet[hash].nOrderPos;
        if (n < nMinOrderPos)
        {
            nMinOrderPos = n;
            copyFrom = &mapWallet[hash];
        }
    }
    // Now copy data from copyFrom to rest:
    for (TxSpends::iterator it = range.first; it != range.second; ++it)
    {
        const uint256& hash = it->second;
        CWalletTx* copyTo = &mapWallet[hash];
        if (copyFrom == copyTo) continue;
        if (!copyFrom->IsEquivalentTo(*copyTo)) continue;
        copyTo->mapValue = copyFrom->mapValue;
        copyTo->vOrderForm = copyFrom->vOrderForm;
        // fTimeReceivedIsTxTime not copied on purpose
        // nTimeReceived not copied on purpose
        copyTo->nTimeSmart = copyFrom->nTimeSmart;
        copyTo->fFromMe = copyFrom->fFromMe;
        copyTo->strFromAccount = copyFrom->strFromAccount;
        // nOrderPos not copied on purpose
        // cached members not copied on purpose
    }
}

/**
 * Outpoint is spent if any non-conflicted transaction
 * spends it:
 */
bool CWallet::IsSpent(const uint256 &hash, unsigned int n) const
{
    auto tx = GetWalletTx(hash);

    // Try to handle mint output first.
    if (tx && tx->tx->vout.size() > n) {
        LOCK(cs_wallet);

        auto& script = tx->tx->vout[n].scriptPubKey;
        CWalletDB db(strWalletFile);

        if (script.IsZerocoinMint()) {
            auto pub = ParseZerocoinMintScript(script);
            CZerocoinEntry data;

            if (!db.ReadZerocoinEntry(pub, data)) {
                return false;
            }

            return data.IsUsed;
        } else if (zwallet && script.IsSigmaMint()) {
            auto pub = sigma::ParseSigmaMintScript(script);
            uint256 hashPubcoin = primitives::GetPubCoinValueHash(pub);
            CMintMeta meta;
            if(!zwallet->GetTracker().GetMetaFromPubcoin(hashPubcoin, meta)){
                return false;
            }
            return meta.isUsed;
        }
    }

    // Normal output.
    const COutPoint outpoint(hash, n);
    pair<TxSpends::const_iterator, TxSpends::const_iterator> range;
    range = mapTxSpends.equal_range(outpoint);

    for (TxSpends::const_iterator it = range.first; it != range.second; ++it)
    {
        const uint256& wtxid = it->second;
        std::map<uint256, CWalletTx>::const_iterator mit = mapWallet.find(wtxid);
        if (mit != mapWallet.end()) {
            int depth = mit->second.GetDepthInMainChain();
            if (depth > 0  || (depth == 0 && !mit->second.isAbandoned()))
                return true; // Spent
        }
    }
    return false;
}

void CWallet::AddToSpends(const COutPoint& outpoint, const uint256& wtxid)
{
    mapTxSpends.insert(make_pair(outpoint, wtxid));
    setWalletUTXO.erase(outpoint);

    pair<TxSpends::iterator, TxSpends::iterator> range;
    range = mapTxSpends.equal_range(outpoint);
    SyncMetaData(range);
}


void CWallet::AddToSpends(const uint256& wtxid)
{
    assert(mapWallet.count(wtxid));
    CWalletTx& thisTx = mapWallet[wtxid];
    if (thisTx.IsCoinBase()) // Coinbases don't spend anything!
        return;

    BOOST_FOREACH(const CTxIn& txin, thisTx.tx->vin) {
        if (!txin.IsZerocoinSpend() && !txin.IsSigmaSpend()) {
            AddToSpends(txin.prevout, wtxid);
        }
    }
}

bool CWallet::EncryptWallet(const SecureString& strWalletPassphrase)
{
    if (IsCrypted())
        return false;

    CKeyingMaterial vMasterKey;

    vMasterKey.resize(WALLET_CRYPTO_KEY_SIZE);
    GetStrongRandBytes(&vMasterKey[0], WALLET_CRYPTO_KEY_SIZE);

    CMasterKey kMasterKey;

    kMasterKey.vchSalt.resize(WALLET_CRYPTO_SALT_SIZE);
    GetStrongRandBytes(&kMasterKey.vchSalt[0], WALLET_CRYPTO_SALT_SIZE);

    CCrypter crypter;
    int64_t nStartTime = GetTimeMillis();
    crypter.SetKeyFromPassphrase(strWalletPassphrase, kMasterKey.vchSalt, 25000, kMasterKey.nDerivationMethod);
    kMasterKey.nDeriveIterations = 2500000 / ((double)(GetTimeMillis() - nStartTime));

    nStartTime = GetTimeMillis();
    crypter.SetKeyFromPassphrase(strWalletPassphrase, kMasterKey.vchSalt, kMasterKey.nDeriveIterations, kMasterKey.nDerivationMethod);
    kMasterKey.nDeriveIterations = (kMasterKey.nDeriveIterations + kMasterKey.nDeriveIterations * 100 / ((double)(GetTimeMillis() - nStartTime))) / 2;

    if (kMasterKey.nDeriveIterations < 25000)
        kMasterKey.nDeriveIterations = 25000;

    LogPrintf("Encrypting Wallet with an nDeriveIterations of %i\n", kMasterKey.nDeriveIterations);

    if (!crypter.SetKeyFromPassphrase(strWalletPassphrase, kMasterKey.vchSalt, kMasterKey.nDeriveIterations, kMasterKey.nDerivationMethod))
        return false;
    if (!crypter.Encrypt(vMasterKey, kMasterKey.vchCryptedKey))
        return false;

    {
        LOCK(cs_wallet);
        mapMasterKeys[++nMasterKeyMaxID] = kMasterKey;
        if (fFileBacked)
        {
            assert(!pwalletdbEncryption);
            pwalletdbEncryption = new CWalletDB(strWalletFile);
            if (!pwalletdbEncryption->TxnBegin()) {
                delete pwalletdbEncryption;
                pwalletdbEncryption = NULL;
                return false;
            }
            pwalletdbEncryption->WriteMasterKey(nMasterKeyMaxID, kMasterKey);
        }

        if (!EncryptKeys(vMasterKey))
        {
            if (fFileBacked) {
                pwalletdbEncryption->TxnAbort();
                delete pwalletdbEncryption;
            }
            // We now probably have half of our keys encrypted in memory, and half not...
            // die and let the user reload the unencrypted wallet.
            assert(false);
        }

        // Encryption was introduced in version 0.4.0
        SetMinVersion(FEATURE_WALLETCRYPT, pwalletdbEncryption, true);

        if (fFileBacked)
        {
            if (!pwalletdbEncryption->TxnCommit()) {
                delete pwalletdbEncryption;
                // We now have keys encrypted in memory, but not on disk...
                // die to avoid confusion and let the user reload the unencrypted wallet.
                assert(false);
            }

            delete pwalletdbEncryption;
            pwalletdbEncryption = NULL;
        }

        Lock();
        Unlock(strWalletPassphrase, true);

        if(!mnemonicContainer.IsNull() && hdChain.nVersion >= CHDChain::VERSION_WITH_BIP39) {
            assert(EncryptMnemonicContainer(vMasterKey));
            SetMinVersion(FEATURE_HD);
            assert(SetMnemonicContainer(mnemonicContainer, false));
            TopUpKeyPool();
        }

        Lock();

        // Need to completely rewrite the wallet file; if we don't, bdb might keep
        // bits of the unencrypted private key in slack space in the database file.
        CDB::Rewrite(strWalletFile);

    }
    NotifyStatusChanged(this);

    return true;
}

DBErrors CWallet::ReorderTransactions()
{
    LOCK(cs_wallet);
    CWalletDB walletdb(strWalletFile);

    // Old wallets didn't have any defined order for transactions
    // Probably a bad idea to change the output of this

    // First: get all CWalletTx and CAccountingEntry into a sorted-by-time multimap.
    typedef pair<CWalletTx*, CAccountingEntry*> TxPair;
    typedef multimap<int64_t, TxPair > TxItems;
    TxItems txByTime;

    for (map<uint256, CWalletTx>::iterator it = mapWallet.begin(); it != mapWallet.end(); ++it)
    {
        CWalletTx* wtx = &((*it).second);
        txByTime.insert(make_pair(wtx->nTimeReceived, TxPair(wtx, (CAccountingEntry*)0)));
    }
    list<CAccountingEntry> acentries;
    walletdb.ListAccountCreditDebit("", acentries);
    BOOST_FOREACH(CAccountingEntry& entry, acentries)
    {
        txByTime.insert(make_pair(entry.nTime, TxPair((CWalletTx*)0, &entry)));
    }

    nOrderPosNext = 0;
    std::vector<int64_t> nOrderPosOffsets;
    for (TxItems::iterator it = txByTime.begin(); it != txByTime.end(); ++it)
    {
        CWalletTx *const pwtx = (*it).second.first;
        CAccountingEntry *const pacentry = (*it).second.second;
        int64_t& nOrderPos = (pwtx != 0) ? pwtx->nOrderPos : pacentry->nOrderPos;

        if (nOrderPos == -1)
        {
            nOrderPos = nOrderPosNext++;
            nOrderPosOffsets.push_back(nOrderPos);

            if (pwtx)
            {
                if (!walletdb.WriteTx(*pwtx))
                    return DB_LOAD_FAIL;
            }
            else
                if (!walletdb.WriteAccountingEntry(pacentry->nEntryNo, *pacentry))
                    return DB_LOAD_FAIL;
        }
        else
        {
            int64_t nOrderPosOff = 0;
            BOOST_FOREACH(const int64_t& nOffsetStart, nOrderPosOffsets)
            {
                if (nOrderPos >= nOffsetStart)
                    ++nOrderPosOff;
            }
            nOrderPos += nOrderPosOff;
            nOrderPosNext = std::max(nOrderPosNext, nOrderPos + 1);

            if (!nOrderPosOff)
                continue;

            // Since we're changing the order, write it back
            if (pwtx)
            {
                if (!walletdb.WriteTx(*pwtx))
                    return DB_LOAD_FAIL;
            }
            else
                if (!walletdb.WriteAccountingEntry(pacentry->nEntryNo, *pacentry))
                    return DB_LOAD_FAIL;
        }
    }
    walletdb.WriteOrderPosNext(nOrderPosNext);

    return DB_LOAD_OK;
}

int64_t CWallet::IncOrderPosNext(CWalletDB *pwalletdb)
{
    AssertLockHeld(cs_wallet); // nOrderPosNext
    int64_t nRet = nOrderPosNext++;
    if (pwalletdb) {
        pwalletdb->WriteOrderPosNext(nOrderPosNext);
    } else {
        CWalletDB(strWalletFile).WriteOrderPosNext(nOrderPosNext);
    }
    return nRet;
}

bool CWallet::AccountMove(std::string strFrom, std::string strTo, CAmount nAmount, std::string strComment)
{
    CWalletDB walletdb(strWalletFile);
    if (!walletdb.TxnBegin())
        return false;

    int64_t nNow = GetAdjustedTime();

    // Debit
    CAccountingEntry debit;
    debit.nOrderPos = IncOrderPosNext(&walletdb);
    debit.strAccount = strFrom;
    debit.nCreditDebit = -nAmount;
    debit.nTime = nNow;
    debit.strOtherAccount = strTo;
    debit.strComment = strComment;
    AddAccountingEntry(debit, &walletdb);

    // Credit
    CAccountingEntry credit;
    credit.nOrderPos = IncOrderPosNext(&walletdb);
    credit.strAccount = strTo;
    credit.nCreditDebit = nAmount;
    credit.nTime = nNow;
    credit.strOtherAccount = strFrom;
    credit.strComment = strComment;
    AddAccountingEntry(credit, &walletdb);

    if (!walletdb.TxnCommit())
        return false;

    return true;
}

bool CWallet::GetAccountPubkey(CPubKey &pubKey, std::string strAccount, bool bForceNew)
{
    CWalletDB walletdb(strWalletFile);

    CAccount account;
    walletdb.ReadAccount(strAccount, account);

    if (!bForceNew) {
        if (!account.vchPubKey.IsValid())
            bForceNew = true;
        else {
            // Check if the current key has been used
            CScript scriptPubKey = GetScriptForDestination(account.vchPubKey.GetID());
            for (map<uint256, CWalletTx>::iterator it = mapWallet.begin();
                 it != mapWallet.end() && account.vchPubKey.IsValid();
                 ++it)
                BOOST_FOREACH(const CTxOut& txout, (*it).second.tx->vout)
                    if (txout.scriptPubKey == scriptPubKey) {
                        bForceNew = true;
                        break;
                    }
        }
    }

    // Generate a new key
    if (bForceNew) {
        if (!GetKeyFromPool(account.vchPubKey))
            return false;

        SetAddressBook(account.vchPubKey.GetID(), strAccount, "receive");
        walletdb.WriteAccount(strAccount, account);
    }

    pubKey = account.vchPubKey;

    return true;
}

void CWallet::MarkDirty()
{
    {
        LOCK(cs_wallet);
        BOOST_FOREACH(PAIRTYPE(const uint256, CWalletTx)& item, mapWallet)
            item.second.MarkDirty();
    }
}

bool CWallet::MarkReplaced(const uint256& originalHash, const uint256& newHash)
{
    LOCK(cs_wallet);

    auto mi = mapWallet.find(originalHash);

    // There is a bug if MarkReplaced is not called on an existing wallet transaction.
    assert(mi != mapWallet.end());

    CWalletTx& wtx = (*mi).second;

    // Ensure for now that we're not overwriting data
    assert(wtx.mapValue.count("replaced_by_txid") == 0);

    wtx.mapValue["replaced_by_txid"] = newHash.ToString();

    CWalletDB walletdb(strWalletFile, "r+");

    bool success = true;
    if (!walletdb.WriteTx(wtx)) {
        LogPrintf("%s: Updating walletdb tx %s failed", __func__, wtx.GetHash().ToString());
        success = false;
    }

    NotifyTransactionChanged(this, originalHash, CT_UPDATED);

    return success;
}

bool CWallet::AddToWallet(const CWalletTx& wtxIn, bool fFlushOnClose)
{
    LOCK(cs_wallet);

    CWalletDB walletdb(strWalletFile, "r+", fFlushOnClose);

    uint256 hash = wtxIn.GetHash();

    // Inserts only if not already there, returns tx inserted or tx found
    pair<map<uint256, CWalletTx>::iterator, bool> ret = mapWallet.insert(make_pair(hash, wtxIn));
    CWalletTx& wtx = (*ret.first).second;
    wtx.BindWallet(this);
    bool fInsertedNew = ret.second;
    if (fInsertedNew)
    {
        wtx.nTimeReceived = GetAdjustedTime();
        wtx.nOrderPos = IncOrderPosNext(&walletdb);
        wtxOrdered.insert(make_pair(wtx.nOrderPos, TxPair(&wtx, (CAccountingEntry*)0)));

        auto mnList = deterministicMNManager->GetListAtChainTip();
        for(unsigned int i = 0; i < wtx.tx->vout.size(); ++i) {
            if (IsMine(wtx.tx->vout[i]) && !IsSpent(hash, i)) {
                setWalletUTXO.insert(COutPoint(hash, i));
                if (deterministicMNManager->IsProTxWithCollateral(wtx.tx, i) || mnList.HasMNByCollateral(COutPoint(hash, i))) {
                    LockCoin(COutPoint(hash, i));
                }
            }
        }

        wtx.nTimeSmart = wtx.nTimeReceived;
        if (!wtxIn.hashUnset())
        {
            if (mapBlockIndex.count(wtxIn.hashBlock))
            {
                int64_t latestNow = wtx.nTimeReceived;
                int64_t latestEntry = 0;
                {
                    // Tolerate times up to the last timestamp in the wallet not more than 5 minutes into the future
                    int64_t latestTolerated = latestNow + 300;
                    const TxItems & txOrdered = wtxOrdered;
                    for (TxItems::const_reverse_iterator it = txOrdered.rbegin(); it != txOrdered.rend(); ++it)
                    {
                        CWalletTx *const pwtx = (*it).second.first;
                        if (pwtx == &wtx)
                            continue;
                        CAccountingEntry *const pacentry = (*it).second.second;
                        int64_t nSmartTime;
                        if (pwtx)
                        {
                            nSmartTime = pwtx->nTimeSmart;
                            if (!nSmartTime)
                                nSmartTime = pwtx->nTimeReceived;
                        }
                        else
                            nSmartTime = pacentry->nTime;
                        if (nSmartTime <= latestTolerated)
                        {
                            latestEntry = nSmartTime;
                            if (nSmartTime > latestNow)
                                latestNow = nSmartTime;
                            break;
                        }
                    }
                }

                int64_t blocktime = mapBlockIndex[wtxIn.hashBlock]->GetBlockTime();
                wtx.nTimeSmart = std::max(latestEntry, std::min(blocktime, latestNow));
            }
            else
                LogPrintf("AddToWallet(): found %s in block %s not in index\n",
                         wtxIn.GetHash().ToString(),
                         wtxIn.hashBlock.ToString());
        }
        AddToSpends(hash);
    }

    bool fUpdated = false;
    if (!fInsertedNew)
    {
        // Merge
        if (!wtxIn.hashUnset() && wtxIn.hashBlock != wtx.hashBlock)
        {
            wtx.hashBlock = wtxIn.hashBlock;
            fUpdated = true;
        }
        // If no longer abandoned, update
        if (wtxIn.hashBlock.IsNull() && wtx.isAbandoned())
        {
            wtx.hashBlock = wtxIn.hashBlock;
            fUpdated = true;
        }
        if (wtxIn.nIndex != -1 && (wtxIn.nIndex != wtx.nIndex))
        {
            wtx.nIndex = wtxIn.nIndex;
            fUpdated = true;
        }
        if (wtxIn.fFromMe && wtxIn.fFromMe != wtx.fFromMe)
        {
            wtx.fFromMe = wtxIn.fFromMe;
            fUpdated = true;
        }
    }

    //// debug print
    LogPrintf("AddToWallet %s  %s%s\n", wtxIn.GetHash().ToString(), (fInsertedNew ? "new" : ""), (fUpdated ? "update" : ""));

    // Write to disk
    if (fInsertedNew || fUpdated)
        if (!walletdb.WriteTx(wtx))
            return false;

    // Break debit/credit balance caches:
    wtx.MarkDirty();

    // Notify UI of new or updated transaction
    NotifyTransactionChanged(this, hash, fInsertedNew ? CT_NEW : CT_UPDATED);

    // notify an external script when a wallet transaction comes in or is updated
    std::string strCmd = GetArg("-walletnotify", "");

    if ( !strCmd.empty())
    {
        boost::replace_all(strCmd, "%s", wtxIn.GetHash().GetHex());
        boost::thread t(runCommand, strCmd); // thread runs free
    }

    return true;
}

bool CWallet::LoadToWallet(const CWalletTx& wtxIn)
{
    uint256 hash = wtxIn.GetHash();

    mapWallet[hash] = wtxIn;
    CWalletTx& wtx = mapWallet[hash];
    wtx.BindWallet(this);
    wtxOrdered.insert(make_pair(wtx.nOrderPos, TxPair(&wtx, (CAccountingEntry*)0)));
    AddToSpends(hash);
    BOOST_FOREACH(const CTxIn& txin, wtx.tx->vin) {
        if (mapWallet.count(txin.prevout.hash)) {
            CWalletTx& prevtx = mapWallet[txin.prevout.hash];
            if (prevtx.nIndex == -1 && !prevtx.hashUnset()) {
                MarkConflicted(prevtx.hashBlock, wtx.GetHash());
            }
        }
    }

    // If Znode payment, lock corresponding outpoint
    if (GetBoolArg("-znconflock", true) && (znodeConfig.getCount() > 0)) {
        BOOST_FOREACH(CZnodeConfig::CZnodeEntry mne, znodeConfig.getEntries()) {
            uint256 mnTxHash(uint256S(mne.getTxHash()));
            int outputIndex = boost::lexical_cast<unsigned int>(mne.getOutputIndex());

            COutPoint outpoint = COutPoint(mnTxHash, outputIndex);

            if(IsMine(CTxIn(outpoint)) == ISMINE_SPENDABLE && !IsSpent(mnTxHash, outputIndex)){
                LockCoin(outpoint); //Lock if this transaction is an available znode colleteral payment  
            }else {
                UnlockCoin(outpoint); // Unlock any spent Znode collateral
            }
        }
    }

    LogPrintf("CWallet::AddToWallet -> ok\n");
    return true;
}

/**
 * Add a transaction to the wallet, or update it.  pIndex and posInBlock should
 * be set when the transaction was known to be included in a block.  When
 * posInBlock = SYNC_TRANSACTION_NOT_IN_BLOCK (-1) , then wallet state is not
 * updated in AddToWallet, but notifications happen and cached balances are
 * marked dirty.
 * If fUpdate is true, existing transactions will be updated.
 * TODO: One exception to this is that the abandoned state is cleared under the
 * assumption that any further notification of a transaction that was considered
 * abandoned is an indication that it is not safe to be considered abandoned.
 * Abandoned state should probably be more carefuly tracked via different
 * posInBlock signals or by checking mempool presence when necessary.
 */
bool CWallet::AddToWalletIfInvolvingMe(const CTransaction& tx, const CBlockIndex* pIndex, int posInBlock, bool fUpdate)
{
    {
        AssertLockHeld(cs_wallet);

        if (posInBlock != -1) {
            if(!(tx.IsCoinBase() || tx.IsSigmaSpend() || tx.IsZerocoinRemint() || tx.IsZerocoinSpend())) {
                BOOST_FOREACH(const CTxIn& txin, tx.vin) {
                    std::pair<TxSpends::const_iterator, TxSpends::const_iterator> range = mapTxSpends.equal_range(txin.prevout);
                    while (range.first != range.second) {
                        if (range.first->second != tx.GetHash()) {
                            LogPrintf("Transaction %s (in block %s) conflicts with wallet transaction %s (both spend %s:%i)\n", tx.GetHash().ToString(), pIndex->GetBlockHash().ToString(), range.first->second.ToString(), range.first->first.hash.ToString(), range.first->first.n);
                            MarkConflicted(pIndex->GetBlockHash(), range.first->second);
                        }
                        range.first++;
                    }
                }
            }
        }

        bool fExisted = mapWallet.count(tx.GetHash()) != 0;
        if (fExisted && !fUpdate) return false;
        if (fExisted || IsMine(tx) || IsFromMe(tx))
        {
            LogPrintf("Check If Notification Transaction\n");
            if(isNotificationTransaction(tx))
            {
                LogPrintf("Process Notification Transaction\n");
                processNotificationTransaction(tx);
            }
            else if(isToBIP47Address(tx))
            {

                std::string toaddr = getAddressOfReceived(tx).ToString();
                LogPrintf("New Bip47 payment Recevied to address %s\n", toaddr);

                if(generateNewBip47IncomingAddress(toaddr))
                {
                   CPaymentCode pcode = getPaymentCodeInNotificationTransaction(tx);
                    saveCBIP47PaymentChannelData(pcode.toString());
                }
            }

            CWalletTx wtx(this, MakeTransactionRef(tx));

            // Get merkle branch if transaction was found in a block
            if (posInBlock != -1)
                wtx.SetMerkleBranch(pIndex, posInBlock);

            return AddToWallet(wtx, false);
        }
    }
    return false;
}

bool CWallet::AbandonTransaction(const uint256& hashTx)
{
    LOCK2(cs_main, cs_wallet);

    CWalletDB walletdb(strWalletFile, "r+");

    std::set<uint256> todo;
    std::set<uint256> done;

    // Can't mark abandoned if confirmed or in mempool
    assert(mapWallet.count(hashTx));
    CWalletTx& origtx = mapWallet[hashTx];
    if (origtx.GetDepthInMainChain() > 0 || origtx.InMempool() || origtx.InStempool()) {
        return false;
    }

    todo.insert(hashTx);

    while (!todo.empty()) {
        uint256 now = *todo.begin();
        todo.erase(now);
        done.insert(now);
        assert(mapWallet.count(now));
        CWalletTx& wtx = mapWallet[now];
        int currentconfirm = wtx.GetDepthInMainChain();
        // If the orig tx was not in block, none of its spends can be
        assert(currentconfirm <= 0);
        // if (currentconfirm < 0) {Tx and spends are already conflicted, no need to abandon} lgtm [cpp/commented-out-code]
        if (currentconfirm == 0 && !wtx.isAbandoned()) {
            // If the orig tx was not in block/mempool, none of its spends can be in mempool
            assert(!wtx.InMempool());
            assert(!wtx.InStempool());
            wtx.nIndex = -1;
            wtx.setAbandoned();
            wtx.MarkDirty();
            walletdb.WriteTx(wtx);
            NotifyTransactionChanged(this, wtx.GetHash(), CT_UPDATED);
            // Iterate over all its outputs, and mark transactions in the wallet that spend them abandoned too
            TxSpends::const_iterator iter = mapTxSpends.lower_bound(COutPoint(hashTx, 0));
            while (iter != mapTxSpends.end() && iter->first.hash == now) {
                if (!done.count(iter->second)) {
                    todo.insert(iter->second);
                }
                iter++;
            }
            // If a transaction changes 'conflicted' state, that changes the balance
            // available of the outputs it spends. So force those to be recomputed
            BOOST_FOREACH(const CTxIn& txin, wtx.tx->vin)
            {
                if (mapWallet.count(txin.prevout.hash))
                    mapWallet[txin.prevout.hash].MarkDirty();
            }
        }

        if (wtx.tx->IsZerocoinSpend()) {
            // find out coin serial number
            assert(wtx.tx->vin.size() == 1);

            const CTxIn &txin = wtx.tx->vin[0];
            CDataStream serializedCoinSpend((const char *)&*(txin.scriptSig.begin() + 4),
                                            (const char *)&*txin.scriptSig.end(),
                                            SER_NETWORK, PROTOCOL_VERSION);
            libzerocoin::CoinSpend spend(txin.nSequence >= ZC_MODULUS_V2_BASE_ID ? ZCParamsV2 : ZCParams,
                                         serializedCoinSpend);

            CBigNum serial = spend.getCoinSerialNumber();

            // mark corresponding mint as unspent
            list <CZerocoinEntry> pubCoins;
            walletdb.ListPubCoin(pubCoins);

            BOOST_FOREACH(const CZerocoinEntry &zerocoinItem, pubCoins) {
                if (zerocoinItem.serialNumber == serial) {
                    CZerocoinEntry modifiedItem = zerocoinItem;
                    modifiedItem.IsUsed = false;
                    pwalletMain->NotifyZerocoinChanged(pwalletMain, zerocoinItem.value.GetHex(),
                                                       std::string("New (") + std::to_string(zerocoinItem.denomination) + "mint)",
                                                       CT_UPDATED);
                    walletdb.WriteZerocoinEntry(modifiedItem);

                    // erase zerocoin spend entry
                    CZerocoinSpendEntry spendEntry;
                    spendEntry.coinSerial = serial;
                    walletdb.EraseCoinSpendSerialEntry(spendEntry);
                }
            }

        } else if (wtx.tx->IsSigmaSpend()) {
            // find out coin serial number
            assert(wtx.tx->vin.size() == 1);

            const CTxIn &txin = wtx.tx->vin[0];
            // NOTE(martun): +1 on the next line stands for 1 byte in which the opcode of
            // OP_SIGMASPEND is written. In zerocoin you will see +4 instead,
            // because the size of serialized spend is also written, probably in 3 bytes.
            CDataStream serializedCoinSpend((const char *)&*(txin.scriptSig.begin() + 1),
                                            (const char *)&*txin.scriptSig.end(),
                                            SER_NETWORK, PROTOCOL_VERSION);
            sigma::CoinSpend spend(sigma::Params::get_default(),
                                         serializedCoinSpend);

            Scalar serial = spend.getCoinSerialNumber();

            // mark corresponding mint as unspent
            uint256 hashSerial = primitives::GetSerialHash(serial);
            CMintMeta meta;
            if(zwallet->GetTracker().GetMetaFromSerial(hashSerial, meta)){
                meta.isUsed = false;
                zwallet->GetTracker().UpdateState(meta);

                // erase zerocoin spend entry
                CSigmaSpendEntry spendEntry;
                spendEntry.coinSerial = serial;
                walletdb.EraseCoinSpendSerialEntry(spendEntry);
            }
        }
    }

    return true;
}

void CWallet::MarkConflicted(const uint256& hashBlock, const uint256& hashTx)
{
    LOCK2(cs_main, cs_wallet);

    int conflictconfirms = 0;
    if (mapBlockIndex.count(hashBlock)) {
        CBlockIndex* pindex = mapBlockIndex[hashBlock];
        if (chainActive.Contains(pindex)) {
            conflictconfirms = -(chainActive.Height() - pindex->nHeight + 1);
        }
    }
    // If number of conflict confirms cannot be determined, this means
    // that the block is still unknown or not yet part of the main chain,
    // for example when loading the wallet during a reindex. Do nothing in that
    // case.
    if (conflictconfirms >= 0)
        return;

    // Do not flush the wallet here for performance reasons
    CWalletDB walletdb(strWalletFile, "r+", false);

    std::set<uint256> todo;
    std::set<uint256> done;

    todo.insert(hashTx);

    while (!todo.empty()) {
        uint256 now = *todo.begin();
        todo.erase(now);
        done.insert(now);
        assert(mapWallet.count(now));
        CWalletTx& wtx = mapWallet[now];
        int currentconfirm = wtx.GetDepthInMainChain();
        if (conflictconfirms < currentconfirm) {
            // Block is 'more conflicted' than current confirm; update.
            // Mark transaction as conflicted with this block.
            wtx.nIndex = -1;
            wtx.hashBlock = hashBlock;
            wtx.MarkDirty();
            walletdb.WriteTx(wtx);
            // Iterate over all its outputs, and mark transactions in the wallet that spend them conflicted too
            TxSpends::const_iterator iter = mapTxSpends.lower_bound(COutPoint(now, 0));
            while (iter != mapTxSpends.end() && iter->first.hash == now) {
                 if (!done.count(iter->second)) {
                     todo.insert(iter->second);
                 }
                 iter++;
            }
            // If a transaction changes 'conflicted' state, that changes the balance
            // available of the outputs it spends. So force those to be recomputed
            BOOST_FOREACH(const CTxIn& txin, wtx.tx->vin)
            {
                if (mapWallet.count(txin.prevout.hash))
                    mapWallet[txin.prevout.hash].MarkDirty();
            }
        }
    }
}

void CWallet::SyncTransaction(const CTransaction &tx, const CBlockIndex *pindex, int posInBlock) {
    LOCK2(cs_main, cs_wallet);

    LogPrintf("check if AddToWalletIfInvolvingMe\n");
    if (!AddToWalletIfInvolvingMe(tx, pindex, posInBlock, true)) {
        return; // Not one of ours
    }
    
    LogPrintf("Find Tx to me\n");

    // If a transaction changes 'conflicted' state, that changes the balance
    // available of the outputs it spends. So force those to be
    // recomputed, also:
    BOOST_FOREACH(const CTxIn& txin, tx.vin)
    {
        if (mapWallet.count(txin.prevout.hash))
            mapWallet[txin.prevout.hash].MarkDirty();
    }

    // Notify of wallet transaction
    GetMainSignals().WalletTransaction(tx);
}


isminetype CWallet::IsMine(const CTxIn &txin) const
{
    LOCK(cs_wallet);

    if (txin.IsZerocoinSpend()) {
        return ISMINE_NO;
    } else if (txin.IsSigmaSpend()) {
        CWalletDB db(strWalletFile);

        CDataStream serializedCoinSpend(
            std::vector<char>(txin.scriptSig.begin() + 1, txin.scriptSig.end()),
            SER_NETWORK, PROTOCOL_VERSION);

        sigma::Params* sigmaParams = sigma::Params::get_default();
        sigma::CoinSpend spend(sigmaParams, serializedCoinSpend);

        if (db.HasCoinSpendSerialEntry(spend.getCoinSerialNumber())) {
            return ISMINE_SPENDABLE;
        }
    } else if (txin.IsZerocoinRemint()) {
        CWalletDB db(strWalletFile);

        CDataStream serializedCoinRemint(
            std::vector<char>(txin.scriptSig.begin() + 1, txin.scriptSig.end()),
            SER_NETWORK, PROTOCOL_VERSION);

        sigma::CoinRemintToV3 remint(serializedCoinRemint);
        if (db.HasCoinSpendSerialEntry(remint.getSerialNumber())) {
            return ISMINE_SPENDABLE;
        }
    }
    else {
        map<uint256, CWalletTx>::const_iterator mi = mapWallet.find(txin.prevout.hash);
        if (mi != mapWallet.end())
        {
            const CWalletTx& prev = (*mi).second;
            if (txin.prevout.n < prev.tx->vout.size())
                return IsMine(prev.tx->vout[txin.prevout.n]);
        }
    }

    return ISMINE_NO;
}

// Note that this function doesn't distinguish between a 0-valued input,
// and a not-"is mine" (according to the filter) input.
CAmount CWallet::GetDebit(const CTxIn &txin, const isminefilter& filter) const
{
    LOCK(cs_wallet);

    if (txin.IsZerocoinSpend()) {
        // Reverting it to its pre-Sigma state.
        goto end;
    } else if (txin.IsSigmaSpend()) {
        if (!(filter & ISMINE_SPENDABLE)) {
            goto end;
        }

        CWalletDB db(strWalletFile);
        std::unique_ptr<sigma::CoinSpend> spend;

        try {
            std::tie(spend, std::ignore) = sigma::ParseSigmaSpend(txin);
        } catch (CBadTxIn&) {
            goto end;
        }

        if (db.HasCoinSpendSerialEntry(spend->getCoinSerialNumber())) {
            return spend->getIntDenomination();
        }
    } else if (txin.IsZerocoinRemint()) {
        return 0;
    } else {
        map<uint256, CWalletTx>::const_iterator mi = mapWallet.find(txin.prevout.hash);
        if (mi != mapWallet.end())
        {
            const CWalletTx& prev = (*mi).second;
            if (txin.prevout.n < prev.tx->vout.size())
                if (IsMine(prev.tx->vout[txin.prevout.n]) & filter)
                    return prev.tx->vout[txin.prevout.n].nValue;
        }
    }

end:
    return 0;
}

isminetype CWallet::IsMine(const CTxOut &txout) const
{
    LOCK(cs_wallet);

    if (txout.scriptPubKey.IsSigmaMint()) {
        CWalletDB db(strWalletFile);
        secp_primitives::GroupElement pub;

        try {
            pub = sigma::ParseSigmaMintScript(txout.scriptPubKey);
        } catch (std::invalid_argument&) {
            return ISMINE_NO;
        }

        return db.HasHDMint(pub) ? ISMINE_SPENDABLE : ISMINE_NO;
    } else {
        return ::IsMine(*this, txout.scriptPubKey);
    }
}

CAmount CWallet::GetCredit(const CTxOut& txout, const isminefilter& filter) const
{
    if (!MoneyRange(txout.nValue))
        throw std::runtime_error(std::string(__func__) + ": value out of range");
    return ((IsMine(txout) & filter) ? txout.nValue : 0);
}

bool CWallet::IsChange(const uint256& tx, const CTxOut &txout) const
{
    auto wtx = GetWalletTx(tx);
    if (!wtx) {
        throw std::invalid_argument("The specified transaction hash is not belong to the wallet");
    }

    return wtx->IsChange(txout);
}

CAmount CWallet::GetChange(const uint256& tx, const CTxOut &txout) const
{
    if (!MoneyRange(txout.nValue))
        throw std::runtime_error(std::string(__func__) + ": value out of range");
    return (IsChange(tx, txout) ? txout.nValue : 0);
}

bool CWallet::IsMine(const CTransaction& tx) const
{
    BOOST_FOREACH(const CTxOut& txout, tx.vout)
        if (IsMine(txout))
            return true;
    return false;
}

bool CWallet::IsFromMe(const CTransaction& tx) const
{
    return (GetDebit(tx, ISMINE_ALL) > 0);
}

CAmount CWallet::GetDebit(const CTransaction& tx, const isminefilter& filter) const
{
    CAmount nDebit = 0;
    BOOST_FOREACH(const CTxIn& txin, tx.vin)
    {
        nDebit += GetDebit(txin, filter);
        if (!MoneyRange(nDebit))
            throw std::runtime_error(std::string(__func__) + ": value out of range");
    }
    return nDebit;
}

bool CWallet::IsAllFromMe(const CTransaction& tx, const isminefilter& filter) const
{
    LOCK(cs_wallet);

    BOOST_FOREACH(const CTxIn& txin, tx.vin)
    {
        auto mi = mapWallet.find(txin.prevout.hash);
        if (mi == mapWallet.end())
            return false; // any unknown inputs can't be from us

        const CWalletTx& prev = (*mi).second;

        if (txin.prevout.n >= prev.tx->vout.size())
            return false; // invalid input!

        if (!(IsMine(prev.tx->vout[txin.prevout.n]) & filter))
            return false;
    }
    return true;
}

CAmount CWallet::GetCredit(const CTransaction& tx, const isminefilter& filter) const
{
    CAmount nCredit = 0;
    BOOST_FOREACH(const CTxOut& txout, tx.vout)
    {
        nCredit += GetCredit(txout, filter);
        if (!MoneyRange(nCredit))
            throw std::runtime_error(std::string(__func__) + ": value out of range");
    }
    return nCredit;
}

CAmount CWallet::GetChange(const CTransaction& tx) const
{
    CAmount nChange = 0;
    BOOST_FOREACH(const CTxOut& txout, tx.vout)
    {
        nChange += GetChange(tx.GetHash(), txout);
        if (!MoneyRange(nChange))
            throw std::runtime_error(std::string(__func__) + ": value out of range");
    }
    return nChange;
}

CPubKey CWallet::GenerateNewHDMasterKey()
{
    CKey key;
    key.MakeNewKey(true);

    int64_t nCreationTime = GetTime();
    CKeyMetadata metadata(nCreationTime);

    // calculate the pubkey
    CPubKey pubkey = key.GetPubKey();
    assert(key.VerifyPubKey(pubkey));

    // set the hd keypath to "m" -> Master, refers the masterkeyid to itself
    metadata.hdKeypath     = "m";
    metadata.hdMasterKeyID = pubkey.GetID();

    {
        LOCK(cs_wallet);

        // mem store the metadata
        mapKeyMetadata[pubkey.GetID()] = metadata;

        // write the key&metadata to the database
        if (!AddKeyPubKey(key, pubkey))
            throw std::runtime_error(std::string(__func__) + ": AddKeyPubKey failed");
    }

    return pubkey;
}

void CWallet::GenerateNewMnemonic()
{
    CHDChain newHdChain;
    MnemonicContainer mnContainer;

    std::string strSeed = GetArg("-hdseed", "not hex");

    bool isHDSeedSet = strSeed != "not hex";

    if(isHDSeedSet && IsHex(strSeed)) {
        std::vector<unsigned char> seed = ParseHex(strSeed);
        if (!mnContainer.SetSeed(SecureVector(seed.begin(), seed.end())))
            throw std::runtime_error(std::string(__func__) + ": SetSeed failed");
        newHdChain.masterKeyID = CKeyID(Hash160(seed.begin(), seed.end()));
    }
    else {
        LogPrintf("CWallet::GenerateNewMnemonic -- Generating new MnemonicContainer\n");

        std::string mnemonic = GetArg("-mnemonic", "");
        std::string mnemonicPassphrase = GetArg("-mnemonicpassphrase", "");

        //remove trailing string identifiers
        boost::algorithm::trim_if(mnemonic, [](char c){return c=='\"' || c=='\'';});
        boost::algorithm::trim_if(mnemonicPassphrase, [](char c){return c=='\"' || c=='\'';});

        //Use 24 words by default;
        bool use12Words = GetBoolArg("-use12", false);
        mnContainer.Set12Words(use12Words);

        SecureString secureMnemonic(mnemonic.begin(), mnemonic.end());
        SecureString securePassphrase(mnemonicPassphrase.begin(), mnemonicPassphrase.end());

        if (!mnContainer.SetMnemonic(secureMnemonic, securePassphrase))
            throw std::runtime_error(std::string(__func__) + ": SetMnemonic failed");
        newHdChain.masterKeyID = CKeyID(Hash160(mnContainer.seed.begin(), mnContainer.seed.end()));
    }

    if (!SetHDChain(newHdChain, false))
        throw std::runtime_error(std::string(__func__) + ": SetHDChain failed");

    if (!SetMnemonicContainer(mnContainer, false))
        throw std::runtime_error(std::string(__func__) + ": SetMnemonicContainer failed");
}

bool CWallet::SetHDMasterKey(const CPubKey &pubkey, const int cHDChainVersion) {
    LOCK(cs_wallet);

    // ensure this wallet.dat can only be opened by clients supporting HD
    SetMinVersion(FEATURE_HD);

    // store the keyid (hash160) together with
    // the child index counter in the database
    // as a hdchain object
    CHDChain newHdChain;
    newHdChain.nVersion = cHDChainVersion;
    newHdChain.masterKeyID = pubkey.GetID();
    SetHDChain(newHdChain, false);

    return true;
}

bool CWallet::SetHDChain(const CHDChain &chain, bool memonly, bool& upgradeChain, bool genNewKeyPool)
{
    LOCK(cs_wallet);
    upgradeChain = (chain.nVersion==CHDChain::VERSION_BASIC);
    if (upgradeChain && !IsLocked()) { // Upgrade HDChain to latest version
        CHDChain newChain;
        newChain.masterKeyID = chain.masterKeyID;
        newChain.nVersion = CHDChain::VERSION_WITH_BIP44; // old versions cannot use mnemonic
        // whether to generate the keypool now (conditional as leads to DB deadlock if loading DB simultaneously)
        if (genNewKeyPool)
            NewKeyPool();
        if (!memonly && !CWalletDB(strWalletFile).WriteHDChain(newChain))
            throw runtime_error(std::string(__func__) + ": writing chain failed");
        hdChain = newChain;
    }
    else {
        if (!memonly && !CWalletDB(strWalletFile).WriteHDChain(chain))
            throw runtime_error(std::string(__func__) + ": writing chain failed");
        hdChain = chain;
    }

    return true;
}

bool CWallet::IsHDEnabled()
{
    return !hdChain.masterKeyID.IsNull();
}

// Bip47Wallet functions

void CWallet::loadBip47Wallet(CExtKey masterExtKey) // lgtm [cpp/large-parameter]
{
    LogPrintf("Bip47Wallet Loading....\n");
    
    CWalletDB bip47walletdb(bip47WalletFile, "cr+");
    
    bip47walletdb.ListCBIP47PaymentChannel(this->m_Bip47channels);
    
    LogPrintf("Loaded m_Bip47channels count = %d\n", m_Bip47channels.size());
    
    deriveCBIP47Accounts(masterExtKey);
    CBitcoinAddress notificationAddress = getBIP47Account(0).getNotificationAddress();
    CScript notificationScript = GetScriptForDestination(notificationAddress.Get());
    if (!HaveWatchOnly(notificationScript))
    {
        AddWatchOnly(notificationScript);
    }

}
std::string CWallet::makeNotificationTransaction(std::string paymentCode) // Make Notification Transaction
{
    CBIP47Account toCBIP47Account(paymentCode);
    CAmount ntValue = CENT / 2;
    CBitcoinAddress ntAddress = toCBIP47Account.getNotificationAddress();
    LogPrintf("Bip47Wallet getNotificationAddress: %s\n", ntAddress.ToString().c_str());

    // Wallet comments
    CWalletTx wtx;

    wtx.mapValue["comment"] = "notification_transaction";


    CScript scriptPubKey = GetScriptForDestination(ntAddress.Get());
    // Create and send the transaction
    CReserveKey reservekey(pwalletMain);
    LogPrintf("Bip47Wallet get reservekey\n");
    CAmount nFeeRequired;
    std::string strError;
    vector<CRecipient> vecSend;
    int nChangePosRet = -1;
    CRecipient recipient = {scriptPubKey, ntValue, false};
    vecSend.push_back(recipient);
    try
    {
        LogPrintf("Make general transaction template to notification address\n");
        if(!CreateTransaction(vecSend, wtx, reservekey, nFeeRequired, nChangePosRet, strError)) {
            LogPrintf("Bip47Wallet Error CreateTransaction 1 %s\n", strError);
            throw std::runtime_error(std::string("Bip47Wallet Error CreateTransaction 1 ") + strError );
        }

        if ( wtx.tx->vin.size() == 0 ) {
            LogPrintf("Bip47Wallet Error CreateTransaction wtx.vin.size = 0\n");
            throw std::runtime_error("Bip47Wallet Error CreateTransaction wtx.vin.size = 0\n");
        }

        CPubKey designatedPubKey;
        CKey privKey;
        vector<unsigned char> pubKeyBytes;
        if (!CBIP47Util::getScriptSigPubkey(wtx.tx->vin[0], pubKeyBytes))
        {
            throw std::runtime_error("Bip47UtilesCPaymentCode ScriptSig GetPubkey error\n");
        }
        else
        {
            designatedPubKey.Set(pubKeyBytes.begin(), pubKeyBytes.end());
            LogPrintf("ScriptSigPubKey Hash %s\n", designatedPubKey.GetHash().GetHex());

        }
        GetKey(designatedPubKey.GetID(), privKey);


        CPubKey pubkey = toCBIP47Account.getNotificationKey().pubkey;
        vector<unsigned char> dataPriv(privKey.size());
        vector<unsigned char> dataPub(pubkey.size());

        CBIP47Util::arraycopy(privKey.begin(), 0, dataPriv, 0, privKey.size());
        CBIP47Util::arraycopy(pubkey.begin(), 0, dataPub, 0, pubkey.size());

        LogPrintf("Generate Secret Point\n"); 
        SecretPoint secretPoint(dataPriv, dataPub); // Generate Secret Point

        vector<unsigned char> outpoint(wtx.tx->vin[0].prevout.hash.begin(), wtx.tx->vin[0].prevout.hash.end());

        LogPrintf("output: %s\n", wtx.tx->vin[0].prevout.hash.GetHex());
        uint256 secretPBytes(secretPoint.ECDHSecretAsBytes());
        LogPrintf("secretPoint: %s\n", secretPBytes.GetHex());


        LogPrintf("Get Mask from payment code\n"); //Masking Protections for Secret Point
        vector<unsigned char> mask = CPaymentCode::getMask(secretPoint.ECDHSecretAsBytes(), outpoint);

        LogPrintf("Get op_return bytes via blind\n");
        vector<unsigned char> op_return = CPaymentCode::blind(m_CBIP47Accounts[0].getPaymentCode().getPayload(), mask);

        CScript op_returnScriptPubKey = CScript() << OP_RETURN << op_return;
        CRecipient pcodeBlind = {op_returnScriptPubKey, 0, false};
        LogPrintf("Add Blind Code to vecSend\n");
        vecSend.push_back(pcodeBlind);

        if(!CreateTransaction(vecSend, wtx, reservekey, nFeeRequired, nChangePosRet, strError)) {
            LogPrintf("Bip47Wallet Error CreateTransaction 2\n");
            throw std::runtime_error(std::string("Bip47Wallet:error ").append(strError));
        }
        if (!CBIP47Util::getScriptSigPubkey(wtx.tx->vin[0], pubKeyBytes))
        {
            throw std::runtime_error("Bip47UtilesCPaymentCode ScriptSig GetPubkey error\n");
        }
        else
        {
            designatedPubKey.Set(pubKeyBytes.begin(), pubKeyBytes.end());
            LogPrintf("ScriptSigPubKey Hash %s\n", designatedPubKey.GetHash().GetHex());
            if(!privKey.VerifyPubKey(designatedPubKey))
            {
                throw std::runtime_error("Bip47UtilesCPaymentCode ScriptSig designatedPubKey cannot be verified \n");
            }

        }
        CValidationState state;
        if(!CommitTransaction(wtx, reservekey, g_connman.get(), state)) {
            LogPrintf("Bip47Wallet Error CommitTransaction\n");
            throw std::runtime_error(std::string("Bip47Wallet:error ").append(strError));
        }
        return wtx.GetHash().GetHex();
    }
    catch(const std::exception& e)
    {
        LogPrintf("Bip47Wallet:error %s\n", e.what());
        throw std::runtime_error(std::string("Bip47Wallet:error ").append(e.what()));
    }
}

bool CWallet::isNotificationTransaction(CTransaction tx) // lgtm [cpp/large-parameter]
{
    if(!pcodeEnabled)
    {
        return false;
    }
    if (!IsMine(tx))
    {
        return false;
    }
    if (!tx.IsPaymentCode())
    {
        return false;
    }
    LogPrintf("getAddress Of Recevied\n");
    CBitcoinAddress addr = getAddressOfReceived(tx);
    LogPrintf("Address is %s\n", addr.ToString());
    if (getNotificationAddress().compare(addr.ToString()) == 0)
    {
        return true;
    }
    return false;
}

bool CWallet::isNotificationTransactionSent(string pcodestr)
{
    CPaymentCode pcode(pcodestr);
    if(!pcode.isValid())
        return false;
    if(m_Bip47channels.count(pcodestr) > 0)
    {
        CBIP47PaymentChannel* pchannel = getPaymentChannelFromPaymentCode(pcodestr);
        return pchannel->isNotificationTransactionSent();
    }
    return false;
    
}

//@todo
bool CWallet::isToBIP47Address(CTransaction tx) // lgtm [cpp/large-parameter]
{

    CBitcoinAddress incomingAddr = getAddressOfReceived(tx);

    return false;
}
bool CWallet::generateBip47SeedMaster(vector<unsigned char> &seedmaster)
{
    if(IsLocked())
        return false;

    CKey key;
    key.MakeNewKey(true);
    
    // calculate the pubkey
    CPubKey pubkey = key.GetPubKey();
    assert(key.VerifyPubKey(pubkey));
    
    LOCK(cs_wallet);
    if (!AddKeyPubKey(key, pubkey))
            throw std::runtime_error(std::string(__func__) + ": AddKeyPubKey failed");
    
    seedmaster.insert(seedmaster.begin(), key.begin(), key.end());
    
    return true;
}

bool CWallet::saveBip47SeedMaster(vector<unsigned char> seedmaster)
{
    CWalletDB walletdb(bip47WalletFile, "cr+", true);
    return walletdb.WriteBip47SeedMaster(seedmaster);
}


bool CWallet::loadBip47SeedMaster(vector<unsigned char>& seedmaster)
{
    CWalletDB walletdb(bip47WalletFile, "cr+", true);
    return walletdb.ReadBip47SeedMaster(seedmaster);
}


CPaymentCode CWallet::getPaymentCodeInNotificationTransaction(CTransaction tx) // lgtm [cpp/large-parameter]
{
    CPaymentCode paymentCode;
    CKey notificationPKey = m_CBIP47Accounts[0].getNotificationPrivKey().key;
    vector<unsigned char> prvKeyBytes(notificationPKey.begin(), notificationPKey.end());
    LogPrintf("The privkey Size is %d\n", prvKeyBytes.size());
    if(!CBIP47Util::getPaymentCodeInNotificationTransaction(prvKeyBytes, tx, paymentCode))

    {
        LogPrintf("Failed to Get PaymentCode in notification Transaction\n");
    }
    return paymentCode;
}

CBitcoinAddress CWallet::getAddressOfReceived(CTransaction tx)

{
    isminefilter filter = ISMINE_ALL; // surpress false alarm on filter use lgtm [cpp/unused-local-variable]
    for (int i = 0; i < tx.vout.size(); i++) {
        try
        {
            if(tx.vout[i].scriptPubKey.IsPayToPublicKeyHash()) {
                CTxDestination address;
                if(ExtractDestination(tx.vout[i].scriptPubKey, address)) {
                    isminefilter mine = ::IsMine(*this, address);
                    if(mine & ISMINE_ALL) {
                        return CBitcoinAddress(address);
                    }
                }
            }
        }
        catch(const std::exception& e)
        {
            std::cerr << e.what() << '\n';
        }
    }
    return CBitcoinAddress();
}

CBitcoinAddress CWallet::getAddressOfSent(CTransaction tx)
{
    for (int i = 0; i < (int)tx.vout.size(); i++) {
        try
        {
            if(tx.vout[i].scriptPubKey.IsPayToPublicKeyHash()) {
                CTxDestination address;
                if(ExtractDestination(tx.vout[i].scriptPubKey, address)) {
                    isminefilter mine = ::IsMine(*this, address);
                    if(!(mine & ISMINE_ALL)) {
                        return CBitcoinAddress(address);
                    }
                }
            }
        }
        catch(const std::exception& e)
        {
            std::cerr << e.what() << '\n';
        }
    }
    return CBitcoinAddress();
}

bool CWallet::savePaymentCode(CPaymentCode from_pcode)
{
    if(m_Bip47channels.count(from_pcode.toString()) > 0)
    {
        map<string, CBIP47PaymentChannel>::iterator mi = m_Bip47channels.find(from_pcode.toString());
        if(mi != m_Bip47channels.end())
        {
            LogPrintf("Existing PaymentCode In Bip47Channels\n");
            CBIP47PaymentChannel *paymentChannel = &(mi->second);
            if(paymentChannel->getIncomingAddresses().size() != 0)
            {
                LogPrintf("Incomming Addresses Already Exist\n");
                return false;
            }
            else
            {
                LogPrintf("Generate Keys in PaymentChannel\n");
                paymentChannel->generateKeys(this);
                return true;
            }
        }
    }

    try {
        LogPrintf("Generate PaymentChannel from PaymentCode\n");
        CBIP47PaymentChannel paymentChannel(from_pcode.toString());
        paymentChannel.generateKeys(this);
        LogPrintf("Insert Bip47Channels New Pair\n");
        m_Bip47channels.insert(make_pair(from_pcode.toString(),paymentChannel));
        return true;
    } catch (std::exception &e) {
        LogPrintf("exception while creating PaymentChannel %s\n", e.what());
        return false;
    }

    return true;
}

CBIP47Account CWallet::getBIP47Account(int i)
{
    return m_CBIP47Accounts[i];
}

string CWallet::getNotificationAddress()
{
    return getBIP47Account(0).getNotificationAddress().ToString();
}

string CWallet::getPaymentCode()
{
    return getBIP47Account(0).getStringPaymentCode();
}

std::string CWallet::getPaymentCodeForAddress(std::string address)
{
    std::map<string, CBIP47PaymentChannel>::iterator m_it = m_Bip47channels.begin();
    while(m_it != m_Bip47channels.end())
    {
        std::vector<CBIP47Address> income_addresses = m_it->second.getIncomingAddresses();
        std::vector<CBIP47Address>::iterator l_it = income_addresses.begin();
        while(l_it != income_addresses.end())
        {
            if(l_it->getAddress().compare(address) == 0)
                return m_it->second.getPaymentCode();
        }
    }
    
    return "";
}

void CWallet::deriveCBIP47Accounts(vector<unsigned char> hd_seed)
{
    CExtKey masterKey;             //bip47 master key
    CExtKey purposeKey;            //key at m/47'
    CExtKey coinTypeKey;           //key at m/47'/<1/136>' (Testnet or Zcoin Coin Type respectively, according to SLIP-0047)
    // CExtKey identityKey;           //key identity
    // CExtKey childKey;              // index

    masterKey.SetMaster(&hd_seed[0], hd_seed.size());
    masterKey.Derive(purposeKey, BIP47_INDEX | BIP32_HARDENED_KEY_LIMIT);
    purposeKey.Derive(coinTypeKey, 0 | BIP32_HARDENED_KEY_LIMIT);
    CBIP47Account bip47Account(coinTypeKey, 0);

    m_CBIP47Accounts.clear();
    m_CBIP47Accounts.push_back(bip47Account);
}



void CWallet::deriveCBIP47Accounts(CExtKey masterKey) // lgtm [cpp/large-parameter]
{
    LogPrintf("Dervie CBIP47Accounts\n");
    CExtKey purposeKey;            //key at m/47'
    CExtKey coinTypeKey;           //key at m/47'/<1/136>' (Testnet or Zcoin Coin Type respectively, according to SLIP-0047)

    masterKey.Derive(purposeKey, BIP47_INDEX | BIP32_HARDENED_KEY_LIMIT);
    
    LogPrintf("Derive Purpose Key Done\n");
    
    purposeKey.Derive(coinTypeKey, 0 | BIP32_HARDENED_KEY_LIMIT);
    LogPrintf("Derive CoinTypeKey Done\n");
    CBIP47Account bip47Account(coinTypeKey, 0);
    LogPrintf("Bip47 Account Created Done\n");

    m_CBIP47Accounts.clear();
    m_CBIP47Accounts.push_back(bip47Account);
    LogPrintf("Dervie CBIP47Accounts Done\n");
}

void CWallet::saveCBIP47PaymentChannelData(string pchannelId)
{
    try {
        CWalletDB walletdb(bip47WalletFile, "r+", false);
        std::map<string, CBIP47PaymentChannel>::iterator it = m_Bip47channels.find(pchannelId);
        if(it != m_Bip47channels.end())
        {
            LogPrintf("Save PaymentChannel %s\n", pchannelId);
            if(walletdb.WriteCBIP47PaymentChannel(it->second, pchannelId))
            {
                LogPrintf("Save Bip47 PaymentChannel Success\n");
            }
            else
            {
                LogPrintf("Error Bip47 PaymentChannel Write\n");
            }
        }
        else
        {
            LogPrintf("Cannot find PaymentChannel %s in Wallet\n", pchannelId);
        }


    } catch(std::exception &e) {
        LogPrintf("Error %s\n", e.what());
    }
}

bool CWallet::addToCBIP47PaymentChannel(CBIP47PaymentChannel paymentChannel)
{
    if (m_Bip47channels.count(paymentChannel.getPaymentCode()) > 0)
    {
        std::map<string, CBIP47PaymentChannel>::iterator it = m_Bip47channels.find(paymentChannel.getPaymentCode());
        it->second.setLabel(paymentChannel.getLabel());
        return false;
    }

    m_Bip47channels.insert(make_pair(paymentChannel.getPaymentCode(), paymentChannel));
    return true;

}

bool CWallet::AddPCodeNotificationData(const std::string &rpcodestr, const std::string &key, const std::string &value)
{
    return CWalletDB(bip47WalletFile).WritePcodeNotificationData(rpcodestr, key, value);
}

bool CWallet::ErasePCodeNotificationData(const std::string &rpcodestr, const std::string &key) {
    return CWalletDB(bip47WalletFile).ErasePcodeNotificationData(rpcodestr, key);
}

bool CWallet::loadPCodeNotificationTransactions(std::vector<std::string>& vPCodeNotificationTransactions)
{
    return CWalletDB(bip47WalletFile).loadPCodeNotificationTransactions(vPCodeNotificationTransactions);
}

bool CWallet::generateNewBip47IncomingAddress(string address)
{
    std::string pcodestr = getPaymentCodeForAddress(address);
    CBIP47PaymentChannel* pchannel = getPaymentChannelFromPaymentCode(pcodestr);
    std::vector<CBIP47Address> income_addresses = pchannel->getIncomingAddresses();
    std::vector<CBIP47Address>::iterator l_it = income_addresses.begin();
    while(l_it != income_addresses.end()) 
    {
        if(l_it->getAddress().compare(address)) 
        {
            continue;
        }
        if(l_it->isSeen())
        {
            return false;
        }
        CPaymentCode pcode(pcodestr);
        int nextIndex = pchannel->getCurrentIncomingIndex() + 1;
        CKey nkey = CBIP47Util::getReceiveAddress(this, pcode, nextIndex).getReceiveECKey();
        CPubKey npkey = nkey.GetPubKey();
        CBitcoinAddress newaddr(npkey.GetID());
        pchannel->addNewIncomingAddress(newaddr.ToString(), nextIndex);
        l_it->setSeen(true);
        return true;
    }
    
    return false;
}

CBIP47PaymentChannel* CWallet::getPaymentChannelFromPaymentCode(std::string pcodestr)
{
    if (m_Bip47channels.count(pcodestr) > 0)
    {
        LogPrintf("Found Pcode %s in Bip47Channels\n", pcodestr);
        std::map<string, CBIP47PaymentChannel>::iterator it = m_Bip47channels.find(pcodestr);
        return &it->second;
    }
    else
    {
        LogPrintf("Not Found Found Pcode %s in Bip47Channels\n", pcodestr);
        std::pair<std::map<string, CBIP47PaymentChannel>::iterator, bool> ret;
        ret = m_Bip47channels.insert(make_pair(pcodestr, CBIP47PaymentChannel(pcodestr)));
        if(ret.second == false)
        {
            LogPrintf("Insert NewCPaymentCode to Bip47Channels false");
        }
        return &ret.first->second;
    }
}

bool CWallet::setBip47ChannelLabel(std::string pcodestr, std::string label)
{
    CBIP47PaymentChannel* pchannel = getPaymentChannelFromPaymentCode(pcodestr);
    pchannel->setLabel(label);
    saveCBIP47PaymentChannelData(pcodestr); // lgtm [cpp/missing-return]
}

void CWallet::processNotificationTransaction(CTransaction tx) // lgtm [cpp/large-parameter] 
{
   CPaymentCode from_pcode = getPaymentCodeInNotificationTransaction (tx);
    if(from_pcode.isValid())
    {
        bool needsSaving = savePaymentCode(from_pcode);
        if(needsSaving)
        {
            saveCBIP47PaymentChannelData(from_pcode.toString());
            LogPrintf("NotifyPaymentCodeTx\n");
            NotifyPaymentCodeTx();
        }
    }
    else
    {
        LogPrintf("Error decoding Payment Code in Tx\n");
    }
    
}

std::string CWallet::getCurrentOutgoingAddress(CBIP47PaymentChannel paymentChannel)
{
    CPaymentCode payment_to(paymentChannel.getPaymentCode());
    CPaymentAddress paddr = CBIP47Util::getSendAddress(this, payment_to, paymentChannel.getCurrentOutgoingIndex());
    CPubKey outgoingKey = paddr.getSendECKey();
    CBitcoinAddress outAddress(outgoingKey.GetID());
    return outAddress.ToString();
}

bool CWallet::importKey(CKey imKey, bool fRescan)
{
    if(!imKey.IsValid()) {
        LogPrintf("Import Key Invalied Error\n");
        return false;
    }

    CPubKey pubkey = imKey.GetPubKey();
    assert(imKey.VerifyPubKey(pubkey));
    
    if(IsLocked())
    {
        if(m_Bip47PendingKeys.empty())
        {
            m_Bip47PendingPStarIndex = chainActive.Height() - 2;
        }
        m_Bip47PendingKeys.push_back(imKey);
        return false;
    }
    
    CKeyID vchAddress = pubkey.GetID();
    {
        MarkDirty();
        SetAddressBook(vchAddress, "Bip47Receive", "receive");

        if(HaveKey(vchAddress))
        {
            LogPrintf("Key Already Imported!\n");
            return false;
        }

        mapKeyMetadata[vchAddress].nCreateTime = 1;
        if(!AddKeyPubKey(imKey, pubkey))
        {
            LogPrintf("AddKeyPubKey error while importkey\n");
            return false;
        }
        nTimeFirstKey = 1;
        if(fRescan) {
            ScanForWalletTransactions(chainActive.Genesis(), true);
        }

    }
    return true;

}

bool CWallet::importBip47PendingKeys()
{
    if(IsLocked())
        return false;
    for(int i = 0; i < (int)m_Bip47PendingKeys.size(); i++)
    {
        importKey(m_Bip47PendingKeys[i]);
    }
    m_Bip47PendingKeys.clear();
    ScanForWalletTransactions(chainActive[m_Bip47PendingPStarIndex], true);
    return true;
}


CBitcoinAddress CWallet::getAddressOfKey ( CPubKey pkey ) { // lgtm [cpp/large-parameter]

    CBitcoinAddress address(pkey.GetID());
    return address;
}

// End Bip47 Wallet Functions

bool CWallet::SetMnemonicContainer(const MnemonicContainer& mnContainer, bool memonly) {
    if (!memonly && !CWalletDB(strWalletFile).WriteMnemonic(mnContainer))
        throw runtime_error(std::string(__func__) + ": writing chain failed");
    mnemonicContainer = mnContainer;
    return true;
}

bool CWallet::EncryptMnemonicContainer(const CKeyingMaterial& vMasterKeyIn)
{
    if (!IsCrypted())
        return false;

    if (mnemonicContainer.IsCrypted())
        return true;

    uint256 id = uint256S(hdChain.masterKeyID.GetHex());

    std::vector<unsigned char> cryptedSeed;
    if (!EncryptMnemonicSecret(vMasterKeyIn, mnemonicContainer.GetSeed(), id, cryptedSeed))
        return false;
    SecureVector secureCryptedSeed(cryptedSeed.begin(), cryptedSeed.end());
    if (!mnemonicContainer.SetSeed(secureCryptedSeed))
        return false;

    SecureString mnemonic;
    if (mnemonicContainer.GetMnemonic(mnemonic)) {
        std::vector<unsigned char> cryptedMnemonic;
        SecureVector vectorMnemonic(mnemonic.begin(), mnemonic.end());

        if ((!mnemonic.empty() && !EncryptMnemonicSecret(vMasterKeyIn, vectorMnemonic, id, cryptedMnemonic)))
            return false;

        SecureVector secureCryptedMnemonic(cryptedMnemonic.begin(), cryptedMnemonic.end());
        if (!mnemonicContainer.SetMnemonic(secureCryptedMnemonic))
            return false;
    }

    mnemonicContainer.SetCrypted(true);

    return true;
}

bool CWallet::DecryptMnemonicContainer(MnemonicContainer& mnContainer)
{
    if (!IsCrypted())
        return true;

    if (!mnemonicContainer.IsCrypted())
        return false;

    uint256 id = uint256S(hdChain.masterKeyID.GetHex());

    SecureVector seed;
    SecureVector cryptedSeed = mnemonicContainer.GetSeed();
    std::vector<unsigned char> vCryptedSeed(cryptedSeed.begin(), cryptedSeed.end());
    if (!DecryptMnemonicSecret(vCryptedSeed, id, seed))
        return false;

    mnContainer = mnemonicContainer;
    if (!mnContainer.SetSeed(seed))
        return false;

    SecureString cryptedMnemonic;

    if (mnemonicContainer.GetMnemonic(cryptedMnemonic)) {
        SecureVector vectorMnemonic;

        std::vector<unsigned char> CryptedMnemonic(cryptedMnemonic.begin(), cryptedMnemonic.end());
        if (!CryptedMnemonic.empty() && !DecryptMnemonicSecret(CryptedMnemonic, id, vectorMnemonic))
            return false;

        if (!mnContainer.SetMnemonic(vectorMnemonic))
            return false;
    }

    mnContainer.SetCrypted(false);

    return true;
}

int64_t CWalletTx::GetTxTime() const {
    int64_t n = nTimeSmart;
    return n ? n : nTimeReceived;
}

int CWalletTx::GetRequestCount() const
{
    // Returns -1 if it wasn't being tracked
    int nRequests = -1;
    {
        LOCK(pwallet->cs_wallet);
        if (IsCoinBase())
        {
            // Generated block
            if (!hashUnset())
            {
                map<uint256, int>::const_iterator mi = pwallet->mapRequestCount.find(hashBlock);
                if (mi != pwallet->mapRequestCount.end())
                    nRequests = (*mi).second;
            }
        }
        else
        {
            // Did anyone request this transaction?
            map<uint256, int>::const_iterator mi = pwallet->mapRequestCount.find(GetHash());
            if (mi != pwallet->mapRequestCount.end())
            {
                nRequests = (*mi).second;

                // How about the block it's in?
                if (nRequests == 0 && !hashUnset())
                {
                    map<uint256, int>::const_iterator _mi = pwallet->mapRequestCount.find(hashBlock);
                    if (_mi != pwallet->mapRequestCount.end())
                        nRequests = (*_mi).second;
                    else
                        nRequests = 1; // If it's in someone else's block it must have got out
                }
            }
        }
    }
    return nRequests;
}


void CWalletTx::GetAPIAmounts(list <COutputEntry> &listReceived,
                           list <COutputEntry> &listSent, CAmount &nFee, string &strSentAccount,
                           const isminefilter &filter, bool ignoreChange) const {
    nFee = 0;
    listReceived.clear();
    listSent.clear();
    strSentAccount = strFromAccount;

    bool fromMe = false;
    const CWalletTx * storedTx = pwalletMain->GetWalletTx(this->GetHash());
    if(!(storedTx==NULL))
        fromMe = storedTx->fFromMe;

    // Compute fee:
    CAmount nDebit = GetDebit(filter);
    if (nDebit > 0) // debit>0 means we signed/sent this transaction
    {
        CAmount nValueOut = tx->GetValueOut();
        nFee = nDebit - nValueOut;
    }

    // Sent/received.
    for (unsigned int i = 0; i < tx->vout.size(); ++i) {
        const CTxOut &txout = tx->vout[i];
        isminetype fIsMine = pwallet->IsMine(txout);
        // Only need to handle txouts if AT LEAST one of these is true:
        //   1) they debit from us (sent)
        //   2) the output is to us (received)

        if(!tx->IsSigmaSpend() && !tx->IsZerocoinSpend()){
            if (nDebit > 0) {
                // Don't report 'change' txouts
                if (ignoreChange && IsChange(static_cast<uint32_t>(i))) {
                    continue;
                }
            } else if (!(fIsMine & filter)){
                continue;
            }
        }

        // In either case, we need to get the destination address
        CTxDestination address;

        if (txout.scriptPubKey.IsSigmaMint() || txout.scriptPubKey.IsZerocoinMint()) {
            address = CNoDestination();
        } else if (!ExtractDestination(txout.scriptPubKey, address) && !txout.scriptPubKey.IsUnspendable()) {
            LogPrintf("CWalletTx::GetAmounts: Unknown transaction type found, txid %s\n",
                      this->GetHash().ToString());
            address = CNoDestination();
        }

        COutputEntry output = {address, txout.nValue, (int) i};

        /// If we are debited by the transaction, add the output as a "sent" entry
        if (nDebit > 0 || ((tx->IsSigmaSpend() || tx->IsZerocoinSpend()) && fromMe)){
            listSent.push_back(output);
        }

        // If we are receiving the output, add it as a "received" entry
        if (fIsMine & filter)
            listReceived.push_back(output);
    }

}

void CWalletTx::GetAmounts(list <COutputEntry> &listReceived,
                           list <COutputEntry> &listSent, CAmount &nFee, string &strSentAccount,
                           const isminefilter &filter) const {
    nFee = 0;
    listReceived.clear();
    listSent.clear();
    strSentAccount = strFromAccount;

    // Compute fee:
    CAmount nDebit = GetDebit(filter);
    if (nDebit > 0) // debit>0 means we signed/sent this transaction
    {
        CAmount nValueOut = tx->GetValueOut();
        nFee = nDebit - nValueOut;
    }

    // Sent/received.
    for (unsigned int i = 0; i < tx->vout.size(); ++i) {
        const CTxOut &txout = tx->vout[i];
        isminetype fIsMine = pwallet->IsMine(txout);
        // Only need to handle txouts if AT LEAST one of these is true:
        //   1) they debit from us (sent)
        //   2) the output is to us (received)
        if (nDebit > 0) {
            // Don't report 'change' txouts
            if (IsChange(static_cast<uint32_t>(i)))
                continue;
        } else if (!(fIsMine & filter))
            continue;

        // In either case, we need to get the destination address
        CTxDestination address;

        if (txout.scriptPubKey.IsZerocoinMint() || txout.scriptPubKey.IsSigmaMint()) {
            address = CNoDestination();
        } else if (!ExtractDestination(txout.scriptPubKey, address) && !txout.scriptPubKey.IsUnspendable()) {
            LogPrintf("CWalletTx::GetAmounts: Unknown transaction type found, txid %s\n",
                      this->GetHash().ToString());
            address = CNoDestination();
        }

        COutputEntry output = {address, txout.nValue, (int) i};

        // If we are debited by the transaction, add the output as a "sent" entry
        if (nDebit > 0)
            listSent.push_back(output);

        // If we are receiving the output, add it as a "received" entry
        if (fIsMine & filter)
            listReceived.push_back(output);
    }

}

void CWalletTx::GetAccountAmounts(const string& strAccount, CAmount& nReceived,
                                  CAmount& nSent, CAmount& nFee, const isminefilter& filter) const
{
    nReceived = nSent = nFee = 0;

    CAmount allFee;
    string strSentAccount;
    list<COutputEntry> listReceived;
    list<COutputEntry> listSent;
    GetAmounts(listReceived, listSent, allFee, strSentAccount, filter);

    if (strAccount == strSentAccount)
    {
        BOOST_FOREACH(const COutputEntry& s, listSent)
            nSent += s.amount;
        nFee = allFee;
    }
    {
        LOCK(pwallet->cs_wallet);
        BOOST_FOREACH(const COutputEntry& r, listReceived)
        {
            if (pwallet->mapAddressBook.count(r.destination))
            {
                map<CTxDestination, CAddressBookData>::const_iterator mi = pwallet->mapAddressBook.find(r.destination);
                if (mi != pwallet->mapAddressBook.end() && (*mi).second.name == strAccount)
                    nReceived += r.amount;
            }
            else if (strAccount.empty())
            {
                nReceived += r.amount;
            }
        }
    }
}

/**
 * Scan the block chain (starting in pindexStart) for transactions
 * from or to us. If fUpdate is true, found transactions that already
 * exist in the wallet will be updated.
 *
 * Returns pointer to the first block in the last contiguous range that was
 * successfully scanned.
 *
 */
CBlockIndex* CWallet::ScanForWalletTransactions(CBlockIndex* pindexStart, bool fUpdate, bool fRecoverMnemonic)
{
    CBlockIndex* ret = nullptr;
    int64_t nNow = GetTime();
    const CChainParams& chainParams = Params();
    fRescanning = true;

    CBlockIndex* pindex = pindexStart;
    {
        LOCK2(cs_main, cs_wallet);
        LogPrintf("2Rescanning last\n");
        // no need to read and scan block, if block was created before
        // our wallet birthday (as adjusted for block time variability)
        // if you are recovering wallet with mnemonics start rescan from block when mnemonics implemented in Zcoin
        if (fRecoverMnemonic) {
            pindex = chainActive[chainParams.GetConsensus().nMnemonicBlock];
            if (pindex == NULL)
                pindex = chainActive.Tip();
        } else
            while (pindex && nTimeFirstKey && (pindex->GetBlockTime() < (nTimeFirstKey - 7200)))
                pindex = chainActive.Next(pindex);

        ShowProgress(_("Rescanning..."), 0); // show rescan progress in GUI as dialog or on splashscreen, if -rescan on startup
        double dProgressStart = GuessVerificationProgress(chainParams.TxData(), pindex);
        double dProgressTip = GuessVerificationProgress(chainParams.TxData(), chainActive.Tip());
        while (pindex)
        {
            if (pindex->nHeight % 100 == 0 && dProgressTip - dProgressStart > 0.0)
                ShowProgress(_("Rescanning..."), std::max(1, std::min(99, (int)((GuessVerificationProgress(chainParams.TxData(), pindex) - dProgressStart) / (dProgressTip - dProgressStart) * 100))));
            if (GetTime() >= nNow + 60) {
                nNow = GetTime();
                LogPrintf("Still rescanning. At block %d. Progress=%f\n", pindex->nHeight, GuessVerificationProgress(chainParams.TxData(), pindex));
            }

            CBlock block;
            if (ReadBlockFromDisk(block, pindex, Params().GetConsensus())) {
                for (size_t posInBlock = 0; posInBlock < block.vtx.size(); ++posInBlock) {
                    AddToWalletIfInvolvingMe(*block.vtx[posInBlock], pindex, posInBlock, fUpdate);
                }
                if (!ret) {
                    ret = pindex;
                }
            } else {
                ret = nullptr;
            }

            pindex = chainActive.Next(pindex);
        }
        ShowProgress(_("Rescanning..."), 100); // hide progress dialog in GUI
    }

    fRescanning = false;
    return ret;
}

void CWallet::ReacceptWalletTransactions()
{
    // If transactions aren't being broadcasted, don't let them into local mempool either
    if (!fBroadcastTransactions)
        return;

    LOCK2(cs_main, cs_wallet);
    std::map<int64_t, CWalletTx*> mapSorted;

    // Sort pending wallet transactions based on their initial wallet insertion order
    BOOST_FOREACH(PAIRTYPE(const uint256, CWalletTx)& item, mapWallet)
    {
        const uint256& wtxid = item.first;
        CWalletTx& wtx = item.second;
        assert(wtx.GetHash() == wtxid);

        int nDepth = wtx.GetDepthInMainChain();

        if (!wtx.IsCoinBase() && (nDepth == 0 && !wtx.isAbandoned())) {
            mapSorted.insert(std::make_pair(wtx.nOrderPos, &wtx));
        }
    }

    // Try to add wallet transactions to memory pool
    BOOST_FOREACH(PAIRTYPE(const int64_t, CWalletTx*)& item, mapSorted)
    {
        CWalletTx& wtx = *(item.second);

        //LOCK(mempool.cs);
        CValidationState state;
        // When re-accepting transaction back to the wallet after
        // the app was closed and re-opened, do NOT check their
        // serial numbers, and DO NOT try to mark their serial numbers
        // a second time. We assume those operations were already done.
        wtx.AcceptToMemoryPool(maxTxFee, state);
        // If Dandelion enabled, relay transaction once again.
        if (GetBoolArg("-dandelion", true)) {
            wtx.RelayWalletTransaction(g_connman.get());
        }
    }
}

bool CWalletTx::RelayWalletTransaction(CConnman* connman)
{
    assert(pwallet->GetBroadcastTransactions());
    if (!IsCoinBase() && !isAbandoned() && GetDepthInMainChain() == 0)
    {
        CValidationState state;
        /* GetDepthInMainChain already catches known conflicts. */
        if (InMempool() || InStempool() || AcceptToMemoryPool(maxTxFee, state))
        {
            // If Dandelion enabled, push inventory item to just one destination.
            if (GetBoolArg("-dandelion", true)) {
                int64_t nCurrTime = GetTimeMicros();
                int64_t nEmbargo = 1000000 * DANDELION_EMBARGO_MINIMUM
                        + PoissonNextSend(nCurrTime, DANDELION_EMBARGO_AVG_ADD);
                CNode::insertDandelionEmbargo(GetHash(), nEmbargo);
                //LogPrintf(
                //    "dandeliontx %s embargoed for %d seconds\n",
                //    GetHash().ToString(), (nEmbargo - nCurrTime) / 1000000);
                CInv inv(MSG_DANDELION_TX, GetHash());
                return CNode::localDandelionDestinationPushInventory(inv);
            }
            else {
                // LogPrintf("Relaying wtx %s\n", GetHash().ToString());
                if (connman) {
                    connman->RelayTransaction(*this);
                    return true;
                }
            }
        }
    }
    LogPrintf("CWalletTx::RelayWalletTransaction() --> invalid condition\n");
    return false;
}

set<uint256> CWalletTx::GetConflicts() const
{
    set<uint256> result;
    if (pwallet != NULL)
    {
        uint256 myHash = GetHash();
        result = pwallet->GetConflicts(myHash);
        result.erase(myHash);
    }
    return result;
}

CAmount CWalletTx::GetDebit(const isminefilter& filter) const
{
    if (tx->vin.empty())
        return 0;

    CAmount debit = 0;
    if(filter & ISMINE_SPENDABLE)
    {
        if (fDebitCached)
            debit += nDebitCached;
        else
        {
            nDebitCached = pwallet->GetDebit(*this, ISMINE_SPENDABLE);
            fDebitCached = true;
            debit += nDebitCached;
        }
    }
    if(filter & ISMINE_WATCH_ONLY)
    {
        if(fWatchDebitCached)
            debit += nWatchDebitCached;
        else
        {
            nWatchDebitCached = pwallet->GetDebit(*this, ISMINE_WATCH_ONLY);
            fWatchDebitCached = true;
            debit += nWatchDebitCached;
        }
    }
    return debit;
}

CAmount CWalletTx::GetCredit(const isminefilter& filter) const
{
    // Must wait until coinbase is safely deep enough in the chain before valuing it
    if (IsCoinBase() && GetBlocksToMaturity() > 0)
        return 0;

    CAmount credit = 0;
    if (filter & ISMINE_SPENDABLE)
    {
        // GetBalance can assume transactions in mapWallet won't change
        if (fCreditCached)
            credit += nCreditCached;
        else
        {
            nCreditCached = pwallet->GetCredit(*this, ISMINE_SPENDABLE);
            fCreditCached = true;
            credit += nCreditCached;
        }
    }
    if (filter & ISMINE_WATCH_ONLY)
    {
        if (fWatchCreditCached)
            credit += nWatchCreditCached;
        else
        {
            nWatchCreditCached = pwallet->GetCredit(*this, ISMINE_WATCH_ONLY);
            fWatchCreditCached = true;
            credit += nWatchCreditCached;
        }
    }
    return credit;
}

CAmount CWalletTx::GetImmatureCredit(bool fUseCache) const
{
    if (IsCoinBase() && GetBlocksToMaturity() > 0 && IsInMainChain())
    {
        if (fUseCache && fImmatureCreditCached)
            return nImmatureCreditCached;
        nImmatureCreditCached = pwallet->GetCredit(*this, ISMINE_SPENDABLE);
        fImmatureCreditCached = true;
        return nImmatureCreditCached;
    }

    return 0;
}

CAmount CWalletTx::GetAvailableCredit(bool fUseCache, bool fExcludeLocked) const {
    if (pwallet == 0)
        return 0;

    // Must wait until coinbase is safely deep enough in the chain before valuing it
    if (IsCoinBase() && GetBlocksToMaturity() > 0)
        return 0;

    // We cannot use cache if vout contains mints due to it will not update when it spend
    if (fUseCache && fAvailableCreditCached && !tx->IsZerocoinMint() && !tx->IsSigmaMint() && !fExcludeLocked)
        return nAvailableCreditCached;

    CAmount nCredit = 0;
    uint256 hashTx = GetHash();
    for (unsigned int i = 0; i < tx->vout.size(); i++)
    {
        if (!pwallet->IsSpent(hashTx, i))
        {
            const CTxOut &txout = tx->vout[i];
            bool isPrivate = txout.scriptPubKey.IsZerocoinMint() || txout.scriptPubKey.IsSigmaMint();
            bool condition = isPrivate;
            if (fExcludeLocked)
                condition = (isPrivate || pwallet->IsLockedCoin(hashTx, i));
            nCredit += condition ? 0 : pwallet->GetCredit(txout, ISMINE_SPENDABLE);
            if (!MoneyRange(nCredit))
                throw std::runtime_error("CWalletTx::GetAvailableCredit() : value out of range");
        }
    }

    nAvailableCreditCached = nCredit;
    fAvailableCreditCached = true;

    if (fExcludeLocked)
        fAvailableCreditCached = false;

    return nCredit;
}

CAmount CWalletTx::GetImmatureWatchOnlyCredit(const bool& fUseCache) const
{
    if (IsCoinBase() && GetBlocksToMaturity() > 0 && IsInMainChain())
    {
        if (fUseCache && fImmatureWatchCreditCached)
            return nImmatureWatchCreditCached;
        nImmatureWatchCreditCached = pwallet->GetCredit(*this, ISMINE_WATCH_ONLY);
        fImmatureWatchCreditCached = true;
        return nImmatureWatchCreditCached;
    }

    return 0;
}

CAmount CWalletTx::GetAvailableWatchOnlyCredit(const bool& fUseCache) const
{
    if (pwallet == 0)
        return 0;

    // Must wait until coinbase is safely deep enough in the chain before valuing it
    if (IsCoinBase() && GetBlocksToMaturity() > 0)
        return 0;

    if (fUseCache && fAvailableWatchCreditCached)
        return nAvailableWatchCreditCached;

    CAmount nCredit = 0;
    for (unsigned int i = 0; i < tx->vout.size(); i++)
    {
        if (!pwallet->IsSpent(GetHash(), i))
        {
            const CTxOut &txout = tx->vout[i];
            nCredit += pwallet->GetCredit(txout, ISMINE_WATCH_ONLY);
            if (!MoneyRange(nCredit))
                throw std::runtime_error("CWalletTx::GetAvailableCredit() : value out of range");
        }
    }

    nAvailableWatchCreditCached = nCredit;
    fAvailableWatchCreditCached = true;
    return nCredit;
}

CAmount CWalletTx::GetChange() const
{
    if (fChangeCached)
        return nChangeCached;
    nChangeCached = pwallet->GetChange(*this);
    fChangeCached = true;
    return nChangeCached;
}

bool CWalletTx::InMempool() const
{
    LOCK(mempool.cs);
    if (mempool.exists(GetHash())) {
        return true;
    }
    return false;
}

bool CWalletTx::InStempool() const
{
    if (txpools.getStemTxPool().exists(GetHash())) {
        return true;
    }
    return false;
}

bool CWalletTx::IsTrusted() const
{
    // Quick answer in most cases.
    // Zerocoin spend is always false due to it use nSequence incorrectly.
    if (!tx->IsZerocoinSpend() && !CheckFinalTx(*this))
        return false;
    int nDepth = GetDepthInMainChain();
    if (nDepth >= 1)
        return true;
    if (nDepth < 0)
        return false;
    if (!bSpendZeroConfChange || !IsFromMe(ISMINE_ALL)) // using wtx's cached debit
        return false;

    // Don't trust unconfirmed transactions from us unless they are in the mempool.
    if (!InMempool() && !InStempool())
        return false;

    // Trusted if all inputs are from us and are in the mempool:
    BOOST_FOREACH(const CTxIn& txin, tx->vin)
    {
        if (txin.IsZerocoinSpend() || txin.IsSigmaSpend() || txin.IsZerocoinRemint()) {
            if (!(pwallet->IsMine(txin) & ISMINE_SPENDABLE)) {
                return false;
            }
        } else {
            // Transactions not sent by us: not trusted
            const CWalletTx *parent = pwallet->GetWalletTx(txin.prevout.hash);
            if (parent == NULL)
                return false;
            const CTxOut &parentOut = parent->tx->vout[txin.prevout.n];
            if (pwallet->IsMine(parentOut) != ISMINE_SPENDABLE)
                return false;
        }
    }

    return true;
}

bool CWalletTx::IsChange(uint32_t out) const {
    if (out >= tx->vout.size()) {
        throw std::invalid_argument("The specified output index is not valid");
    }

    if (changes.count(out)) {
        return true;
    }

    // Legacy transaction handling.
    // Zerocoin spend have one special output mode to spend to yourself with change address,
    // we don't want to identify that output as change.
    if (!tx->IsZerocoinSpend() && ::IsMine(*pwallet, tx->vout[out].scriptPubKey)) {
        CTxDestination address;
        if (!ExtractDestination(tx->vout[out].scriptPubKey, address)) {
            return true;
        }

        LOCK(pwallet->cs_wallet);
        if (!pwallet->mapAddressBook.count(address)) {
            return true;
        }
    }

    return false;
}

bool CWalletTx::IsChange(const CTxOut& out) const {
    auto it = std::find(tx->vout.begin(), tx->vout.end(), out);
    if (it == tx->vout.end()) {
        throw std::invalid_argument("The specified output does not belong to the transaction");
    }

    return IsChange(it - tx->vout.begin());
}

bool CWalletTx::IsEquivalentTo(const CWalletTx& _tx) const
{
        CMutableTransaction tx1 = *this->tx;
        CMutableTransaction tx2 = *_tx.tx;
        for (unsigned int i = 0; i < tx1.vin.size(); i++) tx1.vin[i].scriptSig = CScript();
        for (unsigned int i = 0; i < tx2.vin.size(); i++) tx2.vin[i].scriptSig = CScript();
        return CTransaction(tx1) == CTransaction(tx2);
}

std::vector<uint256> CWallet::ResendWalletTransactionsBefore(int64_t nTime, CConnman* connman)
{
    std::vector<uint256> result;

    LOCK(cs_wallet);
    // Sort them in chronological order
    multimap<unsigned int, CWalletTx*> mapSorted;
    BOOST_FOREACH(PAIRTYPE(const uint256, CWalletTx)& item, mapWallet)
    {
        CWalletTx& wtx = item.second;
        // Don't rebroadcast if newer than nTime:
        if (wtx.nTimeReceived > nTime)
            continue;
        mapSorted.insert(make_pair(wtx.nTimeReceived, &wtx));
    }
    BOOST_FOREACH(PAIRTYPE(const unsigned int, CWalletTx*)& item, mapSorted)
    {
        CWalletTx& wtx = *item.second;
        if (wtx.RelayWalletTransaction(connman))
            result.push_back(wtx.GetHash());
    }
    return result;
}

void CWallet::ResendWalletTransactions(int64_t nBestBlockTime, CConnman* connman)
{
    // Do this infrequently and randomly to avoid giving away
    // that these are our transactions.
    if (GetTime() < nNextResend || !fBroadcastTransactions)
        return;
    bool fFirst = (nNextResend == 0);
    nNextResend = GetTime() + GetRand(30 * 60);
    if (fFirst)
        return;

    // Only do it if there's been a new block since last time
    if (nBestBlockTime < nLastResend)
        return;
    nLastResend = GetTime();

    // Rebroadcast unconfirmed txes older than 5 minutes before the last
    // block was found:
    std::vector<uint256> relayed = ResendWalletTransactionsBefore(nBestBlockTime-5*60, connman);
    if (!relayed.empty())
        LogPrintf("%s: rebroadcast %u unconfirmed transactions\n", __func__, relayed.size());
}

/** @} */ // end of mapWallet




/** @defgroup Actions
 *
 * @{
 */


CAmount CWallet::GetBalance(bool fExcludeLocked) const
{
    CAmount nTotal = 0;
    {
        LOCK2(cs_main, cs_wallet);
        for (map<uint256, CWalletTx>::const_iterator it = mapWallet.begin(); it != mapWallet.end(); ++it)
        {
            const CWalletTx* pcoin = &(*it).second;
            if (pcoin->IsTrusted())
                nTotal += pcoin->GetAvailableCredit(true, fExcludeLocked);
        }
    }

    return nTotal;
}

std::vector<CRecipient> CWallet::CreateSigmaMintRecipients(
    std::vector<sigma::PrivateCoin>& coins,
    vector<CHDMint>& vDMints)
{
    EnsureMintWalletAvailable();

    std::vector<CRecipient> vecSend;
    CWalletDB walletdb(pwalletMain->strWalletFile);

    pwalletMain->zwallet->ResetCount(walletdb); // Before starting to mint, ensure mint count is correct

    zwalletMain->ResetCount(); // Before starting to mint, ensure mint count is correct

    std::transform(coins.begin(), coins.end(), std::back_inserter(vecSend),
        [&vDMints, &walletdb](sigma::PrivateCoin& coin) -> CRecipient {

            // Generate and store secrets deterministically in the following function.
            CHDMint dMint;
            pwalletMain->zwallet->GenerateMint(walletdb, coin.getPublicCoin().getDenomination(), coin, dMint);


            // Get a copy of the 'public' portion of the coin. You should
            // embed this into a Zerocoin 'MINT' transaction along with a series
            // of currency inputs totaling the assigned value of one zerocoin.
            auto& pubCoin = coin.getPublicCoin();

            if (!pubCoin.validate()) {
                throw std::runtime_error("Unable to mint a sigma coin.");
            }

            // Create script for coin
            CScript scriptSerializedCoin;
            // opcode is inserted as 1 byte according to file script/script.h
            scriptSerializedCoin << OP_SIGMAMINT;

            // and this one will write the size in different byte lengths depending on the length of vector. If vector size is <0.4c, which is 76, will write the size of vector in just 1 byte. In our case the size is always 34, so must write that 34 in 1 byte.
            std::vector<unsigned char> vch = pubCoin.getValue().getvch();
            scriptSerializedCoin.insert(scriptSerializedCoin.end(), vch.begin(), vch.end());

            CAmount v;
            DenominationToInteger(pubCoin.getDenomination(), v);

            vDMints.push_back(dMint);

            return {scriptSerializedCoin, v, false};
        }
    );

    return vecSend;
}

// coinsIn has to be sorted in descending order.
int CWallet::GetRequiredCoinCountForAmount(
        const CAmount& required,
        const std::vector<sigma::CoinDenomination>& denominations) {
    CAmount val = required;
    int result = 0;
    for (std::size_t i = 0; i < denominations.size(); i++)
    {
        CAmount denom;
        DenominationToInteger(denominations[i], denom);
        while (val >= denom) {
            val -= denom;
            result++;
        }
    }

    return result;
}

/** \brief denominations has to be sorted in descending order. Each denomination can be used multiple times.
 *
 *  \returns The amount which was possible to actually mint.
 */
CAmount CWallet::SelectMintCoinsForAmount(
        const CAmount& required,
        const std::vector<sigma::CoinDenomination>& denominations,
        std::vector<sigma::CoinDenomination>& coinsOut) {
    CAmount val = required;
    for (std::size_t i = 0; i < denominations.size(); i++)
    {
        CAmount denom;
        DenominationToInteger(denominations[i], denom);
        while (val >= denom)
        {
            val -= denom;
            coinsOut.push_back(denominations[i]);
        }
    }

    return required - val;
}

/** \brief coinsIn has to be sorted in descending order. Each coin can be used only once.
 *
 *  \returns The amount which was possible to actually spend.
 */
CAmount CWallet::SelectSpendCoinsForAmount(
        const CAmount& required,
        const std::list<CSigmaEntry>& coinsIn,
        std::vector<CSigmaEntry>& coinsOut) {
    CAmount val = required;
    for (auto coinIt = coinsIn.begin(); coinIt != coinsIn.end(); coinIt++)
    {
        if (coinIt->IsUsed)
          continue;
        CAmount denom = coinIt->get_denomination_value();
        if (val >= denom)
        {
            val -= denom;
            coinsOut.push_back(*coinIt);
        }
    }

    return required - val;
}

std::list<CSigmaEntry> CWallet::GetAvailableCoins(const CCoinControl *coinControl, bool includeUnsafe, bool fDummy) const {
    EnsureMintWalletAvailable();

    LOCK2(cs_main, cs_wallet);
    CWalletDB walletdb(strWalletFile);
    std::list<CSigmaEntry> coins;
    std::vector<CMintMeta> vecMints = zwallet->GetTracker().ListMints(true, true, false);
    list<CMintMeta> listMints(vecMints.begin(), vecMints.end());
    for (const CMintMeta& mint : listMints) {
        CSigmaEntry entry;
        const auto& sigmaParams = sigma::Params::get_default();
        if(fDummy){
            /* If we just want to create the spend tx without signing (eg. to get fee before entering password),
             * we fill in the available unencrypted details from the metadata, and create dummy values for the
             * encrypted ones.
             */
            sigma::PrivateCoin dummyCoin(sigmaParams, mint.denom);

            entry.value = mint.GetPubCoinValue();
            entry.set_denomination(mint.denom);
            entry.randomness = dummyCoin.getRandomness();
            entry.serialNumber = dummyCoin.getSerialNumber();
            entry.IsUsed = mint.isUsed;
            entry.nHeight = mint.nHeight;
            entry.id = mint.nId;
            entry.ecdsaSecretKey = std::vector<unsigned char>(&dummyCoin.getEcdsaSeckey()[0],&dummyCoin.getEcdsaSeckey()[32]);
        }else{
            GetMint(mint.hashSerial, entry);   
        }
        coins.push_back(entry);
    }

    std::set<COutPoint> lockedCoins = setLockedCoins;

    // Filter out coins which are not confirmed, I.E. do not have at least 6 blocks
    // above them, after they were minted.
    // Also filter out used coins.
    // Finally filter out coins that have not been selected from CoinControl should that be used
    coins.remove_if([lockedCoins, coinControl, includeUnsafe](const CSigmaEntry& coin) {
        sigma::CSigmaState* sigmaState = sigma::CSigmaState::GetState();
        if (coin.IsUsed)
            return true;

        int coinHeight, coinId;
        std::tie(coinHeight, coinId) =  sigmaState->GetMintedCoinHeightAndId(
            sigma::PublicCoin(coin.value, coin.get_denomination()));

        // Check group size
        uint256 hashOut;
        std::vector<sigma::PublicCoin> coinOuts;
        sigmaState->GetCoinSetForSpend(
            &chainActive,
            chainActive.Height() - (ZC_MINT_CONFIRMATIONS - 1), // required 6 confirmation for mint to spend
            coin.get_denomination(),
            coinId,
            hashOut,
            coinOuts
        );

        if (!includeUnsafe && coinOuts.size() < 2) {
            return true;
        }

        if (coinHeight == -1) {
            // Coin still in the mempool.
            return true;
        }

        if (coinHeight + (ZC_MINT_CONFIRMATIONS - 1) > chainActive.Height()) {
            // Remove the coin from the candidates list, since it does not have the
            // required number of confirmations.
            return true;
        }

        COutPoint outPoint;
        sigma::PublicCoin pubCoin(coin.value, coin.get_denomination());
        sigma::GetOutPoint(outPoint, pubCoin);

        if(lockedCoins.count(outPoint) > 0){
            return true;
        }

        if(coinControl != NULL){
            if(coinControl->HasSelected()){
                if(!coinControl->IsSelected(outPoint)){
                    return true;
                }
            }
        }

        return false;
    });

    return coins;
}

template<typename Iterator>
static CAmount CalculateCoinsBalance(Iterator begin, Iterator end) {
    CAmount balance(0);
    for (auto start = begin; start != end; start++) {
        balance += start->get_denomination_value();
    }
    return balance;
}

bool CWallet::GetCoinsToSpend(
        CAmount required,
        std::vector<CSigmaEntry>& coinsToSpend_out,
        std::vector<sigma::CoinDenomination>& coinsToMint_out,
        const size_t coinsToSpendLimit,
        const CAmount amountToSpendLimit,
        const CCoinControl *coinControl,
        bool fDummy) const
{
    // Sanity check to make sure this function is never called with a too large
    // amount to spend, resulting to a possible crash due to out of memory condition.
    if (!MoneyRange(required)) {
        throw std::invalid_argument("Request to spend more than 21 MLN zcoins.\n");
    }

    if (!MoneyRange(amountToSpendLimit)) {
        throw std::invalid_argument(_("Amount limit is exceed max money"));
    }

    // We have Coins denomination * 10^8, we divide with 0.05 * 10^8 and add one coin of
    // denomination 100 (also divide by 0.05 * 10^8)
    constexpr CAmount zeros(5000000);

    // Rounding, Anything below 0.05 zerocoin goes to the miners as a fee.
    int roundedRequired = required / zeros;
    if (required % zeros != 0) {
        ++roundedRequired;
    }

    int limitVal = amountToSpendLimit / zeros;

    if (roundedRequired > limitVal) {
        throw std::invalid_argument(
            _("Required amount exceed value spend limit"));
    }

    std::list<CSigmaEntry> coins = GetAvailableCoins(coinControl, false, fDummy);

    CAmount availableBalance = CalculateCoinsBalance(coins.begin(), coins.end());

    if (roundedRequired * zeros > availableBalance) {
        throw InsufficientFunds();
    }

    // sort by highest denomination. if it is same denomination we will prefer the previous block
    auto comparer = [](const CSigmaEntry& a, const CSigmaEntry& b) -> bool {
        return a.get_denomination_value() != b.get_denomination_value() ? a.get_denomination_value() > b.get_denomination_value() : a.nHeight < b.nHeight;
    };
    coins.sort(comparer);

    std::vector<sigma::CoinDenomination> denominations;
    sigma::GetAllDenoms(denominations);

    // Value of the largest coin, I.E. 100 for now.
    CAmount max_coin_value;
    if (!DenominationToInteger(denominations[0], max_coin_value)) {
        throw runtime_error("Unknown sigma denomination.\n");
    }

    int val = roundedRequired + max_coin_value / zeros;

    // val represent max value in range that we will search which may be over limit.
    // then we trim it out because we never use it.
    val = std::min(val, limitVal);

    // We need only last 2 rows of matrix of knapsack algorithm.
    std::vector<uint64_t> prev_row;
    prev_row.resize(val + 1);

    std::vector<uint64_t> next_row(val + 1, (INT_MAX - 1) / 2);

    auto coinIt = coins.rbegin();
    next_row[0] = 0;
    next_row[coinIt->get_denomination_value() / zeros] = 1;
    ++coinIt;

    for (; coinIt != coins.rend(); coinIt++) {
        std::swap(prev_row, next_row);
        CAmount denom_i = coinIt->get_denomination_value() / zeros;
        for (int j = 1; j <= val; j++) {
            next_row[j] = prev_row[j];
            if (j >= denom_i &&  next_row[j] > prev_row[j - denom_i] + 1) {
                    next_row[j] = prev_row[j - denom_i] + 1;
            }
        }
    }

    int index = val;
    uint64_t best_spend_val = 0;

    // If coinControl, want to use all inputs
    bool coinControlUsed = false;
    if(coinControl != NULL){
        if(coinControl->HasSelected()){
            auto coinIt = coins.rbegin(); // lgtm [cpp/declaration-hides-variable]
            for (; coinIt != coins.rend(); coinIt++) {
                best_spend_val += coinIt->get_denomination_value();
            }
            coinControlUsed = true;
        }
    }
    if(!coinControlUsed) {
        best_spend_val = val;
        int minimum = INT_MAX - 1;
        while(index >= roundedRequired) {
            int temp_min = next_row[index] + GetRequiredCoinCountForAmount(
                (index - roundedRequired) * zeros, denominations);
            if (minimum > temp_min && next_row[index] != (INT_MAX - 1) / 2 && next_row[index] <= coinsToSpendLimit) {
                best_spend_val = index;
                minimum = temp_min;
            }
            --index;
        }
        best_spend_val *= zeros;

        if (minimum == INT_MAX - 1)
            throw std::runtime_error(
                _("Can not choose coins within limit."));
    }

    if (SelectMintCoinsForAmount(best_spend_val - roundedRequired * zeros, denominations, coinsToMint_out) != best_spend_val - roundedRequired * zeros) {
        throw std::runtime_error(
            _("Problem with coin selection for re-mint while spending."));
    }
    if (SelectSpendCoinsForAmount(best_spend_val, coins, coinsToSpend_out) != best_spend_val) {
        throw std::runtime_error(
            _("Problem with coin selection for spend."));
    }

    return true;
}

CAmount CWallet::GetUnconfirmedBalance() const {
    CAmount nTotal = 0;
    {
        LOCK2(cs_main, cs_wallet);
        for (map<uint256, CWalletTx>::const_iterator it = mapWallet.begin(); it != mapWallet.end(); ++it) {
            const CWalletTx *pcoin = &(*it).second;
            if (!pcoin->IsTrusted() && pcoin->GetDepthInMainChain() == 0 &&
                (pcoin->InMempool() || pcoin->InStempool()))
                nTotal += pcoin->GetAvailableCredit();
        }
    }
    return nTotal;
}

CAmount CWallet::GetImmatureBalance() const {
    CAmount nTotal = 0;
    {
        LOCK2(cs_main, cs_wallet);
        for (map<uint256, CWalletTx>::const_iterator it = mapWallet.begin(); it != mapWallet.end(); ++it) {
            const CWalletTx *pcoin = &(*it).second;
            nTotal += pcoin->GetImmatureCredit();
        }
    }
    return nTotal;
}

CAmount CWallet::GetWatchOnlyBalance() const {
    CAmount nTotal = 0;
    {
        LOCK2(cs_main, cs_wallet);
        for (map<uint256, CWalletTx>::const_iterator it = mapWallet.begin(); it != mapWallet.end(); ++it) {
            const CWalletTx *pcoin = &(*it).second;
            if (pcoin->IsTrusted())
                nTotal += pcoin->GetAvailableWatchOnlyCredit();
        }
    }

    return nTotal;
}

CAmount CWallet::GetUnconfirmedWatchOnlyBalance() const {
    CAmount nTotal = 0;
    {
        LOCK2(cs_main, cs_wallet);
        for (map<uint256, CWalletTx>::const_iterator it = mapWallet.begin(); it != mapWallet.end(); ++it) {
            const CWalletTx *pcoin = &(*it).second;
            if (!pcoin->IsTrusted() && pcoin->GetDepthInMainChain() == 0 &&
                (pcoin->InMempool() || pcoin->InStempool()))
                nTotal += pcoin->GetAvailableWatchOnlyCredit();
        }
    }
    return nTotal;
}

CAmount CWallet::GetImmatureWatchOnlyBalance() const
{
    CAmount nTotal = 0;
    {
        LOCK2(cs_main, cs_wallet);
        for (map<uint256, CWalletTx>::const_iterator it = mapWallet.begin(); it != mapWallet.end(); ++it)
        {
            const CWalletTx* pcoin = &(*it).second;
            nTotal += pcoin->GetImmatureWatchOnlyCredit();
        }
    }
    return nTotal;
}

void CWallet::AvailableCoins(vector <COutput> &vCoins, bool fOnlyConfirmed, const CCoinControl *coinControl, bool fIncludeZeroValue, AvailableCoinsType nCoinType, bool fUseInstantSend) const
{
    vCoins.clear();

    {
        LOCK2(cs_main, cs_wallet);
        for (map<uint256, CWalletTx>::const_iterator it = mapWallet.begin(); it != mapWallet.end(); ++it)
        {
            const uint256& wtxid = it->first;
            const CWalletTx* pcoin = &(*it).second;

            if (!CheckFinalTx(*pcoin))
                continue;

            if (fOnlyConfirmed && !pcoin->IsTrusted())
                continue;

            if (pcoin->IsCoinBase() && pcoin->GetBlocksToMaturity() > 0)
                continue;

            int nDepth = pcoin->GetDepthInMainChain(false);
            // do not use IX for inputs that have less then INSTANTSEND_CONFIRMATIONS_REQUIRED blockchain confirmations
//            if (fUseInstantSend && nDepth < INSTANTSEND_CONFIRMATIONS_REQUIRED)
//                continue;

            // We should not consider coins from transactions that are replacing
            // other transactions.
            //
            // Example: There is a transaction A which is replaced by bumpfee
            // transaction B. In this case, we want to prevent creation of
            // a transaction B' which spends an output of B.
            //
            // Reason: If transaction A were initially confirmed, transactions B
            // and B' would no longer be valid, so the user would have to create
            // a new transaction C to replace B'. However, in the case of a
            // one-block reorg, transactions B' and C might BOTH be accepted,
            // when the user only wanted one of them. Specifically, there could
            // be a 1-block reorg away from the chain where transactions A and C
            // were accepted to another chain where B, B', and C were all
            // accepted.
            if (nDepth == 0 && fOnlyConfirmed && pcoin->mapValue.count("replaces_txid")) {
                continue;
            }

            // Similarly, we should not consider coins from transactions that
            // have been replaced. In the example above, we would want to prevent
            // creation of a transaction A' spending an output of A, because if
            // transaction B were initially confirmed, conflicting with A and
            // A', we wouldn't want to the user to create a transaction D
            // intending to replace A', but potentially resulting in a scenario
            // where A, A', and D could all be accepted (instead of just B and
            // D, or just A and A' like the user would want).
            if (nDepth == 0 && fOnlyConfirmed && pcoin->mapValue.count("replaced_by_txid")) {
                continue;
            }

            for (unsigned int i = 0; i < pcoin->tx->vout.size(); i++) {
                bool found = false;
                if(nCoinType == ALL_COINS){
                    // We are now taking ALL_COINS to mean everything sans mints
                    found = !(pcoin->tx->vout[i].scriptPubKey.IsZerocoinMint() || pcoin->tx->vout[i].scriptPubKey.IsSigmaMint()) || pcoin->tx->vout[i].scriptPubKey.IsZerocoinRemint();
                } else if(nCoinType == ONLY_MINTS){
                    // Do not consider anything other than mints
                    found = (pcoin->tx->vout[i].scriptPubKey.IsZerocoinMint() || pcoin->tx->vout[i].scriptPubKey.IsSigmaMint() || pcoin->tx->vout[i].scriptPubKey.IsZerocoinRemint());
                } else if (nCoinType == ONLY_NOT1000IFMN) {
                    found = !(fMasternodeMode && pcoin->tx->vout[i].nValue == ZNODE_COIN_REQUIRED * COIN);
                } else if (nCoinType == ONLY_NONDENOMINATED_NOT1000IFMN) {
                    if (fMasternodeMode) found = pcoin->tx->vout[i].nValue != ZNODE_COIN_REQUIRED * COIN; // do not use Hot MN funds
                } else if (nCoinType == ONLY_1000) {
                    found = pcoin->tx->vout[i].nValue == ZNODE_COIN_REQUIRED * COIN;
                } else {
                    found = true;
                }
                if (!found) continue;

                isminetype mine = IsMine(pcoin->tx->vout[i]);


                if (!(IsSpent(wtxid, i)) && mine != ISMINE_NO &&
                    (!IsLockedCoin((*it).first, i) || nCoinType == ONLY_1000) &&
                    (pcoin->tx->vout[i].nValue > 0 || fIncludeZeroValue) &&
                    (!coinControl || !coinControl->HasSelected() || coinControl->fAllowOtherInputs || coinControl->IsSelected(COutPoint((*it).first, i)))) {
                        vCoins.push_back(COutput(pcoin, i, nDepth,
                                                 ((mine & ISMINE_SPENDABLE) != ISMINE_NO) ||
                                                  (coinControl && coinControl->fAllowWatchOnly && (mine & ISMINE_WATCH_SOLVABLE) != ISMINE_NO),
                                                 (mine & (ISMINE_SPENDABLE | ISMINE_WATCH_SOLVABLE)) != ISMINE_NO));
                }
            }
        }
    }
}

bool CWallet::GetZnodeVinAndKeys(CTxIn &txinRet, CPubKey &pubKeyRet, CKey &keyRet, std::string strTxHash,
                                 std::string strOutputIndex) {
    // wait for reindex and/or import to finish
    if (fImporting || fReindex) return false;

    // Find possible candidates
    std::vector <COutput> vPossibleCoins;
    AvailableCoins(vPossibleCoins, true, NULL, false, ONLY_1000);
    if (vPossibleCoins.empty()) {
        LogPrintf("CWallet::GetZnodeVinAndKeys -- Could not locate any valid znode vin\n");
        return false;
    }

    if (strTxHash.empty()) // No output specified, select the first one
        return GetVinAndKeysFromOutput(vPossibleCoins[0], txinRet, pubKeyRet, keyRet);

    // Find specific vin
    uint256 txHash = uint256S(strTxHash);
    int nOutputIndex = atoi(strOutputIndex.c_str());

    BOOST_FOREACH(COutput & out, vPossibleCoins)
    if (out.tx->GetHash() == txHash && out.i == nOutputIndex) // found it!
        return GetVinAndKeysFromOutput(out, txinRet, pubKeyRet, keyRet);

    LogPrintf("CWallet::GetZnodeVinAndKeys -- Could not locate specified znode vin\n");
    return false;
}

bool CWallet::GetVinAndKeysFromOutput(COutput out, CTxIn &txinRet, CPubKey &pubKeyRet, CKey &keyRet) {
    // wait for reindex and/or import to finish
    if (fImporting || fReindex) return false;

    CScript pubScript;

    txinRet = CTxIn(out.tx->GetHash(), out.i);
    pubScript = out.tx->tx->vout[out.i].scriptPubKey; // the inputs PubKey

    CTxDestination address1;
    ExtractDestination(pubScript, address1);
    CBitcoinAddress address2(address1);

    CKeyID keyID;
    if (!address2.GetKeyID(keyID)) {
        LogPrintf("CWallet::GetVinAndKeysFromOutput -- Address does not refer to a key\n");
        return false;
    }

    if (!GetKey(keyID, keyRet)) {
        LogPrintf("CWallet::GetVinAndKeysFromOutput -- Private key for address is not known\n");
        return false;
    }

    pubKeyRet = keyRet.GetPubKey();
    return true;
}

// available implies a mature or unspent mint.
bool CWallet::IsSigmaMintFromTxOutAvailable(CTxOut txout){

    if(!txout.scriptPubKey.IsSigmaMint())
        throw runtime_error(std::string(__func__) + ": txout is not a SIGMA_MINT\n");

<<<<<<< HEAD
    if (!zwalletMain)
=======
    if (!pwalletMain->zwallet)
>>>>>>> 6b2da229
        throw JSONRPCError(RPC_WALLET_ERROR, "sigma mint/spend is not allowed for legacy wallet");

    CWalletDB walletdb(pwalletMain->strWalletFile);
    CHDMint fHdMint;
    sigma::CoinDenomination denomination;

    GroupElement pubCoinValue = sigma::ParseSigmaMintScript(txout.scriptPubKey);

    IntegerToDenomination(txout.nValue, denomination);

    sigma::PublicCoin pubCoin(pubCoinValue, denomination);

    if(walletdb.ReadHDMint(pubCoin.getValueHash(), fHdMint))
        return true;

    return false;
}

//[zcoin]
void CWallet::ListAvailableCoinsMintCoins(vector <COutput> &vCoins, bool fOnlyConfirmed) const {
    vCoins.clear();
    {
        LOCK2(cs_main, cs_wallet);
        list <CZerocoinEntry> listOwnCoins;
        CWalletDB walletdb(pwalletMain->strWalletFile);
        walletdb.ListPubCoin(listOwnCoins);
        LogPrintf("listOwnCoins.size()=%s\n", listOwnCoins.size());
        for (map<uint256, CWalletTx>::const_iterator it = mapWallet.begin(); it != mapWallet.end(); ++it) {
            const CWalletTx *pcoin = &(*it).second;
            if (!CheckFinalTx(*pcoin)) {
                LogPrintf("!CheckFinalTx(*pcoin)=%s\n", !CheckFinalTx(*pcoin));
                continue;
            }

            if (fOnlyConfirmed && !pcoin->IsTrusted()) {
                LogPrintf("fOnlyConfirmed = %s, !pcoin->IsTrusted()\n", fOnlyConfirmed, !pcoin->IsTrusted());
                continue;
            }

            if (pcoin->IsCoinBase() && pcoin->GetBlocksToMaturity() > 0) {
                LogPrintf("Not trusted\n");
                continue;
            }

            int nDepth = pcoin->GetDepthInMainChain();
            if (nDepth < 0) {
                LogPrintf("nDepth=%s\n", nDepth);
                continue;
            }

            LogPrintf("pcoin->tx->vout.size()=%s\n", pcoin->tx->vout.size());

            for (unsigned int i = 0; i < pcoin->tx->vout.size(); i++) {
                if (pcoin->tx->vout[i].scriptPubKey.IsZerocoinMint()) {
                    CTxOut txout = pcoin->tx->vout[i];
                    CBigNum pubCoin = ParseZerocoinMintScript(txout.scriptPubKey);
                    LogPrintf("Pubcoin=%s\n", pubCoin.ToString());
                    // CHECKING PROCESS
                    BOOST_FOREACH(const CZerocoinEntry &ownCoinItem, listOwnCoins) {
                        if (ownCoinItem.value == pubCoin && ownCoinItem.IsUsed == false &&
                            ownCoinItem.randomness != 0 && ownCoinItem.serialNumber != 0) {
                            vCoins.push_back(COutput(pcoin, i, nDepth, true, true));
                            LogPrintf("-->OK\n");
                        }
                    }

                }
            }
        }
    }
}

void CWallet::ListAvailableSigmaMintCoins(vector<COutput> &vCoins, bool fOnlyConfirmed) const {
    EnsureMintWalletAvailable();

    vCoins.clear();
    LOCK2(cs_main, cs_wallet);
    list<CSigmaEntry> listOwnCoins;
    CWalletDB walletdb(pwalletMain->strWalletFile);
    listOwnCoins = zwallet->GetTracker().MintsAsSigmaEntries(true, false);
    LogPrintf("listOwnCoins.size()=%s\n", listOwnCoins.size());
    for (map<uint256, CWalletTx>::const_iterator it = mapWallet.begin(); it != mapWallet.end(); ++it) {
        const CWalletTx *pcoin = &(*it).second;
        if (!CheckFinalTx(*pcoin)) {
            LogPrintf("!CheckFinalTx(*pcoin)=%s\n", !CheckFinalTx(*pcoin));
            continue;
        }

        if (fOnlyConfirmed && !pcoin->IsTrusted()) {
            LogPrintf("fOnlyConfirmed = %s, !pcoin->IsTrusted()\n", fOnlyConfirmed, !pcoin->IsTrusted());
            continue;
        }

        if (pcoin->IsCoinBase() && pcoin->GetBlocksToMaturity() > 0) {
            LogPrintf("Not trusted\n");
            continue;
        }

        int nDepth = pcoin->GetDepthInMainChain();
        if (nDepth < 0) {
            LogPrintf("nDepth=%s\n", nDepth);
            continue;
        }
        LogPrintf("pcoin->tx->vout.size()=%s\n", pcoin->tx->vout.size());

        for (unsigned int i = 0; i < pcoin->tx->vout.size(); i++) {
            if (pcoin->tx->vout[i].scriptPubKey.IsSigmaMint()) {
                CTxOut txout = pcoin->tx->vout[i];
                secp_primitives::GroupElement pubCoin = sigma::ParseSigmaMintScript(
                    txout.scriptPubKey);
                LogPrintf("Pubcoin=%s\n", pubCoin.tostring());
                // CHECKING PROCESS
                BOOST_FOREACH(const CSigmaEntry &ownCoinItem, listOwnCoins) {
                   if (ownCoinItem.value == pubCoin && ownCoinItem.IsUsed == false &&
                        ownCoinItem.randomness != uint64_t(0) && ownCoinItem.serialNumber != uint64_t(0)) {
                        vCoins.push_back(COutput(pcoin, i, nDepth, true, true));
                        LogPrintf("-->OK\n");
                    }
                }
            }
        }
    }
}

static void ApproximateBestSubset(vector<pair<CAmount, pair<const CWalletTx*,unsigned int> > >vValue, const CAmount& nTotalLower, const CAmount& nTargetValue,
                                  vector<char>& vfBest, CAmount& nBest, int iterations = 1000)
{
    vector<char> vfIncluded;

    vfBest.assign(vValue.size(), true);
    nBest = nTotalLower;

    FastRandomContext insecure_rand;

    for (int nRep = 0; nRep < iterations && nBest != nTargetValue; nRep++) {
        vfIncluded.assign(vValue.size(), false);
        CAmount nTotal = 0;
        bool fReachedTarget = false;
        for (int nPass = 0; nPass < 2 && !fReachedTarget; nPass++)
        {
            for (unsigned int i = 0; i < vValue.size(); i++)
            {
                //The solver here uses a randomized algorithm,
                //the randomness serves no real security purpose but is just
                //needed to prevent degenerate behavior and it is important
                //that the rng is fast. We do not use a constant random sequence,
                //because there may be some privacy improvement by making
                //the selection random.
                if (nPass == 0 ? insecure_rand.rand32()&1 : !vfIncluded[i])
                {
                    nTotal += vValue[i].first;
                    vfIncluded[i] = true;
                    if (nTotal >= nTargetValue)
                    {
                        fReachedTarget = true;
                        if (nTotal < nBest)
                        {
                            nBest = nTotal;
                            vfBest = vfIncluded;
                        }
                        nTotal -= vValue[i].first;
                        vfIncluded[i] = false;
                    }
                }
            }
        }
    }
}

bool CWallet::SelectCoinsMinConf(const CAmount& nTargetValue, const int nConfMine, const int nConfTheirs, const uint64_t nMaxAncestors, vector<COutput> vCoins,
                                 set<pair<const CWalletTx*,unsigned int> >& setCoinsRet, CAmount& nValueRet) const
{
    setCoinsRet.clear();
    nValueRet = 0;

    // List of values less than target
    pair<CAmount, pair<const CWalletTx*,unsigned int> > coinLowestLarger;
    coinLowestLarger.first = std::numeric_limits<CAmount>::max();
    coinLowestLarger.second.first = NULL;
    vector<pair<CAmount, pair<const CWalletTx*,unsigned int> > > vValue;
    CAmount nTotalLower = 0;

    random_shuffle(vCoins.begin(), vCoins.end(), GetRandInt);

    BOOST_FOREACH(const COutput &output, vCoins)
    {
        if (!output.fSpendable)
            continue;

        const CWalletTx *pcoin = output.tx;

        if (output.nDepth < (pcoin->IsFromMe(ISMINE_ALL) ? nConfMine : nConfTheirs))
            continue;

        if (!mempool.TransactionWithinChainLimit(pcoin->GetHash(), nMaxAncestors))
            continue;

        int i = output.i;
        CAmount n = pcoin->tx->vout[i].nValue;

        pair<CAmount,pair<const CWalletTx*,unsigned int> > coin = make_pair(n,make_pair(pcoin, i));

        if (n == nTargetValue)
        {
            setCoinsRet.insert(coin.second);
            nValueRet += coin.first;
            return true;
        }
        else if (n < nTargetValue + MIN_CHANGE)
        {
            vValue.push_back(coin);
            nTotalLower += n;
        }
        else if (n < coinLowestLarger.first)
        {
            coinLowestLarger = coin;
        }
    }

    if (nTotalLower == nTargetValue)
    {
        for (unsigned int i = 0; i < vValue.size(); ++i)
        {
            setCoinsRet.insert(vValue[i].second);
            nValueRet += vValue[i].first;
        }
        return true;
    }

    if (nTotalLower < nTargetValue)
    {
        if (coinLowestLarger.second.first == NULL)
            return false;
        setCoinsRet.insert(coinLowestLarger.second);
        nValueRet += coinLowestLarger.first;
        return true;
    }

    // Solve subset sum by stochastic approximation
    std::sort(vValue.begin(), vValue.end(), CompareValueOnly());
    std::reverse(vValue.begin(), vValue.end());
    vector<char> vfBest;
    CAmount nBest;

    ApproximateBestSubset(vValue, nTotalLower, nTargetValue, vfBest, nBest);
    if (nBest != nTargetValue && nTotalLower >= nTargetValue + MIN_CHANGE)
        ApproximateBestSubset(vValue, nTotalLower, nTargetValue + MIN_CHANGE, vfBest, nBest);

    // If we have a bigger coin and (either the stochastic approximation didn't find a good solution,
    //                                   or the next bigger coin is closer), return the bigger coin
    if (coinLowestLarger.second.first &&
        ((nBest != nTargetValue && nBest < nTargetValue + MIN_CHANGE) || coinLowestLarger.first <= nBest))
    {
        setCoinsRet.insert(coinLowestLarger.second);
        nValueRet += coinLowestLarger.first;
    }
    else {
        for (unsigned int i = 0; i < vValue.size(); i++)
            if (vfBest[i])
            {
                setCoinsRet.insert(vValue[i].second);
                nValueRet += vValue[i].first;
            }

        LogPrint("selectcoins", "SelectCoins() best subset: ");
        for (unsigned int i = 0; i < vValue.size(); i++)
            if (vfBest[i])
                LogPrint("selectcoins", "%s ", FormatMoney(vValue[i].first));
        LogPrint("selectcoins", "total %s\n", FormatMoney(nBest));
    }

    return true;
}

bool CWallet::SelectCoins(const vector<COutput>& vAvailableCoins, const CAmount& nTargetValue, set<pair<const CWalletTx*,unsigned int> >& setCoinsRet, CAmount& nValueRet, const CCoinControl* coinControl, AvailableCoinsType nCoinType, bool fUseInstantSend) const
{
    if (nCoinType == ONLY_DENOMINATED)
        return false;

    vector<COutput> vCoins(vAvailableCoins);

    // coin control -> return all selected outputs (we want all selected to go into the transaction for sure)
    if (coinControl && coinControl->HasSelected() && !coinControl->fAllowOtherInputs)
    {
        BOOST_FOREACH(const COutput& out, vCoins)
        {
            if (!out.fSpendable)
                 continue;
            nValueRet += out.tx->tx->vout[out.i].nValue;
            setCoinsRet.insert(make_pair(out.tx, out.i));
        }
        return (nValueRet >= nTargetValue);
    }

    // calculate value from preset inputs and store them
    set<pair<const CWalletTx*, uint32_t> > setPresetCoins;
    CAmount nValueFromPresetInputs = 0;

    std::vector<COutPoint> vPresetInputs;
    if (coinControl)
        coinControl->ListSelected(vPresetInputs);
    BOOST_FOREACH(const COutPoint& outpoint, vPresetInputs)
    {
        map<uint256, CWalletTx>::const_iterator it = mapWallet.find(outpoint.hash);
        if (it != mapWallet.end())
        {
            const CWalletTx* pcoin = &it->second;
            // Clearly invalid input, fail
            if (pcoin->tx->vout.size() <= outpoint.n)
                return false;
            nValueFromPresetInputs += pcoin->tx->vout[outpoint.n].nValue;
            setPresetCoins.insert(make_pair(pcoin, outpoint.n));
        } else
            return false; // TODO: Allow non-wallet inputs
    }

    // remove preset inputs from vCoins
    for (vector<COutput>::iterator it = vCoins.begin(); it != vCoins.end() && coinControl && coinControl->HasSelected();)
    {
        if (setPresetCoins.count(make_pair(it->tx, it->i)))
            it = vCoins.erase(it);
        else
            ++it;
    }

    size_t nMaxChainLength = std::min(GetArg("-limitancestorcount", DEFAULT_ANCESTOR_LIMIT), GetArg("-limitdescendantcount", DEFAULT_DESCENDANT_LIMIT));
    bool fRejectLongChains = GetBoolArg("-walletrejectlongchains", DEFAULT_WALLET_REJECT_LONG_CHAINS);

    bool res = nTargetValue <= nValueFromPresetInputs ||
        SelectCoinsMinConf(nTargetValue - nValueFromPresetInputs, 1, 6, 0, vCoins, setCoinsRet, nValueRet) ||
        SelectCoinsMinConf(nTargetValue - nValueFromPresetInputs, 1, 1, 0, vCoins, setCoinsRet, nValueRet) ||
        (bSpendZeroConfChange && SelectCoinsMinConf(nTargetValue - nValueFromPresetInputs, 0, 1, 2, vCoins, setCoinsRet, nValueRet)) ||
        (bSpendZeroConfChange && SelectCoinsMinConf(nTargetValue - nValueFromPresetInputs, 0, 1, std::min((size_t)4, nMaxChainLength/3), vCoins, setCoinsRet, nValueRet)) ||
        (bSpendZeroConfChange && SelectCoinsMinConf(nTargetValue - nValueFromPresetInputs, 0, 1, nMaxChainLength/2, vCoins, setCoinsRet, nValueRet)) ||
        (bSpendZeroConfChange && SelectCoinsMinConf(nTargetValue - nValueFromPresetInputs, 0, 1, nMaxChainLength, vCoins, setCoinsRet, nValueRet)) ||
        (bSpendZeroConfChange && !fRejectLongChains && SelectCoinsMinConf(nTargetValue - nValueFromPresetInputs, 0, 1, std::numeric_limits<uint64_t>::max(), vCoins, setCoinsRet, nValueRet));

    // because SelectCoinsMinConf clears the setCoinsRet, we now add the possible inputs to the coinset
    setCoinsRet.insert(setPresetCoins.begin(), setPresetCoins.end());

    // add preset inputs to the total value selected
    nValueRet += nValueFromPresetInputs;

    return res;
}

bool CWallet::FundTransaction(CMutableTransaction& tx, CAmount& nFeeRet, bool overrideEstimatedFeeRate, const CFeeRate& specificFeeRate, int& nChangePosInOut, std::string& strFailReason, bool includeWatching, bool lockUnspents, const std::set<int>& setSubtractFeeFromOutputs, bool keepReserveKey, const CTxDestination& destChange)
{
    vector<CRecipient> vecSend;

    // Turn the txout set into a CRecipient vector
    for (size_t idx = 0; idx < tx.vout.size(); idx++)
    {
        const CTxOut& txOut = tx.vout[idx];
        CRecipient recipient = {txOut.scriptPubKey, txOut.nValue, setSubtractFeeFromOutputs.count(idx) == 1};
        vecSend.push_back(recipient);
    }

    CCoinControl coinControl;
    coinControl.destChange = destChange;
    coinControl.fAllowOtherInputs = true;
    coinControl.fAllowWatchOnly = includeWatching;
    coinControl.fOverrideFeeRate = overrideEstimatedFeeRate;
    coinControl.nFeeRate = specificFeeRate;

    BOOST_FOREACH(const CTxIn& txin, tx.vin)
        coinControl.Select(txin.prevout);

    int nExtraPayloadSize = 0;
    if (tx.nVersion == 3 && tx.nType != TRANSACTION_NORMAL)
        nExtraPayloadSize = (int)tx.vExtraPayload.size();

    CReserveKey reservekey(this);
    CWalletTx wtx;
    if (!CreateTransaction(vecSend, wtx, reservekey, nFeeRet, nChangePosInOut, strFailReason, &coinControl, false, ALL_COINS, false, nExtraPayloadSize))
        return false;

    if (nChangePosInOut != -1)
        tx.vout.insert(tx.vout.begin() + nChangePosInOut, wtx.tx->vout[nChangePosInOut]);

    // Copy output sizes from new transaction; they may have had the fee subtracted from them
    for (unsigned int idx = 0; idx < tx.vout.size(); idx++)
        tx.vout[idx].nValue = wtx.tx->vout[idx].nValue;

    // Add new txins (keeping original txin scriptSig/order)
    BOOST_FOREACH(const CTxIn& txin, wtx.tx->vin)
    {
        if (!coinControl.IsSelected(txin.prevout))
        {
            tx.vin.push_back(txin);

            if (lockUnspents)
            {
              LOCK2(cs_main, cs_wallet);
              LockCoin(txin.prevout);
            }
        }
    }

    // optionally keep the change output key
    if (keepReserveKey)
        reservekey.KeepKey();

    return true;
}

bool CWallet::ConvertList(std::vector <CTxIn> vecTxIn, std::vector <CAmount> &vecAmounts) {
    BOOST_FOREACH(CTxIn txin, vecTxIn) {
        if (mapWallet.count(txin.prevout.hash)) {
            CWalletTx &wtx = mapWallet[txin.prevout.hash];
            if (txin.prevout.n < wtx.tx->vout.size()) {
                vecAmounts.push_back(wtx.tx->vout[txin.prevout.n].nValue);
            }
        } else {
            LogPrintf("CWallet::ConvertList -- Couldn't find transaction\n");
        }
    }
    return true;
}

bool CWallet::CreateTransaction(const std::vector<CRecipient>& vecSend, CWalletTx& wtxNew, CReserveKey& reservekey, CAmount& nFeeRet,
                                int& nChangePosInOut, std::string& strFailReason, const CCoinControl* coinControl, bool sign, AvailableCoinsType nCoinType, bool fUseInstantSend, int nExtraPayloadSize)
{
    /*if (!llmq::IsOldInstantSendEnabled()) {
        // The new system does not require special handling for InstantSend as this is all done in CInstantSendManager.
        // There is also no need for an extra fee anymore.
        fUseInstantSend = false;
    }*/

    // TODO: upgrade dash version
    CAmount nFeePay = 0;

    CAmount nValue = 0;
    int nChangePosRequest = nChangePosInOut;
    unsigned int nSubtractFeeFromAmount = 0;
    for (const auto& recipient : vecSend)
    {
        if (nValue < 0 || recipient.nAmount < 0)
        {
            strFailReason = _("Transaction amounts must not be negative");
            return false;
        }
        nValue += recipient.nAmount;

        if (recipient.fSubtractFeeFromAmount)
            nSubtractFeeFromAmount++;
    }
    if (vecSend.empty())
    {
        strFailReason = _("Transaction must have at least one recipient");
        return false;
    }

    wtxNew.fTimeReceivedIsTxTime = true;
    wtxNew.BindWallet(this);
    CMutableTransaction txNew;

    // Discourage fee sniping.
    //
    // For a large miner the value of the transactions in the best block and
    // the mempool can exceed the cost of deliberately attempting to mine two
    // blocks to orphan the current best block. By setting nLockTime such that
    // only the next block can include the transaction, we discourage this
    // practice as the height restricted and limited blocksize gives miners
    // considering fee sniping fewer options for pulling off this attack.
    //
    // A simple way to think about this is from the wallet's point of view we
    // always want the blockchain to move forward. By setting nLockTime this
    // way we're basically making the statement that we only want this
    // transaction to appear in the next block; we don't want to potentially
    // encourage reorgs by allowing transactions to appear at lower heights
    // than the next block in forks of the best chain.
    //
    // Of course, the subsidy is high enough, and transaction volume low
    // enough, that fee sniping isn't a problem yet, but by implementing a fix
    // now we ensure code won't be written that makes assumptions about
    // nLockTime that preclude a fix later.

    txNew.nLockTime = chainActive.Height();

    // Secondly occasionally randomly pick a nLockTime even further back, so
    // that transactions that are delayed after signing for whatever reason,
    // e.g. high-latency mix networks and some CoinJoin implementations, have
    // better privacy.
    if (GetRandInt(10) == 0)
        txNew.nLockTime = std::max(0, (int)txNew.nLockTime - GetRandInt(100));

    assert(txNew.nLockTime <= (unsigned int)chainActive.Height());
    assert(txNew.nLockTime < LOCKTIME_THRESHOLD);

    {
        std::set<std::pair<const CWalletTx*,unsigned int> > setCoins;
        LOCK2(cs_main, cs_wallet);
        {
            std::vector<COutput> vAvailableCoins;
            AvailableCoins(vAvailableCoins, true, coinControl, false, nCoinType, fUseInstantSend);

            nFeeRet = 0;
            if(nFeePay > 0) nFeeRet = nFeePay;
            double dPriority = 0;

            // Start with no fee and loop until there is enough fee
            while (true)
            {
                nChangePosInOut = nChangePosRequest;
                txNew.vin.clear();
                txNew.vout.clear();
                wtxNew.fFromMe = true;
                bool fFirst = true;

                CAmount nValueToSelect = nValue;

                // if fee is added to nValueToSelect, change output is charged twice the fee (line ~3768). Need to look into why this is here
                // if (nSubtractFeeFromAmount == 0){
                //     LogPrintf("nSubtractFeeFromAmount is 0\n");
                //     nValueToSelect += nFeeRet;
                // }

                // vouts to the payees
                for (const auto& recipient : vecSend)
                {
                    CTxOut txout(recipient.nAmount, recipient.scriptPubKey);

                    if (recipient.fSubtractFeeFromAmount)
                    {
                        txout.nValue -= nFeeRet / nSubtractFeeFromAmount; // Subtract fee equally from each selected recipient

                        if (fFirst) // first receiver pays the remainder not divisible by output count
                        {
                            fFirst = false;
                            txout.nValue -= nFeeRet % nSubtractFeeFromAmount;
                        }
                    }

                    if (txout.IsDust(dustRelayFee))
                    {
                        if (recipient.fSubtractFeeFromAmount && nFeeRet > 0)
                        {
                            if (txout.nValue < 0)
                                strFailReason = _("The transaction amount is too small to pay the fee");
                            else
                                strFailReason = _("The transaction amount is too small to send after the fee has been deducted");
                        }
                        else
                            strFailReason = _("Transaction amount too small");
                        return false;
                    }
                    txNew.vout.push_back(txout);
                }

                // Choose coins to use
                CAmount nValueIn = 0;
                setCoins.clear();
                if (!SelectCoins(vAvailableCoins, nValueToSelect, setCoins, nValueIn, coinControl, nCoinType, fUseInstantSend))
                {
                    strFailReason = _("Insufficient funds");                            
                    return false;
                }
                if (fUseInstantSend && nValueIn > sporkManager.GetSporkValue(SPORK_5_INSTANTSEND_MAX_VALUE)*COIN) {
                    strFailReason += " " + strprintf(_("InstantSend doesn't support sending values that high yet. Transactions are currently limited to %1 XZC."), sporkManager.GetSporkValue(SPORK_5_INSTANTSEND_MAX_VALUE));
                    return false;
                }

                const CAmount nChange = nValueIn - nValueToSelect;
                CTxOut newTxOut;

                if (nChange > 0)
                {
                    // Fill a vout to ourself
                    // TODO: pass in scriptChange instead of reservekey so
                    // change transaction isn't always pay-to-dash-address
                    CScript scriptChange;

                    // coin control: send change to custom address
                    if (coinControl && !boost::get<CNoDestination>(&coinControl->destChange))
                        scriptChange = GetScriptForDestination(coinControl->destChange);

                    // no coin control: send change to newly generated address
                    else
                    {
                        // Note: We use a new key here to keep it from being obvious which side is the change.
                        //  The drawback is that by not reusing a previous key, the change may be lost if a
                        //  backup is restored, if the backup doesn't have the new private key for the change.
                        //  If we reused the old key, it would be possible to add code to look for and
                        //  rediscover unknown transactions that were written with keys of ours to recover
                        //  post-backup change.

                        // Reserve a new key pair from key pool
                        CPubKey vchPubKey;
                        bool ret;
                        ret = reservekey.GetReservedKey(vchPubKey);
                        if (!ret)
                        {
                            strFailReason = _("Keypool ran out, please call keypoolrefill first");
                            return false;
                        }
                        
                        scriptChange = GetScriptForDestination(vchPubKey.GetID());
                    }

                    newTxOut = CTxOut(nChange, scriptChange);

                    // We do not move dust-change to fees, because the sender would end up paying more than requested.
                    // This would be against the purpose of the all-inclusive feature.
                    // So instead we raise the change and deduct from the recipient.
                    if (nSubtractFeeFromAmount > 0 && newTxOut.IsDust(dustRelayFee))
                    {
                        CAmount nDust = newTxOut.GetDustThreshold(dustRelayFee) - newTxOut.nValue;
                        newTxOut.nValue += nDust; // raise change until no more dust
                        for (unsigned int i = 0; i < vecSend.size(); i++) // subtract from first recipient
                        {
                            if (vecSend[i].fSubtractFeeFromAmount)
                            {
                                txNew.vout[i].nValue -= nDust;
                                if (txNew.vout[i].IsDust(dustRelayFee))
                                {
                                    strFailReason = _("The transaction amount is too small to send after the fee has been deducted");
                                    return false;
                                }
                                break;
                            }
                        }
                    }

                    // Never create dust outputs; if we would, just
                    // add the dust to the fee.
                    if (newTxOut.IsDust(dustRelayFee))
                    {
                        nChangePosInOut = -1;
                        nFeeRet += nChange;
                        reservekey.ReturnKey();
                    }
                    else
                    {
                        if (nChangePosInOut == -1)
                        {
                            // Insert change txn at random position:
                            nChangePosInOut = GetRandInt(txNew.vout.size()+1);
                        }
                        else if ((unsigned int)nChangePosInOut > txNew.vout.size())
                        {
                            strFailReason = _("Change index out of range");
                            return false;
                        }

                        std::vector<CTxOut>::iterator position = txNew.vout.begin()+nChangePosInOut;
                        txNew.vout.insert(position, newTxOut);
                    }
                } else {
                    reservekey.ReturnKey();
                    nChangePosInOut = -1;
                }

                // Fill vin
                //
                // Note how the sequence number is set to max()-1 so that the
                // nLockTime set above actually works.
                //
                // BIP125 defines opt-in RBF as any nSequence < maxint-1, so
                // we use the highest possible value in that range (maxint-2)
                // to avoid conflicting with other possible uses of nSequence,
                // and in the spirit of "smallest possible change from prior
                // behavior."
                for (const auto& coin : setCoins)
                    txNew.vin.push_back(CTxIn(coin.first->GetHash(),coin.second,CScript(),
                                              std::numeric_limits<unsigned int>::max() - (fWalletRbf ? 2 : 1)));

                // Fill in dummy signatures for fee calculation.
                if (!DummySignTx(txNew, setCoins)) {
                    strFailReason = _("Signing transaction failed");
                    return false;
                }

                unsigned int nBytes = ::GetSerializeSize(txNew, SER_NETWORK, PROTOCOL_VERSION);

                if (nExtraPayloadSize != 0) {
                    // account for extra payload in fee calculation
                    nBytes += GetSizeOfCompactSize(nExtraPayloadSize) + nExtraPayloadSize;
                }

                if (nBytes > MAX_STANDARD_TX_SIZE) {
                    // Do not create oversized transactions (bad-txns-oversize).
                    strFailReason = _("Transaction too large");
                    return false;
                }

                CTransaction txNewConst(txNew);
                dPriority = txNewConst.ComputePriority(dPriority, nBytes);

                // Remove scriptSigs to eliminate the fee calculation dummy signatures
                for (auto& vin : txNew.vin) {
                    vin.scriptSig = CScript();
                    vin.scriptWitness.SetNull();
                }

                // Allow to override the default confirmation target over the CoinControl instance
                int currentConfirmationTarget = nTxConfirmTarget;
                if (coinControl && coinControl->nConfirmTarget > 0)
                    currentConfirmationTarget = coinControl->nConfirmTarget;

                // Can we complete this as a free transaction?
                if (fSendFreeTransactions && nBytes <= MAX_FREE_TRANSACTION_CREATE_SIZE)
                {
                    // Not enough fee: enough priority?
                    double dPriorityNeeded = mempool.estimateSmartPriority(currentConfirmationTarget);
                    // Require at least hard-coded AllowFree.
                    if (dPriority >= dPriorityNeeded && AllowFree(dPriority))
                        break;
                }

                CAmount nFeeNeeded = GetMinimumFee(nBytes, currentConfirmationTarget, mempool);
                LogPrintf("fee needed for tx: %s\n", nFeeNeeded);

                if (coinControl && nFeeNeeded > 0 && coinControl->nMinimumTotalFee > nFeeNeeded) {
                    nFeeNeeded = coinControl->nMinimumTotalFee;
                }
                if (coinControl && coinControl->fOverrideFeeRate)
                    nFeeNeeded = coinControl->nFeeRate.GetFee(nBytes);

                // If we made it here and we aren't even able to meet the relay fee on the next pass, give up
                // because we must be at the maximum allowed fee.
                if (nFeeNeeded < ::minRelayTxFee.GetFee(nBytes))
                {
                    strFailReason = _("Transaction too large for fee policy");
                    return false;
                }

                if (nFeeRet >= nFeeNeeded) {
                    // Reduce fee to only the needed amount if we have change
                    // output to increase.  This prevents potential overpayment
                    // in fees if the coins selected to meet nFeeNeeded result
                    // in a transaction that requires less fee than the prior
                    // iteration.
                    // TODO: The case where nSubtractFeeFromAmount > 0 remains
                    // to be addressed because it requires returning the fee to
                    // the payees and not the change output.
                    // TODO: The case where there is no change output remains
                    // to be addressed so we avoid creating too small an output.
                    if (nFeeRet > nFeeNeeded && nChangePosInOut != -1 && nSubtractFeeFromAmount == 0) {
                        CAmount extraFeePaid = nFeeRet - nFeeNeeded;
                        vector<CTxOut>::iterator change_position = txNew.vout.begin()+nChangePosInOut;
                        change_position->nValue += extraFeePaid;
                        nFeeRet -= extraFeePaid;
                    }
                    break; // Done, enough fee included.
                }

                // Try to reduce change to include necessary fee
                if (nChangePosInOut != -1 && nSubtractFeeFromAmount == 0) {
                    CAmount additionalFeeNeeded = nFeeNeeded - nFeeRet;
                    vector<CTxOut>::iterator change_position = txNew.vout.begin()+nChangePosInOut;
                    // Only reduce change if remaining amount is still a large enough output.
                    if (change_position->nValue >= MIN_FINAL_CHANGE + additionalFeeNeeded) {
                        change_position->nValue -= additionalFeeNeeded;
                        nFeeRet += additionalFeeNeeded;
                        break; // Done, able to increase fee from change
                    }
                }

                // Include more fee and try again.
                nFeeRet = nFeeNeeded;
                LogPrintf("not enough fee yet. nFeeRet: %s\n", nFeeRet);
                continue;
            }
        }

        if (sign)
        {
            CTransaction txNewConst(txNew);
            int nIn = 0;
            for (const auto& coin : setCoins)
            {
                const CScript& scriptPubKey = coin.first->tx->vout[coin.second].scriptPubKey;
                SignatureData sigdata;

                if (!ProduceSignature(TransactionSignatureCreator(this, &txNewConst, nIn, coin.first->tx->vout[coin.second].nValue, SIGHASH_ALL), scriptPubKey, sigdata))
                {
                    strFailReason = _("Signing transaction failed");
                    return false;
                } else {
                    UpdateTransaction(txNew, nIn, sigdata);
                }

                nIn++;
            }
        }

        // Embed the constructed transaction data in wtxNew.
        wtxNew.SetTx(MakeTransactionRef(std::move(txNew)));
    }

    LogPrintf("nFeeRet final: %s\n", nFeeRet);

    if (GetBoolArg("-walletrejectlongchains", DEFAULT_WALLET_REJECT_LONG_CHAINS)) {
        // Lastly, ensure this tx will pass the mempool's chain limits
        LockPoints lp;
        CTxMemPoolEntry entry(wtxNew.tx, 0, 0, 0, 0, false, 0, lp);
        CTxMemPool::setEntries setAncestors;
        size_t nLimitAncestors = GetArg("-limitancestorcount", DEFAULT_ANCESTOR_LIMIT);
        size_t nLimitAncestorSize = GetArg("-limitancestorsize", DEFAULT_ANCESTOR_SIZE_LIMIT)*1000;
        size_t nLimitDescendants = GetArg("-limitdescendantcount", DEFAULT_DESCENDANT_LIMIT);
        size_t nLimitDescendantSize = GetArg("-limitdescendantsize", DEFAULT_DESCENDANT_SIZE_LIMIT)*1000;
        std::string errString;
        if (!mempool.CalculateMemPoolAncestors(entry, setAncestors, nLimitAncestors, nLimitAncestorSize, nLimitDescendants, nLimitDescendantSize, errString)) {
            strFailReason = _("Transaction has too long of a mempool chain");
            return false;
        }
    }
    return true;
}

/**
 * Call after CreateTransaction unless you want to abort
 */
bool CWallet::CommitTransaction(CWalletTx& wtxNew, CReserveKey& reservekey, CConnman* connman, CValidationState& state)
{
    {
        LOCK2(cs_main, cs_wallet);
        LogPrintf("CommitTransaction:\n%s", wtxNew.tx->ToString());
        {
            // Take key pair from key pool so it won't be used again
            reservekey.KeepKey();

            // Add tx to wallet, because if it has change it's also ours,
            // otherwise just for transaction history.
            AddToWallet(wtxNew);

            // Notify that old coins are spent
            BOOST_FOREACH(const CTxIn& txin, wtxNew.tx->vin)
            {
                // Skip inputs of anonymized transactions
                if (txin.prevout.hash.IsNull())
                    continue;

                CWalletTx &coin = mapWallet[txin.prevout.hash];
                coin.BindWallet(this);
                NotifyTransactionChanged(this, coin.GetHash(), CT_UPDATED);
            }
        }

        // Track how many getdata requests our transaction gets
        mapRequestCount[wtxNew.GetHash()] = 0;

        if (fBroadcastTransactions)
        {
            // Broadcast
            if (!wtxNew.AcceptToMemoryPool(maxTxFee, state)) {
                LogPrintf("CommitTransaction(): Transaction cannot be broadcast immediately, %s\n", state.GetRejectReason());
                // TODO: if we expect the failure to be long term or permanent, instead delete wtx from the wallet and return failure.
            } else {
                wtxNew.RelayWalletTransaction(connman);
            }
        }
    }
    return true;
}

bool CWallet::EraseFromWallet(uint256 hash) {
    if (!fFileBacked)
        return false;
    {
        LOCK(cs_wallet);
        if (mapWallet.erase(hash))
            CWalletDB(strWalletFile).EraseTx(hash);
    }
    return true;
}

bool CWallet::CreateZerocoinMintModel(
        string &stringError,
        const std::vector<std::pair<std::string,int>>& denominationPairs,
        MintAlgorithm algo) {
    if(algo == SIGMA) {
        // Convert denominations from string to sigma denominations.
        std::vector<std::pair<sigma::CoinDenomination, int>> sigma_denominations;
        for(const std::pair<std::string,int>& pair: denominationPairs) {
            sigma::CoinDenomination denom;
            if (!StringToDenomination(pair.first, denom)) {
                stringError = "Unrecognized sigma denomination " + pair.first;
                return false;
            }
            sigma_denominations.push_back(std::make_pair(denom, pair.second));
        }
        vector<CHDMint> vDMints;
        return CreateSigmaMintModel(stringError, sigma_denominations, vDMints);
    }
    else if (algo == ZEROCOIN) {
        // Convert denominations from string to integers.
        std::vector<std::pair<int, int>> int_denominations;
        for(const std::pair<std::string,int>& pair: denominationPairs) {
            int_denominations.push_back(std::make_pair(std::atoi(pair.first.c_str()), pair.second));
        }
        return CreateZerocoinMintModelV2(stringError, int_denominations);
    }
    else
        return false;
}

bool CWallet::CreateZerocoinMintModel(
        string &stringError,
        const std::vector<std::pair<std::string,int>>& denominationPairs,
        vector<CHDMint>& vDMints,
        MintAlgorithm algo) {
    if(algo == SIGMA) {
        // Convert denominations from string to sigma denominations.
        std::vector<std::pair<sigma::CoinDenomination, int>> sigma_denominations;
        for(const std::pair<std::string,int>& pair: denominationPairs) {
            sigma::CoinDenomination denom;
            if (!StringToDenomination(pair.first, denom)) {
                stringError = "Unrecognized sigma denomination " + pair.first;
                return false;
            }
            sigma_denominations.push_back(std::make_pair(denom, pair.second));
        }
        return CreateSigmaMintModel(stringError, sigma_denominations, vDMints);
    }
    else if (algo == ZEROCOIN) {
        // Convert denominations from string to integers.
        std::vector<std::pair<int, int>> int_denominations;
        for(const std::pair<std::string,int>& pair: denominationPairs) {
            int_denominations.push_back(std::make_pair(std::atoi(pair.first.c_str()), pair.second));
        }
        return CreateZerocoinMintModelV2(stringError, int_denominations);
    }
    else
        return false;
}

bool CWallet::CreateSigmaMintModel(
        string &stringError,
        const std::vector<std::pair<sigma::CoinDenomination, int>>& denominationPairs,
        vector<CHDMint>& vDMints) {

    EnsureMintWalletAvailable();

    vector<CRecipient> vecSend;
    vector<sigma::PrivateCoin> privCoins;
    CWalletTx wtx;
    CHDMint dMint;
    CWalletDB walletdb(strWalletFile);

    for(const std::pair<sigma::CoinDenomination, int>& denominationPair: denominationPairs) {
        sigma::CoinDenomination denomination = denominationPair.first;
        int64_t denominationValue;
        if (!DenominationToInteger(denomination, denominationValue)) {
            throw runtime_error(
                "mintzerocoin <amount>(0.1, 0.5, 1, 10, 100) (\"zcoinaddress\")\n");
        }

        int64_t coinCount = denominationPair.second;

        LogPrintf("rpcWallet.mintzerocoin() denomination = %s, nAmount = %s \n",
            denominationValue, coinCount);

        if(coinCount < 0) {
            throw runtime_error("Coin count negative (\"zcoinaddress\")\n");
        }

        sigma::Params* sigmaParams = sigma::Params::get_default();

        for(int64_t i = 0; i < coinCount; i++) {
            // The following constructor does all the work of minting a brand
            // new zerocoin. It stores all the private values inside the
            // PrivateCoin object. This includes the coin secrets, which must be
            // stored in a secure location (wallet) at the client.

            sigma::PrivateCoin newCoin(sigmaParams, denomination, ZEROCOIN_TX_VERSION_3);

            // Generate and store secrets deterministically in the following function.
            dMint.SetNull();
            zwallet->GenerateMint(walletdb, denomination, newCoin, dMint);

            // Get a copy of the 'public' portion of the coin. You should
            // embed this into a Zerocoin 'MINT' transaction along with a series
            // of currency inputs totaling the assigned value of one zerocoin.
            sigma::PublicCoin pubCoin = newCoin.getPublicCoin();

            // Validate
            if (!pubCoin.validate()) {
                stringError = "Unable to mint a sigma coin.";
                return false;
            }

            // Create script for coin
            CScript scriptSerializedCoin;
            // opcode is inserted as 1 byte according to file script/script.h
            scriptSerializedCoin << OP_SIGMAMINT;

            // MARTUN: Commenting this for now.
            // this one will probably be written as int64_t, which means it will be written in as few bytes as necessary, and one more byte for sign. In our case our 34 will take 2 bytes, 1 for the number 34 and another one for the sign.
            // scriptSerializedCoin << pubCoin.getValue().memoryRequired();

            // and this one will write the size in different byte lengths depending on the length of vector. If vector size is <0.4c, which is 76, will write the size of vector in just 1 byte. In our case the size is always 34, so must write that 34 in 1 byte.
            std::vector<unsigned char> vch = pubCoin.getValue().getvch();
            scriptSerializedCoin.insert(scriptSerializedCoin.end(), vch.begin(), vch.end());

            CRecipient recipient = {scriptSerializedCoin, denominationValue, false};

            vecSend.push_back(recipient);
            privCoins.push_back(newCoin);
            vDMints.push_back(dMint);
        }
    }

    stringError = pwalletMain->MintAndStoreSigma(vecSend, privCoins, vDMints, wtx);

    if (stringError != "")
        return false;

    return true;
}

/*
 * We disabled zerocoin for security reasons but in order for zerocoin to sigma remint tests
 * to pass we need it on regtest chain
 */

static bool IsZerocoinEnabled(std::string &stringError) {
    if (Params().GetConsensus().IsRegtest()) {
        return true;
    }
    else {
        stringError = "Zerocoin functionality has been disabled";
        return false;
    }
}

#define CHECK_ZEROCOIN_STRINGERROR(__s) { \
    if (!IsZerocoinEnabled(__s)) \
        return false; \
}

#define CHECK_ZEROCOIN_STRING(s) { \
    std::string __stringError; \
    if (!IsZerocoinEnabled(__stringError)) \
        return __stringError; \
}

bool CWallet::CreateZerocoinMintModelV2(
        string &stringError,
        const std::vector<std::pair<int,int>>& denominationPairs) {

    CHECK_ZEROCOIN_STRINGERROR(stringError);

    libzerocoin::CoinDenomination denomination;
    // Always use modulus v2
    libzerocoin::Params *zcParams = ZCParamsV2;

    vector<CRecipient> vecSend;
    vector<libzerocoin::PrivateCoin> privCoins;
    CWalletTx wtx;

    std::pair<int,int> denominationPair;
    BOOST_FOREACH(denominationPair, denominationPairs){
        int denominationValue = denominationPair.first;
        switch(denominationValue){
            case 1:
                denomination = libzerocoin::ZQ_LOVELACE;
                break;
            case 10:
                denomination = libzerocoin::ZQ_GOLDWASSER;
                break;
            case 25:
                denomination = libzerocoin::ZQ_RACKOFF;
                break;
            case 50:
                denomination = libzerocoin::ZQ_PEDERSEN;
                break;
            case 100:
                denomination = libzerocoin::ZQ_WILLIAMSON;
                break;
            default:
                throw runtime_error(
                    "mintzerocoin <amount>(1,10,25,50,100) (\"zcoinaddress\")\n");
        }

        int64_t amount = denominationPair.second;

        LogPrintf("rpcWallet.mintzerocoin() denomination = %s, nAmount = %s \n", denominationValue, amount);

        if(amount < 0){
                throw runtime_error(
                    "mintzerocoin <amount>(1,10,25,50,100) (\"zcoinaddress\")\n");
        }

        for(int64_t i=0; i<amount; i++){
            // The following constructor does all the work of minting a brand
            // new zerocoin. It stores all the private values inside the
            // PrivateCoin object. This includes the coin secrets, which must be
            // stored in a secure location (wallet) at the client.
            libzerocoin::PrivateCoin newCoin(zcParams, denomination, ZEROCOIN_TX_VERSION_2);
            // Get a copy of the 'public' portion of the coin. You should
            // embed this into a Zerocoin 'MINT' transaction along with a series
            // of currency inputs totaling the assigned value of one zerocoin.

            libzerocoin::PublicCoin pubCoin = newCoin.getPublicCoin();

            //Validate
            bool validCoin = pubCoin.validate();

            // loop until we find a valid coin
            while(!validCoin){
                newCoin = libzerocoin::PrivateCoin(zcParams, denomination, ZEROCOIN_TX_VERSION_2);
                pubCoin = newCoin.getPublicCoin();
                validCoin = pubCoin.validate();
            }

            // Create script for coin
            CScript scriptSerializedCoin =
                    CScript() << OP_ZEROCOINMINT << pubCoin.getValue().getvch().size() << pubCoin.getValue().getvch();

            CRecipient recipient = {scriptSerializedCoin, (denominationValue * COIN), false};

            vecSend.push_back(recipient);
            privCoins.push_back(newCoin);
        }
    }

    stringError = pwalletMain->MintAndStoreZerocoin(vecSend, privCoins, wtx);

    if (stringError != ""){
        return false;
    }

    return true;
}

bool CWallet::CreateZerocoinMintModel(string &stringError, const string& denomAmount, MintAlgorithm algo) {
    //TODO(martun) check if it is time to start minting v3 sigma mints. Not sure how we can
    // access the current block number in the waller side, so adding an algo parameter.
    if(algo == SIGMA)
        return CreateSigmaMintModel(stringError, denomAmount);
    else if (algo == ZEROCOIN)
        return CreateZerocoinMintModelV2(stringError, denomAmount);
    else
        return false;
}

bool CWallet::CreateSigmaMintModel(string &stringError, const string& denomAmount) {
    EnsureMintWalletAvailable();
    CWalletDB walletdb(pwalletMain->strWalletFile);

    if (!fFileBacked)
        return false;

    int64_t nAmount = 0;
    sigma::CoinDenomination denomination;
    // Amount
    if (!StringToDenomination(denomAmount, denomination)) {
        return false;
    }
    DenominationToInteger(denomination, nAmount);

    CHDMint dMint;

    uint32_t nCountNextUse = zwallet->GetCount();

    // Set up the Zerocoin Params object
    sigma::Params *sigmaParams = sigma::Params::get_default();

    // The following constructor does all the work of minting a brand
    // new zerocoin. It stores all the private values inside the
    // PrivateCoin object. This includes the coin secrets, which must be
    // stored in a secure location (wallet) at the client.
    sigma::PrivateCoin newCoin(sigmaParams, denomination, ZEROCOIN_TX_VERSION_3);

    // Generate and store secrets deterministically in the following function.
    dMint.SetNull();
    zwallet->GenerateMint(walletdb, denomination, newCoin, dMint);

    // Get a copy of the 'public' portion of the coin. You should
    // embed this into a Zerocoin 'MINT' transaction along with a series
    // of currency inputs totaling the assigned value of one zerocoin.
    sigma::PublicCoin pubCoin = newCoin.getPublicCoin();

    // Validate
    if (pubCoin.validate()) {
        // Create script for coin
        CScript scriptSerializedCoin;
        // opcode is inserted as 1 byte according to file script/script.h
        scriptSerializedCoin << OP_SIGMAMINT;

        // MARTUN: Commenting this for now.
        // this one will probably be written as int64_t, which means it will be written in as few bytes as necessary, and one more byte for sign. In our case our 34 will take 2 bytes, 1 for the number 34 and another one for the sign.
        // scriptSerializedCoin << pubCoin.getValue().memoryRequired();

        // and this one will write the size in different byte lengths depending on the length of vector. If vector size is <0.4c, which is 76, will write the size of vector in just 1 byte. In our case the size is always 34, so must write that 34 in 1 byte.
        std::vector<unsigned char> vch = pubCoin.getValue().getvch();
        scriptSerializedCoin.insert(scriptSerializedCoin.end(), vch.begin(), vch.end());

        // Wallet comments
        CWalletTx wtx;
        bool isSigmaMint = true;
        stringError = MintZerocoin(scriptSerializedCoin, nAmount, isSigmaMint, wtx);

        if (stringError != "")
            return false;

        dMint.SetTxHash(wtx.GetHash());
        zwallet->GetTracker().Add(walletdb, dMint, true);

        LogPrintf("CreateZerocoinMintModel() -> NotifyZerocoinChanged\n");
        LogPrintf("pubcoin=%s, isUsed=%s\n", newCoin.getPublicCoin().getValue().GetHex(), dMint.IsUsed());
        LogPrintf("randomness=%s, serialNumber=%s\n", newCoin.getRandomness(), newCoin.getSerialNumber());
        NotifyZerocoinChanged(
            this,
            newCoin.getPublicCoin().getValue().GetHex(),
            "New (" + std::to_string(nAmount / COIN) + " mint)",
            CT_NEW);
        return true;
    } else {
        // reset coin count
        zwallet->SetCount(nCountNextUse);
        return false;
    }
}

bool CWallet::CreateZerocoinMintModelV2(string &stringError, const string& denomAmount) {
    CHECK_ZEROCOIN_STRINGERROR(stringError);

    if (!fFileBacked)
        return false;

    int64_t nAmount = 0;
    libzerocoin::CoinDenomination denomination;
    // Amount
    if (denomAmount == "1") {
        denomination = libzerocoin::ZQ_LOVELACE;
        nAmount = roundint64(1 * COIN);
    } else if (denomAmount == "10") {
        denomination = libzerocoin::ZQ_GOLDWASSER;
        nAmount = roundint64(10 * COIN);
    } else if (denomAmount == "25") {
        denomination = libzerocoin::ZQ_RACKOFF;
        nAmount = roundint64(25 * COIN);
    } else if (denomAmount == "50") {
        denomination = libzerocoin::ZQ_PEDERSEN;
        nAmount = roundint64(50 * COIN);
    } else if (denomAmount == "100") {
        denomination = libzerocoin::ZQ_WILLIAMSON;
        nAmount = roundint64(100 * COIN);
    } else {
        return false;
    }

    // Set up the Zerocoin Params object
    libzerocoin::Params *zcParams = ZCParamsV2;

    int mintVersion = ZEROCOIN_TX_VERSION_1;

    // do not use v2 mint until certain moment when it would be understood by peers
    {
        LOCK(cs_main);
        if (chainActive.Height() >= Params().GetConsensus().nSpendV15StartBlock)
            mintVersion = ZEROCOIN_TX_VERSION_2;
    }

    // The following constructor does all the work of minting a brand
    // new zerocoin. It stores all the private values inside the
    // PrivateCoin object. This includes the coin secrets, which must be
    // stored in a secure location (wallet) at the client.
    libzerocoin::PrivateCoin newCoin(zcParams, denomination, mintVersion);

    // Get a copy of the 'public' portion of the coin. You should
    // embed this into a Zerocoin 'MINT' transaction along with a series
    // of currency inputs totaling the assigned value of one zerocoin.
    libzerocoin::PublicCoin pubCoin = newCoin.getPublicCoin();

    // Validate
    if (pubCoin.validate()) {
        //TODOS
        CScript scriptSerializedCoin =
                CScript() << OP_ZEROCOINMINT << pubCoin.getValue().getvch().size() << pubCoin.getValue().getvch();

        // Wallet comments
        CWalletTx wtx;
        bool isSigmaMint = false;
        stringError = MintZerocoin(scriptSerializedCoin, nAmount, isSigmaMint, wtx);

        if (stringError != "")
            return false;

        const unsigned char *ecdsaSecretKey = newCoin.getEcdsaSeckey();
        CZerocoinEntry zerocoinTx;
        zerocoinTx.IsUsed = false;
        zerocoinTx.denomination = denomination;
        zerocoinTx.value = pubCoin.getValue();
        zerocoinTx.randomness = newCoin.getRandomness();
        zerocoinTx.serialNumber = newCoin.getSerialNumber();
        zerocoinTx.ecdsaSecretKey = std::vector<unsigned char>(ecdsaSecretKey, ecdsaSecretKey+32);
        LogPrintf("CreateZerocoinMintModel() -> NotifyZerocoinChanged\n");
        LogPrintf("pubcoin=%s, isUsed=%s\n", zerocoinTx.value.GetHex(), zerocoinTx.IsUsed);
        LogPrintf("randomness=%s, serialNumber=%s\n", zerocoinTx.randomness.GetHex(), zerocoinTx.serialNumber.GetHex());
        NotifyZerocoinChanged(this, zerocoinTx.value.GetHex(), "New (" + std::to_string(zerocoinTx.denomination) + " mint)", CT_NEW);
        if (!CWalletDB(strWalletFile).WriteZerocoinEntry(zerocoinTx))
            return false;
        return true;
    } else {
        return false;
    }
}

int CWallet::GetNumberOfUnspentMintsForDenomination(int version, libzerocoin::CoinDenomination d, CZerocoinEntry *mintEntry /*=NULL*/) {
    CZerocoinState *zerocoinState = CZerocoinState::GetZerocoinState();

    // In case of corrupted database we need to rescan blockchain state to find the coins that were unspent

    list<CZerocoinEntry> mintedCoins;
    CWalletDB(strWalletFile).ListPubCoin(mintedCoins);

    int result = 0;
    if (mintEntry)
        *mintEntry = CZerocoinEntry();

    BOOST_FOREACH(const CZerocoinEntry &coin, mintedCoins) {
        if (!coin.IsUsedForRemint && coin.denomination == d && coin.randomness != 0 && coin.serialNumber > 0) {
            // Ignore "used" state in the database, check if the coin serial is used
            if (zerocoinState->IsUsedCoinSerial(coin.serialNumber))
                // Coin has already been spent
                continue;

            // Obtain coin version
            int coinVersion = coin.IsCorrectV2Mint() ? ZEROCOIN_TX_VERSION_2 : ZEROCOIN_TX_VERSION_1;

            if (coinVersion == version) {
                // Find minted coin in the index
                int mintId = -1, mintHeight = -1;

                // group is the same in both v1 and v2 params
                const libzerocoin::IntegerGroupParams &commGroup = ZCParamsV2->coinCommitmentGroup;
                // calculate g^serial * h^randomness (mod modulus)
                CBigNum coinPublicValue = commGroup.g.pow_mod(coin.serialNumber, commGroup.modulus).
                                mul_mod(commGroup.h.pow_mod(coin.randomness, commGroup.modulus), commGroup.modulus);

                if ((mintHeight = zerocoinState->GetMintedCoinHeightAndId(coinPublicValue, (int)d, mintId)) > 0) {
                    if (mintEntry) {
                        *mintEntry = coin;

                        // we don't trust values in DB, we use values from blockchain
                        mintEntry->nHeight = mintHeight;
                        mintEntry->id = mintId;

                        // no need to find anything else
                        return 1;
                    }
                    else {
                        result++;
                    }
                }
            }
        }
    }

    return result;
}

bool CWallet::CreateZerocoinToSigmaRemintModel(string &stringError, int version, libzerocoin::CoinDenomination denomination, CWalletTx *wtx) {
    // currently we don't support zerocoin mints v1
    assert(version == ZEROCOIN_TX_VERSION_2);

    EnsureMintWalletAvailable();

    if (IsLocked()) {
        stringError = "Error: Wallet locked, unable to create transaction!";
        return false;
    }

    CWalletTx wtxNew;
    wtxNew.BindWallet(this);
    CMutableTransaction txNew;

    LOCK2(cs_main, cs_wallet);
    CWalletDB walletdb(pwalletMain->strWalletFile);

    const Consensus::Params &params = Params().GetConsensus();
    if (!sigma::IsRemintWindow(chainActive.Height())) {
        stringError = "Remint transaction is not currently allowed";
        return false;
    }

    if (!params.IsRegtest() && !znodeSyncInterface.IsBlockchainSynced()) {
        stringError = "Blockchain is not synced";
        return false;
    }

    txNew.vin.clear();
    txNew.vout.clear();
    wtxNew.fFromMe = true;

    CZerocoinEntry mintEntry;
    if (GetNumberOfUnspentMintsForDenomination(version, denomination, &mintEntry) <= 0 || mintEntry.nHeight > chainActive.Height()) {
        stringError = "No zerocoin mints found";
        return false;
    }

    // Create remint tx input without signature (metadata is unknown at the moment)
    sigma::CoinRemintToV3 remint(version, (unsigned)denomination, (unsigned)mintEntry.id,
            mintEntry.serialNumber, mintEntry.randomness, chainActive[mintEntry.nHeight]->GetBlockHash(),
            mintEntry.ecdsaSecretKey);

    CDataStream ds1(SER_NETWORK, PROTOCOL_VERSION);
    ds1 << remint;

    CScript remintScriptBeforeSignature;
    remintScriptBeforeSignature << OP_ZEROCOINTOSIGMAREMINT;
    remintScriptBeforeSignature.insert(remintScriptBeforeSignature.end(), ds1.begin(), ds1.end());

    CTxIn remintTxIn;
    remintTxIn.nSequence = mintEntry.id;
    remintTxIn.scriptSig = remintScriptBeforeSignature;
    remintTxIn.prevout.SetNull();
    txNew.vin.push_back(remintTxIn);

    vector<CHDMint> vHDMints;

    static struct ZerocoinToSigmaMintDenominationMap {
        int zerocoinDenomination;
        sigma::CoinDenomination sigmaDenomination;
        int numberOfSigmaMints;
    } zerocoinToSigmaDenominationMap[] = {
        {1, sigma::CoinDenomination::SIGMA_DENOM_1, 1},
        {10, sigma::CoinDenomination::SIGMA_DENOM_10, 1},
        {25, sigma::CoinDenomination::SIGMA_DENOM_25, 1},
        {50, sigma::CoinDenomination::SIGMA_DENOM_25, 2},
        {100, sigma::CoinDenomination::SIGMA_DENOM_100, 1}
    };

    for (auto &denomMap: zerocoinToSigmaDenominationMap) {
        if (denomMap.zerocoinDenomination != (int)denomination)
            continue;

        sigma::Params* sigmaParams = sigma::Params::get_default();

        for (int i=0; i<denomMap.numberOfSigmaMints; i++) {
            sigma::PrivateCoin newCoin(sigmaParams, denomMap.sigmaDenomination, ZEROCOIN_TX_VERSION_3);

            // Generate and store secrets deterministically in the following function.
            CHDMint hdMint;
            zwallet->GenerateMint(walletdb, newCoin.getPublicCoin().getDenomination(), newCoin, hdMint);

            sigma::PublicCoin pubCoin = newCoin.getPublicCoin();

            // Validate
            if (!pubCoin.validate()) {
                stringError = "Unable to mint a sigma coin";
                zwallet->ResetCount(walletdb);
                return false;
            }

            CScript sigmaMintScript;
            sigmaMintScript << OP_SIGMAMINT;
            std::vector<unsigned char> vch = pubCoin.getValue().getvch();
            sigmaMintScript.insert(sigmaMintScript.end(), vch.begin(), vch.end());

            int64_t intDenomination;
            if (!sigma::DenominationToInteger(denomMap.sigmaDenomination, intDenomination)) {
                stringError = "Unknown sigma denomination";
                zwallet->ResetCount(walletdb);
                return false;
            }

            CTxOut sigmaTxOut;
            sigmaTxOut.scriptPubKey = sigmaMintScript;
            sigmaTxOut.nValue = intDenomination;
            txNew.vout.push_back(sigmaTxOut);

            vHDMints.push_back(hdMint);
        }
    }

    if (txNew.vout.empty()) {
        stringError = "Unknown zerocoin denomination";
        return false;
    }

    // At this point we have all the data we need to get hash tx (without remint signature) and use ECDSA secret
    // key to sign remint tx input
    libzerocoin::SpendMetaData metadata(mintEntry.id, txNew.GetHash());
    remint.SignTransaction(metadata);

    // Now update the script
    CDataStream ds2(SER_NETWORK, PROTOCOL_VERSION);
    ds2 << remint;

    CScript remintScriptAfterSignature;
    remintScriptAfterSignature << OP_ZEROCOINTOSIGMAREMINT;
    remintScriptAfterSignature.insert(remintScriptAfterSignature.end(), ds2.begin(), ds2.end());

    txNew.vin[0].scriptSig = remintScriptAfterSignature;
    wtxNew.SetTx(MakeTransactionRef(std::move(txNew)));

    CReserveKey reserveKey(this);
    CValidationState state;
    if (!CommitTransaction(wtxNew, reserveKey, g_connman.get(), state)) {
        stringError = "Cannot commit transaction";
        return false;
    }

    // Write mint entry as "used for remint"
    mintEntry.IsUsed = mintEntry.IsUsedForRemint = true;
    walletdb.WriteZerocoinEntry(mintEntry);
    NotifyZerocoinChanged(this,
        mintEntry.value.GetHex(),
        "Used (" + std::to_string(mintEntry.denomination) + " mint)",
        CT_UPDATED);

    CZerocoinSpendEntry spendEntry;
    spendEntry.coinSerial = mintEntry.serialNumber;
    spendEntry.hashTx = txNew.GetHash();
    spendEntry.pubCoin = remint.getPublicCoinValue();
    spendEntry.id = remint.getCoinGroupId();
    spendEntry.denomination = mintEntry.denomination;
    walletdb.WriteCoinSpendSerialEntry(spendEntry);


    //update mints with full transaction hash and then database them
    for (CHDMint hdMint : vHDMints) {
        hdMint.SetTxHash(wtxNew.GetHash());
        zwallet->GetTracker().Add(walletdb, hdMint, true);
        NotifyZerocoinChanged(this,
            hdMint.GetPubcoinValue().GetHex(),
            "New (" + std::to_string(hdMint.GetDenominationValue()) + " mint)",
            CT_NEW);
    }

    // Update nCountNextUse in HDMint wallet database
    zwallet->UpdateCountDB(walletdb);

    if (wtx)
        *wtx = wtxNew;

    return true;
}

bool CWallet::CheckDenomination(string denomAmount, int64_t& nAmount, libzerocoin::CoinDenomination& denomination){
    // Amount
    if (denomAmount == "1") {
        denomination = libzerocoin::ZQ_LOVELACE;
        nAmount = roundint64(1 * COIN);
    } else if (denomAmount == "10") {
        denomination = libzerocoin::ZQ_GOLDWASSER;
        nAmount = roundint64(10 * COIN);
    } else if (denomAmount == "25") {
        denomination = libzerocoin::ZQ_RACKOFF;
        nAmount = roundint64(25 * COIN);
    } else if (denomAmount == "50") {
        denomination = libzerocoin::ZQ_PEDERSEN;
        nAmount = roundint64(50 * COIN);
    } else if (denomAmount == "100") {
        denomination = libzerocoin::ZQ_WILLIAMSON;
        nAmount = roundint64(100 * COIN);
    } else {
        return false;
    }
    return true;
}

bool CWallet::CheckHasV2Mint(libzerocoin::CoinDenomination denomination, bool forceUsed){
    // Check if there is v2 mint, spend it first
    bool result = false;
    list <CZerocoinEntry> listOwnCoins;
    CWalletDB(strWalletFile).ListPubCoin(listOwnCoins);
    listOwnCoins.sort(CompHeight);
    CZerocoinEntry coinToUse;
    bool fModulusV2 = chainActive.Height() >= Params().GetConsensus().nModulusV2StartBlock;
    CZerocoinState *zerocoinState = CZerocoinState::GetZerocoinState();

    CBigNum accumulatorValue;
    uint256 accumulatorBlockHash;      // to be used in zerocoin spend v2

    int coinId = INT_MAX;
    int coinHeight;
    BOOST_FOREACH(const CZerocoinEntry &minIdPubcoin, listOwnCoins) {
        if (minIdPubcoin.denomination == denomination
            && ((minIdPubcoin.IsUsed == false && !forceUsed) || (minIdPubcoin.IsUsed == true && forceUsed))
            && minIdPubcoin.randomness != 0
            && minIdPubcoin.serialNumber != 0) {

            int id;
            coinHeight = zerocoinState->GetMintedCoinHeightAndId(minIdPubcoin.value, minIdPubcoin.denomination, id);
            if (coinHeight > 0
                && id < coinId
                && coinHeight + (ZC_MINT_CONFIRMATIONS-1) <= chainActive.Height()
                && zerocoinState->GetAccumulatorValueForSpend(
                    &chainActive,
                    chainActive.Height()-(ZC_MINT_CONFIRMATIONS-1),
                    denomination,
                    id,
                    accumulatorValue,
                    accumulatorBlockHash,
                    fModulusV2) > 1
                    ) {
                result = true;
            }
        }
    }
    return result;
}

bool CWallet::CreateZerocoinSpendModel(
        string &stringError,
        string thirdPartyAddress,
        string denomAmount,
        bool forceUsed,
        bool dontSpendSigma) {
    // Clean the stringError, otherwise even if the Spend passes, it returns false.
    stringError = "";

    if (!fFileBacked)
        return false;

    int64_t nAmount = 0;
    libzerocoin::CoinDenomination denomination;
    bool v2MintFound = false;
    if (CheckDenomination(denomAmount, nAmount, denomination)) {
        // If requested denomination can be a V2 denomination, check if there is any
        // mint of given denomination. Mints which do not have
        // 6 confirmations will NOT be considered.
        v2MintFound = CheckHasV2Mint(denomination, forceUsed);
    }

    // Wallet comments
    CWalletTx wtx;
    uint256 txHash;

    bool zcSelectedIsUsed;

    if (v2MintFound) {
        // Always spend V2 old mints first.
        CBigNum coinSerial;
        CBigNum zcSelectedValue;
        stringError = SpendZerocoin(
            thirdPartyAddress, nAmount, denomination,
            wtx, coinSerial, txHash, zcSelectedValue,
            zcSelectedIsUsed, forceUsed);
    } else if (!dontSpendSigma) {
        sigma::CoinDenomination denomination_v3;
        if (!StringToDenomination(denomAmount, denomination_v3)) {
            stringError = "Unable to convert denomination string to value.";
            return false;
        }
        // Spend sigma mint.
        Scalar coinSerial;
        GroupElement zcSelectedValue;
        stringError = SpendSigma(
                thirdPartyAddress,
                denomination_v3,
                wtx,
                coinSerial,
                txHash,
                zcSelectedValue,
                zcSelectedIsUsed,
                forceUsed);
    } else {
        // There were no V2 mints we could spend, and dontSpendSigma flag is passed, report  an error
        stringError = "No zerocoin mints to spend, spending sigma mints disabled. At least 2 mints with at least 6 confirmations are required to spend a coin.";
    }

    if (stringError != "")
        return false;

    return true;
}

bool CWallet::CreateZerocoinSpendModel(CWalletTx& wtx, string &stringError, string& thirdPartyAddress, const vector<string>& denomAmounts, bool forceUsed) {
    // try to spend V2 coins, if fails, try to spend sigma coins.
    if (!CreateZerocoinSpendModelV2(wtx, stringError, thirdPartyAddress, denomAmounts, forceUsed)) {
        return CreateSigmaSpendModel(wtx, stringError, thirdPartyAddress, denomAmounts, forceUsed);
    }
return true;
}

bool CWallet::CreateZerocoinSpendModelV2(
        CWalletTx& wtx,
        string &stringError,
        string& thirdPartyAddress,
        const vector<string>& denomAmounts,
        bool forceUsed) {

    CHECK_ZEROCOIN_STRINGERROR(stringError);

    if (!fFileBacked)
        return false;

    vector<pair<int64_t, libzerocoin::CoinDenomination>> denominations;
    for(vector<string>::const_iterator it = denomAmounts.begin(); it != denomAmounts.end(); it++){
        const string& denomAmount = *it;
        int64_t nAmount = 0;
        libzerocoin::CoinDenomination denomination;
        // Amount
        if (denomAmount == "1") {
            denomination = libzerocoin::ZQ_LOVELACE;
            nAmount = roundint64(1 * COIN);
        } else if (denomAmount == "10") {
            denomination = libzerocoin::ZQ_GOLDWASSER;
            nAmount = roundint64(10 * COIN);
        } else if (denomAmount == "25") {
            denomination = libzerocoin::ZQ_RACKOFF;
            nAmount = roundint64(25 * COIN);
        } else if (denomAmount == "50") {
            denomination = libzerocoin::ZQ_PEDERSEN;
            nAmount = roundint64(50 * COIN);
        } else if (denomAmount == "100") {
            denomination = libzerocoin::ZQ_WILLIAMSON;
            nAmount = roundint64(100 * COIN);
        } else {
            return false;
        }
        denominations.push_back(make_pair(nAmount, denomination));
    }
    vector<CBigNum> coinSerials;
    uint256 txHash;
    vector<CBigNum> zcSelectedValues;
    stringError = SpendMultipleZerocoin(thirdPartyAddress, denominations, wtx, coinSerials, txHash, zcSelectedValues, forceUsed);
    if (stringError != "")
        return false;
    return true;
 }

// TODO(martun): check this function. These string denominations which come from
// outside may not be parsed properly.
bool CWallet::CreateSigmaSpendModel(
        CWalletTx& wtx,
        string &stringError,
        string& thirdPartyAddress,
        const vector<string>& denomAmounts,
        bool forceUsed) {
    if (!fFileBacked)
        return false;

    vector<sigma::CoinDenomination> denominations;
    for(vector<string>::const_iterator it = denomAmounts.begin(); it != denomAmounts.end(); it++){
        const string& denomAmount = *it;
        sigma::CoinDenomination denomination;
        // Amount
        if (!StringToDenomination(denomAmount, denomination)) {
            stringError = "Unable to convert denomination.";
            return false;
        }
        denominations.push_back(denomination);
    }
    vector<Scalar> coinSerials;
    uint256 txHash;
    vector<GroupElement> zcSelectedValues;
    stringError = SpendMultipleSigma(
        thirdPartyAddress, denominations, wtx,
        coinSerials, txHash, zcSelectedValues, forceUsed);
    if (stringError != "")
        return false;
    return true;
}

/**
 * @brief CWallet::CreateZerocoinMintTransaction
 * @param vecSend
 * @param wtxNew
 * @param reservekey
 * @param nFeeRet
 * @param strFailReason
 * @param coinControl
 * @return
 */
bool CWallet::CreateZerocoinMintTransaction(const vector <CRecipient> &vecSend, CWalletTx &wtxNew,
                                            CReserveKey &reservekey,
                                            CAmount &nFeeRet, int &nChangePosInOut, std::string &strFailReason, bool isSigmaMint,
                                            const CCoinControl *coinControl, bool sign) {
    if (!isSigmaMint) {
        CHECK_ZEROCOIN_STRINGERROR(strFailReason);
    }

    CAmount nValue = 0;
    int nChangePosRequest = nChangePosInOut;
    unsigned int nSubtractFeeFromAmount = 0;
    BOOST_FOREACH(const CRecipient &recipient, vecSend)
    {
        if (nValue < 0 || recipient.nAmount < 0) {
            strFailReason = _("Transaction amounts must be positive");
            return false;
        }
        nValue += recipient.nAmount;
//        if (recipient.fSubtractFeeFromAmount)
//            nSubtractFeeFromAmount++;
    }
    if (vecSend.empty() || nValue < 0) {
        strFailReason = _("Transaction amounts must be positive");
        return false;
    }
    wtxNew.fTimeReceivedIsTxTime = true;
    wtxNew.BindWallet(this);
    CMutableTransaction txNew;
    txNew.nLockTime = chainActive.Height();
    if (GetRandInt(10) == 0)
        txNew.nLockTime = std::max(0, (int) txNew.nLockTime - GetRandInt(100));

    assert(txNew.nLockTime <= (unsigned int) chainActive.Height());
    assert(txNew.nLockTime < LOCKTIME_THRESHOLD);

    {
        LOCK2(cs_main, cs_wallet);
        {
            std::vector<COutput> vAvailableCoins;
            AvailableCoins(vAvailableCoins, true, coinControl);

            nFeeRet = payTxFee.GetFeePerK();
            LogPrintf("nFeeRet=%s\n", nFeeRet);
            // Start with no fee and loop until there is enough fee
            while (true)
            {
                nChangePosInOut = nChangePosRequest;
                txNew.vin.clear();
                txNew.vout.clear();

                wtxNew.fFromMe = true;
                wtxNew.changes.clear();

                CAmount nValueToSelect = nValue + nFeeRet;
//                if (nSubtractFeeFromAmount == 0)
//                    nValueToSelect += nFeeRet;
                double dPriority = 0;
                // vouts to the payees
                BOOST_FOREACH(const CRecipient &recipient, vecSend)
                {
                    CTxOut txout(recipient.nAmount, recipient.scriptPubKey);
                    LogPrintf("txout:%s\n", txout.ToString());


                    if (txout.IsDust(::minRelayTxFee)) {
                        if (recipient.fSubtractFeeFromAmount && nFeeRet > 0) {
                            if (txout.nValue < 0)
                                strFailReason = _("The transaction amount is too small to pay the fee");
                            else
                                strFailReason = _(
                                        "The transaction amount is too small to send after the fee has been deducted");
                        } else
                            strFailReason = _("Transaction amount too small");
                        return false;
                    }
                    txNew.vout.push_back(txout);
                }

                // Choose coins to use
                set<pair<const CWalletTx*,unsigned int> > setCoins;
                CAmount nValueIn = 0;
                if (!SelectCoins(vAvailableCoins, nValueToSelect, setCoins, nValueIn, coinControl))
                {
                    if (nValueIn < nValueToSelect) {
                        strFailReason = _("Insufficient funds");
                    }
                    return false;
                }
                BOOST_FOREACH(PAIRTYPE(const CWalletTx*, unsigned int) pcoin, setCoins)
                {
                    CAmount nCredit = pcoin.first->tx->vout[pcoin.second].nValue;
                    //The coin age after the next block (depth+1) is used instead of the current,
                    //reflecting an assumption the user would accept a bit more delay for
                    //a chance at a free transaction.
                    //But mempool inputs might still be in the mempool, so their age stays 0
                    int age = pcoin.first->GetDepthInMainChain();
                    assert(age >= 0);
                    if (age != 0)
                        age += 1;
                    dPriority += (double)nCredit * age;
                }

                CAmount nChange = nValueIn - nValueToSelect;

                if(!isSigmaMint){
                    // TODO: change 1000000 to correct fee
                    // NOTE: this depends on the exact behaviour of GetMinFee
                    if (nFeeRet < 1000000 && nChange > 0 && nChange < CENT) {
                        int64_t nMoveToFee = min(nChange, 1000000 - nFeeRet);
                        nChange -= nMoveToFee;
                        nFeeRet += nMoveToFee;
                    }
                }
                if (nChange > 0) {
                    // Fill a vout to ourself
                    // TODO: pass in scriptChange instead of reservekey so
                    // change transaction isn't always pay-to-bitcoin-address
                    CScript scriptChange;

                    // coin control: send change to custom address
                    if (coinControl && !boost::get<CNoDestination>(&coinControl->destChange))
                        scriptChange = GetScriptForDestination(coinControl->destChange);

                    // send change to one of the specified change addresses
                    else if (IsArgSet("-change") && mapMultiArgs.at("-change").size() > 0) {
                        CBitcoinAddress address(mapMultiArgs.at("change")[GetRandInt(mapMultiArgs.at("-change").size())]);
                        CKeyID keyID;
                        if (!address.GetKeyID(keyID)) {
                            strFailReason = _("Bad change address");
                            return false;
                        }
                        scriptChange = GetScriptForDestination(keyID);
                    }
                    
                    // no coin control: send change to newly generated address
                    else 
                    {
                        // Note: We use a new key here to keep it from being obvious which side is the change.
                        //  The drawback is that by not reusing a previous key, the change may be lost if a
                        //  backup is restored, if the backup doesn't have the new private key for the change.
                        //  If we reused the old key, it would be possible to add code to look for and
                        //  rediscover unknown transactions that were written with keys of ours to recover
                        //  post-backup change.

                        // Reserve a new key pair from key pool
                        CPubKey vchPubKey;
                        bool ret;
                        ret = reservekey.GetReservedKey(vchPubKey);
                        if (!ret)
                        {
                            strFailReason = _("Keypool ran out, please call keypoolrefill first");
                            return false;
                        }

                        scriptChange = GetScriptForDestination(vchPubKey.GetID());
                    }

                    CTxOut newTxOut(nChange, scriptChange);

                    // We do not move dust-change to fees, because the sender would end up paying more than requested.
                    // This would be against the purpose of the all-inclusive feature.
                    // So instead we raise the change and deduct from the recipient.
                    if (nSubtractFeeFromAmount > 0 && newTxOut.IsDust(::minRelayTxFee))
                    {
                        CAmount nDust = newTxOut.GetDustThreshold(::minRelayTxFee) - newTxOut.nValue;
                        newTxOut.nValue += nDust; // raise change until no more dust
                        for (unsigned int i = 0; i < vecSend.size(); i++) // subtract from first recipient
                        {
                            if (vecSend[i].fSubtractFeeFromAmount)
                            {
                                txNew.vout[i].nValue -= nDust;
                                if (txNew.vout[i].IsDust(::minRelayTxFee))
                                {
                                    strFailReason = _("The transaction amount is too small to send after the fee has been deducted");
                                    return false;
                                }
                                break;
                            }
                        }
                    }

                    // Never create dust outputs; if we would, just
                    // add the dust to the fee.
                    if (newTxOut.IsDust(::minRelayTxFee))
                    {
                        nChangePosInOut = -1;
                        nFeeRet += nChange;
                        reservekey.ReturnKey();
                    }
                    else
                    {
                        if (nChangePosInOut == -1)
                        {
                            // Insert change txn at random position:
                            nChangePosInOut = GetRandInt(txNew.vout.size()+1);
                        }
                        else if ((unsigned int)nChangePosInOut > txNew.vout.size())
                        {
                            strFailReason = _("Change index out of range");
                            return false;
                        }

                        vector<CTxOut>::iterator position = txNew.vout.begin()+nChangePosInOut;
                        txNew.vout.insert(position, newTxOut);
                        wtxNew.changes.insert(static_cast<uint32_t>(nChangePosInOut));
                    }
                }
                else
                    reservekey.ReturnKey();

                // Fill vin
                //
                // Note how the sequence number is set to max()-1 so that the
                // nLockTime set above actually works.
                BOOST_FOREACH(const PAIRTYPE(const CWalletTx*,unsigned int)& coin, setCoins)
                    txNew.vin.push_back(CTxIn(coin.first->GetHash(),coin.second,CScript(),
                                              std::numeric_limits<unsigned int>::max()-1));

                // Sign
                int nIn = 0;
                CTransaction txNewConst(txNew);
                BOOST_FOREACH(const PAIRTYPE(const CWalletTx*,unsigned int)& coin, setCoins)
                {
                    bool signSuccess;
                    const CScript& scriptPubKey = coin.first->tx->vout[coin.second].scriptPubKey;
                    SignatureData sigdata;
                    if (sign)
                        signSuccess = ProduceSignature(TransactionSignatureCreator(this, &txNewConst, nIn, coin.first->tx->vout[coin.second].nValue, SIGHASH_ALL), scriptPubKey, sigdata);
                    else
                        signSuccess = ProduceSignature(DummySignatureCreator(this), scriptPubKey, sigdata);

                    if (!signSuccess)
                    {
                        strFailReason = _("Signing transaction failed");
                        return false;
                    } else {
                        UpdateTransaction(txNew, nIn, sigdata);
                    }
                    nIn++;
                }
                unsigned int nBytes = GetVirtualTransactionSize(txNew);
                // Remove scriptSigs if we used dummy signatures for fee calculation
                if (!sign) {
                    BOOST_FOREACH(CTxIn & vin, txNew.vin)
                    vin.scriptSig = CScript();
                }
                // Embed the constructed transaction data in wtxNew.
                wtxNew.SetTx(MakeTransactionRef(std::move(txNew)));

                // Limit size
                if (GetTransactionWeight(*wtxNew.tx) >= MAX_STANDARD_TX_WEIGHT) {
                    strFailReason = _("Transaction too large");
                    return false;
                }
                dPriority = wtxNew.tx->ComputePriority(dPriority, nBytes);

                // Can we complete this as a free transaction?
                if (fSendFreeTransactions && nBytes <= MAX_FREE_TRANSACTION_CREATE_SIZE) {
                    // Not enough fee: enough priority?
                    double dPriorityNeeded = mempool.estimateSmartPriority(nTxConfirmTarget);
                    // Require at least hard-coded AllowFree.
                    if (dPriority >= dPriorityNeeded && AllowFree(dPriority))
                        break;
                }
                CAmount nFeeNeeded;
                if(isSigmaMint) {
                    nFeeNeeded = GetMinimumFee(nBytes, nTxConfirmTarget, mempool);
                    if (coinControl && nFeeNeeded > 0 && coinControl->nMinimumTotalFee > nFeeNeeded) {
                        nFeeNeeded = coinControl->nMinimumTotalFee;
                    }
                    if (coinControl && coinControl->fOverrideFeeRate)
                        nFeeNeeded = coinControl->nFeeRate.GetFee(nBytes);
                } else{
                    int64_t nPayFee = payTxFee.GetFeePerK() * (1 + (int64_t) GetTransactionWeight(*wtxNew.tx) / 1000);
                    //                bool fAllowFree = false;                                 // No free TXs in XZC

                    int currentConfirmationTarget = nTxConfirmTarget;
                    if (coinControl && coinControl->nConfirmTarget > 0)
                        currentConfirmationTarget = coinControl->nConfirmTarget;                    
                    int64_t nMinFee = GetMinimumFee(nBytes, currentConfirmationTarget, mempool);
                    nFeeNeeded = nPayFee;
                    if (nFeeNeeded < nMinFee) {
                        nFeeNeeded = nMinFee;
                    }
                }
                if (nFeeRet >= nFeeNeeded)
                    break; // Done, enough fee included.

                // Include more fee and try again.
                nFeeRet = nFeeNeeded;
                continue;
            }
        }
    }

    if (GetBoolArg("-walletrejectlongchains", DEFAULT_WALLET_REJECT_LONG_CHAINS)) {
        // Lastly, ensure this tx will pass the mempool's chain limits
        LockPoints lp;
        CTxMemPoolEntry entry(MakeTransactionRef(txNew), 0, 0, 0, 0, false, 0, lp);
        CTxMemPool::setEntries setAncestors;
        size_t nLimitAncestors = GetArg("-limitancestorcount", DEFAULT_ANCESTOR_LIMIT);
        size_t nLimitAncestorSize = GetArg("-limitancestorsize", DEFAULT_ANCESTOR_SIZE_LIMIT) * 1000;
        size_t nLimitDescendants = GetArg("-limitdescendantcount", DEFAULT_DESCENDANT_LIMIT);
        size_t nLimitDescendantSize = GetArg("-limitdescendantsize", DEFAULT_DESCENDANT_SIZE_LIMIT) * 1000;
        std::string errString;
        if (!mempool.CalculateMemPoolAncestors(entry, setAncestors, nLimitAncestors, nLimitAncestorSize,
                                               nLimitDescendants, nLimitDescendantSize, errString)) {
            strFailReason = _("Transaction has too long of a mempool chain");
            return false;
        }
    }
    return true;
}

bool
CWallet::CreateZerocoinMintTransaction(CScript pubCoin, int64_t nValue, CWalletTx &wtxNew, CReserveKey &reservekey,
                                       int64_t &nFeeRet, std::string &strFailReason, bool isSigmaMint,
                                       const CCoinControl *coinControl) {
    vector <CRecipient> vecSend;
    CRecipient recipient = {pubCoin, nValue, false};
    vecSend.push_back(recipient);
    int nChangePosRet = -1;
    return CreateZerocoinMintTransaction(vecSend, wtxNew, reservekey, nFeeRet, nChangePosRet, strFailReason, isSigmaMint,
                                         coinControl);
}

/**
 * @brief CWallet::CreateZerocoinSpendTransaction
 * @param nValue
 * @param denomination
 * @param wtxNew
 * @param reservekey
 * @param coinSerial
 * @param txHash
 * @param zcSelectedValue
 * @param zcSelectedIsUsed
 * @param strFailReason
 * @return
 */
bool CWallet::CreateZerocoinSpendTransaction(std::string &thirdPartyaddress, int64_t nValue, libzerocoin::CoinDenomination denomination,
                                             CWalletTx &wtxNew, CReserveKey &reservekey, CBigNum &coinSerial,
                                             uint256 &txHash, CBigNum &zcSelectedValue, bool &zcSelectedIsUsed,
                                             std::string &strFailReason, bool forceUsed) {

    CHECK_ZEROCOIN_STRINGERROR(strFailReason);

    if (nValue <= 0) {
        strFailReason = _("Transaction amounts must be positive");
        return false;
    }

    wtxNew.BindWallet(this);
    CMutableTransaction txNew;
    {
        LOCK2(cs_main, cs_wallet);
        {
            txNew.vin.clear();
            txNew.vout.clear();
            //txNew.wit.SetNull();
            wtxNew.fFromMe = true;


            CScript scriptChange;
            if(thirdPartyaddress == ""){
                // Reserve a new key pair from key pool
                CPubKey vchPubKey;
                assert(reservekey.GetReservedKey(vchPubKey)); // should never fail, as we just unlocked
                scriptChange = GetScriptForDestination(vchPubKey.GetID());
            }else{

                CBitcoinAddress address(thirdPartyaddress);
                if (!address.IsValid()){
                    strFailReason = _("Invalid Zcoin address");
                    return false;
                }
                // Parse Zcoin address
                scriptChange = GetScriptForDestination(CBitcoinAddress(thirdPartyaddress).Get());
            }

            CTxOut newTxOut(nValue, scriptChange);

            // Insert change txn at random position:
            vector<CTxOut>::iterator position = txNew.vout.begin() + GetRandInt(txNew.vout.size() + 1);
            txNew.vout.insert(position, newTxOut);
            LogPrintf("txNew.GetHash():%s\n", txNew.GetHash().ToString());

            // Fill vin

            // Set up the Zerocoin Params object
            bool fModulusV2 = chainActive.Height() >= Params().GetConsensus().nModulusV2StartBlock;
            libzerocoin::Params *zcParams = fModulusV2 ? ZCParamsV2 : ZCParams;

            // Select not yet used coin from the wallet with minimal possible id

            list <CZerocoinEntry> listOwnCoins;
            CWalletDB(strWalletFile).ListPubCoin(listOwnCoins);
            listOwnCoins.sort(CompHeight);
            CZerocoinEntry coinToUse;
            CZerocoinState *zerocoinState = CZerocoinState::GetZerocoinState();

            CBigNum accumulatorValue;
            uint256 accumulatorBlockHash;      // to be used in zerocoin spend v2

            int coinId = INT_MAX;
            int coinHeight;

            BOOST_FOREACH(const CZerocoinEntry &minIdPubcoin, listOwnCoins) {
                if (minIdPubcoin.denomination == denomination
                        && ((minIdPubcoin.IsUsed == false && !forceUsed) || (minIdPubcoin.IsUsed == true && forceUsed))
                        && minIdPubcoin.randomness != 0
                        && minIdPubcoin.serialNumber != 0) {

                    int id;
                    coinHeight = zerocoinState->GetMintedCoinHeightAndId(minIdPubcoin.value, minIdPubcoin.denomination, id);
                    if (coinHeight > 0
                            && id < coinId
                            && coinHeight + (ZC_MINT_CONFIRMATIONS-1) <= chainActive.Height()
                            && zerocoinState->GetAccumulatorValueForSpend(
                                    &chainActive,
                                    chainActive.Height()-(ZC_MINT_CONFIRMATIONS-1),
                                    denomination,
                                    id,
                                    accumulatorValue,
                                    accumulatorBlockHash,
                                    fModulusV2) > 1
                            ) {
                        coinId = id;
                        coinToUse = minIdPubcoin;
                    }
                }
            }

            if (coinId == INT_MAX){
                strFailReason = _("it has to have at least two mint coins with at least 6 confirmation in order to spend a coin");
                return false;
            }

            libzerocoin::Accumulator accumulator(zcParams, accumulatorValue, denomination);
            // 2. Get pubcoin from the private coin
            libzerocoin::PublicCoin pubCoinSelected(zcParams, coinToUse.value, denomination);

            // Now make sure the coin is valid.
            if (!pubCoinSelected.validate()) {
                // If this returns false, don't accept the coin for any purpose!
                // Any ZEROCOIN_MINT with an invalid coin should NOT be
                // accepted as a valid transaction in the block chain.
                strFailReason = _("the selected mint coin is an invalid coin");
                return false;
            }

            // 4. Get witness from the index
            libzerocoin::AccumulatorWitness witness =
                    zerocoinState->GetWitnessForSpend(&chainActive,
                                                      chainActive.Height()-(ZC_MINT_CONFIRMATIONS-1),
                                                      denomination, coinId,
                                                      coinToUse.value,
                                                      fModulusV2);

            int serializedId = coinId + (fModulusV2 ? ZC_MODULUS_V2_BASE_ID : 0);

            CTxIn newTxIn;
            newTxIn.nSequence = serializedId;
            newTxIn.scriptSig = CScript();
            newTxIn.prevout.SetNull();
            txNew.vin.push_back(newTxIn);

            bool useVersion2 = IsZerocoinTxV2(denomination, Params().GetConsensus(), coinId);

            // We use incomplete transaction hash for now as a metadata
            libzerocoin::SpendMetaData metaData(serializedId, txNew.GetHash());

            // Construct the CoinSpend object. This acts like a signature on the
            // transaction.
            libzerocoin::PrivateCoin privateCoin(zcParams, denomination);

            int txVersion = ZEROCOIN_TX_VERSION_1;
            if (useVersion2) {
                // Use version 2 if possible, for older mints stay with 1.5
                txVersion = coinToUse.IsCorrectV2Mint() ? ZEROCOIN_TX_VERSION_2 : ZEROCOIN_TX_VERSION_1_5;
            }
            else {
                int nHeight;
                {
                    LOCK(cs_main);
                    nHeight = chainActive.Height();
                }
                if (nHeight >= Params().GetConsensus().nSpendV15StartBlock)
                    txVersion = ZEROCOIN_TX_VERSION_1_5;
            }

            LogPrintf("CreateZerocoinSpendTransation: tx version=%d, tx metadata hash=%s\n", txVersion, txNew.GetHash().ToString());

            privateCoin.setVersion(txVersion);
            privateCoin.setPublicCoin(pubCoinSelected);
            privateCoin.setRandomness(coinToUse.randomness);
            privateCoin.setSerialNumber(coinToUse.serialNumber);
            privateCoin.setEcdsaSeckey(coinToUse.ecdsaSecretKey);

            libzerocoin::CoinSpend spend(zcParams, privateCoin, accumulator, witness, metaData, accumulatorBlockHash);
            spend.setVersion(txVersion);

            // This is a sanity check. The CoinSpend object should always verify,
            // but why not check before we put it onto the wire?
            if (!spend.Verify(accumulator, metaData)) {
                strFailReason = _("the spend coin transaction did not verify");
                return false;
            }

            // Serialize the CoinSpend object into a buffer.
            CDataStream serializedCoinSpend(SER_NETWORK, PROTOCOL_VERSION);
            serializedCoinSpend << spend;

            CScript tmp = CScript() << OP_ZEROCOINSPEND << serializedCoinSpend.size();
            tmp.insert(tmp.end(), serializedCoinSpend.begin(), serializedCoinSpend.end());
            txNew.vin[0].scriptSig.assign(tmp.begin(), tmp.end());

            // Embed the constructed transaction data in wtxNew.
            wtxNew.SetTx(MakeTransactionRef(std::move(txNew)));

            // Limit size
            if (GetTransactionWeight(txNew) >= MAX_STANDARD_TX_WEIGHT) {
                strFailReason = _("Transaction too large");
                return false;
            }


            std::list <CZerocoinSpendEntry> listCoinSpendSerial;
            CWalletDB(strWalletFile).ListCoinSpendSerial(listCoinSpendSerial);
            BOOST_FOREACH(const CZerocoinSpendEntry &item, listCoinSpendSerial){
                if (!forceUsed && spend.getCoinSerialNumber() == item.coinSerial) {
                    // THIS SELECTED COIN HAS BEEN USED, SO UPDATE ITS STATUS
                    CZerocoinEntry pubCoinTx;
                    pubCoinTx.nHeight = coinHeight; //Initialized Later lgtm [cpp/uninitialized-local]
                    pubCoinTx.denomination = coinToUse.denomination;
                    pubCoinTx.id = coinId;
                    pubCoinTx.IsUsed = true;
                    pubCoinTx.randomness = coinToUse.randomness;
                    pubCoinTx.serialNumber = coinToUse.serialNumber;
                    pubCoinTx.value = coinToUse.value;
                    pubCoinTx.ecdsaSecretKey = coinToUse.ecdsaSecretKey;
                    CWalletDB(strWalletFile).WriteZerocoinEntry(pubCoinTx);
                    LogPrintf("CreateZerocoinSpendTransaction() -> NotifyZerocoinChanged\n");
                    LogPrintf("pubcoin=%s, isUsed=Used\n", coinToUse.value.GetHex());
                    pwalletMain->NotifyZerocoinChanged(pwalletMain, coinToUse.value.GetHex(), "Used (" + std::to_string(coinToUse.denomination) + " mint)",
                                                       CT_UPDATED);
                    strFailReason = _("the coin spend has been used");
                    return false;
                }
            }

            coinSerial = spend.getCoinSerialNumber();
            txHash = wtxNew.GetHash();
            LogPrintf("txHash:%s\n", txHash.ToString());
            zcSelectedValue = coinToUse.value;
            zcSelectedIsUsed = coinToUse.IsUsed;

            CZerocoinSpendEntry entry;
            entry.coinSerial = coinSerial;
            entry.hashTx = txHash;
            entry.pubCoin = zcSelectedValue;
            entry.id = serializedId;
            entry.denomination = coinToUse.denomination;
            LogPrintf("WriteCoinSpendSerialEntry, serialNumber=%s\n", coinSerial.ToString());
            if (!CWalletDB(strWalletFile).WriteCoinSpendSerialEntry(entry)) {
                strFailReason = _("it cannot write coin serial number into wallet");
            }

            coinToUse.IsUsed = true;
            coinToUse.id = coinId;
            coinToUse.nHeight = coinHeight; // Initialized Later [cpp/uninitialized-local]
            CWalletDB(strWalletFile).WriteZerocoinEntry(coinToUse);
            pwalletMain->NotifyZerocoinChanged(pwalletMain, coinToUse.value.GetHex(), "Used (" + std::to_string(coinToUse.denomination) + " mint)",
                                               CT_UPDATED);
        }
    }

    return true;
}

bool CWallet::CreateSigmaSpendTransaction(
        std::string &thirdPartyaddress,
        sigma::CoinDenomination denomination,
        CWalletTx &wtxNew, CReserveKey &reservekey,
        CAmount& nFeeRet, Scalar &coinSerial,
        uint256 &txHash, GroupElement &zcSelectedValue, bool &zcSelectedIsUsed,
        std::string &strFailReason, bool forceUsed,
        const CCoinControl *coinControl) {

    EnsureMintWalletAvailable();

    int64_t nValue;
    if (!DenominationToInteger(denomination, nValue)) {
        strFailReason = _("Unable to convert denomination to integer.");
        return false;
    }

    wtxNew.BindWallet(this);
    CMutableTransaction txNew;
    {
        LOCK2(cs_main, cs_wallet);
        {
            txNew.vin.clear();
            txNew.vout.clear();
            //txNew.wit.SetNull();
            wtxNew.fFromMe = true;


            CScript scriptChange;
            if(thirdPartyaddress == "") {
                // Reserve a new key pair from key pool
                CPubKey vchPubKey;
                assert(reservekey.GetReservedKey(vchPubKey)); // should never fail, as we just unlocked
                scriptChange = GetScriptForDestination(vchPubKey.GetID());

            } else {
                CBitcoinAddress address(thirdPartyaddress);
                if (!address.IsValid()){
                    strFailReason = _("Invalid Zcoin address");
                    return false;
                }
                // Parse Zcoin address
                scriptChange = GetScriptForDestination(CBitcoinAddress(thirdPartyaddress).Get());
            }

            CTxOut newTxOut(nValue, scriptChange);

            // Insert change txn at random position:
            vector<CTxOut>::iterator position = txNew.vout.begin() + GetRandInt(txNew.vout.size() + 1);
            txNew.vout.insert(position, newTxOut);
            LogPrintf("txNew.GetHash():%s\n", txNew.GetHash().ToString());

            // Fill vin

            // Set up the Sigma Params object
            sigma::Params* sigmaParams = sigma::Params::get_default();

            // Select not yet used coin from the wallet with minimal possible id
            CSigmaEntry coinToUse;
            sigma::CSigmaState* sigmaState = sigma::CSigmaState::GetState();

            std::vector<sigma::PublicCoin> anonimity_set;
            uint256 blockHash;

            int coinId = INT_MAX;
            int coinHeight;
            int coinGroupID;

            // Get Mint metadata objects
            vector<CMintMeta> setMints;
            setMints = zwallet->GetTracker().ListMints(!forceUsed, !forceUsed, !forceUsed);

            // Cycle through metadata, looking for suitable coin
            list<CMintMeta> listMints(setMints.begin(), setMints.end());
            for (const CMintMeta& mint : listMints) {
                if (denomination == mint.denom
                    && ((mint.isUsed == false && !forceUsed) || (mint.isUsed == true && forceUsed))) {

                    if (!GetMint(mint.hashSerial, coinToUse) && !forceUsed) {
                        strFailReason = "Failed to fetch hashSerial " + mint.hashSerial.GetHex();
                        return false;
                    }

                    std::pair<int, int> coinHeightAndId = sigmaState->GetMintedCoinHeightAndId(
                            sigma::PublicCoin(coinToUse.value, denomination));
                    coinHeight = coinHeightAndId.first;
                    coinGroupID = coinHeightAndId.second;

                    if (coinHeight > 0
                        && coinGroupID < coinId // Always spend coin with smallest ID that matches.
                        && coinHeight + (ZC_MINT_CONFIRMATIONS-1) <= chainActive.Height()
                        && sigmaState->GetCoinSetForSpend(
                            &chainActive,
                            chainActive.Height()-(ZC_MINT_CONFIRMATIONS-1),
                            denomination,
                            coinGroupID,
                            blockHash,
                            anonimity_set) > 1 )  {
                        coinId = coinGroupID;
                        break;
                    }
                }
            }

            if (coinId == INT_MAX) {
                strFailReason = _("it has to have at least two mint coins with at least 6 confirmation in order to spend a coin");
                return false;
            }

            // 2. Get pubcoin from the private coin
            sigma::PublicCoin pubCoinSelected(coinToUse.value, denomination);

            // Now make sure the coin is valid.
            if (!pubCoinSelected.validate()) {
                // If this returns false, don't accept the coin for any purpose!
                // Any ZEROCOIN_MINT with an invalid coin should NOT be
                // accepted as a valid transaction in the block chain.
                strFailReason = _("the selected mint coin is an invalid coin");
                return false;
            }

            int serializedId = coinId;

            CTxIn newTxIn;
            newTxIn.scriptSig = CScript();
            newTxIn.prevout.n = serializedId;
            txNew.vin.push_back(newTxIn);

            // We use incomplete transaction hash as metadata.
            sigma::SpendMetaData metaData(serializedId, blockHash, txNew.GetHash());

            // Construct the CoinSpend object. This acts like a signature on the
            // transaction.
            sigma::PrivateCoin privateCoin(sigmaParams, denomination);

            int txVersion = ZEROCOIN_TX_VERSION_3;

            LogPrintf("CreateZerocoinSpendTransation: tx version=%d, tx metadata hash=%s\n", txVersion, txNew.GetHash().ToString());

            privateCoin.setVersion(txVersion);
            privateCoin.setPublicCoin(pubCoinSelected);
            privateCoin.setRandomness(coinToUse.randomness);
            privateCoin.setSerialNumber(coinToUse.serialNumber);
            privateCoin.setEcdsaSeckey(coinToUse.ecdsaSecretKey);

            bool fPadding = false;
            if(chainActive.Height() >= ::Params().GetConsensus().nSigmaPaddingBlock) {
                txVersion = ZEROCOIN_TX_VERSION_3_1;
                fPadding = true;
            }

            sigma::CoinSpend spend(sigmaParams, privateCoin, anonimity_set, metaData, fPadding);
            spend.setVersion(txVersion);

            // This is a sanity check. The CoinSpend object should always verify,
            // but why not check before we put it onto the wire?
            if (!spend.Verify(anonimity_set, metaData,fPadding)) {
                strFailReason = _("the spend coin transaction did not verify");
                return false;
            }

            // Serialize the CoinSpend object into a buffer.
            CDataStream serializedCoinSpend(SER_NETWORK, PROTOCOL_VERSION);
            serializedCoinSpend << spend;

            CScript tmp = CScript() << OP_SIGMASPEND;
            // NOTE(martun): Do not write the size first, doesn't look like necessary.
            // If we write it, it will get written in different number of bytes depending
            // on the number itself, and "CScript" does not provide a function to read
            // it back properly.
            // << serializedCoinSpend.size();
            // NOTE(martun): "insert" is not the same as "operator<<", as operator<<
            // also writes the vector size before the vector itself.
            tmp.insert(tmp.end(), serializedCoinSpend.begin(), serializedCoinSpend.end());
            txNew.vin[0].scriptSig.assign(tmp.begin(), tmp.end());

            std::list <CSigmaSpendEntry> listCoinSpendSerial;
            CWalletDB(strWalletFile).ListCoinSpendSerial(listCoinSpendSerial);
            BOOST_FOREACH(const CSigmaSpendEntry &item, listCoinSpendSerial) {
                if (!forceUsed && spend.getCoinSerialNumber() == item.coinSerial) {
                    // THIS SELECTED COIN HAS BEEN USED, SO UPDATE ITS STATUS
                    strFailReason = _("Trying to spend an already spent serial #, try again.");
                    uint256 hashSerial = primitives::GetSerialHash(spend.getCoinSerialNumber());
                    if (!zwallet->GetTracker().HasSerialHash(hashSerial)){
                        strFailReason = "Tracker does not have serialhash " + hashSerial.GetHex();
                        return false;
                    }
                    CMintMeta meta;
                    zwallet->GetTracker().GetMetaFromSerial(hashSerial, meta);
                    meta.isUsed = true;
                    zwallet->GetTracker().UpdateState(meta);
                    LogPrintf("CreateZerocoinSpendTransaction() -> NotifyZerocoinChanged\n");
                    LogPrintf("pubcoin=%s, isUsed=Used\n", coinToUse.value.GetHex());
                    pwalletMain->NotifyZerocoinChanged(
                        pwalletMain,
                        coinToUse.value.GetHex(),
                        "Used (" + std::to_string(coinToUse.get_denomination_value() / COIN) + " mint)",
                        CT_UPDATED);
                    strFailReason = _("the coin spend has been used");
                    return false;
                }
            }

            coinSerial = spend.getCoinSerialNumber();

            unsigned int nBytes = GetVirtualTransactionSize(txNew);
            CAmount nFeeNeeded = GetMinimumFee(nBytes, nTxConfirmTarget, mempool);
            if (coinControl && nFeeNeeded > 0 && coinControl->nMinimumTotalFee > nFeeNeeded) {
                nFeeNeeded = coinControl->nMinimumTotalFee;
            }
            if (coinControl && coinControl->fOverrideFeeRate)
                nFeeNeeded = coinControl->nFeeRate.GetFee(nBytes);
            nFeeRet = nFeeNeeded;
            txNew.vout[0].nValue -= nFeeRet;

            CMutableTransaction txTemp(txNew);
            txTemp.vin[0].scriptSig.clear();
            // We use incomplete transaction hash as metadata.
            sigma::SpendMetaData metaDataNew(serializedId, blockHash, txTemp.GetHash());
            spend.updateMetaData(privateCoin, metaDataNew);
            // Serialize the CoinSpend object into a buffer.
            CDataStream serializedCoinSpendNew(SER_NETWORK, PROTOCOL_VERSION);
            serializedCoinSpendNew << spend;

            CScript tmpNew = CScript() << OP_SIGMASPEND;
            tmpNew.insert(tmpNew.end(), serializedCoinSpendNew.begin(), serializedCoinSpendNew.end());
            txNew.vin[0].scriptSig.assign(tmpNew.begin(), tmpNew.end());

            // Embed the constructed transaction data in wtxNew.
            wtxNew.SetTx(MakeTransactionRef(std::move(txNew)));

            // Limit size
            if (GetTransactionWeight(txNew) >= MAX_STANDARD_TX_WEIGHT) {
                strFailReason = _("Transaction too large");
                return false;
            }
            txHash = wtxNew.GetHash();
            LogPrintf("txHash:\n%s", txHash.ToString());
            zcSelectedValue = coinToUse.value;
            zcSelectedIsUsed = coinToUse.IsUsed;

            CSigmaSpendEntry entry;
            entry.coinSerial = coinSerial;
            entry.hashTx = txHash;
            entry.pubCoin = zcSelectedValue;
            entry.id = serializedId;
            entry.set_denomination_value(coinToUse.get_denomination_value());
            LogPrintf("WriteCoinSpendSerialEntry, serialNumber=%s\n", coinSerial.tostring());
            if (!CWalletDB(strWalletFile).WriteCoinSpendSerialEntry(entry)) {
                strFailReason = _("it cannot write coin serial number into wallet");
            }
        }
    }

    return true;
}

CWalletTx CWallet::CreateSigmaSpendTransaction(
    const std::vector<CRecipient>& recipients,
    CAmount& fee,
    std::vector<CSigmaEntry>& selected,
    std::vector<CHDMint>& changes,
    bool& fChangeAddedToFee,
    const CCoinControl *coinControl,
    bool fDummy)
{
    int nHeight = chainActive.Height();
    if(nHeight >= ::Params().GetConsensus().nDisableUnpaddedSigmaBlock && nHeight < ::Params().GetConsensus().nSigmaPaddingBlock)
        throw std::runtime_error(_("Sigma is disabled at this period."));
    // sanity check
    EnsureMintWalletAvailable();

    if (!fDummy && IsLocked()) {
        throw std::runtime_error(_("Wallet locked"));
    }

    // create transaction
<<<<<<< HEAD
    SigmaSpendBuilder builder(*this, *zwalletMain, coinControl);

    CWalletTx tx = builder.Build(recipients, fee, fChangeAddedToFee, fDummy);
=======
    SigmaSpendBuilder builder(*this, *zwallet, coinControl);
    CWalletDB walletdb(strWalletFile);
    CWalletTx tx = builder.Build(recipients, fee, fChangeAddedToFee, walletdb);
>>>>>>> 6b2da229
    selected = builder.selected;
    changes = builder.changes;

    return tx;
}

/**
 * @brief CWallet::CreateMultipleZerocoinSpendTransaction
 * @param thirdPartyaddress
 * @param denominations
 * @param wtxNew
 * @param reservekey
 * @param coinSerial
 * @param txHash
 * @param zcSelectedValue
 * @param zcSelectedIsUsed
 * @param strFailReason
 * @return
 */
bool CWallet::CreateMultipleZerocoinSpendTransaction(std::string &thirdPartyaddress, const std::vector<std::pair<int64_t, libzerocoin::CoinDenomination>>& denominations,
                                             CWalletTx &wtxNew, CReserveKey &reservekey, vector<CBigNum> &coinSerials, uint256 &txHash, vector<CBigNum> &zcSelectedValues,
                                             std::string &strFailReason, bool forceUsed)
{
    CHECK_ZEROCOIN_STRINGERROR(strFailReason);

    wtxNew.BindWallet(this);
    CMutableTransaction txNew;
    {
        LOCK2(cs_main, cs_wallet);
        {
            txNew.vin.clear();
            txNew.vout.clear();
            wtxNew.fFromMe = true;
            CScript scriptChange;
            if(thirdPartyaddress == ""){
                // Reserve a new key pair from key pool
                CPubKey vchPubKey;
                assert(reservekey.GetReservedKey(vchPubKey)); // should never fail, as we just unlocked
                scriptChange = GetScriptForDestination(vchPubKey.GetID());
            }else{
                 CBitcoinAddress address(thirdPartyaddress);
                if (!address.IsValid()){
                    strFailReason = _("Invalid Zcoin address");
                    return false;
                }
                // Parse Zcoin address
                scriptChange = GetScriptForDestination(CBitcoinAddress(thirdPartyaddress).Get());
            }

            // Set up the Zerocoin Params object
            bool fModulusV2 = chainActive.Height() >= Params().GetConsensus().nModulusV2StartBlock;
            libzerocoin::Params *zcParams = fModulusV2 ? ZCParamsV2 : ZCParams;
            // objects holding spend inputs & storage values while tx is formed
            struct TempStorage {
                libzerocoin::PrivateCoin privateCoin;
                libzerocoin::Accumulator accumulator;
                libzerocoin::CoinDenomination denomination;
                uint256 accumulatorBlockHash;
                CZerocoinEntry coinToUse;
                int serializedId;
                int txVersion;
                int coinHeight;
                int coinId;
            };
            vector<TempStorage> tempStorages;


            // object storing coins being used for this spend (to avoid duplicates being considered)
            set<CBigNum> tempCoinsToUse;

            // total value of all inputs. Iteritively created in the following loop
            int64_t nValue = 0;
            for (std::vector<std::pair<int64_t, libzerocoin::CoinDenomination>>::const_iterator it = denominations.begin(); it != denominations.end(); it++)
            {
                if ((*it).first <= 0) {
                strFailReason = _("Transaction amounts must be positive");
                    return false;
                }
                nValue += (*it).first;
                libzerocoin::CoinDenomination denomination  = (*it).second;
                LogPrintf("denomination: %s\n", denomination);

                // Fill vin
                // Select not yet used coin from the wallet with minimal possible id
                list <CZerocoinEntry> listOwnCoins;
                CWalletDB(strWalletFile).ListPubCoin(listOwnCoins);
                listOwnCoins.sort(CompHeight);
                CZerocoinEntry coinToUse;
                CZerocoinState *zerocoinState = CZerocoinState::GetZerocoinState();
                CBigNum accumulatorValue;
                uint256 accumulatorBlockHash;      // to be used in zerocoin spend v2
                int coinId = INT_MAX;
                int coinHeight;
                BOOST_FOREACH(const CZerocoinEntry &minIdPubcoin, listOwnCoins) {
                    if (minIdPubcoin.denomination == denomination
                        && ((minIdPubcoin.IsUsed == false && !forceUsed) || (minIdPubcoin.IsUsed == true && forceUsed))
                        && minIdPubcoin.randomness != 0
                        && minIdPubcoin.serialNumber != 0
                        && (tempCoinsToUse.find(minIdPubcoin.value)==tempCoinsToUse.end())) {

                        int id;
                        coinHeight = zerocoinState->GetMintedCoinHeightAndId(minIdPubcoin.value, minIdPubcoin.denomination, id);
                        if (coinHeight > 0
                            && id < coinId
                            && coinHeight + (ZC_MINT_CONFIRMATIONS-1) <= chainActive.Height()
                            && zerocoinState->GetAccumulatorValueForSpend(
                                    &chainActive,
                                    chainActive.Height()-(ZC_MINT_CONFIRMATIONS-1),
                                    denomination,
                                    id,
                                    accumulatorValue,
                                    accumulatorBlockHash,
                                    fModulusV2) > 1) {
                            coinId = id;
                            coinToUse = minIdPubcoin;
                            tempCoinsToUse.insert(minIdPubcoin.value);
                            break;
                        }
                    }
                }

                // If no suitable coin found, fail.
                if (coinId == INT_MAX){
                    strFailReason = _("it has to have at least two mint coins with at least 6 confirmation in order to spend a coin");
                    return false;
                }
                // 1. Get the current accumulator for denomination selected
                libzerocoin::Accumulator accumulator(zcParams, accumulatorValue, denomination);
                // 2. Get pubcoin from the private coin
                libzerocoin::PublicCoin pubCoinSelected(zcParams, coinToUse.value, denomination);
                // Now make sure the coin is valid.
                if (!pubCoinSelected.validate()) {
                    // If this returns false, don't accept the coin for any purpose!
                    // Any ZEROCOIN_MINT with an invalid coin should NOT be
                    // accepted as a valid transaction in the block chain.
                    strFailReason = _("the selected mint coin is an invalid coin");
                    return false;
                }

                // 4. Get witness for the accumulator and selected coin
                libzerocoin::AccumulatorWitness witness =
                        zerocoinState->GetWitnessForSpend(&chainActive,
                                                          chainActive.Height()-(ZC_MINT_CONFIRMATIONS-1),
                                                          denomination, coinId,
                                                          coinToUse.value,
                                                          fModulusV2);

                // Generate TxIn info
                int serializedId = coinId + (fModulusV2 ? ZC_MODULUS_V2_BASE_ID : 0);
                CTxIn newTxIn;
                newTxIn.nSequence = serializedId;
                newTxIn.scriptSig = CScript();
                newTxIn.prevout.SetNull();
                txNew.vin.push_back(newTxIn);

                bool useVersion2 = IsZerocoinTxV2(denomination, Params().GetConsensus(), coinId);

                // Construct the CoinSpend object. This acts like a signature on the
                // transaction.
                libzerocoin::PrivateCoin privateCoin(zcParams, denomination);

                int txVersion = ZEROCOIN_TX_VERSION_1;
                if (useVersion2) {
                    // Use version 2 if possible, for older mints stay with 1.5
                    txVersion = coinToUse.IsCorrectV2Mint() ? ZEROCOIN_TX_VERSION_2 : ZEROCOIN_TX_VERSION_1_5;
                }
                else {
                    int nHeight;
                    {
                        LOCK(cs_main);
                        nHeight = chainActive.Height();
                    }
                    if (nHeight >= Params().GetConsensus().nSpendV15StartBlock){
                        txVersion = ZEROCOIN_TX_VERSION_1_5;
                    }
                }

                LogPrintf("CreateZerocoinSpendTransaction: tx version=%d, tx metadata hash=%s\n", txVersion, txNew.GetHash().ToString());

                // Set all values in the private coin object
                privateCoin.setVersion(txVersion);
                privateCoin.setPublicCoin(pubCoinSelected);
                privateCoin.setRandomness(coinToUse.randomness);
                privateCoin.setSerialNumber(coinToUse.serialNumber);
                privateCoin.setEcdsaSeckey(coinToUse.ecdsaSecretKey);

                LogPrintf("creating tempStorage object..\n");
                // Push created TxIn values into a tempStorage object (used in the next loop)
                TempStorage tempStorage {
                    privateCoin,
                    accumulator,
                    denomination,
                    accumulatorBlockHash,
                    coinToUse,
                    serializedId,
                    txVersion,
                    coinHeight, // lgtm [cpp/uninitialized-local]
                    coinId,
                };
                tempStorages.push_back(tempStorage);
            }

            // We now have the total coin amount to send. Create a single TxOut with this value.
            CTxOut newTxOut(nValue, scriptChange);
            // Insert single txout
            vector<CTxOut>::iterator position = txNew.vout.begin();
            txNew.vout.insert(position, newTxOut);

            /* We split the processing of the transaction into two loops.
             * The metaData hash is the hash of the transaction sans the zerocoin-related info (spend info).
             * Transaction processing is split to have the same txHash in every metaData object -
             * if the hash is different (as it would be if we did all steps for a TxIn in one loop) the transaction creation will fail.
            */

            // Remove all zerocoin related info
            CMutableTransaction txTemp = txNew;
            BOOST_FOREACH(CTxIn &txTempIn, txTemp.vin) {
                txTempIn.scriptSig.clear();
                txTempIn.prevout.SetNull();
            }

            uint256 txHashForMetadata = txTemp.GetHash();
            LogPrintf("txNew.GetHash: %s\n", txHashForMetadata.ToString());

            for (std::vector<std::pair<int64_t, libzerocoin::CoinDenomination>>::const_iterator it = denominations.begin(); it != denominations.end(); it++)
            {
                unsigned index = it - denominations.begin();

                TempStorage tempStorage = tempStorages.at(index);
                libzerocoin::SpendMetaData metaData(tempStorage.serializedId, txHashForMetadata);
                CZerocoinEntry coinToUse = tempStorage.coinToUse;

                 //have to recreate coin witness as it can't be stored in an object, hence we can't store it in tempStorage..
                CZerocoinState *zerocoinState = CZerocoinState::GetZerocoinState();
                libzerocoin::AccumulatorWitness witness =
                zerocoinState->GetWitnessForSpend(&chainActive,
                                                  chainActive.Height()-(ZC_MINT_CONFIRMATIONS-1),
                                                  tempStorage.denomination, tempStorage.coinId,
                                                  coinToUse.value,
                                                  fModulusV2);

                // Recreate CoinSpend object
                 libzerocoin::CoinSpend spend(zcParams,
                                             tempStorage.privateCoin,
                                             tempStorage.accumulator,
                                             witness,
                                             metaData,
                                             tempStorage.accumulatorBlockHash);
                spend.setVersion(tempStorage.txVersion);

                // Verify the coinSpend
                if (!spend.Verify(tempStorage.accumulator, metaData)) {
                    strFailReason = _("the spend coin transaction did not verify");
                    return false;
                }
                 // Serialize the CoinSpend object into a buffer.
                CDataStream serializedCoinSpend(SER_NETWORK, PROTOCOL_VERSION);
                serializedCoinSpend << spend;

                // Insert the spend script into the tx object
                CScript tmp = CScript() << OP_ZEROCOINSPEND << serializedCoinSpend.size();
                tmp.insert(tmp.end(), serializedCoinSpend.begin(), serializedCoinSpend.end());
                txNew.vin[index].scriptSig.assign(tmp.begin(), tmp.end());

                // Try to find this coin in the list of spent coin serials.
                // If found, notify that a coin that was previously thought to be available is actually used, and fail.
                std::list <CZerocoinSpendEntry> listCoinSpendSerial;
                CWalletDB(strWalletFile).ListCoinSpendSerial(listCoinSpendSerial);
                BOOST_FOREACH(const CZerocoinSpendEntry &item, listCoinSpendSerial){
                    if (!forceUsed && spend.getCoinSerialNumber() == item.coinSerial) {
                        // THIS SELECTED COIN HAS BEEN USED, SO UPDATE ITS STATUS
                        CZerocoinEntry pubCoinTx;
                        pubCoinTx.nHeight = tempStorage.coinHeight;
                        pubCoinTx.denomination = coinToUse.denomination;
                        pubCoinTx.id = tempStorage.coinId;
                        pubCoinTx.IsUsed = true;
                        pubCoinTx.randomness = coinToUse.randomness;
                        pubCoinTx.serialNumber = coinToUse.serialNumber;
                        pubCoinTx.value = coinToUse.value;
                        pubCoinTx.ecdsaSecretKey = coinToUse.ecdsaSecretKey;
                        CWalletDB(strWalletFile).WriteZerocoinEntry(pubCoinTx);
                        LogPrintf("CreateZerocoinSpendTransaction() -> NotifyZerocoinChanged\n");
                        LogPrintf("pubcoin=%s, isUsed=Used\n", coinToUse.value.GetHex());
                        pwalletMain->NotifyZerocoinChanged(pwalletMain, coinToUse.value.GetHex(), "Used (" + std::to_string(coinToUse.denomination) + " mint)",
                                                           CT_UPDATED);
                        strFailReason = _("the coin spend has been used");
                        return false;
                    }
                }
            }


            // Embed the constructed transaction data in wtxNew.
            wtxNew.SetTx(MakeTransactionRef(std::move(txNew)));
            // Limit size
            if (GetTransactionWeight(txNew) >= MAX_STANDARD_TX_WEIGHT) {
                strFailReason = _("Transaction too large");
                return false;
            }

            txHash = wtxNew.GetHash();
            LogPrintf("wtxNew.txHash:%s\n", txHash.ToString());

            // After transaction creation and verification, this last loop is to notify the wallet of changes to zerocoin spend info.
            for (std::vector<std::pair<int64_t, libzerocoin::CoinDenomination>>::const_iterator it = denominations.begin(); it != denominations.end(); it++)
            {
                unsigned index = it - denominations.begin();
                TempStorage tempStorage = tempStorages.at(index);
                CZerocoinEntry coinToUse = tempStorage.coinToUse;

                // Update the wallet with info on this zerocoin spend
                coinSerials.push_back(tempStorage.privateCoin.getSerialNumber());
                zcSelectedValues.push_back(coinToUse.value);

                CZerocoinSpendEntry entry;
                entry.coinSerial = coinSerials[index];
                entry.hashTx = txHash;
                entry.pubCoin = coinToUse.value;
                entry.id = tempStorage.serializedId;
                entry.denomination = coinToUse.denomination;
                LogPrintf("WriteCoinSpendSerialEntry, serialNumber=%s\n", entry.coinSerial.ToString());
                if (!CWalletDB(strWalletFile).WriteCoinSpendSerialEntry(entry)) {
                    strFailReason = _("it cannot write coin serial number into wallet");
                }
                coinToUse.IsUsed = true;
                coinToUse.id = tempStorage.coinId;
                coinToUse.nHeight = tempStorage.coinHeight;
                CWalletDB(strWalletFile).WriteZerocoinEntry(coinToUse);
                pwalletMain->NotifyZerocoinChanged(pwalletMain, coinToUse.value.GetHex(), "Used (" + std::to_string(coinToUse.denomination) + " mint)", CT_UPDATED);
            }
        }
    }
     return true;
}

bool CWallet::CreateMultipleSigmaSpendTransaction(
        std::string &thirdPartyaddress,
        const std::vector<sigma::CoinDenomination>& denominations,
        CWalletTx &wtxNew,
        CReserveKey &reservekey,
        CAmount& nFeeRet,
        vector<Scalar> &coinSerials,
        uint256 &txHash,
        vector<GroupElement> &zcSelectedValues,
        std::string &strFailReason,
        bool forceUsed,
        const CCoinControl *coinControl)
{
    EnsureMintWalletAvailable();

    wtxNew.BindWallet(this);
    CMutableTransaction txNew;
    {
        set<pair<const CWalletTx*,unsigned int> > setCoins;
        LOCK2(cs_main, cs_wallet);
        { // lgtm [cpp/complex-block] 
            txNew.vin.clear();
            txNew.vout.clear();
            wtxNew.fFromMe = true;
            CScript scriptChange;
            if(thirdPartyaddress == "") {
                // Reserve a new key pair from key pool
                CPubKey vchPubKey;
                assert(reservekey.GetReservedKey(vchPubKey)); // should never fail, as we just unlocked
                scriptChange = GetScriptForDestination(vchPubKey.GetID());
            }else{
                CBitcoinAddress address(thirdPartyaddress);
                if (!address.IsValid()) {
                    strFailReason = _("Invalid Zcoin address");
                    return false;
                }
                // Parse Zcoin address
                scriptChange = GetScriptForDestination(CBitcoinAddress(thirdPartyaddress).Get());
            }

            // Set up the Zerocoin Params object
            sigma::Params* sigmaParams = sigma::Params::get_default();
//             objects holding spend inputs & storage values while tx is formed
            struct TempStorage {
                sigma::PrivateCoin privateCoin;
                std::vector<sigma::PublicCoin> anonimity_set;
                sigma::CoinDenomination denomination;
                uint256 blockHash;
                CSigmaEntry coinToUse;
                int serializedId;
                int txVersion;
                int coinHeight;
                int coinId;
            };
            vector<TempStorage> tempStorages;

            // object storing coins being used for this spend (to avoid duplicates being considered)
            unordered_set<GroupElement> tempCoinsToUse;

            // Get Mint metadata objects
            vector<CMintMeta> setMints;
            setMints = zwallet->GetTracker().ListMints(!forceUsed, !forceUsed, !forceUsed);
            vector<CMintMeta> listMints(setMints.begin(), setMints.end());

            // Total value of all inputs. Iteritively created in the following loop
            // The value is in multiples of COIN = 100 mln.
            int64_t nValue = 0;
            for (std::vector<sigma::CoinDenomination>::const_iterator it = denominations.begin();
                 it != denominations.end();
                 it++)
            {
                sigma::CoinDenomination denomination = *it;
                int64_t denomination_value;
                if (!DenominationToInteger(denomination, denomination_value)) {
                    strFailReason = _("Unable to convert denomination to integer.");
                    return false;
                }

                if (denomination_value <= 0) {
                    strFailReason = _("Transaction amounts must be positive");
                    return false;
                }
                nValue += denomination_value;
                LogPrintf("denomination: %s\n", *it);

                // Select not yet used coin from the wallet with minimal possible id
                CSigmaEntry coinToUse;
                sigma::CSigmaState* sigmaState = sigma::CSigmaState::GetState();

                std::vector<sigma::PublicCoin> anonimity_set;
                uint256 blockHash;

                int coinId = INT_MAX;
                int coinHeight;
                int coinGroupID;

                // Cycle through metadata, looking for suitable coin
                int index = -1;
                for (const CMintMeta& mint : listMints) {
                    index++;
                    if (denomination == mint.denom
                        && ((mint.isUsed == false && !forceUsed) || (mint.isUsed == true && forceUsed))) {

                        if (!GetMint(mint.hashSerial, coinToUse) && !forceUsed) {
                            strFailReason = "Failed to fetch hashSerial " + mint.hashSerial.GetHex();
                            return false;
                        }

                        // If we're already using this coin in this transaction
                        if(!(tempCoinsToUse.find(coinToUse.value)==tempCoinsToUse.end()) && !forceUsed){
                            continue;
                        }

                        std::pair<int, int> coinHeightAndId = sigmaState->GetMintedCoinHeightAndId(
                                sigma::PublicCoin(coinToUse.value, denomination));
                        coinHeight = coinHeightAndId.first;
                        coinGroupID = coinHeightAndId.second;

                        if (coinHeight > 0
                            && coinGroupID < coinId // Always spend coin with smallest ID that matches.
                            && coinHeight + (ZC_MINT_CONFIRMATIONS-1) <= chainActive.Height()
                            && sigmaState->GetCoinSetForSpend(
                                &chainActive,
                                chainActive.Height()-(ZC_MINT_CONFIRMATIONS-1),
                                denomination,
                                coinGroupID,
                                blockHash,
                                anonimity_set) > 1 ) {
                            coinId = coinGroupID;
                            tempCoinsToUse.insert(coinToUse.value);
                            listMints.erase(listMints.begin()+index);
                            break;
                        }
                    }

                }





                // If no suitable coin found, fail.
                if (coinId == INT_MAX) {
                    strFailReason = _("it has to have at least two mint coins with at least 6 confirmation in order to spend a coin");
                    return false;
                }
                // 2. Get pubcoin from the private coin
                sigma::PublicCoin pubCoinSelected(coinToUse.value, denomination);
                // Now make sure the coin is valid.
                if (!pubCoinSelected.validate()) {
                    // If this returns false, don't accept the coin for any purpose!
                    // Any ZEROCOIN_MINT with an invalid coin should NOT be
                    // accepted as a valid transaction in the block chain.
                    strFailReason = _("the selected mint coin is an invalid coin");
                    return false;
                }

                // Generate TxIn info
                int serializedId = coinId;
                CTxIn newTxIn;
                newTxIn.scriptSig = CScript();
                newTxIn.prevout.n = serializedId;
                txNew.vin.push_back(newTxIn);

                // Construct the CoinSpend object. This acts like a signature on the
                // transaction.
                sigma::PrivateCoin privateCoin(sigmaParams, denomination);
                int txVersion = chainActive.Height() >= ::Params().GetConsensus().nSigmaPaddingBlock ? ZEROCOIN_TX_VERSION_3_1 : ZEROCOIN_TX_VERSION_3;

                LogPrintf("CreateZerocoinSpendTransaction: tx version=%d, tx metadata hash=%s\n", txVersion, txNew.GetHash().ToString());

                // Set all values in the private coin object
                privateCoin.setVersion(txVersion);
                privateCoin.setPublicCoin(pubCoinSelected);
                privateCoin.setRandomness(coinToUse.randomness);
                privateCoin.setSerialNumber(coinToUse.serialNumber);
                privateCoin.setEcdsaSeckey(coinToUse.ecdsaSecretKey);

                LogPrintf("creating tempStorage object..\n");
                // Push created TxIn values into a tempStorage object (used in the next loop)
                TempStorage tempStorage {
                        privateCoin,
                        anonimity_set,
                        denomination,
                        blockHash,
                        coinToUse,
                        serializedId,
                        txVersion,
                        coinHeight, // lgtm [cpp/uninitialized-local]
                        coinId,
                };

                tempStorages.push_back(tempStorage);
            }

            // We now have the total coin amount to send. Create a single TxOut with this value.
            CTxOut newTxOut(nValue, scriptChange);
            // Insert single txout
            vector<CTxOut>::iterator position = txNew.vout.begin();
            txNew.vout.insert(position, newTxOut);

            /* We split the processing of the transaction into two loops.
             * The metaData hash is the hash of the transaction sans the zerocoin-related info (spend info).
             * Transaction processing is split to have the same txHash in every metaData object -
             * if the hash is different (as it would be if we did all steps for a TxIn in one loop) the transaction creation will fail.
            */

            // Remove all zerocoin related info
            CMutableTransaction txTemp = txNew;
            BOOST_FOREACH(CTxIn &txTempIn, txTemp.vin) {
                txTempIn.scriptSig.clear();
            }

            uint256 txHashForMetadata = txTemp.GetHash();
            LogPrintf("txNew.GetHash: %s\n", txHashForMetadata.ToString());
            std::vector<sigma::CoinSpend> spends;
            // Iterator of std::vector<std::pair<int64_t, sigma::CoinDenomination>>::const_iterator
            for (auto it = denominations.begin(); it != denominations.end(); it++)
            {
                unsigned index = it - denominations.begin();

                // We use incomplete transaction hash for now as a metadata
                sigma::SpendMetaData metaData(
                    tempStorages[index].serializedId,
                    tempStorages[index].blockHash,
                    txHashForMetadata);


                TempStorage tempStorage = tempStorages.at(index);
                CSigmaEntry coinToUse = tempStorage.coinToUse;

                bool fPadding = tempStorage.txVersion >= ZEROCOIN_TX_VERSION_3_1;

                // Recreate CoinSpend object
                sigma::CoinSpend spend(sigmaParams,
                                       tempStorage.privateCoin,
                                       tempStorage.anonimity_set,
                                       metaData,
                                       fPadding);
                spend.setVersion(tempStorage.txVersion);
                spends.push_back(spend);
                // Verify the coinSpend
                if (!spend.Verify(tempStorage.anonimity_set, metaData, fPadding)) {
                    strFailReason = _("the spend coin transaction did not verify");
                    return false;
                }
                // Serialize the CoinSpend object into a buffer.
                CDataStream serializedCoinSpend(SER_NETWORK, PROTOCOL_VERSION);
                serializedCoinSpend << spend;

                // Insert the spend script into the tx object
                CScript tmp = CScript() << OP_SIGMASPEND;

                // NOTE(martun): Do not write the size first, doesn't look like necessary.
                // If we write it, it will get written in different number of bytes depending
                // on the number itself, and "CScript" does not provide a function to read
                // it back properly.
                // << serializedCoinSpend.size();
                // NOTE(martun): "insert" is not the same as "operator<<", as operator<<
                // also writes the vector size before the vector itself.
                tmp.insert(tmp.end(), serializedCoinSpend.begin(), serializedCoinSpend.end());
                txNew.vin[index].scriptSig.assign(tmp.begin(), tmp.end());

                // Try to find this coin in the list of spent coin serials.
                // If found, notify that a coin that was previously thought to be available is actually used, and fail.
                std::list <CSigmaSpendEntry> listCoinSpendSerial;
                CWalletDB(strWalletFile).ListCoinSpendSerial(listCoinSpendSerial);
                BOOST_FOREACH(const CSigmaSpendEntry &item, listCoinSpendSerial){
                    if (!forceUsed && spend.getCoinSerialNumber() == item.coinSerial) {
                        // THIS SELECTED COIN HAS BEEN USED, SO UPDATE ITS STATUS
                        strFailReason = _("Trying to spend an already spent serial #, try again.");
                        uint256 hashSerial = primitives::GetSerialHash(spend.getCoinSerialNumber());
                        if (!zwallet->GetTracker().HasSerialHash(hashSerial)){
                            strFailReason = "Tracker does not have serialhash " + hashSerial.GetHex();
                            return false;
                        }
                        CMintMeta meta;
                        zwallet->GetTracker().GetMetaFromSerial(hashSerial, meta);
                        meta.isUsed = true;
                        zwallet->GetTracker().UpdateState(meta);
                        LogPrintf("CreateZerocoinSpendTransaction() -> NotifyZerocoinChanged\n");
                        LogPrintf("pubcoin=%s, isUsed=Used\n", coinToUse.value.GetHex());
                        pwalletMain->NotifyZerocoinChanged(
                            pwalletMain,
                            coinToUse.value.GetHex(),
                            "Used (" + std::to_string(coinToUse.get_denomination_value() / COIN) + " mint)",
                            CT_UPDATED);
                        strFailReason = _("the coin spend has been used");
                        return false;
                    }
                }
            }

            unsigned int nBytes = GetVirtualTransactionSize(txNew);
            CAmount nFeeNeeded = GetMinimumFee(nBytes, nTxConfirmTarget, mempool);
            if (coinControl && nFeeNeeded > 0 && coinControl->nMinimumTotalFee > nFeeNeeded) {
                nFeeNeeded = coinControl->nMinimumTotalFee;
            }
            if (coinControl && coinControl->fOverrideFeeRate)
                nFeeNeeded = coinControl->nFeeRate.GetFee(nBytes);
            nFeeRet = nFeeNeeded;
            txNew.vout[0].nValue -= nFeeRet;

            CMutableTransaction txTempNew(txNew);
            BOOST_FOREACH(CTxIn &txTempIn, txTempNew.vin) {
                if (txTempIn.scriptSig.IsSigmaSpend()) {
                    txTempIn.scriptSig.clear();
                }
            }

            for(int i = 0; i < (int)txNew.vin.size(); i++){
                // We use incomplete transaction hash as metadata.
                sigma::SpendMetaData metaDataNew(tempStorages[i].serializedId, tempStorages[i].blockHash, txTempNew.GetHash());
                spends[i].updateMetaData(tempStorages[i].privateCoin, metaDataNew);
                // Serialize the CoinSpend object into a buffer.
                CDataStream serializedCoinSpendNew(SER_NETWORK, PROTOCOL_VERSION);
                serializedCoinSpendNew << spends[i];
                CScript tmpNew = CScript() << OP_SIGMASPEND;
                tmpNew.insert(tmpNew.end(), serializedCoinSpendNew.begin(), serializedCoinSpendNew.end());
                txNew.vin[i].scriptSig.assign(tmpNew.begin(), tmpNew.end());
            }

            // Embed the constructed transaction data in wtxNew.
            wtxNew.SetTx(MakeTransactionRef(std::move(txNew)));

            // Limit size
            if (GetTransactionWeight(txNew) >= MAX_STANDARD_TX_WEIGHT) {
                strFailReason = _("Transaction too large");
                return false;
            }

            txHash = wtxNew.GetHash();
            LogPrintf("wtxNew.txHash:%s\n", txHash.ToString());

            // After transaction creation and verification, this last loop is to notify the wallet of changes to zerocoin spend info.
            for (auto it = denominations.begin(); it != denominations.end(); it++)
            {
                unsigned index = it - denominations.begin();
                TempStorage tempStorage = tempStorages.at(index);
                CSigmaEntry coinToUse = tempStorage.coinToUse;

                // Update the wallet with info on this zerocoin spend
                coinSerials.push_back(tempStorage.privateCoin.getSerialNumber());
                zcSelectedValues.push_back(coinToUse.value);

                CSigmaSpendEntry entry;
                entry.coinSerial = coinSerials[index];
                entry.hashTx = txHash;
                entry.pubCoin = coinToUse.value;
                entry.id = tempStorage.serializedId;
                entry.set_denomination_value(coinToUse.get_denomination_value());
                LogPrintf("WriteCoinSpendSerialEntry, serialNumber=%s\n", entry.coinSerial.tostring());
                if (!CWalletDB(strWalletFile).WriteCoinSpendSerialEntry(entry)) {
                    strFailReason = _("it cannot write coin serial number into wallet");
                }
            }
        }
    }
    return true;
}

bool CWallet::SpendOldMints(string& stringError)
{
    list <CZerocoinEntry> listPubCoin;
    CWalletDB(strWalletFile).ListPubCoin(listPubCoin);

    CZerocoinState *zerocoinState = CZerocoinState::GetZerocoinState();
    vector<string> denomAmounts;

    int coinHeight;
    bool NoUnconfirmedCoins = true;
    BOOST_FOREACH(const CZerocoinEntry &pubcoin, listPubCoin) {
        if((pubcoin.IsUsed == false)
           && pubcoin.randomness != 0
           && pubcoin.serialNumber != 0) {
            int id;
            coinHeight = zerocoinState->GetMintedCoinHeightAndId(pubcoin.value, pubcoin.denomination, id);
            if (coinHeight > 0 && coinHeight + (ZC_MINT_CONFIRMATIONS - 1) <= chainActive.Height()) {
                string denomAmount;
                if (pubcoin.denomination == libzerocoin::ZQ_LOVELACE) {
                    denomAmount = "1";
                } else if (pubcoin.denomination == libzerocoin::ZQ_GOLDWASSER) {
                    denomAmount = "10";
                } else if (pubcoin.denomination == libzerocoin::ZQ_RACKOFF) {
                    denomAmount = "25";
                } else if (pubcoin.denomination == libzerocoin::ZQ_PEDERSEN) {
                    denomAmount = "50";
                } else if (pubcoin.denomination == libzerocoin::ZQ_WILLIAMSON) {
                    denomAmount = "100";
                } else {
                    return false;
                }
                denomAmounts.push_back(denomAmount);
            } else
                NoUnconfirmedCoins = false;
        }
    }
    //if we pass empty string as thirdPartyaddress, it will spend coins to self
    std::string thirdPartyaddress = "";
    CWalletTx wtx;

    // Because each transaction has a limit of around 75 KB, and each
    // spend has size 25 KB, we're not able to fit more than 2 old zerocoin spends
    // in a single transaction.
    for(unsigned int i = 0; i < denomAmounts.size(); i += 2) {
        wtx.Init(NULL);
        vector<string> denoms;
        denoms.push_back(denomAmounts[i]);
        if(i + 1 < denomAmounts.size())
            denoms.push_back(denomAmounts[i + 1]);
        if (!CreateZerocoinSpendModelV2(wtx, stringError, thirdPartyaddress, denoms))
            return false;
    }
    return NoUnconfirmedCoins;
}

bool CWallet::CommitZerocoinSpendTransaction(CWalletTx &wtxNew, CReserveKey &reservekey) {
    {
        LOCK2(cs_main, cs_wallet);
        LogPrintf("CommitZerocoinSpendTransaction:\n%s", wtxNew.tx->ToString());
        LogPrintf("Transaction ID:%s\n", wtxNew.GetHash().ToString());
        {
            // This is only to keep the database open to defeat the auto-flush for the
            // duration of this scope.  This is the only place where this optimization
            // maybe makes sense; please don't do it anywhere else.
            CWalletDB* pwalletdb = fFileBacked ? new CWalletDB(strWalletFile,"r+") : NULL;

            // Take key pair from key pool so it won't be used again
            reservekey.KeepKey();

            // Add tx to wallet, because if it has change it's also ours,
            // otherwise just for transaction history.
            AddToWallet(wtxNew, false);

            if (fFileBacked)
                delete pwalletdb;
        }

        // Track how many getdata requests our transaction gets
        mapRequestCount[wtxNew.GetHash()] = 0;

        if (fBroadcastTransactions)
        {
            CValidationState state;

            // The old Zerocoin spend use a special way to check inputs but not for Sigma spend.
            // The Sigma spend will share the same logic as normal transactions for inputs checking.
            if (!wtxNew.AcceptToMemoryPool(maxTxFee, state)) {
                LogPrintf("CommitZerocoinSpendTransaction(): Transaction cannot be broadcast immediately, %s\n",
                          state.GetRejectReason());
                // TODO: if we expect the failure to be long term or permanent,
                // instead delete wtx from the wallet and return failure.
            } else {
                wtxNew.RelayWalletTransaction(g_connman.get());
            }
        }
    }
    return true;
}

string CWallet::MintAndStoreZerocoin(vector<CRecipient> vecSend,
                                     vector<libzerocoin::PrivateCoin> privCoins,
                                     CWalletTx &wtxNew, bool fAskFee) {
    CHECK_ZEROCOIN_STRING();

    string strError;
    if (IsLocked()) {
        strError = _("Error: Wallet locked, unable to create transaction!");
        LogPrintf("MintZerocoin() : %s", strError);
        return strError;
    }

    int totalValue = 0;
    BOOST_FOREACH(CRecipient recipient, vecSend){
        // Check amount
        if (recipient.nAmount <= 0)
            return _("Invalid amount");

        LogPrintf("MintZerocoin: value = %s\n", recipient.nAmount);
        totalValue += recipient.nAmount;

    }
    if ((totalValue + payTxFee.GetFeePerK()) > GetBalance())
        return _("Insufficient funds");

    LogPrintf("payTxFee.GetFeePerK()=%s\n", payTxFee.GetFeePerK());
    CReserveKey reservekey(this);
    int64_t nFeeRequired = 0;

    int nChangePosRet = -1;
    bool isSigmaMint = false;
    if (!CreateZerocoinMintTransaction(vecSend, wtxNew, reservekey, nFeeRequired, nChangePosRet, strError, isSigmaMint)) {
        LogPrintf("nFeeRequired=%s\n", nFeeRequired);
        if (totalValue + nFeeRequired > GetBalance())
            return strprintf(
                    _("Error: This transaction requires a transaction fee of at least %s because of its amount, complexity, or use of recently received funds!"),
                    FormatMoney(nFeeRequired).c_str());
        return strError;
    }

    if (fAskFee && !uiInterface.ThreadSafeAskFee(nFeeRequired)){
        LogPrintf("MintZerocoin: returning aborted..\n");
        return "ABORTED";
    }

    CWalletDB walletdb(pwalletMain->strWalletFile);
    libzerocoin::Params *zcParams = ZCParamsV2;

    BOOST_FOREACH(libzerocoin::PrivateCoin privCoin, privCoins){
        CZerocoinEntry zerocoinTx;
        zerocoinTx.IsUsed = false;
        zerocoinTx.denomination = privCoin.getPublicCoin().getDenomination();
        zerocoinTx.value = privCoin.getPublicCoin().getValue();
        libzerocoin::PublicCoin checkPubCoin(zcParams, zerocoinTx.value, privCoin.getPublicCoin().getDenomination());
        if (!checkPubCoin.validate()) {
            return "error: pubCoin not validated.";
        }
        zerocoinTx.randomness = privCoin.getRandomness();
        zerocoinTx.serialNumber = privCoin.getSerialNumber();
        const unsigned char *ecdsaSecretKey = privCoin.getEcdsaSeckey();
        zerocoinTx.ecdsaSecretKey = std::vector<unsigned char>(ecdsaSecretKey, ecdsaSecretKey+32);
        NotifyZerocoinChanged(this, zerocoinTx.value.GetHex(), "New (" + std::to_string(zerocoinTx.denomination) + " mint)", CT_NEW);
        walletdb.WriteZerocoinEntry(zerocoinTx);
    }

    CValidationState state;
    if (!CommitTransaction(wtxNew, reservekey, g_connman.get(), state)) {
        return _(
                "Error: The transaction was rejected! This might happen if some of the coins in your wallet were already spent, such as if you used a copy of wallet.dat and coins were spent in the copy but not marked as spent here.");
    } else {
        LogPrintf("CommitTransaction success!\n");
    }

    return "";
}

string CWallet::GetSigmaMintFee(const vector<CRecipient>& vecSend,
                                const vector<sigma::PrivateCoin>& privCoins,
                                vector<CHDMint> vDMints,
                                CWalletTx &wtxNew, int64_t& nFeeRequired,
                                const CCoinControl *coinControl) {
    string strError;

    EnsureMintWalletAvailable();

    if (IsLocked()) {
        strError = _("Error: Wallet locked, unable to create transaction!");
        LogPrintf("MintZerocoin() : %s", strError);
        return strError;
    }

    int totalValue = 0;
    BOOST_FOREACH(CRecipient recipient, vecSend){
        // Check amount
        if (recipient.nAmount <= 0)
            return _("Invalid amount");

        LogPrintf("MintSigma: value = %s\n", recipient.nAmount);
        totalValue += recipient.nAmount;

    }

    if ((totalValue + payTxFee.GetFeePerK()) > GetBalance())
        return _("Insufficient funds");

    LogPrintf("payTxFee.GetFeePerK()=%s\n", payTxFee.GetFeePerK());
    CReserveKey reservekey(this);

    int nChangePosRet = -1;
    bool isSigmaMint = true;

    if (!CreateZerocoinMintTransaction(vecSend, wtxNew, reservekey, nFeeRequired, nChangePosRet, strError, isSigmaMint, coinControl)) {
        LogPrintf("nFeeRequired=%s\n", nFeeRequired);
        if (totalValue + nFeeRequired > GetBalance())
            return strprintf(
                    _("Error: This transaction requires a transaction fee of at least %s because of its amount, complexity, or use of recently received funds!"),
                    FormatMoney(nFeeRequired).c_str());
        return strError;
    }

    return "";
}

string CWallet::MintAndStoreSigma(const vector<CRecipient>& vecSend,
                                       const vector<sigma::PrivateCoin>& privCoins,
                                       vector<CHDMint> vDMints,
                                       CWalletTx &wtxNew, bool fAskFee,
                                       const CCoinControl *coinControl) {
    string strError;

    EnsureMintWalletAvailable();

    if (IsLocked()) {
        strError = _("Error: Wallet locked, unable to create transaction!");
        LogPrintf("MintZerocoin() : %s", strError);
        return strError;
    }

    int totalValue = 0;
    BOOST_FOREACH(CRecipient recipient, vecSend){
        // Check amount
        if (recipient.nAmount <= 0)
            return _("Invalid amount");

        LogPrintf("MintZerocoin: value = %s\n", recipient.nAmount);
        totalValue += recipient.nAmount;

    }

    if ((totalValue + payTxFee.GetFeePerK()) > GetBalance())
        return _("Insufficient funds");

    LogPrintf("payTxFee.GetFeePerK()=%s\n", payTxFee.GetFeePerK());
    CReserveKey reservekey(this);
    int64_t nFeeRequired = 0;

    int nChangePosRet = -1;
    bool isSigmaMint = true;

    if (!CreateZerocoinMintTransaction(vecSend, wtxNew, reservekey, nFeeRequired, nChangePosRet, strError, isSigmaMint, coinControl)) {
        LogPrintf("nFeeRequired=%s\n", nFeeRequired);
        if (totalValue + nFeeRequired > GetBalance())
            return strprintf(
                    _("Error: This transaction requires a transaction fee of at least %s because of its amount, complexity, or use of recently received funds!"),
                    FormatMoney(nFeeRequired).c_str());
        return strError;
    }

    if (fAskFee && !uiInterface.ThreadSafeAskFee(nFeeRequired)){
        LogPrintf("MintZerocoin: returning aborted..\n");
        return "ABORTED";
    }

    CValidationState state;
    if (!CommitTransaction(wtxNew, reservekey, g_connman.get(), state)) {
        return _(
                "Error: The transaction was rejected! This might happen if some of the coins in your wallet were already spent, such as if you used a copy of wallet.dat and coins were spent in the copy but not marked as spent here.");
    } else {
        LogPrintf("CommitTransaction success!\n");
    }


    //update mints with full transaction hash and then database them
    CWalletDB walletdb(pwalletMain->strWalletFile);
    for (CHDMint dMint : vDMints) {
        dMint.SetTxHash(wtxNew.GetHash());
        zwallet->GetTracker().Add(walletdb, dMint, true);
        NotifyZerocoinChanged(this,
             dMint.GetPubcoinValue().GetHex(),
            "New (" + std::to_string(dMint.GetDenominationValue()) + " mint)",
            CT_NEW);
    }

    GetMainSignals().UpdatedBalance();

    // Update nCountNextUse in HDMint wallet database
    zwallet->UpdateCountDB(walletdb);

    return "";
}

/**
 * @brief CWallet::MintZerocoin
 * @param pubCoin
 * @param nValue
 * @param wtxNew
 * @param fAskFee
 * @return
 */
string CWallet::MintZerocoin(CScript pubCoin, int64_t nValue, bool isSigmaMint, CWalletTx &wtxNew, bool fAskFee) {
    if (!isSigmaMint) {
        CHECK_ZEROCOIN_STRING();
    }

    LogPrintf("MintZerocoin: value = %s\n", nValue);
    // Check amount
    if (nValue <= 0)
        return _("Invalid amount");
    LogPrintf("CWallet.MintZerocoin() nValue = %s, payTxFee.GetFee(1000) = %s, GetBalance() = %s \n", nValue,
              payTxFee.GetFee(1000), GetBalance());
    if (nValue + payTxFee.GetFeePerK() > GetBalance())
        return _("Insufficient funds");
    LogPrintf("payTxFee.GetFeePerK()=%s\n", payTxFee.GetFeePerK());
    CReserveKey reservekey(this);
    int64_t nFeeRequired = 0;

    if (IsLocked()) {
        string strError = _("Error: Wallet locked, unable to create transaction!");
        LogPrintf("MintZerocoin() : %s", strError);
        return strError;
    }

    string strError;
    if (!CreateZerocoinMintTransaction(pubCoin, nValue, wtxNew, reservekey, nFeeRequired, strError, isSigmaMint)) {
        LogPrintf("nFeeRequired=%s\n", nFeeRequired);
        if (nValue + nFeeRequired > GetBalance())
            return strprintf(
                    _("Error: This transaction requires a transaction fee of at least %s because of its amount, complexity, or use of recently received funds!"),
                    FormatMoney(nFeeRequired).c_str());
        return strError;
    }

    if (fAskFee && !uiInterface.ThreadSafeAskFee(nFeeRequired)){
        LogPrintf("MintZerocoin: returning aborted..\n");
        return "ABORTED";
    }

    CValidationState state;
    if (!CommitTransaction(wtxNew, reservekey, g_connman.get(), state)) {
        return _(
                "Error: The transaction was rejected! This might happen if some of the coins in your wallet were already spent, such as if you used a copy of wallet.dat and coins were spent in the copy but not marked as spent here.");
    } else {
        LogPrintf("CommitTransaction success!\n");
//        //TODO :
//        // 1. In this case, we already have pubcoin that just committed to network.
//        // 2. what we can do is <pubcoin><isOur><isUsed> storing in wallet
//        // 3. We will store pubcoin, yes, no
    }

    return "";
}

/**
 * @brief CWallet::SpendZerocoin
 * @param thirdPartyaddress
 * @param nValue
 * @param denomination
 * @param wtxNew
 * @param coinSerial
 * @param txHash
 * @param zcSelectedValue
 * @param zcSelectedIsUsed
 * @return
 */
string CWallet::SpendZerocoin(std::string &thirdPartyaddress, int64_t nValue, libzerocoin::CoinDenomination denomination, CWalletTx &wtxNew,
                              CBigNum &coinSerial, uint256 &txHash, CBigNum &zcSelectedValue,
                              bool &zcSelectedIsUsed, bool forceUsed) {
    CHECK_ZEROCOIN_STRING();

    // Check amount
    if (nValue <= 0)
        return _("Invalid amount");

    CReserveKey reservekey(this);

    if (IsLocked()) {
        string strError = _("Error: Wallet locked, unable to create transaction!");
        LogPrintf("SpendZerocoin() : %s", strError);
        return strError;
    }

    string strError;
    if (!CreateZerocoinSpendTransaction(thirdPartyaddress, nValue, denomination, wtxNew, reservekey, coinSerial, txHash,
                                        zcSelectedValue, zcSelectedIsUsed, strError, forceUsed)) {
        LogPrintf("SpendZerocoin() : %s\n", strError.c_str());
        return strError;
    }

    if (!CommitZerocoinSpendTransaction(wtxNew, reservekey)) {
        LogPrintf("CommitZerocoinSpendTransaction() -> FAILED!\n");
        CZerocoinEntry pubCoinTx;
        list <CZerocoinEntry> listOwnCoins;
        listOwnCoins.clear();

        CWalletDB walletdb(pwalletMain->strWalletFile);
        walletdb.ListPubCoin(listOwnCoins);
        BOOST_FOREACH(const CZerocoinEntry &ownCoinItem, listOwnCoins) {
            if (zcSelectedValue == ownCoinItem.value) {
                pubCoinTx.id = ownCoinItem.id;
                pubCoinTx.IsUsed = false; // having error, so set to false, to be able to use again
                pubCoinTx.value = ownCoinItem.value;
                pubCoinTx.nHeight = ownCoinItem.nHeight;
                pubCoinTx.randomness = ownCoinItem.randomness;
                pubCoinTx.serialNumber = ownCoinItem.serialNumber;
                pubCoinTx.denomination = ownCoinItem.denomination;
                pubCoinTx.ecdsaSecretKey = ownCoinItem.ecdsaSecretKey;
                CWalletDB(strWalletFile).WriteZerocoinEntry(pubCoinTx);
                LogPrintf("SpendZerocoin failed, re-updated status -> NotifyZerocoinChanged\n");
                LogPrintf("pubcoin=%s, isUsed=New\n", ownCoinItem.value.GetHex());
                pwalletMain->NotifyZerocoinChanged(pwalletMain, ownCoinItem.value.GetHex(), "New", CT_UPDATED);
            }
        }
        CZerocoinSpendEntry entry;
        entry.coinSerial = coinSerial;
        entry.hashTx = txHash;
        entry.pubCoin = zcSelectedValue;
        if (!CWalletDB(strWalletFile).EraseCoinSpendSerialEntry(entry)) {
            return _("Error: It cannot delete coin serial number in wallet");
        }
        return _(
                "Error: The transaction was rejected! This might happen if some of the coins in your wallet were already spent, such as if you used a copy of wallet.dat and coins were spent in the copy but not marked as spent here.");
    }
    return "";
}

string CWallet::SpendSigma(
        std::string &thirdPartyaddress,
        sigma::CoinDenomination denomination,
        CWalletTx &wtxNew,
        Scalar &coinSerial,
        uint256 &txHash,
        GroupElement &zcSelectedValue,
        bool &zcSelectedIsUsed,
        bool forceUsed,
        bool fAskFee) {

    EnsureMintWalletAvailable();

    CReserveKey reservekey(this);

    if (IsLocked()) {
        string strError = _("Error: Wallet locked, unable to create transaction!");
        LogPrintf("SpendZerocoin() : %s", strError);
        return strError;
    }
    int64_t nFeeRequired;
    string strError;
    int64_t nValue;
    if (!DenominationToInteger(denomination, nValue)) {
        strError = _("Unable to convert denomination to integer.");
        return strError;
    }

    if (!CreateSigmaSpendTransaction(
            thirdPartyaddress, denomination, wtxNew, reservekey, nFeeRequired, coinSerial, txHash,
            zcSelectedValue, zcSelectedIsUsed, strError, forceUsed)) {
        LogPrintf("SpendZerocoin() : %s\n", strError.c_str());
        return strError;
    }

    if (fAskFee && !uiInterface.ThreadSafeAskFee(nFeeRequired))
        return "ABORTED";

    if (!CommitZerocoinSpendTransaction(wtxNew, reservekey)) {
        LogPrintf("CommitZerocoinSpendTransaction() -> FAILED!\n");

        //reset mint
        uint256 hashPubcoin = primitives::GetPubCoinValueHash(zcSelectedValue);
        zwallet->GetTracker().SetPubcoinNotUsed(hashPubcoin);
        pwalletMain->NotifyZerocoinChanged(pwalletMain, zcSelectedValue.GetHex(), "New", CT_UPDATED);

        CSigmaSpendEntry entry;
        entry.coinSerial = coinSerial;
        entry.hashTx = txHash;
        entry.pubCoin = zcSelectedValue;
        if (!CWalletDB(strWalletFile).EraseCoinSpendSerialEntry(entry)) {
            return _("Error: It cannot delete coin serial number in wallet");
        }
        return _(
                "Error: The transaction was rejected! This might happen if some of the coins in your wallet were already spent, such as if you used a copy of wallet.dat and coins were spent in the copy but not marked as spent here.");
    }

    //Set spent mint as used
    uint256 txidSpend = wtxNew.GetHash();

    uint256 hashPubcoin = primitives::GetPubCoinValueHash(zcSelectedValue);
    zwallet->GetTracker().SetPubcoinUsed(hashPubcoin, txidSpend);

    CMintMeta metaCheck;
    zwallet->GetTracker().GetMetaFromPubcoin(hashPubcoin, metaCheck);
    if (!metaCheck.isUsed) {
        strError = "Error, mint with pubcoin hash " + hashPubcoin.GetHex() + " did not get marked as used";
        LogPrintf("SpendZerocoin() : %s\n", strError.c_str());
    }

    return "";
}

/**
 * @brief CWallet::SpendZerocoin
 * @param thirdPartyaddress
 * @param nValue
 * @param denomination
 * @param wtxNew
 * @param coinSerial
 * @param txHash
 * @param zcSelectedValue
 * @param zcSelectedIsUsed
 * @return
 */
string CWallet::SpendMultipleZerocoin(std::string &thirdPartyaddress, const std::vector<std::pair<int64_t, libzerocoin::CoinDenomination>>& denominations, CWalletTx &wtxNew,
                              vector<CBigNum> &coinSerials, uint256 &txHash, vector<CBigNum> &zcSelectedValues, bool forceUsed) {
    CHECK_ZEROCOIN_STRING();

    CReserveKey reservekey(this);
    string strError = "";
    if (IsLocked()) {
        strError = "Error: Wallet locked, unable to create transaction!";
        LogPrintf("SpendZerocoin() : %s", strError);
        return strError;
    }
    if (!CreateMultipleZerocoinSpendTransaction(thirdPartyaddress, denominations, wtxNew, reservekey, coinSerials, txHash, zcSelectedValues, strError, forceUsed)) {
        LogPrintf("SpendZerocoin() : %s\n", strError.c_str());
        return strError;
    }

    if (!CommitZerocoinSpendTransaction(wtxNew, reservekey)) {
        LogPrintf("CommitZerocoinSpendTransaction() -> FAILED!\n");
        CZerocoinEntry pubCoinTx;
        list <CZerocoinEntry> listOwnCoins;
        listOwnCoins.clear();
        CWalletDB walletdb(pwalletMain->strWalletFile);
        walletdb.ListPubCoin(listOwnCoins);

        for (std::vector<CBigNum>::iterator it = coinSerials.begin(); it != coinSerials.end(); it++){
            unsigned index = it - coinSerials.begin();
            CBigNum zcSelectedValue = zcSelectedValues[index];
            BOOST_FOREACH(const CZerocoinEntry &ownCoinItem, listOwnCoins) {
                if (zcSelectedValue == ownCoinItem.value) {
                    pubCoinTx.id = ownCoinItem.id;
                    pubCoinTx.IsUsed = false; // having error, so set to false, to be able to use again
                    pubCoinTx.value = ownCoinItem.value;
                    pubCoinTx.nHeight = ownCoinItem.nHeight;
                    pubCoinTx.randomness = ownCoinItem.randomness;
                    pubCoinTx.serialNumber = ownCoinItem.serialNumber;
                    pubCoinTx.denomination = ownCoinItem.denomination;
                    pubCoinTx.ecdsaSecretKey = ownCoinItem.ecdsaSecretKey;
                    NotifyZerocoinChanged(this, pubCoinTx.value.GetHex(), "New", CT_UPDATED);
                    CWalletDB(strWalletFile).WriteZerocoinEntry(pubCoinTx);
                    LogPrintf("SpendZerocoin failed, re-updated status -> NotifyZerocoinChanged\n");
                    LogPrintf("pubcoin=%s, isUsed=New\n", ownCoinItem.value.GetHex());
                }
            }
            CZerocoinSpendEntry entry;
            entry.coinSerial = coinSerials[index];
            entry.hashTx = txHash;
            entry.pubCoin = zcSelectedValue;
            if (!CWalletDB(strWalletFile).EraseCoinSpendSerialEntry(entry)) {
                strError.append("Error: It cannot delete coin serial number in wallet.\n");
            }
        }
        strError.append("Error: The transaction was rejected! This might happen if some of the coins in your wallet were already spent, such as if you used a copy of wallet.dat and coins were spent in the copy but not marked as spent here.");
        return strError;
    }

     return "";
 }

string CWallet::SpendMultipleSigma(
        std::string &thirdPartyaddress,
        const std::vector<sigma::CoinDenomination>& denominations,
        CWalletTx &wtxNew,
        vector<Scalar> &coinSerials,
        uint256 &txHash,
        vector<GroupElement> &zcSelectedValues,
        bool forceUsed,
        bool fAskFee) {

    EnsureMintWalletAvailable();

    CReserveKey reservekey(this);
    int64_t nFeeRequired;
    string strError = "";
    if (IsLocked()) {
        strError = "Error: Wallet locked, unable to create transaction!";
        LogPrintf("SpendZerocoin() : %s", strError);
        return strError;
    }

    if (!CreateMultipleSigmaSpendTransaction(
            thirdPartyaddress, denominations, wtxNew, reservekey,nFeeRequired, coinSerials, txHash,
            zcSelectedValues, strError, forceUsed)) {
        LogPrintf("SpendZerocoin() : %s\n", strError.c_str());
        return strError;
    }

    if (fAskFee && !uiInterface.ThreadSafeAskFee(nFeeRequired))
        return "ABORTED";

    if (!CommitZerocoinSpendTransaction(wtxNew, reservekey)) {
        LogPrintf("CommitZerocoinSpendTransaction() -> FAILED!\n");

        //reset mints
        for (std::vector<Scalar>::iterator it = coinSerials.begin(); it != coinSerials.end(); it++){
            int index = it - coinSerials.begin();
            GroupElement zcSelectedValue = zcSelectedValues[index];
            uint256 hashPubcoin = primitives::GetPubCoinValueHash(zcSelectedValue);
            zwallet->GetTracker().SetPubcoinNotUsed(hashPubcoin);
            pwalletMain->NotifyZerocoinChanged(pwalletMain, zcSelectedValue.GetHex(), "New", CT_UPDATED);

            CSigmaSpendEntry entry;

            entry.coinSerial = coinSerials[index];
            entry.hashTx = txHash;
            entry.pubCoin = zcSelectedValue;
            if (!CWalletDB(strWalletFile).EraseCoinSpendSerialEntry(entry)) {
                strError.append("Error: It cannot delete coin serial number in wallet");
            }
        }

        strError.append("Error: The transaction was rejected! This might happen if some of the coins in your wallet were already spent, such as if you used a copy of wallet.dat and coins were spent in the copy but not marked as spent here.");
        return strError;
    }

    //Set spent mints as used
    uint256 txidSpend = wtxNew.GetHash();

    BOOST_FOREACH(GroupElement zcSelectedValue, zcSelectedValues){
        uint256 hashPubcoin = primitives::GetPubCoinValueHash(zcSelectedValue);
        zwallet->GetTracker().SetPubcoinUsed(hashPubcoin, txidSpend);
        CMintMeta metaCheck;
        zwallet->GetTracker().GetMetaFromPubcoin(hashPubcoin, metaCheck);
        if (!metaCheck.isUsed) {
            strError = "Error, mint with pubcoin hash " + hashPubcoin.GetHex() + " did not get marked as used";
            LogPrintf("SpendZerocoin() : %s\n", strError.c_str());
        }
    }


    return "";
}

std::vector<CSigmaEntry> CWallet::SpendSigma(const std::vector<CRecipient>& recipients, CWalletTx& result)
{
    CAmount fee;

    return SpendSigma(recipients, result, fee);
}

std::vector<CSigmaEntry> CWallet::SpendSigma(
    const std::vector<CRecipient>& recipients,
    CWalletTx& result,
    CAmount& fee)
{
    // create transaction
    std::vector<CSigmaEntry> coins;
    std::vector<CHDMint> changes;
    bool fChangeAddedToFee;
    result = CreateSigmaSpendTransaction(recipients, fee, coins, changes, fChangeAddedToFee);

    CommitSigmaTransaction(result, coins, changes);

    return coins;
}

bool CWallet::CommitSigmaTransaction(CWalletTx& wtxNew, std::vector<CSigmaEntry>& selectedCoins, std::vector<CHDMint>& changes) {
    EnsureMintWalletAvailable();

    // commit
    try {
        CValidationState state;
        CReserveKey reserveKey(this);
        CommitTransaction(wtxNew, reserveKey, g_connman.get(), state);
    } catch (...) {
        auto error = _(
            "Error: The transaction was rejected! This might happen if some of "
            "the coins in your wallet were already spent, such as if you used "
            "a copy of wallet.dat and coins were spent in the copy but not "
            "marked as spent here."
        );

        std::throw_with_nested(std::runtime_error(error));
    }

    // mark selected coins as used
    sigma::CSigmaState* sigmaState = sigma::CSigmaState::GetState();
    CWalletDB db(strWalletFile);

    for (auto& coin : selectedCoins) {
        // get coin id & height
        int height, id;

        std::tie(height, id) = sigmaState->GetMintedCoinHeightAndId(sigma::PublicCoin(
            coin.value, coin.get_denomination()));

        // add CSigmaSpendEntry
        CSigmaSpendEntry spend;

        spend.coinSerial = coin.serialNumber;
        spend.hashTx = wtxNew.GetHash();
        spend.pubCoin = coin.value;
        spend.id = id;
        spend.set_denomination_value(coin.get_denomination_value());

        if (!db.WriteCoinSpendSerialEntry(spend)) {
            throw std::runtime_error(_("Failed to write coin serial number into wallet"));
        }

        //Set spent mint as used in memory
        uint256 hashPubcoin = primitives::GetPubCoinValueHash(coin.value);
        zwallet->GetTracker().SetPubcoinUsed(hashPubcoin, wtxNew.GetHash());
        CMintMeta metaCheck;
        zwallet->GetTracker().GetMetaFromPubcoin(hashPubcoin, metaCheck);
        if (!metaCheck.isUsed) {
            string strError = "Error, mint with pubcoin hash " + hashPubcoin.GetHex() + " did not get marked as used";
            LogPrintf("SpendZerocoin() : %s\n", strError.c_str());
        }

        //Set spent mint as used in DB
        zwallet->GetTracker().UpdateState(metaCheck);

        // update CSigmaEntry
        coin.IsUsed = true;
        coin.id = id;
        coin.nHeight = height;

        // raise event
        NotifyZerocoinChanged(
            this,
            coin.value.GetHex(),
            "Used (" + std::to_string(coin.get_denomination()) + " mint)",
            CT_UPDATED);
    }

    for (auto& change : changes) {
        change.SetTxHash(wtxNew.GetHash());
        zwallet->GetTracker().Add(db, change, true);

        // raise event
        NotifyZerocoinChanged(this,
            change.GetPubcoinValue().GetHex(),
            "New (" + std::to_string(change.GetDenominationValue()) + " mint)",
            CT_NEW);
    }

    // Update nCountNextUse in HDMint wallet database
    zwallet->UpdateCountDB(db);

    return true;
}

bool CWallet::GetMint(const uint256& hashSerial, CSigmaEntry& zerocoin) const
{
    EnsureMintWalletAvailable();

    if (IsLocked()) {
        return false;
    }

    CMintMeta meta;
    if(!zwallet->GetTracker().GetMetaFromSerial(hashSerial, meta))
        return error("%s: serialhash %s is not in tracker", __func__, hashSerial.GetHex());

    CWalletDB walletdb(strWalletFile);
     if (meta.isDeterministic) {
        CHDMint dMint;
        if (!walletdb.ReadHDMint(meta.GetPubCoinValueHash(), dMint))
            return error("%s: failed to read deterministic mint", __func__);
        if (!zwallet->RegenerateMint(walletdb, dMint, zerocoin))
            return error("%s: failed to generate mint", __func__);

         return true;
    } else if (!walletdb.ReadSigmaEntry(meta.GetPubCoinValue(), zerocoin)) {
        return error("%s: failed to read zerocoinmint from database", __func__);
    }

     return true;
}

void CWallet::ListAccountCreditDebit(const std::string& strAccount, std::list<CAccountingEntry>& entries) {
    CWalletDB walletdb(strWalletFile);
    return walletdb.ListAccountCreditDebit(strAccount, entries);
}

bool CWallet::AddAccountingEntry(const CAccountingEntry& acentry)
{
    CWalletDB walletdb(strWalletFile);

    return AddAccountingEntry(acentry, &walletdb);
}

bool CWallet::AddAccountingEntry(const CAccountingEntry& acentry, CWalletDB *pwalletdb)
{
    if (!pwalletdb->WriteAccountingEntry_Backend(acentry))
        return false;

    laccentries.push_back(acentry);
    CAccountingEntry & entry = laccentries.back();
    wtxOrdered.insert(make_pair(entry.nOrderPos, TxPair((CWalletTx*)0, &entry)));

    return true;
}

CAmount CWallet::GetRequiredFee(unsigned int nTxBytes)
{
    return std::max(minTxFee.GetFee(nTxBytes), ::minRelayTxFee.GetFee(nTxBytes));
}

CAmount CWallet::GetMinimumFee(unsigned int nTxBytes, unsigned int nConfirmTarget, const CTxMemPool& pool)
{
    // payTxFee is the user-set global for desired feerate
    return GetMinimumFee(nTxBytes, nConfirmTarget, pool, payTxFee.GetFee(nTxBytes));
}

CAmount CWallet::GetMinimumFee(unsigned int nTxBytes, unsigned int nConfirmTarget, const CTxMemPool& pool, CAmount targetFee)
{
    CAmount nFeeNeeded = targetFee;
    // User didn't set: use -txconfirmtarget to estimate...
    if (nFeeNeeded == 0) {
        int estimateFoundTarget = nConfirmTarget;
        nFeeNeeded = pool.estimateSmartFee(nConfirmTarget, &estimateFoundTarget).GetFee(nTxBytes);
        // ... unless we don't have enough mempool data for estimatefee, then use fallbackFee
        if (nFeeNeeded == 0)
            nFeeNeeded = fallbackFee.GetFee(nTxBytes);
    }
    // prevent user from paying a fee below minRelayTxFee or minTxFee
    nFeeNeeded = std::max(nFeeNeeded, GetRequiredFee(nTxBytes));
    // But always obey the maximum
    if (nFeeNeeded > maxTxFee)
        nFeeNeeded = maxTxFee;

    return nFeeNeeded;
}




DBErrors CWallet::LoadWallet(bool& fFirstRunRet)
{
    if (!fFileBacked)
        return DB_LOAD_OK;
    fFirstRunRet = false;
    DBErrors nLoadWalletRet = CWalletDB(strWalletFile,"cr+").LoadWallet(this);
    if (nLoadWalletRet == DB_NEED_REWRITE)
    {
        if (CDB::Rewrite(strWalletFile, "\x04pool"))
        {
            LOCK(cs_wallet);
            setKeyPool.clear();
            // Note: can't top-up keypool here, because wallet is locked.
            // User will be prompted to unlock wallet the next operation
            // that requires a new key.
        }
    }

    {
        LOCK2(cs_main, cs_wallet);
        for (auto& pair : mapWallet) {
            for(unsigned int i = 0; i < pair.second.tx->vout.size(); ++i) {
                if (IsMine(pair.second.tx->vout[i]) && !IsSpent(pair.first, i)) {
                    setWalletUTXO.insert(COutPoint(pair.first, i));
                }
            }
        }
    }

    if (nLoadWalletRet != DB_LOAD_OK)
        return nLoadWalletRet;
    fFirstRunRet = !vchDefaultKey.IsValid();

    uiInterface.LoadWallet(this);

    return DB_LOAD_OK;
}

// Goes through all wallet transactions and checks if they are masternode collaterals, in which case these are locked
// This avoids accidential spending of collaterals. They can still be unlocked manually if a spend is really intended.
void CWallet::AutoLockMasternodeCollaterals()
{
    auto mnList = deterministicMNManager->GetListAtChainTip();

    LOCK2(cs_main, cs_wallet);
    for (const auto& pair : mapWallet) {
        for (unsigned int i = 0; i < pair.second.tx->vout.size(); ++i) {
            if (IsMine(pair.second.tx->vout[i]) && !IsSpent(pair.first, i)) {
                if (deterministicMNManager->IsProTxWithCollateral(pair.second.tx, i) || mnList.HasMNByCollateral(COutPoint(pair.first, i))) {
                    LockCoin(COutPoint(pair.first, i));
                }
            }
        }
    }
}

DBErrors CWallet::ZapSelectTx(vector<uint256>& vHashIn, vector<uint256>& vHashOut)
{
    if (!fFileBacked)
        return DB_LOAD_OK;
    DBErrors nZapSelectTxRet = CWalletDB(strWalletFile,"cr+").ZapSelectTx(this, vHashIn, vHashOut);
    if (nZapSelectTxRet == DB_NEED_REWRITE)
    {
        if (CDB::Rewrite(strWalletFile, "\x04pool"))
        {
            LOCK(cs_wallet);
            setKeyPool.clear();
            // Note: can't top-up keypool here, because wallet is locked.
            // User will be prompted to unlock wallet the next operation
            // that requires a new key.
        }
    }

    if (nZapSelectTxRet != DB_LOAD_OK)
        return nZapSelectTxRet;

    MarkDirty();

    return DB_LOAD_OK;

}

DBErrors CWallet::ZapWalletTx(std::vector<CWalletTx>& vWtx)
{
    if (!fFileBacked)
        return DB_LOAD_OK;
    DBErrors nZapWalletTxRet = CWalletDB(strWalletFile,"cr+").ZapWalletTx(this, vWtx);
    if (nZapWalletTxRet == DB_NEED_REWRITE)
    {
        if (CDB::Rewrite(strWalletFile, "\x04pool"))
        {
            LOCK(cs_wallet);
            setKeyPool.clear();
            // Note: can't top-up keypool here, because wallet is locked.
            // User will be prompted to unlock wallet the next operation
            // that requires a new key.
        }
    }

    if (nZapWalletTxRet != DB_LOAD_OK)
        return nZapWalletTxRet;

    return DB_LOAD_OK;
}

DBErrors CWallet::ZapSigmaMints() {
    if (!fFileBacked)
        return DB_LOAD_OK;
    DBErrors nZapSigmaMintRet = CWalletDB(strWalletFile, "cr+").ZapSigmaMints(this);
    if (nZapSigmaMintRet != DB_LOAD_OK){
        LogPrintf("Failed to remmove Sigma mints from CWalletDB");
        return nZapSigmaMintRet;
    }

    return DB_LOAD_OK;
}


bool CWallet::SetAddressBook(const CTxDestination& address, const string& strName, const string& strPurpose)
{
    bool fUpdated = false;
    {
        LOCK(cs_wallet); // mapAddressBook
        std::map<CTxDestination, CAddressBookData>::iterator mi = mapAddressBook.find(address);
        fUpdated = mi != mapAddressBook.end();
        mapAddressBook[address].name = strName;
        if (!strPurpose.empty()) /* update purpose only if requested */
            mapAddressBook[address].purpose = strPurpose;
    }
    NotifyAddressBookChanged(this, address, strName, ::IsMine(*this, address) != ISMINE_NO,
                             strPurpose, (fUpdated ? CT_UPDATED : CT_NEW) );
    if (!fFileBacked)
        return false;
    if (!strPurpose.empty() && !CWalletDB(strWalletFile).WritePurpose(CBitcoinAddress(address).ToString(), strPurpose))
        return false;
    return CWalletDB(strWalletFile).WriteName(CBitcoinAddress(address).ToString(), strName);
}

bool CWallet::DelAddressBook(const CTxDestination& address)
{
    {
        LOCK(cs_wallet); // mapAddressBook

        if(fFileBacked)
        {
            // Delete destdata tuples associated with address
            std::string strAddress = CBitcoinAddress(address).ToString();
            BOOST_FOREACH(const PAIRTYPE(string, string) &item, mapAddressBook[address].destdata)
            {
                CWalletDB(strWalletFile).EraseDestData(strAddress, item.first);
            }
        }
        mapAddressBook.erase(address);
    }

    NotifyAddressBookChanged(this, address, "", ::IsMine(*this, address) != ISMINE_NO, "", CT_DELETED);

    if (!fFileBacked)
        return false;
    CWalletDB(strWalletFile).ErasePurpose(CBitcoinAddress(address).ToString());
    return CWalletDB(strWalletFile).EraseName(CBitcoinAddress(address).ToString());
}

bool CWallet::SetDefaultKey(const CPubKey &vchPubKey)
{
    if (fFileBacked)
    {
        if (!CWalletDB(strWalletFile).WriteDefaultKey(vchPubKey))
            return false;
    }
    vchDefaultKey = vchPubKey;
    return true;
}

/**
 * Mark old keypool keys as used,
 * and generate all new keys 
 */
bool CWallet::NewKeyPool()
{
    {
        LOCK(cs_wallet);
        CWalletDB walletdb(strWalletFile);
        BOOST_FOREACH(int64_t nIndex, setKeyPool)
            walletdb.ErasePool(nIndex);
        setKeyPool.clear();

        if (IsLocked())
            return false;

        int64_t nKeys = max(GetArg("-keypool", DEFAULT_KEYPOOL_SIZE), (int64_t)0);
        for (int i = 0; i < nKeys; i++)
        {
            int64_t nIndex = i+1;
            walletdb.WritePool(nIndex, CKeyPool(GenerateNewKey()));
            setKeyPool.insert(nIndex);
        }
        LogPrintf("CWallet::NewKeyPool wrote %d new keys\n", nKeys);
    }
    return true;
}

bool CWallet::TopUpKeyPool(unsigned int kpSize)
{
    {
        LOCK(cs_wallet);
        if (IsLocked())
            return false;

        CWalletDB walletdb(strWalletFile);

        // Top up key pool
        unsigned int nTargetSize;
        if (kpSize > 0)
            nTargetSize = kpSize;
        else
            nTargetSize = max(GetArg("-keypool", DEFAULT_KEYPOOL_SIZE), (int64_t) 0);

        while (setKeyPool.size() < (nTargetSize + 1))
        {
            int64_t nEnd = 1;
            if (!setKeyPool.empty())
                nEnd = *(--setKeyPool.end()) + 1;
            if (!walletdb.WritePool(nEnd, CKeyPool(GenerateNewKey())))
                throw runtime_error(std::string(__func__) + ": writing generated key failed");
            setKeyPool.insert(nEnd);
            LogPrintf("keypool added key %d, size=%u\n", nEnd, setKeyPool.size());
        }
    }
    return true;
}

void CWallet::ReserveKeyFromKeyPool(int64_t& nIndex, CKeyPool& keypool)
{
    nIndex = -1;
    keypool.vchPubKey = CPubKey();
    {
        LOCK(cs_wallet);

        if (!IsLocked())
            TopUpKeyPool();

        // Get the oldest key
        if(setKeyPool.empty())
            return;

        CWalletDB walletdb(strWalletFile);

        nIndex = *(setKeyPool.begin());
        setKeyPool.erase(setKeyPool.begin());
        if (!walletdb.ReadPool(nIndex, keypool))
            throw runtime_error(std::string(__func__) + ": read failed");
        if (!HaveKey(keypool.vchPubKey.GetID()))
            throw runtime_error(std::string(__func__) + ": unknown key in key pool");
        assert(keypool.vchPubKey.IsValid());
        LogPrintf("keypool reserve %d\n", nIndex);
    }
}

void CWallet::KeepKey(int64_t nIndex)
{
    // Remove from key pool
    if (fFileBacked)
    {
        CWalletDB walletdb(strWalletFile);
        walletdb.ErasePool(nIndex);
    }
    LogPrintf("keypool keep %d\n", nIndex);
}

void CWallet::ReturnKey(int64_t nIndex)
{
    // Return to key pool
    {
        LOCK(cs_wallet);
        setKeyPool.insert(nIndex);
    }
    LogPrintf("keypool return %d\n", nIndex);
}

bool CWallet::GetKeyFromPool(CPubKey& result)
{
    int64_t nIndex = 0;
    CKeyPool keypool;
    {
        LOCK(cs_wallet);
        ReserveKeyFromKeyPool(nIndex, keypool);
        if (nIndex == -1)
        {
            if (IsLocked()) return false;
            result = GenerateNewKey();
            return true;
        }
        KeepKey(nIndex);
        result = keypool.vchPubKey;
    }
    return true;
}

int64_t CWallet::GetOldestKeyPoolTime()
{
    LOCK(cs_wallet);

    // if the keypool is empty, return <NOW>
    if (setKeyPool.empty())
        return GetTime();

    // load oldest key from keypool, get time and return
    CKeyPool keypool;
    CWalletDB walletdb(strWalletFile);
    int64_t nIndex = *(setKeyPool.begin());
    if (!walletdb.ReadPool(nIndex, keypool))
        throw runtime_error(std::string(__func__) + ": read oldest key in keypool failed");
    assert(keypool.vchPubKey.IsValid());
    return keypool.nTime;
}

std::map<CTxDestination, CAmount> CWallet::GetAddressBalances()
{
    map<CTxDestination, CAmount> balances;

    {
        LOCK(cs_wallet);
        BOOST_FOREACH(PAIRTYPE(uint256, CWalletTx) walletEntry, mapWallet)
        {
            CWalletTx *pcoin = &walletEntry.second;

            if (!pcoin->IsTrusted())
                continue;

            if (pcoin->IsCoinBase() && pcoin->GetBlocksToMaturity() > 0)
                continue;

            int nDepth = pcoin->GetDepthInMainChain();
            if (nDepth < (pcoin->IsFromMe(ISMINE_ALL) ? 0 : 1))
                continue;

            for (unsigned int i = 0; i < pcoin->tx->vout.size(); i++)
            {
                CTxDestination addr;
                if (!IsMine(pcoin->tx->vout[i]))
                    continue;
                if(!ExtractDestination(pcoin->tx->vout[i].scriptPubKey, addr))
                    continue;

                CAmount n = IsSpent(walletEntry.first, i) ? 0 : pcoin->tx->vout[i].nValue;

                if (!balances.count(addr))
                    balances[addr] = 0;
                balances[addr] += n;
            }
        }
    }

    return balances;
}

set< set<CTxDestination> > CWallet::GetAddressGroupings()
{
    AssertLockHeld(cs_wallet); // mapWallet
    set< set<CTxDestination> > groupings;
    set<CTxDestination> grouping;

    BOOST_FOREACH(PAIRTYPE(uint256, CWalletTx) walletEntry, mapWallet)
    {
        CWalletTx *pcoin = &walletEntry.second;

        if (pcoin->tx->vin.size() > 0 &&
            !(pcoin->tx->IsZerocoinSpend() || pcoin->tx->IsSigmaSpend() || pcoin->tx->IsZerocoinRemint())) { /* Spends have no standard input */
            bool any_mine = false;
            // group all input addresses with each other
            BOOST_FOREACH(CTxIn txin, pcoin->tx->vin)
            {
                CTxDestination address;
                if(!IsMine(txin)) /* If this input isn't mine, ignore it */
                    continue;
                if(!ExtractDestination(mapWallet[txin.prevout.hash].tx->vout[txin.prevout.n].scriptPubKey, address))
                    continue;
                grouping.insert(address);
                any_mine = true;
            }

            // group change with input addresses
            if (any_mine)
            {
                for (uint32_t i = 0; i < pcoin->tx->vout.size(); i++) {
                    if (pcoin->IsChange(i)) {
                        CTxDestination addr;
                        if (!ExtractDestination(pcoin->tx->vout[i].scriptPubKey, addr)) {
                            continue;
                        }
                        grouping.insert(addr);
                    }
                }
            }
            if (grouping.size() > 0)
            {
                groupings.insert(grouping);
                grouping.clear();
            }
        }

        // group lone addrs by themselves
        for (unsigned int i = 0; i < pcoin->tx->vout.size(); i++)
            if (IsMine(pcoin->tx->vout[i]))
            {
                CTxDestination address;
                if(!ExtractDestination(pcoin->tx->vout[i].scriptPubKey, address))
                    continue;
                grouping.insert(address);
                groupings.insert(grouping);
                grouping.clear();
            }
    }

    set< set<CTxDestination>* > uniqueGroupings; // a set of pointers to groups of addresses
    map< CTxDestination, set<CTxDestination>* > setmap;  // map addresses to the unique group containing it
    BOOST_FOREACH(set<CTxDestination> _grouping, groupings)
    {
        // make a set of all the groups hit by this new group
        set< set<CTxDestination>* > hits;
        map< CTxDestination, set<CTxDestination>* >::iterator it;
        BOOST_FOREACH(CTxDestination address, _grouping)
            if ((it = setmap.find(address)) != setmap.end())
                hits.insert((*it).second);

        // merge all hit groups into a new single group and delete old groups
        set<CTxDestination>* merged = new set<CTxDestination>(_grouping);
        BOOST_FOREACH(set<CTxDestination>* hit, hits)
        {
            merged->insert(hit->begin(), hit->end());
            uniqueGroupings.erase(hit);
            delete hit;
        }
        uniqueGroupings.insert(merged);

        // update setmap
        BOOST_FOREACH(CTxDestination element, *merged)
            setmap[element] = merged;
    }

    set< set<CTxDestination> > ret;
    BOOST_FOREACH(set<CTxDestination>* uniqueGrouping, uniqueGroupings)
    {
        ret.insert(*uniqueGrouping);
        delete uniqueGrouping;
    }

    return ret;
}

CAmount CWallet::GetAccountBalance(const std::string& strAccount, int nMinDepth, const isminefilter& filter)
{
    CWalletDB walletdb(strWalletFile);
    return GetAccountBalance(walletdb, strAccount, nMinDepth, filter);
}

CAmount CWallet::GetAccountBalance(CWalletDB& walletdb, const std::string& strAccount, int nMinDepth, const isminefilter& filter)
{
    CAmount nBalance = 0;

    // Tally wallet transactions
    for (map<uint256, CWalletTx>::iterator it = mapWallet.begin(); it != mapWallet.end(); ++it)
    {
        const CWalletTx& wtx = (*it).second;
        if (!CheckFinalTx(wtx) || wtx.GetBlocksToMaturity() > 0 || wtx.GetDepthInMainChain() < 0)
            continue;

        CAmount nReceived, nSent, nFee;
        wtx.GetAccountAmounts(strAccount, nReceived, nSent, nFee, filter);

        if (nReceived != 0 && wtx.GetDepthInMainChain() >= nMinDepth)
            nBalance += nReceived;
        nBalance -= nSent + nFee;
    }

    // Tally internal accounting entries
    nBalance += walletdb.GetAccountCreditDebit(strAccount);

    return nBalance;
}

std::set<CTxDestination> CWallet::GetAccountAddresses(const std::string& strAccount) const
{
    LOCK(cs_wallet);
    set<CTxDestination> result;
    BOOST_FOREACH(const PAIRTYPE(CTxDestination, CAddressBookData)& item, mapAddressBook)
    {
        const CTxDestination& address = item.first;
        const string& strName = item.second.name;
        if (strName == strAccount)
            result.insert(address);
    }
    return result;
}

bool CReserveKey::GetReservedKey(CPubKey& pubkey)
{
    if (nIndex == -1)
    {
        CKeyPool keypool;
        pwallet->ReserveKeyFromKeyPool(nIndex, keypool);
        if (nIndex != -1)
            vchPubKey = keypool.vchPubKey;
        else {
            return false;
        }
    }
    assert(vchPubKey.IsValid());
    pubkey = vchPubKey;
    return true;
}

void CReserveKey::KeepKey()
{
    if (nIndex != -1)
        pwallet->KeepKey(nIndex);
    nIndex = -1;
    vchPubKey = CPubKey();
}

void CReserveKey::ReturnKey()
{
    if (nIndex != -1)
        pwallet->ReturnKey(nIndex);
    nIndex = -1;
    vchPubKey = CPubKey();
}

void CWallet::GetAllReserveKeys(set<CKeyID>& setAddress) const
{
    setAddress.clear();

    CWalletDB walletdb(strWalletFile);

    LOCK2(cs_main, cs_wallet);
    BOOST_FOREACH(const int64_t& id, setKeyPool)
    {
        CKeyPool keypool;
        if (!walletdb.ReadPool(id, keypool))
            throw runtime_error(std::string(__func__) + ": read failed");
        assert(keypool.vchPubKey.IsValid());
        CKeyID keyID = keypool.vchPubKey.GetID();
        if (!HaveKey(keyID))
            throw runtime_error(std::string(__func__) + ": unknown key in key pool");
        setAddress.insert(keyID);
    }
}

bool CWallet::UpdatedTransaction(const uint256 &hashTx)
{
    {
        LOCK(cs_wallet);
        // Only notify UI if this transaction is in this wallet
        map<uint256, CWalletTx>::const_iterator mi = mapWallet.find(hashTx);
        if (mi != mapWallet.end()) {
            NotifyTransactionChanged(this, hashTx, CT_UPDATED);
            return true;
        }
    }
    return false;
}

void CWallet::GetScriptForMining(boost::shared_ptr<CReserveScript> &script)
{
    boost::shared_ptr<CReserveKey> rKey(new CReserveKey(this));
    CPubKey pubkey;
    if (!rKey->GetReservedKey(pubkey))
        return;

    script = rKey;
    script->reserveScript = CScript() << ToByteVector(pubkey) << OP_CHECKSIG;
}

void CWallet::LockCoin(const COutPoint& output)
{
    AssertLockHeld(cs_wallet); // setLockedCoins
    setLockedCoins.insert(output);
}

void CWallet::UnlockCoin(const COutPoint& output)
{
    AssertLockHeld(cs_wallet); // setLockedCoins
    setLockedCoins.erase(output);
}

void CWallet::UnlockAllCoins()
{
    AssertLockHeld(cs_wallet); // setLockedCoins
    setLockedCoins.clear();
}

bool CWallet::IsLockedCoin(uint256 hash, unsigned int n) const
{
    AssertLockHeld(cs_wallet); // setLockedCoins
    COutPoint outpt(hash, n);

    return (setLockedCoins.count(outpt) > 0);
}

void CWallet::ListLockedCoins(std::vector<COutPoint>& vOutpts)
{
    AssertLockHeld(cs_wallet); // setLockedCoins
    for (std::set<COutPoint>::iterator it = setLockedCoins.begin();
         it != setLockedCoins.end(); it++) {
        COutPoint outpt = (*it);
        vOutpts.push_back(outpt);
    }
}

bool CWallet::HasMasternode(){

    auto mnList = deterministicMNManager->GetListForBlock(chainActive.Tip());

    AssertLockHeld(cs_wallet);
    for (const auto &o : setWalletUTXO) {
        if (mapWallet.count(o.hash)) {
            const auto &p = mapWallet[o.hash];
            if (deterministicMNManager->IsProTxWithCollateral(p.tx, o.n) || mnList.HasMNByCollateral(o)) {
                return true;
            }
        }
    }

    return false;
}

bool CWallet::HasProTxCoin(COutPoint& coin)
{
    auto mnList = deterministicMNManager->GetListForBlock(chainActive.Tip());
    if (mapWallet.count(coin.hash)) {
        const auto &p = mapWallet[coin.hash];
        if (deterministicMNManager->IsProTxWithCollateral(p.tx, coin.n) || mnList.HasMNByCollateral(coin)) {
            return true;
        }
    }

    return false;
}

void CWallet::ListProTxCoins(std::vector<COutPoint>& vOutpts)
{
    auto mnList = deterministicMNManager->GetListForBlock(chainActive.Tip());

    AssertLockHeld(cs_wallet);
    for (const auto &o : setWalletUTXO) {
        if (mapWallet.count(o.hash)) {
            const auto &p = mapWallet[o.hash];
            if (deterministicMNManager->IsProTxWithCollateral(p.tx, o.n) || mnList.HasMNByCollateral(o)) {
                vOutpts.emplace_back(o);
            }
        }
    }
}

/** @} */ // end of Actions

class CAffectedKeysVisitor : public boost::static_visitor<void> {
private:
    const CKeyStore &keystore;
    std::vector<CKeyID> &vKeys;

public:
    CAffectedKeysVisitor(const CKeyStore &keystoreIn, std::vector<CKeyID> &vKeysIn) : keystore(keystoreIn), vKeys(vKeysIn) {}

    void Process(const CScript &script) {
        txnouttype type;
        std::vector<CTxDestination> vDest;
        int nRequired;
        if (ExtractDestinations(script, type, vDest, nRequired)) {
            BOOST_FOREACH(const CTxDestination &dest, vDest)
                boost::apply_visitor(*this, dest);
        }
    }

    void operator()(const CKeyID &keyId) {
        if (keystore.HaveKey(keyId))
            vKeys.push_back(keyId);
    }

    void operator()(const CScriptID &scriptId) {
        CScript script;
        if (keystore.GetCScript(scriptId, script))
            Process(script);
    }

    void operator()(const CNoDestination &none) {}
};

void CWallet::GetKeyBirthTimes(std::map<CTxDestination, int64_t> &mapKeyBirth) const {
    AssertLockHeld(cs_wallet); // mapKeyMetadata
    mapKeyBirth.clear();

    // get birth times for keys with metadata
    for (const auto& entry : mapKeyMetadata) {
        if (entry.second.nCreateTime) {
            mapKeyBirth[entry.first] = entry.second.nCreateTime;
        }
    }

    // map in which we'll infer heights of other keys
    CBlockIndex *pindexMax = chainActive[std::max(0, chainActive.Height() - 144)]; // the tip can be reorganized; use a 144-block safety margin
    std::map<CKeyID, CBlockIndex*> mapKeyFirstBlock;
    std::set<CKeyID> setKeys;
    GetKeys(setKeys);
    BOOST_FOREACH(const CKeyID &keyid, setKeys) {
        if (mapKeyBirth.count(keyid) == 0)
            mapKeyFirstBlock[keyid] = pindexMax;
    }
    setKeys.clear();

    // if there are no such keys, we're done
    if (mapKeyFirstBlock.empty())
        return;

    // find first block that affects those keys, if there are any left
    std::vector<CKeyID> vAffected;
    for (std::map<uint256, CWalletTx>::const_iterator it = mapWallet.begin(); it != mapWallet.end(); it++) {
        // iterate over all wallet transactions...
        const CWalletTx &wtx = (*it).second;
        BlockMap::const_iterator blit = mapBlockIndex.find(wtx.hashBlock);
        if (blit != mapBlockIndex.end() && chainActive.Contains(blit->second)) {
            // ... which are already in a block
            int nHeight = blit->second->nHeight;
            BOOST_FOREACH(const CTxOut &txout, wtx.tx->vout) {
                // iterate over all their outputs
                CAffectedKeysVisitor(*this, vAffected).Process(txout.scriptPubKey);
                BOOST_FOREACH(const CKeyID &keyid, vAffected) {
                    // ... and all their affected keys
                    std::map<CKeyID, CBlockIndex*>::iterator rit = mapKeyFirstBlock.find(keyid);
                    if (rit != mapKeyFirstBlock.end() && nHeight < rit->second->nHeight)
                        rit->second = blit->second;
                }
                vAffected.clear();
            }
        }
    }

    // Extract block timestamps for those keys
    for (std::map<CKeyID, CBlockIndex*>::const_iterator it = mapKeyFirstBlock.begin(); it != mapKeyFirstBlock.end(); it++)
        mapKeyBirth[it->first] = it->second->GetBlockTime() - 7200; // block times can be 2h off
}

bool CWallet::AddDestData(const CTxDestination &dest, const std::string &key, const std::string &value)
{
    if (boost::get<CNoDestination>(&dest))
        return false;

    mapAddressBook[dest].destdata.insert(std::make_pair(key, value));
    if (!fFileBacked)
        return true;
    return CWalletDB(strWalletFile).WriteDestData(CBitcoinAddress(dest).ToString(), key, value);
}

bool CWallet::EraseDestData(const CTxDestination &dest, const std::string &key)
{
    if (!mapAddressBook[dest].destdata.erase(key))
        return false;
    if (!fFileBacked)
        return true;
    return CWalletDB(strWalletFile).EraseDestData(CBitcoinAddress(dest).ToString(), key);
}

bool CWallet::LoadDestData(const CTxDestination &dest, const std::string &key, const std::string &value)
{
    mapAddressBook[dest].destdata.insert(std::make_pair(key, value));
    return true;
}

bool CWallet::GetDestData(const CTxDestination &dest, const std::string &key, std::string *value) const
{
    std::map<CTxDestination, CAddressBookData>::const_iterator i = mapAddressBook.find(dest);
    if(i != mapAddressBook.end())
    {
        CAddressBookData::StringMap::const_iterator j = i->second.destdata.find(key);
        if(j != i->second.destdata.end())
        {
            if(value)
                *value = j->second;
            return true;
        }
    }
    return false;
}

std::string CWallet::GetWalletHelpString(bool showDebug)
{
    std::string strUsage = HelpMessageGroup(_("Wallet options:"));
    strUsage += HelpMessageOpt("-disablewallet", _("Do not load the wallet and disable wallet RPC calls"));
    strUsage += HelpMessageOpt("-keypool=<n>", strprintf(_("Set key pool size to <n> (default: %u)"), DEFAULT_KEYPOOL_SIZE));
    strUsage += HelpMessageOpt("-fallbackfee=<amt>", strprintf(_("A fee rate (in %s/kB) that will be used when fee estimation has insufficient data (default: %s)"),
                                                               CURRENCY_UNIT, FormatMoney(DEFAULT_FALLBACK_FEE)));
    strUsage += HelpMessageOpt("-mintxfee=<amt>", strprintf(_("Fees (in %s/kB) smaller than this are considered zero fee for transaction creation (default: %s)"),
                                                            CURRENCY_UNIT, FormatMoney(DEFAULT_TRANSACTION_MINFEE)));
    strUsage += HelpMessageOpt("-paytxfee=<amt>", strprintf(_("Fee (in %s/kB) to add to transactions you send (default: %s)"),
                                                            CURRENCY_UNIT, FormatMoney(payTxFee.GetFeePerK())));
    strUsage += HelpMessageOpt("-rescan", _("Rescan the block chain for missing wallet transactions on startup"));
    strUsage += HelpMessageOpt("-salvagewallet", _("Attempt to recover private keys from a corrupt wallet on startup"));
    if (showDebug)
        strUsage += HelpMessageOpt("-sendfreetransactions", strprintf(_("Send transactions as zero-fee transactions if possible (default: %u)"), DEFAULT_SEND_FREE_TRANSACTIONS));
    strUsage += HelpMessageOpt("-spendzeroconfchange", strprintf(_("Spend unconfirmed change when sending transactions (default: %u)"), DEFAULT_SPEND_ZEROCONF_CHANGE));
    strUsage += HelpMessageOpt("-txconfirmtarget=<n>", strprintf(_("If paytxfee is not set, include enough fee so transactions begin confirmation on average within n blocks (default: %u)"), DEFAULT_TX_CONFIRM_TARGET));
    strUsage += HelpMessageOpt("-usehd", _("Use hierarchical deterministic key generation (HD) after BIP32. Only has effect during wallet creation/first start") + " " + strprintf(_("(default: %u)"), DEFAULT_USE_HD_WALLET));
    strUsage += HelpMessageOpt("-usemnemonic", _("Use Mnemonic code for generating deterministic keys. Only has effect during wallet creation/first start") +
                               " " + strprintf(_("(default: %u)"), DEFAULT_USE_MNEMONIC));
    strUsage += HelpMessageOpt("-mnemonic=<text>", _("User defined mnemonic for HD wallet (bip39). Only has effect during wallet creation/first start (default: randomly generated)"));
    strUsage += HelpMessageOpt("-mnemonicpassphrase=<text>", _("User defined mnemonic passphrase for HD wallet (BIP39). Only has effect during wallet creation/first start (default: empty string)"));
    strUsage += HelpMessageOpt("-hdseed=<hex>", _("User defined seed for HD wallet (should be in hex). Only has effect during wallet creation/first start (default: randomly generated)"));
    strUsage += HelpMessageOpt("-walletrbf", strprintf(_("Send transactions with full-RBF opt-in enabled (default: %u)"), DEFAULT_WALLET_RBF));
    strUsage += HelpMessageOpt("-upgradewallet", _("Upgrade wallet to latest format on startup"));
    strUsage += HelpMessageOpt("-wallet=<file>", _("Specify wallet file (within data directory)") + " " + strprintf(_("(default: %s)"), DEFAULT_WALLET_DAT));
    strUsage += HelpMessageOpt("-walletbroadcast", _("Make the wallet broadcast transactions") + " " + strprintf(_("(default: %u)"), DEFAULT_WALLETBROADCAST));
    strUsage += HelpMessageOpt("-walletnotify=<cmd>", _("Execute command when a wallet transaction changes (%s in cmd is replaced by TxID)"));
    strUsage += HelpMessageOpt("-zapwalletmints", _("Delete all Sigma mints and only recover those parts of the blockchain through -reindex on startup"));
    strUsage += HelpMessageOpt("-zapwallettxes=<mode>", _("Delete all wallet transactions and only recover those parts of the blockchain through -rescan on startup") +
                               " " + _("(1 = keep tx meta data e.g. account owner and payment request information, 2 = drop tx meta data)"));

    if (showDebug)
    {
        strUsage += HelpMessageGroup(_("Wallet debugging/testing options:"));

        strUsage += HelpMessageOpt("-dblogsize=<n>", strprintf("Flush wallet database activity from memory to disk log every <n> megabytes (default: %u)", DEFAULT_WALLET_DBLOGSIZE));
        strUsage += HelpMessageOpt("-flushwallet", strprintf("Run a thread to flush wallet periodically (default: %u)", DEFAULT_FLUSHWALLET));
        strUsage += HelpMessageOpt("-privdb", strprintf("Sets the DB_PRIVATE flag in the wallet db environment (default: %u)", DEFAULT_WALLET_PRIVDB));
        strUsage += HelpMessageOpt("-walletrejectlongchains", strprintf(_("Wallet will not create transactions that violate mempool chain limits (default: %u)"), DEFAULT_WALLET_REJECT_LONG_CHAINS));
    }

    return strUsage;
}

CWallet* CWallet::CreateWalletFromFile(const std::string walletFile)
{
    if (GetBoolArg("-zapwalletmints", false)) {
        uiInterface.InitMessage(_("Zapping all Sigma mints from wallet..."));

        CWallet *tempWallet = new CWallet(walletFile);
        DBErrors nZapMintRet = tempWallet->ZapSigmaMints();
        if (nZapMintRet != DB_LOAD_OK) {
            InitError(strprintf(_("Error loading %s: Wallet corrupted"), walletFile));
            return NULL;
        }

        delete tempWallet;
        tempWallet = NULL;
    }

    // needed to restore wallet transaction meta data after -zapwallettxes
    std::vector<CWalletTx> vWtx;

    if (GetBoolArg("-zapwallettxes", false)) {
        uiInterface.InitMessage(_("Zapping all transactions from wallet..."));

        CWallet *tempWallet = new CWallet(walletFile);
        DBErrors nZapWalletRet = tempWallet->ZapWalletTx(vWtx);
        if (nZapWalletRet != DB_LOAD_OK) {
            InitError(strprintf(_("Error loading %s: Wallet corrupted"), walletFile));
            return NULL;
        }

        delete tempWallet;
        tempWallet = NULL;
    }

    uiInterface.InitMessage(_("Loading wallet..."));

    int64_t nStart = GetTimeMillis();
    bool fFirstRun = true;
    bool fRecoverMnemonic = false;
    CWallet *walletInstance = new CWallet(walletFile);
    pwalletMain = walletInstance;

    DBErrors nLoadWalletRet = walletInstance->LoadWallet(fFirstRun);
    if (nLoadWalletRet != DB_LOAD_OK)
    {
        if (nLoadWalletRet == DB_CORRUPT) {
            InitError(strprintf(_("Error loading %s: Wallet corrupted"), walletFile));
            return NULL;
        }
        else if (nLoadWalletRet == DB_NONCRITICAL_ERROR)
        {
            InitWarning(strprintf(_("Error reading %s! All keys read correctly, but transaction data"
                                         " or address book entries might be missing or incorrect."),
                walletFile));
        }
        else if (nLoadWalletRet == DB_TOO_NEW) {
            InitError(strprintf(_("Error loading %s: Wallet requires newer version of %s"), walletFile, _(PACKAGE_NAME)));
            return NULL;
        }
        else if (nLoadWalletRet == DB_NEED_REWRITE)
        {
            InitError(strprintf(_("Wallet needed to be rewritten: restart %s to complete"), _(PACKAGE_NAME)));
            return NULL;
        }
        else {
            InitError(strprintf(_("Error loading %s"), walletFile));
            return NULL;
        }
    }

    if (GetBoolArg("-upgradewallet", fFirstRun))
    {
        int nMaxVersion = GetArg("-upgradewallet", 0);
        if (nMaxVersion == 0) // the -upgradewallet without argument case
        {
            LogPrintf("Performing wallet upgrade to %i\n", FEATURE_LATEST);
            nMaxVersion = CLIENT_VERSION;
            walletInstance->SetMinVersion(FEATURE_LATEST); // permanently upgrade the wallet immediately
        }
        else
            LogPrintf("Allowing wallet upgrade up to %i\n", nMaxVersion);
        if (nMaxVersion < walletInstance->GetVersion())
        {
            InitError(_("Cannot downgrade wallet"));
            return NULL;
        }
        walletInstance->SetMaxVersion(nMaxVersion);
    }

    fRecoverMnemonic = GetBoolArg("-usemnemonic", DEFAULT_USE_MNEMONIC);
    if (fFirstRun) 
    {
        // Create new keyUser and set as default key
        if (GetBoolArg("-usehd", DEFAULT_USE_HD_WALLET) && !walletInstance->IsHDEnabled()) {
            if(GetBoolArg("-usemnemonic", DEFAULT_USE_MNEMONIC)) {
                if (GetArg("-mnemonicpassphrase", "").size() > 256) {
                    throw std::runtime_error(std::string(__func__) + ": Mnemonic passphrase is too long, must be at most 256 characters");
                }
                // generate a new HD chain
                walletInstance->GenerateNewMnemonic();
                walletInstance->SetMinVersion(FEATURE_HD);
                /* set rescan to true (if not using rich GUI: in that case, the GUI will pass the rescan flag itself).
                 * if blockchain data is not present it has no effect, but it's needed for a mnemonic restore where chain data is present.
                 */
                if(!fApi){
                    SoftSetBoolArg("-rescan", true);
                }
            }else{
            // generate a new master key
            CPubKey masterPubKey = walletInstance->GenerateNewHDMasterKey();
            if (!walletInstance->SetHDMasterKey(masterPubKey, CHDChain().VERSION_WITH_BIP44))
                throw std::runtime_error(std::string(__func__) + ": Storing master key failed");
            }
        }
        CPubKey newDefaultKey;
        if (walletInstance->GetKeyFromPool(newDefaultKey)) {
            walletInstance->SetDefaultKey(newDefaultKey);
            if (!walletInstance->SetAddressBook(walletInstance->vchDefaultKey.GetID(), "", "receive")) {
                InitError(_("Cannot write default address") += "\n");
                return NULL;
            }
        }

        walletInstance->SetBestChain(chainActive.GetLocator());

<<<<<<< HEAD
        // Load Bip47Wallet
        CExtKey masterKey;
        vector<unsigned char> seedmaster;
        if(walletInstance->generateBip47SeedMaster(seedmaster))
        {
            masterKey.SetMaster(&seedmaster[0], seedmaster.size());
        
            if(walletInstance->saveBip47SeedMaster(seedmaster))
            {
                walletInstance->loadBip47Wallet(masterKey);
                walletInstance->pcodeEnabled = true;
            }
            
            else
                throw std::runtime_error(std::string(__func__) + ": Cannot Save Bip47 SeedMaster");
        }
        else
        {
            LogPrintf("Pcode disabled\n");
            walletInstance->pcodeEnabled = false;
        }
        // Check for the existence of the "persistent" folder, if found (from previous wallet), delete
        boost::filesystem::path path = GetDataDir() / PERSISTENT_FILENAME;
        if(boost::filesystem::exists(path)) {
=======
        // Check for the existence of the "persistent" folder, if found (from previous wallet), delete
        boost::filesystem::path path = GetDataDir() / PERSISTENT_FILENAME;
        if(boost::filesystem::exists(path)){
>>>>>>> 6b2da229
            boost::filesystem::remove_all(path);
        }

    } else if (IsArgSet("-usehd")) {
        bool useHD = GetBoolArg("-usehd", DEFAULT_USE_HD_WALLET);
        if (walletInstance->IsHDEnabled() && !useHD) {
            InitError(strprintf(_("Error loading %s: You can't disable HD on a already existing HD wallet"), walletFile));
            return NULL;
        }
        if (!walletInstance->IsHDEnabled() && useHD) {
            InitError(strprintf(_("Error loading %s: You can't enable HD on a already existing non-HD wallet"), walletFile));
            return NULL;
        }
    }

    // Add files for persistent storage (client-api)
    if(fApi)
        CreatePersistentFiles();

    LogPrintf(" wallet      %15dms\n", GetTimeMillis() - nStart);
    if (pwalletMain->IsHDSeedAvailable()) {
<<<<<<< HEAD
        zwalletMain = new CHDMintWallet(pwalletMain->strWalletFile);
        zwalletMain->GenerateMintPool(); // create any potentially new mints immediately
=======
        walletInstance->zwallet = std::make_unique<CHDMintWallet>(pwalletMain->strWalletFile);
>>>>>>> 6b2da229
    }

    RegisterValidationInterface(walletInstance);

    CBlockIndex *pindexRescan = chainActive.Tip();
    if (GetBoolArg("-rescan", false))
        pindexRescan = chainActive.Genesis();
    else
    {
        CWalletDB walletdb(walletFile);
        CBlockLocator locator;
        if (walletdb.ReadBestBlock(locator))
            pindexRescan = FindForkInGlobalIndex(chainActive, locator);
        else
            pindexRescan = chainActive.Genesis();
    }
    bool rescanning = (chainActive.Tip() && chainActive.Tip() != pindexRescan);

#ifdef ENABLE_CLIENTAPI
        // Set API loaded before wallet sync (if not rescanning) and immediately notify
        if(fApi && !rescanning){
            SetAPIWarmupFinished();
            GetMainSignals().NotifyAPIStatus();
            // Update next payments list for EVO Znodes
            deterministicMNManager->GetListForBlock(chainActive.Tip());
            deterministicMNManager->UpdateNextPayments();
            deterministicMNManager->UpdateStatuses();
            LogPrintf("InitLoadWallet() : loaded API\n");
        }
#endif

    if (rescanning) {
        //We can't rescan beyond non-pruned blocks, stop and throw an error
        //this might happen if a user uses a old wallet within a pruned node
        // or if he ran -disablewallet for a longer time, then decided to re-enable
        if (fPruneMode)
        {
            CBlockIndex *block = chainActive.Tip();
            while (block && block->pprev && (block->pprev->nStatus & BLOCK_HAVE_DATA) && block->pprev->nTx > 0 && pindexRescan != block)
                block = block->pprev;

            if (pindexRescan != block) {
                InitError(_("Prune: last wallet synchronisation goes beyond pruned data. You need to -reindex (download the whole blockchain again in case of pruned node)"));
                return NULL;
            }
        }

        uiInterface.InitMessage(_("Rescanning..."));
        LogPrintf("Rescanning last %i blocks (from block %i)...\n", chainActive.Height() - pindexRescan->nHeight, pindexRescan->nHeight);
        nStart = GetTimeMillis();
        walletInstance->ScanForWalletTransactions(pindexRescan, true, fRecoverMnemonic);
        LogPrintf(" rescan      %15dms\n", GetTimeMillis() - nStart);
        walletInstance->SetBestChain(chainActive.GetLocator());
        CWalletDB::IncrementUpdateCounter();

        // Restore wallet transaction metadata after -zapwallettxes=1
        if (GetBoolArg("-zapwallettxes", false))
        {
            std::string zwtValue = GetArg("-zapwallettxes", "1");
            if(zwtValue != "2") {
                CWalletDB walletdb(walletFile);

                BOOST_FOREACH(const CWalletTx &wtxOld, vWtx)
                {
                    uint256 hash = wtxOld.GetHash();
                    std::map<uint256, CWalletTx>::iterator mi = walletInstance->mapWallet.find(hash);
                    if (mi != walletInstance->mapWallet.end()) {
                        const CWalletTx *copyFrom = &wtxOld;
                        CWalletTx *copyTo = &mi->second;
                        copyTo->mapValue = copyFrom->mapValue;
                        copyTo->vOrderForm = copyFrom->vOrderForm;
                        copyTo->nTimeReceived = copyFrom->nTimeReceived;
                        copyTo->nTimeSmart = copyFrom->nTimeSmart;
                        copyTo->fFromMe = copyFrom->fFromMe;
                        copyTo->strFromAccount = copyFrom->strFromAccount;
                        copyTo->nOrderPos = copyFrom->nOrderPos;
                        walletdb.WriteTx(*copyTo);
                    }
                }
            } else if (zwtValue == "2") {
                // Reset the used flag for Mint txs which lack corresponding spend tx
                // The algorighm is like this:
                //   1. Determine if there are used mints
                //   2. Build list of spend serials for the wallet
                //   3. Mark all used mints as not used if there is no matching spend serial
                list <CZerocoinEntry> listPubCoin;
                CWalletDB walletdb(walletFile);
                walletdb.ListPubCoin(listPubCoin);
                bool usedMintsFound = false;
                BOOST_FOREACH(CZerocoinEntry const & entry, listPubCoin) {
                    if(entry.IsUsed) {
                       usedMintsFound = true;
                       break;
                    }
                }

                if(usedMintsFound) {
                    CZerocoinState *zerocoinState = CZerocoinState::GetZerocoinState();
                    std::list <CZerocoinSpendEntry> listCoinSpendSerial;
                    walletdb.ListCoinSpendSerial(listCoinSpendSerial);
                    BOOST_FOREACH(CZerocoinEntry & entry, listPubCoin) {
                        if(entry.IsUsed) {
                            if(!zerocoinState->IsUsedCoinSerial(entry.serialNumber)) {
                                entry.IsUsed = false;
                                walletdb.WriteZerocoinEntry(entry);
                                std::list <CZerocoinSpendEntry>::const_iterator const
                                    se_iter = std::find_if(listCoinSpendSerial.begin(), listCoinSpendSerial.end(),
                                        [&entry](CZerocoinSpendEntry const & spendEntry){ return entry.serialNumber == spendEntry.coinSerial;});
                                if(se_iter != listCoinSpendSerial.end())
                                    walletdb.EraseCoinSpendSerialEntry(*se_iter);
                            }
                        }
                    }

                }
            }
        }
    }

    LogPrintf("firstRun = %s\n", fFirstRun ? "True" : "False");
    if(!fFirstRun) {
        // Load Bip47Wallet
        
        CExtKey masterKey;
        vector<unsigned char> seedmaster;
        if(walletInstance->loadBip47SeedMaster(seedmaster)) {
            
            LogPrintf("Load Bip47 Seed Master Success\n");
            masterKey.SetMaster(&seedmaster[0], seedmaster.size());
            walletInstance->loadBip47Wallet(masterKey);
            walletInstance->pcodeEnabled = true;
        }
        else
        {
            LogPrintf("Bip47 Seed Master Not Found will create new one\n");
            if(walletInstance->generateBip47SeedMaster(seedmaster))
            {
                masterKey.SetMaster(&seedmaster[0], seedmaster.size());
                walletInstance->loadBip47Wallet(masterKey);
                walletInstance->saveBip47SeedMaster(seedmaster);
                walletInstance->pcodeEnabled = true;
                // Setup Bip47 Related information.

            }
            else
            {
                walletInstance->pcodeEnabled = false;
                LogPrintf("Payment Code Disabled\n");
            }
                
        }
        
        
    }
    

    walletInstance->SetBroadcastTransactions(GetBoolArg("-walletbroadcast", DEFAULT_WALLETBROADCAST));

    {
        LOCK(walletInstance->cs_wallet);
        LogPrintf("setKeyPool.size() = %u\n",      walletInstance->GetKeyPoolSize());
        LogPrintf("mapWallet.size() = %u\n",       walletInstance->mapWallet.size());
        LogPrintf("mapAddressBook.size() = %u\n",  walletInstance->mapAddressBook.size());
    }

    return walletInstance;
}

bool CWallet::InitLoadWallet()
{
    if (GetBoolArg("-disablewallet", DEFAULT_DISABLE_WALLET)) {
        pwalletMain = NULL;
        LogPrintf("Wallet disabled!\n");
        return true;
    }

    std::string walletFile = GetArg("-wallet", DEFAULT_WALLET_DAT);

    if (walletFile.find_first_of("/\\") != std::string::npos) {
        return InitError(_("-wallet parameter must only specify a filename (not a path)"));
    } else if (SanitizeString(walletFile, SAFE_CHARS_FILENAME) != walletFile) {
        return InitError(_("Invalid characters in -wallet filename"));
    }

    CWallet * const pwallet = CreateWalletFromFile(walletFile);
    if (!pwallet) {
        return false;
    }
    pwalletMain = pwallet;
    fWalletInitialized = true;

    return true;
}

std::atomic<bool> CWallet::fFlushThreadRunning(false);

void CWallet::postInitProcess(boost::thread_group& threadGroup)
{
    // Add wallet transactions that aren't already in a block to mempool
    // Do this here as mempool requires genesis block to be loaded
    ReacceptWalletTransactions();

    // Run a thread to flush wallet periodically
    if (!CWallet::fFlushThreadRunning.exchange(true)) {
        threadGroup.create_thread(ThreadFlushWalletDB);
    }
}

bool CWallet::ParameterInteraction()
{
    if (GetBoolArg("-disablewallet", DEFAULT_DISABLE_WALLET))
        return true;

    if (GetBoolArg("-blocksonly", DEFAULT_BLOCKSONLY) && SoftSetBoolArg("-walletbroadcast", false)) {
        LogPrintf("%s: parameter interaction: -blocksonly=1 -> setting -walletbroadcast=0\n", __func__);
    }

    if (GetBoolArg("-salvagewallet", false) && SoftSetBoolArg("-rescan", true)) {
        // Rewrite just private keys: rescan to find transactions
        LogPrintf("%s: parameter interaction: -salvagewallet=1 -> setting -rescan=1\n", __func__);
    }

    // -zapwallettx implies a rescan
    if (GetBoolArg("-zapwallettxes", false) && SoftSetBoolArg("-rescan", true)) {
        LogPrintf("%s: parameter interaction: -zapwallettxes=<mode> -> setting -rescan=1\n", __func__);
    }

    if (GetBoolArg("-sysperms", false))
        return InitError("-sysperms is not allowed in combination with enabled wallet functionality");
    if (GetArg("-prune", 0) && GetBoolArg("-rescan", false))
        return InitError(_("Rescans are not possible in pruned mode. You will need to use -reindex which will download the whole blockchain again."));

    if (::minRelayTxFee.GetFeePerK() > HIGH_TX_FEE_PER_KB)
        InitWarning(AmountHighWarn("-minrelaytxfee") + " " +
                    _("The wallet will avoid paying less than the minimum relay fee."));

    if (IsArgSet("-mintxfee"))
    {
        CAmount n = 0;
        if (!ParseMoney(GetArg("-mintxfee", ""), n) || 0 == n)
            return InitError(AmountErrMsg("mintxfee", GetArg("-mintxfee", "")));
        if (n > HIGH_TX_FEE_PER_KB)
            InitWarning(AmountHighWarn("-mintxfee") + " " +
                        _("This is the minimum transaction fee you pay on every transaction."));
        CWallet::minTxFee = CFeeRate(n);
    }
    if (IsArgSet("-fallbackfee"))
    {
        CAmount nFeePerK = 0;
        if (!ParseMoney(GetArg("-fallbackfee", ""), nFeePerK))
            return InitError(strprintf(_("Invalid amount for -fallbackfee=<amount>: '%s'"), GetArg("-fallbackfee", "")));
        /*
        if (nFeePerK > HIGH_TX_FEE_PER_KB)
            InitWarning(AmountHighWarn("-fallbackfee") + " " +
                        _("This is the transaction fee you may pay when fee estimates are not available."));
        */
        CWallet::fallbackFee = CFeeRate(nFeePerK);
    }
    if (IsArgSet("-paytxfee"))
    {
        CAmount nFeePerK = 0;
        if (!ParseMoney(GetArg("-paytxfee", ""), nFeePerK))
            return InitError(AmountErrMsg("paytxfee", GetArg("-paytxfee", "")));
        /*
        if (nFeePerK > HIGH_TX_FEE_PER_KB)
            InitWarning(AmountHighWarn("-paytxfee") + " " +
                        _("This is the transaction fee you will pay if you send a transaction."));
        */

        payTxFee = CFeeRate(nFeePerK, 1000);
        if (payTxFee < ::minRelayTxFee)
        {
            return InitError(strprintf(_("Invalid amount for -paytxfee=<amount>: '%s' (must be at least %s)"),
                                       GetArg("-paytxfee", ""), ::minRelayTxFee.ToString()));
        }
    }
    if (IsArgSet("-maxtxfee"))
    {
        CAmount nMaxFee = 0;
        if (!ParseMoney(GetArg("-maxtxfee", ""), nMaxFee))
            return InitError(AmountErrMsg("maxtxfee", GetArg("-maxtxfee", "")));
        /*
        if (nMaxFee > HIGH_MAX_TX_FEE)
            InitWarning(_("-maxtxfee is set very high! Fees this large could be paid on a single transaction."));
        */
        maxTxFee = nMaxFee;
        if (CFeeRate(maxTxFee, 1000) < ::minRelayTxFee)
        {
            return InitError(strprintf(_("Invalid amount for -maxtxfee=<amount>: '%s' (must be at least the minrelay fee of %s to prevent stuck transactions)"),
                                       GetArg("-maxtxfee", ""), ::minRelayTxFee.ToString()));
        }
    }

    if (IsArgSet("-mininput"))
    {
        if (!ParseMoney(GetArg("-mininput", ""), nMinimumInputValue))
            return InitError(strprintf(_("Invalid amount for -mininput=<amount>: '%s'"), GetArg("-mininput", "").c_str()));
    }

    nTxConfirmTarget = GetArg("-txconfirmtarget", DEFAULT_TX_CONFIRM_TARGET);
    bSpendZeroConfChange = GetBoolArg("-spendzeroconfchange", DEFAULT_SPEND_ZEROCONF_CHANGE);
    fSendFreeTransactions = GetBoolArg("-sendfreetransactions", DEFAULT_SEND_FREE_TRANSACTIONS);
    fWalletRbf = GetBoolArg("-walletrbf", DEFAULT_WALLET_RBF);

    if (fSendFreeTransactions && GetArg("-limitfreerelay", DEFAULT_LIMITFREERELAY) <= 0)
        return InitError("Creation of free transactions with their relay disabled is not supported.");

    return true;
}

bool CWallet::BackupWallet(const std::string& strDest)
{
    if (!fFileBacked)
        return false;
    while (true)
    {
        {
            LOCK(bitdb.cs_db);
            if (!bitdb.mapFileUseCount.count(strWalletFile) || bitdb.mapFileUseCount[strWalletFile] == 0)
            {
                // Flush log data to the dat file
                bitdb.CloseDb(strWalletFile);
                bitdb.CheckpointLSN(strWalletFile);
                bitdb.mapFileUseCount.erase(strWalletFile);

                // Copy wallet file
                boost::filesystem::path pathSrc = GetDataDir() / strWalletFile;
                boost::filesystem::path pathDest(strDest);
                if (boost::filesystem::is_directory(pathDest))
                    pathDest /= strWalletFile;

                try {
#if BOOST_VERSION >= 104000
                    boost::filesystem::copy_file(pathSrc, pathDest, boost::filesystem::copy_option::overwrite_if_exists);
#else
                    boost::filesystem::copy_file(pathSrc, pathDest);
#endif
                    LogPrintf("copied %s to %s\n", strWalletFile, pathDest.string());
                    return true;
                } catch (const boost::filesystem::filesystem_error& e) {
                    LogPrintf("error copying %s to %s - %s\n", strWalletFile, pathDest.string(), e.what());
                    return false;
                }
            }
        }
        MilliSleep(100);
    }
    return false;
}

bool CWallet::BackupBip47Wallet(const std::string &strDest) {
    if (!fFileBacked)
        return false;
    while (true) {
        {
            LOCK(bitdb.cs_db);
            if (!bitdb.mapFileUseCount.count(bip47WalletFile) || bitdb.mapFileUseCount[bip47WalletFile] == 0) {
                // Flush log data to the dat file
                bitdb.CloseDb(bip47WalletFile);
                bitdb.CheckpointLSN(bip47WalletFile);
                bitdb.mapFileUseCount.erase(bip47WalletFile);

                // Copy wallet file
                boost::filesystem::path pathSrc = GetDataDir() / bip47WalletFile;
                boost::filesystem::path pathDest(strDest);
                if (boost::filesystem::is_directory(pathDest))
                    pathDest /= bip47WalletFile;

                try {
#if BOOST_VERSION >= 104000
                    boost::filesystem::copy_file(pathSrc, pathDest, boost::filesystem::copy_option::overwrite_if_exists);
#else
                    boost::filesystem::copy_file(pathSrc, pathDest);
#endif
                    LogPrintf("copied %s to %s\n", bip47WalletFile, pathDest.string());
                    return true;
                } catch (const boost::filesystem::filesystem_error &e) {
                    LogPrintf("error copying %s to %s - %s\n", bip47WalletFile, pathDest.string(), e.what());
                    return false;
                }
            }
        }
        MilliSleep(100);
    }
    return false;
}


CKeyPool::CKeyPool() {
    nTime = GetTime();
}

CKeyPool::CKeyPool(const CPubKey& vchPubKeyIn)
{
    nTime = GetTime();
    vchPubKey = vchPubKeyIn;
}

CWalletKey::CWalletKey(int64_t nExpires)
{
    nTimeCreated = (nExpires ? GetTime() : 0);
    nTimeExpires = nExpires;
}

void CMerkleTx::SetMerkleBranch(const CBlockIndex* pindex, int posInBlock)
{
    // Update the tx's hashBlock
    hashBlock = pindex->GetBlockHash();

    // set the position of the transaction in the block
    nIndex = posInBlock;
}

int CMerkleTx::GetDepthInMainChain(const CBlockIndex *&pindexRet, bool enableIX) const {
    int nResult;

    if (hashUnset())
        nResult = 0;
    else {
        AssertLockHeld(cs_main);

        // Find the block it claims to be in
        BlockMap::iterator mi = mapBlockIndex.find(hashBlock);
        if (mi == mapBlockIndex.end())
            nResult = 0;
        else {
            CBlockIndex *pindex = (*mi).second;
            if (!pindex || !chainActive.Contains(pindex))
                nResult = 0;
            else {
                pindexRet = pindex;
                nResult = ((nIndex == -1) ? (-1) : 1) * (chainActive.Height() - pindex->nHeight + 1);

                if (nResult == 0 && !mempool.exists(GetHash()))
                    return -1; // Not in chain, not in mempool
            }
        }
    }

    return nResult;
}

int CMerkleTx::GetDepthInMainChain(const CBlockIndex* &pindexRet) const
{
    if (hashUnset())
        return 0;

    AssertLockHeld(cs_main);

    // Find the block it claims to be in
    BlockMap::iterator mi = mapBlockIndex.find(hashBlock);
    if (mi == mapBlockIndex.end())
        return 0;
    CBlockIndex* pindex = (*mi).second;
    if (!pindex || !chainActive.Contains(pindex))
        return 0;

    pindexRet = pindex;
    return ((nIndex == -1) ? (-1) : 1) * (chainActive.Height() - pindex->nHeight + 1);
}

int CMerkleTx::GetBlocksToMaturity() const
{
    if (!IsCoinBase())
        return 0;
    return max(0, (COINBASE_MATURITY+1) - GetDepthInMainChain());
}


bool CMerkleTx::AcceptToMemoryPool(const CAmount &nAbsurdFee, CValidationState &state)
{
    if (GetBoolArg("-dandelion", true)) {
        bool res = ::AcceptToMemoryPool(
            txpools.getStemTxPool(),
            state,
            tx,
            false,
            NULL, /* pfMissingInputs */
            NULL,
            false, /* fOverrideMempoolLimit */
            nAbsurdFee,
            true,
            false /* markZcoinSpendTransactionSerial */
        );
        if (!res) {
            LogPrintf(
                "CMerkleTx::AcceptToMemoryPool, failed to add txn %s to dandelion stempool: %s.\n",
                GetHash().ToString(),
                state.GetRejectReason());
        }
        return res;
    } else {
        // Changes to mempool should also be made to Dandelion stempool
        return ::AcceptToMemoryPool(
            txpools,
            state,
            tx,
            false,
            NULL, /* pfMissingInputs */
            NULL,
            false, /* fOverrideMempoolLimit */
            nAbsurdFee,
            true,
            true);
    }
}

bool CompHeight(const CZerocoinEntry &a, const CZerocoinEntry &b) { return a.nHeight < b.nHeight; }
bool CompSigmaHeight(const CSigmaEntry &a, const CSigmaEntry &b) { return a.nHeight < b.nHeight; }

bool CompID(const CZerocoinEntry &a, const CZerocoinEntry &b) { return a.id < b.id; }
bool CompSigmaID(const CSigmaEntry &a, const CSigmaEntry &b) { return a.id < b.id; }<|MERGE_RESOLUTION|>--- conflicted
+++ resolved
@@ -254,15 +254,10 @@
         secret = childKey.key;
 
         // update the chain model in the database
-<<<<<<< HEAD
-        if (!walletdb.WriteHDChain(hdChain))
-            throw std::runtime_error(std::string(__func__) + ": Writing HD chain model failed");
-=======
         if(fWriteChain){
             if (!CWalletDB(strWalletFile).WriteHDChain(hdChain))
                 throw std::runtime_error(std::string(__func__) + ": Writing HD chain model failed");
         }
->>>>>>> 6b2da229
     /* bitcoin 0.14:
     if (IsHDEnabled()) {
         DeriveNewChildKey(metadata, secret);
@@ -3782,11 +3777,7 @@
     if(!txout.scriptPubKey.IsSigmaMint())
         throw runtime_error(std::string(__func__) + ": txout is not a SIGMA_MINT\n");
 
-<<<<<<< HEAD
-    if (!zwalletMain)
-=======
     if (!pwalletMain->zwallet)
->>>>>>> 6b2da229
         throw JSONRPCError(RPC_WALLET_ERROR, "sigma mint/spend is not allowed for legacy wallet");
 
     CWalletDB walletdb(pwalletMain->strWalletFile);
@@ -6405,15 +6396,9 @@
     }
 
     // create transaction
-<<<<<<< HEAD
-    SigmaSpendBuilder builder(*this, *zwalletMain, coinControl);
-
-    CWalletTx tx = builder.Build(recipients, fee, fChangeAddedToFee, fDummy);
-=======
     SigmaSpendBuilder builder(*this, *zwallet, coinControl);
     CWalletDB walletdb(strWalletFile);
     CWalletTx tx = builder.Build(recipients, fee, fChangeAddedToFee, walletdb);
->>>>>>> 6b2da229
     selected = builder.selected;
     changes = builder.changes;
 
@@ -8910,7 +8895,6 @@
 
         walletInstance->SetBestChain(chainActive.GetLocator());
 
-<<<<<<< HEAD
         // Load Bip47Wallet
         CExtKey masterKey;
         vector<unsigned char> seedmaster;
@@ -8935,11 +8919,6 @@
         // Check for the existence of the "persistent" folder, if found (from previous wallet), delete
         boost::filesystem::path path = GetDataDir() / PERSISTENT_FILENAME;
         if(boost::filesystem::exists(path)) {
-=======
-        // Check for the existence of the "persistent" folder, if found (from previous wallet), delete
-        boost::filesystem::path path = GetDataDir() / PERSISTENT_FILENAME;
-        if(boost::filesystem::exists(path)){
->>>>>>> 6b2da229
             boost::filesystem::remove_all(path);
         }
 
@@ -8961,12 +8940,7 @@
 
     LogPrintf(" wallet      %15dms\n", GetTimeMillis() - nStart);
     if (pwalletMain->IsHDSeedAvailable()) {
-<<<<<<< HEAD
-        zwalletMain = new CHDMintWallet(pwalletMain->strWalletFile);
-        zwalletMain->GenerateMintPool(); // create any potentially new mints immediately
-=======
         walletInstance->zwallet = std::make_unique<CHDMintWallet>(pwalletMain->strWalletFile);
->>>>>>> 6b2da229
     }
 
     RegisterValidationInterface(walletInstance);
