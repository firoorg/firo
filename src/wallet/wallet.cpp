// Copyright (c) 2009-2010 Satoshi Nakamoto
// Copyright (c) 2009-2016 The Bitcoin Core developers
// Distributed under the MIT software license, see the accompanying
// file COPYING or http://www.opensource.org/licenses/mit-license.php.

#include "wallet.h"
#include "boost/filesystem/operations.hpp"
#include "libspark/keys.h"
#include "serialize.h"
#include "support/allocators/secure.h"
#include "sync.h"
#include "walletexcept.h"
#include "lelantusjoinsplitbuilder.h"
#include "amount.h"
#include "base58.h"
#include "checkpoints.h"
#include "chain.h"
#include "wallet/coincontrol.h"
#include "consensus/consensus.h"
#include "consensus/validation.h"
#include "key.h"
#include "keystore.h"
#include "validation.h"
#include "lelantus.h"
#include "llmq/quorums_instantsend.h"
#include "llmq/quorums_chainlocks.h"
#include "net.h"
#include "policy/policy.h"
#include "primitives/block.h"
#include "primitives/transaction.h"
#include "script/script.h"
#include "script/sign.h"
#include "timedata.h"
#include "txmempool.h"
#include "util.h"
#include "ui_interface.h"
#include "utilmoneystr.h"
#include "validation.h"
#include "masternode-sync.h"
#include "random.h"
#include "init.h"
#include "hdmint/wallet.h"
#include "rpc/protocol.h"
#include "wallet/bip39.h"

#include "crypto/hmac_sha512.h"
#include "crypto/aes.h"

#include "hdmint/tracker.h"

#include "evo/deterministicmns.h"

#include <assert.h>
#include <boost/algorithm/string.hpp>
#include <boost/algorithm/string/replace.hpp>
#include <boost/filesystem.hpp>
#include <boost/thread.hpp>
#include <vector>

#include "bip47/account.h"
#include "bip47/paymentcode.h"
#include "bip47/bip47utils.h"

CWallet* pwalletMain = NULL;

/** Transaction fee set by the user */
CFeeRate payTxFee(DEFAULT_TRANSACTION_FEE);
unsigned int nTxConfirmTarget = DEFAULT_TX_CONFIRM_TARGET;
bool bSpendZeroConfChange = DEFAULT_SPEND_ZEROCONF_CHANGE;
bool fSendFreeTransactions = DEFAULT_SEND_FREE_TRANSACTIONS;
bool fWalletRbf = DEFAULT_WALLET_RBF;

const char * DEFAULT_WALLET_DAT = "wallet.dat";
boost::signals2::signal<void (CWallet *wallet)> UnlockWallet;

/**
 * Fees smaller than this (in satoshi) are considered zero fee (for transaction creation)
 * Override with -mintxfee
 */
CFeeRate CWallet::minTxFee = CFeeRate(DEFAULT_TRANSACTION_MINFEE);
/**
 * If fee estimation does not have enough data to provide estimates, use this fee instead.
 * Has no effect if not using fee estimation
 * Override with -fallbackfee
 */
CFeeRate CWallet::fallbackFee = CFeeRate(DEFAULT_FALLBACK_FEE);

const uint256 CMerkleTx::ABANDON_HASH(uint256S("0000000000000000000000000000000000000000000000000000000000000001"));

/** @defgroup mapWallet
 *
 * @{
 */

struct CompareValueOnly
{
    bool operator()(const std::pair<CAmount, std::pair<const CWalletTx*, unsigned int> >& t1,
                    const std::pair<CAmount, std::pair<const CWalletTx*, unsigned int> >& t2) const
    {
        return t1.first < t2.first;
    }
};

struct CompareByAmount
{
    bool operator()(const CompactTallyItem& t1, const CompactTallyItem& t2) const
    {
        return t1.nAmount > t2.nAmount;
    }
};

static void EnsureMintWalletAvailable()
{
    if (!pwalletMain || !pwalletMain->zwallet) {
        throw std::logic_error("Sigma feature requires HD wallet");
    }
}

static void EnsureSparkWalletAvailable()
{
    if (!pwalletMain || !pwalletMain->sparkWallet) {
        throw std::logic_error("Spark feature requires HD wallet");
    }
}

std::string COutput::ToString() const {
    return strprintf("COutput(%s, %d, %d) [%s]", tx->GetHash().ToString(), i, nDepth, FormatMoney(tx->tx->vout[i].nValue));
}

class CAffectedKeysVisitor : public boost::static_visitor<void> {
private:
    const CKeyStore &keystore;
    std::vector<CKeyID> &vKeys;

public:
    CAffectedKeysVisitor(const CKeyStore &keystoreIn, std::vector<CKeyID> &vKeysIn) : keystore(keystoreIn), vKeys(vKeysIn) {}

    void Process(const CScript &script) {
        txnouttype type;
        std::vector<CTxDestination> vDest;
        int nRequired;
        if (ExtractDestinations(script, type, vDest, nRequired)) {
            BOOST_FOREACH(const CTxDestination &dest, vDest)
                boost::apply_visitor(*this, dest);
        }
    }

    void operator()(const CKeyID &keyId) {
        if (keystore.HaveKey(keyId))
            vKeys.push_back(keyId);
    }

    void operator()(const CExchangeKeyID &keyId) {
        if (keystore.HaveKey(keyId))
            vKeys.push_back(keyId);
    }

    void operator()(const CScriptID &scriptId) {
        CScript script;
        if (keystore.GetCScript(scriptId, script))
            Process(script);
    }

    void operator()(const CNoDestination &none) {}
};

const CWalletTx *CWallet::GetWalletTx(const uint256 &hash) const {
    LOCK(cs_wallet);
    std::map<uint256, CWalletTx>::const_iterator it = mapWallet.find(hash);
    if (it == mapWallet.end())
        return NULL;
    return &(it->second);
}

CPubKey CWallet::GetKeyFromKeypath(uint32_t nChange, uint32_t nChild, CKey& secret) {
    AssertLockHeld(cs_wallet); // mapKeyMetadata

    uint32_t nIndex = Params().GetConsensus().IsMain() ? BIP44_FIRO_INDEX : BIP44_TEST_INDEX;

    // Fail if not using HD wallet (no keypaths)
    if (hdChain.masterKeyID.IsNull())
        throw std::runtime_error(std::string(__func__) + ": Non-HD wallet detected");

    // use BIP44 keypath: m / purpose' / coin_type' / account' / change / address_index
    CKey key;                      //master key seed (256bit)
    CExtKey masterKey;             //hd master key
    CExtKey purposeKey;            //key at m/44'
    CExtKey coinTypeKey;           //key at m/44'/<1/136>' (Testnet or Firo Coin Type respectively, according to SLIP-0044)
    CExtKey accountKey;            //key at m/44'/<1/136>'/0'
    CExtKey externalChainChildKey; //key at m/44'/<1/136>'/0'/<c> (Standard: 0/1, Mints: 2)
    CExtKey childKey;              //key at m/44'/<1/136>'/0'/<c>/<n>

    if(hdChain.nVersion >= CHDChain::VERSION_WITH_BIP39){
        MnemonicContainer mContainer = mnemonicContainer;
        DecryptMnemonicContainer(mContainer);
        SecureVector seed = mContainer.GetSeed();
        masterKey.SetMaster(&seed[0], seed.size());
    } else {
        // try to get the master key
        if (!GetKey(hdChain.masterKeyID, key))
            throw std::runtime_error(std::string(__func__) + ": Master key not found");
        masterKey.SetMaster(key.begin(), key.size());
    }

    // derive m/44'
    // use hardened derivation (child keys >= 0x80000000 are hardened after bip32)
    masterKey.Derive(purposeKey, BIP44_INDEX | BIP32_HARDENED_KEY_LIMIT);

    // derive m/44'/136'
    purposeKey.Derive(coinTypeKey, nIndex | BIP32_HARDENED_KEY_LIMIT);

    // derive m/44'/136'/0'
    coinTypeKey.Derive(accountKey, BIP32_HARDENED_KEY_LIMIT);

    // derive m/44'/136'/0'/<c>
    accountKey.Derive(externalChainChildKey, nChange);

    // derive m/44'/136'/0'/<c>/<n>
    externalChainChildKey.Derive(childKey, nChild);

    secret = childKey.key;

    CPubKey pubkey = secret.GetPubKey();
    assert(secret.VerifyPubKey(pubkey));

    return pubkey;
}

CPubKey CWallet::GenerateNewKey(uint32_t nChange, bool fWriteChain)
{
    AssertLockHeld(cs_wallet); // mapKeyMetadata
    bool fCompressed = CanSupportFeature(FEATURE_COMPRPUBKEY); // default to compressed public keys if we want 0.6.0 wallets

    CKey secret;

    // Create new metadata
    int64_t nCreationTime = GetTime();
    CKeyMetadata metadata(nCreationTime);
    metadata.nChange = Component(nChange, false);

    uint32_t nIndex = Params().GetConsensus().IsMain() ? BIP44_FIRO_INDEX : BIP44_TEST_INDEX;

    // use HD key derivation if HD was enabled during wallet creation
    // TODO: change code to foloow bitcoin structure more closely
    if (IsHDEnabled()) {
        // use BIP44 keypath: m / purpose' / coin_type' / account' / change / address_index
        CKey key;                      //master key seed (256bit)
        CExtKey masterKey;             //hd master key
        CExtKey purposeKey;            //key at m/44'
        CExtKey coinTypeKey;           //key at m/44'/<1/136>' (Testnet or Firo Coin Type respectively, according to SLIP-0044)
        CExtKey accountKey;            //key at m/44'/<1/136>'/0'
        CExtKey externalChainChildKey; //key at m/44'/<1/136>'/0'/<c> (Standard: 0/1, Mints: 2)
        CExtKey childKey;              //key at m/44'/<1/136>'/0'/<c>/<n>
        //For bip39 we use it's original way for generating keys to make it compatible with hardware and software wallets
        if(hdChain.nVersion >= CHDChain::VERSION_WITH_BIP39){
            MnemonicContainer mContainer = mnemonicContainer;
            DecryptMnemonicContainer(mContainer);
            SecureVector seed = mContainer.GetSeed();
            masterKey.SetMaster(&seed[0], seed.size());
        } else {
            // try to get the master key
            if (!GetKey(hdChain.masterKeyID, key))
                throw std::runtime_error(std::string(__func__) + ": Master key not found");
            masterKey.SetMaster(key.begin(), key.size());
        }

        // derive m/44'
        // use hardened derivation (child keys >= 0x80000000 are hardened after bip32)
        masterKey.Derive(purposeKey, BIP44_INDEX | BIP32_HARDENED_KEY_LIMIT);

        // derive m/44'/136'
        purposeKey.Derive(coinTypeKey, nIndex | BIP32_HARDENED_KEY_LIMIT);

        // derive m/44'/136'/0'
        coinTypeKey.Derive(accountKey, BIP32_HARDENED_KEY_LIMIT);

        // derive m/44'/136'/0'/<c>
        accountKey.Derive(externalChainChildKey, nChange);

        // derive child key at next index, skip keys already known to the wallet
        do
        {
            externalChainChildKey.Derive(childKey, hdChain.nExternalChainCounters[nChange]);
            metadata.hdKeypath = "m/44'/" + std::to_string(nIndex) + "'/0'/" + std::to_string(nChange) + "/" + std::to_string(hdChain.nExternalChainCounters[nChange]);
            metadata.hdMasterKeyID = hdChain.masterKeyID;
            metadata.nChild = Component(hdChain.nExternalChainCounters[nChange], false);
            // increment childkey index
            hdChain.nExternalChainCounters[nChange]++;
        } while (HaveKey(childKey.key.GetPubKey().GetID()));
        secret = childKey.key;

        // update the chain model in the database
        if(fWriteChain){
            if (!CWalletDB(strWalletFile).WriteHDChain(hdChain))
                throw std::runtime_error(std::string(__func__) + ": Writing HD chain model failed");
        }
    /* bitcoin 0.14:
    if (IsHDEnabled()) {
        DeriveNewChildKey(metadata, secret);
    */
    } else {
        secret.MakeNewKey(fCompressed);
    }

    // Compressed public keys were introduced in version 0.6.0
    if (fCompressed)
        SetMinVersion(FEATURE_COMPRPUBKEY);

    CPubKey pubkey = secret.GetPubKey();
    assert(secret.VerifyPubKey(pubkey));

    mapKeyMetadata[pubkey.GetID()] = metadata;
    UpdateTimeFirstKey(nCreationTime);

    if (!AddKeyPubKey(secret, pubkey))
        throw std::runtime_error(std::string(__func__) + ": AddKey failed");
    return pubkey;
}

void CWallet::DeriveNewChildKey(CKeyMetadata& metadata, CKey& secret)
{
    // for now we use a fixed keypath scheme of m/0'/0'/k
    CKey key;                      //master key seed (256bit)
    CExtKey masterKey;             //hd master key
    CExtKey accountKey;            //key at m/0'
    CExtKey externalChainChildKey; //key at m/0'/0'
    CExtKey childKey;              //key at m/0'/0'/<n>'

    // try to get the master key
    if (!GetKey(hdChain.masterKeyID, key))
        throw std::runtime_error(std::string(__func__) + ": Master key not found");

    masterKey.SetMaster(key.begin(), key.size());

    // derive m/0'
    // use hardened derivation (child keys >= 0x80000000 are hardened after bip32)
    masterKey.Derive(accountKey, BIP32_HARDENED_KEY_LIMIT);

    // derive m/0'/0'
    accountKey.Derive(externalChainChildKey, BIP32_HARDENED_KEY_LIMIT);

    // derive child key at next index, skip keys already known to the wallet
    do {
        // always derive hardened keys
        // childIndex | BIP32_HARDENED_KEY_LIMIT = derive childIndex in hardened child-index-range
        // example: 1 | BIP32_HARDENED_KEY_LIMIT == 0x80000001 == 2147483649
        externalChainChildKey.Derive(childKey, hdChain.nExternalChainCounter | BIP32_HARDENED_KEY_LIMIT);
        metadata.hdKeypath = "m/0'/0'/" + std::to_string(hdChain.nExternalChainCounter) + "'";
        metadata.hdMasterKeyID = hdChain.masterKeyID;
        // increment childkey index
        hdChain.nExternalChainCounter++;
    } while (HaveKey(childKey.key.GetPubKey().GetID()));
    secret = childKey.key;

    // update the chain model in the database
    if (!CWalletDB(strWalletFile).WriteHDChain(hdChain))
        throw std::runtime_error(std::string(__func__) + ": Writing HD chain model failed");
}

bool CWallet::AddKeyPubKey(const CKey& secret, const CPubKey &pubkey)
{
    AssertLockHeld(cs_wallet); // mapKeyMetadata
    if (!CCryptoKeyStore::AddKeyPubKey(secret, pubkey))
        return false;

    // check if we need to remove from watch-only
    CScript script;
    script = GetScriptForDestination(pubkey.GetID());
    if (HaveWatchOnly(script))
        RemoveWatchOnly(script);
    script = GetScriptForRawPubKey(pubkey);
    if (HaveWatchOnly(script))
        RemoveWatchOnly(script);

    if (!fFileBacked)
        return true;
    if (!IsCrypted()) {
        return CWalletDB(strWalletFile).WriteKey(pubkey,
                                                 secret.GetPrivKey(),
                                                 mapKeyMetadata[pubkey.GetID()]);
    }
    return true;
}

bool CWallet::AddCryptedKey(const CPubKey &vchPubKey,
                            const std::vector<unsigned char> &vchCryptedSecret)
{
    if (!CCryptoKeyStore::AddCryptedKey(vchPubKey, vchCryptedSecret))
        return false;
    if (!fFileBacked)
        return true;
    {
        LOCK(cs_wallet);
        if (pwalletdbEncryption)
            return pwalletdbEncryption->WriteCryptedKey(vchPubKey,
                                                        vchCryptedSecret,
                                                        mapKeyMetadata[vchPubKey.GetID()]);
        else
            return CWalletDB(strWalletFile).WriteCryptedKey(vchPubKey,
                                                            vchCryptedSecret,
                                                            mapKeyMetadata[vchPubKey.GetID()]);
    }
    return false;
}

bool CWallet::LoadKeyMetadata(const CTxDestination& keyID, const CKeyMetadata &meta)
{
    AssertLockHeld(cs_wallet); // mapKeyMetadata
    UpdateTimeFirstKey(meta.nCreateTime);
    mapKeyMetadata[keyID] = meta;
    return true;
}

bool CWallet::LoadCryptedKey(const CPubKey &vchPubKey, const std::vector<unsigned char> &vchCryptedSecret)
{
    return CCryptoKeyStore::AddCryptedKey(vchPubKey, vchCryptedSecret);
}

void CWallet::UpdateTimeFirstKey(int64_t nCreateTime)
{
    AssertLockHeld(cs_wallet);
    if (nCreateTime <= 1) {
        // Cannot determine birthday information, so set the wallet birthday to
        // the beginning of time.
        nTimeFirstKey = 1;
    } else if (!nTimeFirstKey || nCreateTime < nTimeFirstKey) {
        nTimeFirstKey = nCreateTime;
    }
}

bool CWallet::AddCScript(const CScript& redeemScript)
{
    if (!CCryptoKeyStore::AddCScript(redeemScript))
        return false;
    if (!fFileBacked)
        return true;
    return CWalletDB(strWalletFile).WriteCScript(Hash160(redeemScript), redeemScript);
}

bool CWallet::LoadCScript(const CScript& redeemScript)
{
    /* A sanity check was added in pull #3843 to avoid adding redeemScripts
     * that never can be redeemed. However, old wallets may still contain
     * these. Do not add them to the wallet and warn. */
    if (redeemScript.size() > MAX_SCRIPT_ELEMENT_SIZE)
    {
        std::string strAddr = CBitcoinAddress(CScriptID(redeemScript)).ToString();
        LogPrintf("%s: Warning: This wallet contains a redeemScript of size %i which exceeds maximum size %i thus can never be redeemed. Do not use address %s.\n",
            __func__, redeemScript.size(), MAX_SCRIPT_ELEMENT_SIZE, strAddr);
        return true;
    }

    return CCryptoKeyStore::AddCScript(redeemScript);
}

bool CWallet::AddWatchOnly(const CScript& dest)
{
    if (!CCryptoKeyStore::AddWatchOnly(dest))
        return false;
    const CKeyMetadata& meta = mapKeyMetadata[CScriptID(dest)];
    UpdateTimeFirstKey(meta.nCreateTime);
    NotifyWatchonlyChanged(true);
    if (!fFileBacked)
        return true;
    return CWalletDB(strWalletFile).WriteWatchOnly(dest, meta);
}

bool CWallet::AddWatchOnly(const CScript& dest, int64_t nCreateTime)
{
    mapKeyMetadata[CScriptID(dest)].nCreateTime = nCreateTime;
    return AddWatchOnly(dest);
}

bool CWallet::RemoveWatchOnly(const CScript &dest)
{
    AssertLockHeld(cs_wallet);
    if (!CCryptoKeyStore::RemoveWatchOnly(dest))
        return false;
    if (!HaveWatchOnly())
        NotifyWatchonlyChanged(false);
    if (fFileBacked)
        if (!CWalletDB(strWalletFile).EraseWatchOnly(dest))
            return false;

    return true;
}

bool CWallet::LoadWatchOnly(const CScript &dest)
{
    return CCryptoKeyStore::AddWatchOnly(dest);
}

bool CWallet::Unlock(const SecureString &strWalletPassphrase, const bool& fFirstUnlock)
{
    CCrypter crypter;
    CKeyingMaterial vMasterKey;

    {
        LOCK(cs_wallet);
        BOOST_FOREACH(const MasterKeyMap::value_type& pMasterKey, mapMasterKeys)
        {
            if(!crypter.SetKeyFromPassphrase(strWalletPassphrase, pMasterKey.second.vchSalt, pMasterKey.second.nDeriveIterations, pMasterKey.second.nDerivationMethod))
                return false;
            if (!crypter.Decrypt(pMasterKey.second.vchCryptedKey, vMasterKey))
                continue; // try another master key
            if (CCryptoKeyStore::Unlock(vMasterKey, fFirstUnlock)) {
                fUnlockRequested.store(false);
                return true;
            }
        }
    }
    return false;
}

void CWallet::RequestUnlock() {
    if (!IsLocked())
        return;

    LogPrintf("Requesting wallet unlock\n");
    UnlockWallet(this);
    printf("Please unlock the wallet with your passphrase to allow spark wallet be created\nYou need to do this only one time.\n");

    fUnlockRequested.store(true);
}

bool CWallet::WaitForUnlock() {
    while (IsLocked()) {
        MilliSleep(100);

        if (ShutdownRequested())
            return false;
    }

    return true;
}

bool CWallet::ChangeWalletPassphrase(const SecureString& strOldWalletPassphrase, const SecureString& strNewWalletPassphrase)
{
    bool fWasLocked = IsLocked();

    {
        LOCK(cs_wallet);
        Lock();

        CCrypter crypter;
        CKeyingMaterial vMasterKey;
        BOOST_FOREACH(MasterKeyMap::value_type& pMasterKey, mapMasterKeys)
        {
            if(!crypter.SetKeyFromPassphrase(strOldWalletPassphrase, pMasterKey.second.vchSalt, pMasterKey.second.nDeriveIterations, pMasterKey.second.nDerivationMethod))
                return false;
            if (!crypter.Decrypt(pMasterKey.second.vchCryptedKey, vMasterKey))
                return false;
            if (CCryptoKeyStore::Unlock(vMasterKey))
            {
                int64_t nStartTime = GetTimeMillis();
                crypter.SetKeyFromPassphrase(strNewWalletPassphrase, pMasterKey.second.vchSalt, pMasterKey.second.nDeriveIterations, pMasterKey.second.nDerivationMethod);
                pMasterKey.second.nDeriveIterations = pMasterKey.second.nDeriveIterations * (100 / ((double)(GetTimeMillis() - nStartTime)));

                nStartTime = GetTimeMillis();
                crypter.SetKeyFromPassphrase(strNewWalletPassphrase, pMasterKey.second.vchSalt, pMasterKey.second.nDeriveIterations, pMasterKey.second.nDerivationMethod);
                pMasterKey.second.nDeriveIterations = (pMasterKey.second.nDeriveIterations + pMasterKey.second.nDeriveIterations * 100 / ((double)(GetTimeMillis() - nStartTime))) / 2;

                if (pMasterKey.second.nDeriveIterations < 25000)
                    pMasterKey.second.nDeriveIterations = 25000;

                LogPrintf("Wallet passphrase changed to an nDeriveIterations of %i\n", pMasterKey.second.nDeriveIterations);

                if (!crypter.SetKeyFromPassphrase(strNewWalletPassphrase, pMasterKey.second.vchSalt, pMasterKey.second.nDeriveIterations, pMasterKey.second.nDerivationMethod))
                    return false;
                if (!crypter.Encrypt(vMasterKey, pMasterKey.second.vchCryptedKey))
                    return false;
                CWalletDB(strWalletFile).WriteMasterKey(pMasterKey.first, pMasterKey.second);
                if (fWasLocked)
                    Lock();
                return true;
            }
        }
    }

    return false;
}

void CWallet::SetBestChain(const CBlockLocator& loc)
{
    CWalletDB walletdb(strWalletFile);
    walletdb.WriteBestBlock(loc);
}

bool CWallet::SetMinVersion(enum WalletFeature nVersion, CWalletDB* pwalletdbIn, bool fExplicit)
{
    LOCK(cs_wallet); // nWalletVersion
    if (nWalletVersion >= nVersion)
        return true;

    // when doing an explicit upgrade, if we pass the max version permitted, upgrade all the way
    if (fExplicit && nVersion > nWalletMaxVersion)
            nVersion = FEATURE_LATEST;

    nWalletVersion = nVersion;

    if (nVersion > nWalletMaxVersion)
        nWalletMaxVersion = nVersion;

    if (fFileBacked)
    {
        CWalletDB* pwalletdb = pwalletdbIn ? pwalletdbIn : new CWalletDB(strWalletFile);
        if (nWalletVersion > 40000)
            pwalletdb->WriteMinVersion(nWalletVersion);
        if (!pwalletdbIn)
            delete pwalletdb;
    }

    return true;
}

bool CWallet::SetMaxVersion(int nVersion)
{
    LOCK(cs_wallet); // nWalletVersion, nWalletMaxVersion
    // cannot downgrade below current version
    if (nWalletVersion > nVersion)
        return false;

    nWalletMaxVersion = nVersion;

    return true;
}

std::set<uint256> CWallet::GetConflicts(const uint256& txid) const
{
    std::set<uint256> result;
    AssertLockHeld(cs_wallet);

    std::map<uint256, CWalletTx>::const_iterator it = mapWallet.find(txid);
    if (it == mapWallet.end())
        return result;
    const CWalletTx& wtx = it->second;

    std::pair<TxSpends::const_iterator, TxSpends::const_iterator> range;

    BOOST_FOREACH(const CTxIn& txin, wtx.tx->vin)
    {
        if (mapTxSpends.count(txin.prevout) <= 1)
            continue;  // No conflict if zero or one spends
        range = mapTxSpends.equal_range(txin.prevout);
        for (TxSpends::const_iterator _it = range.first; _it != range.second; ++_it)
            result.insert(_it->second);
    }
    return result;
}

bool CWallet::HasWalletSpend(const uint256& txid) const
{
    AssertLockHeld(cs_wallet);
    auto iter = mapTxSpends.lower_bound(COutPoint(txid, 0));
    return (iter != mapTxSpends.end() && iter->first.hash == txid);
}

void CWallet::Flush(bool shutdown)
{
    bitdb.Flush(shutdown);
}

bool CWallet::Verify()
{
    if (GetBoolArg("-disablewallet", DEFAULT_DISABLE_WALLET))
        return true;

    LogPrintf("Using BerkeleyDB version %s\n", DbEnv::version(0, 0, 0));
    std::string walletFile = GetArg("-wallet", DEFAULT_WALLET_DAT);

    LogPrintf("Using wallet %s\n", walletFile);
    uiInterface.InitMessage(_("Verifying wallet..."));

    // Wallet file must be a plain filename without a directory
    if (walletFile != boost::filesystem::path(walletFile).stem().string() + boost::filesystem::path(walletFile).extension().string())
        return InitError(strprintf(_("Wallet %s resides outside data directory %s"), walletFile, GetDataDir().string()));

    if (!bitdb.Open(GetDataDir()))
    {
        // try moving the database env out of the way
        boost::filesystem::path pathDatabase = GetDataDir() / "database";
        boost::filesystem::path pathDatabaseBak = GetDataDir() / strprintf("database.%d.bak", GetTime());
        try {
            boost::filesystem::rename(pathDatabase, pathDatabaseBak);
            LogPrintf("Moved old %s to %s. Retrying.\n", pathDatabase.string(), pathDatabaseBak.string());
        } catch (const boost::filesystem::filesystem_error&) {
            // failure is ok (well, not really, but it's not worse than what we started with)
        }

        // try again
        if (!bitdb.Open(GetDataDir())) {
            // if it still fails, it probably means we can't even create the database env
            return InitError(strprintf(_("Error initializing wallet database environment %s!"), GetDataDir()));
        }
    }

    if (GetBoolArg("-salvagewallet", false))
    {
        // Recover readable keypairs:
        if (!CWalletDB::Recover(bitdb, walletFile, true))
            return false;
    }

    if (boost::filesystem::exists(GetDataDir() / walletFile))
    {
        CDBEnv::VerifyResult r = bitdb.Verify(walletFile, CWalletDB::Recover);
        if (r == CDBEnv::RECOVER_OK)
        {
            InitWarning(strprintf(_("Warning: Wallet file corrupt, data salvaged!"
                                         " Original %s saved as %s in %s; if"
                                         " your balance or transactions are incorrect you should"
                                         " restore from a backup."),
                walletFile, "wallet.{timestamp}.bak", GetDataDir()));
        }
        if (r == CDBEnv::RECOVER_FAIL)
            return InitError(strprintf(_("%s corrupt, salvage failed"), walletFile));
    }

    return true;
}

void CWallet::SyncMetaData(std::pair<TxSpends::iterator, TxSpends::iterator> range)
{
    // We want all the wallet transactions in range to have the same metadata as
    // the oldest (smallest nOrderPos).
    // So: find smallest nOrderPos:

    int nMinOrderPos = std::numeric_limits<int>::max();
    const CWalletTx* copyFrom = NULL;
    for (TxSpends::iterator it = range.first; it != range.second; ++it)
    {
        const uint256& hash = it->second;
        int n = mapWallet[hash].nOrderPos;
        if (n < nMinOrderPos)
        {
            nMinOrderPos = n;
            copyFrom = &mapWallet[hash];
        }
    }
    // Now copy data from copyFrom to rest:
    for (TxSpends::iterator it = range.first; it != range.second; ++it)
    {
        const uint256& hash = it->second;
        CWalletTx* copyTo = &mapWallet[hash];
        if (copyFrom == copyTo) continue;
        if (!copyFrom->IsEquivalentTo(*copyTo)) continue;
        copyTo->mapValue = copyFrom->mapValue;
        copyTo->vOrderForm = copyFrom->vOrderForm;
        // fTimeReceivedIsTxTime not copied on purpose
        // nTimeReceived not copied on purpose
        copyTo->nTimeSmart = copyFrom->nTimeSmart;
        copyTo->fFromMe = copyFrom->fFromMe;
        copyTo->strFromAccount = copyFrom->strFromAccount;
        // nOrderPos not copied on purpose
        // cached members not copied on purpose
    }
}

/**
 * Outpoint is spent if any non-conflicted transaction
 * spends it:
 */
bool CWallet::IsSpent(const uint256 &hash, unsigned int n) const
{
    auto tx = GetWalletTx(hash);

    // Try to handle mint output first.
    if (tx && tx->tx->vout.size() > n) {
        LOCK(cs_wallet);

        auto& script = tx->tx->vout[n].scriptPubKey;
        CWalletDB db(strWalletFile);

        if (script.IsZerocoinMint()) {
            return true;
        } else if (zwallet && script.IsSigmaMint()) {
            return true;
        } else if (zwallet && (script.IsLelantusMint() || script.IsLelantusJMint())) {
            secp_primitives::GroupElement pubcoin;
            try {
                lelantus::ParseLelantusMintScript(script, pubcoin);
            } catch (std::invalid_argument &) {
                return false;
            }
            uint256 hashPubcoin = primitives::GetPubCoinValueHash(pubcoin);
            CLelantusMintMeta meta;
            if(!zwallet->GetTracker().GetLelantusMetaFromPubcoin(hashPubcoin, meta)){
                return false;
            }
            return meta.isUsed;
        } else if (zwallet && (script.IsSparkMint() || script.IsSparkSMint())) {
            std::vector<unsigned char> serialContext;
            for (std::map<uint256, CWalletTx>::const_iterator it = mapWallet.begin(); it != mapWallet.end(); ++it) {
                const CWalletTx *pcoin = &(*it).second;
                for (unsigned int i = 0; i < pcoin->tx->vout.size(); i++) {
                    if (tx->tx->vout[n] == pcoin->tx->vout[i]) {
                        serialContext = spark::getSerialContext(*pcoin->tx);
                        break;
                    }
                }
                if (!serialContext.empty())
                    break;
            }

            spark::Coin coin(spark::Params::get_default());
            try {
                spark::ParseSparkMintCoin(script, coin);
            } catch (std::invalid_argument &) {
                return false;
            }
            coin.setSerialContext(serialContext);
            if (!pwalletMain->sparkWallet)
                return false;
            
            CSparkMintMeta mintMeta;
            if (pwalletMain->sparkWallet->getMintMeta(coin, mintMeta)) {
                bool fIsSpent = mintMeta.isUsed;
                return fIsSpent;
            }
        }
    }

    // Normal output.
    const COutPoint outpoint(hash, n);
    std::pair<TxSpends::const_iterator, TxSpends::const_iterator> range;
    range = mapTxSpends.equal_range(outpoint);

    for (TxSpends::const_iterator it = range.first; it != range.second; ++it)
    {
        const uint256& wtxid = it->second;
        std::map<uint256, CWalletTx>::const_iterator mit = mapWallet.find(wtxid);
        if (mit != mapWallet.end()) {
            int depth = mit->second.GetDepthInMainChain();
            if (depth > 0  || (depth == 0 && !mit->second.isAbandoned()))
                return true; // Spent
        }
    }
    return false;
}

void CWallet::AddToSpends(const COutPoint& outpoint, const uint256& wtxid)
{
    mapTxSpends.insert(std::make_pair(outpoint, wtxid));
    setWalletUTXO.erase(outpoint);

    std::pair<TxSpends::iterator, TxSpends::iterator> range;
    range = mapTxSpends.equal_range(outpoint);
    SyncMetaData(range);
}


void CWallet::AddToSpends(const uint256& wtxid)
{
    assert(mapWallet.count(wtxid));
    CWalletTx& thisTx = mapWallet[wtxid];
    if (thisTx.IsCoinBase()) // Coinbases don't spend anything!
        return;

    BOOST_FOREACH(const CTxIn& txin, thisTx.tx->vin) {
        if (!thisTx.tx->HasNoRegularInputs()) {
            AddToSpends(txin.prevout, wtxid);
        }
    }
}

bool CWallet::EncryptWallet(const SecureString& strWalletPassphrase)
{
    if (IsCrypted())
        return false;

    CKeyingMaterial vMasterKey;

    vMasterKey.resize(WALLET_CRYPTO_KEY_SIZE);
    GetStrongRandBytes(&vMasterKey[0], WALLET_CRYPTO_KEY_SIZE);

    CMasterKey kMasterKey;

    kMasterKey.vchSalt.resize(WALLET_CRYPTO_SALT_SIZE);
    GetStrongRandBytes(&kMasterKey.vchSalt[0], WALLET_CRYPTO_SALT_SIZE);

    CCrypter crypter;
    int64_t nStartTime = GetTimeMillis();
    crypter.SetKeyFromPassphrase(strWalletPassphrase, kMasterKey.vchSalt, 25000, kMasterKey.nDerivationMethod);
    kMasterKey.nDeriveIterations = 2500000 / ((double)(GetTimeMillis() - nStartTime));

    nStartTime = GetTimeMillis();
    crypter.SetKeyFromPassphrase(strWalletPassphrase, kMasterKey.vchSalt, kMasterKey.nDeriveIterations, kMasterKey.nDerivationMethod);
    kMasterKey.nDeriveIterations = (kMasterKey.nDeriveIterations + kMasterKey.nDeriveIterations * 100 / ((double)(GetTimeMillis() - nStartTime))) / 2;

    if (kMasterKey.nDeriveIterations < 25000)
        kMasterKey.nDeriveIterations = 25000;

    LogPrintf("Encrypting Wallet with an nDeriveIterations of %i\n", kMasterKey.nDeriveIterations);

    if (!crypter.SetKeyFromPassphrase(strWalletPassphrase, kMasterKey.vchSalt, kMasterKey.nDeriveIterations, kMasterKey.nDerivationMethod))
        return false;
    if (!crypter.Encrypt(vMasterKey, kMasterKey.vchCryptedKey))
        return false;

    {
        LOCK(cs_wallet);
        mapMasterKeys[++nMasterKeyMaxID] = kMasterKey;
        if (fFileBacked)
        {
            assert(!pwalletdbEncryption);
            pwalletdbEncryption = new CWalletDB(strWalletFile);
            if (!pwalletdbEncryption->TxnBegin()) {
                delete pwalletdbEncryption;
                pwalletdbEncryption = NULL;
                return false;
            }
            pwalletdbEncryption->WriteMasterKey(nMasterKeyMaxID, kMasterKey);
        }

        if (!EncryptKeys(vMasterKey))
        {
            if (fFileBacked) {
                pwalletdbEncryption->TxnAbort();
                delete pwalletdbEncryption;
            }
            // We now probably have half of our keys encrypted in memory, and half not...
            // die and let the user reload the unencrypted wallet.
            assert(false);
        }

        // Encryption was introduced in version 0.4.0
        SetMinVersion(FEATURE_WALLETCRYPT, pwalletdbEncryption, true);

        if (fFileBacked)
        {
            if (!pwalletdbEncryption->TxnCommit()) {
                delete pwalletdbEncryption;
                // We now have keys encrypted in memory, but not on disk...
                // die to avoid confusion and let the user reload the unencrypted wallet.
                assert(false);
            }

            delete pwalletdbEncryption;
            pwalletdbEncryption = NULL;
        }

        Lock();
        Unlock(strWalletPassphrase, true);

        if(!mnemonicContainer.IsNull() && hdChain.nVersion >= CHDChain::VERSION_WITH_BIP39) {
            assert(EncryptMnemonicContainer(vMasterKey));
            SetMinVersion(FEATURE_HD);
            assert(SetMnemonicContainer(mnemonicContainer, false));
            TopUpKeyPool();
        }

        Lock();

        // Need to completely rewrite the wallet file; if we don't, bdb might keep
        // bits of the unencrypted private key in slack space in the database file.
        CDB::Rewrite(strWalletFile);

    }
    NotifyStatusChanged(this);

    return true;
}

DBErrors CWallet::ReorderTransactions()
{
    LOCK(cs_wallet);
    CWalletDB walletdb(strWalletFile);

    // Old wallets didn't have any defined order for transactions
    // Probably a bad idea to change the output of this

    // First: get all CWalletTx and CAccountingEntry into a sorted-by-time multimap.
    typedef std::pair<CWalletTx*, CAccountingEntry*> TxPair;
    typedef std::multimap<int64_t, TxPair > TxItems;
    TxItems txByTime;

    for (std::map<uint256, CWalletTx>::iterator it = mapWallet.begin(); it != mapWallet.end(); ++it)
    {
        CWalletTx* wtx = &((*it).second);
        txByTime.insert(make_pair(wtx->nTimeReceived, TxPair(wtx, (CAccountingEntry*)0)));
    }
    std::list<CAccountingEntry> acentries;
    walletdb.ListAccountCreditDebit("", acentries);
    BOOST_FOREACH(CAccountingEntry& entry, acentries)
    {
        txByTime.insert(make_pair(entry.nTime, TxPair((CWalletTx*)0, &entry)));
    }

    nOrderPosNext = 0;
    std::vector<int64_t> nOrderPosOffsets;
    for (TxItems::iterator it = txByTime.begin(); it != txByTime.end(); ++it)
    {
        CWalletTx *const pwtx = (*it).second.first;
        CAccountingEntry *const pacentry = (*it).second.second;
        int64_t& nOrderPos = (pwtx != 0) ? pwtx->nOrderPos : pacentry->nOrderPos;

        if (nOrderPos == -1)
        {
            nOrderPos = nOrderPosNext++;
            nOrderPosOffsets.push_back(nOrderPos);

            if (pwtx)
            {
                if (!walletdb.WriteTx(*pwtx))
                    return DB_LOAD_FAIL;
            }
            else
                if (!walletdb.WriteAccountingEntry(pacentry->nEntryNo, *pacentry))
                    return DB_LOAD_FAIL;
        }
        else
        {
            int64_t nOrderPosOff = 0;
            BOOST_FOREACH(const int64_t& nOffsetStart, nOrderPosOffsets)
            {
                if (nOrderPos >= nOffsetStart)
                    ++nOrderPosOff;
            }
            nOrderPos += nOrderPosOff;
            nOrderPosNext = std::max(nOrderPosNext, nOrderPos + 1);

            if (!nOrderPosOff)
                continue;

            // Since we're changing the order, write it back
            if (pwtx)
            {
                if (!walletdb.WriteTx(*pwtx))
                    return DB_LOAD_FAIL;
            }
            else
                if (!walletdb.WriteAccountingEntry(pacentry->nEntryNo, *pacentry))
                    return DB_LOAD_FAIL;
        }
    }
    walletdb.WriteOrderPosNext(nOrderPosNext);

    return DB_LOAD_OK;
}

int64_t CWallet::IncOrderPosNext(CWalletDB *pwalletdb)
{
    AssertLockHeld(cs_wallet); // nOrderPosNext
    int64_t nRet = nOrderPosNext++;
    if (pwalletdb) {
        pwalletdb->WriteOrderPosNext(nOrderPosNext);
    } else {
        CWalletDB(strWalletFile).WriteOrderPosNext(nOrderPosNext);
    }
    return nRet;
}

bool CWallet::AccountMove(std::string strFrom, std::string strTo, CAmount nAmount, std::string strComment)
{
    CWalletDB walletdb(strWalletFile);
    if (!walletdb.TxnBegin())
        return false;

    int64_t nNow = GetAdjustedTime();

    // Debit
    CAccountingEntry debit;
    debit.nOrderPos = IncOrderPosNext(&walletdb);
    debit.strAccount = strFrom;
    debit.nCreditDebit = -nAmount;
    debit.nTime = nNow;
    debit.strOtherAccount = strTo;
    debit.strComment = strComment;
    AddAccountingEntry(debit, &walletdb);

    // Credit
    CAccountingEntry credit;
    credit.nOrderPos = IncOrderPosNext(&walletdb);
    credit.strAccount = strTo;
    credit.nCreditDebit = nAmount;
    credit.nTime = nNow;
    credit.strOtherAccount = strFrom;
    credit.strComment = strComment;
    AddAccountingEntry(credit, &walletdb);

    if (!walletdb.TxnCommit())
        return false;

    return true;
}

bool CWallet::GetAccountPubkey(CPubKey &pubKey, std::string strAccount, bool bForceNew)
{
    CWalletDB walletdb(strWalletFile);

    CAccount account;
    walletdb.ReadAccount(strAccount, account);

    if (!bForceNew) {
        if (!account.vchPubKey.IsValid())
            bForceNew = true;
        else {
            // Check if the current key has been used
            CScript scriptPubKey = GetScriptForDestination(account.vchPubKey.GetID());
            for (std::map<uint256, CWalletTx>::iterator it = mapWallet.begin();
                 it != mapWallet.end() && account.vchPubKey.IsValid();
                 ++it)
                BOOST_FOREACH(const CTxOut& txout, (*it).second.tx->vout)
                    if (txout.scriptPubKey == scriptPubKey) {
                        bForceNew = true;
                        break;
                    }
        }
    }

    // Generate a new key
    if (bForceNew) {
        if (!GetKeyFromPool(account.vchPubKey))
            return false;

        SetAddressBook(account.vchPubKey.GetID(), strAccount, "receive");
        walletdb.WriteAccount(strAccount, account);
    }

    pubKey = account.vchPubKey;

    return true;
}

void CWallet::MarkDirty()
{
    {
        LOCK(cs_wallet);
        BOOST_FOREACH(PAIRTYPE(const uint256, CWalletTx)& item, mapWallet)
            item.second.MarkDirty();
    }
}

namespace {
void HandleSecretAddresses(CWallet & wallet, bip47::CAccountReceiver const & receiver)
{
    if (wallet.IsLocked()) {
        wallet.NotifyBip47KeysChanged(receiver.getAccountNum(), chainActive.Tip());
        return;
    }

    bip47::utils::AddReceiverSecretAddresses(receiver, wallet);
}
}

bool CWallet::MarkReplaced(const uint256& originalHash, const uint256& newHash)
{
    LOCK(cs_wallet);

    auto mi = mapWallet.find(originalHash);

    // There is a bug if MarkReplaced is not called on an existing wallet transaction.
    assert(mi != mapWallet.end());

    CWalletTx& wtx = (*mi).second;

    // Ensure for now that we're not overwriting data
    assert(wtx.mapValue.count("replaced_by_txid") == 0);

    wtx.mapValue["replaced_by_txid"] = newHash.ToString();

    CWalletDB walletdb(strWalletFile, "r+");

    bool success = true;
    if (!walletdb.WriteTx(wtx)) {
        LogPrintf("%s: Updating walletdb tx %s failed", __func__, wtx.GetHash().ToString());
        success = false;
    }

    NotifyTransactionChanged(this, originalHash, CT_UPDATED);

    return success;
}

bool CWallet::AddToWallet(const CWalletTx& wtxIn, bool fFlushOnClose)
{
    LOCK(cs_wallet);

    CWalletDB walletdb(strWalletFile, "r+", fFlushOnClose);

    uint256 hash = wtxIn.GetHash();

    // Inserts only if not already there, returns tx inserted or tx found
    std::pair<std::map<uint256, CWalletTx>::iterator, bool> ret = mapWallet.insert(std::make_pair(hash, wtxIn));
    CWalletTx& wtx = (*ret.first).second;
    wtx.BindWallet(this);
    bool fInsertedNew = ret.second;
    if (fInsertedNew)
    {
        wtx.nTimeReceived = GetAdjustedTime();
        wtx.nOrderPos = IncOrderPosNext(&walletdb);
        wtxOrdered.insert(make_pair(wtx.nOrderPos, TxPair(&wtx, (CAccountingEntry*)0)));

        auto mnList = deterministicMNManager->GetListAtChainTip();
        for(unsigned int i = 0; i < wtx.tx->vout.size(); ++i) {
            if (IsMine(wtx.tx->vout[i]) && !IsSpent(hash, i)) {
                setWalletUTXO.insert(COutPoint(hash, i));
                if (deterministicMNManager->IsProTxWithCollateral(wtx.tx, i) || mnList.HasMNByCollateral(COutPoint(hash, i))) {
                    LockCoin(COutPoint(hash, i));
                }
            }
        }

        wtx.nTimeSmart = wtx.nTimeReceived;
        if (!wtxIn.hashUnset())
        {
            if (mapBlockIndex.count(wtxIn.hashBlock))
            {
                int64_t latestNow = wtx.nTimeReceived;
                int64_t latestEntry = 0;
                {
                    // Tolerate times up to the last timestamp in the wallet not more than 5 minutes into the future
                    int64_t latestTolerated = latestNow + 300;
                    const TxItems & txOrdered = wtxOrdered;
                    for (TxItems::const_reverse_iterator it = txOrdered.rbegin(); it != txOrdered.rend(); ++it)
                    {
                        CWalletTx *const pwtx = (*it).second.first;
                        if (pwtx == &wtx)
                            continue;
                        CAccountingEntry *const pacentry = (*it).second.second;
                        int64_t nSmartTime;
                        if (pwtx)
                        {
                            nSmartTime = pwtx->nTimeSmart;
                            if (!nSmartTime)
                                nSmartTime = pwtx->nTimeReceived;
                        }
                        else
                            nSmartTime = pacentry->nTime;
                        if (nSmartTime <= latestTolerated)
                        {
                            latestEntry = nSmartTime;
                            if (nSmartTime > latestNow)
                                latestNow = nSmartTime;
                            break;
                        }
                    }
                }

                int64_t blocktime = mapBlockIndex[wtxIn.hashBlock]->GetBlockTime();
                wtx.nTimeSmart = std::max(latestEntry, std::min(blocktime, latestNow));
            }
            else
                LogPrintf("AddToWallet(): found %s in block %s not in index\n",
                         wtxIn.GetHash().ToString(),
                         wtxIn.hashBlock.ToString());
        }
        AddToSpends(hash);
    }

    bool fUpdated = false;
    if (!fInsertedNew)
    {
        // Merge
        if (!wtxIn.hashUnset() && wtxIn.hashBlock != wtx.hashBlock)
        {
            wtx.hashBlock = wtxIn.hashBlock;
            fUpdated = true;
        }
        // If no longer abandoned, update
        if (wtxIn.hashBlock.IsNull() && wtx.isAbandoned())
        {
            wtx.hashBlock = wtxIn.hashBlock;
            fUpdated = true;
        }
        if (wtxIn.nIndex != -1 && (wtxIn.nIndex != wtx.nIndex))
        {
            wtx.nIndex = wtxIn.nIndex;
            fUpdated = true;
        }
        if (wtxIn.fFromMe && wtxIn.fFromMe != wtx.fFromMe)
        {
            wtx.fFromMe = wtxIn.fFromMe;
            fUpdated = true;
        }
    }

    //// debug print
    LogPrintf("AddToWallet %s  %s%s\n", wtxIn.GetHash().ToString(), (fInsertedNew ? "new" : ""), (fUpdated ? "update" : ""));

    // Write to disk
    if (fInsertedNew || fUpdated)
        if (!walletdb.WriteTx(wtx))
            return false;

    // Handle bip47 notification tx
    if (fInsertedNew)
    {
        HandleBip47Transaction(wtx);
        HandleSparkTransaction(wtx);
    }

    // Break debit/credit balance caches:
    wtx.MarkDirty();

    // Notify UI of new or updated transaction
    NotifyTransactionChanged(this, hash, fInsertedNew ? CT_NEW : CT_UPDATED);

    // notify an external script when a wallet transaction comes in or is updated
    std::string strCmd = GetArg("-walletnotify", "");

    if ( !strCmd.empty())
    {
        boost::replace_all(strCmd, "%s", wtxIn.GetHash().GetHex());
        boost::thread t(runCommand, strCmd); // thread runs free
    }

    return true;
}

bool CWallet::LoadToWallet(const CWalletTx& wtxIn)
{
    uint256 hash = wtxIn.GetHash();

    mapWallet[hash] = wtxIn;
    CWalletTx& wtx = mapWallet[hash];
    wtx.BindWallet(this);
    wtxOrdered.insert(make_pair(wtx.nOrderPos, TxPair(&wtx, (CAccountingEntry*)0)));
    AddToSpends(hash);
    BOOST_FOREACH(const CTxIn& txin, wtx.tx->vin) {
        if (mapWallet.count(txin.prevout.hash)) {
            CWalletTx& prevtx = mapWallet[txin.prevout.hash];
            if (prevtx.nIndex == -1 && !prevtx.hashUnset()) {
                MarkConflicted(prevtx.hashBlock, wtx.GetHash());
            }
        }
    }

    return true;
}

/**
 * Add a transaction to the wallet, or update it.  pIndex and posInBlock should
 * be set when the transaction was known to be included in a block.  When
 * posInBlock = SYNC_TRANSACTION_NOT_IN_BLOCK (-1) , then wallet state is not
 * updated in AddToWallet, but notifications happen and cached balances are
 * marked dirty.
 * If fUpdate is true, existing transactions will be updated.
 * TODO: One exception to this is that the abandoned state is cleared under the
 * assumption that any further notification of a transaction that was considered
 * abandoned is an indication that it is not safe to be considered abandoned.
 * Abandoned state should probably be more carefuly tracked via different
 * posInBlock signals or by checking mempool presence when necessary.
 */
bool CWallet::AddToWalletIfInvolvingMe(const CTransaction& tx, const CBlockIndex* pIndex, int posInBlock, bool fUpdate)
{
    {
        AssertLockHeld(cs_wallet);

        if (posInBlock != -1) {
            if(!(tx.IsCoinBase() || tx.HasNoRegularInputs())) {
                BOOST_FOREACH(const CTxIn& txin, tx.vin) {
                    std::pair<TxSpends::const_iterator, TxSpends::const_iterator> range = mapTxSpends.equal_range(txin.prevout);
                    while (range.first != range.second) {
                        if (range.first->second != tx.GetHash()) {
                            LogPrintf("Transaction %s (in block %s) conflicts with wallet transaction %s (both spend %s:%i)\n", tx.GetHash().ToString(), pIndex->GetBlockHash().ToString(), range.first->second.ToString(), range.first->first.hash.ToString(), range.first->first.n);
                            MarkConflicted(pIndex->GetBlockHash(), range.first->second);
                        }
                        range.first++;
                    }
                }
            }
        }

        bool fExisted = mapWallet.count(tx.GetHash()) != 0;
        if (fExisted && !fUpdate) return false;
        if (fExisted || IsMine(tx) || IsFromMe(tx))
        {
            /* Check if any keys in the wallet keypool that were supposed to be unused
         * have appeared in a new transaction. If so, remove those keys from the keypool.
         * This can happen when restoring an old wallet backup that does not contain
         * the mostly recently created transactions from newer versions of the wallet.
         */
            // loop though all outputs
            for (const CTxOut& txout: tx.vout) {
                // extract addresses and check if they match with an unused keypool key
                std::vector<CKeyID> vAffected;
                CAffectedKeysVisitor(*this, vAffected).Process(txout.scriptPubKey);
                for (const CKeyID &keyid : vAffected) {
                    std::map<CKeyID, int64_t>::const_iterator mi = m_pool_key_to_index.find(keyid);
                    if (mi != m_pool_key_to_index.end()) {
                        LogPrintf("%s: Detected a used keypool key, mark all keypool key up to this key as used\n", __func__);
                        MarkReserveKeysAsUsed(mi->second);

                        if (!TopUpKeyPool()) {
                            LogPrintf("%s: Topping up keypool failed (locked wallet)\n", __func__);
                        }
                    }
                }
            }

            CWalletTx wtx(this, MakeTransactionRef(tx));

            // Get merkle branch if transaction was found in a block
            if (posInBlock != -1)
                wtx.SetMerkleBranch(pIndex, posInBlock);

            return AddToWallet(wtx, false);
        }
    }
    return false;
}

bool CWallet::AbandonTransaction(const uint256& hashTx)
{
    LOCK2(cs_main, cs_wallet);

    CWalletDB walletdb(strWalletFile, "r+");

    std::set<uint256> todo;
    std::set<uint256> done;

    // Can't mark abandoned if confirmed or in mempool
    assert(mapWallet.count(hashTx));
    CWalletTx& origtx = mapWallet[hashTx];
    if (origtx.GetDepthInMainChain() > 0 || origtx.InMempool() || origtx.InStempool() || origtx.IsLockedByLLMQInstantSend()) {
        return false;
    }

    todo.insert(hashTx);

    while (!todo.empty()) {
        uint256 now = *todo.begin();
        todo.erase(now);
        done.insert(now);
        assert(mapWallet.count(now));
        CWalletTx& wtx = mapWallet[now];
        int currentconfirm = wtx.GetDepthInMainChain();
        // If the orig tx was not in block, none of its spends can be
        assert(currentconfirm <= 0);
        // if (currentconfirm < 0) {Tx and spends are already conflicted, no need to abandon}
        if (currentconfirm == 0 && !wtx.isAbandoned()) {
            // If the orig tx was not in block/mempool, none of its spends can be in mempool
            assert(!wtx.InMempool());
            assert(!wtx.InStempool());
            wtx.nIndex = -1;
            wtx.setAbandoned();
            wtx.MarkDirty();
            walletdb.WriteTx(wtx);
            NotifyTransactionChanged(this, wtx.GetHash(), CT_UPDATED);
            // Iterate over all its outputs, and mark transactions in the wallet that spend them abandoned too
            TxSpends::const_iterator iter = mapTxSpends.lower_bound(COutPoint(hashTx, 0));
            while (iter != mapTxSpends.end() && iter->first.hash == now) {
                if (!done.count(iter->second)) {
                    todo.insert(iter->second);
                }
                iter++;
            }
            // If a transaction changes 'conflicted' state, that changes the balance
            // available of the outputs it spends. So force those to be recomputed
            BOOST_FOREACH(const CTxIn& txin, wtx.tx->vin)
            {
                if (mapWallet.count(txin.prevout.hash))
                    mapWallet[txin.prevout.hash].MarkDirty();
            }
        }

        if (wtx.tx->IsLelantusJoinSplit()) {
            // find out coin serial number
            assert(wtx.tx->vin.size() == 1);

            std::unique_ptr<lelantus::JoinSplit> joinsplit;
            try {
                joinsplit = lelantus::ParseLelantusJoinSplit(*wtx.tx);
            }
            catch (const std::exception &) {
                continue;
            }

            const std::vector<Scalar>& serials = joinsplit->getCoinSerialNumbers();

            for (const auto& serial : serials) {
                // mark corresponding mint as unspent
                uint256 hashSerial = primitives::GetSerialHash(serial);
                CLelantusMintMeta meta;
                if(zwallet->GetTracker().GetMetaFromSerial(hashSerial, meta)){
                    meta.isUsed = false;
                    zwallet->GetTracker().UpdateState(meta);

                    // erase lelantus spend entry
                    CLelantusSpendEntry spendEntry;
                    spendEntry.coinSerial = serial;
                    walletdb.EraseLelantusSpendSerialEntry(spendEntry);
                }
            }
        } else if (wtx.tx->IsSparkSpend()) {
            std::vector<GroupElement> lTags;
            try {
                spark::SpendTransaction spend = spark::ParseSparkSpend(*wtx.tx);
                lTags = spend.getUsedLTags();
            }
            catch (const std::exception &) {
                continue;
            }

            sparkWallet->AbandonSpends(lTags);
        }

        if (wtx.tx->IsLelantusMint()) {
            for (const CTxOut &txout: wtx.tx->vout) {
                if (!txout.scriptPubKey.IsLelantusMint() && !txout.scriptPubKey.IsLelantusJMint())
                    continue;

                try {
                    secp_primitives::GroupElement groupElement;
                    lelantus::ParseLelantusMintScript(txout.scriptPubKey, groupElement);
                    uint256 hashPubcoin = primitives::GetPubCoinValueHash(groupElement);
                    CLelantusMintMeta meta;
                    if (zwallet->GetTracker().GetLelantusMetaFromPubcoin(hashPubcoin, meta))
                        zwallet->GetTracker().Archive(meta);
                }
                catch (std::invalid_argument &) {
                    continue;
                }
            }
        }

        if (wtx.tx->IsSparkTransaction()) {
            std::vector<spark::Coin> coins = spark::GetSparkMintCoins(*wtx.tx);
            sparkWallet->AbandonSparkMints(coins);
        }
    }

    return true;
}

void CWallet::MarkConflicted(const uint256& hashBlock, const uint256& hashTx)
{
    LOCK2(cs_main, cs_wallet);

    int conflictconfirms = 0;
    if (mapBlockIndex.count(hashBlock)) {
        CBlockIndex* pindex = mapBlockIndex[hashBlock];
        if (chainActive.Contains(pindex)) {
            conflictconfirms = -(chainActive.Height() - pindex->nHeight + 1);
        }
    }
    // If number of conflict confirms cannot be determined, this means
    // that the block is still unknown or not yet part of the main chain,
    // for example when loading the wallet during a reindex. Do nothing in that
    // case.
    if (conflictconfirms >= 0)
        return;

    // Do not flush the wallet here for performance reasons
    CWalletDB walletdb(strWalletFile, "r+", false);

    std::set<uint256> todo;
    std::set<uint256> done;

    todo.insert(hashTx);

    while (!todo.empty()) {
        uint256 now = *todo.begin();
        todo.erase(now);
        done.insert(now);
        assert(mapWallet.count(now));
        CWalletTx& wtx = mapWallet[now];
        int currentconfirm = wtx.GetDepthInMainChain();
        if (conflictconfirms < currentconfirm) {
            // Block is 'more conflicted' than current confirm; update.
            // Mark transaction as conflicted with this block.
            wtx.nIndex = -1;
            wtx.hashBlock = hashBlock;
            wtx.MarkDirty();
            walletdb.WriteTx(wtx);
            // Iterate over all its outputs, and mark transactions in the wallet that spend them conflicted too
            TxSpends::const_iterator iter = mapTxSpends.lower_bound(COutPoint(now, 0));
            while (iter != mapTxSpends.end() && iter->first.hash == now) {
                 if (!done.count(iter->second)) {
                     todo.insert(iter->second);
                 }
                 iter++;
            }
            // If a transaction changes 'conflicted' state, that changes the balance
            // available of the outputs it spends. So force those to be recomputed
            BOOST_FOREACH(const CTxIn& txin, wtx.tx->vin)
            {
                if (mapWallet.count(txin.prevout.hash))
                    mapWallet[txin.prevout.hash].MarkDirty();
            }
        }
    }
}

void CWallet::SyncTransaction(const CTransaction& tx, const CBlockIndex *pindex, int posInBlock)
{
    LOCK2(cs_main, cs_wallet);

    if (!AddToWalletIfInvolvingMe(tx, pindex, posInBlock, true))
        return; // Not one of ours

    // If a transaction changes 'conflicted' state, that changes the balance
    // available of the outputs it spends. So force those to be
    // recomputed, also:
    BOOST_FOREACH(const CTxIn& txin, tx.vin)
    {
        if (mapWallet.count(txin.prevout.hash))
            mapWallet[txin.prevout.hash].MarkDirty();
    }
}


isminetype CWallet::IsMine(const CTxIn &txin, const CTransaction& tx) const
{
    LOCK(cs_wallet);

    if (txin.IsZerocoinSpend() || txin.IsSigmaSpend()) {
        return ISMINE_NO;
    } else if (txin.IsLelantusJoinSplit()) {
        CWalletDB db(strWalletFile);
        std::unique_ptr<lelantus::JoinSplit> joinsplit;
        try {
            joinsplit = lelantus::ParseLelantusJoinSplit(tx);
        }
        catch (const std::exception &) {
            return ISMINE_NO;
        }

        if (db.HasLelantusSpendSerialEntry(joinsplit->getCoinSerialNumbers()[0])) {
            return ISMINE_SPENDABLE;
        }
    } else if (txin.IsZerocoinRemint()) {
        return ISMINE_NO;
    }  else if (tx.IsSparkSpend()) {
        std::vector<GroupElement> lTags;
        try {
            spark::SpendTransaction spend = spark::ParseSparkSpend(tx);
            lTags = spend.getUsedLTags();
        }
        catch (const std::exception &) {
            return ISMINE_NO;
        }
        if (!sparkWallet)
            return ISMINE_NO;
        return sparkWallet->isMine(lTags) ? ISMINE_SPENDABLE : ISMINE_NO;
    }
    else {
        std::map<uint256, CWalletTx>::const_iterator mi = mapWallet.find(txin.prevout.hash);
        if (mi != mapWallet.end())
        {
            const CWalletTx& prev = (*mi).second;
            if (txin.prevout.n < prev.tx->vout.size())
                return IsMine(prev.tx->vout[txin.prevout.n]);
        }
    }

    return ISMINE_NO;
}

// Note that this function doesn't distinguish between a 0-valued input,
// and a not-"is mine" (according to the filter) input.
CAmount CWallet::GetDebit(const CTxIn &txin, const CTransaction& tx, const isminefilter& filter) const
{
    LOCK(cs_wallet);

    if (txin.IsZerocoinSpend() || txin.IsSigmaSpend()) {
        // Reverting it to its pre-lelantus state.
        goto end;
    } else if (txin.IsZerocoinRemint()) {
        return 0;
    } else if (txin.IsLelantusJoinSplit()) {
        if (!(filter & ISMINE_SPENDABLE)) {
            goto end;
        }

        CWalletDB db(strWalletFile);
        std::unique_ptr<lelantus::JoinSplit> joinsplit;
        try {
            joinsplit = lelantus::ParseLelantusJoinSplit(tx);
        }
        catch (const std::exception &) {
            goto end;
        }

        CAmount amount = 0;

        const std::vector<Scalar>& serials = joinsplit->getCoinSerialNumbers();
        for (const auto& serial : serials) {
            CLelantusSpendEntry lelantusSpend;
            if(db.ReadLelantusSpendSerialEntry(serial, lelantusSpend))
                amount += lelantusSpend.amount;
        }
        return amount;
    } else if (tx.IsSparkSpend()) {
        if (!(filter & ISMINE_SPENDABLE)) {
            goto end;
        }
        std::vector<GroupElement> lTags;
        try {
            spark::SpendTransaction spend = spark::ParseSparkSpend(tx);
            lTags = spend.getUsedLTags();
        }
        catch (const std::exception &) {
            goto end;
        }
        if (!sparkWallet)
            goto end;

        CAmount amount = sparkWallet->getMySpendAmount(lTags);

        return amount;
    } else {
        std::map<uint256, CWalletTx>::const_iterator mi = mapWallet.find(txin.prevout.hash);
        if (mi != mapWallet.end())
        {
            const CWalletTx& prev = (*mi).second;
            if (txin.prevout.n < prev.tx->vout.size())
                if (IsMine(prev.tx->vout[txin.prevout.n]) & filter)
                    return prev.tx->vout[txin.prevout.n].nValue;
        }
    }

end:
    return 0;
}

isminetype CWallet::IsMine(const CTxOut &txout) const
{
    LOCK(cs_wallet);

    if (txout.scriptPubKey.IsLelantusMint() || txout.scriptPubKey.IsLelantusJMint()) {
        CWalletDB db(strWalletFile);
        secp_primitives::GroupElement pub;
        try {
            lelantus::ParseLelantusMintScript(txout.scriptPubKey, pub);
        } catch (std::invalid_argument &) {
            return ISMINE_NO;
        }
        return db.HasHDMint(pub) ? ISMINE_SPENDABLE : ISMINE_NO;
    } else if (txout.scriptPubKey.IsSparkMint() || txout.scriptPubKey.IsSparkSMint()) {
        std::vector<unsigned char> serialContext;
        for (std::map<uint256, CWalletTx>::const_iterator it = mapWallet.begin(); it != mapWallet.end(); ++it) {
            const CWalletTx *pcoin = &(*it).second;
            for (unsigned int i = 0; i < pcoin->tx->vout.size(); i++) {
                if (txout == pcoin->tx->vout[i]) {
                    serialContext = spark::getSerialContext(*pcoin->tx);
                    break;
                }
            }

            if (!serialContext.empty())
                break;
        }

        if (serialContext.empty())
            return ISMINE_NO;

        spark::Coin coin(spark::Params::get_default());
        try {
            spark::ParseSparkMintCoin(txout.scriptPubKey, coin);
        } catch (std::invalid_argument &) {
            return ISMINE_NO;
        }

        coin.setSerialContext(serialContext);

        if (!sparkWallet)
            return ISMINE_NO;
        return sparkWallet->isMine(coin) ? ISMINE_SPENDABLE : ISMINE_NO;
    } else {
        return ::IsMine(*this, txout.scriptPubKey);
    }
}

CAmount CWallet::GetCredit(const CTxOut& txout, const isminefilter& filter) const
{
    if (!MoneyRange(txout.nValue))
        throw std::runtime_error(std::string(__func__) + ": value out of range");
    if (txout.scriptPubKey.IsLelantusJMint()) {
        if (!(filter & ISMINE_SPENDABLE))
            return 0;
        CWalletDB db(strWalletFile);
        secp_primitives::GroupElement pub;
        try {
            std::vector<unsigned char> encryptedValue;
            lelantus::ParseLelantusJMintScript(txout.scriptPubKey, pub, encryptedValue);
        } catch (std::invalid_argument&) {
            return ISMINE_NO;
        }
        uint256 hashPubcoin = primitives::GetPubCoinValueHash(pub);
        CHDMint dMint;
        if (db.ReadHDMint(hashPubcoin, true, dMint)) {
            return dMint.GetAmount();
        }
        return 0;
    }

    if (txout.scriptPubKey.IsSparkSMint()) {
        if (!(filter & ISMINE_SPENDABLE))
            return 0;
        std::vector<unsigned char> serialContext;
        for (std::map<uint256, CWalletTx>::const_iterator it = mapWallet.begin(); it != mapWallet.end(); ++it) {
            const CWalletTx *pcoin = &(*it).second;
            for (unsigned int i = 0; i < pcoin->tx->vout.size(); i++) {
                if (txout == pcoin->tx->vout[i]) {
                    serialContext = spark::getSerialContext(*pcoin->tx);
                    break;
                }
            }

            if (!serialContext.empty())
                break;
        }

        if (serialContext.empty())
            return 0;

        spark::Coin coin(spark::Params::get_default());
        try {
            spark::ParseSparkMintCoin(txout.scriptPubKey, coin);
        } catch (std::invalid_argument &) {
            return 0;
        }
        coin.setSerialContext(serialContext);
        if (!sparkWallet)
            return 0;
        return sparkWallet->getMyCoinV(coin);
    }

    return ((IsMine(txout) & filter) ? txout.nValue : 0);
}

bool CWallet::IsChange(const uint256& tx, const CTxOut &txout) const
{
    auto wtx = GetWalletTx(tx);
    if (!wtx) {
        throw std::invalid_argument("The specified transaction hash is not belong to the wallet");
    }

    return wtx->IsChange(txout);
}

CAmount CWallet::GetChange(const uint256& tx, const CTxOut &txout) const
{
    if (!MoneyRange(txout.nValue))
        throw std::runtime_error(std::string(__func__) + ": value out of range");
    if (txout.scriptPubKey.IsSparkSMint()) {
        if (IsChange(tx, txout)) {
            std::vector<unsigned char> serial_context = spark::getSerialContext(*GetWalletTx(tx)->tx);
            spark::Coin coin(spark::Params::get_default());
            try {
                spark::ParseSparkMintCoin(txout.scriptPubKey, coin);
                coin.setSerialContext(serial_context);
            } catch (const std::exception &) {
                return 0;
            }
            return sparkWallet->getMyCoinV(coin);
        } else
            return 0;
    }
    return (IsChange(tx, txout) ? txout.nValue : 0);
}

bool CWallet::IsMine(const CTransaction& tx) const
{
    if (tx.IsSparkTransaction()) {
        if (!sparkWallet)
            return false;
        std::vector<unsigned char> serialContext = spark::getSerialContext(tx);
        for (const auto& txout : tx.vout) {
            if (txout.scriptPubKey.IsSparkMint() || txout.scriptPubKey.IsSparkSMint()) {
                spark::Coin coin(spark::Params::get_default());
                try {
                    spark::ParseSparkMintCoin(txout.scriptPubKey, coin);
                } catch (std::invalid_argument &) {
                    return false;
                }

                coin.setSerialContext(serialContext);
                if(sparkWallet->isMine(coin))
                    return true;
            } else if (IsMine(txout))
                return true;
        }
        return false;
    }

    BOOST_FOREACH(const CTxOut& txout, tx.vout)
        if (IsMine(txout))
            return true;
    return false;
}

bool CWallet::IsFromMe(const CTransaction& tx) const
{
    return (GetDebit(tx, ISMINE_ALL) > 0);
}

CAmount CWallet::GetDebit(const CTransaction& tx, const isminefilter& filter) const
{
    CAmount nDebit = 0;
    BOOST_FOREACH(const CTxIn& txin, tx.vin)
    {
        nDebit += GetDebit(txin, tx, filter);
        if (!MoneyRange(nDebit))
            throw std::runtime_error(std::string(__func__) + ": value out of range");
    }
    return nDebit;
}

bool CWallet::IsAllFromMe(const CTransaction& tx, const isminefilter& filter) const
{
    LOCK(cs_wallet);

    BOOST_FOREACH(const CTxIn& txin, tx.vin)
    {
        auto mi = mapWallet.find(txin.prevout.hash);
        if (mi == mapWallet.end())
            return false; // any unknown inputs can't be from us

        const CWalletTx& prev = (*mi).second;

        if (txin.prevout.n >= prev.tx->vout.size())
            return false; // invalid input!

        if (!(IsMine(prev.tx->vout[txin.prevout.n]) & filter))
            return false;
    }
    return true;
}

CAmount CWallet::GetCredit(const CTransaction& tx, const isminefilter& filter) const
{
    CAmount nCredit = 0;
    BOOST_FOREACH(const CTxOut& txout, tx.vout)
    {
        nCredit += GetCredit(txout, filter);
        if (!MoneyRange(nCredit))
            throw std::runtime_error(std::string(__func__) + ": value out of range");
    }
    return nCredit;
}

CAmount CWallet::GetChange(const CTransaction& tx) const
{
    CAmount nChange = 0;
    BOOST_FOREACH(const CTxOut& txout, tx.vout)
    {
        nChange += GetChange(tx.GetHash(), txout);
        if (!MoneyRange(nChange))
            throw std::runtime_error(std::string(__func__) + ": value out of range");
    }
    return nChange;
}

CPubKey CWallet::GenerateNewHDMasterKey()
{
    CKey key;
    key.MakeNewKey(true);

    int64_t nCreationTime = GetTime();
    CKeyMetadata metadata(nCreationTime);

    // calculate the pubkey
    CPubKey pubkey = key.GetPubKey();
    assert(key.VerifyPubKey(pubkey));

    // set the hd keypath to "m" -> Master, refers the masterkeyid to itself
    metadata.hdKeypath     = "m";
    metadata.hdMasterKeyID = pubkey.GetID();

    {
        LOCK(cs_wallet);

        // mem store the metadata
        mapKeyMetadata[pubkey.GetID()] = metadata;

        // write the key&metadata to the database
        if (!AddKeyPubKey(key, pubkey))
            throw std::runtime_error(std::string(__func__) + ": AddKeyPubKey failed");
    }

    return pubkey;
}

void CWallet::GenerateNewMnemonic()
{
    CHDChain newHdChain;
    MnemonicContainer mnContainer;

    std::string strSeed = GetArg("-hdseed", "not hex");

    bool isHDSeedSet = strSeed != "not hex";

    if(isHDSeedSet && IsHex(strSeed)) {
        std::vector<unsigned char> seed = ParseHex(strSeed);
        if (!mnContainer.SetSeed(SecureVector(seed.begin(), seed.end())))
            throw std::runtime_error(std::string(__func__) + ": SetSeed failed");
        newHdChain.masterKeyID = CKeyID(Hash160(seed.begin(), seed.end()));
    }
    else {
        LogPrintf("CWallet::GenerateNewMnemonic -- Generating new MnemonicContainer\n");

        std::string mnemonic = GetArg("-mnemonic", "");
        std::string mnemonicPassphrase = GetArg("-mnemonicpassphrase", "");
        //remove trailing string identifiers
        boost::algorithm::trim_if(mnemonic, [](char c){return c=='\"' || c=='\'';});
        boost::algorithm::trim_if(mnemonicPassphrase, [](char c){return c=='\"' || c=='\'';});
        //Use 24 words by default;
        bool use12Words = GetBoolArg("-use12", false);
        mnContainer.Set12Words(use12Words);

        SecureString secureMnemonic(mnemonic.begin(), mnemonic.end());
        SecureString securePassphrase(mnemonicPassphrase.begin(), mnemonicPassphrase.end());

        if (!mnContainer.SetMnemonic(secureMnemonic, securePassphrase))
            throw std::runtime_error(std::string(__func__) + ": SetMnemonic failed");
        newHdChain.masterKeyID = CKeyID(Hash160(mnContainer.seed.begin(), mnContainer.seed.end()));
    }

    if (!SetHDChain(newHdChain, false))
        throw std::runtime_error(std::string(__func__) + ": SetHDChain failed");

    if (!SetMnemonicContainer(mnContainer, false))
        throw std::runtime_error(std::string(__func__) + ": SetMnemonicContainer failed");
}

bool CWallet::SetHDMasterKey(const CPubKey &pubkey, const int cHDChainVersion) {
    LOCK(cs_wallet);

    // ensure this wallet.dat can only be opened by clients supporting HD
    SetMinVersion(FEATURE_HD);

    // store the keyid (hash160) together with
    // the child index counter in the database
    // as a hdchain object
    CHDChain newHdChain;
    newHdChain.nVersion = cHDChainVersion;
    newHdChain.masterKeyID = pubkey.GetID();
    SetHDChain(newHdChain, false);

    return true;
}

bool CWallet::SetHDChain(const CHDChain &chain, bool memonly, bool& upgradeChain, bool genNewKeyPool)
{
    LOCK(cs_wallet);
    upgradeChain = (chain.nVersion==CHDChain::VERSION_BASIC);
    if (upgradeChain && !IsLocked()) { // Upgrade HDChain to latest version
        CHDChain newChain;
        newChain.masterKeyID = chain.masterKeyID;
        newChain.nVersion = CHDChain::VERSION_WITH_BIP44; // old versions cannot use mnemonic
        // whether to generate the keypool now (conditional as leads to DB deadlock if loading DB simultaneously)
        if (genNewKeyPool)
            NewKeyPool();
        if (!memonly && !CWalletDB(strWalletFile).WriteHDChain(newChain))
            throw std::runtime_error(std::string(__func__) + ": writing chain failed");
        hdChain = newChain;
    }
    else {
        if (!memonly && !CWalletDB(strWalletFile).WriteHDChain(chain))
            throw std::runtime_error(std::string(__func__) + ": writing chain failed");
        hdChain = chain;
    }

    return true;
}

bool CWallet::IsHDEnabled()
{
    return !hdChain.masterKeyID.IsNull();
}

bool CWallet::SetMnemonicContainer(const MnemonicContainer& mnContainer, bool memonly) {
    if (!memonly && !CWalletDB(strWalletFile).WriteMnemonic(mnContainer))
        throw std::runtime_error(std::string(__func__) + ": writing chain failed");
    mnemonicContainer = mnContainer;
    return true;
}

bool CWallet::EncryptMnemonicContainer(const CKeyingMaterial& vMasterKeyIn)
{
    if (!IsCrypted())
        return false;

    if (mnemonicContainer.IsCrypted())
        return true;

    uint256 id = uint256S(hdChain.masterKeyID.GetHex());

    std::vector<unsigned char> cryptedSeed;
    if (!EncryptMnemonicSecret(vMasterKeyIn, mnemonicContainer.GetSeed(), id, cryptedSeed))
        return false;
    SecureVector secureCryptedSeed(cryptedSeed.begin(), cryptedSeed.end());
    if (!mnemonicContainer.SetSeed(secureCryptedSeed))
        return false;

    SecureString mnemonic;
    if (mnemonicContainer.GetMnemonic(mnemonic)) {
        std::vector<unsigned char> cryptedMnemonic;
        SecureVector vectorMnemonic(mnemonic.begin(), mnemonic.end());

        if ((!mnemonic.empty() && !EncryptMnemonicSecret(vMasterKeyIn, vectorMnemonic, id, cryptedMnemonic)))
            return false;

        SecureVector secureCryptedMnemonic(cryptedMnemonic.begin(), cryptedMnemonic.end());
        if (!mnemonicContainer.SetMnemonic(secureCryptedMnemonic))
            return false;
    }

    mnemonicContainer.SetCrypted(true);

    return true;
}

bool CWallet::DecryptMnemonicContainer(MnemonicContainer& mnContainer)
{
    if (!IsCrypted())
        return true;

    if (!mnemonicContainer.IsCrypted())
        return false;

    uint256 id = uint256S(hdChain.masterKeyID.GetHex());

    SecureVector seed;
    SecureVector cryptedSeed = mnemonicContainer.GetSeed();
    std::vector<unsigned char> vCryptedSeed(cryptedSeed.begin(), cryptedSeed.end());
    if (!DecryptMnemonicSecret(vCryptedSeed, id, seed))
        return false;

    mnContainer = mnemonicContainer;
    if (!mnContainer.SetSeed(seed))
        return false;

    SecureString cryptedMnemonic;

    if (mnemonicContainer.GetMnemonic(cryptedMnemonic)) {
        SecureVector vectorMnemonic;

        std::vector<unsigned char> CryptedMnemonic(cryptedMnemonic.begin(), cryptedMnemonic.end());
        if (!CryptedMnemonic.empty() && !DecryptMnemonicSecret(CryptedMnemonic, id, vectorMnemonic))
            return false;

        if (!mnContainer.SetMnemonic(vectorMnemonic))
            return false;
    }

    mnContainer.SetCrypted(false);

    return true;
}

int64_t CWalletTx::GetTxTime() const {
    int64_t n = nTimeSmart;
    return n ? n : nTimeReceived;
}

int CWalletTx::GetRequestCount() const
{
    // Returns -1 if it wasn't being tracked
    int nRequests = -1;
    {
        LOCK(pwallet->cs_wallet);
        if (IsCoinBase())
        {
            // Generated block
            if (!hashUnset())
            {
                std::map<uint256, int>::const_iterator mi = pwallet->mapRequestCount.find(hashBlock);
                if (mi != pwallet->mapRequestCount.end())
                    nRequests = (*mi).second;
            }
        }
        else
        {
            // Did anyone request this transaction?
            std::map<uint256, int>::const_iterator mi = pwallet->mapRequestCount.find(GetHash());
            if (mi != pwallet->mapRequestCount.end())
            {
                nRequests = (*mi).second;

                // How about the block it's in?
                if (nRequests == 0 && !hashUnset())
                {
                    std::map<uint256, int>::const_iterator _mi = pwallet->mapRequestCount.find(hashBlock);
                    if (_mi != pwallet->mapRequestCount.end())
                        nRequests = (*_mi).second;
                    else
                        nRequests = 1; // If it's in someone else's block it must have got out
                }
            }
        }
    }
    return nRequests;
}

void CWalletTx::GetAmounts(std::list<COutputEntry>& listReceived,
                           std::list<COutputEntry>& listSent, CAmount& nFee, std::string& strSentAccount, const isminefilter& filter) const
{
    nFee = 0;
    listReceived.clear();
    listSent.clear();
    strSentAccount = strFromAccount;

    // Compute fee:
    CAmount nDebit = GetDebit(filter);
    if (nDebit > 0) // debit>0 means we signed/sent this transaction
    {
        if (tx->IsLelantusJoinSplit()) {
            try {
                nFee = lelantus::ParseLelantusJoinSplit(*tx)->getFee();
            }
            catch (const std::exception &) {
                // do nothing
            }
        } else if (tx->IsSparkSpend()) {
            try {
                nFee = spark::ParseSparkSpend(*tx).getFee();
            }
            catch (const std::exception &) {
                // do nothing
            }
        } else {
            CAmount nValueOut = tx->GetValueOut();
            nFee = nDebit - nValueOut;
        }
    }

    // Sent/received.
    for (unsigned int i = 0; i < tx->vout.size(); ++i)
    {
        const CTxOut& txout = tx->vout[i];
        isminetype fIsMine = pwallet->IsMine(txout);
        // Only need to handle txouts if AT LEAST one of these is true:
        //   1) they debit from us (sent)
        //   2) the output is to us (received)
        if (nDebit > 0)
        {
            // Don't report 'change' txouts
            if (IsChange(static_cast<uint32_t>(i)))
                continue;
        }
        else if (!(fIsMine & filter))
            continue;

        // In either case, we need to get the destination address
        CTxDestination address;

        if (txout.scriptPubKey.IsZerocoinMint() || txout.scriptPubKey.IsSigmaMint()
        || txout.scriptPubKey.IsLelantusMint() || txout.scriptPubKey.IsLelantusJMint()
        || txout.scriptPubKey.IsSparkMint() || txout.scriptPubKey.IsSparkSMint())
        {
            address = CNoDestination();
        }
        else if (!ExtractDestination(txout.scriptPubKey, address) && !txout.scriptPubKey.IsUnspendable())
        {
            LogPrintf("CWalletTx::GetAmounts: Unknown transaction type found, txid %s\n",
                     this->GetHash().ToString());
            address = CNoDestination();
        }

        CAmount nValue;
        if(txout.scriptPubKey.IsLelantusJMint() || txout.scriptPubKey.IsSparkSMint()) {
            LOCK(pwalletMain->cs_wallet);
            nValue = pwallet->GetCredit(txout, ISMINE_SPENDABLE);
        } else {
            nValue = txout.nValue;
        }

        COutputEntry output = {address, nValue, (int)i};

        // If we are debited by the transaction, add the output as a "sent" entry
        if (nDebit > 0)
            listSent.push_back(output);

        // If we are receiving the output, add it as a "received" entry
        if (fIsMine & filter)
            listReceived.push_back(output);
    }

}

static std::time_t parseDate(const std::string& dateStr) {
    std::tm tm = {};
    std::istringstream ss(dateStr);
    ss >> std::get_time(&tm, "%d-%m-%Y");
    if (ss.fail()) {
        throw std::invalid_argument("Invalid date format: " + dateStr);
    }
    return std::mktime(&tm);
}

CBlockIndex* CWallet::GetBlockByDate(CBlockIndex* pindexStart, const std::string& dateStr) {
    std::time_t targetTimestamp = parseDate(dateStr);

    CBlockIndex* pindex = pindexStart;

    while (pindex) {
        if (pindex->GetBlockTime() > targetTimestamp) {
            if (pindex->nHeight >= 200) {
                return chainActive[pindex->nHeight - 200];
            } else {
                return chainActive[0];
            }
        }
        pindex = chainActive.Next(pindex);
    }
    return chainActive[chainActive.Tip()->nHeight];
}

/**
 * Scan the block chain (starting in pindexStart) for transactions
 * from or to us. If fUpdate is true, found transactions that already
 * exist in the wallet will be updated.
 *
 * Returns pointer to the first block in the last contiguous range that was
 * successfully scanned.
 *
 */
CBlockIndex* CWallet::ScanForWalletTransactions(CBlockIndex *pindexStart, bool fUpdate, bool fRecoverMnemonic)
{
    CBlockIndex* ret = nullptr;
    if (GetBoolArg("-newwallet", false)) {
        LogPrintf("Created new wallet, no need to scan\n");
        return ret;
    }
    int64_t nNow = GetTime();
    const CChainParams& chainParams = Params();

    CBlockIndex* pindex = pindexStart;
    {
        LOCK2(cs_main, cs_wallet);
        // No need to read and scan block if block was created before our wallet birthday (as adjusted for block time variability).
        // If you are recovering wallet with mnemonics, start rescan from the block when mnemonics were implemented in Firo.
        // If the user provides a date, start scanning from the block that corresponds to that date.
        // If no date is provided, start scanning from the mnemonic start block.
        std::string wcdate = GetArg("-wcdate", "");
        CBlockIndex* mnemonicStartBlock = chainActive[chainParams.GetConsensus().nMnemonicBlock];
        if (mnemonicStartBlock == NULL)
            mnemonicStartBlock = chainActive.Tip();

        if (!wcdate.empty()) {
            pindex = GetBlockByDate(mnemonicStartBlock, wcdate);
            if (pindex->nHeight < chainParams.GetConsensus().nMnemonicBlock) {
                pindex = mnemonicStartBlock;
            }
        } else {
            bool fRescan = GetBoolArg("-rescan", false);
            if (fRescan || fRecoverMnemonic) {
                if (mnemonicContainer.IsNull())
                    pindex = chainActive.Genesis();
                else
                    pindex = mnemonicStartBlock;
            }
            else
                while (pindex && nTimeFirstKey && (pindex->GetBlockTime() < (nTimeFirstKey - 7200)))
                    pindex = chainActive.Next(pindex);
        }

        if (pindex)
            LogPrintf("Rescanning last %i blocks (from block %i)...\n", chainActive.Height(), pindex->nHeight);

        ShowProgress(_("Rescanning..."), 0); // show rescan progress in GUI as dialog or on splashscreen, if -rescan on startup
        double dProgressStart = GuessVerificationProgress(chainParams.TxData(), pindex);
        double dProgressTip = GuessVerificationProgress(chainParams.TxData(), chainActive.Tip());
        while (pindex)
        {
            // A temporary fix for inability to Ctrl-C rescan when restoring a wallet (will be fixed in 0.15.)
            if (ShutdownRequested())
                return nullptr;
            if (pindex->nHeight % 100 == 0 && dProgressTip - dProgressStart > 0.0)
                ShowProgress(_("Rescanning..."), std::max(1, std::min(99, (int)((GuessVerificationProgress(chainParams.TxData(), pindex) - dProgressStart) / (dProgressTip - dProgressStart) * 100))));
            if (GetTime() >= nNow + 60) {
                nNow = GetTime();
                LogPrintf("Still rescanning. At block %d. Progress=%f\n", pindex->nHeight, GuessVerificationProgress(chainParams.TxData(), pindex));
            }

            CBlock block;
            if (ReadBlockFromDisk(block, pindex, Params().GetConsensus())) {
                for (size_t posInBlock = 0; posInBlock < block.vtx.size(); ++posInBlock) {
                    AddToWalletIfInvolvingMe(*block.vtx[posInBlock], pindex, posInBlock, fUpdate);
                }
                if (!ret) {
                    ret = pindex;
                }
            } else {
                ret = nullptr;
            }
            pindex = chainActive.Next(pindex);
        }
        ShowProgress(_("Rescanning..."), 100); // hide progress dialog in GUI
    }
    return ret;
}

void CWallet::ReacceptWalletTransactions()
{
    // If transactions aren't being broadcasted, don't let them into local mempool either
    if (!fBroadcastTransactions)
        return;
    LOCK2(cs_main, cs_wallet);
    std::map<int64_t, CWalletTx*> mapSorted;

    // Sort pending wallet transactions based on their initial wallet insertion order
    BOOST_FOREACH(PAIRTYPE(const uint256, CWalletTx)& item, mapWallet)
    {
        const uint256& wtxid = item.first;
        CWalletTx& wtx = item.second;
        assert(wtx.GetHash() == wtxid);

        int nDepth = wtx.GetDepthInMainChain();

        if (!wtx.IsCoinBase() && (nDepth == 0 && !wtx.isAbandoned() && !wtx.IsLockedByLLMQInstantSend())) {
            mapSorted.insert(std::make_pair(wtx.nOrderPos, &wtx));
        }
    }

    // Try to add wallet transactions to memory pool
    BOOST_FOREACH(PAIRTYPE(const int64_t, CWalletTx*)& item, mapSorted)
    {
        CWalletTx& wtx = *(item.second);
        CValidationState state;
        // the app was closed and re-opened, do NOT check their
        // serial numbers, and DO NOT try to mark their serial numbers
        // a second time. We assume those operations were already done.
        wtx.AcceptToMemoryPool(maxTxFee, state);
        // If Dandelion enabled, relay transaction once again.
        if (GetBoolArg("-dandelion", true)) {
            wtx.RelayWalletTransaction(g_connman.get());
        }
    }
}

bool CWalletTx::RelayWalletTransaction(CConnman* connman)
{
    assert(pwallet->GetBroadcastTransactions());
    if (!IsCoinBase() && !isAbandoned() && GetDepthInMainChain() == 0)
    {
        CValidationState state;
        /* GetDepthInMainChain already catches known conflicts. */
        if (InMempool() || InStempool() || AcceptToMemoryPool(maxTxFee, state))
        {
            // If Dandelion enabled, push inventory item to just one destination.
            if (GetBoolArg("-dandelion", true)) {
                int64_t nCurrTime = GetTimeMicros();
                int64_t nEmbargo = 1000000 * DANDELION_EMBARGO_MINIMUM
                        + PoissonNextSend(nCurrTime, DANDELION_EMBARGO_AVG_ADD);
                CNode::insertDandelionEmbargo(GetHash(), nEmbargo);
                CInv inv(MSG_DANDELION_TX, GetHash());
                return CNode::localDandelionDestinationPushInventory(inv);
            }
            else {
                // LogPrintf("Relaying wtx %s\n", GetHash().ToString());
                if (connman) {
                    connman->RelayTransaction(*this);
                    return true;
                }
            }
        }
    }

    return false;
}

std::set<uint256> CWalletTx::GetConflicts() const
{
    std::set<uint256> result;
    if (pwallet != NULL)
    {
        uint256 myHash = GetHash();
        result = pwallet->GetConflicts(myHash);
        result.erase(myHash);
    }
    return result;
}

CAmount CWalletTx::GetDebit(const isminefilter& filter) const
{
    if (tx->vin.empty())
        return 0;

    CAmount debit = 0;
    if(filter & ISMINE_SPENDABLE)
    {
        if (fDebitCached)
            debit += nDebitCached;
        else
        {
            nDebitCached = pwallet->GetDebit(*this, ISMINE_SPENDABLE);
            fDebitCached = true;
            debit += nDebitCached;
        }
    }
    if(filter & ISMINE_WATCH_ONLY)
    {
        if(fWatchDebitCached)
            debit += nWatchDebitCached;
        else
        {
            nWatchDebitCached = pwallet->GetDebit(*this, ISMINE_WATCH_ONLY);
            fWatchDebitCached = true;
            debit += nWatchDebitCached;
        }
    }
    return debit;
}

CAmount CWalletTx::GetCredit(const isminefilter& filter) const
{
    // Must wait until coinbase is safely deep enough in the chain before valuing it
    if (IsCoinBase() && GetBlocksToMaturity() > 0)
        return 0;

    CAmount credit = 0;
    if (filter & ISMINE_SPENDABLE)
    {
        // GetBalance can assume transactions in mapWallet won't change
        if (fCreditCached)
            credit += nCreditCached;
        else
        {
            nCreditCached = pwallet->GetCredit(*this, ISMINE_SPENDABLE);
            fCreditCached = true;
            credit += nCreditCached;
        }
    }
    if (filter & ISMINE_WATCH_ONLY)
    {
        if (fWatchCreditCached)
            credit += nWatchCreditCached;
        else
        {
            nWatchCreditCached = pwallet->GetCredit(*this, ISMINE_WATCH_ONLY);
            fWatchCreditCached = true;
            credit += nWatchCreditCached;
        }
    }
    return credit;
}

CAmount CWalletTx::GetImmatureCredit(bool fUseCache) const
{
    if (IsCoinBase() && GetBlocksToMaturity() > 0 && IsInMainChain())
    {
        if (fUseCache && fImmatureCreditCached)
            return nImmatureCreditCached;
        nImmatureCreditCached = pwallet->GetCredit(*this, ISMINE_SPENDABLE);
        fImmatureCreditCached = true;
        return nImmatureCreditCached;
    }

    return 0;
}

CAmount CWalletTx::GetAvailableCredit(bool fUseCache, bool fExcludeLocked) const {
    if (pwallet == 0)
        return 0;

    // Must wait until coinbase is safely deep enough in the chain before valuing it
    if (IsCoinBase() && GetBlocksToMaturity() > 0)
        return 0;

    // We cannot use cache if vout contains mints due to it will not update when it spend
    if (fUseCache && fAvailableCreditCached && !tx->IsZerocoinMint() && !tx->IsSigmaMint() && !tx->IsLelantusMint() &&  !tx->IsSparkMint() && !tx->IsSparkSpend() && !fExcludeLocked)
        return nAvailableCreditCached;

    CAmount nCredit = 0;
    uint256 hashTx = GetHash();
    for (unsigned int i = 0; i < tx->vout.size(); i++)
    {
        const CTxOut &txout = tx->vout[i];

        bool isPrivate = txout.scriptPubKey.IsZerocoinMint() || txout.scriptPubKey.IsSigmaMint() || txout.scriptPubKey.IsLelantusMint() || txout.scriptPubKey.IsLelantusJMint() || txout.scriptPubKey.IsSparkMint() || txout.scriptPubKey.IsSparkSMint();
        if (isPrivate) continue;
        if (fExcludeLocked && pwallet->IsLockedCoin(hashTx, i)) continue;

        if (!pwallet->IsSpent(hashTx, i))
        {
            nCredit += pwallet->GetCredit(txout, ISMINE_SPENDABLE);
            if (!MoneyRange(nCredit))
                throw std::runtime_error("CWalletTx::GetAvailableCredit() : value out of range");
        }
    }

    nAvailableCreditCached = nCredit;
    fAvailableCreditCached = true;

    if (fExcludeLocked)
        fAvailableCreditCached = false;

    return nCredit;
}

CAmount CWalletTx::GetImmatureWatchOnlyCredit(const bool& fUseCache) const
{
    if (IsCoinBase() && GetBlocksToMaturity() > 0 && IsInMainChain())
    {
        if (fUseCache && fImmatureWatchCreditCached)
            return nImmatureWatchCreditCached;
        nImmatureWatchCreditCached = pwallet->GetCredit(*this, ISMINE_WATCH_ONLY);
        fImmatureWatchCreditCached = true;
        return nImmatureWatchCreditCached;
    }

    return 0;
}

CAmount CWalletTx::GetAvailableWatchOnlyCredit(const bool& fUseCache) const
{
    if (pwallet == 0)
        return 0;

    // Must wait until coinbase is safely deep enough in the chain before valuing it
    if (IsCoinBase() && GetBlocksToMaturity() > 0)
        return 0;

    if (fUseCache && fAvailableWatchCreditCached)
        return nAvailableWatchCreditCached;

    CAmount nCredit = 0;
    for (unsigned int i = 0; i < tx->vout.size(); i++)
    {
        if (!pwallet->IsSpent(GetHash(), i))
        {
            const CTxOut &txout = tx->vout[i];
            nCredit += pwallet->GetCredit(txout, ISMINE_WATCH_ONLY);
            if (!MoneyRange(nCredit))
                throw std::runtime_error("CWalletTx::GetAvailableCredit() : value out of range");
        }
    }

    nAvailableWatchCreditCached = nCredit;
    fAvailableWatchCreditCached = true;
    return nCredit;
}

CAmount CWalletTx::GetChange() const
{
    if (fChangeCached)
        return nChangeCached;
    nChangeCached = pwallet->GetChange(*this);
    fChangeCached = true;
    return nChangeCached;
}

bool CWalletTx::InMempool() const
{
    LOCK(mempool.cs);
    if (mempool.exists(GetHash())) {
        return true;
    }
    return false;
}

bool CWalletTx::InStempool() const
{
    if (txpools.getStemTxPool().exists(GetHash())) {
        return true;
    }
    return false;
}

bool CWalletTx::IsTrusted() const
{
    // Quick answer in most cases.
    // Zerocoin spend is always false due to it use nSequence incorrectly.
    if (!tx->IsZerocoinSpend() && !CheckFinalTx(*this))
        return false;
    int nDepth = GetDepthInMainChain();
    if (nDepth >= 1)
        return true;
    if (nDepth < 0)
        return false;
    if (IsLockedByLLMQInstantSend())
        return true;
    if (!bSpendZeroConfChange || !IsFromMe(ISMINE_ALL)) // using wtx's cached debit
        return false;

    // Don't trust unconfirmed transactions from us unless they are in the mempool.
    if (!InMempool() && !InStempool())
        return false;

    // Trusted if all inputs are from us and are in the mempool:
    BOOST_FOREACH(const CTxIn& txin, tx->vin)
    {
        if (tx->HasNoRegularInputs()) {
            if (!(pwallet->IsMine(txin, *tx) & ISMINE_SPENDABLE)) {
                return false;
            }
        } else {
            // Transactions not sent by us: not trusted
            const CWalletTx *parent = pwallet->GetWalletTx(txin.prevout.hash);
            if (parent == NULL)
                return false;
            const CTxOut &parentOut = parent->tx->vout[txin.prevout.n];
            if (pwallet->IsMine(parentOut) != ISMINE_SPENDABLE)
                return false;
        }
    }

    return true;
}

bool CWalletTx::IsChange(uint32_t out) const {
    if (out >= tx->vout.size()) {
        throw std::invalid_argument("The specified output index is not valid");
    }

    if (changes.count(out)) {
        return true;
    }

    if (tx->IsSparkSpend()) {
        std::vector<unsigned char> serial_context = spark::getSerialContext(*tx);
        spark::Coin coin(spark::Params::get_default());
        try {
            spark::ParseSparkMintCoin(tx->vout[out].scriptPubKey, coin);
            coin.setSerialContext(serial_context);
        } catch (const std::exception &) {
            return false;
        }
        return pwallet->sparkWallet->getMyCoinIsChange(coin);
    }

    // Legacy transaction handling.
    // Zerocoin spend have one special output mode to spend to yourself with change address,
    // we don't want to identify that output as change.
    if (!tx->IsZerocoinSpend() && ::IsMine(*pwallet, tx->vout[out].scriptPubKey)) {
        CTxDestination address;
        if (!ExtractDestination(tx->vout[out].scriptPubKey, address)) {
            return true;
        }

        LOCK(pwallet->cs_wallet);
        if (!pwallet->mapAddressBook.count(address)) {
            return true;
        }
    }

    return false;
}

bool CWalletTx::IsChange(const CTxOut& out) const {
    auto it = std::find(tx->vout.begin(), tx->vout.end(), out);
    if (it == tx->vout.end()) {
        throw std::invalid_argument("The specified output does not belong to the transaction");
    }

    return IsChange(it - tx->vout.begin());
}

bool CWalletTx::IsEquivalentTo(const CWalletTx& _tx) const
{
        CMutableTransaction tx1 = *this->tx;
        CMutableTransaction tx2 = *_tx.tx;
        for (unsigned int i = 0; i < tx1.vin.size(); i++) tx1.vin[i].scriptSig = CScript();
        for (unsigned int i = 0; i < tx2.vin.size(); i++) tx2.vin[i].scriptSig = CScript();
        return CTransaction(tx1) == CTransaction(tx2);
}

std::vector<uint256> CWallet::ResendWalletTransactionsBefore(int64_t nTime, CConnman* connman)
{
    std::vector<uint256> result;

    LOCK(cs_wallet);
    // Sort them in chronological order
    std::multimap<unsigned int, CWalletTx*> mapSorted;
    BOOST_FOREACH(PAIRTYPE(const uint256, CWalletTx)& item, mapWallet)
    {
        CWalletTx& wtx = item.second;
        // Don't rebroadcast if newer than nTime:
        if (wtx.nTimeReceived > nTime)
            continue;
        mapSorted.insert(std::make_pair(wtx.nTimeReceived, &wtx));
    }
    BOOST_FOREACH(PAIRTYPE(const unsigned int, CWalletTx*)& item, mapSorted)
    {
        CWalletTx& wtx = *item.second;
        if (wtx.RelayWalletTransaction(connman))
            result.push_back(wtx.GetHash());
    }
    return result;
}

void CWallet::ResendWalletTransactions(int64_t nBestBlockTime, CConnman* connman)
{
    // Do this infrequently and randomly to avoid giving away
    // that these are our transactions.
    if (GetTime() < nNextResend || !fBroadcastTransactions)
        return;
    bool fFirst = (nNextResend == 0);
    nNextResend = GetTime() + GetRand(30 * 60);
    if (fFirst)
        return;

    // Only do it if there's been a new block since last time
    if (nBestBlockTime < nLastResend)
        return;
    nLastResend = GetTime();

    // Rebroadcast unconfirmed txes older than 5 minutes before the last
    // block was found:
    std::vector<uint256> relayed = ResendWalletTransactionsBefore(nBestBlockTime-5*60, connman);
    if (!relayed.empty())
        LogPrintf("%s: rebroadcast %u unconfirmed transactions\n", __func__, relayed.size());
}

/** @} */ // end of mapWallet




/** @defgroup Actions
 *
 * @{
 */


CAmount CWallet::GetBalance(bool fExcludeLocked) const
{
    CAmount nTotal = 0;
    {
        LOCK2(cs_main, cs_wallet);
        for (std::map<uint256, CWalletTx>::const_iterator it = mapWallet.begin(); it != mapWallet.end(); ++it)
        {
            const CWalletTx* pcoin = &(*it).second;
            if (pcoin->IsTrusted())
                nTotal += pcoin->GetAvailableCredit(true, fExcludeLocked);
        }
    }

    return nTotal;
}

std::pair<CAmount, CAmount> CWallet::GetPrivateBalance()
{
    if (cachedLelantusBalance.first > 0)
        return {cachedLelantusBalance.first, cachedLelantusBalance.second};

    std::pair<CAmount, CAmount> balance = {0, 0};

    auto zwallet = pwalletMain->zwallet.get();

    if(!zwallet)
        return balance;

    auto lelantusCoins = zwallet->GetTracker().ListLelantusMints(true, false, false);
    for (auto const &c : lelantusCoins) {

        if (c.isUsed || c.isArchived || !c.isSeedCorrect) {
            continue;
        }

        auto conf = c.nHeight > 0
            ? chainActive.Height() - c.nHeight + 1 : 0;

        if (conf >= ZC_MINT_CONFIRMATIONS) {
            balance.first += c.amount;
        } else {
            balance.second += c.amount;
        }
    }
<<<<<<< HEAD
    cachedLelantusBalance.first = balance.first;
    cachedLelantusBalance.second = balance.second;
=======

>>>>>>> 0df18550
    return balance;
}

CRecipient CWallet::CreateLelantusMintRecipient(
        lelantus::PrivateCoin& coin,
        CHDMint& vDMint,
        bool generate)
{
    EnsureMintWalletAvailable();

    while (true) {
        CWalletDB walletdb(pwalletMain->strWalletFile);
        uint160 seedID;
        if (generate) {
            // Generate and store secrets deterministically in the following function.
            pwalletMain->zwallet->GenerateLelantusMint(walletdb, coin, vDMint, seedID);
        }

        // Get a copy of the 'public' portion of the coin. You should
        // embed this into a Lelantus 'MINT' transaction along with a series of currency inputs
        auto &pubCoin = coin.getPublicCoin();

        if (!pubCoin.validate()) {
            throw std::runtime_error("Unable to mint a lelantus coin.");
        }

        // Create script for coin
        CScript script;
        // opcode is inserted as 1 byte according to file script/script.h
        script << OP_LELANTUSMINT;

        // and this one will write the size in different byte lengths depending on the length of vector. If vector size is <0.4c, which is 76, will write the size of vector in just 1 byte. In our case the size is always 34, so must write that 34 in 1 byte.
        std::vector<unsigned char> vch = pubCoin.getValue().getvch();
        script.insert(script.end(), vch.begin(), vch.end()); //this uses 34 byte

        // generating schnorr proof
        CDataStream serializedSchnorrProof(SER_NETWORK, PROTOCOL_VERSION);
        lelantus::GenerateMintSchnorrProof(coin, serializedSchnorrProof);
        script.insert(script.end(), serializedSchnorrProof.begin(), serializedSchnorrProof.end()); //this uses 98 byte

        auto pubcoin = vDMint.GetPubcoinValue() +
                       lelantus::Params::get_default()->get_h1() * Scalar(vDMint.GetAmount()).negate();
        uint256 hashPub = primitives::GetPubCoinValueHash(pubcoin);
        CDataStream ss(SER_GETHASH, 0);
        ss << hashPub;
        ss << seedID;
        uint256 hashForRecover = Hash(ss.begin(), ss.end());

        // Check if there is a mint with same private data in chain, most likely Hd mint state corruption,
        // If yes, try with new counter
        GroupElement dummyValue;
        if (lelantus::CLelantusState::GetState()->HasCoinTag(dummyValue, hashForRecover))
            continue;

        CDataStream serializedHash(SER_NETWORK, 0);
        serializedHash << hashForRecover;
        script.insert(script.end(), serializedHash.begin(), serializedHash.end());

        // overall Lelantus mint script size is 1 + 34 + 98 + 32 = 165 byte
        return {script, CAmount(coin.getV()), false, {}, {}};
    }
}

std::list<CSparkMintMeta> CWallet::GetAvailableSparkCoins(const CCoinControl *coinControl) const {
    EnsureSparkWalletAvailable();

    LOCK2(cs_main, cs_wallet);
    return sparkWallet->GetAvailableSparkCoins(coinControl);
}

// Calculate total balance in a different way from GetBalance. The biggest
// difference is that GetBalance sums up all unspent TxOuts paying to the
// wallet, while this sums up both spent and unspent TxOuts paying to the
// wallet, and then subtracts the values of TxIns spending from the wallet. This
// also has fewer restrictions on which unconfirmed transactions are considered
// trusted.
CAmount CWallet::GetLegacyBalance(const isminefilter& filter, int minDepth, const std::string* account, bool fAddLocked) const
{
    LOCK2(cs_main, cs_wallet);

    CAmount balance = 0;
    for (const auto& entry : mapWallet) {
        const CWalletTx& wtx = entry.second;
        const int depth = wtx.GetDepthInMainChain();
        if (depth < 0 || !CheckFinalTx(*wtx.tx) || wtx.GetBlocksToMaturity() > 0) {
            continue;
        }

        // Loop through tx outputs and add incoming payments. For outgoing txs,
        // treat change outputs specially, as part of the amount debited.
        CAmount debit = wtx.GetDebit(filter);
        const bool outgoing = debit > 0;
        for (const CTxOut& out : wtx.tx->vout) {
            if (outgoing && IsChange(wtx.tx->GetHash(), out)) {
                debit -= out.nValue;
            } else if (IsMine(out) & filter && depth >= minDepth && (!account || *account == GetAccountName(out.scriptPubKey))) {
                balance += out.nValue;
            }
        }

        // For outgoing txs, subtract amount debited.
        if (outgoing && (!account || *account == wtx.strFromAccount)) {
            balance -= debit;
        }
    }

    if (account) {
        balance += CWalletDB(strWalletFile).GetAccountCreditDebit(*account);
    }

    return balance;
}

std::list<CLelantusEntry> CWallet::GetAvailableLelantusCoins(const CCoinControl *coinControl, bool includeUnsafe, bool forEstimation) const {
    EnsureMintWalletAvailable();

    LOCK2(cs_main, cs_wallet);
    CWalletDB walletdb(strWalletFile);
    std::list<CLelantusEntry> coins;
    std::vector<CLelantusMintMeta> vecMints = zwallet->GetTracker().ListLelantusMints(true, true, false);
    for (const CLelantusMintMeta& mint : vecMints) {
        CLelantusEntry entry;
        GetMint(mint.hashSerial, entry, forEstimation);
        if(entry.amount != 0) // ignore 0 mints which where created to increase privacy
            coins.push_back(entry);
    }

    std::set<COutPoint> lockedCoins = setLockedCoins;

    // Filter out coins which are not confirmed, I.E. do not have at least 2 blocks
    // above them, after they were minted.
    // Also filter out used coins.
    // Finally filter out coins that have not been selected from CoinControl should that be used
    coins.remove_if([lockedCoins, coinControl, includeUnsafe](const CLelantusEntry& coin) {
        lelantus::CLelantusState* state = lelantus::CLelantusState::GetState();
        if (coin.IsUsed)
            return true;

        COutPoint outPoint;
        lelantus::PublicCoin pubCoin(coin.value);
        lelantus::GetOutPoint(outPoint, pubCoin);

        if(lockedCoins.count(outPoint) > 0){
            return true;
        }

        if(coinControl != NULL){
            if(coinControl->HasSelected()){
                if(!coinControl->IsSelected(outPoint)){
                    return true;
                }
            }
        }

        int coinHeight, coinId;
        std::tie(coinHeight, coinId) =  state->GetMintedCoinHeightAndId(lelantus::PublicCoin(coin.value));

        // Check group size
        uint256 hashOut;
        std::vector<lelantus::PublicCoin> coinOuts;
        std::vector<unsigned char> setHash;
        state->GetCoinSetForSpend(
            &chainActive,
            chainActive.Height() - (ZC_MINT_CONFIRMATIONS - 1), // required 1 confirmation for mint to spend
            coinId,
            hashOut,
            coinOuts,
            setHash
        );

        if (!includeUnsafe && coinOuts.size() < 2) {
            return true;
        }

        if (coinHeight == -1) {
            // Coin still in the mempool.
            return true;
        }

        if (coinHeight + (ZC_MINT_CONFIRMATIONS - 1) > chainActive.Height()) {
            // Remove the coin from the candidates list, since it does not have the
            // required number of confirmations.
            return true;
        }

        return false;
    });

    return coins;
}

std::vector<unsigned char> GetAESKey(const secp_primitives::GroupElement& pubcoin) {
    uint32_t keyPath = primitives::GetPubCoinValueHash(pubcoin).GetFirstUint32();
    CKey secret;
    {
        pwalletMain->GetKeyFromKeypath(BIP44_MINT_VALUE_INDEX, keyPath, secret);
    }

    std::vector<unsigned char> result(CHMAC_SHA512::OUTPUT_SIZE);

    CHMAC_SHA512(secret.begin(), secret.size()).Finalize(&result[0]);
    return result;
}

std::vector<unsigned char> CWallet::EncryptMintAmount(uint64_t amount, const secp_primitives::GroupElement& pubcoin) const {
    LOCK(cs_wallet);
    std::vector<unsigned char> key = GetAESKey(pubcoin);
    AES256Encrypt enc(key.data());
    std::vector<unsigned char> ciphertext(16);
    std::vector<unsigned char> plaintext(16);
    memcpy(plaintext.data(), &amount, 8);
    enc.Encrypt(ciphertext.data(), plaintext.data());
    return ciphertext;
}

bool CWallet::DecryptMintAmount(const std::vector<unsigned char>& encryptedValue, const secp_primitives::GroupElement& pubcoin, uint64_t& amount) const {
    if (IsLocked() || hdChain.masterKeyID.IsNull()) {
        amount = 0;
        return true;
    }

    LOCK(cs_wallet);
    std::vector<unsigned char> key = GetAESKey(pubcoin);
    AES256Decrypt dec(key.data());
    std::vector<unsigned char> plaintext(16);
    dec.Decrypt(plaintext.data(), encryptedValue.data());
    memcpy(&amount, plaintext.data(), 8);
    return true;
}


template<typename Iterator>
static CAmount CalculateCoinsBalance(Iterator begin, Iterator end) {
    CAmount balance(0);
    for (auto start = begin; start != end; start++) {
        balance += start->get_denomination_value();
    }
    return balance;
}

template<typename Iterator>
static CAmount CalculateLelantusCoinsBalance(Iterator begin, Iterator end) {
    CAmount balance(0);
    for (auto start = begin; start != end; start++) {
        balance += start->amount;
    }
    return balance;
}

bool CWallet::GetCoinsToJoinSplit(
        CAmount required,
        std::vector<CLelantusEntry>& coinsToSpend_out,
        CAmount& changeToMint,
        std::list<CLelantusEntry> coins,
        const size_t coinsToSpendLimit,
        const CAmount amountToSpendLimit,
        const CCoinControl *coinControl) const
{

    EnsureMintWalletAvailable();
    const Consensus::Params &consensusParams = Params().GetConsensus();

    if (required > consensusParams.nMaxValueLelantusSpendPerTransaction) {
        throw std::invalid_argument(_("The required amount exceeds spend limit"));
    }

    CAmount availableBalance = CalculateLelantusCoinsBalance(coins.begin(), coins.end());

    if (required > availableBalance) {
        throw InsufficientFunds();
    }

    // sort by biggest amount. if it is same amount we will prefer the older block
    auto comparer = [](const CLelantusEntry& a, const CLelantusEntry& b) -> bool {
        return a.amount != b.amount ? a.amount > b.amount : a.nHeight < b.nHeight;
    };
    coins.sort(comparer);

    CAmount spend_val(0);

    std::list<CLelantusEntry> coinsToSpend;

    // If coinControl, want to use all inputs
    bool coinControlUsed = false;
    if(coinControl != NULL) {
        if(coinControl->HasSelected()) {
            auto coinIt = coins.rbegin();
            for (; coinIt != coins.rend(); coinIt++) {
                spend_val += coinIt->amount;
            }
            coinControlUsed = true;
            coinsToSpend.insert(coinsToSpend.begin(), coins.begin(), coins.end());
        }
    }

    if(!coinControlUsed) {
        while (spend_val < required) {
            if(coins.empty())
                break;

            CLelantusEntry choosen;
            CAmount need = required - spend_val;

            auto itr = coins.begin();
            if(need >= itr->amount) {
                choosen = *itr;
                coins.erase(itr);
            } else {
                for (auto coinIt = coins.rbegin(); coinIt != coins.rend(); coinIt++) {
                    auto nextItr = coinIt;
                    nextItr++;

                    if (coinIt->amount >= need && (nextItr == coins.rend() || nextItr->amount != coinIt->amount)) {
                        choosen = *coinIt;
                        coins.erase(std::next(coinIt).base());
                        break;
                    }
                }
            }

            spend_val += choosen.amount;
            coinsToSpend.push_back(choosen);
        }
    }

    // sort by group id ay ascending order. it is mandatory for creting proper joinsplit
    auto idComparer = [](const CLelantusEntry& a, const CLelantusEntry& b) -> bool {
        return a.id < b.id;
    };
    coinsToSpend.sort(idComparer);

    changeToMint = spend_val - required;
    coinsToSpend_out.insert(coinsToSpend_out.begin(), coinsToSpend.begin(), coinsToSpend.end());

    return true;
}

std::vector<unsigned char> CWallet::ProvePrivateTxOwn(const uint256& txid, const std::string& message) const {
    std::vector<unsigned char> result;
    if (!mapWallet.count(txid))
        return result;

    const CWalletTx& wtx = mapWallet.at(txid);

    if (wtx.tx->IsLelantusJoinSplit()) {
        CHashWriter ss(SER_GETHASH, 0);
        ss << strLelantusMessageMagic;
        ss << message;

        std::unique_ptr<lelantus::JoinSplit> joinsplit;
        try {
            joinsplit = lelantus::ParseLelantusJoinSplit(*wtx.tx);
        } catch (const std::exception&) {
            return result;
        }
        const auto& serials = joinsplit->getCoinSerialNumbers();
        uint32_t count = 0;
        result.resize(serials.size() * 64);

        for (const auto& serial : serials) {
            CLelantusEntry mint;
            uint256 hashSerial = primitives::GetSerialHash(serial);
            std::vector<unsigned char> ecdsaSecretKey;
            ecdsaSecretKey = mint.ecdsaSecretKey;

            ss << count;
            uint256 metahash = ss.GetHash();
            secp256k1_ecdsa_signature sig;
            if (1 != secp256k1_ecdsa_sign(
                    OpenSSLContext::get_context(), &sig,
                    metahash.begin(), &ecdsaSecretKey[0], NULL, NULL)) {
                return std::vector<unsigned char>();
            }
            if (1 != secp256k1_ecdsa_signature_serialize_compact(
                    OpenSSLContext::get_context(), &result[count * 64], &sig)) {
                return std::vector<unsigned char>();
            }

            count++;
        }
    } else if (wtx.tx->IsCoinBase()) {
        throw std::runtime_error("This is a coinbase transaction and not a private transaction");
    } else {
        throw std::runtime_error("Currently this operation is allowed only for Lelantus transactions");
    }

    return result;
}

bool CWallet::TryGetBalances(CAmount& balance,
                             CAmount& unconfirmedBalance,
                             CAmount& newImmatureBalance) const {
    TRY_LOCK(cs_main, locked_main);
    if (!locked_main) {
        return false;
    }

    TRY_LOCK(cs_wallet, locked_wallet);
    if (!locked_wallet) {
        return false;
    }

    balance = GetBalance();
    unconfirmedBalance = GetUnconfirmedBalance();
    newImmatureBalance = GetImmatureBalance();

    return true;
}

CAmount CWallet::GetUnconfirmedBalance() const {
    CAmount nTotal = 0;
    {
        LOCK2(cs_main, cs_wallet);
        for (std::map<uint256, CWalletTx>::const_iterator it = mapWallet.begin(); it != mapWallet.end(); ++it) {
            const CWalletTx *pcoin = &(*it).second;
            if (!pcoin->IsTrusted() && pcoin->GetDepthInMainChain() == 0 &&
                (pcoin->InMempool() || pcoin->InStempool()) && !pcoin->IsLockedByLLMQInstantSend())
                nTotal += pcoin->GetAvailableCredit();
        }
    }
    return nTotal;
}

CAmount CWallet::GetImmatureBalance() const {
    CAmount nTotal = 0;
    {
        LOCK2(cs_main, cs_wallet);
        for (std::map<uint256, CWalletTx>::const_iterator it = mapWallet.begin(); it != mapWallet.end(); ++it) {
            const CWalletTx *pcoin = &(*it).second;
            nTotal += pcoin->GetImmatureCredit();
        }
    }
    return nTotal;
}

CAmount CWallet::GetWatchOnlyBalance() const {
    CAmount nTotal = 0;
    {
        LOCK2(cs_main, cs_wallet);
        for (std::map<uint256, CWalletTx>::const_iterator it = mapWallet.begin(); it != mapWallet.end(); ++it) {
            const CWalletTx *pcoin = &(*it).second;
            if (pcoin->IsTrusted())
                nTotal += pcoin->GetAvailableWatchOnlyCredit();
        }
    }

    return nTotal;
}

CAmount CWallet::GetUnconfirmedWatchOnlyBalance() const {
    CAmount nTotal = 0;
    {
        LOCK2(cs_main, cs_wallet);
        for (std::map<uint256, CWalletTx>::const_iterator it = mapWallet.begin(); it != mapWallet.end(); ++it) {
            const CWalletTx *pcoin = &(*it).second;
            if (!pcoin->IsTrusted() && pcoin->GetDepthInMainChain() == 0 &&
                (pcoin->InMempool() || pcoin->InStempool()) && !pcoin->IsLockedByLLMQInstantSend())
                nTotal += pcoin->GetAvailableWatchOnlyCredit();
        }
    }
    return nTotal;
}

CAmount CWallet::GetImmatureWatchOnlyBalance() const
{
    CAmount nTotal = 0;
    {
        LOCK2(cs_main, cs_wallet);
        for (std::map<uint256, CWalletTx>::const_iterator it = mapWallet.begin(); it != mapWallet.end(); ++it)
        {
            const CWalletTx* pcoin = &(*it).second;
            nTotal += pcoin->GetImmatureWatchOnlyCredit();
        }
    }
    return nTotal;
}

void CWallet::AvailableCoins(std::vector <COutput> &vCoins, bool fOnlyConfirmed, const CCoinControl *coinControl, bool fIncludeZeroValue, bool fUseInstantSend) const
{
    static const int ZNODE_COIN_REQUIRED  = 1000;
    vCoins.clear();
    CoinType nCoinType = coinControl ? coinControl->nCoinType : CoinType::ALL_COINS;

    {
        LOCK2(cs_main, cs_wallet);
        int nInstantSendConfirmationsRequired = Params().GetConsensus().nInstantSendConfirmationsRequired;

        for (std::map<uint256, CWalletTx>::const_iterator it = mapWallet.begin(); it != mapWallet.end(); ++it)
        {
            const uint256& wtxid = it->first;
            const CWalletTx* pcoin = &(*it).second;

            if (!CheckFinalTx(*pcoin))
                continue;

            if (fOnlyConfirmed && !pcoin->IsTrusted())
                continue;

            if (pcoin->IsCoinBase() && pcoin->GetBlocksToMaturity() > 0)
                continue;

            int nDepth = pcoin->GetDepthInMainChain(false);
            // do not use IX for inputs that have less then nInstantSendConfirmationsRequired blockchain confirmations
            if (fUseInstantSend && nDepth < nInstantSendConfirmationsRequired)
                continue;

            // We should not consider coins from transactions that are replacing
            // other transactions.
            //
            // Example: There is a transaction A which is replaced by bumpfee
            // transaction B. In this case, we want to prevent creation of
            // a transaction B' which spends an output of B.
            //
            // Reason: If transaction A were initially confirmed, transactions B
            // and B' would no longer be valid, so the user would have to create
            // a new transaction C to replace B'. However, in the case of a
            // one-block reorg, transactions B' and C might BOTH be accepted,
            // when the user only wanted one of them. Specifically, there could
            // be a 1-block reorg away from the chain where transactions A and C
            // were accepted to another chain where B, B', and C were all
            // accepted.
            if (nDepth == 0 && fOnlyConfirmed && pcoin->mapValue.count("replaces_txid")) {
                continue;
            }

            // Similarly, we should not consider coins from transactions that
            // have been replaced. In the example above, we would want to prevent
            // creation of a transaction A' spending an output of A, because if
            // transaction B were initially confirmed, conflicting with A and
            // A', we wouldn't want to the user to create a transaction D
            // intending to replace A', but potentially resulting in a scenario
            // where A, A', and D could all be accepted (instead of just B and
            // D, or just A and A' like the user would want).
            if (nDepth == 0 && fOnlyConfirmed && pcoin->mapValue.count("replaced_by_txid")) {
                continue;
            }

            for (unsigned int i = 0; i < pcoin->tx->vout.size(); i++) {
                bool found = false;
                if(nCoinType == CoinType::ALL_COINS){
                    // We are now taking ALL_COINS to mean everything sans mints
                    found = !(pcoin->tx->vout[i].scriptPubKey.IsZerocoinMint()
                            || pcoin->tx->vout[i].scriptPubKey.IsSigmaMint()
                            || pcoin->tx->vout[i].scriptPubKey.IsLelantusMint()
                            || pcoin->tx->vout[i].scriptPubKey.IsLelantusJMint()
                            || pcoin->tx->vout[i].scriptPubKey.IsSparkMint()
                            || pcoin->tx->vout[i].scriptPubKey.IsSparkSMint())
                            || pcoin->tx->vout[i].scriptPubKey.IsZerocoinRemint();
                } else if(nCoinType == CoinType::ONLY_MINTS){
                    // Do not consider anything other than mints
                    found = (pcoin->tx->vout[i].scriptPubKey.IsZerocoinMint()
                            || pcoin->tx->vout[i].scriptPubKey.IsSigmaMint()
                            || pcoin->tx->vout[i].scriptPubKey.IsZerocoinRemint()
                            || pcoin->tx->vout[i].scriptPubKey.IsLelantusMint()
                            || pcoin->tx->vout[i].scriptPubKey.IsLelantusJMint()
                            || pcoin->tx->vout[i].scriptPubKey.IsSparkMint()
                            || pcoin->tx->vout[i].scriptPubKey.IsSparkSMint());
                } else if (nCoinType == CoinType::ONLY_NOT1000IFMN) {
                    found = !(fMasternodeMode && pcoin->tx->vout[i].nValue == ZNODE_COIN_REQUIRED * COIN);
                } else if (nCoinType == CoinType::ONLY_NONDENOMINATED_NOT1000IFMN) {
                    if (fMasternodeMode) found = pcoin->tx->vout[i].nValue != ZNODE_COIN_REQUIRED * COIN; // do not use Hot MN funds
		        } else if (nCoinType == CoinType::ONLY_1000) {
                    found = pcoin->tx->vout[i].nValue == ZNODE_COIN_REQUIRED * COIN;
                } else {
                    found = true;
                }
                if (!found) continue;

                isminetype mine = IsMine(pcoin->tx->vout[i]);


                if (!(IsSpent(wtxid, i)) && mine != ISMINE_NO &&
                    (!IsLockedCoin((*it).first, i) || nCoinType == CoinType::ONLY_1000) &&
                    (pcoin->tx->vout[i].nValue > 0 || fIncludeZeroValue || ((pcoin->tx->vout[i].scriptPubKey.IsLelantusJMint() || pcoin->tx->vout[i].scriptPubKey.IsSparkSMint()) && GetCredit(pcoin->tx->vout[i], ISMINE_SPENDABLE) > 0)) &&
                    (!coinControl || !coinControl->HasSelected() || coinControl->fAllowOtherInputs || coinControl->IsSelected(COutPoint((*it).first, i)))) {
                        vCoins.push_back(COutput(pcoin, i, nDepth,
                                                 ((mine & ISMINE_SPENDABLE) != ISMINE_NO) ||
                                                  (coinControl && coinControl->fAllowWatchOnly && (mine & ISMINE_WATCH_SOLVABLE) != ISMINE_NO),
                                                 (mine & (ISMINE_SPENDABLE | ISMINE_WATCH_SOLVABLE)) != ISMINE_NO));
                }
            }
        }
    }
}

void CWallet::AvailableCoinsForLMint(std::vector<std::pair<CAmount, std::vector<COutput>>>& valueAndUTXO, const CCoinControl *coinControl) const
{
    valueAndUTXO.clear();
    std::vector<COutput> vAvailableCoins;
    AvailableCoins(vAvailableCoins, true, coinControl);

    std::map<CTxDestination, std::pair<CAmount, std::vector<COutput>>> mapAddrToUTXO;
    for(const auto& coin : vAvailableCoins)
    {
        CTxDestination address;
        const auto& scriptPubKey = coin.tx->tx->vout[coin.i].scriptPubKey;

        if (!ExtractDestination(scriptPubKey, address) && !scriptPubKey.IsUnspendable())
            continue;

        auto& element = mapAddrToUTXO[address];
        if(element.second.empty())
            element.first = coin.tx->tx->vout[coin.i].nValue;
        else
            element.first += coin.tx->tx->vout[coin.i].nValue;
        element.second.push_back(coin);
    }

    valueAndUTXO.reserve(mapAddrToUTXO.size());
    for(const auto& element : mapAddrToUTXO)
        valueAndUTXO.emplace_back(element.second);

    std::sort(valueAndUTXO.begin(), valueAndUTXO.end(), [](const std::pair<CAmount,std::vector<COutput>> &left, const std::pair<CAmount,std::vector<COutput>> &right) {
        return left.first > right.first;
    });

}

bool CWallet::GetZnodeVinAndKeys(CTxIn &txinRet, CPubKey &pubKeyRet, CKey &keyRet, std::string strTxHash,
                                 std::string strOutputIndex) {
    // wait for reindex and/or import to finish
    if (fImporting || fReindex) return false;

    // Find possible candidates
    std::vector <COutput> vPossibleCoins;
    CCoinControl coinControl;
    coinControl.nCoinType = CoinType::ONLY_1000;
    AvailableCoins(vPossibleCoins, true, &coinControl, false);
    if (vPossibleCoins.empty()) {
        LogPrintf("CWallet::GetZnodeVinAndKeys -- Could not locate any valid znode vin\n");
        return false;
    }

    if (strTxHash.empty()) // No output specified, select the first one
        return GetVinAndKeysFromOutput(vPossibleCoins[0], txinRet, pubKeyRet, keyRet);

    // Find specific vin
    uint256 txHash = uint256S(strTxHash);
    int nOutputIndex = atoi(strOutputIndex.c_str());

    BOOST_FOREACH(COutput & out, vPossibleCoins)
    if (out.tx->GetHash() == txHash && out.i == nOutputIndex) // found it!
        return GetVinAndKeysFromOutput(out, txinRet, pubKeyRet, keyRet);

    LogPrintf("CWallet::GetZnodeVinAndKeys -- Could not locate specified znode vin\n");
    return false;
}

bool CWallet::GetVinAndKeysFromOutput(COutput out, CTxIn &txinRet, CPubKey &pubKeyRet, CKey &keyRet) {
    // wait for reindex and/or import to finish
    if (fImporting || fReindex) return false;

    CScript pubScript;

    txinRet = CTxIn(out.tx->GetHash(), out.i);
    pubScript = out.tx->tx->vout[out.i].scriptPubKey; // the inputs PubKey

    CTxDestination address1;
    ExtractDestination(pubScript, address1);
    CBitcoinAddress address2(address1);

    CKeyID keyID;
    if (!address2.GetKeyID(keyID)) {
        LogPrintf("CWallet::GetVinAndKeysFromOutput -- Address does not refer to a key\n");
        return false;
    }

    if (!GetKey(keyID, keyRet)) {
        LogPrintf("CWallet::GetVinAndKeysFromOutput -- Private key for address is not known\n");
        return false;
    }

    pubKeyRet = keyRet.GetPubKey();
    return true;
}

void CWallet::ListAvailableLelantusMintCoins(std::vector<COutput> &vCoins, bool fOnlyConfirmed) const {
    EnsureMintWalletAvailable();

    vCoins.clear();
    LOCK2(cs_main, cs_wallet);
    std::list<CLelantusEntry> listOwnCoins;
    CWalletDB walletdb(pwalletMain->strWalletFile);
    listOwnCoins = zwallet->GetTracker().MintsAsLelantusEntries(true, false);
    LogPrintf("listOwnCoins.size()=%s\n", listOwnCoins.size());
    for (std::map<uint256, CWalletTx>::const_iterator it = mapWallet.begin(); it != mapWallet.end(); ++it) {
        const CWalletTx *pcoin = &(*it).second;
//        LogPrintf("pcoin=%s\n", pcoin->GetHash().ToString());
        if (!CheckFinalTx(*pcoin)) {
            LogPrintf("!CheckFinalTx(*pcoin)=%s\n", !CheckFinalTx(*pcoin));
            continue;
        }

        if (fOnlyConfirmed && !pcoin->IsTrusted()) {
            LogPrintf("fOnlyConfirmed = %s, !pcoin->IsTrusted() = %s\n", fOnlyConfirmed, !pcoin->IsTrusted());
            continue;
        }

        if (pcoin->IsCoinBase() && pcoin->GetBlocksToMaturity() > 0) {
            LogPrintf("Not trusted\n");
            continue;
        }

        int nDepth = pcoin->GetDepthInMainChain();
        if (nDepth < 0) {
            LogPrintf("nDepth=%s\n", nDepth);
            continue;
        }
        LogPrintf("pcoin->tx->vout.size()=%s\n", pcoin->tx->vout.size());

        for (unsigned int i = 0; i < pcoin->tx->vout.size(); i++) {
            if (pcoin->tx->vout[i].scriptPubKey.IsLelantusMint() || pcoin->tx->vout[i].scriptPubKey.IsLelantusJMint()) {
                CTxOut txout = pcoin->tx->vout[i];
                secp_primitives::GroupElement pubCoin;
                try {
                    lelantus::ParseLelantusMintScript(txout.scriptPubKey, pubCoin);
                } catch (std::invalid_argument &) {
                    continue;
                }
                LogPrintf("Pubcoin=%s\n", pubCoin.tostring());
                // CHECKING PROCESS
                BOOST_FOREACH(const CLelantusEntry& ownCoinItem, listOwnCoins) {
                    if (ownCoinItem.value == pubCoin && ownCoinItem.IsUsed == false &&
                        !ownCoinItem.randomness.isZero() && !ownCoinItem.serialNumber.isZero()) {
                        vCoins.push_back(COutput(pcoin, i, nDepth, true, true));
                        LogPrintf("-->OK\n");
                    }
                }
            }
        }
    }
}

static void ApproximateBestSubset(std::vector<std::pair<CAmount, std::pair<const CWalletTx*,unsigned int> > >vValue, const CAmount& nTotalLower, const CAmount& nTargetValue,
                                  std::vector<char>& vfBest, CAmount& nBest, int iterations = 1000)
{
    std::vector<char> vfIncluded;

    vfBest.assign(vValue.size(), true);
    nBest = nTotalLower;

    FastRandomContext insecure_rand;

    for (int nRep = 0; nRep < iterations && nBest != nTargetValue; nRep++) {
        vfIncluded.assign(vValue.size(), false);
        CAmount nTotal = 0;
        bool fReachedTarget = false;
        for (int nPass = 0; nPass < 2 && !fReachedTarget; nPass++)
        {
            for (unsigned int i = 0; i < vValue.size(); i++)
            {
                //The solver here uses a randomized algorithm,
                //the randomness serves no real security purpose but is just
                //needed to prevent degenerate behavior and it is important
                //that the rng is fast. We do not use a constant random sequence,
                //because there may be some privacy improvement by making
                //the selection random.
                if (nPass == 0 ? insecure_rand.rand32()&1 : !vfIncluded[i])
                {
                    nTotal += vValue[i].first;
                    vfIncluded[i] = true;
                    if (nTotal >= nTargetValue)
                    {
                        fReachedTarget = true;
                        if (nTotal < nBest)
                        {
                            nBest = nTotal;
                            vfBest = vfIncluded;
                        }
                        nTotal -= vValue[i].first;
                        vfIncluded[i] = false;
                    }
                }
            }
        }
    }
}

bool CWallet::SelectCoinsMinConf(const CAmount& nTargetValue, const int nConfMine, const int nConfTheirs, const uint64_t nMaxAncestors, std::vector<COutput> vCoins,
                                 std::set<std::pair<const CWalletTx*,unsigned int> >& setCoinsRet, CAmount& nValueRet, bool fForUseInInstantSend) const
{
    setCoinsRet.clear();
    nValueRet = 0;

    // List of values less than target
    std::pair<CAmount, std::pair<const CWalletTx*,unsigned int> > coinLowestLarger;
    coinLowestLarger.first = std::numeric_limits<CAmount>::max();
    coinLowestLarger.second.first = NULL;
    std::vector<std::pair<CAmount, std::pair<const CWalletTx*,unsigned int> > > vValue;
    CAmount nTotalLower = 0;

    Shuffle(vCoins.begin(), vCoins.end(), FastRandomContext());

    BOOST_FOREACH(const COutput &output, vCoins)
    {
        if (!output.fSpendable)
            continue;

        const CWalletTx *pcoin = output.tx;

            bool fLockedByIS = pcoin->IsLockedByLLMQInstantSend();

        if (output.nDepth < ((pcoin->IsFromMe(ISMINE_ALL) || pcoin->tx->IsLelantusMint()) ? nConfMine : nConfTheirs) && !fLockedByIS)
            continue;

        if (!mempool.TransactionWithinChainLimit(pcoin->GetHash(), nMaxAncestors))
            continue;

        int i = output.i;
        CAmount n = pcoin->tx->vout[i].nValue;

        std::pair<CAmount,std::pair<const CWalletTx*,unsigned int> > coin = std::make_pair(n,std::make_pair(pcoin, i));

        if (n == nTargetValue)
        {
            setCoinsRet.insert(coin.second);
            nValueRet += coin.first;
            return true;
        }
        else if (n < nTargetValue + MIN_CHANGE)
        {
            vValue.push_back(coin);
            nTotalLower += n;
        }
        else if (n < coinLowestLarger.first)
        {
            coinLowestLarger = coin;
        }
    }

    if (nTotalLower == nTargetValue)
    {
        for (unsigned int i = 0; i < vValue.size(); ++i)
        {
            setCoinsRet.insert(vValue[i].second);
            nValueRet += vValue[i].first;
        }
        return true;
    }

    if (nTotalLower < nTargetValue)
    {
        if (coinLowestLarger.second.first == NULL)
            return false;
        setCoinsRet.insert(coinLowestLarger.second);
        nValueRet += coinLowestLarger.first;
        return true;
    }

    // Solve subset sum by stochastic approximation
    std::sort(vValue.begin(), vValue.end(), CompareValueOnly());
    std::reverse(vValue.begin(), vValue.end());
    std::vector<char> vfBest;
    CAmount nBest;

    ApproximateBestSubset(vValue, nTotalLower, nTargetValue, vfBest, nBest);
    if (nBest != nTargetValue && nTotalLower >= nTargetValue + MIN_CHANGE)
        ApproximateBestSubset(vValue, nTotalLower, nTargetValue + MIN_CHANGE, vfBest, nBest);

    // If we have a bigger coin and (either the stochastic approximation didn't find a good solution,
    //                                   or the next bigger coin is closer), return the bigger coin
    if (coinLowestLarger.second.first &&
        ((nBest != nTargetValue && nBest < nTargetValue + MIN_CHANGE) || coinLowestLarger.first <= nBest))
    {
        setCoinsRet.insert(coinLowestLarger.second);
        nValueRet += coinLowestLarger.first;
    }
    else {
        for (unsigned int i = 0; i < vValue.size(); i++)
            if (vfBest[i])
            {
                setCoinsRet.insert(vValue[i].second);
                nValueRet += vValue[i].first;
            }

        LogPrint("selectcoins", "SelectCoins() best subset: ");
        for (unsigned int i = 0; i < vValue.size(); i++)
            if (vfBest[i])
                LogPrint("selectcoins", "%s ", FormatMoney(vValue[i].first));
        LogPrint("selectcoins", "total %s\n", FormatMoney(nBest));
    }

    return true;
}

bool CWallet::SelectCoins(const std::vector<COutput>& vAvailableCoins, const CAmount& nTargetValue, std::set<std::pair<const CWalletTx*,unsigned int> >& setCoinsRet, CAmount& nValueRet, const CCoinControl* coinControl, bool fForUseInInstantSend) const
{
    std::vector<COutput> vCoins(vAvailableCoins);
    FIRO_UNUSED CoinType nCoinType = coinControl ? coinControl->nCoinType : CoinType::ALL_COINS;

    // coin control -> return all selected outputs (we want all selected to go into the transaction for sure)
    if (coinControl && coinControl->HasSelected() && !coinControl->fAllowOtherInputs)
    {
        BOOST_FOREACH(const COutput& out, vCoins)
        {
            if (!out.fSpendable)
                 continue;
            nValueRet += out.tx->tx->vout[out.i].nValue;
            setCoinsRet.insert(std::make_pair(out.tx, out.i));
        }
        return (nValueRet >= nTargetValue);
    }

    // calculate value from preset inputs and store them
    std::set<std::pair<const CWalletTx*, uint32_t> > setPresetCoins;
    CAmount nValueFromPresetInputs = 0;

    std::vector<COutPoint> vPresetInputs;
    if (coinControl)
        coinControl->ListSelected(vPresetInputs);
    BOOST_FOREACH(const COutPoint& outpoint, vPresetInputs)
    {
        std::map<uint256, CWalletTx>::const_iterator it = mapWallet.find(outpoint.hash);
        if (it != mapWallet.end())
        {
            const CWalletTx* pcoin = &it->second;
            // Clearly invalid input, fail
            if (pcoin->tx->vout.size() <= outpoint.n)
                return false;
            nValueFromPresetInputs += pcoin->tx->vout[outpoint.n].nValue;
            setPresetCoins.insert(std::make_pair(pcoin, outpoint.n));
        } else
            return false; // TODO: Allow non-wallet inputs
    }

    // remove preset inputs from vCoins
    for (std::vector<COutput>::iterator it = vCoins.begin(); it != vCoins.end() && coinControl && coinControl->HasSelected();)
    {
        if (setPresetCoins.count(std::make_pair(it->tx, it->i)))
            it = vCoins.erase(it);
        else
            ++it;
    }

    size_t nMaxChainLength = std::min(GetArg("-limitancestorcount", DEFAULT_ANCESTOR_LIMIT), GetArg("-limitdescendantcount", DEFAULT_DESCENDANT_LIMIT));
    bool fRejectLongChains = GetBoolArg("-walletrejectlongchains", DEFAULT_WALLET_REJECT_LONG_CHAINS);

    bool res = nTargetValue <= nValueFromPresetInputs ||
        SelectCoinsMinConf(nTargetValue - nValueFromPresetInputs, 1, 6, 0, vCoins, setCoinsRet, nValueRet, fForUseInInstantSend) ||
        SelectCoinsMinConf(nTargetValue - nValueFromPresetInputs, 1, 1, 0, vCoins, setCoinsRet, nValueRet, fForUseInInstantSend) ||
        (bSpendZeroConfChange && SelectCoinsMinConf(nTargetValue - nValueFromPresetInputs, 0, 1, 2, vCoins, setCoinsRet, nValueRet, fForUseInInstantSend)) ||
        (bSpendZeroConfChange && SelectCoinsMinConf(nTargetValue - nValueFromPresetInputs, 0, 1, std::min((size_t)4, nMaxChainLength/3), vCoins, setCoinsRet, nValueRet, fForUseInInstantSend)) ||
        (bSpendZeroConfChange && SelectCoinsMinConf(nTargetValue - nValueFromPresetInputs, 0, 1, nMaxChainLength/2, vCoins, setCoinsRet, nValueRet, fForUseInInstantSend)) ||
        (bSpendZeroConfChange && SelectCoinsMinConf(nTargetValue - nValueFromPresetInputs, 0, 1, nMaxChainLength, vCoins, setCoinsRet, nValueRet, fForUseInInstantSend)) ||
        (bSpendZeroConfChange && !fRejectLongChains && SelectCoinsMinConf(nTargetValue - nValueFromPresetInputs, 0, 1, std::numeric_limits<uint64_t>::max(), vCoins, setCoinsRet, nValueRet, fForUseInInstantSend));

    // because SelectCoinsMinConf clears the setCoinsRet, we now add the possible inputs to the coinset
    setCoinsRet.insert(setPresetCoins.begin(), setPresetCoins.end());

    // add preset inputs to the total value selected
    nValueRet += nValueFromPresetInputs;

    return res;
}

bool CWallet::FundTransaction(CMutableTransaction& tx, CAmount& nFeeRet, bool overrideEstimatedFeeRate, const CFeeRate& specificFeeRate, int& nChangePosInOut, std::string& strFailReason, bool includeWatching, bool lockUnspents, const std::set<int>& setSubtractFeeFromOutputs, bool keepReserveKey, const CTxDestination& destChange)
{
    std::vector<CRecipient> vecSend;

    // Turn the txout set into a CRecipient vector
    for (size_t idx = 0; idx < tx.vout.size(); idx++)
    {
        const CTxOut& txOut = tx.vout[idx];
        CRecipient recipient = {txOut.scriptPubKey, txOut.nValue, setSubtractFeeFromOutputs.count(idx) == 1, {}, {}};
        vecSend.push_back(recipient);
    }

    CCoinControl coinControl;
    coinControl.destChange = destChange;
    coinControl.fAllowOtherInputs = true;
    coinControl.fAllowWatchOnly = includeWatching;
    coinControl.fOverrideFeeRate = overrideEstimatedFeeRate;
    coinControl.nFeeRate = specificFeeRate;

    BOOST_FOREACH(const CTxIn& txin, tx.vin)
        coinControl.Select(txin.prevout);

    int nExtraPayloadSize = 0;
    if (tx.nVersion == 3 && tx.nType != TRANSACTION_NORMAL)
        nExtraPayloadSize = (int)tx.vExtraPayload.size();

    CReserveKey reservekey(this);
    CWalletTx wtx;
    if (!CreateTransaction(vecSend, wtx, reservekey, nFeeRet, nChangePosInOut, strFailReason, &coinControl, nExtraPayloadSize))
        return false;

    if (nChangePosInOut != -1)
        tx.vout.insert(tx.vout.begin() + nChangePosInOut, wtx.tx->vout[nChangePosInOut]);

    // Copy output sizes from new transaction; they may have had the fee subtracted from them
    for (unsigned int idx = 0; idx < tx.vout.size(); idx++)
        tx.vout[idx].nValue = wtx.tx->vout[idx].nValue;

    // Add new txins (keeping original txin scriptSig/order)
    BOOST_FOREACH(const CTxIn& txin, wtx.tx->vin)
    {
        if (!coinControl.IsSelected(txin.prevout))
        {
            tx.vin.push_back(txin);

            if (lockUnspents)
            {
              LOCK2(cs_main, cs_wallet);
              LockCoin(txin.prevout);
            }
        }
    }

    // optionally keep the change output key
    if (keepReserveKey)
        reservekey.KeepKey();

    return true;
}

bool CWallet::ConvertList(std::vector <CTxIn> vecTxIn, std::vector <CAmount> &vecAmounts) {
    BOOST_FOREACH(CTxIn txin, vecTxIn) {
        if (mapWallet.count(txin.prevout.hash)) {
            CWalletTx &wtx = mapWallet[txin.prevout.hash];
            if (txin.prevout.n < wtx.tx->vout.size()) {
                vecAmounts.push_back(wtx.tx->vout[txin.prevout.n].nValue);
            }
        } else {
            LogPrintf("CWallet::ConvertList -- Couldn't find transaction\n");
        }
    }
    return true;
}

bool CWallet::CreateTransaction(const std::vector<CRecipient>& vecSend, CWalletTx& wtxNew, CReserveKey& reservekey, CAmount& nFeeRet,
                                int& nChangePosInOut, std::string& strFailReason, const CCoinControl* coinControl, bool sign, int nExtraPayloadSize, bool fUseInstantSend)
{
    CAmount nFeePay = 0;

    CAmount nValue = 0;
    int nChangePosRequest = nChangePosInOut;
    unsigned int nSubtractFeeFromAmount = 0;
    for (const auto& recipient : vecSend)
    {
        if (nValue < 0 || recipient.nAmount < 0)
        {
            strFailReason = _("Transaction amounts must not be negative");
            return false;
        }
        nValue += recipient.nAmount;

        if (recipient.fSubtractFeeFromAmount)
            nSubtractFeeFromAmount++;
    }
    if (vecSend.empty())
    {
        strFailReason = _("Transaction must have at least one recipient");
        return false;
    }

    wtxNew.fTimeReceivedIsTxTime = true;
    wtxNew.BindWallet(this);
    CMutableTransaction txNew;

    // Discourage fee sniping.
    //
    // For a large miner the value of the transactions in the best block and
    // the mempool can exceed the cost of deliberately attempting to mine two
    // blocks to orphan the current best block. By setting nLockTime such that
    // only the next block can include the transaction, we discourage this
    // practice as the height restricted and limited blocksize gives miners
    // considering fee sniping fewer options for pulling off this attack.
    //
    // A simple way to think about this is from the wallet's point of view we
    // always want the blockchain to move forward. By setting nLockTime this
    // way we're basically making the statement that we only want this
    // transaction to appear in the next block; we don't want to potentially
    // encourage reorgs by allowing transactions to appear at lower heights
    // than the next block in forks of the best chain.
    //
    // Of course, the subsidy is high enough, and transaction volume low
    // enough, that fee sniping isn't a problem yet, but by implementing a fix
    // now we ensure code won't be written that makes assumptions about
    // nLockTime that preclude a fix later.

    txNew.nLockTime = chainActive.Height();

    // Secondly occasionally randomly pick a nLockTime even further back, so
    // that transactions that are delayed after signing for whatever reason,
    // e.g. high-latency mix networks and some CoinJoin implementations, have
    // better privacy.
    if (GetRandInt(10) == 0)
        txNew.nLockTime = std::max(0, (int)txNew.nLockTime - GetRandInt(100));

    assert(txNew.nLockTime <= (unsigned int)chainActive.Height());
    assert(txNew.nLockTime < LOCKTIME_THRESHOLD);

    {
        std::set<std::pair<const CWalletTx*, unsigned int>> setCoins;
        LOCK2(cs_main, cs_wallet);
        {
            std::vector<COutput> vAvailableCoins;
            AvailableCoins(vAvailableCoins, true, coinControl, false, fUseInstantSend);
            FIRO_UNUSED int nInstantSendConfirmationsRequired = Params().GetConsensus().nInstantSendConfirmationsRequired;

            nFeeRet = 0;
            if(nFeePay > 0) nFeeRet = nFeePay;
            double dPriority = 0;
            // Start with no fee and loop until there is enough fee
            while (true)
            {
                nChangePosInOut = nChangePosRequest;
                txNew.vin.clear();
                txNew.vout.clear();
                wtxNew.fFromMe = true;
                bool fFirst = true;

                CAmount nValueToSelect = nValue;
                if (nSubtractFeeFromAmount == 0)
                    nValueToSelect += nFeeRet;
                // vouts to the payees
                for (const auto& recipient : vecSend)
                {
                    CTxOut txout(recipient.nAmount, recipient.scriptPubKey);

                    if (recipient.fSubtractFeeFromAmount)
                    {
                        txout.nValue -= nFeeRet / nSubtractFeeFromAmount; // Subtract fee equally from each selected recipient

                        if (fFirst) // first receiver pays the remainder not divisible by output count
                        {
                            fFirst = false;
                            txout.nValue -= nFeeRet % nSubtractFeeFromAmount;
                        }
                    }

                    if (txout.IsDust(dustRelayFee))
                    {
                        if (recipient.fSubtractFeeFromAmount && nFeeRet > 0)
                        {
                            if (txout.nValue < 0)
                                strFailReason = _("The transaction amount is too small to pay the fee");
                            else
                                strFailReason = _("The transaction amount is too small to send after the fee has been deducted");
                        }
                        else
                            strFailReason = _("Transaction amount too small");
                        return false;
                    }
                    txNew.vout.push_back(txout);
                }

                // Choose coins to use
                CAmount nValueIn = 0;
                setCoins.clear();
                if (!SelectCoins(vAvailableCoins, nValueToSelect, setCoins, nValueIn, coinControl, fUseInstantSend))
                {
                    strFailReason = _("Insufficient funds");
                    return false;
                }

                const CAmount nChange = nValueIn - nValueToSelect;
                CTxOut newTxOut;

                if (nChange > 0 && !(coinControl && coinControl->fNoChange))
                {
                    // Fill a vout to ourself
                    // TODO: pass in scriptChange instead of reservekey so
                    // change transaction isn't always pay-to-dash-address
                    CScript scriptChange;

                    // coin control: send change to custom address
                    if (coinControl && !boost::get<CNoDestination>(&coinControl->destChange))
                        scriptChange = GetScriptForDestination(coinControl->destChange);

                    // no coin control: send change to newly generated address
                    else
                    {
                        // Note: We use a new key here to keep it from being obvious which side is the change.
                        //  The drawback is that by not reusing a previous key, the change may be lost if a
                        //  backup is restored, if the backup doesn't have the new private key for the change.
                        //  If we reused the old key, it would be possible to add code to look for and
                        //  rediscover unknown transactions that were written with keys of ours to recover
                        //  post-backup change.

                        // Reserve a new key pair from key pool
                        CPubKey vchPubKey;
                        bool ret;
                        ret = reservekey.GetReservedKey(vchPubKey);
                        if (!ret)
                        {
                            strFailReason = _("Keypool ran out, please call keypoolrefill first");
                            return false;
                        }

                        scriptChange = GetScriptForDestination(vchPubKey.GetID());
                    }

                    newTxOut = CTxOut(nChange, scriptChange);

                    // We do not move dust-change to fees, because the sender would end up paying more than requested.
                    // This would be against the purpose of the all-inclusive feature.
                    // So instead we raise the change and deduct from the recipient.
                    if (nSubtractFeeFromAmount > 0 && newTxOut.IsDust(dustRelayFee))
                    {
                        CAmount nDust = newTxOut.GetDustThreshold(dustRelayFee) - newTxOut.nValue;
                        newTxOut.nValue += nDust; // raise change until no more dust
                        for (unsigned int i = 0; i < vecSend.size(); i++) // subtract from first recipient
                        {
                            if (vecSend[i].fSubtractFeeFromAmount)
                            {
                                txNew.vout[i].nValue -= nDust;
                                if (txNew.vout[i].IsDust(dustRelayFee))
                                {
                                    strFailReason = _("The transaction amount is too small to send after the fee has been deducted");
                                    return false;
                                }
                                break;
                            }
                        }
                    }

                    // Never create dust outputs; if we would, just
                    // add the dust to the fee.
                    if (newTxOut.IsDust(dustRelayFee))
                    {
                        nChangePosInOut = -1;
                        nFeeRet += nChange;
                        reservekey.ReturnKey();
                    }
                    else
                    {
                        if (nChangePosInOut == -1)
                        {
                            // Insert change txn at random position:
                            nChangePosInOut = GetRandInt(txNew.vout.size()+1);
                        }
                        else if ((unsigned int)nChangePosInOut > txNew.vout.size())
                        {
                            strFailReason = _("Change index out of range");
                            return false;
                        }

                        std::vector<CTxOut>::iterator position = txNew.vout.begin()+nChangePosInOut;
                        txNew.vout.insert(position, newTxOut);
                    }
                } else {
                    reservekey.ReturnKey();
                    nChangePosInOut = -1;
                }

                // Fill vin
                //
                // Note how the sequence number is set to max()-1 so that the
                // nLockTime set above actually works.
                //
                // BIP125 defines opt-in RBF as any nSequence < maxint-1, so
                // we use the highest possible value in that range (maxint-2)
                // to avoid conflicting with other possible uses of nSequence,
                // and in the spirit of "smallest possible change from prior
                // behavior."
                for (const auto& coin : setCoins)
                    txNew.vin.push_back(CTxIn(coin.first->GetHash(),coin.second,CScript(),
                                              std::numeric_limits<unsigned int>::max() - (fWalletRbf ? 2 : 1)));

                // Fill in dummy signatures for fee calculation.
                if (!DummySignTx(txNew, setCoins)) {
                    strFailReason = _("Signing transaction failed");
                    return false;
                }

                unsigned int nBytes = ::GetSerializeSize(txNew, SER_NETWORK, PROTOCOL_VERSION);

                if (nExtraPayloadSize != 0) {
                    // account for extra payload in fee calculation
                    nBytes += GetSizeOfCompactSize(nExtraPayloadSize) + nExtraPayloadSize;
                }

                if (GetTransactionWeight(txNew) >= MAX_NEW_TX_WEIGHT) {
                    // Do not create oversized transactions (bad-txns-oversize).
                    strFailReason = _("Transaction is too large (size limit: 250Kb). Select less inputs or consolidate your UTXOs");
                    return false;
                }

                CTransaction txNewConst(txNew);
                dPriority = txNewConst.ComputePriority(dPriority, nBytes);

                // Remove scriptSigs to eliminate the fee calculation dummy signatures
                for (auto& vin : txNew.vin) {
                    vin.scriptSig = CScript();
                    vin.scriptWitness.SetNull();
                }

                // Allow to override the default confirmation target over the CoinControl instance
                int currentConfirmationTarget = nTxConfirmTarget;
                if (coinControl && coinControl->nConfirmTarget > 0)
                    currentConfirmationTarget = coinControl->nConfirmTarget;

                // Can we complete this as a free transaction?
                if (fSendFreeTransactions && nBytes <= MAX_FREE_TRANSACTION_CREATE_SIZE)
                {
                    // Not enough fee: enough priority?
                    double dPriorityNeeded = mempool.estimateSmartPriority(currentConfirmationTarget);
                    // Require at least hard-coded AllowFree.
                    if (dPriority >= dPriorityNeeded && AllowFree(dPriority))
                        break;
                }

                CAmount nFeeNeeded = GetMinimumFee(nBytes, currentConfirmationTarget, mempool);
                if (coinControl && nFeeNeeded > 0 && coinControl->nMinimumTotalFee > nFeeNeeded) {
                    nFeeNeeded = coinControl->nMinimumTotalFee;
                }
                if (coinControl && coinControl->fOverrideFeeRate)
                    nFeeNeeded = coinControl->nFeeRate.GetFee(nBytes);

                // If we made it here and we aren't even able to meet the relay fee on the next pass, give up
                // because we must be at the maximum allowed fee.
                if (nFeeNeeded < ::minRelayTxFee.GetFee(nBytes))
                {
                    strFailReason = _("Transaction too large for fee policy");
                    return false;
                }

                if (nFeeRet >= nFeeNeeded) {
                    // Reduce fee to only the needed amount if we have change
                    // output to increase.  This prevents potential overpayment
                    // in fees if the coins selected to meet nFeeNeeded result
                    // in a transaction that requires less fee than the prior
                    // iteration.
                    // TODO: The case where nSubtractFeeFromAmount > 0 remains
                    // to be addressed because it requires returning the fee to
                    // the payees and not the change output.
                    // TODO: The case where there is no change output remains
                    // to be addressed so we avoid creating too small an output.
                    if (nFeeRet > nFeeNeeded && nChangePosInOut != -1 && nSubtractFeeFromAmount == 0) {
                        CAmount extraFeePaid = nFeeRet - nFeeNeeded;
                        std::vector<CTxOut>::iterator change_position = txNew.vout.begin()+nChangePosInOut;
                        change_position->nValue += extraFeePaid;
                        nFeeRet -= extraFeePaid;
                    }
                    break; // Done, enough fee included.
                }

                // Try to reduce change to include necessary fee
                if (nChangePosInOut != -1 && nSubtractFeeFromAmount == 0) {
                    CAmount additionalFeeNeeded = nFeeNeeded - nFeeRet;
                    std::vector<CTxOut>::iterator change_position = txNew.vout.begin()+nChangePosInOut;
                    // Only reduce change if remaining amount is still a large enough output.
                    if (change_position->nValue >= MIN_FINAL_CHANGE + additionalFeeNeeded) {
                        change_position->nValue -= additionalFeeNeeded;
                        nFeeRet += additionalFeeNeeded;
                        break; // Done, able to increase fee from change
                    }
                }

                // Include more fee and try again.
                nFeeRet = nFeeNeeded;
                continue;
            }
        }

        if (sign)
        {
            CTransaction txNewConst(txNew);
            int nIn = 0;
            for (const auto& coin : setCoins)
            {
                const CScript& scriptPubKey = coin.first->tx->vout[coin.second].scriptPubKey;
                SignatureData sigdata;

                if (!ProduceSignature(TransactionSignatureCreator(this, &txNewConst, nIn, coin.first->tx->vout[coin.second].nValue, SIGHASH_ALL), scriptPubKey, sigdata))
                {
                    strFailReason = _("Signing transaction failed");
                    return false;
                } else {
                    UpdateTransaction(txNew, nIn, sigdata);
                }

                nIn++;
            }
        }

        // Embed the constructed transaction data in wtxNew.
        wtxNew.SetTx(MakeTransactionRef(std::move(txNew)));
    }

    if (GetBoolArg("-walletrejectlongchains", DEFAULT_WALLET_REJECT_LONG_CHAINS)) {
        // Lastly, ensure this tx will pass the mempool's chain limits
        LockPoints lp;
        CTxMemPoolEntry entry(wtxNew.tx, 0, 0, 0, 0, false, 0, lp);

        CTxMemPool::setEntries setAncestors;
        size_t nLimitAncestors = GetArg("-limitancestorcount", DEFAULT_ANCESTOR_LIMIT);
        size_t nLimitAncestorSize = GetArg("-limitancestorsize", DEFAULT_ANCESTOR_SIZE_LIMIT)*1000;
        size_t nLimitDescendants = GetArg("-limitdescendantcount", DEFAULT_DESCENDANT_LIMIT);
        size_t nLimitDescendantSize = GetArg("-limitdescendantsize", DEFAULT_DESCENDANT_SIZE_LIMIT)*1000;
        std::string errString;
        if (!mempool.CalculateMemPoolAncestors(entry, setAncestors, nLimitAncestors, nLimitAncestorSize, nLimitDescendants, nLimitDescendantSize, errString)) {
            strFailReason = _("Transaction has too long of a mempool chain");
            return false;
        }
    }
    return true;
}

/**
 * Call after CreateTransaction unless you want to abort
 */
bool CWallet::CommitTransaction(CWalletTx& wtxNew, CReserveKey& reservekey, CConnman* connman, CValidationState& state)
{
    {
        LOCK2(cs_main, cs_wallet);
        LogPrintf("CommitTransaction:\n%s", wtxNew.tx->ToString());
        {
            // Take key pair from key pool so it won't be used again
            reservekey.KeepKey();

            // Add tx to wallet, because if it has change it's also ours,
            // otherwise just for transaction history.
            AddToWallet(wtxNew);

            // Notify that old coins are spent
            BOOST_FOREACH(const CTxIn& txin, wtxNew.tx->vin)
            {
                // Skip inputs of anonymized transactions
                if (txin.prevout.hash.IsNull())
                    continue;
<<<<<<< HEAD

                CWalletTx &coin = mapWallet[txin.prevout.hash];
                coin.BindWallet(this);
                NotifyTransactionChanged(this, coin.GetHash(), CT_UPDATED);
            }
        }

        // Track how many getdata requests our transaction gets
        mapRequestCount[wtxNew.GetHash()] = 0;

        if (fBroadcastTransactions)
        {
            // Broadcast
            if (!wtxNew.AcceptToMemoryPool(maxTxFee, state)) {
                LogPrintf("CommitTransaction(): Transaction cannot be broadcast immediately, %s\n", state.GetRejectReason());
                // TODO: if we expect the failure to be long term or permanent, instead delete wtx from the wallet and return failure.
            } else {
                wtxNew.RelayWalletTransaction(connman);
            }
        }
=======

                CWalletTx &coin = mapWallet[txin.prevout.hash];
                coin.BindWallet(this);
                NotifyTransactionChanged(this, coin.GetHash(), CT_UPDATED);
            }
        }

        // Track how many getdata requests our transaction gets
        mapRequestCount[wtxNew.GetHash()] = 0;

        if (fBroadcastTransactions)
        {
            // Broadcast
            if (!wtxNew.AcceptToMemoryPool(maxTxFee, state)) {
                LogPrintf("CommitTransaction(): Transaction cannot be broadcast immediately, %s\n", state.GetRejectReason());
                // TODO: if we expect the failure to be long term or permanent, instead delete wtx from the wallet and return failure.
            } else {
                wtxNew.RelayWalletTransaction(connman);
            }
        }
    }
    return true;
}

bool CWallet::EraseFromWallet(uint256 hash) {
    if (!fFileBacked)
        return false;
    {
        LOCK(cs_wallet);
        if (mapWallet.erase(hash))
            CWalletDB(strWalletFile).EraseTx(hash);
>>>>>>> 0df18550
    }
    return true;
}

<<<<<<< HEAD
bool CWallet::EraseFromWallet(uint256 hash) {
    if (!fFileBacked)
        return false;
    {
        LOCK(cs_wallet);
        if (mapWallet.erase(hash))
            CWalletDB(strWalletFile).EraseTx(hash);
    }
    return true;
}

=======
>>>>>>> 0df18550
/**
 * @brief CWallet::CreateMintTransaction Create a new mint transaction (coin generation transaction)
 * @param vecSend         Vector of recipients containing amounts and scripts to send
 * @param[out] wtxNew     Reference to store the new wallet transaction
 * @param reservekey      Key reserve used for change address generation
 * @param[out] nFeeRet    Reference to store the calculated transaction fee
 * @param[in,out] nChangePosInOut Requested/calculated position of change output (-1 for random)
 * @param[out] strFailReason Reference to store failure description if unsuccessful
 * @param coinControl     Optional coin selection control parameters
 * @param sign            Whether to sign the transaction immediately
 * @return true if transaction creation succeeded, false otherwise
 */
bool CWallet::CreateLelantusMintTransactions(
    CAmount valueToMint,
    std::vector<std::pair<CWalletTx, CAmount>>& wtxAndFee,
    CAmount& nAllFeeRet,
    std::vector<CHDMint>& dMints,
    std::list<CReserveKey>& reservekeys,
    int& nChangePosInOut,
    std::string& strFailReason,
    const CCoinControl *coinControl,
    bool autoMintAll,
    bool sign)
{
    const auto& lelantusParams = lelantus::Params::get_default();

    int nChangePosRequest = nChangePosInOut;

    // Create transaction template
    CWalletTx wtxNew;
    wtxNew.fTimeReceivedIsTxTime = true;
    wtxNew.BindWallet(this);

    CMutableTransaction txNew;
    txNew.nLockTime = chainActive.Height();

    assert(txNew.nLockTime <= (unsigned int) chainActive.Height());
    assert(txNew.nLockTime < LOCKTIME_THRESHOLD);

    {
        LOCK2(cs_main, cs_wallet);
        {
            std::list<CWalletTx> cacheWtxs;
            std::vector<std::pair<CAmount, std::vector<COutput>>> valueAndUTXO;
            AvailableCoinsForLMint(valueAndUTXO, coinControl);

            Shuffle(valueAndUTXO.begin(), valueAndUTXO.end(), FastRandomContext());
            {
                CWalletDB walletdb(pwalletMain->strWalletFile);
                pwalletMain->zwallet->ResetCount(walletdb);
            }
            while (!valueAndUTXO.empty()) {

                // initialize
                CWalletTx wtx = wtxNew;
                CMutableTransaction tx = txNew;

                reservekeys.emplace_back(this);
                auto &reservekey = reservekeys.back();

                if (GetRandInt(10) == 0)
                    tx.nLockTime = std::max(0, (int) tx.nLockTime - GetRandInt(100));

                CHDMint dMint;

                auto nFeeRet = 0;
                LogPrintf("nFeeRet=%s\n", nFeeRet);

                auto itr = valueAndUTXO.begin();

                CAmount valueToMintInTx = std::min(
                        ::Params().GetConsensus().nMaxValueLelantusMint,
                        itr->first);

                if (!autoMintAll) {
                    valueToMintInTx = std::min(valueToMintInTx, valueToMint);
                }

                CAmount nValueToSelect, mintedValue;

                std::set<std::pair<const CWalletTx *, unsigned int>> setCoins;
                bool skipCoin = false;
                // Start with no fee and loop until there is enough fee
                while (true) {
                    mintedValue = valueToMintInTx;
                    nValueToSelect = mintedValue + nFeeRet;

                    // if have no enough coins in this group then subtract fee from mint
                    if (nValueToSelect > itr->first) {
                        mintedValue -= nFeeRet;
                        nValueToSelect = mintedValue + nFeeRet;
                    }

                    if (!MoneyRange(mintedValue) || mintedValue == 0) {
                        valueAndUTXO.erase(itr);
                        skipCoin = true;
                        break;
                    }

                    nChangePosInOut = nChangePosRequest;
                    tx.vin.clear();
                    tx.vout.clear();

                    wtx.fFromMe = true;
                    wtx.changes.clear();

                    setCoins.clear();

                    // create recipient using random private coin to mock script sig
                    lelantus::PrivateCoin privCoin(lelantusParams, mintedValue);
                    auto recipient = CWallet::CreateLelantusMintRecipient(privCoin, dMint, false);

                    double dPriority = 0;

                    // vout to create mint
                    CTxOut txout(recipient.nAmount, recipient.scriptPubKey);

                    if (txout.IsDust(::minRelayTxFee)) {
                        strFailReason = _("Transaction amount too small");
                        return false;
                    }

                    tx.vout.push_back(txout);

                    // Choose coins to use

                    CAmount nValueIn = 0;
                    if (!SelectCoins(itr->second, nValueToSelect, setCoins, nValueIn, coinControl)) {

                        if (nValueIn < nValueToSelect) {
                            strFailReason = _("Insufficient funds");
                        }
                        return false;
                    }

                    for (auto const &pcoin : setCoins) {
                        CAmount nCredit = pcoin.first->tx->vout[pcoin.second].nValue;
                        //The coin age after the next block (depth+1) is used instead of the current,
                        //reflecting an assumption the user would accept a bit more delay for
                        //a chance at a free transaction.
                        //But mempool inputs might still be in the mempool, so their age stays 0
                        int age = pcoin.first->GetDepthInMainChain();
                        assert(age >= 0);
                        if (age != 0)
                            age += 1;
                        dPriority += (double) nCredit * age;
                    }

                    CAmount nChange = nValueIn - nValueToSelect;

                    if (nChange > 0) {
                        // Fill a vout to ourself
                        // TODO: pass in scriptChange instead of reservekey so
                        // change transaction isn't always pay-to-bitcoin-address
                        CScript scriptChange;

                        // coin control: send change to custom address
                        if (coinControl && !boost::get<CNoDestination>(&coinControl->destChange))
                            scriptChange = GetScriptForDestination(coinControl->destChange);

                            // send change to one of the specified change addresses
                        else if (IsArgSet("-change") && mapMultiArgs.at("-change").size() > 0) {
                            CBitcoinAddress address(
                                    mapMultiArgs.at("change")[GetRandInt(mapMultiArgs.at("-change").size())]);
                            CKeyID keyID;
                            if (!address.GetKeyID(keyID)) {
                                strFailReason = _("Bad change address");
                                return false;
                            }
                            scriptChange = GetScriptForDestination(keyID);
                        }

                            // no coin control: send change to newly generated address
                        else {
                            // Note: We use a new key here to keep it from being obvious which side is the change.
                            //  The drawback is that by not reusing a previous key, the change may be lost if a
                            //  backup is restored, if the backup doesn't have the new private key for the change.
                            //  If we reused the old key, it would be possible to add code to look for and
                            //  rediscover unknown transactions that were written with keys of ours to recover
                            //  post-backup change.

                            // Reserve a new key pair from key pool
                            CPubKey vchPubKey;
                            bool ret;
                            ret = reservekey.GetReservedKey(vchPubKey);
                            if (!ret) {
                                strFailReason = _("Keypool ran out, please call keypoolrefill first");
                                return false;
                            }

                            scriptChange = GetScriptForDestination(vchPubKey.GetID());
                        }

                        CTxOut newTxOut(nChange, scriptChange);

                        // Never create dust outputs; if we would, just
                        // add the dust to the fee.
                        if (newTxOut.IsDust(::minRelayTxFee)) {
                            nChangePosInOut = -1;
                            nFeeRet += nChange;
                            reservekey.ReturnKey();
                        } else {

                            if (nChangePosInOut == -1) {

                                // Insert change txn at random position:
                                nChangePosInOut = GetRandInt(tx.vout.size() + 1);
                            } else if ((unsigned int) nChangePosInOut > tx.vout.size()) {

                                strFailReason = _("Change index out of range");
                                return false;
                            }

                            std::vector<CTxOut>::iterator position = tx.vout.begin() + nChangePosInOut;
                            tx.vout.insert(position, newTxOut);
                            wtx.changes.insert(static_cast<uint32_t>(nChangePosInOut));
                        }
                    } else {
                        reservekey.ReturnKey();
                    }

                    // Fill vin
                    //
                    // Note how the sequence number is set to max()-1 so that the
                    // nLockTime set above actually works.
                    for (const auto &coin : setCoins) {
                        tx.vin.push_back(CTxIn(
                                coin.first->GetHash(),
                                coin.second,
                                CScript(),
                                std::numeric_limits<unsigned int>::max() - 1));
                    }

                    // Fill in dummy signatures for fee calculation.
                    if (!DummySignTx(tx, setCoins)) {
                        strFailReason = _("Signing transaction failed");
                        return false;
                    }

                    unsigned int nBytes = GetVirtualTransactionSize(tx);

                    // Limit size
                    CTransaction txConst(tx);
                    if (GetTransactionWeight(txConst) >= MAX_STANDARD_TX_WEIGHT) {
                        strFailReason = _("Transaction is too large (size limit: 100Kb). Select less inputs or consolidate your UTXOs");
                        return false;
                    }
                    dPriority = txConst.ComputePriority(dPriority, nBytes);

                    // Remove scriptSigs to eliminate the fee calculation dummy signatures
                    for (auto &vin : tx.vin) {
                        vin.scriptSig = CScript();
                        vin.scriptWitness.SetNull();
                    }

                    // Can we complete this as a free transaction?
                    if (fSendFreeTransactions && nBytes <= MAX_FREE_TRANSACTION_CREATE_SIZE) {
                        // Not enough fee: enough priority?
                        double dPriorityNeeded = mempool.estimateSmartPriority(nTxConfirmTarget);
                        // Require at least hard-coded AllowFree.
                        if (dPriority >= dPriorityNeeded && AllowFree(dPriority))
                            break;
                    }
                    CAmount nFeeNeeded = GetMinimumFee(nBytes, nTxConfirmTarget, mempool);

                    if (coinControl && nFeeNeeded > 0 && coinControl->nMinimumTotalFee > nFeeNeeded) {
                        nFeeNeeded = coinControl->nMinimumTotalFee;
                    }

                    if (coinControl && coinControl->fOverrideFeeRate)
                        nFeeNeeded = coinControl->nFeeRate.GetFee(nBytes);

                    // If we made it here and we aren't even able to meet the relay fee on the next pass, give up
                    // because we must be at the maximum allowed fee.
                    if (nFeeNeeded < ::minRelayTxFee.GetFee(nBytes)) {
                        strFailReason = _("Transaction too large for fee policy");
                        return false;
                    }

                    if (cmp::greater_equal(nFeeRet, nFeeNeeded)) {
                        for (auto &usedCoin : setCoins) {
                            for (auto coin = itr->second.begin(); coin != itr->second.end(); coin++) {
                                if (usedCoin.first == coin->tx && cmp::equal(usedCoin.second, coin->i)) {
                                    itr->first -= coin->tx->tx->vout[coin->i].nValue;
                                    itr->second.erase(coin);
                                    break;
                                }
                            }
                        }

                        if (itr->second.empty()) {
                            valueAndUTXO.erase(itr);
                        }

                        // Generate hdMint
                        recipient = CWallet::CreateLelantusMintRecipient(privCoin, dMint);

                        // vout to mint
                        txout = CTxOut(recipient.nAmount, recipient.scriptPubKey);
                        LogPrintf("txout: %s\n", txout.ToString());

                        for (size_t i = 0; i != tx.vout.size(); i++) {
                            if (tx.vout[i].scriptPubKey.IsLelantusMint()) {
                                tx.vout[i] = txout;
                            }
                        }

                        break; // Done, enough fee included.
                    }

                    // Include more fee and try again.
                    nFeeRet = nFeeNeeded;
                    continue;
                }

                if(skipCoin)
                    continue;

                if (GetBoolArg("-walletrejectlongchains", DEFAULT_WALLET_REJECT_LONG_CHAINS)) {
                    // Lastly, ensure this tx will pass the mempool's chain limits
                    LockPoints lp;
                    CTxMemPoolEntry entry(MakeTransactionRef(tx), 0, 0, 0, 0, false, 0, lp);
                    CTxMemPool::setEntries setAncestors;
                    size_t nLimitAncestors = GetArg("-limitancestorcount", DEFAULT_ANCESTOR_LIMIT);
                    size_t nLimitAncestorSize = GetArg("-limitancestorsize", DEFAULT_ANCESTOR_SIZE_LIMIT) * 1000;
                    size_t nLimitDescendants = GetArg("-limitdescendantcount", DEFAULT_DESCENDANT_LIMIT);
                    size_t nLimitDescendantSize =
                            GetArg("-limitdescendantsize", DEFAULT_DESCENDANT_SIZE_LIMIT) * 1000;
                    std::string errString;
                    if (!mempool.CalculateMemPoolAncestors(entry, setAncestors, nLimitAncestors, nLimitAncestorSize,
                                                           nLimitDescendants, nLimitDescendantSize, errString)) {
                        strFailReason = _("Transaction has too long of a mempool chain");
                        return false;
                    }
                }

                // Sign
                int nIn = 0;
                CTransaction txNewConst(tx);
                for (const auto &coin : setCoins) {
                    bool signSuccess = false;
                    const CScript &scriptPubKey = coin.first->tx->vout[coin.second].scriptPubKey;
                    SignatureData sigdata;
                    if (sign)
                        signSuccess = ProduceSignature(TransactionSignatureCreator(this, &txNewConst, nIn,
                                                                                   coin.first->tx->vout[coin.second].nValue,
                                                                                   SIGHASH_ALL), scriptPubKey,
                                                       sigdata);
                    else
                        signSuccess = ProduceSignature(DummySignatureCreator(this), scriptPubKey, sigdata);

                    if (!signSuccess) {
                        strFailReason = _("Signing transaction failed");
                        return false;
                    } else {
                        UpdateTransaction(tx, nIn, sigdata);
                    }
                    nIn++;
                }

                wtx.SetTx(MakeTransactionRef(std::move(tx)));

                wtxAndFee.push_back(std::make_pair(wtx, nFeeRet));

                if (nChangePosInOut >= 0) {
                    // Cache wtx to somewhere because COutput use pointer of it.
                    cacheWtxs.push_back(wtx);
                    auto &wtx = cacheWtxs.back();

                    COutput out(&wtx, nChangePosInOut, wtx.GetDepthInMainChain(false), true, true);
                    auto val = wtx.tx->vout[nChangePosInOut].nValue;

                    bool added = false;
                    for (auto &utxos : valueAndUTXO) {
                        auto const &o = utxos.second.front();
                        if (o.tx->tx->vout[o.i].scriptPubKey == wtx.tx->vout[nChangePosInOut].scriptPubKey) {
                            utxos.first += val;
                            utxos.second.push_back(out);

                            added = true;
                        }
                    }

                    if (!added) {
                        valueAndUTXO.push_back({val, {out}});
                    }
                }

                nAllFeeRet += nFeeRet;
                dMints.push_back(dMint);
                if(!autoMintAll) {
                    valueToMint -= mintedValue;
                    if (valueToMint == 0)
                        break;
                }
            }
        }
    }

    if (!autoMintAll && valueToMint > 0) {
        return false;
    }

    return true;
}

std::string CWallet::MintAndStoreLelantus(const CAmount& value,
                                          std::vector<std::pair<CWalletTx, CAmount>>& wtxAndFee,
                                          std::vector<CHDMint>& mints,
                                          bool autoMintAll,
                                          bool fAskFee,
                                          const CCoinControl *coinControl) {
    std::string strError;

    EnsureMintWalletAvailable();

    if (IsLocked()) {
        strError = _("Error: Wallet locked, unable to create transaction!");
        LogPrintf("MintLelantus() : %s", strError);
        return strError;
    }


    if ((value + payTxFee.GetFeePerK()) > GetBalance())
        return _("Insufficient funds");

    LogPrintf("payTxFee.GetFeePerK()=%s\n", payTxFee.GetFeePerK());
    int64_t nFeeRequired = 0;

    int nChangePosRet = -1;

    std::vector<CHDMint> dMints;
    std::list<CReserveKey> reservekeys;
    if (!CreateLelantusMintTransactions(value, wtxAndFee, nFeeRequired, dMints, reservekeys, nChangePosRet, strError, coinControl, autoMintAll)) {
        return strError;
    }

    if (fAskFee && !uiInterface.ThreadSafeAskFee(nFeeRequired)){
        LogPrintf("MintLelantus: returning aborted..\n");
        return "ABORTED";
    }

    CValidationState state;
    CWalletDB walletdb(pwalletMain->strWalletFile);

    auto reservekey = reservekeys.begin();
    for(size_t i = 0; i < wtxAndFee.size(); i++) {
        if (!CommitTransaction(wtxAndFee[i].first, *reservekey++, g_connman.get(), state)) {
            return _(
                    "Error: The transaction was rejected! This might happen if some of the coins in your wallet were already spent, such as if you used a copy of wallet.dat and coins were spent in the copy but not marked as spent here.");
        } else {
            LogPrintf("CommitTransaction success!\n");
        }

        //update mints with full transaction hash and then database them
        CHDMint dMintTmp = dMints[i];
        mints.push_back(dMints[i]);
        dMintTmp.SetTxHash(wtxAndFee[i].first.GetHash());
        zwallet->GetTracker().AddLelantus(walletdb, dMintTmp, true);
        NotifyZerocoinChanged(this,
            dMintTmp.GetPubcoinValue().GetHex(),
            "New (" + std::to_string(dMintTmp.GetAmount()) + " mint)",
            CT_NEW);
    }
    // Update nCountNextUse in HDMint wallet database
    zwallet->UpdateCountDB(walletdb);

    return "";
}

std::string CWallet::MintAndStoreSpark(
        const std::vector<spark::MintedCoinData>& outputs,
        std::vector<std::pair<CWalletTx, CAmount>>& wtxAndFee,
        bool subtractFeeFromAmount,
        bool fSplit,
        bool autoMintAll,
        bool fAskFee,
        const CCoinControl *coinControl) {
    std::string strError;

    EnsureSparkWalletAvailable();

    if (IsLocked()) {
        strError = _("Error: Wallet locked, unable to create transaction!");
        LogPrintf("MintSpark() : %s", strError);
        return strError;
    }

    uint64_t value = 0;
    for (auto& output : outputs)
        value += output.v;

    if (cmp::greater((value + payTxFee.GetFeePerK()), GetBalance()))
        return _("Insufficient funds");

    LogPrintf("payTxFee.GetFeePerK()=%s\n", payTxFee.GetFeePerK());
    int64_t nFeeRequired = 0;

    int nChangePosRet = -1;

    std::list<CReserveKey> reservekeys;
    if (!sparkWallet->CreateSparkMintTransactions(outputs, wtxAndFee, nFeeRequired, reservekeys, nChangePosRet, subtractFeeFromAmount, strError, fSplit, coinControl, autoMintAll)) {
        return strError;
    }

    if (fAskFee && !uiInterface.ThreadSafeAskFee(nFeeRequired)){
        LogPrintf("MintSpark: returning aborted..\n");
        return "ABORTED";
    }

    CValidationState state;
    auto reservekey = reservekeys.begin();
    for(size_t i = 0; i < wtxAndFee.size(); i++) {
        if (!CommitTransaction(wtxAndFee[i].first, *reservekey++, g_connman.get(), state)) {
            return _(
                    "Error: The transaction was rejected! This might happen if some of the coins in your wallet were already spent, such as if you used a copy of wallet.dat and coins were spent in the copy but not marked as spent here.");
        } else {
            LogPrintf("CommitTransaction success!\n");
        }
    }

    return "";
}

std::vector<CLelantusEntry> CWallet::JoinSplitLelantus(const std::vector<CRecipient>& recipients, const std::vector<CAmount>& newMints, CWalletTx& result, const CCoinControl *coinControl) {
    // create transaction
    std::vector<CLelantusEntry> spendCoins; //spends
    std::vector<CHDMint> mintCoins; // new mints
    CAmount fee;
    result = CreateLelantusJoinSplitTransaction(recipients, fee, newMints, spendCoins, mintCoins, coinControl);

    CommitLelantusTransaction(result, spendCoins, mintCoins);

    return spendCoins;
}

CWalletTx CWallet::CreateLelantusJoinSplitTransaction(
        const std::vector<CRecipient>& recipients,
        CAmount &fee,
        const std::vector<CAmount>& newMints,
        std::vector<CLelantusEntry>& spendCoins,
        std::vector<CHDMint>& mintCoins,
        const CCoinControl *coinControl,
        std::function<void(CTxOut & , LelantusJoinSplitBuilder const &)> modifier)
{
    // sanity check
    EnsureMintWalletAvailable();

    if (IsLocked()) {
        throw std::runtime_error(_("Wallet locked"));
    }

    // create transaction
    LelantusJoinSplitBuilder builder(*this, *zwallet, coinControl);

    CWalletTx tx = builder.Build(recipients, fee, newMints, modifier);
    spendCoins = builder.spendCoins;
    mintCoins = builder.mintCoins;

    return tx;
}

CWalletTx CWallet::CreateSparkSpendTransaction(
        const std::vector<CRecipient>& recipients,
        const std::vector<std::pair<spark::OutputCoinData, bool>>&  privateRecipients,
        CAmount &fee,
        const CCoinControl *coinControl)
{
    // sanity check
    EnsureMintWalletAvailable();

    if (IsLocked()) {
        throw std::runtime_error(_("Wallet locked"));
    }

    return sparkWallet->CreateSparkSpendTransaction(recipients, privateRecipients, fee, coinControl);
}

CWalletTx CWallet::CreateSparkNameTransaction(
        CSparkNameTxData &sparkNameData,
        CAmount sparkNameFee,
        CAmount &txFee,
        const CCoinControl *coinControl)
{
    // sanity check
    EnsureMintWalletAvailable();

    if (IsLocked()) {
        throw std::runtime_error(_("Wallet locked"));
    }

    return sparkWallet->CreateSparkNameTransaction(sparkNameData, sparkNameFee, txFee, coinControl);
}

CWalletTx CWallet::SpendAndStoreSpark(
        const std::vector<CRecipient>& recipients,
        const std::vector<std::pair<spark::OutputCoinData, bool>>&  privateRecipients,
        CAmount &fee,
        const CCoinControl *coinControl)
{
    // create transaction
    auto result = CreateSparkSpendTransaction(recipients, privateRecipients, fee, coinControl);

    // commit
    try {
        CValidationState state;
        CReserveKey reserveKey(this);
        CommitTransaction(result, reserveKey, g_connman.get(), state);
    } catch (const std::exception &) {
        auto error = _(
                "Error: The transaction was rejected! This might happen if some of "
                "the coins in your wallet were already spent, such as if you used "
                "a copy of wallet.dat and coins were spent in the copy but not "
                "marked as spent here."
        );

        std::throw_with_nested(std::runtime_error(error));
    }

    return result;
}

bool CWallet::LelantusToSpark(std::string& strFailReason) {
    std::list<CLelantusEntry> coins = GetAvailableLelantusCoins();
    CScript scriptChange;
    {
        // Reserve a new key pair from key pool
        CPubKey vchPubKey;
        bool ret;
        ret = CReserveKey(this).GetReservedKey(vchPubKey);
        if (!ret)
        {
            strFailReason = _("Keypool ran out, please call keypoolrefill first");
            return false;
        }

        scriptChange = GetScriptForDestination(vchPubKey.GetID());
    }

    while (coins.size() > 0) {
        std::size_t selectedNum = 0;
        CCoinControl coinControl;
        CAmount spendValue = 0;
        while (true) {
            COutPoint outPoint;
            if (coins.size() > 0) {
                auto coin = coins.begin();
                lelantus::GetOutPoint(outPoint, coin->value);
                coinControl.Select(outPoint);
                spendValue += coin->amount;
                selectedNum++;
                coins.erase(coin);
            } else
                break;

             if ((spendValue + coins.begin()->amount) > Params().GetConsensus().nMaxValueLelantusSpendPerTransaction)
                 break;

             if (selectedNum == Params().GetConsensus().nMaxLelantusInputPerTransaction)
                 break;
        }
        CRecipient recipient = {scriptChange, spendValue, true, {}, {}};

        CWalletTx result;
        JoinSplitLelantus({recipient}, {}, result, &coinControl);
        coinControl.UnSelectAll();

        uint32_t i = 0;
        for (; i < result.tx->vout.size(); ++i) {
            if (result.tx->vout[i].scriptPubKey == recipient.scriptPubKey)
                break;
        }

        COutPoint outPoint(result.GetHash(), i);
        coinControl.Select(outPoint);
        std::vector<std::pair<CWalletTx, CAmount>> wtxAndFee;
        MintAndStoreSpark({}, wtxAndFee, true, true, false, false, &coinControl);
    }

    return true;
}


std::pair<CAmount, unsigned int> CWallet::EstimateJoinSplitFee(
        CAmount required,
        bool subtractFeeFromAmount,
        std::list<CLelantusEntry> coins,
        const CCoinControl *coinControl) {
    CAmount fee;
    unsigned size;
    std::vector<CLelantusEntry> spendCoins;

    for (fee = payTxFee.GetFeePerK();;) {
        CAmount currentRequired = required;

        if (!subtractFeeFromAmount)
            currentRequired += fee;

        spendCoins.clear();
        const auto &consensusParams = Params().GetConsensus();
        CAmount changeToMint = 0;

        try {
            if (currentRequired > 0) {
                if (!this->GetCoinsToJoinSplit(currentRequired, spendCoins, changeToMint, coins,
                                                consensusParams.nMaxLelantusInputPerTransaction,
                                                consensusParams.nMaxValueLelantusSpendPerTransaction, coinControl)) {
                    return std::make_pair(0, 0);
                }
            }
        } catch (std::runtime_error const &) {
        }

        // 1054 is constant part, mainly Schnorr and Range proofs, 2560 is for each sigma/aux data
        // 179 other parts of tx, assuming 1 utxo and 1 jmint
        size = 1054 + 2560 * (spendCoins.size()) + 179;
        CAmount feeNeeded = CWallet::GetMinimumFee(size, nTxConfirmTarget, mempool);

        if (fee >= feeNeeded) {
            break;
        }

        fee = feeNeeded;

        if(subtractFeeFromAmount)
            break;
    }

    return std::make_pair(fee, size);
}

bool CWallet::CommitLelantusTransaction(CWalletTx& wtxNew, std::vector<CLelantusEntry>& spendCoins, std::vector<CHDMint>& mintCoins) {
    EnsureMintWalletAvailable();

    // commit
    try {
        CValidationState state;
        CReserveKey reserveKey(this);
        CommitTransaction(wtxNew, reserveKey, g_connman.get(), state);
    } catch (const std::exception &) {
        auto error = _(
                "Error: The transaction was rejected! This might happen if some of "
                "the coins in your wallet were already spent, such as if you used "
                "a copy of wallet.dat and coins were spent in the copy but not "
                "marked as spent here."
        );

        std::throw_with_nested(std::runtime_error(error));
    }

    // mark selected coins as used
    lelantus::CLelantusState* lelantusState = lelantus::CLelantusState::GetState();
    CWalletDB db(strWalletFile);

    for (auto& coin : spendCoins) {
        // get coin id & height
        int height, id;

        std::tie(height, id) = lelantusState->GetMintedCoinHeightAndId(lelantus::PublicCoin(coin.value));

        // add CLelantusSpendEntry
        CLelantusSpendEntry spend;

        spend.coinSerial = coin.serialNumber;
        spend.hashTx = wtxNew.GetHash();
        spend.pubCoin = coin.value;
        spend.id = id;
        spend.amount = coin.amount;

        if (!db.WriteLelantusSpendSerialEntry(spend)) {
            throw std::runtime_error(_("Failed to write coin serial number into wallet"));
        }

        //Set spent mint as used in memory
        uint256 hashPubcoin = primitives::GetPubCoinValueHash(coin.value);
        zwallet->GetTracker().SetLelantusPubcoinUsed(hashPubcoin, wtxNew.GetHash());
        CLelantusMintMeta metaCheck;
        zwallet->GetTracker().GetLelantusMetaFromPubcoin(hashPubcoin, metaCheck);
        if (!metaCheck.isUsed) {
            std::string strError = "Error, mint with pubcoin hash " + hashPubcoin.GetHex() + " did not get marked as used";
            LogPrintf("SpendLelantus() : %s\n", strError.c_str());
        }

        //Set spent mint as used in DB
        zwallet->GetTracker().UpdateState(metaCheck);

        // update CLelantusEntry
        coin.IsUsed = true;
        coin.id = id;
        coin.nHeight = height;

        // raise event
        NotifyZerocoinChanged(
                this,
                coin.value.GetHex(),
                "Used (" + std::to_string(coin.amount) + " mint)",
                CT_UPDATED);
    }

    for (auto& coin : mintCoins) {
        coin.SetTxHash(wtxNew.GetHash());
        zwallet->GetTracker().AddLelantus(db, coin, true);

        // raise event
        NotifyZerocoinChanged(this,
                              coin.GetPubcoinValue().GetHex(),
                              "New (" + std::to_string(coin.GetAmount()) + " mint)",
                              CT_NEW);
    }

    // Update nCountNextUse in HDMint wallet database
    zwallet->UpdateCountDB(db);

    return true;
}

bool CWallet::GetMint(const uint256& hashSerial, CLelantusEntry& mint, bool forEstimation) const
{
    EnsureMintWalletAvailable();

    if (IsLocked() && !forEstimation) {
        return false;
    }

    CLelantusMintMeta meta;
    if(!zwallet->GetTracker().GetMetaFromSerial(hashSerial, meta))
        return error("%s: serialhash %s is not in tracker", __func__, hashSerial.GetHex());

    CWalletDB walletdb(strWalletFile);

    CHDMint dMint;
    if (!walletdb.ReadHDMint(meta.GetPubCoinValueHash(), true, dMint))
        return error("%s: failed to read deterministic Lelantus mint", __func__);
    if (!zwallet->RegenerateMint(walletdb, dMint, mint, forEstimation))
        return error("%s: failed to generate Lelantus mint", __func__);
    return true;

}

void CWallet::ListAccountCreditDebit(const std::string& strAccount, std::list<CAccountingEntry>& entries) {
    CWalletDB walletdb(strWalletFile);
    return walletdb.ListAccountCreditDebit(strAccount, entries);
}

bool CWallet::AddAccountingEntry(const CAccountingEntry& acentry)
{
    CWalletDB walletdb(strWalletFile);

    return AddAccountingEntry(acentry, &walletdb);
}

bool CWallet::AddAccountingEntry(const CAccountingEntry& acentry, CWalletDB *pwalletdb)
{
    if (!pwalletdb->WriteAccountingEntry_Backend(acentry))
        return false;

    laccentries.push_back(acentry);
    CAccountingEntry & entry = laccentries.back();
    wtxOrdered.insert(make_pair(entry.nOrderPos, TxPair((CWalletTx*)0, &entry)));

    return true;
}

CAmount CWallet::GetRequiredFee(unsigned int nTxBytes)
{
    return std::max(minTxFee.GetFee(nTxBytes), ::minRelayTxFee.GetFee(nTxBytes));
}

CAmount CWallet::GetMinimumFee(unsigned int nTxBytes, unsigned int nConfirmTarget, const CTxMemPool& pool)
{
    // payTxFee is the user-set global for desired feerate
    return GetMinimumFee(nTxBytes, nConfirmTarget, pool, payTxFee.GetFee(nTxBytes));
}

CAmount CWallet::GetMinimumFee(unsigned int nTxBytes, unsigned int nConfirmTarget, const CTxMemPool& pool, CAmount targetFee)
{
    CAmount nFeeNeeded = targetFee;
    // User didn't set: use -txconfirmtarget to estimate...
    if (nFeeNeeded == 0) {
        int estimateFoundTarget = nConfirmTarget;
        nFeeNeeded = pool.estimateSmartFee(nConfirmTarget, &estimateFoundTarget).GetFee(nTxBytes);
        // ... unless we don't have enough mempool data for estimatefee, then use fallbackFee
        if (nFeeNeeded == 0)
            nFeeNeeded = fallbackFee.GetFee(nTxBytes);
    }
    // prevent user from paying a fee below minRelayTxFee or minTxFee
    nFeeNeeded = std::max(nFeeNeeded, GetRequiredFee(nTxBytes));
    // But always obey the maximum
    if (nFeeNeeded > maxTxFee)
        nFeeNeeded = maxTxFee;

    return nFeeNeeded;
}

DBErrors CWallet::LoadWallet(bool& fFirstRunRet)
{
    MnemonicContainer mContainer = GetMnemonicContainer();
    SecureString mnemonic;
    //Don't dump mnemonic words in case user has set only hd seed during wallet creation
    if(mContainer.GetMnemonic(mnemonic))
        std::cout << "# mnemonic: " << mnemonic << "\n";

    if (!fFileBacked)
        return DB_LOAD_OK;
    fFirstRunRet = false;
    DBErrors nLoadWalletRet = CWalletDB(strWalletFile,"cr+").LoadWallet(this);
    if (nLoadWalletRet == DB_NEED_REWRITE)
    {
        if (CDB::Rewrite(strWalletFile, "\x04pool"))
        {
            LOCK(cs_wallet);
            setKeyPool.clear();
            m_pool_key_to_index.clear();
            // Note: can't top-up keypool here, because wallet is locked.
            // User will be prompted to unlock wallet the next operation
            // that requires a new key.
        }
    }

    {
        LOCK2(cs_main, cs_wallet);
        for (auto& pair : mapWallet) {
            for(unsigned int i = 0; i < pair.second.tx->vout.size(); ++i) {
                if (IsMine(pair.second.tx->vout[i]) && !IsSpent(pair.first, i)) {
                    setWalletUTXO.insert(COutPoint(pair.first, i));
                }
            }
        }
    }

    if (nLoadWalletRet != DB_LOAD_OK)
        return nLoadWalletRet;
    fFirstRunRet = !vchDefaultKey.IsValid();

    uiInterface.LoadWallet(this);

    return DB_LOAD_OK;
}

// Goes through all wallet transactions and checks if they are masternode collaterals, in which case these are locked
// This avoids accidential spending of collaterals. They can still be unlocked manually if a spend is really intended.
void CWallet::AutoLockMasternodeCollaterals()
{
    auto mnList = deterministicMNManager->GetListAtChainTip();

    LOCK2(cs_main, cs_wallet);
    for (const auto& pair : mapWallet) {
        for (unsigned int i = 0; i < pair.second.tx->vout.size(); ++i) {
            if (IsMine(pair.second.tx->vout[i]) && !IsSpent(pair.first, i)) {
                if (deterministicMNManager->IsProTxWithCollateral(pair.second.tx, i) || mnList.HasMNByCollateral(COutPoint(pair.first, i))) {
                    LockCoin(COutPoint(pair.first, i));
                }
            }
        }
    }
}

DBErrors CWallet::ZapSelectTx(std::vector<uint256>& vHashIn, std::vector<uint256>& vHashOut)
{
    if (!fFileBacked)
        return DB_LOAD_OK;
    DBErrors nZapSelectTxRet = CWalletDB(strWalletFile,"cr+").ZapSelectTx(this, vHashIn, vHashOut);
    if (nZapSelectTxRet == DB_NEED_REWRITE)
    {
        if (CDB::Rewrite(strWalletFile, "\x04pool"))
        {
            LOCK(cs_wallet);
            setKeyPool.clear();
            m_pool_key_to_index.clear();
            // Note: can't top-up keypool here, because wallet is locked.
            // User will be prompted to unlock wallet the next operation
            // that requires a new key.
        }
    }

    if (nZapSelectTxRet != DB_LOAD_OK)
        return nZapSelectTxRet;

    MarkDirty();

    return DB_LOAD_OK;

}

DBErrors CWallet::ZapWalletTx(std::vector<CWalletTx>& vWtx)
{
    if (!fFileBacked)
        return DB_LOAD_OK;
    DBErrors nZapWalletTxRet = CWalletDB(strWalletFile,"cr+").ZapWalletTx(this, vWtx);
    if (nZapWalletTxRet == DB_NEED_REWRITE)
    {
        if (CDB::Rewrite(strWalletFile, "\x04pool"))
        {
            LOCK(cs_wallet);
            setKeyPool.clear();
            m_pool_key_to_index.clear();
            // Note: can't top-up keypool here, because wallet is locked.
            // User will be prompted to unlock wallet the next operation
            // that requires a new key.
        }
    }

    if (nZapWalletTxRet != DB_LOAD_OK)
        return nZapWalletTxRet;

    return DB_LOAD_OK;
}

DBErrors CWallet::ZapLelantusMints() {
    if (!fFileBacked)
        return DB_LOAD_OK;
    DBErrors nZapLelantusMintRet = CWalletDB(strWalletFile, "cr+").ZapLelantusMints(this);
    if (nZapLelantusMintRet != DB_LOAD_OK){
        LogPrintf("Failed to remove Lelantus mints from CWalletDB");
        return nZapLelantusMintRet;
    }

    return DB_LOAD_OK;
}

DBErrors CWallet::ZapSparkMints() {
    if (!fFileBacked)
        return DB_LOAD_OK;
    DBErrors nZapSparkMintRet = CWalletDB(strWalletFile, "cr+").ZapSparkMints(this);
    if (nZapSparkMintRet != DB_LOAD_OK){
        LogPrintf("Failed to remove spark mints from CWalletDB");
        return nZapSparkMintRet;
    }

    return DB_LOAD_OK;
}

bool CWallet::SetAddressBook(const CTxDestination& address, const std::string& strName, const std::string& strPurpose)
{
    bool fUpdated = false;
    {
        LOCK(cs_wallet); // mapAddressBook
        std::map<CTxDestination, CAddressBookData>::iterator mi = mapAddressBook.find(address);
        fUpdated = mi != mapAddressBook.end();
        mapAddressBook[address].name = strName;
        if (!strPurpose.empty()) /* update purpose only if requested */
            mapAddressBook[address].purpose = strPurpose;
    }
    NotifyAddressBookChanged(this, address, strName, ::IsMine(*this, address) != ISMINE_NO,
                             strPurpose, (fUpdated ? CT_UPDATED : CT_NEW) );
    if (!fFileBacked)
        return false;
    if (!strPurpose.empty() && !CWalletDB(strWalletFile).WritePurpose(CBitcoinAddress(address).ToString(), strPurpose))
        return false;
    return CWalletDB(strWalletFile).WriteName(CBitcoinAddress(address).ToString(), strName);
}

bool CWallet::DelAddressBook(const CTxDestination& address)
{
    {
        LOCK(cs_wallet); // mapAddressBook

        if(fFileBacked)
        {
            // Delete destdata tuples associated with address
            std::string strAddress = CBitcoinAddress(address).ToString();
            BOOST_FOREACH(const PAIRTYPE(std::string, std::string) &item, mapAddressBook[address].destdata)
            {
                CWalletDB(strWalletFile).EraseDestData(strAddress, item.first);
            }
        }
        mapAddressBook.erase(address);
    }

    NotifyAddressBookChanged(this, address, "", ::IsMine(*this, address) != ISMINE_NO, "", CT_DELETED);

    if (!fFileBacked)
        return false;
    CWalletDB(strWalletFile).ErasePurpose(CBitcoinAddress(address).ToString());
    return CWalletDB(strWalletFile).EraseName(CBitcoinAddress(address).ToString());
}

const std::string& CWallet::GetAccountName(const CScript& scriptPubKey) const
{
    CTxDestination address;
    if (ExtractDestination(scriptPubKey, address) && !scriptPubKey.IsUnspendable()) {
        auto mi = mapAddressBook.find(address);
        if (mi != mapAddressBook.end()) {
            return mi->second.name;
        }
    }
    // A scriptPubKey that doesn't have an entry in the address book is
    // associated with the default account ("").
    const static std::string DEFAULT_ACCOUNT_NAME;
    return DEFAULT_ACCOUNT_NAME;
}

bool CWallet::SetDefaultKey(const CPubKey &vchPubKey)
{
    if (fFileBacked)
    {
        if (!CWalletDB(strWalletFile).WriteDefaultKey(vchPubKey))
            return false;
    }
    vchDefaultKey = vchPubKey;
    return true;
}

/**
 * Mark old keypool keys as used,
 * and generate all new keys
 */
bool CWallet::NewKeyPool()
{
    {
        LOCK(cs_wallet);
        CWalletDB walletdb(strWalletFile);
        BOOST_FOREACH(int64_t nIndex, setKeyPool)
            walletdb.ErasePool(nIndex);
        setKeyPool.clear();
        m_pool_key_to_index.clear();

        if (IsLocked())
            return false;

        int64_t nKeys = std::max(GetArg("-keypool", DEFAULT_KEYPOOL_SIZE), (int64_t)0);
        for (int i = 0; i < nKeys; i++)
        {
            int64_t nIndex = i+1;
            CPubKey pubkey(GenerateNewKey());
            walletdb.WritePool(nIndex, CKeyPool(pubkey));
            setKeyPool.insert(nIndex);
            m_pool_key_to_index[pubkey.GetID()] = nIndex;
        }
        LogPrintf("CWallet::NewKeyPool wrote %d new keys\n", nKeys);
    }
    return true;
}

bool CWallet::TopUpKeyPool(unsigned int kpSize)
{
    {
        LOCK(cs_wallet);

        if (IsLocked())
            return false;

        CWalletDB walletdb(strWalletFile);

        // Top up key pool
        unsigned int nTargetSize;
        if (kpSize > 0)
            nTargetSize = kpSize;
        else
            nTargetSize = std::max(GetArg("-keypool", DEFAULT_KEYPOOL_SIZE), (int64_t) 0);

        while (setKeyPool.size() < (nTargetSize + 1))
        {
            int64_t nEnd = 1;
            if (!setKeyPool.empty())
                nEnd = *(--setKeyPool.end()) + 1;
            CPubKey pubkey(GenerateNewKey());
            if (!walletdb.WritePool(nEnd, CKeyPool(pubkey)))
                throw std::runtime_error(std::string(__func__) + ": writing generated key failed");
            setKeyPool.insert(nEnd);
            LogPrintf("keypool added key %d, size=%u\n", nEnd, setKeyPool.size());
            m_pool_key_to_index[pubkey.GetID()] = nEnd;
        }
    }
    return true;
}

void CWallet::ReserveKeyFromKeyPool(int64_t& nIndex, CKeyPool& keypool)
{
    nIndex = -1;
    keypool.vchPubKey = CPubKey();
    {
        LOCK(cs_wallet);

        if (!IsLocked())
            TopUpKeyPool();

        // Get the oldest key
        if(setKeyPool.empty())
            return;

        CWalletDB walletdb(strWalletFile);

        nIndex = *(setKeyPool.begin());
        setKeyPool.erase(setKeyPool.begin());
        if (!walletdb.ReadPool(nIndex, keypool))
            throw std::runtime_error(std::string(__func__) + ": read failed");
        if (!HaveKey(keypool.vchPubKey.GetID()))
            throw std::runtime_error(std::string(__func__) + ": unknown key in key pool");

        assert(keypool.vchPubKey.IsValid());
        m_pool_key_to_index.erase(keypool.vchPubKey.GetID());
        LogPrintf("keypool reserve %d\n", nIndex);
    }
}

void CWallet::KeepKey(int64_t nIndex)
{
    // Remove from key pool
    if (fFileBacked)
    {
        CWalletDB walletdb(strWalletFile);
        walletdb.ErasePool(nIndex);
    }
    LogPrintf("keypool keep %d\n", nIndex);
}

void CWallet::ReturnKey(int64_t nIndex, const CPubKey& pubkey)
{
    // Return to key pool
    {
        LOCK(cs_wallet);
        setKeyPool.insert(nIndex);
        m_pool_key_to_index[pubkey.GetID()] = nIndex;
    }
    LogPrintf("keypool return %d\n", nIndex);
}

bool CWallet::GetKeyFromPool(CPubKey& result)
{
    int64_t nIndex = 0;
    CKeyPool keypool;
    {
        LOCK(cs_wallet);
        ReserveKeyFromKeyPool(nIndex, keypool);
        if (nIndex == -1)
        {
            if (IsLocked()) return false;
            result = GenerateNewKey();
            return true;
        }
        KeepKey(nIndex);
        result = keypool.vchPubKey;
    }
    return true;
}

int64_t CWallet::GetOldestKeyPoolTime()
{
    LOCK(cs_wallet);

    // if the keypool is empty, return <NOW>
    if (setKeyPool.empty())
        return GetTime();

    // load oldest key from keypool, get time and return
    CKeyPool keypool;
    CWalletDB walletdb(strWalletFile);
    int64_t nIndex = *(setKeyPool.begin());
    if (!walletdb.ReadPool(nIndex, keypool))
        throw std::runtime_error(std::string(__func__) + ": read oldest key in keypool failed");
    assert(keypool.vchPubKey.IsValid());
    return keypool.nTime;
}

std::map<CTxDestination, CAmount> CWallet::GetAddressBalances()
{
    std::map<CTxDestination, CAmount> balances;

    {
        LOCK(cs_wallet);
        BOOST_FOREACH(PAIRTYPE(uint256, CWalletTx) walletEntry, mapWallet)
        {
            CWalletTx *pcoin = &walletEntry.second;

            if (!pcoin->IsTrusted())
                continue;

            if (pcoin->IsCoinBase() && pcoin->GetBlocksToMaturity() > 0)
                continue;

            int nDepth = pcoin->GetDepthInMainChain();
            if ((nDepth < (pcoin->IsFromMe(ISMINE_ALL) ? 0 : 1)) && !pcoin->IsLockedByLLMQInstantSend())
                continue;

            for (unsigned int i = 0; i < pcoin->tx->vout.size(); i++)
            {
                CTxDestination addr;
                if (!IsMine(pcoin->tx->vout[i]))
                    continue;
                if(!ExtractDestination(pcoin->tx->vout[i].scriptPubKey, addr))
                    continue;

                CAmount n = IsSpent(walletEntry.first, i) ? 0 : pcoin->tx->vout[i].nValue;

                if (!balances.count(addr))
                    balances[addr] = 0;
                balances[addr] += n;
            }
        }
    }

    return balances;
}

std::set< std::set<CTxDestination> > CWallet::GetAddressGroupings()
{
    AssertLockHeld(cs_wallet); // mapWallet
    std::set< std::set<CTxDestination> > groupings;
    std::set<CTxDestination> grouping;

    BOOST_FOREACH(PAIRTYPE(uint256, CWalletTx) walletEntry, mapWallet)
    {
        CWalletTx *pcoin = &walletEntry.second;

        if (pcoin->tx->vin.size() > 0 &&
            !(pcoin->tx->HasNoRegularInputs())) { /* Spends have no standard input */
            bool any_mine = false;
            // group all input addresses with each other
            BOOST_FOREACH(CTxIn txin, pcoin->tx->vin)
            {
                CTxDestination address;
                if(!IsMine(txin, *pcoin->tx)) /* If this input isn't mine, ignore it */
                    continue;
                if(!ExtractDestination(mapWallet[txin.prevout.hash].tx->vout[txin.prevout.n].scriptPubKey, address))
                    continue;
                grouping.insert(address);
                any_mine = true;
            }

            // group change with input addresses
            if (any_mine)
            {
                for (uint32_t i = 0; i < pcoin->tx->vout.size(); i++) {
                    if (pcoin->IsChange(i)) {
                        CTxDestination addr;
                        if (!ExtractDestination(pcoin->tx->vout[i].scriptPubKey, addr)) {
                            continue;
                        }
                        grouping.insert(addr);
                    }
                }
            }
            if (grouping.size() > 0)
            {
                groupings.insert(grouping);
                grouping.clear();
            }
        }

        // group lone addrs by themselves
        for (unsigned int i = 0; i < pcoin->tx->vout.size(); i++)
            if (IsMine(pcoin->tx->vout[i]))
            {
                CTxDestination address;
                if(!ExtractDestination(pcoin->tx->vout[i].scriptPubKey, address))
                    continue;
                grouping.insert(address);
                groupings.insert(grouping);
                grouping.clear();
            }
    }

    std::set< std::set<CTxDestination>* > uniqueGroupings; // a set of pointers to groups of addresses
    std::map< CTxDestination, std::set<CTxDestination>* > setmap;  // map addresses to the unique group containing it
    BOOST_FOREACH(std::set<CTxDestination> _grouping, groupings)
    {
        // make a set of all the groups hit by this new group
        std::set< std::set<CTxDestination>* > hits;
        std::map< CTxDestination, std::set<CTxDestination>* >::iterator it;
        BOOST_FOREACH(CTxDestination address, _grouping)
            if ((it = setmap.find(address)) != setmap.end())
                hits.insert((*it).second);

        // merge all hit groups into a new single group and delete old groups
        std::set<CTxDestination>* merged = new std::set<CTxDestination>(_grouping);
        BOOST_FOREACH(std::set<CTxDestination>* hit, hits)
        {
            merged->insert(hit->begin(), hit->end());
            uniqueGroupings.erase(hit);
            delete hit;
        }
        uniqueGroupings.insert(merged);

        // update setmap
        BOOST_FOREACH(CTxDestination element, *merged)
            setmap[element] = merged;
    }

    std::set< std::set<CTxDestination> > ret;
    BOOST_FOREACH(std::set<CTxDestination>* uniqueGrouping, uniqueGroupings)
    {
        ret.insert(*uniqueGrouping);
        delete uniqueGrouping;
    }

    return ret;
}

std::set<CTxDestination> CWallet::GetAccountAddresses(const std::string& strAccount) const
{
    LOCK(cs_wallet);
    std::set<CTxDestination> result;
    BOOST_FOREACH(const PAIRTYPE(CTxDestination, CAddressBookData)& item, mapAddressBook)
    {
        const CTxDestination& address = item.first;
        const std::string& strName = item.second.name;
        if (strName == strAccount)
            result.insert(address);
    }
    return result;
}

bool CReserveKey::GetReservedKey(CPubKey& pubkey)
{
    if (nIndex == -1)
    {
        CKeyPool keypool;
        pwallet->ReserveKeyFromKeyPool(nIndex, keypool);
        if (nIndex != -1)
            vchPubKey = keypool.vchPubKey;
        else {
            return false;
        }
    }
    assert(vchPubKey.IsValid());
    pubkey = vchPubKey;
    return true;
}

void CReserveKey::KeepKey()
{
    if (nIndex != -1)
        pwallet->KeepKey(nIndex);
    nIndex = -1;
    vchPubKey = CPubKey();
}

void CReserveKey::ReturnKey()
{
    if (nIndex != -1)
        pwallet->ReturnKey(nIndex, vchPubKey);
    nIndex = -1;
    vchPubKey = CPubKey();
}

void CWallet::MarkReserveKeysAsUsed(int64_t keypool_id)
{
    AssertLockHeld(cs_wallet);
    auto it = setKeyPool.begin();

    CWalletDB walletdb(strWalletFile);
    while (it != std::end(setKeyPool)) {
        const int64_t& index = *(it);
        if (index > keypool_id) break; // set*KeyPool is ordered

        walletdb.ErasePool(index);
        it = setKeyPool.erase(it);
    }
}

spark::FullViewKey CWallet::GetSparkViewKey() {
  LOCK(cs_wallet);
  CWalletDB walletdb(strWalletFile);
  spark::FullViewKey key;
  walletdb.readFullViewKey(key);

  return key;
}

std::string CWallet::GetSparkViewKeyStr() {
  spark::FullViewKey key = GetSparkViewKey();
  FIRO_UNUSED int size = GetSerializeSize(key, SER_NETWORK, PROTOCOL_VERSION);
  std::ostringstream keydata;
  ::Serialize(keydata, key);

  std::string keydata_hex = HexStr(keydata.str());

  return keydata_hex;
}

bool CWallet::UpdatedTransaction(const uint256 &hashTx)
{
    {
        LOCK(cs_wallet);
        // Only notify UI if this transaction is in this wallet
        std::map<uint256, CWalletTx>::const_iterator mi = mapWallet.find(hashTx);
        if (mi != mapWallet.end()) {
            NotifyTransactionChanged(this, hashTx, CT_UPDATED);
            return true;
        }
    }
    return false;
}

void CWallet::GetScriptForMining(boost::shared_ptr<CReserveScript> &script)
{
    boost::shared_ptr<CReserveKey> rKey(new CReserveKey(this));
    CPubKey pubkey;
    if (!rKey->GetReservedKey(pubkey))
        return;

    script = rKey;
    script->reserveScript = CScript() << ToByteVector(pubkey) << OP_CHECKSIG;
}

void CWallet::LockCoin(const COutPoint& output)
{
    AssertLockHeld(cs_wallet); // setLockedCoins
    setLockedCoins.insert(output);
}

void CWallet::UnlockCoin(const COutPoint& output)
{
    AssertLockHeld(cs_wallet); // setLockedCoins
    setLockedCoins.erase(output);
}

void CWallet::UnlockAllCoins()
{
    AssertLockHeld(cs_wallet); // setLockedCoins
    setLockedCoins.clear();
}

bool CWallet::IsLockedCoin(uint256 hash, unsigned int n) const
{
    AssertLockHeld(cs_wallet); // setLockedCoins
    COutPoint outpt(hash, n);

    return (setLockedCoins.count(outpt) > 0);
}

void CWallet::ListLockedCoins(std::vector<COutPoint>& vOutpts)
{
    AssertLockHeld(cs_wallet); // setLockedCoins
    for (std::set<COutPoint>::iterator it = setLockedCoins.begin();
         it != setLockedCoins.end(); it++) {
        COutPoint outpt = (*it);
        vOutpts.push_back(outpt);
    }
}

bool CWallet::HasMasternode(){

    auto mnList = deterministicMNManager->GetListForBlock(chainActive.Tip());

    AssertLockHeld(cs_wallet);
    for (const auto &o : setWalletUTXO) {
        if (mapWallet.count(o.hash)) {
            const auto &p = mapWallet[o.hash];
            if (deterministicMNManager->IsProTxWithCollateral(p.tx, o.n) || mnList.HasMNByCollateral(o)) {
                return true;
            }
        }
    }

    return false;
}

void CWallet::ListProTxCoins(std::vector<COutPoint>& vOutpts)
{
    auto mnList = deterministicMNManager->GetListForBlock(chainActive.Tip());

    AssertLockHeld(cs_wallet);
    for (const auto &o : setWalletUTXO) {
        if (mapWallet.count(o.hash)) {
            const auto &p = mapWallet[o.hash];
            if (deterministicMNManager->IsProTxWithCollateral(p.tx, o.n) || mnList.HasMNByCollateral(o)) {
                vOutpts.emplace_back(o);
            }
        }
    }
}

/** @} */ // end of Actions

void CWallet::GetKeyBirthTimes(std::map<CTxDestination, int64_t> &mapKeyBirth) const {
    AssertLockHeld(cs_wallet); // mapKeyMetadata
    mapKeyBirth.clear();

    // get birth times for keys with metadata
    for (const auto& entry : mapKeyMetadata) {
        if (entry.second.nCreateTime) {
            mapKeyBirth[entry.first] = entry.second.nCreateTime;
        }
    }

    // map in which we'll infer heights of other keys
    CBlockIndex *pindexMax = chainActive[std::max(0, chainActive.Height() - 144)]; // the tip can be reorganized; use a 144-block safety margin
    std::map<CKeyID, CBlockIndex*> mapKeyFirstBlock;
    std::set<CKeyID> setKeys;
    GetKeys(setKeys);
    BOOST_FOREACH(const CKeyID &keyid, setKeys) {
        if (mapKeyBirth.count(keyid) == 0)
            mapKeyFirstBlock[keyid] = pindexMax;
    }
    setKeys.clear();

    // if there are no such keys, we're done
    if (mapKeyFirstBlock.empty())
        return;

    // find first block that affects those keys, if there are any left
    std::vector<CKeyID> vAffected;
    for (std::map<uint256, CWalletTx>::const_iterator it = mapWallet.begin(); it != mapWallet.end(); it++) {
        // iterate over all wallet transactions...
        const CWalletTx &wtx = (*it).second;
        BlockMap::const_iterator blit = mapBlockIndex.find(wtx.hashBlock);
        if (blit != mapBlockIndex.end() && chainActive.Contains(blit->second)) {
            // ... which are already in a block
            int nHeight = blit->second->nHeight;
            BOOST_FOREACH(const CTxOut &txout, wtx.tx->vout) {
                // iterate over all their outputs
                CAffectedKeysVisitor(*this, vAffected).Process(txout.scriptPubKey);
                BOOST_FOREACH(const CKeyID &keyid, vAffected) {
                    // ... and all their affected keys
                    std::map<CKeyID, CBlockIndex*>::iterator rit = mapKeyFirstBlock.find(keyid);
                    if (rit != mapKeyFirstBlock.end() && nHeight < rit->second->nHeight)
                        rit->second = blit->second;
                }
                vAffected.clear();
            }
        }
    }

    // Extract block timestamps for those keys
    for (std::map<CKeyID, CBlockIndex*>::const_iterator it = mapKeyFirstBlock.begin(); it != mapKeyFirstBlock.end(); it++)
        mapKeyBirth[it->first] = it->second->GetBlockTime() - 7200; // block times can be 2h off
}

bool CWallet::AddDestData(const CTxDestination &dest, const std::string &key, const std::string &value)
{
    if (boost::get<CNoDestination>(&dest))
        return false;

    mapAddressBook[dest].destdata.insert(std::make_pair(key, value));
    if (!fFileBacked)
        return true;
    return CWalletDB(strWalletFile).WriteDestData(CBitcoinAddress(dest).ToString(), key, value);
}

bool CWallet::AddDestData(const std::string &dest, const std::string &key, const std::string &value)
{
    if(validateAddress(dest)) {
        CTxDestination _dest = CBitcoinAddress(dest).Get();
        if (boost::get<CNoDestination>(&_dest))
            return false;
        mapAddressBook[_dest].destdata.insert(std::make_pair(key, value));
    } else if (bip47::CPaymentCode::validate(dest)) {
        mapRAPAddressBook[dest].destdata.insert(std::make_pair(key, value));
    } else if (validateSparkAddress(dest)) {
        mapSparkAddressBook[dest].destdata.insert(std::make_pair(key, value));
    }
    if (!fFileBacked)
        return true;
    return CWalletDB(strWalletFile).WriteDestData(dest, key, value);
}

bool CWallet::EraseDestData(const CTxDestination &dest, const std::string &key)
{
    if (!mapAddressBook[dest].destdata.erase(key))
        return false;
    if (!fFileBacked)
        return true;
    return CWalletDB(strWalletFile).EraseDestData(CBitcoinAddress(dest).ToString(), key);
}

bool CWallet::EraseDestData(const std::string &dest, const std::string &key)
{
    if(validateAddress(dest)) {
        CTxDestination _dest = CBitcoinAddress(dest).Get();
        if (!mapAddressBook[_dest].destdata.erase(key))
            return false;
    } else if (bip47::CPaymentCode::validate(dest)) {
        if (!mapRAPAddressBook[dest].destdata.erase(key))
            return false;
    } else if (validateSparkAddress(dest)) {
        if (!mapSparkAddressBook[dest].destdata.erase(key))
            return false;
    }
    if (!fFileBacked)
        return true;
    return CWalletDB(strWalletFile).EraseDestData(dest, key);
}

bool CWallet::LoadDestData(const CTxDestination &dest, const std::string &key, const std::string &value)
{
    mapAddressBook[dest].destdata.insert(std::make_pair(key, value));
    return true;
}

bool CWallet::LoadDestData(const std::string &dest, const std::string &key, const std::string &value)
{
    if(validateAddress(dest)) {
        CTxDestination _dest = CBitcoinAddress(dest).Get();
        mapAddressBook[_dest].destdata.insert(std::make_pair(key, value));
    } else if(bip47::CPaymentCode::validate(dest)) {
        mapRAPAddressBook[dest].destdata.insert(std::make_pair(key, value));
    } else if(validateSparkAddress(dest)) {
        mapSparkAddressBook[dest].destdata.insert(std::make_pair(key, value));
    }
    return true;
}

bool CWallet::GetDestData(const CTxDestination &dest, const std::string &key, std::string *value) const
{
    std::map<CTxDestination, CAddressBookData>::const_iterator i = mapAddressBook.find(dest);
    if(i != mapAddressBook.end())
    {
        CAddressBookData::StringMap::const_iterator j = i->second.destdata.find(key);
        if(j != i->second.destdata.end())
        {
            if(value)
                *value = j->second;
            return true;
        }
    }
    return false;
}

std::string CWallet::GetWalletHelpString(bool showDebug)
{
    std::string strUsage = HelpMessageGroup(_("Wallet options:"));
    strUsage += HelpMessageOpt("-disablewallet", _("Do not load the wallet and disable wallet RPC calls"));
    strUsage += HelpMessageOpt("-keypool=<n>", strprintf(_("Set key pool size to <n> (default: %u)"), DEFAULT_KEYPOOL_SIZE));
    strUsage += HelpMessageOpt("-mintpoolsize=<n>", strprintf(_("Set mint pool size to <n> (default: %u)"), DEFAULT_MINTPOOL_SIZE));
    strUsage += HelpMessageOpt("-fallbackfee=<amt>", strprintf(_("A fee rate (in %s/kB) that will be used when fee estimation has insufficient data (default: %s)"),
                                                               CURRENCY_UNIT, FormatMoney(DEFAULT_FALLBACK_FEE)));
    strUsage += HelpMessageOpt("-mintxfee=<amt>", strprintf(_("Fees (in %s/kB) smaller than this are considered zero fee for transaction creation (default: %s)"),
                                                            CURRENCY_UNIT, FormatMoney(DEFAULT_TRANSACTION_MINFEE)));
    strUsage += HelpMessageOpt("-paytxfee=<amt>", strprintf(_("Fee (in %s/kB) to add to transactions you send (default: %s)"),
                                                            CURRENCY_UNIT, FormatMoney(payTxFee.GetFeePerK())));
    strUsage += HelpMessageOpt("-rescan", _("Rescan the block chain for missing wallet transactions on startup"));
    strUsage += HelpMessageOpt("-salvagewallet", _("Attempt to recover private keys from a corrupt wallet on startup"));
    if (showDebug)
        strUsage += HelpMessageOpt("-sendfreetransactions", strprintf(_("Send transactions as zero-fee transactions if possible (default: %u)"), DEFAULT_SEND_FREE_TRANSACTIONS));
    strUsage += HelpMessageOpt("-spendzeroconfchange", strprintf(_("Spend unconfirmed change when sending transactions (default: %u)"), DEFAULT_SPEND_ZEROCONF_CHANGE));
    strUsage += HelpMessageOpt("-txconfirmtarget=<n>", strprintf(_("If paytxfee is not set, include enough fee so transactions begin confirmation on average within n blocks (default: %u)"), DEFAULT_TX_CONFIRM_TARGET));
    strUsage += HelpMessageOpt("-usehd", _("Use hierarchical deterministic key generation (HD) after BIP32. Only has effect during wallet creation/first start") + " " + strprintf(_("(default: %u)"), DEFAULT_USE_HD_WALLET));
    strUsage += HelpMessageOpt("-usemnemonic", _("Use Mnemonic code for generating deterministic keys. Only has effect during wallet creation/first start") +
                               " " + strprintf(_("(default: %u)"), DEFAULT_USE_MNEMONIC));
    strUsage += HelpMessageOpt("-mnemonic=<text>", _("User defined mnemonic for HD wallet (bip39). Only has effect during wallet creation/first start (default: randomly generated)"));
    strUsage += HelpMessageOpt("-mnemonicpassphrase=<text>", _("User defined mnemonic passphrase for HD wallet (BIP39). Only has effect during wallet creation/first start (default: empty string)"));
    strUsage += HelpMessageOpt("-hdseed=<hex>", _("User defined seed for HD wallet (should be in hex). Only has effect during wallet creation/first start (default: randomly generated)"));
    strUsage += HelpMessageOpt("-batching", _("In case of sync/reindex verifies sigma/lelantus proofs with batch verification, default: true"));
    strUsage += HelpMessageOpt("-mobile", _("Use this argument when you want to keep additional data in block index for mobile api, default: false"));
    strUsage += HelpMessageOpt("-walletrbf", strprintf(_("Send transactions with full-RBF opt-in enabled (default: %u)"), DEFAULT_WALLET_RBF));
    strUsage += HelpMessageOpt("-upgradewallet", _("Upgrade wallet to latest format on startup"));
    strUsage += HelpMessageOpt("-wallet=<file>", _("Specify wallet file (within data directory)") + " " + strprintf(_("(default: %s)"), DEFAULT_WALLET_DAT));
    strUsage += HelpMessageOpt("-walletbroadcast", _("Make the wallet broadcast transactions") + " " + strprintf(_("(default: %u)"), DEFAULT_WALLETBROADCAST));
    strUsage += HelpMessageOpt("-walletnotify=<cmd>", _("Execute command when a wallet transaction changes (%s in cmd is replaced by TxID)"));
    strUsage += HelpMessageOpt("-zapwalletmints", _("Delete all Sigma mints and only recover those parts of the blockchain through -reindex on startup"));
    strUsage += HelpMessageOpt("-zapwallettxes=<mode>", _("Delete all wallet transactions and only recover those parts of the blockchain through -rescan on startup") +
                               " " + _("(1 = keep tx meta data e.g. account owner and payment request information, 2 = drop tx meta data)"));

    if (showDebug)
    {
        strUsage += HelpMessageGroup(_("Wallet debugging/testing options:"));

        strUsage += HelpMessageOpt("-dblogsize=<n>", strprintf("Flush wallet database activity from memory to disk log every <n> megabytes (default: %u)", DEFAULT_WALLET_DBLOGSIZE));
        strUsage += HelpMessageOpt("-flushwallet", strprintf("Run a thread to flush wallet periodically (default: %u)", DEFAULT_FLUSHWALLET));
        strUsage += HelpMessageOpt("-privdb", strprintf("Sets the DB_PRIVATE flag in the wallet db environment (default: %u)", DEFAULT_WALLET_PRIVDB));
        strUsage += HelpMessageOpt("-walletrejectlongchains", strprintf(_("Wallet will not create transactions that violate mempool chain limits (default: %u)"), DEFAULT_WALLET_REJECT_LONG_CHAINS));
    }

    return strUsage;
}

CWallet* CWallet::CreateWalletFromFile(const std::string walletFile)
{
    if (GetBoolArg("-zapwalletmints", false)) {
        uiInterface.InitMessage(_("Zapping all Sigma mints from wallet..."));

        CWallet *tempWallet = new CWallet(walletFile);
        DBErrors nZapLelantusMintRet = tempWallet->ZapLelantusMints();
        DBErrors nZapSparkMintRet = tempWallet->ZapSparkMints();
        if (nZapLelantusMintRet != DB_LOAD_OK || nZapSparkMintRet != DB_LOAD_OK) {
            InitError(strprintf(_("Error loading %s: Wallet corrupted"), walletFile));
            return NULL;
        }

        delete tempWallet;
        tempWallet = NULL;
    }

    // needed to restore wallet transaction meta data after -zapwallettxes
    std::vector<CWalletTx> vWtx;

    if (GetBoolArg("-zapwallettxes", false)) {
        uiInterface.InitMessage(_("Zapping all transactions from wallet..."));

        CWallet *tempWallet = new CWallet(walletFile);
        DBErrors nZapWalletRet = tempWallet->ZapWalletTx(vWtx);
        if (nZapWalletRet != DB_LOAD_OK) {
            InitError(strprintf(_("Error loading %s: Wallet corrupted"), walletFile));
            return NULL;
        }

        delete tempWallet;
        tempWallet = NULL;
    }

    uiInterface.InitMessage(_("Loading wallet..."));

    int64_t nStart = GetTimeMillis();
    bool fFirstRun = true;
    bool fRecoverMnemonic = false;
    CWallet *walletInstance = new CWallet(walletFile);
    pwalletMain = walletInstance;

    DBErrors nLoadWalletRet = walletInstance->LoadWallet(fFirstRun);
    if (nLoadWalletRet != DB_LOAD_OK)
    {
        if (nLoadWalletRet == DB_CORRUPT) {
            InitError(strprintf(_("Error loading %s: Wallet corrupted"), walletFile));
            return NULL;
        }
        else if (nLoadWalletRet == DB_NONCRITICAL_ERROR)
        {
            InitWarning(strprintf(_("Error reading %s! All keys read correctly, but transaction data"
                                         " or address book entries might be missing or incorrect."),
                walletFile));
        }
        else if (nLoadWalletRet == DB_TOO_NEW) {
            InitError(strprintf(_("Error loading %s: Wallet requires newer version of %s"), walletFile, _(PACKAGE_NAME)));
            return NULL;
        }
        else if (nLoadWalletRet == DB_NEED_REWRITE)
        {
            InitError(strprintf(_("Wallet needed to be rewritten: restart %s to complete"), _(PACKAGE_NAME)));
            return NULL;
        }
        else {
            InitError(strprintf(_("Error loading %s"), walletFile));
            return NULL;
        }
    }

    if (GetBoolArg("-upgradewallet", fFirstRun))
    {
        int nMaxVersion = GetArg("-upgradewallet", 0);
        if (nMaxVersion == 0) // the -upgradewallet without argument case
        {
            LogPrintf("Performing wallet upgrade to %i\n", FEATURE_LATEST);
            nMaxVersion = CLIENT_VERSION;
            walletInstance->SetMinVersion(FEATURE_LATEST); // permanently upgrade the wallet immediately
        }
        else
            LogPrintf("Allowing wallet upgrade up to %i\n", nMaxVersion);
        if (nMaxVersion < walletInstance->GetVersion())
        {
            InitError(_("Cannot downgrade wallet"));
            return NULL;
        }
        walletInstance->SetMaxVersion(nMaxVersion);
    }

    if (fFirstRun)
    {
        // Create new keyUser and set as default key
        if (GetBoolArg("-usehd", DEFAULT_USE_HD_WALLET) && !walletInstance->IsHDEnabled()) {
            if(GetBoolArg("-usemnemonic", DEFAULT_USE_MNEMONIC)) {
                if (GetArg("-mnemonicpassphrase", "").size() > 256) {
                    throw std::runtime_error(std::string(__func__) + ": Mnemonic passphrase is too long, must be at most 256 characters");
                }
                // generate a new HD chain
                walletInstance->GenerateNewMnemonic();
                walletInstance->SetMinVersion(FEATURE_HD);
                /* set rescan to true.
                 * if blockchain data is not present it has no effect, but it's needed for a mnemonic restore where chain data is present.
                 */
                SoftSetBoolArg("-rescan", true);
                fRecoverMnemonic = true;
            }else{
            // generate a new master key
            CPubKey masterPubKey = walletInstance->GenerateNewHDMasterKey();
            if (!walletInstance->SetHDMasterKey(masterPubKey, CHDChain().VERSION_WITH_BIP44))
                throw std::runtime_error(std::string(__func__) + ": Storing master key failed");
            }
        }
        CPubKey newDefaultKey;
        if (walletInstance->GetKeyFromPool(newDefaultKey)) {
            walletInstance->SetDefaultKey(newDefaultKey);
            if (!walletInstance->SetAddressBook(walletInstance->vchDefaultKey.GetID(), "", "receive")) {
                InitError(_("Cannot write default address") += "\n");
                return NULL;
            }
        }

        walletInstance->SetBestChain(chainActive.GetLocator());
    }
    else if (IsArgSet("-usehd")) {
        bool useHD = GetBoolArg("-usehd", DEFAULT_USE_HD_WALLET);
        if (walletInstance->IsHDEnabled() && !useHD) {
            InitError(strprintf(_("Error loading %s: You can't disable HD on a already existing HD wallet"), walletFile));
            return NULL;
        }
        if (!walletInstance->IsHDEnabled() && useHD) {
            InitError(strprintf(_("Error loading %s: You can't enable HD on a already existing non-HD wallet"), walletFile));
            return NULL;
        }
    }

    LogPrintf(" wallet      %15dms\n", GetTimeMillis() - nStart);
    if (pwalletMain->IsHDSeedAvailable()) {
        walletInstance->zwallet = std::make_unique<CHDMintWallet>(pwalletMain->strWalletFile);

        // if it is first run, we need to generate the full key set for spark, if not we are loading spark wallet from db
        walletInstance->sparkWallet = std::make_unique<CSparkWallet>(pwalletMain->strWalletFile);

        spark::Address address = walletInstance->sparkWallet->getDefaultAddress();
        std::string addrStr = address.encode(spark::GetNetworkType());

        if (walletInstance->mapSparkAddressBook.count(addrStr) == 0) {
            if (!walletInstance->SetSparkAddressBook(addrStr, "", "receive")) {
                InitError(_("Cannot write default spark address") += "\n");
                return NULL;
            }
        }
    }

    walletInstance->bip47wallet = std::make_shared<bip47::CWallet>(walletInstance->vchDefaultKey.GetHash());
    walletInstance->LoadBip47Wallet();
    if (fFirstRun) {
        int const defaultPcodeNumber = std::stoi(GetArg("-defaultrapaddressnumber", "0"));
        for(int i = 0; i < defaultPcodeNumber; ++i)
            walletInstance->GeneratePcode("Autogenerated RAP address " + std::to_string(i));
    }

    RegisterValidationInterface(walletInstance);

    // Try to top up keypool. No-op if the wallet is locked.
    walletInstance->TopUpKeyPool();

    CBlockIndex *pindexRescan = chainActive.Tip();
    if (GetBoolArg("-rescan", false))
        pindexRescan = chainActive.Genesis();
    else
    {
        CWalletDB walletdb(walletFile);
        CBlockLocator locator;
        if (walletdb.ReadBestBlock(locator))
            pindexRescan = FindForkInGlobalIndex(chainActive, locator);
        else
            pindexRescan = chainActive.Genesis();
    }
    if (chainActive.Tip() && chainActive.Tip() != pindexRescan)
    {
        //We can't rescan beyond non-pruned blocks, stop and throw an error
        //this might happen if a user uses a old wallet within a pruned node
        // or if he ran -disablewallet for a longer time, then decided to re-enable
        if (fPruneMode)
        {
            CBlockIndex *block = chainActive.Tip();
            while (block && block->pprev && (block->pprev->nStatus & BLOCK_HAVE_DATA) && block->pprev->nTx > 0 && pindexRescan != block)
                block = block->pprev;

            if (pindexRescan != block) {
                InitError(_("Prune: last wallet synchronisation goes beyond pruned data. You need to -reindex (download the whole blockchain again in case of pruned node)"));
                return NULL;
            }
        }

        if (!(GetBoolArg("-newwallet", false))) {uiInterface.InitMessage(_("Rescanning..."));}
        nStart = GetTimeMillis();
        walletInstance->ScanForWalletTransactions(pindexRescan, true, fRecoverMnemonic);
        if (!(GetBoolArg("-newwallet", false))) {LogPrintf(" rescan      %15dms\n", GetTimeMillis() - nStart);}
        walletInstance->SetBestChain(chainActive.GetLocator());
        CWalletDB::IncrementUpdateCounter();

        // Restore wallet transaction metadata after -zapwallettxes=1
        if (GetBoolArg("-zapwallettxes", false))
        {
            std::string zwtValue = GetArg("-zapwallettxes", "1");
            if(zwtValue != "2") {
                CWalletDB walletdb(walletFile);

                BOOST_FOREACH(const CWalletTx &wtxOld, vWtx)
                {
                    uint256 hash = wtxOld.GetHash();
                    std::map<uint256, CWalletTx>::iterator mi = walletInstance->mapWallet.find(hash);
                    if (mi != walletInstance->mapWallet.end()) {
                        const CWalletTx *copyFrom = &wtxOld;
                        CWalletTx *copyTo = &mi->second;
                        copyTo->mapValue = copyFrom->mapValue;
                        copyTo->vOrderForm = copyFrom->vOrderForm;
                        copyTo->nTimeReceived = copyFrom->nTimeReceived;
                        copyTo->nTimeSmart = copyFrom->nTimeSmart;
                        copyTo->fFromMe = copyFrom->fFromMe;
                        copyTo->strFromAccount = copyFrom->strFromAccount;
                        copyTo->nOrderPos = copyFrom->nOrderPos;
                        walletdb.WriteTx(*copyTo);
                    }
                }
            }
        }
    }

    // recover addressbook
    if (fFirstRun)
    {
        for (std::map<uint256, CWalletTx>::iterator it = walletInstance->mapWallet.begin(); it != walletInstance->mapWallet.end(); ++it) {
            for (uint32_t i = 0; i < (*it).second.tx->vout.size(); i++) {
                const auto& txout = (*it).second.tx->vout[i];
                if(txout.scriptPubKey.IsMint() || (*it).second.changes.count(i))
                    continue;
                if (!walletInstance->IsMine(txout))
                    continue;
                CTxDestination addr;
                if(!ExtractDestination(txout.scriptPubKey, addr))
                    continue;
                if (walletInstance->mapAddressBook.count(addr) == 0)
                    walletInstance->SetAddressBook(addr, "", "receive");
            }
        }
    }

    walletInstance->SetBroadcastTransactions(GetBoolArg("-walletbroadcast", DEFAULT_WALLETBROADCAST));

    {
        LOCK(walletInstance->cs_wallet);
        LogPrintf("setKeyPool.size() = %u\n",      walletInstance->GetKeyPoolSize());
        LogPrintf("mapWallet.size() = %u\n",       walletInstance->mapWallet.size());
        LogPrintf("mapAddressBook.size() = %u\n",  walletInstance->mapAddressBook.size());
    }

    return walletInstance;
}

bool CWallet::InitLoadWallet()
{
    if (GetBoolArg("-disablewallet", DEFAULT_DISABLE_WALLET)) {
        pwalletMain = NULL;
        LogPrintf("Wallet disabled!\n");
        return true;
    }

    std::string walletFile = GetArg("-wallet", DEFAULT_WALLET_DAT);

    if (walletFile.find_first_of("/\\") != std::string::npos) {
        return InitError(_("-wallet parameter must only specify a filename (not a path)"));
    } else if (SanitizeString(walletFile, SAFE_CHARS_FILENAME) != walletFile) {
        return InitError(_("Invalid characters in -wallet filename"));
    }

    CWallet * const pwallet = CreateWalletFromFile(walletFile);
    if (!pwallet) {
        return false;
    }
    pwalletMain = pwallet;

    return true;
}

std::atomic<bool> CWallet::fFlushThreadRunning(false);

void CWallet::postInitProcess(boost::thread_group& threadGroup)
{
    // Add wallet transactions that aren't already in a block to mempool
    // Do this here as mempool requires genesis block to be loaded
    ReacceptWalletTransactions();

    // Run a thread to flush wallet periodically
    if (!CWallet::fFlushThreadRunning.exchange(true)) {
        threadGroup.create_thread(ThreadFlushWalletDB);
    }
}

bool CWallet::ParameterInteraction()
{
    if (GetBoolArg("-disablewallet", DEFAULT_DISABLE_WALLET))
        return true;

    if (GetBoolArg("-blocksonly", DEFAULT_BLOCKSONLY) && SoftSetBoolArg("-walletbroadcast", false)) {
        LogPrintf("%s: parameter interaction: -blocksonly=1 -> setting -walletbroadcast=0\n", __func__);
    }

    if (GetBoolArg("-salvagewallet", false) && SoftSetBoolArg("-rescan", true)) {
        // Rewrite just private keys: rescan to find transactions
        LogPrintf("%s: parameter interaction: -salvagewallet=1 -> setting -rescan=1\n", __func__);
    }

    // -zapwallettx implies a rescan
    if (GetBoolArg("-zapwallettxes", false) && SoftSetBoolArg("-rescan", true)) {
        LogPrintf("%s: parameter interaction: -zapwallettxes=<mode> -> setting -rescan=1\n", __func__);
    }

    if (GetBoolArg("-sysperms", false))
        return InitError("-sysperms is not allowed in combination with enabled wallet functionality");
    if (GetArg("-prune", 0) && GetBoolArg("-rescan", false))
        return InitError(_("Rescans are not possible in pruned mode. You will need to use -reindex which will download the whole blockchain again."));

    if (::minRelayTxFee.GetFeePerK() > HIGH_TX_FEE_PER_KB)
        InitWarning(AmountHighWarn("-minrelaytxfee") + " " +
                    _("The wallet will avoid paying less than the minimum relay fee."));

    if (IsArgSet("-mintxfee"))
    {
        CAmount n = 0;
        if (!ParseMoney(GetArg("-mintxfee", ""), n) || 0 == n)
            return InitError(AmountErrMsg("mintxfee", GetArg("-mintxfee", "")));
        if (n > HIGH_TX_FEE_PER_KB)
            InitWarning(AmountHighWarn("-mintxfee") + " " +
                        _("This is the minimum transaction fee you pay on every transaction."));
        CWallet::minTxFee = CFeeRate(n);
    }
    if (IsArgSet("-fallbackfee"))
    {
        CAmount nFeePerK = 0;
        if (!ParseMoney(GetArg("-fallbackfee", ""), nFeePerK))
            return InitError(strprintf(_("Invalid amount for -fallbackfee=<amount>: '%s'"), GetArg("-fallbackfee", "")));
        /*
        if (nFeePerK > HIGH_TX_FEE_PER_KB)
            InitWarning(AmountHighWarn("-fallbackfee") + " " +
                        _("This is the transaction fee you may pay when fee estimates are not available."));
        */
        CWallet::fallbackFee = CFeeRate(nFeePerK);
    }
    if (IsArgSet("-paytxfee"))
    {
        CAmount nFeePerK = 0;
        if (!ParseMoney(GetArg("-paytxfee", ""), nFeePerK))
            return InitError(AmountErrMsg("paytxfee", GetArg("-paytxfee", "")));
        /*
        if (nFeePerK > HIGH_TX_FEE_PER_KB)
            InitWarning(AmountHighWarn("-paytxfee") + " " +
                        _("This is the transaction fee you will pay if you send a transaction."));
        */

        payTxFee = CFeeRate(nFeePerK, 1000);
        if (payTxFee < ::minRelayTxFee)
        {
            return InitError(strprintf(_("Invalid amount for -paytxfee=<amount>: '%s' (must be at least %s)"),
                                       GetArg("-paytxfee", ""), ::minRelayTxFee.ToString()));
        }
    }
    if (IsArgSet("-maxtxfee"))
    {
        CAmount nMaxFee = 0;
        if (!ParseMoney(GetArg("-maxtxfee", ""), nMaxFee))
            return InitError(AmountErrMsg("maxtxfee", GetArg("-maxtxfee", "")));
        /*
        if (nMaxFee > HIGH_MAX_TX_FEE)
            InitWarning(_("-maxtxfee is set very high! Fees this large could be paid on a single transaction."));
        */
        maxTxFee = nMaxFee;
        if (CFeeRate(maxTxFee, 1000) < ::minRelayTxFee)
        {
            return InitError(strprintf(_("Invalid amount for -maxtxfee=<amount>: '%s' (must be at least the minrelay fee of %s to prevent stuck transactions)"),
                                       GetArg("-maxtxfee", ""), ::minRelayTxFee.ToString()));
        }
    }

    if (IsArgSet("-mininput"))
    {
        if (!ParseMoney(GetArg("-mininput", ""), nMinimumInputValue))
            return InitError(strprintf(_("Invalid amount for -mininput=<amount>: '%s'"), GetArg("-mininput", "").c_str()));
    }

    nTxConfirmTarget = GetArg("-txconfirmtarget", DEFAULT_TX_CONFIRM_TARGET);
    bSpendZeroConfChange = GetBoolArg("-spendzeroconfchange", DEFAULT_SPEND_ZEROCONF_CHANGE);
    fSendFreeTransactions = GetBoolArg("-sendfreetransactions", DEFAULT_SEND_FREE_TRANSACTIONS);
    fWalletRbf = GetBoolArg("-walletrbf", DEFAULT_WALLET_RBF);

    if (fSendFreeTransactions && GetArg("-limitfreerelay", DEFAULT_LIMITFREERELAY) <= 0)
        return InitError("Creation of free transactions with their relay disabled is not supported.");

    return true;
}

bool CWallet::BackupWallet(const std::string& strDest)
{
    if (!fFileBacked)
        return false;
    while (true)
    {
        {
            LOCK(bitdb.cs_db);
            if (!bitdb.mapFileUseCount.count(strWalletFile) || bitdb.mapFileUseCount[strWalletFile] == 0)
            {
                // Flush log data to the dat file
                bitdb.CloseDb(strWalletFile);
                bitdb.CheckpointLSN(strWalletFile);
                bitdb.mapFileUseCount.erase(strWalletFile);

                // Copy wallet file
                boost::filesystem::path pathSrc = GetDataDir() / strWalletFile;
                boost::filesystem::path pathDest(strDest);
                if (boost::filesystem::is_directory(pathDest))
                    pathDest /= strWalletFile;

                try {
#if BOOST_VERSION >= 104000
                    const auto copyOptions = boost::filesystem::copy_options::overwrite_existing;
                    boost::filesystem::copy(pathSrc, pathDest, copyOptions);
#else
                    boost::filesystem::copy_file(pathSrc, pathDest);
#endif
                    LogPrintf("copied %s to %s\n", strWalletFile, pathDest.string());
                    return true;
                } catch (const boost::filesystem::filesystem_error& e) {
                    LogPrintf("error copying %s to %s - %s\n", strWalletFile, pathDest.string(), e.what());
                    return false;
                }
            }
        }
        MilliSleep(100);
    }
    return false;
}

bip47::CPaymentCode CWallet::GeneratePcode(std::string const & label)
{
    if (!bip47wallet)
        throw WalletError("BIP47 wallet was not created during the initialization");

    bip47::CAccountReceiver & newAcc = bip47wallet->createReceivingAccount(label);
    {
        bip47::MyAddrContT addrs = newAcc.getMyNextAddresses();
        LOCK(cs_wallet);
        for(bip47::MyAddrContT::value_type const & addr : addrs) {
            AddKey(addr.second);
        }
    }
    CWalletDB(strWalletFile).WriteBip47Account(newAcc);
    NotifyPcodeCreated(bip47::CPaymentCodeDescription(newAcc.getAccountNum(), newAcc.getMyPcode(), newAcc.getLabel(), newAcc.getMyPcode().getNotificationAddress(), bip47::CPaymentCodeSide::Receiver));
    return newAcc.getMyPcode();
}

CWalletTx CWallet::PrepareAndSendNotificationTx(bip47::CPaymentCode const & theirPcode)
{
    bip47::CPaymentChannel pchannel = SetupPchannel(theirPcode);

    CWalletTx wtxNew;

    if (GetBroadcastTransactions() && !g_connman) {
        throw JSONRPCError(RPC_CLIENT_P2P_DISABLED, "Error: Peer-to-peer functionality missing or disabled");
    }

    CBitcoinAddress const notifAddr = pchannel.getTheirPcode().getNotificationAddress();

    std::vector<CRecipient> recipients;
    std::vector<CAmount> newMints;

    CRecipient receiver;
    receiver.scriptPubKey = GetScriptForDestination(notifAddr.Get());
    receiver.nAmount = bip47::NotificationTxValue;
    receiver.fSubtractFeeFromAmount = false;

    recipients.emplace_back(receiver);
    CScript opReturnScript = CScript() << OP_RETURN << std::vector<unsigned char>(80); // Passing empty array to calc fees
    recipients.push_back({opReturnScript, 0, false, {}, {}});

    auto throwSigma =
        [](){throw std::runtime_error(std::string("There are unspent Sigma coins in your wallet. Using Sigma coins for BIP47 is not supported. Please spend your Sigma coins before establishing a BIP47 channel."));};

    try {
        std::vector<CLelantusEntry> spendCoins;
        std::vector<CHDMint> mintCoins;
        CAmount fee;

        wtxNew = CreateLelantusJoinSplitTransaction(recipients, fee, newMints, spendCoins, mintCoins, nullptr,
                [&pchannel, &throwSigma](CTxOut & out, LelantusJoinSplitBuilder const & builder) {
                    if(out.scriptPubKey[0] == OP_RETURN) {
                        CKey spendPrivKey;
                        if (builder.spendCoins.empty())
                            throwSigma();
                        spendPrivKey.Set(builder.spendCoins[0].ecdsaSecretKey.begin(), builder.spendCoins[0].ecdsaSecretKey.end(), false);
                        CDataStream ds(SER_NETWORK, 0);
                        ds << builder.spendCoins[0].serialNumber;
                        bip47::Bytes const pcode = pchannel.getMaskedPayload((unsigned char const *)ds.vch.data(), ds.vch.size(), spendPrivKey);
                        out.scriptPubKey = CScript() << OP_RETURN << pcode;
                    }
                });

        if (spendCoins.empty())
            throw std::runtime_error(std::string("Cannot create a Lelantus spend to address: " + notifAddr.ToString()).c_str());

        CommitLelantusTransaction(wtxNew, spendCoins, mintCoins);
        LogBip47("Paymentcode %s was sent to notification address: %s\n", pchannel.getMyPcode().toString().c_str(), notifAddr.ToString().c_str() );
    }
    catch (const InsufficientFunds& e)
    {
        throw e;
    }
    catch (const std::exception& e)
    {
        throw WalletError(e.what());
    }

    SetNotificationTxId(theirPcode, wtxNew.GetHash());
    return wtxNew;
}

std::vector<bip47::CPaymentCodeDescription> CWallet::ListPcodes()
{
    std::vector<bip47::CPaymentCodeDescription> result;
    if (!bip47wallet)
        return result;

    bip47wallet->enumerateReceivers(
        [&result](bip47::CAccountReceiver const & acc)->bool
        {
            result.emplace_back(acc.getAccountNum(), acc.getMyPcode(), acc.getLabel(), acc.getMyNotificationAddress(), bip47::CPaymentCodeSide::Receiver);
            return true;
        }
    );
    return result;
}

bip47::CPaymentChannel & CWallet::SetupPchannel(bip47::CPaymentCode const & theirPcode)
{
    if (!bip47wallet)
        throw WalletError("BIP47 wallet was not created during the initialization");

    bip47::CAccountSender & sender = bip47wallet->provideSendingAccount(theirPcode);
    CWalletDB(strWalletFile).WriteBip47Account(sender);
    return sender.getPaymentChannel();
}

void CWallet::SetNotificationTxId(bip47::CPaymentCode const & theirPcode, uint256 const & txid)
{
    if (!bip47wallet)
        throw WalletError("BIP47 wallet was not created during the initialization");

    bip47::CAccountSender & sender = bip47wallet->provideSendingAccount(theirPcode);
    sender.setNotificationTxId(txid);
    CWalletDB(strWalletFile).WriteBip47Account(sender);
}

namespace {
CBitcoinAddress HandleTheirNextAddress(bip47::CWallet & wallet, std::string const & strWalletFile, bip47::CPaymentCode const & theirPcode, bool storeNextAddress)
{
    boost::optional<bip47::CAccountSender*> existingAcc;
    wallet.enumerateSenders(
        [&theirPcode, &existingAcc](bip47::CAccountSender & acc)->bool
        {
            if(acc.getTheirPcode() == theirPcode) {
                existingAcc.emplace(&acc);
                return false;
            }
            return true;
        }
    );
    if(!existingAcc)
        throw std::runtime_error("There is no account setup for payment code " + theirPcode.toString());
    CBitcoinAddress result;
    if(storeNextAddress)
    {
        result = existingAcc.get()->generateTheirNextSecretAddress();
        LogBip47("Sending to secret address: %s\n", result.ToString());
    } else {
        result = existingAcc.get()->getTheirNextSecretAddress();
    }
    CWalletDB(strWalletFile).WriteBip47Account(*existingAcc.get());
    return result;
}
}

CBitcoinAddress CWallet::GetTheirNextAddress(bip47::CPaymentCode const & theirPcode) const
{
    if (!bip47wallet)
        throw WalletError("BIP47 wallet was not created during the initialization");

    return HandleTheirNextAddress(*bip47wallet, strWalletFile, theirPcode, false);
}

CBitcoinAddress CWallet::GenerateTheirNextAddress(bip47::CPaymentCode const & theirPcode)
{
    if (!bip47wallet)
        throw WalletError("BIP47 wallet was not created during the initialization");

    return HandleTheirNextAddress(*bip47wallet, strWalletFile, theirPcode, true);
}

void CWallet::LoadBip47Wallet()
{
    CWalletDB(strWalletFile).LoadBip47Accounts(*bip47wallet);
}

std::shared_ptr<bip47::CWallet const> CWallet::GetBip47Wallet() const
{
    return bip47wallet;
}

boost::optional<bip47::CPaymentCodeDescription> CWallet::FindPcode(bip47::CPaymentCode const & pcode) const
{
    boost::optional<bip47::CPaymentCodeDescription> result;
    if (!bip47wallet)
        return result;

    bip47wallet->enumerateReceivers(
        [&pcode, &result](bip47::CAccountReceiver & rec)->bool
        {
            if(rec.getMyPcode() == pcode) {
                result.emplace(rec.getAccountNum(), rec.getMyPcode(), rec.getLabel(), rec.getMyPcode().getNotificationAddress(), bip47::CPaymentCodeSide::Receiver);
                return false;
            }

            for(bip47::CPaymentChannel const & channel : rec.getPchannels()) {
                if(channel.getTheirPcode() == pcode) {
                    result.emplace(rec.getAccountNum(), rec.getMyPcode(), rec.getLabel(), rec.getMyPcode().getNotificationAddress(), bip47::CPaymentCodeSide::Receiver);
                    return false;
                }
            }
            return true;
        }
    );
    bip47wallet->enumerateSenders(
        [&pcode, &result, this](bip47::CAccountSender & sender)->bool
        {
            if(sender.getTheirPcode() == pcode) {
                std::string label = GetSendingPcodeLabel(sender.getTheirPcode());
                result.emplace(sender.getAccountNum(), sender.getTheirPcode(), label, sender.getTheirPcode().getNotificationAddress(), bip47::CPaymentCodeSide::Sender);
                return false;
            }
            return true;
        }
    );
    return result;
}

boost::optional<bip47::CPaymentCodeDescription> CWallet::FindPcode(CBitcoinAddress const & address) const
{
    boost::optional<bip47::CPaymentCodeDescription> result;
    if (!bip47wallet)
        return result;

    bip47wallet->enumerateReceivers(
        [&address, &result](bip47::CAccountReceiver & rec)->bool
        {
            bip47::MyAddrContT addrs = rec.getMyUsedAddresses();
            if (std::find_if(addrs.begin(), addrs.end(), bip47::FindByAddress(address)) != addrs.end())
            {
                result.emplace(rec.getAccountNum(), rec.getMyPcode(), rec.getLabel(), rec.getMyPcode().getNotificationAddress(), bip47::CPaymentCodeSide::Receiver);
                return false;
            }
            addrs = rec.getMyNextAddresses();
            if (std::find_if(addrs.begin(), addrs.end(), bip47::FindByAddress(address)) != addrs.end())
            {
                result.emplace(rec.getAccountNum(), rec.getMyPcode(), rec.getLabel(), rec.getMyPcode().getNotificationAddress(), bip47::CPaymentCodeSide::Receiver);
                return false;
            }
            return true;
        }
    );
    bip47wallet->enumerateSenders(
        [&address, &result, this](bip47::CAccountSender & sender)->bool
        {
            bip47::TheirAddrContT addrs = sender.getTheirUsedAddresses();
            if (std::find(addrs.begin(), addrs.end(), address) != addrs.end())
            {
                std::string label = GetSendingPcodeLabel(sender.getTheirPcode());
                result.emplace(sender.getAccountNum(), sender.getTheirPcode(), label, sender.getTheirPcode().getNotificationAddress(), bip47::CPaymentCodeSide::Sender);
                return false;
            }
            if (address == sender.getTheirNextSecretAddress() || address == sender.getTheirPcode().getNotificationAddress())
            {
                std::string label = GetSendingPcodeLabel(sender.getTheirPcode());
                result.emplace(sender.getAccountNum(), sender.getTheirPcode(), label, sender.getTheirPcode().getNotificationAddress(), bip47::CPaymentCodeSide::Sender);
                return false;
            }
            return true;
        }
    );
    return result;
}

bip47::CAccountReceiver const * CWallet::AddressUsed(CBitcoinAddress const & address)
{
    bip47::CAccountReceiver const * result = nullptr;
    if(!bip47wallet)
        return result;

    bip47wallet->enumerateReceivers(
        [&address, &result](bip47::CAccountReceiver & rec)->bool
        {
            bip47::MyAddrContT addrs = rec.getMyNextAddresses();
            if (std::find_if(addrs.begin(), addrs.end(), bip47::FindByAddress(address)) != addrs.end())
            {
                rec.addressUsed(address);
                result = &rec;
                return false;
            }
            return true;
        }
    );
    if (result)
        CWalletDB(strWalletFile).WriteBip47Account(*result);
    return result;
}

void CWallet::HandleBip47Transaction(CWalletTx const & wtx)
{
    bip47::Bytes masked = bip47::utils::GetMaskedPcode(wtx.tx);
    CKey key;
    bip47::CAccountReceiver * accFound = nullptr;
    int nRequired = 0;
    std::vector<CTxDestination> addresses;
    txnouttype typeRet = TX_NONSTANDARD;
    std::vector<CTxIn>::const_iterator ijsplit;
    std::vector<CTxOut>::const_iterator iregout;
    bool success = false;

    if (masked.empty()) goto notifTxExit;

    ijsplit = std::find_if(wtx.tx->vin.begin(), wtx.tx->vin.end(), [](CTxIn const & in){ return in.scriptSig.IsLelantusJoinSplit(); });
    if(ijsplit == wtx.tx->vin.end()) {
        LogBip47("Joinsplit input was not found in a potential notification tx: %s\n", wtx.tx->GetHash().ToString());
        goto notifTxExit;
    }

    iregout = std::find_if(wtx.tx->vout.begin(), wtx.tx->vout.end(), [](CTxOut const & out){ return out.scriptPubKey[0] != OP_RETURN && !out.scriptPubKey.IsLelantusJMint(); });
    if(iregout == wtx.tx->vout.end()) {
        LogBip47("Regular out was not found in a potential notification tx: %s\n", wtx.tx->GetHash().ToString());
        goto notifTxExit;
    }
    if(!ExtractDestinations(iregout->scriptPubKey, typeRet, addresses, nRequired)) {
        LogBip47("Cannot extract destinations for tx: %s\n", wtx.tx->GetHash().ToString());
        goto notifTxExit;
    }
    bip47wallet->enumerateReceivers(
        [&key, &addresses, &accFound](bip47::CAccountReceiver & acc)->bool
        {
            for (CBitcoinAddress addr : addresses) {
                if(acc.getMyNotificationAddress() == addr) {
                    key = acc.getMyNextAddresses()[0].second;
                    accFound = &acc;
                    return false;
                }
            }
            return true;
        }
    );
    if(!accFound) {
        LogBip47("There was no account set up to receive payments on address: %s\n", CBitcoinAddress(addresses[0]).ToString());
        goto notifTxExit;
    }
    if(!accFound->acceptMaskedPayload(masked, *wtx.tx)){
        LogBip47("Could not accept this masked payload: %s\n", HexStr(masked));
        goto notifTxExit;
    }
    success = true;
notifTxExit:
    if (success) {
        LogBip47("The payment code has been accepted: %s\n", accFound->lastPcode().toString());
        HandleSecretAddresses(*this, *accFound);
        CWalletDB(strWalletFile).WriteBip47Account(*accFound);
        LockCoin(COutPoint(wtx.tx->GetHash(), std::distance(wtx.tx->vout.begin(), iregout))); //Locking the notif tx output to be spent only manually
    } else {
        // Checking if it uses a bip47 address
        for (CTxOut const & out : wtx.tx->vout) {
            std::vector<CTxDestination> addresses;
            txnouttype typeRet = TX_NONSTANDARD;
            int nRequired = 0;
            if (ExtractDestinations(out.scriptPubKey, typeRet, addresses, nRequired)) {
                for (CBitcoinAddress addr : addresses) {
                    bip47::CAccountReceiver const * rec = AddressUsed(addr);
                    if (rec) {
                        HandleSecretAddresses(*this, *rec);
                    }
                }
            }
        }
    }
}

void CWallet::HandleSparkTransaction(CWalletTx const & wtx) {
    if (!wtx.tx->IsSparkTransaction() || !sparkWallet)
        return;

    uint256 txHash = wtx.GetHash();
    CWalletDB walletdb(strWalletFile);

    // get spend linking tags and add to spark wallet
    if (wtx.tx->IsSparkSpend()) {
        std::vector<GroupElement> lTags;
        lTags = spark::GetSparkUsedTags(*wtx.tx);
        for (const auto& lTag : lTags) {
            sparkWallet->UpdateSpendState(lTag, txHash);
        }
    }

    // get spark coins and add into wallet
    std::vector<spark::Coin>  coins = spark::GetSparkMintCoins(*wtx.tx);
    sparkWallet->UpdateMintState(coins, txHash, walletdb);
}

void CWallet::LabelSendingPcode(bip47::CPaymentCode const & pcode_, std::string const & label, bool remove)
{
    std::string const pcodeLbl = bip47::PcodeLabel() + pcode_.toString();
    if (label.empty())
        remove = true;
    CWalletDB walletDb(strWalletFile);
    if (remove) {
        walletDb.EraseKV(pcodeLbl);
        LOCK(cs_wallet);
        mapCustomKeyValues.erase(pcodeLbl);
    } else {
        std::multimap<std::string, std::string>::iterator iter = mapCustomKeyValues.find(pcodeLbl);
        if (iter == mapCustomKeyValues.end()) {
            LOCK(cs_wallet);
            mapCustomKeyValues.insert(std::make_pair(pcodeLbl, label));
        } else {
            if (iter->second == label)
                return;
            iter->second = label;
        }
        walletDb.EraseKV(pcodeLbl);
        walletDb.WriteKV(pcodeLbl, label);
    }
    NotifyPcodeLabeled(pcode_.toString(), label, remove);
}

std::string CWallet::GetSendingPcodeLabel(bip47::CPaymentCode const & pcode) const
{
    std::string const pcodeLbl = bip47::PcodeLabel() + pcode.toString();
    LOCK(cs_wallet);
    std::multimap<std::string, std::string>::const_iterator iter = mapCustomKeyValues.find(pcodeLbl);
    if(iter == mapCustomKeyValues.end())
        return "";
    return iter->second;
}

void CWallet::LabelReceivingPcode(bip47::CPaymentCode const & pcode, std::string const & label)
{
    if (!bip47wallet)
        return;

    LOCK(cs_wallet);
    bip47::CAccountReceiver * result = nullptr;
    bip47wallet->enumerateReceivers(
        [&result, &pcode](bip47::CAccountReceiver & rec)->bool
        {
            if(rec.getMyPcode() == pcode)
            {
                result = &rec;
                return false;
            }
            return true;
        }
    );
    if(!result)
        return;
    result->setLabel(label);
    CWalletDB(strWalletFile).WriteBip47Account(*result);
}

size_t CWallet::SetUsedAddressNumber(bip47::CPaymentCode const & pcode, size_t number)
{
    boost::optional<size_t> resultSnd, resutRec;
    bip47wallet->enumerateSenders(
        [&pcode, &number, &resultSnd](bip47::CAccountSender & sender)->bool
        {
            if(sender.getTheirPcode() == pcode) {
                resultSnd.emplace(sender.setTheirUsedAddressNumber(number));
                return false;
            }
            return true;
        }
    );

    bip47::CAccountReceiver * receiver;
    bip47wallet->enumerateReceivers(
        [&pcode, &number, &resutRec, &receiver](bip47::CAccountReceiver & rec)->bool
        {
            resutRec = rec.setMyUsedAddressNumber(pcode, number);
            if(resutRec) {
                receiver = &rec;
                return false;
            }
            return true;
        }
    );
    if(resutRec) {
        HandleSecretAddresses(*this, *receiver);
        return *resutRec;
    }
    if(resultSnd)
        return *resultSnd;
    return 0;
}

void CWallet::NotifyTransactionLock(const CTransaction &tx)
{
    LOCK(cs_wallet);
    // Only notify UI if this transaction is in this wallet
    std::map<uint256, CWalletTx>::const_iterator mi = mapWallet.find(tx.GetHash());
    if (mi != mapWallet.end()){
        NotifyISLockReceived();
    }
}

void CWallet::NotifyChainLock(const CBlockIndex* pindexChainLock)
{
    NotifyChainLockReceived(pindexChainLock->nHeight);
}


/******************************************************************************/
/*                                                                            */
/*                            CKeyPool                                        */
/*                                                                            */
/******************************************************************************/


CKeyPool::CKeyPool()
{
    nTime = GetTime();
}

CKeyPool::CKeyPool(const CPubKey& vchPubKeyIn)
{
    nTime = GetTime();
    vchPubKey = vchPubKeyIn;
}

CWalletKey::CWalletKey(int64_t nExpires)
{
    nTimeCreated = (nExpires ? GetTime() : 0);
    nTimeExpires = nExpires;
}

void CMerkleTx::SetMerkleBranch(const CBlockIndex* pindex, int posInBlock)
{
    // Update the tx's hashBlock
    hashBlock = pindex->GetBlockHash();

    // set the position of the transaction in the block
    nIndex = posInBlock;
}

int CMerkleTx::GetDepthInMainChain(const CBlockIndex *&pindexRet, bool enableIX) const {
    int nResult;

    if (hashUnset())
        nResult = 0;
    else {
        AssertLockHeld(cs_main);

        // Find the block it claims to be in
        BlockMap::iterator mi = mapBlockIndex.find(hashBlock);
        if (mi == mapBlockIndex.end())
            nResult = 0;
        else {
            CBlockIndex *pindex = (*mi).second;
            if (!pindex || !chainActive.Contains(pindex))
                nResult = 0;
            else {
                pindexRet = pindex;
                nResult = ((nIndex == -1) ? (-1) : 1) * (chainActive.Height() - pindex->nHeight + 1);

                if (nResult == 0 && !mempool.exists(GetHash()))
                    return -1; // Not in chain, not in mempool
            }
        }
    }

    return nResult;
}

bool CMerkleTx::IsLockedByLLMQInstantSend() const
{
    return llmq::quorumInstantSendManager->IsLocked(GetHash());
}

bool CMerkleTx::IsChainLocked() const
{
    AssertLockHeld(cs_main);
    BlockMap::iterator mi = mapBlockIndex.find(hashBlock);
    if (mi != mapBlockIndex.end() && mi->second != nullptr) {
        return llmq::chainLocksHandler->HasChainLock(mi->second->nHeight, hashBlock);
    }
    return false;
}

int CMerkleTx::GetDepthInMainChain(const CBlockIndex* &pindexRet) const
{
    if (hashUnset())
        return 0;

    AssertLockHeld(cs_main);

    // Find the block it claims to be in
    BlockMap::iterator mi = mapBlockIndex.find(hashBlock);
    if (mi == mapBlockIndex.end())
        return 0;
    CBlockIndex* pindex = (*mi).second;
    if (!pindex || !chainActive.Contains(pindex))
        return 0;

    pindexRet = pindex;
    return ((nIndex == -1) ? (-1) : 1) * (chainActive.Height() - pindex->nHeight + 1);
}

int CMerkleTx::GetBlocksToMaturity() const
{
    if (!IsCoinBase())
        return 0;
    return std::max(0, (COINBASE_MATURITY+1) - GetDepthInMainChain());
}


bool CMerkleTx::AcceptToMemoryPool(const CAmount &nAbsurdFee, CValidationState &state)
{
    if (GetBoolArg("-dandelion", true)) {
        bool res = ::AcceptToMemoryPool(
            txpools.getStemTxPool(),
            state,
            tx,
            false,
            NULL, /* pfMissingInputs */
            NULL,
            false, /* fOverrideMempoolLimit */
            nAbsurdFee,
            true,
            false /* markFiroSpendTransactionSerial */
        );
        if (!res) {
            LogPrintf(
                "CMerkleTx::AcceptToMemoryPool, failed to add txn %s to dandelion stempool: %s.\n",
                GetHash().ToString(),
                state.GetRejectReason());
        }
        return res;
    } else {
        // Changes to mempool should also be made to Dandelion stempool
        return ::AcceptToMemoryPool(
            txpools,
            state,
            tx,
            false,
            NULL, /* pfMissingInputs */
            NULL,
            false, /* fOverrideMempoolLimit */
            nAbsurdFee,
            true,
            true);
    }
}

void ShutdownWallet() {
    if (pwalletMain) {
        if (pwalletMain->sparkWallet) {
            pwalletMain->sparkWallet->FinishTasks();
        }
    }
}

bool CWallet::CreateSparkMintTransactions(
    const std::vector<spark::MintedCoinData>& outputs,
    std::vector<std::pair<CWalletTx, CAmount>>& wtxAndFee,
    CAmount& nAllFeeRet,
    std::list<CReserveKey>& reservekeys,
    int& nChangePosInOut,
    bool subtractFeeFromAmount,
    std::string& strFailReason,
    bool fSplit,
    const CCoinControl *coinControl,
    bool autoMintAll)
{
    return sparkWallet->CreateSparkMintTransactions(outputs, wtxAndFee, nAllFeeRet, reservekeys, nChangePosInOut, subtractFeeFromAmount, strFailReason, fSplit, coinControl, autoMintAll);
}

std::pair<CAmount, CAmount> CWallet::GetSparkBalance()
{
    auto sparkWallet = pwalletMain->sparkWallet.get();

    if(!sparkWallet)
        return {0, 0};

    return sparkWallet->getSparkBalance();
}

bool CWallet::IsSparkAddressMine(const std::string& address) {
    return sparkWallet && sparkWallet->isAddressMine(address);
}

bool CWallet::SetSparkAddressBook(const std::string& address, const std::string& strName, const std::string& strPurpose)
{
    if (!sparkWallet)
        return false;

    bool fUpdated = false;
    {
        LOCK(cs_wallet); // mapAddressBook
        std::map<std::string, CAddressBookData>::iterator mi = mapSparkAddressBook.find(address);
        fUpdated = mi != mapSparkAddressBook.end();
        mapSparkAddressBook[address].name = strName;
        if (!strPurpose.empty()) /* update purpose only if requested */
            mapSparkAddressBook[address].purpose = strPurpose;
    }

    NotifySparkAddressBookChanged(this, address, strName, IsSparkAddressMine(address),
                             strPurpose, (fUpdated ? CT_UPDATED : CT_NEW) );
    if (!fFileBacked)
        return false;
    if (!strPurpose.empty() && !CWalletDB(strWalletFile).WritePurpose(address, strPurpose))
        return false;
        
    return CWalletDB(strWalletFile).WriteName(address, strName);
}

bool CWallet::DelAddressBook(const std::string& address)
{
    bool checkSpark = false;
    {
        LOCK(cs_wallet); // mapAddressBook
        const spark::Params* params = spark::Params::get_default();
        unsigned char network = spark::GetNetworkType();
        unsigned char coinNetwork = {};
        spark::Address addr(params);

        try {
            coinNetwork = addr.decode(address);
        } catch (...) {
            checkSpark = false;
        }
        if(network == coinNetwork){
            checkSpark = true;
        } else {
            checkSpark = false;
        }

        if(fFileBacked)
        {
            if(checkSpark){
                BOOST_FOREACH(const PAIRTYPE(std::string, std::string) &item, mapSparkAddressBook[address].destdata)
                {
                    CWalletDB(strWalletFile).EraseDestData(address, item.first);
                }
            } else if(bip47::CPaymentCode::validate(address)) {
                BOOST_FOREACH(const PAIRTYPE(std::string, std::string) &item, mapRAPAddressBook[address].destdata)
                {
                    CWalletDB(strWalletFile).EraseDestData(address, item.first);
                }
            } else if (validateAddress(address)) {
                BOOST_FOREACH(const PAIRTYPE(std::string, std::string) &item, mapAddressBook[CBitcoinAddress(address).Get()].destdata)
                {
                    CWalletDB(strWalletFile).EraseDestData(address, item.first);
                }
            }
        }

        if(checkSpark){
            mapSparkAddressBook.erase(address);
        } else if(bip47::CPaymentCode::validate(address)) {
            mapRAPAddressBook.erase(address);
        } else if (validateAddress(address)) {
            mapAddressBook.erase(CBitcoinAddress(address).Get());
        }

    }
    
    if(checkSpark){
        NotifySparkAddressBookChanged(this, address, "", IsSparkAddressMine(address), "", CT_DELETED);
    } else if(bip47::CPaymentCode::validate(address)){
        bip47::CPaymentCode pcode(address);
        boost::optional<bip47::CPaymentCodeDescription> pcodeDesc;
        pcodeDesc = FindPcode(pcode);
        if(pcodeDesc) {
            NotifyRAPAddressBookChanged(this, address, "", true, "", CT_DELETED);
        } else {
            NotifyRAPAddressBookChanged(this, address, "", false, "", CT_DELETED);
        }
        
    } else if(validateAddress(address)){
        NotifyAddressBookChanged(this, CBitcoinAddress(address).Get(), "", ::IsMine(*this, CBitcoinAddress(address).Get()) != ISMINE_NO, "", CT_DELETED);
    }

    if (!fFileBacked)
        return false;
    CWalletDB(strWalletFile).ErasePurpose(address);
    return CWalletDB(strWalletFile).EraseName(address);
}

bool CWallet::validateAddress(const std::string& address)
{
    CBitcoinAddress addressParsed(address);
    return addressParsed.IsValid();
}

bool CWallet::validateSparkAddress(const std::string& address) const
{
    const spark::Params* params = spark::Params::get_default();
    unsigned char network = spark::GetNetworkType();
    unsigned char coinNetwork;
    spark::Address addr(params);
    try {
        coinNetwork = addr.decode(address);
    } catch (...) {
        return false;
    }
    return network == coinNetwork;
}

bool CWallet::GetSparkOutputTx(const CScript& scriptPubKey, CSparkOutputTx& output) const
{
    CWalletDB walletdb(strWalletFile);
    return  walletdb.ReadSparkOutputTx(scriptPubKey, output);
}

bool CWallet::SetRAPAddressBook(const std::string& address, const std::string& strName, const std::string& strPurpose)
{
    bool fUpdated = false;
    {
        LOCK(cs_wallet); // mapAddressBook
        std::map<std::string, CAddressBookData>::iterator mi = mapRAPAddressBook.find(address);
        fUpdated = mi != mapRAPAddressBook.end();
        mapRAPAddressBook[address].name = strName;
        if (!strPurpose.empty()) /* update purpose only if requested */
            mapRAPAddressBook[address].purpose = strPurpose;
    }

    bip47::CPaymentCode pcode(address);
    boost::optional<bip47::CPaymentCodeDescription> pcodeDesc;
    pcodeDesc = FindPcode(pcode);
    if(pcodeDesc) {
        NotifyRAPAddressBookChanged(this, address, strName, true,
                             strPurpose, (fUpdated ? CT_UPDATED : CT_NEW) );
    } else {
        NotifyRAPAddressBookChanged(this, address, strName, false,
                             strPurpose, (fUpdated ? CT_UPDATED : CT_NEW) );
    }


    if (!fFileBacked)
        return false;
    if (!strPurpose.empty() && !CWalletDB(strWalletFile).WritePurpose(address, strPurpose))
        return false;
    return CWalletDB(strWalletFile).WriteName(address, strName);
}<|MERGE_RESOLUTION|>--- conflicted
+++ resolved
@@ -2852,12 +2852,9 @@
             balance.second += c.amount;
         }
     }
-<<<<<<< HEAD
     cachedLelantusBalance.first = balance.first;
     cachedLelantusBalance.second = balance.second;
-=======
-
->>>>>>> 0df18550
+
     return balance;
 }
 
@@ -4280,7 +4277,6 @@
                 // Skip inputs of anonymized transactions
                 if (txin.prevout.hash.IsNull())
                     continue;
-<<<<<<< HEAD
 
                 CWalletTx &coin = mapWallet[txin.prevout.hash];
                 coin.BindWallet(this);
@@ -4301,27 +4297,6 @@
                 wtxNew.RelayWalletTransaction(connman);
             }
         }
-=======
-
-                CWalletTx &coin = mapWallet[txin.prevout.hash];
-                coin.BindWallet(this);
-                NotifyTransactionChanged(this, coin.GetHash(), CT_UPDATED);
-            }
-        }
-
-        // Track how many getdata requests our transaction gets
-        mapRequestCount[wtxNew.GetHash()] = 0;
-
-        if (fBroadcastTransactions)
-        {
-            // Broadcast
-            if (!wtxNew.AcceptToMemoryPool(maxTxFee, state)) {
-                LogPrintf("CommitTransaction(): Transaction cannot be broadcast immediately, %s\n", state.GetRejectReason());
-                // TODO: if we expect the failure to be long term or permanent, instead delete wtx from the wallet and return failure.
-            } else {
-                wtxNew.RelayWalletTransaction(connman);
-            }
-        }
     }
     return true;
 }
@@ -4333,25 +4308,10 @@
         LOCK(cs_wallet);
         if (mapWallet.erase(hash))
             CWalletDB(strWalletFile).EraseTx(hash);
->>>>>>> 0df18550
     }
     return true;
 }
 
-<<<<<<< HEAD
-bool CWallet::EraseFromWallet(uint256 hash) {
-    if (!fFileBacked)
-        return false;
-    {
-        LOCK(cs_wallet);
-        if (mapWallet.erase(hash))
-            CWalletDB(strWalletFile).EraseTx(hash);
-    }
-    return true;
-}
-
-=======
->>>>>>> 0df18550
 /**
  * @brief CWallet::CreateMintTransaction Create a new mint transaction (coin generation transaction)
  * @param vecSend         Vector of recipients containing amounts and scripts to send
