--- conflicted
+++ resolved
@@ -17,12 +17,8 @@
     ~SigmaSpendBuilder() override;
 
 protected:
-<<<<<<< HEAD
-    CAmount GetInputs(std::vector<std::unique_ptr<InputSigner>>& signers, CAmount required, const CCoinControl *coinControl = NULL) override;
-=======
     CAmount GetInputs(std::vector<std::unique_ptr<InputSigner>>& signers, CAmount required) override;
     // remint change
->>>>>>> 2d5a06dd
     CAmount GetChanges(std::vector<CTxOut>& outputs, CAmount amount) override;
 };
 
