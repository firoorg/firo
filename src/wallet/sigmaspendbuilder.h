#ifndef ZCOIN_WALLET_SIGMASPENDBUILDER_H
#define ZCOIN_WALLET_SIGMASPENDBUILDER_H

#include "txbuilder.h"

#include <vector>

class SigmaSpendBuilder : public TxBuilder
{
public:
<<<<<<< HEAD
    std::vector<CZerocoinEntryV3> selected;
    std::vector<CHDMint> changes;
    std::vector<sigma::CoinDenominationV3> denomChanges;
=======
    std::vector<CSigmaEntry> selected;
    std::vector<CSigmaEntry> changes;
    std::vector<sigma::CoinDenomination> denomChanges;
>>>>>>> 6edc6fa0

public:
    SigmaSpendBuilder(CWallet& wallet);
    ~SigmaSpendBuilder() override;

protected:
    CAmount GetInputs(std::vector<std::unique_ptr<InputSigner>>& signers, CAmount required) override;
    // remint change
    CAmount GetChanges(std::vector<CTxOut>& outputs, CAmount amount) override;
};

#endif<|MERGE_RESOLUTION|>--- conflicted
+++ resolved
@@ -8,15 +8,9 @@
 class SigmaSpendBuilder : public TxBuilder
 {
 public:
-<<<<<<< HEAD
-    std::vector<CZerocoinEntryV3> selected;
+    std::vector<CSigmaEntry> selected;
     std::vector<CHDMint> changes;
-    std::vector<sigma::CoinDenominationV3> denomChanges;
-=======
-    std::vector<CSigmaEntry> selected;
-    std::vector<CSigmaEntry> changes;
     std::vector<sigma::CoinDenomination> denomChanges;
->>>>>>> 6edc6fa0
 
 public:
     SigmaSpendBuilder(CWallet& wallet);
