--- conflicted
+++ resolved
@@ -248,20 +248,6 @@
 
 extern const char *TXLOCKVOTE;
 extern const char *SYNCSTATUSCOUNT;
-<<<<<<< HEAD
-=======
-extern const char *DSACCEPT;
-extern const char *DSQUEUE;
-extern const char *DSEG;
-extern const char *DSVIN;
-extern const char *DSSTATUSUPDATE;
-extern const char *DSSIGNFINALTX;
-extern const char *DSCOMPLETE;
-extern const char *DSFINALTX;
-extern const char *TXLOCKVOTE;
-extern const char *DSTX;
-extern const char *TXLOCKREQUEST;
->>>>>>> e4a9ac0e
 extern const char *GETMNLISTDIFF;
 extern const char *MNLISTDIFF;
 extern const char *QSENDRECSIGS;
@@ -373,13 +359,6 @@
     MSG_WITNESS_TX = MSG_TX | MSG_WITNESS_FLAG,       //!< Defined in BIP144
     MSG_FILTERED_WITNESS_BLOCK = MSG_FILTERED_BLOCK | MSG_WITNESS_FLAG,
 	MSG_DANDELION_WITNESS_TX = MSG_DANDELION_TX | MSG_WITNESS_FLAG,
-<<<<<<< HEAD
-=======
-    MSG_TXLOCK_REQUEST,
-    MSG_TXLOCK_VOTE,
-    MSG_DSTX,
-    DSQUEUE,
->>>>>>> e4a9ac0e
 
     MSG_QUORUM_FINAL_COMMITMENT = 21,
     /* MSG_QUORUM_DUMMY_COMMITMENT = 22, */ // was shortly used on testnet/devnet/regtest
