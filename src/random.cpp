// Copyright (c) 2009-2010 Satoshi Nakamoto
// Copyright (c) 2009-2016 The Bitcoin Core developers
// Distributed under the MIT software license, see the accompanying
// file COPYING or http://www.opensource.org/licenses/mit-license.php.

#include "random.h"

#include "crypto/sha512.h"
#include "support/cleanse.h"
#ifdef WIN32
#include "compat.h" // for Windows API
#include <wincrypt.h>
#endif
#include "util.h"             // for LogPrint()
#include "utilstrencodings.h" // for GetTime()

#include <stdlib.h>
#include <limits>

#ifndef WIN32
#include <sys/time.h>
#endif

#include <openssl/err.h>
#include <openssl/rand.h>

static void RandFailure()
{
    LogPrintf("Failed to read randomness, aborting\n");
    abort();
}

static inline int64_t GetPerformanceCounter()
{
    int64_t nCounter = 0;
#ifdef WIN32
    QueryPerformanceCounter((LARGE_INTEGER*)&nCounter);
#else
    timeval t;
    gettimeofday(&t, NULL);
    nCounter = (int64_t)(t.tv_sec * 1000000 + t.tv_usec);
#endif
    return nCounter;
}

void RandAddSeed()
{
    // Seed with CPU performance counter
    int64_t nCounter = GetPerformanceCounter();
    RAND_add(&nCounter, sizeof(nCounter), 1.5);
    memory_cleanse((void*)&nCounter, sizeof(nCounter));
}

static void RandAddSeedPerfmon()
{
    RandAddSeed();

#ifdef WIN32
    // Don't need this on Linux, OpenSSL automatically uses /dev/urandom
    // Seed with the entire set of perfmon data

    // This can take up to 2 seconds, so only do it every 10 minutes
    static int64_t nLastPerfmon;
    if (GetTime() < nLastPerfmon + 10 * 60)
        return;
    nLastPerfmon = GetTime();

    std::vector<unsigned char> vData(250000, 0);
    long ret = 0;
    unsigned long nSize = 0;
    const size_t nMaxSize = 10000000; // Bail out at more than 10MB of performance data
    while (true) {
        nSize = vData.size();
        ret = RegQueryValueExA(HKEY_PERFORMANCE_DATA, "Global", NULL, NULL, vData.data(), &nSize);
        if (ret != ERROR_MORE_DATA || vData.size() >= nMaxSize)
            break;
        vData.resize(std::max((vData.size() * 3) / 2, nMaxSize)); // Grow size of buffer exponentially
    }
    RegCloseKey(HKEY_PERFORMANCE_DATA);
    if (ret == ERROR_SUCCESS) {
        RAND_add(vData.data(), nSize, nSize / 100.0);
        memory_cleanse(vData.data(), nSize);
        LogPrint("rand", "%s: %lu bytes\n", __func__, nSize);
    } else {
        static bool warned = false; // Warn only once
        if (!warned) {
            LogPrintf("%s: Warning: RegQueryValueExA(HKEY_PERFORMANCE_DATA) failed with code %i\n", __func__, ret);
            warned = true;
        }
    }
#endif
}

/** Get 32 bytes of system entropy. */
static void GetOSRand(unsigned char *ent32)
{
#ifdef WIN32
    HCRYPTPROV hProvider;
    int ret = CryptAcquireContextW(&hProvider, NULL, NULL, PROV_RSA_FULL, CRYPT_VERIFYCONTEXT);
    if (!ret) {
        RandFailure();
    }
    ret = CryptGenRandom(hProvider, 32, ent32);
    if (!ret) {
        RandFailure();
    }
    CryptReleaseContext(hProvider, 0);
#else
    int f = open("/dev/urandom", O_RDONLY);
    if (f == -1) {
        RandFailure();
    }
    int have = 0;
    do {
        ssize_t n = read(f, ent32 + have, 32 - have);
        if (n <= 0 || n + have > 32) {
            RandFailure();
        }
        have += n;
    } while (have < 32);
    close(f);
#endif
}

void GetRandBytes(unsigned char* buf, int num)
{
    if (RAND_bytes(buf, num) != 1) {
        RandFailure();
    }
}

void GetStrongRandBytes(unsigned char* out, int num)
{
    assert(num <= 32);
    CSHA512 hasher;
    unsigned char buf[64];

    // First source: OpenSSL's RNG
    RandAddSeedPerfmon();
    GetRandBytes(buf, 32);
    hasher.Write(buf, 32);

    // Second source: OS RNG
    GetOSRand(buf);
    hasher.Write(buf, 32);

    // Produce output
    hasher.Finalize(buf);
    memcpy(out, buf, num);
    memory_cleanse(buf, 64);
}

uint64_t GetRand(uint64_t nMax)
{
    if (nMax == 0)
        return 0;

    // The range of the random source must be a multiple of the modulus
    // to give every possible output value an equal possibility
    uint64_t nRange = (std::numeric_limits<uint64_t>::max() / nMax) * nMax;
    uint64_t nRand = 0;
    do {
        GetRandBytes((unsigned char*)&nRand, sizeof(nRand));
    } while (nRand >= nRange);
    return (nRand % nMax);
}

int GetRandInt(int nMax)
{
    return GetRand(nMax);
}

uint256 GetRandHash()
{
    uint256 hash;
    GetRandBytes((unsigned char*)&hash, sizeof(hash));
    return hash;
}

<<<<<<< HEAD
void FastRandomContext::RandomSeed()
{
    uint256 seed = GetRandHash();
    rng.SetKey(seed.begin(), 32);
    requires_seed = false;
}

uint256 FastRandomContext::rand256()
{
    if (bytebuf_size < 32) {
        FillByteBuffer();
    }
    uint256 ret;
    memcpy(ret.begin(), bytebuf + 64 - bytebuf_size, 32);
    bytebuf_size -= 32;
    return ret;
}

std::vector<unsigned char> FastRandomContext::randbytes(size_t len)
{
    std::vector<unsigned char> ret(len);
    if (len > 0) {
        rng.Output(&ret[0], len);
    }
    return ret;
}

FastRandomContext::FastRandomContext(const uint256& seed) 
		: requires_seed(false), bytebuf_size(0), bitbuf_size(0)
{
    rng.SetKey(seed.begin(), 32);
}

FastRandomContext::FastRandomContext(bool fDeterministic) 
		: requires_seed(!fDeterministic), bytebuf_size(0), bitbuf_size(0)
{
	if (!fDeterministic) {
		return;
	}
	uint256 seed;
	rng.SetKey(seed.begin(), 32);
}

uint32_t insecure_rand_Rz = 11;
uint32_t insecure_rand_Rw = 11;
void seed_insecure_rand(bool fDeterministic)
=======
FastRandomContext::FastRandomContext(bool fDeterministic)
>>>>>>> a7b486d6
{
    // The seed values have some unlikely fixed points which we avoid.
    if (fDeterministic) {
        Rz = Rw = 11;
    } else {
        uint32_t tmp;
        do {
            GetRandBytes((unsigned char*)&tmp, 4);
        } while (tmp == 0 || tmp == 0x9068ffffU);
        Rz = tmp;
        do {
            GetRandBytes((unsigned char*)&tmp, 4);
        } while (tmp == 0 || tmp == 0x464fffffU);
        Rw = tmp;
    }
}
<<<<<<< HEAD

InsecureRand::InsecureRand(bool _fDeterministic)
        : nRz(11),
          nRw(11),
          fDeterministic(_fDeterministic)
{
    // The seed values have some unlikely fixed points which we avoid.
    if(fDeterministic) return;
    uint32_t nTmp;
    do {
        GetRandBytes((unsigned char*)&nTmp, 4);
    } while (nTmp == 0 || nTmp == 0x9068ffffU);
    nRz = nTmp;
    do {
        GetRandBytes((unsigned char*)&nTmp, 4);
    } while (nTmp == 0 || nTmp == 0x464fffffU);
    nRw = nTmp;
}
=======
>>>>>>> a7b486d6
<|MERGE_RESOLUTION|>--- conflicted
+++ resolved
@@ -177,56 +177,7 @@
     return hash;
 }
 
-<<<<<<< HEAD
-void FastRandomContext::RandomSeed()
-{
-    uint256 seed = GetRandHash();
-    rng.SetKey(seed.begin(), 32);
-    requires_seed = false;
-}
-
-uint256 FastRandomContext::rand256()
-{
-    if (bytebuf_size < 32) {
-        FillByteBuffer();
-    }
-    uint256 ret;
-    memcpy(ret.begin(), bytebuf + 64 - bytebuf_size, 32);
-    bytebuf_size -= 32;
-    return ret;
-}
-
-std::vector<unsigned char> FastRandomContext::randbytes(size_t len)
-{
-    std::vector<unsigned char> ret(len);
-    if (len > 0) {
-        rng.Output(&ret[0], len);
-    }
-    return ret;
-}
-
-FastRandomContext::FastRandomContext(const uint256& seed) 
-		: requires_seed(false), bytebuf_size(0), bitbuf_size(0)
-{
-    rng.SetKey(seed.begin(), 32);
-}
-
-FastRandomContext::FastRandomContext(bool fDeterministic) 
-		: requires_seed(!fDeterministic), bytebuf_size(0), bitbuf_size(0)
-{
-	if (!fDeterministic) {
-		return;
-	}
-	uint256 seed;
-	rng.SetKey(seed.begin(), 32);
-}
-
-uint32_t insecure_rand_Rz = 11;
-uint32_t insecure_rand_Rw = 11;
-void seed_insecure_rand(bool fDeterministic)
-=======
 FastRandomContext::FastRandomContext(bool fDeterministic)
->>>>>>> a7b486d6
 {
     // The seed values have some unlikely fixed points which we avoid.
     if (fDeterministic) {
@@ -243,24 +194,3 @@
         Rw = tmp;
     }
 }
-<<<<<<< HEAD
-
-InsecureRand::InsecureRand(bool _fDeterministic)
-        : nRz(11),
-          nRw(11),
-          fDeterministic(_fDeterministic)
-{
-    // The seed values have some unlikely fixed points which we avoid.
-    if(fDeterministic) return;
-    uint32_t nTmp;
-    do {
-        GetRandBytes((unsigned char*)&nTmp, 4);
-    } while (nTmp == 0 || nTmp == 0x9068ffffU);
-    nRz = nTmp;
-    do {
-        GetRandBytes((unsigned char*)&nTmp, 4);
-    } while (nTmp == 0 || nTmp == 0x464fffffU);
-    nRw = nTmp;
-}
-=======
->>>>>>> a7b486d6
