--- conflicted
+++ resolved
@@ -55,11 +55,7 @@
 
 // Block after which lelantus mints are activated.
 #define ZC_LELANTUS_STARTING_BLOCK         336888
-<<<<<<< HEAD
-#define ZC_LELANTUS_FIXES_START_BLOCK      363273 //Approx April 14, 20211, 12:00 PM UTC
-=======
 #define ZC_LELANTUS_FIXES_START_BLOCK      365544 //Approx April 22, 20211, 2:00 PM UTC
->>>>>>> 72d824cd
 #define ZC_LELANTUS_TESTNET_STARTING_BLOCK 15700
 #define ZC_LELANTUS_TESTNET_FIXES_START_BLOCK   27600
 
