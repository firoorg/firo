#ifndef ZEROCOIN_PARAMS_H
#define ZEROCOIN_PARAMS_H

#define ZEROCOIN_MODULUS   "25195908475657893494027183240048398571429282126204032027777137836043662020707595556264018525880784406918290641249515082189298559149176184502808489120072844992687392807287776735971418347270261896375014971824691165077613379859095700097330459748808428401797429100642458691817195118746121515172654632282216869987549182422433637259085141865462043576798423387184774447920739934236584823824281198163815010674810451660377306056201619676256133844143603833904414952634432190114657544454178424020924616515723350778707749817125772467962926386356373289912154831438167899885040445364023527381951378636564391212010397122822120720357"
#define ZEROCOIN_MODULUS_V2 "C7970CEEDCC3B0754490201A7AA613CD73911081C790F5F1A8726F463550BB5B7FF0DB8E1EA1189EC72F93D1650011BD721AEEACC2ACDE32A04107F0648C2813A31F5B0B7765FF8B44B4B6FFC93384B646EB09C7CF5E8592D40EA33C80039F35B4F14A04B51F7BFD781BE4D1673164BA8EB991C2C4D730BBBE35F592BDEF524AF7E8DAEFD26C66FC02C479AF89D64D373F442709439DE66CEB955F3EA37D5159F6135809F85334B5CB1813ADDC80CD05609F10AC6A95AD65872C909525BDAD32BC729592642920F24C61DC5B3C3B7923E56B16A4D9D373D8721F24A3FC0F1B3131F55615172866BCCC30F95054C824E733A5EB6817F7BC16399D48C6361CC7E5"

/** Dust Soft Limit, allowed with additional fee per output */
//static const int64_t DUST_SOFT_LIMIT = 100000; // 0.001 FIRO
/** Dust Hard Limit, ignored as wallet inputs (mininput default) */
static const int64_t DUST_HARD_LIMIT = 1000;   // 0.00001 FIRO mininput

// There were bugs before this block, don't do some checks on early blocks
#define ZC_CHECK_BUG_FIXED_AT_BLOCK         61168

// Before this block we allowed not paying to the znodes.
#define ZC_ZNODE_PAYMENT_BUG_FIXED_AT_BLOCK         107246

// Do strict check on duplicate minted public coin value after this block
#define ZC_CHECK_DUPLICATE_MINT_AT_BLOCK    70000

// The mint id number to change to zerocoin v2
#define ZC_V2_SWITCH_ID_1 200
#define ZC_V2_SWITCH_ID_10 30
#define ZC_V2_SWITCH_ID_25 15
#define ZC_V2_SWITCH_ID_50 15
#define ZC_V2_SWITCH_ID_100 100

// Same for testnet
#define ZC_V2_TESTNET_SWITCH_ID_1 18
#define ZC_V2_TESTNET_SWITCH_ID_10 7
#define ZC_V2_TESTNET_SWITCH_ID_25 5
#define ZC_V2_TESTNET_SWITCH_ID_50 4
#define ZC_V2_TESTNET_SWITCH_ID_100 10

#define ZC_V1_5_STARTING_BLOCK          78500
#define ZC_V1_5_TESTNET_STARTING_BLOCK  37954

#define ZC_V1_5_GRACEFUL_MEMPOOL_PERIOD	500
#define ZC_V1_5_GRACEFUL_PERIOD			1500

// Block after which sigma mints are activated.
#define ZC_SIGMA_STARTING_BLOCK         184200 //Approx July 30th, 2019, 8:00 AM UTC
#define ZC_SIGMA_TESTNET_STARTING_BLOCK 50000

// Block after which anonymity sets are being padded.
#define ZC_SIGMA_PADDING_BLOCK         220720 //Approx December 5th 12PM UTC
#define ZC_SIGMA_TESTNET_PADDING_BLOCK 110000

//Block after whinch we are disabling sigma to enable after starting padding
#define ZC_SIGMA_DISABLE_UNPADDED_BLOCK         219904 //December 2nd 12PM UTC
#define ZC_SIGMA_TESTNET_DISABLE_UNPADDED_BLOCK 109160

// The block number after which old sigma clients are banned.
#define ZC_OLD_SIGMA_BAN_BLOCK          181850 //Approx July 22nd, 2019, 4:00 AM UTC

// Block after which lelantus mints are activated.
<<<<<<< HEAD
#define ZC_LELANTUS_STARTING_BLOCK         310000
=======
#define ZC_LELANTUS_STARTING_BLOCK         336888
>>>>>>> 2508162a
#define ZC_LELANTUS_TESTNET_STARTING_BLOCK 15700

// Number of blocks after ZC_SIGMA_STARTING_BLOCK during which we still accept zerocoin V2 mints into mempool.
#define ZC_V2_MINT_GRACEFUL_MEMPOOL_PERIOD          4500
#define ZC_V2_MINT_TESTNET_GRACEFUL_MEMPOOL_PERIOD  500

// Number of blocks after ZC_SIGMA_STARTING_BLOCK during which we still accept zerocoin V2 mints to newly mined blocks.
#define ZC_V2_MINT_GRACEFUL_PERIOD          5000
#define ZC_V2_MINT_TESTNET_GRACEFUL_PERIOD  1000

// Number of blocks after ZC_SIGMA_STARTING_BLOCK during which we still accept zerocoin V2 spends into mempool.
#define ZC_V2_SPEND_GRACEFUL_MEMPOOL_PERIOD         9000
#define ZC_V2_SPEND_TESTNET_GRACEFUL_MEMPOOL_PERIOD 1500

// Number of blocks after ZC_SIGMA_STARTING_BLOCK during which we still accept zerocoin V2 spends to newly mined blocks.
#define ZC_V2_SPEND_GRACEFUL_PERIOD         10000
#define ZC_V2_SPEND_TESTNET_GRACEFUL_PERIOD 2000

#define ZC_MODULUS_V2_START_BLOCK		89300
#define ZC_MODULUS_V1_MEMPOOL_STOP_BLOCK        89500
#define ZC_MODULUS_V1_STOP_BLOCK		89800

#define ZC_MODULUS_V2_TESTNET_START_BLOCK       87000
#define ZC_MODULUS_V1_TESTNET_MEMPOOL_STOP_BLOCK 87500
#define ZC_MODULUS_V1_TESTNET_STOP_BLOCK        88000

#define ZC_MODULUS_V2_BASE_ID			1000

#define ZC_MULTIPLE_SPEND_INPUT_STARTING_BLOCK  119000

// Number of coins per id in spend v1/v1.5
#define ZC_SPEND_V1_COINSPERID			10
// Number of coins per id in spend v2.0
#define ZC_SPEND_V2_COINSPERID			10000
// limit of coins number per id in spend v3.0
#define ZC_SPEND_V3_COINSPERID_LIMIT    16000

// limit of coins number per id in Lelantus
#define ZC_LELANTUS_MAX_MINT_NUM    65000
#define ZC_LELANTUS_SET_START_SIZE  16000

// Version of index that introduced storing accumulators and coin serials
#define ZC_ADVANCED_INDEX_VERSION           130500
// Version of wallet.db entry that introduced storing extra information for mints
#define ZC_ADVANCED_WALLETDB_MINT_VERSION	130504
// Version of the block index entry that introduces Lelantus protocol
#define LELANTUS_PROTOCOL_ENABLEMENT_VERSION	140100

// number of mint confirmations needed to spend coin
#define ZC_MINT_CONFIRMATIONS               6

// Genesis block timestamp
#define ZC_GENESIS_BLOCK_TIME               1414776286

#define SWITCH_TO_MTP_BLOCK_HEADER 1544443200 // 2018 December 10th 12:00 UTC
#define SWITCH_TO_MTP_5MIN_BLOCK            118600

// Number of zerocoin spends allowed per block and per transaction
#define ZC_SPEND_LIMIT         5

// Value of sigma spends allowed per block
#define ZC_SIGMA_VALUE_SPEND_LIMIT_PER_BLOCK  (600 * COIN)

// Amount of sigma spends allowed per block
#define ZC_SIGMA_INPUT_LIMIT_PER_BLOCK         50

// Value of sigma spends allowed per transaction
#define ZC_SIGMA_VALUE_SPEND_LIMIT_PER_TRANSACTION     (500 * COIN)

// Amount of sigma spends allowed per transaction
#define ZC_SIGMA_INPUT_LIMIT_PER_TRANSACTION            35

// Value of lelantus spends allowed per block
#define ZC_LELANTUS_VALUE_SPEND_LIMIT_PER_BLOCK  (1100 * COIN)

// Amount of lelantus spends allowed per block
#define ZC_LELANTUS_INPUT_LIMIT_PER_BLOCK         100

// Value of lelantus spends allowed per transaction
#define ZC_LELANTUS_VALUE_SPEND_LIMIT_PER_TRANSACTION     (1001 * COIN)

// Amount of lelantus spends allowed per transaction
#define ZC_LELANTUS_INPUT_LIMIT_PER_TRANSACTION            50

// Maximum amount of lelantus mint
#define ZC_LELANTUS_MAX_MINT            (1001 * COIN)

// Number of zerocoin mints allowed per transaction
#define ZC_MINT_LIMIT         100

/** Maximum number of outbound peers designated as Dandelion destinations */
#define DANDELION_MAX_DESTINATIONS 2

/** Expected time between Dandelion routing shuffles (in seconds). */
#define DANDELION_SHUFFLE_INTERVAL 600

/** The minimum amount of time a Dandelion transaction is embargoed (seconds) */
#define DANDELION_EMBARGO_MINIMUM 10
#define DANDELION_TESTNET_EMBARGO_MINIMUM 1

/** The average additional embargo time beyond the minimum amount (seconds) */
#define DANDELION_EMBARGO_AVG_ADD 20
#define DANDELION_TESTNET_EMBARGO_AVG_ADD 1

/** Probability (percentage) that a Dandelion transaction enters fluff phase */
#define DANDELION_FLUFF 10

#endif<|MERGE_RESOLUTION|>--- conflicted
+++ resolved
@@ -54,11 +54,7 @@
 #define ZC_OLD_SIGMA_BAN_BLOCK          181850 //Approx July 22nd, 2019, 4:00 AM UTC
 
 // Block after which lelantus mints are activated.
-<<<<<<< HEAD
-#define ZC_LELANTUS_STARTING_BLOCK         310000
-=======
 #define ZC_LELANTUS_STARTING_BLOCK         336888
->>>>>>> 2508162a
 #define ZC_LELANTUS_TESTNET_STARTING_BLOCK 15700
 
 // Number of blocks after ZC_SIGMA_STARTING_BLOCK during which we still accept zerocoin V2 mints into mempool.
