--- conflicted
+++ resolved
@@ -203,17 +203,9 @@
         TRY_LOCK(cs_main, lockMain);
         if (!lockMain) return;
 
-<<<<<<< HEAD
-        CCoins coins;
-        if (!pcoinsTip->GetCoins(vin.prevout.hash, coins) ||
-            (unsigned int) vin.prevout.n >= coins.vout.size() ||
-            coins.vout[vin.prevout.n].IsNull()) {
-            SetStatus(ZNODE_OUTPOINT_SPENT);
-=======
         Coin coin;
         if (!pcoinsTip->GetCoin(vin.prevout, coin) || coin.out.IsNull() || coin.IsSpent()) {
-            nActiveState = ZNODE_OUTPOINT_SPENT;
->>>>>>> 27c5d5d8
+            SetStatus(ZNODE_OUTPOINT_SPENT);
             LogPrint("znode", "CZnode::Check -- Failed to find Znode UTXO, znode=%s\n", vin.prevout.ToStringShort());
             return;
         }
@@ -302,13 +294,8 @@
         }
     }
 
-<<<<<<< HEAD
-    if (lastPing.sigTime - sigTime < ZNODE_MIN_MNP_SECONDS) {
+    if (Params().NetworkIDString() != CBaseChainParams::REGTEST && lastPing.sigTime - sigTime < ZNODE_MIN_MNP_SECONDS) {
         SetStatus(ZNODE_PRE_ENABLED);
-=======
-    if (Params().NetworkIDString() != CBaseChainParams::REGTEST && lastPing.sigTime - sigTime < ZNODE_MIN_MNP_SECONDS) {
-        nActiveState = ZNODE_PRE_ENABLED;
->>>>>>> 27c5d5d8
         if (nActiveStatePrev != nActiveState) {
             LogPrint("znode", "CZnode::Check -- Znode %s is in %s state now\n", vin.prevout.ToStringShort(), GetStateString());
         }
