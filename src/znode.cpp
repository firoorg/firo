--- conflicted
+++ resolved
@@ -14,10 +14,7 @@
 #include "darksend.h"
 #include "util.h"
 #include "net.h"
-<<<<<<< HEAD
-=======
 #include "netbase.h"
->>>>>>> dd549592
 
 #include <boost/lexical_cast.hpp>
 
@@ -505,13 +502,8 @@
     }
 
     // TODO: upgrade dash
-<<<<<<< HEAD
-    /*
-    CService service = CService(strService);
-=======
 
     CService service = LookupNumeric(strService.c_str());
->>>>>>> dd549592
     int mainnetDefaultPort = Params(CBaseChainParams::MAIN).GetDefaultPort();
     if (Params().NetworkIDString() == CBaseChainParams::MAIN) {
         if (service.GetPort() != mainnetDefaultPort) {
@@ -525,13 +517,7 @@
         return false;
     }
 
-<<<<<<< HEAD
-    return Create(txin, CService(strService), keyCollateralAddressNew, pubKeyCollateralAddressNew, keyZnodeNew, pubKeyZnodeNew, strErrorRet, mnbRet);*/
-
-    return false;
-=======
     return Create(txin, LookupNumeric(strService.c_str()), keyCollateralAddressNew, pubKeyCollateralAddressNew, keyZnodeNew, pubKeyZnodeNew, strErrorRet, mnbRet);
->>>>>>> dd549592
 }
 
 bool CZnodeBroadcast::Create(CTxIn txin, CService service, CKey keyCollateralAddressNew, CPubKey pubKeyCollateralAddressNew, CKey keyZnodeNew, CPubKey pubKeyZnodeNew, std::string &strErrorRet, CZnodeBroadcast &mnbRet) {
