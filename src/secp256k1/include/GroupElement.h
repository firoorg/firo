#ifndef SECP_GROUP_ELEMENT_H__
#define SECP_GROUP_ELEMENT_H__

#include "Scalar.h"

#include <cstddef>
#include <ostream>
#include <string>
#include <vector>

#include <stddef.h>


namespace secp_primitives {

class GroupElement final {
public:
    static constexpr std::size_t serialize_size = 34;

public:

  GroupElement();

  ~GroupElement();

  GroupElement(const GroupElement& other);

  GroupElement(const char* x,const char* y,  int base = 10);

  GroupElement& set(const GroupElement& other);

  GroupElement& operator=(const GroupElement& other);

  // Operator for multiplying with a scalar number.
  GroupElement operator*(const Scalar& multiplier) const;

  // Operator for multiplying with a scalar number.
  GroupElement& operator*=(const Scalar& multiplier);

  // Operator for adding to another element.
  GroupElement operator+(const GroupElement& other) const;

  // Operator for adding to another element.
  GroupElement& operator+=(const GroupElement& other);

  GroupElement inverse() const;

  void square();


  bool isMember() const;

  bool isInfinity() const;


  bool operator==(const GroupElement&other) const;

  bool operator!=(const GroupElement&other) const;

  GroupElement& generate(unsigned char* seed);

<<<<<<< HEAD
 void sha256(unsigned char* result) const;
=======
  void normalSha256(unsigned char* result) const;

  void sha256(unsigned char* result) const;
>>>>>>> 5c26768e

  void randomize();

  std::string tostring() const;

  std::string GetHex() const;

  friend std::ostream& operator<< ( std::ostream& os, const GroupElement& s ) {
        os << s.tostring() ;
        return os;
  }

  static constexpr size_t memoryRequired() { return serialize_size; }
  unsigned char* serialize() const;
  unsigned char* serialize(unsigned char* buffer) const;
  unsigned const char* deserialize(unsigned const char* buffer);

  // These functions are for READWRITE() in serialize.h
  template<typename Stream>
  inline void Serialize(Stream& s) const {
        constexpr int size = memoryRequired();
        unsigned char buffer[size];
        serialize(buffer);
        char* b = (char*)buffer;
        s.write(b, size);
  }

  template<typename Stream>
  inline void Unserialize(Stream& s) {
        constexpr int size = memoryRequired();
        unsigned char buffer[size];
        char* b = (char*)buffer;
        s.read(b, size);
        deserialize(buffer);
  }

  //function name like in CBignum
  std::vector<unsigned char> getvch() const;

  std::size_t hash() const;

  GroupElement& set_base_g();

  friend class MultiExponent;
private:
    // Returns the secp object inside it.
    const void * get_value() const;

    GroupElement(const void *g);

private:
    void *g_; // secp256k1_gej

};

} // namespace secp_primitives

namespace std {
    template<>
    struct hash<secp_primitives::GroupElement>
    {
        size_t operator()(const secp_primitives::GroupElement& g) const
        {
            return g.hash();
        }
    };
} // namespace std

#endif // SECP_GROUP_ELEMENT_H__<|MERGE_RESOLUTION|>--- conflicted
+++ resolved
@@ -59,13 +59,9 @@
 
   GroupElement& generate(unsigned char* seed);
 
-<<<<<<< HEAD
- void sha256(unsigned char* result) const;
-=======
   void normalSha256(unsigned char* result) const;
 
   void sha256(unsigned char* result) const;
->>>>>>> 5c26768e
 
   void randomize();
 
