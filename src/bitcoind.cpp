--- conflicted
+++ resolved
@@ -195,10 +195,16 @@
 #endif // HAVE_DECL_DAEMON
         }
 
-<<<<<<< HEAD
+        if (IsArgSet("-wait-for-usr1")) {
+            usr1Mutex.lock();
+            signal(SIGUSR1, unlockUsr1Mutex);
+            usr1Mutex.lock();
+        }
+
         // Set this early so that parameter interactions go to console
         InitLogging();
         InitParameterInteraction();
+
 #ifdef ENABLE_CLIENTAPI
         if(GetBoolArg("-clientapi", false)){
             ReadAPISettingsFile();
@@ -206,14 +212,7 @@
                 return false;
         }
 #endif
-=======
-        if (IsArgSet("-wait-for-usr1")) {
-            usr1Mutex.lock();
-            signal(SIGUSR1, unlockUsr1Mutex);
-            usr1Mutex.lock();
-        }
-
->>>>>>> 6f3bf174
+
         fRet = AppInitMain(threadGroup, scheduler);
         LogPrintf("AppInit done!\n");
     }
