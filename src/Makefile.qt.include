--- conflicted
+++ resolved
@@ -118,13 +118,7 @@
   qt/forms/sendcoinsentry.ui \
   qt/forms/signverifymessagedialog.ui \
   qt/forms/transactiondescdialog.ui \
-<<<<<<< HEAD
-  qt/forms/lelantusdialog.ui \
   qt/forms/createsparkname.ui
-
-=======
-  qt/forms/createsparkname.ui
->>>>>>> dd2a537d
 QT_MOC_CPP = \
   qt/moc_addressbookpage.cpp \
   qt/moc_automintdialog.cpp \
@@ -180,10 +174,6 @@
   qt/moc_walletview.cpp \
   qt/moc_automintmodel.cpp \
   qt/moc_automintnotification.cpp \
-<<<<<<< HEAD
-  qt/moc_pcodemodel.cpp \
-=======
->>>>>>> dd2a537d
   qt/moc_sparkmodel.cpp \
   qt/moc_createsparknamepage.cpp
 
