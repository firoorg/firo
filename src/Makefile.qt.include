# Copyright (c) 2013-2016 The Bitcoin Core developers
# Distributed under the MIT software license, see the accompanying
# file COPYING or http://www.opensource.org/licenses/mit-license.php.

bin_PROGRAMS += qt/firo-qt
EXTRA_LIBRARIES += qt/libfiroqt.a

# bitcoin qt core #
QT_TS = \
  qt/locale/bitcoin_af.ts \
  qt/locale/bitcoin_af_ZA.ts \
  qt/locale/bitcoin_ar.ts \
  qt/locale/bitcoin_be_BY.ts \
  qt/locale/bitcoin_bg_BG.ts \
  qt/locale/bitcoin_bg.ts \
  qt/locale/bitcoin_ca_ES.ts \
  qt/locale/bitcoin_ca.ts \
  qt/locale/bitcoin_ca@valencia.ts \
  qt/locale/bitcoin_cs.ts \
  qt/locale/bitcoin_cy.ts \
  qt/locale/bitcoin_da.ts \
  qt/locale/bitcoin_de.ts \
  qt/locale/bitcoin_el_GR.ts \
  qt/locale/bitcoin_el.ts \
  qt/locale/bitcoin_en_GB.ts \
  qt/locale/bitcoin_en.ts \
  qt/locale/bitcoin_eo.ts \
  qt/locale/bitcoin_es_AR.ts \
  qt/locale/bitcoin_es_CL.ts \
  qt/locale/bitcoin_es_CO.ts \
  qt/locale/bitcoin_es_DO.ts \
  qt/locale/bitcoin_es_ES.ts \
  qt/locale/bitcoin_es_MX.ts \
  qt/locale/bitcoin_es.ts \
  qt/locale/bitcoin_es_UY.ts \
  qt/locale/bitcoin_es_VE.ts \
  qt/locale/bitcoin_et_EE.ts \
  qt/locale/bitcoin_et.ts \
  qt/locale/bitcoin_eu_ES.ts \
  qt/locale/bitcoin_fa_IR.ts \
  qt/locale/bitcoin_fa.ts \
  qt/locale/bitcoin_fi.ts \
  qt/locale/bitcoin_fr_CA.ts \
  qt/locale/bitcoin_fr_FR.ts \
  qt/locale/bitcoin_fr.ts \
  qt/locale/bitcoin_gl.ts \
  qt/locale/bitcoin_he.ts \
  qt/locale/bitcoin_hi_IN.ts \
  qt/locale/bitcoin_hr.ts \
  qt/locale/bitcoin_hu.ts \
  qt/locale/bitcoin_id_ID.ts \
  qt/locale/bitcoin_it_IT.ts \
  qt/locale/bitcoin_it.ts \
  qt/locale/bitcoin_ja.ts \
  qt/locale/bitcoin_ka.ts \
  qt/locale/bitcoin_kk_KZ.ts \
  qt/locale/bitcoin_ko_KR.ts \
  qt/locale/bitcoin_ku_IQ.ts \
  qt/locale/bitcoin_ky.ts \
  qt/locale/bitcoin_la.ts \
  qt/locale/bitcoin_lt.ts \
  qt/locale/bitcoin_lv_LV.ts \
  qt/locale/bitcoin_mk_MK.ts \
  qt/locale/bitcoin_mn.ts \
  qt/locale/bitcoin_ms_MY.ts \
  qt/locale/bitcoin_nb.ts \
  qt/locale/bitcoin_ne.ts \
  qt/locale/bitcoin_nl.ts \
  qt/locale/bitcoin_pam.ts \
  qt/locale/bitcoin_pl.ts \
  qt/locale/bitcoin_pt_BR.ts \
  qt/locale/bitcoin_pt_PT.ts \
  qt/locale/bitcoin_ro_RO.ts \
  qt/locale/bitcoin_ro.ts \
  qt/locale/bitcoin_ru_RU.ts \
  qt/locale/bitcoin_ru.ts \
  qt/locale/bitcoin_sk.ts \
  qt/locale/bitcoin_sl_SI.ts \
  qt/locale/bitcoin_sq.ts \
  qt/locale/bitcoin_sr@latin.ts \
  qt/locale/bitcoin_sr.ts \
  qt/locale/bitcoin_sv.ts \
  qt/locale/bitcoin_ta.ts \
  qt/locale/bitcoin_th_TH.ts \
  qt/locale/bitcoin_tr_TR.ts \
  qt/locale/bitcoin_tr.ts \
  qt/locale/bitcoin_uk.ts \
  qt/locale/bitcoin_ur_PK.ts \
  qt/locale/bitcoin_uz@Cyrl.ts \
  qt/locale/bitcoin_vi.ts \
  qt/locale/bitcoin_vi_VN.ts \
  qt/locale/bitcoin_zh_CN.ts \
  qt/locale/bitcoin_zh_HK.ts \
  qt/locale/bitcoin_zh.ts \
  qt/locale/bitcoin_zh_TW.ts

QT_FORMS_UI = \
  qt/forms/addressbookpage.ui \
  qt/forms/blanksigmadialog.ui \
  qt/forms/sigmadialog.ui \
  qt/forms/sigmacoincontroldialog.ui \
  qt/forms/askpassphrasedialog.ui \
  qt/forms/automintdialog.ui \
  qt/forms/automintnotification.ui \
  qt/forms/coincontroldialog.ui \
  qt/forms/manualmintdialog.ui \
  qt/forms/editaddressdialog.ui \
  qt/forms/helpmessagedialog.ui \
  qt/forms/masternodelist.ui \
  qt/forms/intro.ui \
  qt/forms/modaloverlay.ui \
  qt/forms/recover.ui \
  qt/forms/notifymnemonic.ui \
  qt/forms/openuridialog.ui \
  qt/forms/optionsdialog.ui \
  qt/forms/overviewpage.ui \
  qt/forms/receivecoinsdialog.ui \
  qt/forms/receiverequestdialog.ui \
  qt/forms/debugwindow.ui \
  qt/forms/sendcoinsdialog.ui \
  qt/forms/sendcoinsentry.ui \
  qt/forms/sendtopcodedialog.ui \
  qt/forms/signverifymessagedialog.ui \
  qt/forms/transactiondescdialog.ui \
  qt/forms/lookupaddressdialog.ui \
  qt/forms/lookupspdialog.ui \
  qt/forms/lookuptxdialog.ui \
  qt/forms/txhistorydialog.ui \
  qt/forms/elyassetsdialog.ui \
  qt/forms/lelantusdialog.ui \
  qt/forms/createpcodedialog.ui \
  qt/forms/createtokendialog.ui \
  qt/forms/elysiumprivatesenddialog.ui \
  qt/forms/minttokendialog.ui \
  qt/forms/managetokendialog.ui

QT_MOC_CPP = \
  qt/moc_addressbookpage.cpp \
  qt/moc_automintdialog.cpp \
  qt/moc_automintnotification.cpp \
  qt/moc_sigmadialog.cpp \
  qt/moc_sigmacoincontroldialog.cpp \
  qt/moc_addresstablemodel.cpp \
  qt/moc_askpassphrasedialog.cpp \
  qt/moc_bantablemodel.cpp \
  qt/moc_bitcoinaddressvalidator.cpp \
  qt/moc_bitcoinamountfield.cpp \
  qt/moc_bitcoingui.cpp \
  qt/moc_bitcoinunits.cpp \
  qt/moc_cancelpassworddialog.cpp \
  qt/moc_clientmodel.cpp \
  qt/moc_coincontroldialog.cpp \
  qt/moc_manualmintdialog.cpp \
  qt/moc_coincontroltreewidget.cpp \
  qt/moc_csvmodelwriter.cpp \
  qt/moc_createpcodedialog.cpp \
  qt/moc_editaddressdialog.cpp \
  qt/moc_guiutil.cpp \
  qt/moc_intro.cpp \
  qt/moc_recover.cpp \
  qt/moc_notifymnemonic.cpp \
  qt/moc_macdockiconhandler.cpp \
  qt/moc_macnotificationhandler.cpp \
  qt/moc_masternodelist.cpp \
  qt/moc_modaloverlay.cpp \
  qt/moc_notificator.cpp \
  qt/moc_openuridialog.cpp \
  qt/moc_optionsdialog.cpp \
  qt/moc_optionsmodel.cpp \
  qt/moc_overviewpage.cpp \
  qt/moc_peertablemodel.cpp \
  qt/moc_paymentserver.cpp \
  qt/moc_qvalidatedlineedit.cpp \
  qt/moc_qvaluecombobox.cpp \
  qt/moc_receivecoinsdialog.cpp \
  qt/moc_receiverequestdialog.cpp \
  qt/moc_recentrequeststablemodel.cpp \
  qt/moc_rpcconsole.cpp \
  qt/moc_sendcoinsdialog.cpp \
  qt/moc_sendcoinsentry.cpp \
  qt/moc_sendtopcodedialog.cpp \
  qt/moc_signverifymessagedialog.cpp \
  qt/moc_splashscreen.cpp \
  qt/moc_trafficgraphwidget.cpp \
  qt/moc_transactiondesc.cpp \
  qt/moc_transactiondescdialog.cpp \
  qt/moc_transactionfilterproxy.cpp \
  qt/moc_transactiontablemodel.cpp \
  qt/moc_transactionview.cpp \
  qt/moc_utilitydialog.cpp \
  qt/moc_walletframe.cpp \
  qt/moc_walletmodel.cpp \
  qt/moc_walletview.cpp \
  qt/moc_lookupaddressdialog.cpp \
  qt/moc_lookupspdialog.cpp \
  qt/moc_lookuptxdialog.cpp \
  qt/moc_txhistorydialog.cpp \
  qt/moc_elyassetsdialog.cpp \
  qt/moc_lelantusmodel.cpp \
  qt/moc_lelantusdialog.cpp \
  qt/moc_lelantuscoincontroldialog.cpp \
  qt/moc_automintmodel.cpp \
  qt/moc_automintnotification.cpp \
  qt/moc_pcodemodel.cpp \
  qt/moc_createtokendialog.cpp \
  qt/moc_elysiumprivatesenddialog.cpp \
  qt/moc_minttokendialog.cpp \
  qt/moc_managetokendialog.cpp

BITCOIN_MM = \
  qt/macdockiconhandler.mm \
  qt/macnotificationhandler.mm

QT_MOC = \
  qt/bitcoin.moc \
  qt/bitcoinamountfield.moc \
  qt/intro.moc \
  qt/overviewpage.moc \
  qt/rpcconsole.moc

QT_QRC_CPP = qt/qrc_bitcoin.cpp
QT_QRC = qt/bitcoin.qrc
QT_QRC_LOCALE_CPP = qt/qrc_bitcoin_locale.cpp
QT_QRC_LOCALE = qt/bitcoin_locale.qrc

PROTOBUF_CC = qt/paymentrequest.pb.cc
PROTOBUF_H = qt/paymentrequest.pb.h
PROTOBUF_PROTO = qt/paymentrequest.proto

BITCOIN_QT_H = \
  qt/addressbookpage.h \
  qt/automintdialog.h \
  qt/automintnotification.h \
  qt/sigmadialog.h \
  qt/sigmacoincontroldialog.h \
  qt/addresstablemodel.h \
  qt/askpassphrasedialog.h \
  qt/bantablemodel.h \
  qt/bitcoinaddressvalidator.h \
  qt/bitcoinamountfield.h \
  qt/bitcoingui.h \
  qt/bitcoinunits.h \
  qt/cancelpassworddialog.h \
  qt/clientmodel.h \
  qt/coincontroldialog.h \
  qt/createpcodedialog.h \
  qt/manualmintdialog.h \
  qt/coincontroltreewidget.h \
  qt/csvmodelwriter.h \
  qt/editaddressdialog.h \
  qt/guiconstants.h \
  qt/guiutil.h \
  qt/intro.h \
  qt/recover.h \
  qt/notifymnemonic.h \
  qt/macdockiconhandler.h \
  qt/macnotificationhandler.h \
  qt/masternodelist.h \
  qt/modaloverlay.h \
  qt/networkstyle.h \
  qt/notificator.h \
  qt/openuridialog.h \
  qt/optionsdialog.h \
  qt/optionsmodel.h \
  qt/overviewpage.h \
  qt/paymentrequestplus.h \
  qt/paymentserver.h \
  qt/pcodemodel.h \
  qt/peertablemodel.h \
  qt/platformstyle.h \
  qt/qvalidatedlineedit.h \
  qt/qvaluecombobox.h \
  qt/receivecoinsdialog.h \
  qt/receiverequestdialog.h \
  qt/recentrequeststablemodel.h \
  qt/rpcconsole.h \
  qt/sendcoinsdialog.h \
  qt/sendcoinsentry.h \
  qt/sendtopcodedialog.h \
  qt/signverifymessagedialog.h \
  qt/splashscreen.h \
  qt/trafficgraphwidget.h \
  qt/transactiondesc.h \
  qt/transactiondescdialog.h \
  qt/transactionfilterproxy.h \
  qt/transactionrecord.h \
  qt/transactiontablemodel.h \
  qt/transactionview.h \
  qt/utilitydialog.h \
  qt/walletframe.h \
  qt/walletmodel.h \
  qt/walletmodeltransaction.h \
  qt/walletview.h \
  qt/winshutdownmonitor.h \
  qt/lookupaddressdialog.h \
  qt/lookupspdialog.h \
  qt/lookuptxdialog.h \
  qt/txhistorydialog.h \
  qt/elyassetsdialog.h \
<<<<<<< HEAD
  qt/sendmpdialog.h \
=======
>>>>>>> f8ccf650
  qt/elysium_qtutils.h \
  qt/lelantusmodel.h \
  qt/lelantusdialog.h \
  qt/lelantuscoincontroldialog.h \
  qt/automintmodel.h \
  qt/createtokendialog.h \
  qt/elysiumprivatesenddialog.h \
  qt/minttokendialog.h \
  qt/managetokendialog.h

RES_ICONS = \
  qt/res/icons/add.png \
  qt/res/icons/address-book.png \
  qt/res/icons/about.png \
  qt/res/icons/about_qt.png \
  qt/res/icons/balances.png \
  qt/res/icons/bitcoin.ico \
  qt/res/icons/bitcoin_testnet.ico \
  qt/res/icons/bitcoin.png \
  qt/res/icons/firo.png \
  qt/res/icons/zerocoin.png \
  qt/res/icons/sigma.png \
  qt/res/icons/paymentcode.png \
  qt/res/icons/masternodes.png \
  qt/res/icons/qrcode.png \
  qt/res/icons/chevron.png \
  qt/res/icons/clock1.png \
  qt/res/icons/clock2.png \
  qt/res/icons/clock3.png \
  qt/res/icons/clock4.png \
  qt/res/icons/clock5.png \
  qt/res/icons/configure.png \
  qt/res/icons/connect0.png \
  qt/res/icons/connect1.png \
  qt/res/icons/connect2.png \
  qt/res/icons/connect3.png \
  qt/res/icons/connect4.png \
  qt/res/icons/debugwindow.png \
  qt/res/icons/edit.png \
  qt/res/icons/editcopy.png \
  qt/res/icons/editpaste.png \
  qt/res/icons/exchange.png \
  qt/res/icons/export.png \
  qt/res/icons/eye.png \
  qt/res/icons/eye_minus.png \
  qt/res/icons/eye_plus.png \
  qt/res/icons/filesave.png \
  qt/res/icons/fontbigger.png \
  qt/res/icons/fontsmaller.png \
  qt/res/icons/hd_disabled.png \
  qt/res/icons/hd_enabled.png \
  qt/res/icons/history.png \
  qt/res/icons/info.png \
  qt/res/icons/key.png \
  qt/res/icons/lock_closed.png \
  qt/res/icons/lock_open.png \
  qt/res/icons/meta_cancelled.png \
  qt/res/icons/meta_filled.png \
  qt/res/icons/meta_open.png \
  qt/res/icons/meta_partcancelled.png \
  qt/res/icons/meta_partfilled.png \
  qt/res/icons/meta_pending.png \
  qt/res/icons/elysium_in.png \
  qt/res/icons/elysium_inout.png \
  qt/res/icons/elysium_invalid.png \
  qt/res/icons/elysium_out.png \
  qt/res/icons/elysium_hourglass.png \
  qt/res/icons/network_disabled.png \
  qt/res/icons/open.png \
  qt/res/icons/overview.png \
  qt/res/icons/quit.png \
  qt/res/icons/receive.png \
  qt/res/icons/remove.png \
  qt/res/icons/send.png \
  qt/res/icons/synced.png \
  qt/res/icons/tools.png \
  qt/res/icons/transaction0.png \
  qt/res/icons/transaction2.png \
  qt/res/icons/transaction_abandoned.png \
  qt/res/icons/transaction_conflicted.png \
  qt/res/icons/tx_inout.png \
  qt/res/icons/tx_input.png \
  qt/res/icons/tx_output.png \
  qt/res/icons/tx_mined.png \
  qt/res/icons/warning.png \
  qt/res/icons/verify.png \
  qt/res/images/about.png \
  qt/res/images/splash.png \
  qt/res/images/splash_testnet.png \
  qt/res/icons/transaction_abandoned.png \
  qt/res/icons/lelantus.png \
  qt/res/images/arrow_down_dark.png \
  qt/res/images/arrow_down_light.png \
  qt/res/images/arrow_left_dark.png \
  qt/res/images/arrow_left_light.png \
  qt/res/images/arrow_right_dark.png \
  qt/res/images/arrow_right_light.png \
  qt/res/images/arrow_up_dark.png \
  qt/res/images/arrow_up_light.png \
  qt/res/images/arrow_light_down_normal.png \
  qt/res/images/arrow_light_down_hover.png \
  qt/res/images/arrow_light_left_normal.png \
  qt/res/images/arrow_light_left_hover.png \
  qt/res/images/arrow_light_right_normal.png \
  qt/res/images/arrow_light_right_hover.png \
  qt/res/images/arrow_light_up_normal.png \
  qt/res/images/arrow_light_up_hover.png \
  qt/res/images/checkbox_normal_light.png \
  qt/res/images/checkbox_normal_hover_light.png \
  qt/res/images/checkbox_normal_disabled_light.png \
  qt/res/images/checkbox_checked_light.png \
  qt/res/images/checkbox_checked_hover_light.png \
  qt/res/images/checkbox_checked_disabled_light.png \
  qt/res/images/checkbox_partly_checked_light.png \
  qt/res/images/checkbox_partly_checked_hover_light.png \
  qt/res/images/checkbox_partly_checked_disabled_light.png \
  qt/res/images/firo_logo.png \
  qt/res/images/radio_normal_light.png \
  qt/res/images/radio_normal_hover_light.png \
  qt/res/images/radio_checked_light.png \
  qt/res/images/radio_checked_hover_light.png \
  qt/res/images/radio_normal_disabled_light.png \
  qt/res/images/radio_checked_disabled_light.png \
  qt/res/icons/ext_add.png \
  qt/res/icons/ext_add_light.png

RES_CSS = \
  qt/res/css/firo.css

RES_FONTS = \
  qt/res/fonts/Saira_SemiCondensed-Bold.ttf \
  qt/res/fonts/SourceSansPro-Regular.ttf \
  qt/res/fonts/SourceSansPro-Bold.ttf

BITCOIN_QT_BASE_CPP = \
  qt/bantablemodel.cpp \
  qt/bitcoinaddressvalidator.cpp \
  qt/bitcoinamountfield.cpp \
  qt/bitcoingui.cpp \
  qt/bitcoinunits.cpp \
  qt/cancelpassworddialog.cpp \
  qt/clientmodel.cpp \
  qt/csvmodelwriter.cpp \
  qt/guiutil.cpp \
  qt/intro.cpp \
  qt/modaloverlay.cpp \
  qt/recover.cpp \
  qt/notifymnemonic.cpp \
  qt/masternodelist.cpp \
  qt/networkstyle.cpp \
  qt/notificator.cpp \
  qt/optionsdialog.cpp \
  qt/optionsmodel.cpp \
  qt/peertablemodel.cpp \
  qt/platformstyle.cpp \
  qt/qvalidatedlineedit.cpp \
  qt/qvaluecombobox.cpp \
  qt/rpcconsole.cpp \
  qt/splashscreen.cpp \
  qt/trafficgraphwidget.cpp \
  qt/utilitydialog.cpp \
  qt/elysium_qtutils.cpp

BITCOIN_QT_WINDOWS_CPP = qt/winshutdownmonitor.cpp

BITCOIN_QT_WALLET_CPP = \
  qt/addressbookpage.cpp \
  qt/automintdialog.cpp \
  qt/automintnotification.cpp \
  qt/sigmadialog.cpp \
  qt/sigmacoincontroldialog.cpp \
  qt/addresstablemodel.cpp \
  qt/askpassphrasedialog.cpp \
  qt/coincontroldialog.cpp \
  qt/coincontroltreewidget.cpp \
  qt/createpcodedialog.cpp \
  qt/editaddressdialog.cpp \
  qt/manualmintdialog.cpp \
  qt/openuridialog.cpp \
  qt/overviewpage.cpp \
  qt/pcodemodel.cpp \
  qt/paymentrequestplus.cpp \
  qt/paymentserver.cpp \
  qt/receivecoinsdialog.cpp \
  qt/receiverequestdialog.cpp \
  qt/recentrequeststablemodel.cpp \
  qt/sendcoinsdialog.cpp \
  qt/sendcoinsentry.cpp \
  qt/sendtopcodedialog.cpp \
  qt/signverifymessagedialog.cpp \
  qt/transactiondesc.cpp \
  qt/transactiondescdialog.cpp \
  qt/transactionfilterproxy.cpp \
  qt/transactionrecord.cpp \
  qt/transactiontablemodel.cpp \
  qt/transactionview.cpp \
  qt/walletframe.cpp \
  qt/walletmodel.cpp \
  qt/walletmodeltransaction.cpp \
  qt/masternodelist.cpp \
  qt/walletview.cpp \
  qt/lelantusmodel.cpp \
  qt/lelantusdialog.cpp \
  qt/lelantuscoincontroldialog.cpp \
  qt/automintmodel.cpp \
  qt/createtokendialog.cpp \
  qt/elysiumprivatesenddialog.cpp \
  qt/minttokendialog.cpp \
  qt/managetokendialog.cpp

FIRO_QT_ELYSIUM_CPP = \
  qt/elyassetsdialog.cpp \
  qt/lookupaddressdialog.cpp \
  qt/lookupspdialog.cpp \
  qt/lookuptxdialog.cpp \
<<<<<<< HEAD
  qt/sendmpdialog.cpp \
=======
>>>>>>> f8ccf650
  qt/txhistorydialog.cpp

BITCOIN_QT_CPP = $(BITCOIN_QT_BASE_CPP)
if TARGET_WINDOWS
BITCOIN_QT_CPP += $(BITCOIN_QT_WINDOWS_CPP)
endif
if ENABLE_WALLET
BITCOIN_QT_CPP += $(BITCOIN_QT_WALLET_CPP)
endif
if ENABLE_ELYSIUM
BITCOIN_QT_CPP += $(FIRO_QT_ELYSIUM_CPP)
endif

RES_IMAGES = \
  qt/res/images/splash.png \
  qt/res/images/splash_testnet.png

RES_MOVIES = $(wildcard $(srcdir)/qt/res/movies/spinner-*.png)

BITCOIN_RC = qt/res/bitcoin-qt-res.rc

BITCOIN_QT_INCLUDES = -I$(builddir)/qt -I$(srcdir)/qt -I$(srcdir)/qt/forms \
  -I$(builddir)/qt/forms -DQT_NO_KEYWORDS

qt_libfiroqt_a_CPPFLAGS = $(AM_CPPFLAGS) $(BITCOIN_INCLUDES) $(BITCOIN_QT_INCLUDES) \
  $(QT_INCLUDES) $(QT_DBUS_INCLUDES) $(LIBBLSSIG_INCLUDES) $(PROTOBUF_CFLAGS) $(QR_CFLAGS)
qt_libfiroqt_a_CXXFLAGS = $(AM_CXXFLAGS) $(QT_PIE_FLAGS)

qt_libfiroqt_a_SOURCES = $(BITCOIN_QT_CPP) $(BITCOIN_QT_H) $(QT_FORMS_UI) \
  $(QT_QRC) $(QT_QRC_LOCALE) $(QT_TS) $(PROTOBUF_PROTO) $(RES_ICONS) $(RES_IMAGES) $(RES_CSS) $(RES_MOVIES) $(RES_FONTS)

nodist_qt_libfiroqt_a_SOURCES = $(QT_MOC_CPP) $(QT_MOC) $(PROTOBUF_CC) \
  $(PROTOBUF_H) $(QT_QRC_CPP) $(QT_QRC_LOCALE_CPP)

# forms/foo.h -> forms/ui_foo.h
QT_FORMS_H=$(join $(dir $(QT_FORMS_UI)),$(addprefix ui_, $(notdir $(QT_FORMS_UI:.ui=.h))))

# Most files will depend on the forms and moc files as includes. Generate them
# before anything else.
$(QT_MOC): $(QT_FORMS_H)
$(qt_libfiroqt_a_OBJECTS) $(qt_firo_qt_OBJECTS) : | $(QT_MOC)

#Generating these with a half-written protobuf header leads to wacky results.
#This makes sure it's done.
$(QT_MOC): $(PROTOBUF_H)
$(QT_MOC_CPP): $(PROTOBUF_H)

# bitcoin-qt binary #
qt_firo_qt_CPPFLAGS = $(AM_CPPFLAGS) $(BITCOIN_INCLUDES) $(BITCOIN_QT_INCLUDES) $(LIBBLSSIG_INCLUDES) \
  $(QT_INCLUDES) $(PROTOBUF_CFLAGS) $(QR_CFLAGS)
qt_firo_qt_CXXFLAGS = $(AM_CXXFLAGS) $(QT_PIE_FLAGS)

qt_firo_qt_SOURCES = qt/bitcoin.cpp
if TARGET_DARWIN
  qt_firo_qt_SOURCES += $(BITCOIN_MM)
endif
if TARGET_WINDOWS
  qt_firo_qt_SOURCES += $(BITCOIN_RC)
endif
qt_firo_qt_LDADD = qt/libfiroqt.a $(LIBBITCOIN_SERVER)

if ENABLE_WALLET
qt_firo_qt_LDADD += $(LIBBITCOIN_WALLET)
endif
if ENABLE_ZMQ
qt_firo_qt_LDADD += $(LIBBITCOIN_ZMQ) $(ZMQ_LIBS)
endif

qt_firo_qt_LDADD += tor/src/core/libtor-app.a \
    tor/src/lib/libtor-meminfo.a \
    tor/src/lib/libtor-term.a \
    tor/src/lib/libtor-osinfo.a \
    tor/src/lib/libtor-geoip.a \
    tor/src/lib/libtor-math.a \
    tor/src/lib/libtor-tls.a \
    tor/src/lib/libtor-process.a \
    tor/src/lib/libtor-evloop.a \
    tor/src/lib/libtor-thread.a \
    tor/src/lib/libtor-compress.a \
    @LIBZSTD@ \
    tor/src/lib/libtor-net.a \
    tor/src/lib/libtor-buf.a \
    tor/src/lib/libtor-time.a \
    tor/src/lib/libtor-err.a \
    tor/src/lib/libtor-log.a \
    tor/src/lib/libtor-pubsub.a \
    tor/src/lib/libtor-dispatch.a \
    tor/src/lib/libtor-confmgt.a \
    tor/src/lib/libtor-container.a \
    tor/src/lib/libtor-crypt-ops.a \
    tor/src/lib/libtor-fs.a \
    tor/src/lib/libtor-fdio.a \
    tor/src/lib/libtor-sandbox.a \
    tor/src/lib/libtor-memarea.a \
    tor/src/lib/libtor-encoding.a \
    tor/src/lib/libtor-smartlist-core.a \
    tor/src/lib/libtor-lock.a \
    tor/src/lib/libtor-wallclock.a \
    tor/src/lib/libtor-string.a \
    tor/src/lib/libtor-malloc.a \
    tor/src/lib/libtor-version.a \
    tor/src/lib/libtor-intmath.a \
	  tor/src/lib/libtor-ctime.a \
	tor/src/trunnel/libor-trunnel.a \
	tor/src/lib/libcurve25519_donna.a \
	tor/src/ext/ed25519/donna/libed25519_donna.a \
	tor/src/ext/ed25519/ref10/libed25519_ref10.a \
	tor/src/ext/keccak-tiny/libkeccak-tiny.a

qt_firo_qt_LDADD += $(LIBBITCOIN_CLI) $(LIBBITCOIN_COMMON) $(LIBBITCOIN_UTIL) \
  $(LIBBITCOIN_CONSENSUS) $(LIBBITCOIN_CRYPTO) $(LIBFIRO_SIGMA) $(LIBLELANTUS) \
  $(LIBUNIVALUE) $(LIBLEVELDB)  $(LIBLEVELDB_SSE42) $(LIBMEMENV) $(BACKTRACE_LIB) $(BOOST_LIBS) $(QT_LIBS) \
  $(QT_DBUS_LIBS) $(QR_LIBS) $(PROTOBUF_LIBS) $(BDB_LIBS) $(SSL_LIBS) \
  $(CRYPTO_LIBS) $(MINIUPNPC_LIBS) $(LIBSECP256K1) $(LIBBLSSIG_LIBS) $(LIBBLSSIG_DEPENDS) \
  $(ZLIB_LIBS) $(EVENT_PTHREADS_LIBS) $(EVENT_LIBS)

if ENABLE_CLIENTAPI
qt_firo_qt_LDADD += $(MINIZIP_LIBS)
endif

EXTRA_qt_zcoin_qt_DEPENDENCIES = $(LIBBLSSIG_LIBS)

qt_firo_qt_LDFLAGS = $(LDFLAGS_WRAP_EXCEPTIONS) $(RELDFLAGS) $(AM_LDFLAGS) $(QT_LDFLAGS) $(LIBTOOL_APP_LDFLAGS)
qt_firo_qt_LIBTOOLFLAGS = $(AM_LIBTOOLFLAGS) --tag CXX

#locale/foo.ts -> locale/foo.qm
QT_QM=$(QT_TS:.ts=.qm)

SECONDARY: $(QT_QM)

$(srcdir)/qt/bitcoinstrings.cpp: $(libbitcoin_server_a_SOURCES) $(libbitcoin_wallet_a_SOURCES) $(libbitcoin_common_a_SOURCES) $(libbitcoin_zmq_a_SOURCES) $(libbitcoin_consensus_a_SOURCES) $(libbitcoin_util_a_SOURCES)
	@test -n $(XGETTEXT) || echo "xgettext is required for updating translations"
	$(AM_V_GEN) cd $(srcdir); XGETTEXT=$(XGETTEXT) PACKAGE_NAME="$(PACKAGE_NAME)" COPYRIGHT_HOLDERS="$(COPYRIGHT_HOLDERS)" COPYRIGHT_HOLDERS_SUBSTITUTION="$(COPYRIGHT_HOLDERS_SUBSTITUTION)" $(PYTHON) ../share/qt/extract_strings_qt.py $^

translate: $(srcdir)/qt/bitcoinstrings.cpp $(QT_FORMS_UI) $(QT_FORMS_UI) $(BITCOIN_QT_BASE_CPP) qt/bitcoin.cpp $(BITCOIN_QT_WINDOWS_CPP) $(BITCOIN_QT_WALLET_CPP) $(BITCOIN_QT_H) $(BITCOIN_MM)
	@test -n $(LUPDATE) || echo "lupdate is required for updating translations"
	$(AM_V_GEN) QT_SELECT=$(QT_SELECT) $(LUPDATE) $^ -locations relative -no-obsolete -ts $(srcdir)/qt/locale/bitcoin_en.ts

$(QT_QRC_LOCALE_CPP): $(QT_QRC_LOCALE) $(QT_QM)
	@test -f $(RCC)
	@cp -f $< $(@D)/temp_$(<F)
	$(AM_V_GEN) QT_SELECT=$(QT_SELECT) $(RCC) -name bitcoin_locale --format-version 1 $(@D)/temp_$(<F) > $@
	@rm $(@D)/temp_$(<F)

$(QT_QRC_CPP): $(QT_QRC) $(QT_FORMS_H) $(RES_ICONS) $(RES_IMAGES) $(RES_CSS) $(RES_MOVIES) $(RES_FONTS) $(PROTOBUF_H)
	@test -f $(RCC)
	$(AM_V_GEN) QT_SELECT=$(QT_SELECT) $(RCC) -name bitcoin --format-version 1 $< > $@

CLEAN_QT = $(nodist_qt_libfiroqt_a_SOURCES) $(QT_QM) $(QT_FORMS_H) qt/*.gcda qt/*.gcno

CLEANFILES += $(CLEAN_QT)

firo_qt_clean: FORCE
	rm -f $(CLEAN_QT) $(qt_libfiroqt_a_OBJECTS) $(qt_firo_qt_OBJECTS) qt/firo-qt$(EXEEXT) $(LIBBITCOINQT)

firo_qt : qt/firo-qt$(EXEEXT)

ui_%.h: %.ui
	@test -f $(UIC)
	@$(MKDIR_P) $(@D)
	$(AM_V_GEN) QT_SELECT=$(QT_SELECT) $(UIC) -o $@ $< || (echo "Error creating $@"; false)

%.moc: %.cpp
	$(AM_V_GEN) QT_SELECT=$(QT_SELECT) $(MOC) $(DEFAULT_INCLUDES) $(QT_INCLUDES) $(MOC_DEFS) $< | \
	  $(SED) -e '/^\*\*.*Created:/d' -e '/^\*\*.*by:/d' > $@

moc_%.cpp: %.h
	$(AM_V_GEN) QT_SELECT=$(QT_SELECT) $(MOC) $(DEFAULT_INCLUDES) $(QT_INCLUDES) $(MOC_DEFS) $< | \
	  $(SED) -e '/^\*\*.*Created:/d' -e '/^\*\*.*by:/d' > $@

%.qm: %.ts
	@test -f $(LRELEASE)
	@$(MKDIR_P) $(@D)
	$(AM_V_GEN) QT_SELECT=$(QT_SELECT) $(LRELEASE) -silent $< -qm $@<|MERGE_RESOLUTION|>--- conflicted
+++ resolved
@@ -297,10 +297,6 @@
   qt/lookuptxdialog.h \
   qt/txhistorydialog.h \
   qt/elyassetsdialog.h \
-<<<<<<< HEAD
-  qt/sendmpdialog.h \
-=======
->>>>>>> f8ccf650
   qt/elysium_qtutils.h \
   qt/lelantusmodel.h \
   qt/lelantusdialog.h \
@@ -516,10 +512,6 @@
   qt/lookupaddressdialog.cpp \
   qt/lookupspdialog.cpp \
   qt/lookuptxdialog.cpp \
-<<<<<<< HEAD
-  qt/sendmpdialog.cpp \
-=======
->>>>>>> f8ccf650
   qt/txhistorydialog.cpp
 
 BITCOIN_QT_CPP = $(BITCOIN_QT_BASE_CPP)
