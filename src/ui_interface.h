// Copyright (c) 2010 Satoshi Nakamoto
// Copyright (c) 2012-2016 The Bitcoin Core developers
// Distributed under the MIT software license, see the accompanying
// file COPYING or http://www.opensource.org/licenses/mit-license.php.

#ifndef BITCOIN_UI_INTERFACE_H
#define BITCOIN_UI_INTERFACE_H

#include <stdint.h>
#include <string>

#include <boost/signals2/last_value.hpp>
#include <boost/signals2/signal.hpp>

class CBasicKeyStore;
class CWallet;
class uint256;
class CBlockIndex;

/** General change type (added, updated, removed). */
enum ChangeType
{
    CT_NEW,
    CT_UPDATED,
    CT_DELETED
};

/** Signals for UI communication. */
class CClientUIInterface
{
public:
    /** Flags for CClientUIInterface::ThreadSafeMessageBox */
    enum MessageBoxFlags
    {
        ICON_INFORMATION    = 0,
        ICON_WARNING        = (1U << 0),
        ICON_ERROR          = (1U << 1),
        /**
         * Mask of all available icons in CClientUIInterface::MessageBoxFlags
         * This needs to be updated, when icons are changed there!
         */
        ICON_MASK = (ICON_INFORMATION | ICON_WARNING | ICON_ERROR),

        /** These values are taken from qmessagebox.h "enum StandardButton" to be directly usable */
        BTN_OK      = 0x00000400U, // QMessageBox::Ok
        BTN_YES     = 0x00004000U, // QMessageBox::Yes
        BTN_NO      = 0x00010000U, // QMessageBox::No
        BTN_ABORT   = 0x00040000U, // QMessageBox::Abort
        BTN_RETRY   = 0x00080000U, // QMessageBox::Retry
        BTN_IGNORE  = 0x00100000U, // QMessageBox::Ignore
        BTN_CLOSE   = 0x00200000U, // QMessageBox::Close
        BTN_CANCEL  = 0x00400000U, // QMessageBox::Cancel
        BTN_DISCARD = 0x00800000U, // QMessageBox::Discard
        BTN_HELP    = 0x01000000U, // QMessageBox::Help
        BTN_APPLY   = 0x02000000U, // QMessageBox::Apply
        BTN_RESET   = 0x04000000U, // QMessageBox::Reset
        /**
         * Mask of all available buttons in CClientUIInterface::MessageBoxFlags
         * This needs to be updated, when buttons are changed there!
         */
        BTN_MASK = (BTN_OK | BTN_YES | BTN_NO | BTN_ABORT | BTN_RETRY | BTN_IGNORE |
                    BTN_CLOSE | BTN_CANCEL | BTN_DISCARD | BTN_HELP | BTN_APPLY | BTN_RESET),

        /** Force blocking, modal message box dialog (not just OS notification) */
        MODAL               = 0x10000000U,

        /** Do not print contents of message to debug log */
        SECURE              = 0x40000000U,

        /** Predefined combinations for certain default usage cases */
        MSG_INFORMATION = ICON_INFORMATION,
        MSG_WARNING = (ICON_WARNING | BTN_OK | MODAL),
        MSG_ERROR = (ICON_ERROR | BTN_OK | MODAL)
    };

    /** Show message box. */
    boost::signals2::signal<bool (const std::string& message, const std::string& caption, unsigned int style), boost::signals2::last_value<bool> > ThreadSafeMessageBox;

    /** If possible, ask the user a question. If not, falls back to ThreadSafeMessageBox(noninteractive_message, caption, style) and returns false. */
    boost::signals2::signal<bool (const std::string& message, const std::string& noninteractive_message, const std::string& caption, unsigned int style), boost::signals2::last_value<bool> > ThreadSafeQuestion;

    /** Progress message during initialization. */
    boost::signals2::signal<void (const std::string &message)> InitMessage;

    /** Number of network connections changed. */
    boost::signals2::signal<void (int newNumConnections)> NotifyNumConnectionsChanged;

<<<<<<< HEAD
    /** Ask the user whether they want to pay a fee or not. */
    boost::signals2::signal<bool (int64_t nFeeRequired), boost::signals2::last_value<bool> > ThreadSafeAskFee;
=======
    /** Network activity state changed. */
    boost::signals2::signal<void (bool networkActive)> NotifyNetworkActiveChanged;
>>>>>>> a7b486d6

    /**
     * Status bar alerts changed.
     */
    boost::signals2::signal<void ()> NotifyAlertChanged;

    /** A wallet has been loaded. */
    boost::signals2::signal<void (CWallet* wallet)> LoadWallet;

    /** Show progress e.g. for verifychain */
    boost::signals2::signal<void (const std::string &title, int nProgress)> ShowProgress;

    /** New block has been accepted */
    boost::signals2::signal<void (bool, const CBlockIndex *)> NotifyBlockTip;

    /** Best header has changed */
    boost::signals2::signal<void (bool, const CBlockIndex *)> NotifyHeaderTip;

    /** Banlist did change. */
    boost::signals2::signal<void (void)> BannedListChanged;

    /** Additional data sync progress changed */
    boost::signals2::signal<void (int count, double nSyncProgress)> NotifyAdditionalDataSyncProgressChanged;

    /** Exodus balances have been updated. */
    boost::signals2::signal<void ()> ExodusBalanceChanged;

    /** Exodus state has been changed. */
    boost::signals2::signal<void ()> ExodusStateChanged;

    /** Exodus pending status has been changed */
    boost::signals2::signal<void (bool pending)> ExodusPendingChanged;

    /** Exodus state has been invalidated due to a reorg */
    boost::signals2::signal<void ()> ExodusStateInvalidated;
};

/** Show warning message **/
void InitWarning(const std::string& str);

/** Show error message **/
bool InitError(const std::string& str);

std::string AmountHighWarn(const std::string& optname);

std::string AmountErrMsg(const char* const optname, const std::string& strValue);

extern CClientUIInterface uiInterface;

#endif // BITCOIN_UI_INTERFACE_H<|MERGE_RESOLUTION|>--- conflicted
+++ resolved
@@ -85,13 +85,11 @@
     /** Number of network connections changed. */
     boost::signals2::signal<void (int newNumConnections)> NotifyNumConnectionsChanged;
 
-<<<<<<< HEAD
     /** Ask the user whether they want to pay a fee or not. */
     boost::signals2::signal<bool (int64_t nFeeRequired), boost::signals2::last_value<bool> > ThreadSafeAskFee;
-=======
+    
     /** Network activity state changed. */
     boost::signals2::signal<void (bool networkActive)> NotifyNetworkActiveChanged;
->>>>>>> a7b486d6
 
     /**
      * Status bar alerts changed.
