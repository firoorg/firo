// Copyright (c) 2009-2010 Satoshi Nakamoto
// Copyright (c) 2009-2016 The Bitcoin Core developers
// Distributed under the MIT software license, see the accompanying
// file COPYING or http://www.opensource.org/licenses/mit-license.php.

#ifndef BITCOIN_MINER_H
#define BITCOIN_MINER_H

#include "primitives/block.h"
#include "txmempool.h"

#include <stdint.h>
#include <memory>
#include "boost/multi_index_container.hpp"
#include "boost/multi_index/ordered_index.hpp"

class CBlockIndex;
class CChainParams;
class CReserveKey;
class CScript;
class CWallet;

namespace Consensus { struct Params; };

static const bool DEFAULT_GENERATE = false;
static const int DEFAULT_GENERATE_THREADS = 1;

static const bool DEFAULT_PRINTPRIORITY = false;

struct CBlockTemplate
{
    CBlock block;
    std::vector<CAmount> vTxFees;
    std::vector<int64_t> vTxSigOpsCost;
    std::vector<unsigned char> vchCoinbaseCommitment;
    std::vector<CTxOut> voutMasternodePayments; // masternode payment
};

// Container for tracking updates to ancestor feerate as we include (parent)
// transactions in a block
struct CTxMemPoolModifiedEntry {
    CTxMemPoolModifiedEntry(CTxMemPool::txiter entry)
    {
        iter = entry;
        nSizeWithAncestors = entry->GetSizeWithAncestors();
        nModFeesWithAncestors = entry->GetModFeesWithAncestors();
        nSigOpCostWithAncestors = entry->GetSigOpCostWithAncestors();
    }

    CTxMemPool::txiter iter;
    uint64_t nSizeWithAncestors;
    CAmount nModFeesWithAncestors;
    int64_t nSigOpCostWithAncestors;
};

/** Comparator for CTxMemPool::txiter objects.
 *  It simply compares the internal memory address of the CTxMemPoolEntry object
 *  pointed to. This means it has no meaning, and is only useful for using them
 *  as key in other indexes.
 */
struct CompareCTxMemPoolIter {
    bool operator()(const CTxMemPool::txiter& a, const CTxMemPool::txiter& b) const
    {
        return &(*a) < &(*b);
    }
};

struct modifiedentry_iter {
    typedef CTxMemPool::txiter result_type;
    result_type operator() (const CTxMemPoolModifiedEntry &entry) const
    {
        return entry.iter;
    }
};

// This matches the calculation in CompareTxMemPoolEntryByAncestorFee,
// except operating on CTxMemPoolModifiedEntry.
// TODO: refactor to avoid duplication of this logic.
struct CompareModifiedEntry {
    bool operator()(const CTxMemPoolModifiedEntry &a, const CTxMemPoolModifiedEntry &b) const
    {
        double f1 = (double)a.nModFeesWithAncestors * b.nSizeWithAncestors;
        double f2 = (double)b.nModFeesWithAncestors * a.nSizeWithAncestors;
        if (f1 == f2) {
            return CTxMemPool::CompareIteratorByHash()(a.iter, b.iter);
        }
        return f1 > f2;
    }
};

// A comparator that sorts transactions based on number of ancestors.
// This is sufficient to sort an ancestor package in an order that is valid
// to appear in a block.
struct CompareTxIterByAncestorCount {
    bool operator()(const CTxMemPool::txiter &a, const CTxMemPool::txiter &b)
    {
        if (a->GetCountWithAncestors() != b->GetCountWithAncestors())
            return a->GetCountWithAncestors() < b->GetCountWithAncestors();
        return CTxMemPool::CompareIteratorByHash()(a, b);
    }
};

typedef boost::multi_index_container<
    CTxMemPoolModifiedEntry,
    boost::multi_index::indexed_by<
        boost::multi_index::ordered_unique<
            modifiedentry_iter,
            CompareCTxMemPoolIter
        >,
        // sorted by modified ancestor fee rate
        boost::multi_index::ordered_non_unique<
            // Reuse same tag from CTxMemPool's similar index
            boost::multi_index::tag<ancestor_score>,
            boost::multi_index::identity<CTxMemPoolModifiedEntry>,
            CompareModifiedEntry
        >
    >
> indexed_modified_transaction_set;

typedef indexed_modified_transaction_set::nth_index<0>::type::iterator modtxiter;
typedef indexed_modified_transaction_set::index<ancestor_score>::type::iterator modtxscoreiter;

struct update_for_parent_inclusion
{
    update_for_parent_inclusion(CTxMemPool::txiter it) : iter(it) {}

    void operator() (CTxMemPoolModifiedEntry &e)
    {
        e.nModFeesWithAncestors -= iter->GetFee();
        e.nSizeWithAncestors -= iter->GetTxSize();
        e.nSigOpCostWithAncestors -= iter->GetSigOpCost();
    }

    CTxMemPool::txiter iter;
};

/** Generate a new block, without valid proof-of-work */
class BlockAssembler
{
private:
    // The constructed block template
    std::unique_ptr<CBlockTemplate> pblocktemplate;
    // A convenience pointer that always refers to the CBlock in pblocktemplate
    CBlock* pblock;

    // Configuration parameters for the block size
    bool fIncludeWitness;
    unsigned int nBlockMaxWeight, nBlockMaxSize;
    bool fNeedSizeAccounting;
    CFeeRate blockMinFeeRate;

    // Information on the current status of the block
    uint64_t nBlockWeight;
    uint64_t nBlockSize;
    uint64_t nBlockTx;
    uint64_t nBlockSigOpsCost;
    CAmount nFees;
    CTxMemPool::setEntries inBlock;

    // Chain context for the block
    int nHeight;
    int64_t nLockTimeCutoff;
    const CChainParams& chainparams;

    // Variables used for addPriorityTxs
    int lastFewTxs;
    bool blockFinished;

    // sigma spend limits
    CAmount nSigmaSpendAmount;
    size_t nSigmaSpendInputs;

<<<<<<< HEAD
    // lelantus spend limits
    CAmount nLelantusSpendAmount;
    size_t nLelantusSpendInputs;
=======
    // transactions we cannot include in this block
    CTxMemPool::setEntries txBlackList;
>>>>>>> dd549592

public:
    BlockAssembler(const CChainParams& chainparams);
    /** Construct a new block template with coinbase to scriptPubKeyIn */
    std::unique_ptr<CBlockTemplate> CreateNewBlock(const CScript& scriptPubKeyIn, bool fMineWitnessTx=true);

private:
    // utility functions
    /** Clear the block's state and prepare for assembling a new block */
    void resetBlock();
    /** Add a tx to the block */
    void AddToBlock(CTxMemPool::txiter iter);

    // Methods for how to add transactions to a block.
    /** Add transactions based on tx "priority" */
    void addPriorityTxs();
    /** Add transactions based on feerate including unconfirmed ancestors
      * Increments nPackagesSelected / nDescendantsUpdated with corresponding
      * statistics from the package selection (for logging statistics). */
    void addPackageTxs(int &nPackagesSelected, int &nDescendantsUpdated);

    // helper function for addPriorityTxs
    /** Test if tx will still "fit" in the block */
    bool TestForBlock(CTxMemPool::txiter iter);
    /** Test if tx still has unconfirmed parents not yet in block */
    bool isStillDependent(CTxMemPool::txiter iter);

    // helper functions for addPackageTxs()
    /** Remove confirmed (inBlock) entries from given set */
    void onlyUnconfirmed(CTxMemPool::setEntries& testSet);
    /** Test if a new package would "fit" in the block */
    bool TestPackage(uint64_t packageSize, int64_t packageSigOpsCost);
    /** Perform checks on each transaction in a package:
      * locktime, premature-witness, serialized size (if necessary)
      * These checks should always succeed, and they're here
      * only as an extra check in case of suboptimal node configuration */
    bool TestPackageTransactions(const CTxMemPool::setEntries& package);
    /** Return true if given transaction from mapTx has already been evaluated,
      * or if the transaction's cached data in mapTx is incorrect. */
    bool SkipMapTxEntry(CTxMemPool::txiter it, indexed_modified_transaction_set &mapModifiedTx, CTxMemPool::setEntries &failedTx);
    /** Sort the package in an order that is valid to appear in a block */
    void SortForBlock(const CTxMemPool::setEntries& package, CTxMemPool::txiter entry, std::vector<CTxMemPool::txiter>& sortedEntries);
    /** Add descendants of given transactions to mapModifiedTx with ancestor
      * state updated assuming given transactions are inBlock. Returns number
      * of updated descendants. */
    int UpdatePackagesForAdded(const CTxMemPool::setEntries& alreadyAdded, indexed_modified_transaction_set &mapModifiedTx);

    /** Zcoin: fill in founders' reward and znode payout outputs */
    void FillFoundersReward(CMutableTransaction &coinbaseTx, bool fMTP);
<<<<<<< HEAD
=======

    /** Fill txBlackList set */
    void FillBlackListForBlockTemplate();
>>>>>>> dd549592
};

/** Modify the extranonce in a block */
void IncrementExtraNonce(CBlock* pblock, const CBlockIndex* pindexPrev, unsigned int& nExtraNonce);
int64_t UpdateTime(CBlockHeader* pblock, const Consensus::Params& consensusParams, const CBlockIndex* pindexPrev);
/** Run the miner threads */
void GenerateBitcoins(bool fGenerate, int nThreads, const CChainParams& chainparams);

#endif // BITCOIN_MINER_H<|MERGE_RESOLUTION|>--- conflicted
+++ resolved
@@ -170,14 +170,12 @@
     CAmount nSigmaSpendAmount;
     size_t nSigmaSpendInputs;
 
-<<<<<<< HEAD
     // lelantus spend limits
     CAmount nLelantusSpendAmount;
     size_t nLelantusSpendInputs;
-=======
+
     // transactions we cannot include in this block
     CTxMemPool::setEntries txBlackList;
->>>>>>> dd549592
 
 public:
     BlockAssembler(const CChainParams& chainparams);
@@ -227,12 +225,9 @@
 
     /** Zcoin: fill in founders' reward and znode payout outputs */
     void FillFoundersReward(CMutableTransaction &coinbaseTx, bool fMTP);
-<<<<<<< HEAD
-=======
 
     /** Fill txBlackList set */
     void FillBlackListForBlockTemplate();
->>>>>>> dd549592
 };
 
 /** Modify the extranonce in a block */
