--- conflicted
+++ resolved
@@ -567,16 +567,16 @@
     return true;
 }
 
-bool ZerocoinGetMintTxHashV3(uint256& txHash, GroupElement pubCoinValue) {
+bool ZerocoinGetSigmaMintTxHash(uint256& txHash, GroupElement pubCoinValue) {
 	int mintHeight = 0;
     int coinId = 0;
 
-    CZerocoinStateV3 *zerocoinState = CZerocoinStateV3::GetZerocoinState();
-    std::vector<sigma::CoinDenominationV3> denominations;
+    sigma::CSigmaState *sigmaState = sigma::CSigmaState::GetState();
+    std::vector<sigma::CoinDenomination> denominations;
     GetAllDenoms(denominations);
-    BOOST_FOREACH(sigma::CoinDenominationV3 denomination, denominations){
-    	sigma::PublicCoinV3 pubCoin(pubCoinValue, denomination);
-        auto mintedCoinHeightAndId = zerocoinState->GetMintedCoinHeightAndId(pubCoin);
+    BOOST_FOREACH(sigma::CoinDenomination denomination, denominations){
+    	sigma::PublicCoin pubCoin(pubCoinValue, denomination);
+        auto mintedCoinHeightAndId = sigmaState->GetMintedCoinHeightAndId(pubCoin);
         mintHeight = mintedCoinHeightAndId.first;
         coinId = mintedCoinHeightAndId.second;
         if(mintHeight!=-1 && coinId!=-1)
@@ -589,15 +589,15 @@
     // get block containing mint
     CBlockIndex *mintBlock = chainActive[mintHeight];
     CBlock block;
-    if(!ReadBlockFromDisk(block, mintBlock, Params().GetConsensus()))
+    if(!ReadBlockFromDisk(block, mintBlock, ::Params().GetConsensus()))
         LogPrintf("can't read block from disk.\n");
 
     secp_primitives::GroupElement txPubCoinValue;
     // cycle transaction hashes, looking for this pubcoin.
     BOOST_FOREACH(CTransaction tx, block.vtx){   
-        if(tx.IsZerocoinMintV3()){
+        if(tx.IsSigmaMint()){
             for (const CTxOut &txout: tx.vout) {
-                if (txout.scriptPubKey.IsZerocoinMintV3()){
+                if (txout.scriptPubKey.IsSigmaMint()){
 
 				    // If you wonder why +1, go to file wallet.cpp and read the comments in function
 				    // CWallet::CreateZerocoinMintModelV3 around "scriptSerializedCoin << OP_ZEROCOINMINTV3";
@@ -616,13 +616,14 @@
     return false;
 }
 
-bool ZerocoinGetMintTxHashV3(uint256& txHash, uint256 pubCoinValueHash) {
+bool ZerocoinGetSigmaMintTxHash(uint256& txHash, uint256 pubCoinValueHash) {
     GroupElement pubCoinValue;
-    if(!zerocoinStateV3.HasCoinHash(pubCoinValue, pubCoinValueHash)){
+    sigma::CSigmaState *sigmaState = sigma::CSigmaState::GetState();
+    if(!sigmaState->HasCoinHash(pubCoinValue, pubCoinValueHash)){
         return false;
     }
 
-    return ZerocoinGetMintTxHashV3(txHash, pubCoinValue);
+    return ZerocoinGetSigmaMintTxHash(txHash, pubCoinValue);
 }
 
 
@@ -643,7 +644,6 @@
     return true;
 }
 
-<<<<<<< HEAD
 uint256 GetSerialHash(const secp_primitives::Scalar& bnSerial)
 {
     CDataStream ss(SER_GETHASH, 0);
@@ -660,10 +660,7 @@
 
 // CZerocoinTxInfoV3
 
-void CZerocoinTxInfoV3::Complete() {
-=======
 void CSigmaTxInfo::Complete() {
->>>>>>> 6edc6fa0
     // We need to sort mints lexicographically by serialized value of pubCoin. That's the way old code
     // works, we need to stick to it. Denomination doesn't matter but we will sort by it as well
     sort(mints.begin(), mints.end(),
@@ -833,8 +830,7 @@
     return usedCoinSerials.count(coinSerial) != 0;
 }
 
-<<<<<<< HEAD
-bool CZerocoinStateV3::IsUsedCoinSerialHash(Scalar &coinSerial, const uint256 &coinSerialHash) {
+bool CSigmaState::IsUsedCoinSerialHash(Scalar &coinSerial, const uint256 &coinSerialHash) {
     for ( auto it = usedCoinSerials.begin(); it != usedCoinSerials.end(); ++it ){
         if(GetSerialHash(*it)==coinSerialHash){
             coinSerial = *it;
@@ -844,13 +840,13 @@
     return false;
 }
 
-bool CZerocoinStateV3::HasCoin(const PublicCoinV3& pubCoin) {
+bool CSigmaState::HasCoin(const sigma::PublicCoin& pubCoin) {
     return mintedPubCoins.find(pubCoin) != mintedPubCoins.end();
 }
 
-bool CZerocoinStateV3::HasCoinHash(GroupElement &pubCoinValue, const uint256 &pubCoinValueHash) {
+bool CSigmaState::HasCoinHash(GroupElement &pubCoinValue, const uint256 &pubCoinValueHash) {
     for ( auto it = mintedPubCoins.begin(); it != mintedPubCoins.end(); ++it ){
-    	sigma::PublicCoinV3 pubCoin = (*it).first;
+    	sigma::PublicCoin pubCoin = (*it).first;
         if(GetPubCoinValueHash(pubCoin.value)==pubCoinValueHash){
             pubCoinValue = pubCoin.value;
             return true;
@@ -859,14 +855,7 @@
     return false;
 }
 
-int CZerocoinStateV3::GetCoinSetForSpend(
-=======
-bool CSigmaState::HasCoin(const sigma::PublicCoin& pubCoin) {
-    return mintedPubCoins.find(pubCoin) != mintedPubCoins.end();
-}
-
 int CSigmaState::GetCoinSetForSpend(
->>>>>>> 6edc6fa0
         CChain *chain,
         int maxHeight,
         sigma::CoinDenomination denomination,
