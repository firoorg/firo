--- conflicted
+++ resolved
@@ -310,7 +310,7 @@
 		bool isCheckWallet,
 		CZerocoinTxInfo *sigmaTxInfo)
 {
-    auto& consensus = Params().GetConsensus();
+    auto& consensus = ::Params().GetConsensus();
 
     // nHeight have special mode which value is INT_MAX so we need this.
     int realHeight;
@@ -320,11 +320,7 @@
         realHeight = chainActive.Height();
     }
 
-<<<<<<< HEAD
-    bool allowSigma = (realHeight >= ::Params().GetConsensus().nSigmaStartBlock);
-=======
     bool allowSigma = (realHeight >= consensus.nSigmaStartBlock);
->>>>>>> c451cf5a
 
 	// Check Mint Zerocoin Transaction
 	if (allowSigma) {
@@ -342,12 +338,7 @@
 		if (tx.vin.size() > consensus.nMaxSigmaSpendPerBlock) {
 			return false;
 		}
-<<<<<<< HEAD
 		vector<sigma::CoinDenomination> denominations;
-=======
-
-		vector<sigma::CoinDenominationV3> denominations;
->>>>>>> c451cf5a
 		uint64_t totalValue = 0;
 		BOOST_FOREACH(const CTxIn &txin, tx.vin){
 			if(!txin.scriptSig.IsSigmaSpend()) {
