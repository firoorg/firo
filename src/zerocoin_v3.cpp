--- conflicted
+++ resolved
@@ -595,23 +595,61 @@
     return true;
 }
 
-<<<<<<< HEAD
+bool GetOutPointFromBlock(COutPoint& outPoint, GroupElement pubCoinValue, CBlock block){
+    secp_primitives::GroupElement txPubCoinValue;
+    // cycle transaction hashes, looking for this pubcoin.
+    BOOST_FOREACH(CTransaction tx, block.vtx){
+        if(tx.IsSigmaMint()){
+            uint32_t nIndex = 0;
+            for (const CTxOut &txout: tx.vout) {
+                if (txout.scriptPubKey.IsSigmaMint()){
+
+                    // If you wonder why +1, go to file wallet.cpp and read the comments in function
+                    // CWallet::CreateZerocoinMintModelV3 around "scriptSerializedCoin << OP_ZEROCOINMINTV3";
+                    vector<unsigned char> coin_serialised(txout.scriptPubKey.begin() + 1,
+                                                          txout.scriptPubKey.end());
+                    txPubCoinValue.deserialize(&coin_serialised[0]);
+                    if(pubCoinValue==txPubCoinValue){
+                        outPoint = COutPoint(tx.GetHash(), nIndex);
+                        return true;
+                    }
+                }
+                nIndex++;
+            }
+        }
+    }
+
+    return false;
+}
+
 bool GetOutPoint(COutPoint& outPoint, sigma::PublicCoin pubCoin) {
 
     sigma::CSigmaState *sigmaState = sigma::CSigmaState::GetState();
     auto mintedCoinHeightAndId = sigmaState->GetMintedCoinHeightAndId(pubCoin);
     int mintHeight = mintedCoinHeightAndId.first;
     int coinId = mintedCoinHeightAndId.second;
-=======
-bool ZerocoinGetSigmaMintTxHash(uint256& txHash, GroupElement pubCoinValue) {
-	int mintHeight = 0;
+
+    if(mintHeight==-1 && coinId==-1)
+        return false;
+
+    // get block containing mint
+    CBlockIndex *mintBlock = chainActive[mintHeight];
+    CBlock block;
+    if(!ReadBlockFromDisk(block, mintBlock, ::Params().GetConsensus()))
+        LogPrintf("can't read block from disk.\n");
+
+    return GetOutPointFromBlock(outPoint, pubCoin.value, block);
+}
+
+bool GetOutPoint(COutPoint& outPoint, GroupElement pubCoinValue) {
+    int mintHeight = 0;
     int coinId = 0;
 
     sigma::CSigmaState *sigmaState = sigma::CSigmaState::GetState();
     std::vector<sigma::CoinDenomination> denominations;
     GetAllDenoms(denominations);
     BOOST_FOREACH(sigma::CoinDenomination denomination, denominations){
-    	sigma::PublicCoin pubCoin(pubCoinValue, denomination);
+        sigma::PublicCoin pubCoin(pubCoinValue, denomination);
         auto mintedCoinHeightAndId = sigmaState->GetMintedCoinHeightAndId(pubCoin);
         mintHeight = mintedCoinHeightAndId.first;
         coinId = mintedCoinHeightAndId.second;
@@ -619,7 +657,6 @@
             break;
     }
 
->>>>>>> 2d5a06dd
     if(mintHeight==-1 && coinId==-1)
         return false;
 
@@ -629,63 +666,18 @@
     if(!ReadBlockFromDisk(block, mintBlock, ::Params().GetConsensus()))
         LogPrintf("can't read block from disk.\n");
 
-    secp_primitives::GroupElement txPubCoinValue;
-    // cycle transaction hashes, looking for this pubcoin.
-<<<<<<< HEAD
-    BOOST_FOREACH(CTransaction tx, block.vtx){
-        if(tx.IsSigmaMint()){
-            uint32_t nIndex = 0;
-            for (const CTxOut &txout: tx.vout) {
-                if (txout.scriptPubKey.IsSigmaMint()){
-
-                    // If you wonder why +1, go to file wallet.cpp and read the comments in function
-                    // CWallet::CreateZerocoinMintModelV3 around "scriptSerializedCoin << OP_ZEROCOINMINTV3";
-                    vector<unsigned char> coin_serialised(txout.scriptPubKey.begin() + 1,
-                                                          txout.scriptPubKey.end());
-                    txPubCoinValue.deserialize(&coin_serialised[0]);
-                    if(pubCoin.value==txPubCoinValue){
-                        outPoint = COutPoint(tx.GetHash(), nIndex);
-                        return true;
-                    }
-                }
-                nIndex++;
-=======
-    BOOST_FOREACH(CTransaction tx, block.vtx){   
-        if(tx.IsSigmaMint()){
-            for (const CTxOut &txout: tx.vout) {
-                if (txout.scriptPubKey.IsSigmaMint()){
-
-				    // If you wonder why +1, go to file wallet.cpp and read the comments in function
-				    // CWallet::CreateZerocoinMintModelV3 around "scriptSerializedCoin << OP_ZEROCOINMINTV3";
-				    vector<unsigned char> coin_serialised(txout.scriptPubKey.begin() + 1,
-				                                          txout.scriptPubKey.end());
-				    txPubCoinValue.deserialize(&coin_serialised[0]);
-                    if(pubCoinValue==txPubCoinValue){
-                        txHash = tx.GetHash();
-                        return true;
-                    }           
-                }
->>>>>>> 2d5a06dd
-            }
-        }
-    }
-
-    return false;
-}
-
-<<<<<<< HEAD
-=======
-bool ZerocoinGetSigmaMintTxHash(uint256& txHash, uint256 pubCoinValueHash) {
+    return GetOutPointFromBlock(outPoint, pubCoinValue, block);
+}
+
+bool GetOutPoint(COutPoint& outPoint, uint256 pubCoinValueHash) {
     GroupElement pubCoinValue;
     sigma::CSigmaState *sigmaState = sigma::CSigmaState::GetState();
     if(!sigmaState->HasCoinHash(pubCoinValue, pubCoinValueHash)){
         return false;
     }
 
-    return ZerocoinGetSigmaMintTxHash(txHash, pubCoinValue);
-}
-
->>>>>>> 2d5a06dd
+    return GetOutPoint(outPoint, pubCoinValue);
+}
 
 bool BuildSigmaStateFromIndex(CChain *chain) {
     sigmaState.Reset();
