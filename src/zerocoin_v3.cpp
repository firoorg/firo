#include "main.h"
#include "zerocoin_v3.h"
#include "zerocoin.h" // Mostly for reusing class libzerocoin::SpendMetaData
#include "timedata.h"
#include "chainparams.h"
#include "util.h"
#include "base58.h"
#include "definition.h"
#include "wallet/wallet.h"
#include "wallet/walletdb.h"
#include "crypto/sha256.h"
#include "sigma/coinspend.h"
#include "sigma/coin.h"
#include "znode-payments.h"
#include "znode-sync.h"

#include <atomic>
#include <sstream>
#include <chrono>

#include <boost/foreach.hpp>

#include <ios>

namespace sigma {

// Set up the Sigma Params object
sigma::Params* SigmaParams = sigma::Params::get_default();

static CSigmaState sigmaState;

static bool CheckSigmaSpendSerial(
        CValidationState &state,
        CSigmaTxInfo *sigmaTxInfo,
        const Scalar &serial,
        int nHeight,
        bool fConnectTip) {
    // check for zerocoin transaction in this block as well
    if (sigmaTxInfo &&
            !sigmaTxInfo->fInfoIsComplete &&
            sigmaTxInfo->spentSerials.find(serial) != sigmaTxInfo->spentSerials.end())
        return state.DoS(0, error("CTransaction::CheckTransaction() : two or more spends with same serial in the same block"));

    // check for used serials in sigmaState
    if (sigmaState.IsUsedCoinSerial(serial)) {
        // Proceed with checks ONLY if we're accepting tx into the memory pool or connecting block to the existing blockchain
        if (nHeight == INT_MAX || fConnectTip) {
            return state.DoS(0, error("CTransaction::CheckTransaction() : The sigma CoinSpend serial has been used"));
        }
    }
    return true;
}

bool IsSigmaAllowed()
{
    LOCK(cs_main);
    return IsSigmaAllowed(chainActive.Height());
}

bool IsSigmaAllowed(int height)
{
	return height >= ::Params().GetConsensus().nSigmaStartBlock;
}

secp_primitives::GroupElement ParseSigmaMintScript(const CScript& script)
{
    if (script.size() < 1) {
        throw std::invalid_argument("Script is not a valid Sigma mint");
    }

    std::vector<unsigned char> serialized(script.begin() + 1, script.end());

    secp_primitives::GroupElement pub;
    pub.deserialize(serialized.data());

    return pub;
}

std::pair<std::unique_ptr<sigma::CoinSpend>, uint32_t> ParseSigmaSpend(const CTxIn& in)
{
    uint32_t groupId = in.prevout.n;

    if (groupId < 1 || groupId >= INT_MAX || in.scriptSig.size() < 1) {
        throw CBadTxIn();
    }

    CDataStream serialized(
        std::vector<unsigned char>(in.scriptSig.begin() + 1, in.scriptSig.end()),
        SER_NETWORK,
        PROTOCOL_VERSION
    );

	std::unique_ptr<sigma::CoinSpend> spend(new sigma::CoinSpend(SigmaParams, serialized));

    return std::make_pair(std::move(spend), groupId);
}

// This function will not report an error only if the transaction is sigma spend.
CAmount GetSpendAmount(const CTxIn& in) {
    if (in.IsSigmaSpend()) {
        std::unique_ptr<sigma::CoinSpend> spend;

        try {
            std::tie(spend, std::ignore) = ParseSigmaSpend(in);
        } catch (const std::ios_base::failure& e) {
            LogPrintf("GetSpendAmount: io error %s\n", e.what());
            return 0;
        } catch (const CBadTxIn& e) {
            LogPrintf("GetSpendAmount: %s\n", e.what());
            return 0;
        }

        return spend->getIntDenomination();
    }
    return 0;
}

CAmount GetSpendAmount(const CTransaction& tx) {
    CAmount sum(0);
    for (const auto& vin : tx.vin) {
        sum += GetSpendAmount(vin);
    }
    return sum;
}

bool CheckSigmaBlock(CValidationState &state, const CBlock& block) {
    auto& consensus = ::Params().GetConsensus();

    size_t blockSpendsAmount = 0;
    CAmount blockSpendsValue(0);

    for (const auto& tx : block.vtx) {
        auto txSpendsValue = GetSpendAmount(tx);
        size_t txSpendsAmount = 0;

        for (const auto& in : tx.vin) {
<<<<<<< HEAD
            if (in.IsZerocoinSpendV3()) {
                txSpendsAmount++;
=======
            if (in.IsSigmaSpend()) {
                spendsAmount++;
>>>>>>> a82fa492
            }
        }

        if (txSpendsAmount > consensus.nMaxSigmaInputPerTransaction) {
            return state.DoS(100, false, REJECT_INVALID,
                "bad-txns-spend-invalid");
        }

        if (txSpendsValue > consensus.nMaxValueSigmaSpendPerTransaction) {
            return state.DoS(100, false, REJECT_INVALID,
                "bad-txns-spend-invalid");
        }

        blockSpendsAmount += txSpendsAmount;
        blockSpendsValue += txSpendsValue;
    }

    if (blockSpendsAmount > consensus.nMaxSigmaInputPerBlock) {
        return state.DoS(100, false, REJECT_INVALID,
            "bad-txns-spend-invalid");
    }

    if (blockSpendsValue > consensus.nMaxValueSigmaSpendPerBlock) {
        return state.DoS(100, false, REJECT_INVALID,
            "bad-txns-spend-invalid");
    }
    return true;
}

// Will return false for V1, V1.5 and V2 spends.
// Mixing V2 and sigma spends into the same transaction will fail.
bool CheckSigmaSpendTransaction(
        const CTransaction &tx,
        const vector<sigma::CoinDenomination>& targetDenominations,
        CValidationState &state,
        uint256 hashTx,
        bool isVerifyDB,
        int nHeight,
        bool isCheckWallet,
        bool fStatefulSigmaCheck,
        CSigmaTxInfo *sigmaTxInfo) {
    bool hasSigmaSpendInputs = false, hasNonSigmaInputs = false;
    int vinIndex = -1;
    std::unordered_set<Scalar, sigma::CScalarHash> txSerials;

    for (const CTxIn &txin : tx.vin)
    {
        std::unique_ptr<sigma::CoinSpend> spend;
        uint32_t pubcoinId;

        vinIndex++;
        if (txin.scriptSig.IsSigmaSpend())
            hasSigmaSpendInputs = true;
        else
            hasNonSigmaInputs = true;

        try {
            std::tie(spend, pubcoinId) = ParseSigmaSpend(txin);
        } catch (CBadTxIn&) {
            return state.DoS(100,
                false,
                REJECT_MALFORMED,
                "CheckSigmaSpendTransaction: invalid spend transaction");
        }

        if (spend->getVersion() != ZEROCOIN_TX_VERSION_3) {
            return state.DoS(100,
                             false,
                             NSEQUENCE_INCORRECT,
                             "CTransaction::CheckTransaction() : Error: incorrect spend transaction verion");
        }

        uint256 txHashForMetadata;

        // Obtain the hash of the transaction sans the zerocoin part
        CMutableTransaction txTemp = tx;
        BOOST_FOREACH(CTxIn &txTempIn, txTemp.vin) {
            if (txTempIn.scriptSig.IsSigmaSpend()) {
                txTempIn.scriptSig.clear();
            }
        }
        txHashForMetadata = txTemp.GetHash();

        LogPrintf("CheckSigmaSpendTransaction: tx version=%d, tx metadata hash=%s, serial=%s\n",
                spend->getVersion(), txHashForMetadata.ToString(),
                spend->getCoinSerialNumber().tostring());

        if (!fStatefulSigmaCheck) {
            continue;
        }

        CSigmaState::SigmaCoinGroupInfo coinGroup;
        if (!sigmaState.GetCoinGroupInfo(targetDenominations[vinIndex], pubcoinId, coinGroup))
            return state.DoS(100, false, NO_MINT_ZEROCOIN,
                    "CheckSigmaSpendTransaction: Error: no coins were minted with such parameters");

        bool passVerify = false;
        CBlockIndex *index = coinGroup.lastBlock;
        pair<sigma::CoinDenomination, int> denominationAndId = std::make_pair(
            targetDenominations[vinIndex], pubcoinId);

        uint256 accumulatorBlockHash = spend->getAccumulatorBlockHash();

        // We use incomplete transaction hash as metadata.
        sigma::SpendMetaData newMetaData(
            pubcoinId,
            accumulatorBlockHash,
            txHashForMetadata);

        // find index for block with hash of accumulatorBlockHash or set index to the coinGroup.firstBlock if not found
        while (index != coinGroup.firstBlock && index->GetBlockHash() != accumulatorBlockHash)
            index = index->pprev;

        // Build a vector with all the public coins with given denomination and accumulator id before
        // the block on which the spend occured.
        // This list of public coins is required by function "Verify" of CoinSpend.
        std::vector<sigma::PublicCoin> anonymity_set;
        while(true) {
            BOOST_FOREACH(const sigma::PublicCoin& pubCoinValue,
                    index->sigmaMintedPubCoins[denominationAndId]) {
                anonymity_set.push_back(pubCoinValue);
            }
            if (index == coinGroup.firstBlock)
                break;
            index = index->pprev;
        }

        passVerify = spend->Verify(anonymity_set, newMetaData);
        if (passVerify) {
            Scalar serial = spend->getCoinSerialNumber();
            // do not check for duplicates in case we've seen exact copy of this tx in this block before
            if (!(sigmaTxInfo && sigmaTxInfo->zcTransactions.count(hashTx) > 0)) {
                if (!CheckSigmaSpendSerial(
                            state, sigmaTxInfo, serial, nHeight, false)) {
                    LogPrintf("CheckSigmaSpendTransaction: serial check failed, serial=%s\n", serial);
                    return false;
                }
            }

            // check duplicated serials in same transaction.
            if (!txSerials.insert(serial).second) {
                return state.DoS(100,
                    error("CheckSigmaSpendTransaction: two or more spends with same serial in the same transaction"));
            }

            if(!isVerifyDB && !isCheckWallet) {
                if (sigmaTxInfo && !sigmaTxInfo->fInfoIsComplete) {
                    // add spend information to the index
                    sigmaTxInfo->spentSerials.insert(std::make_pair(
                                serial, (int)spend->getDenomination()));
                }
            }
        }
        else {
            LogPrintf("CheckSigmaSpendTransaction: verification failed at block %d\n", nHeight);
            return false;
        }
    }

    if(!isVerifyDB && !isCheckWallet) {
        if (sigmaTxInfo && !sigmaTxInfo->fInfoIsComplete && hasSigmaSpendInputs) {
            sigmaTxInfo->zcTransactions.insert(hashTx);
        }
    }

    if (hasSigmaSpendInputs) {
        if (hasNonSigmaInputs) {
            // mixing zerocoin spend input with non-zerocoin inputs is prohibited
            return state.DoS(100, false,
                             REJECT_MALFORMED,
                             "CheckSigmaSpendTransaction: can't mix zerocoin spend input with regular ones");
        }
    }

    return true;
}

bool CheckSigmaMintTransaction(
        const CTxOut &txout,
        CValidationState &state,
        uint256 hashTx,
        CSigmaTxInfo *sigmaTxInfo) {
    secp_primitives::GroupElement pubCoinValue;

    LogPrintf("CheckSigmaMintTransaction txHash = %s\n", txout.GetHash().ToString());
    LogPrintf("nValue = %d\n", txout.nValue);

    try {
        pubCoinValue = ParseSigmaMintScript(txout.scriptPubKey);
    } catch (std::invalid_argument&) {
        return state.DoS(100,
            false,
            PUBCOIN_NOT_VALIDATE,
            "CTransaction::CheckTransaction() : PubCoin validation failed");
    }

    sigma::CoinDenomination denomination;
    if (!IntegerToDenomination(txout.nValue, denomination, state)) {
        return state.DoS(100,
                false,
                PUBCOIN_NOT_VALIDATE,
                "CTransaction::CheckSigmaTransaction() : "
                "PubCoin validation failed, unknown denomination");
    }
    sigma::PublicCoin pubCoin(pubCoinValue, denomination);
    bool hasCoin = sigmaState.HasCoin(pubCoin);

    if (!hasCoin && sigmaTxInfo && !sigmaTxInfo->fInfoIsComplete) {
        BOOST_FOREACH(const sigma::PublicCoin& mint, sigmaTxInfo->mints) {
            if (mint == pubCoin) {
                hasCoin = true;
                break;
            }
        }
    }

    if (hasCoin) {
       LogPrintf("CheckSigmaMintTransaction: double mint, tx=%s\n",
                txout.GetHash().ToString());
    }

    if (!pubCoin.validate())
        return state.DoS(100,
                false,
                PUBCOIN_NOT_VALIDATE,
                "CheckSigmaTransaction : PubCoin validation failed");

    if (sigmaTxInfo != NULL && !sigmaTxInfo->fInfoIsComplete) {
        // Update public coin list in the info
        sigmaTxInfo->mints.push_back(pubCoin);
        sigmaTxInfo->zcTransactions.insert(hashTx);
    }

    return true;
}

bool CheckSigmaTransaction(
        const CTransaction &tx,
        CValidationState &state,
        uint256 hashTx,
        bool isVerifyDB,
        int nHeight,
        bool isCheckWallet,
        bool fStatefulSigmaCheck,
        CSigmaTxInfo *sigmaTxInfo)
{
    auto& consensus = ::Params().GetConsensus();

    // nHeight have special mode which value is INT_MAX so we need this.
    int realHeight;

    {
        LOCK(cs_main);
        realHeight = chainActive.Height();
    }

    bool allowSigma = (realHeight >= consensus.nSigmaStartBlock);

    // Check Mint Sigma Transaction
    if (allowSigma) {
        for (const CTxOut &txout : tx.vout) {
            if (!txout.scriptPubKey.empty() && txout.scriptPubKey.IsSigmaMint()) {
                if (!CheckSigmaMintTransaction(txout, state, hashTx, sigmaTxInfo))
                    return false;
            }
        }
    }

    // Check Sigma Spend Transaction
    if(tx.IsSigmaSpend()) {
        // First check number of inputs does not exceed transaction limit
        if (tx.vin.size() > consensus.nMaxSigmaInputPerTransaction) {
            return state.DoS(100, false,
                REJECT_INVALID,
                "bad-txns-spend-invalid");
        }

        if (GetSpendAmount(tx) > consensus.nMaxValueSigmaSpendPerTransaction) {
            return state.DoS(100, false,
                REJECT_INVALID,
                "bad-txns-spend-invalid");
        }

        vector<sigma::CoinDenomination> denominations;
        uint64_t totalValue = 0;
        BOOST_FOREACH(const CTxIn &txin, tx.vin){
            if(!txin.scriptSig.IsSigmaSpend()) {
                return state.DoS(100, false,
                                 REJECT_MALFORMED,
                                 "CheckSigmaSpendTransaction: can't mix zerocoin spend input with regular ones");
            }
            // Get the CoinDenomination value of each vin for the CheckSigmaSpendTransaction function
            uint32_t pubcoinId = txin.prevout.n;
            if (pubcoinId < 1 || pubcoinId >= INT_MAX) {
                // coin id should be positive integer
                return false;
            }

            CDataStream serializedCoinSpend((const char *)&*(txin.scriptSig.begin() + 1),
                                            (const char *)&*txin.scriptSig.end(),
                                            SER_NETWORK, PROTOCOL_VERSION);
            sigma::CoinSpend newSpend(SigmaParams, serializedCoinSpend);
            uint64_t denom = newSpend.getIntDenomination();
            totalValue += denom;
            sigma::CoinDenomination denomination;
            if (!IntegerToDenomination(denom, denomination, state))
                return false;
            denominations.push_back(denomination);
        }

        // Check vOut
        // Only one loop, we checked on the format before entering this case
        if (!isVerifyDB) {
            if (!CheckSigmaSpendTransaction(
                tx, denominations, state, hashTx, isVerifyDB, nHeight,
                isCheckWallet, fStatefulSigmaCheck, sigmaTxInfo)) {
                    return false;
            }
        }
    }

    return true;
}

void DisconnectTipSigma(CBlock & /*block*/, CBlockIndex *pindexDelete) {
    sigmaState.RemoveBlock(pindexDelete);
}

Scalar GetSigmaSpendSerialNumber(const CTransaction &tx, const CTxIn &txin) {
    if (!tx.IsSigmaSpend())
        return Scalar(uint64_t(0));

    try {
        // NOTE(martun): +1 on the next line stands for 1 byte in which the opcode of
        // OP_SIGMASPEND is written. In zerocoin you will see +4 instead,
        // because the size of serialized spend is also written, probably in 3 bytes.
        CDataStream serializedCoinSpend(
                (const char *)&*(txin.scriptSig.begin() + 1),
                (const char *)&*txin.scriptSig.end(),
                SER_NETWORK, PROTOCOL_VERSION);
        sigma::CoinSpend spend(SigmaParams, serializedCoinSpend);
        return spend.getCoinSerialNumber();
    }
    catch (const std::ios_base::failure &) {
        return Scalar(uint64_t(0));
    }
}

CAmount GetSigmaSpendInput(const CTransaction &tx) {
    if (!tx.IsSigmaSpend())
        return CAmount(0);

    try {
        CAmount sum(0);
        BOOST_FOREACH(const CTxIn& txin, tx.vin){
            // NOTE(martun): +1 on the next line stands for 1 byte in which the opcode of
            // OP_ZEROCOINSPENDV3 is written. In zerocoin you will see +4 instead,
            // because the size of serialized spend is also written, probably in 3 bytes.
            CDataStream serializedCoinSpend(
                    (const char *)&*(txin.scriptSig.begin() + 1),
                    (const char *)&*txin.scriptSig.end(),
                    SER_NETWORK, PROTOCOL_VERSION);
            sigma::CoinSpend spend(SigmaParams, serializedCoinSpend);
            sum += spend.getIntDenomination();
        }
        return sum;
    }
    catch (const std::runtime_error &) {
        return CAmount(0);
    }
}


/**
 * Connect a new ZCblock to chainActive. pblock is either NULL or a pointer to a CBlock
 * corresponding to pindexNew, to bypass loading it again from disk.
 */
bool ConnectBlockSigma(
        CValidationState &state,
        const CChainParams &chainparams,
        CBlockIndex *pindexNew,
        const CBlock *pblock,
        bool fJustCheck) {
    // Add zerocoin transaction information to index
    if (pblock && pblock->sigmaTxInfo) {
        if (!fJustCheck) {
            pindexNew->sigmaMintedPubCoins.clear();
            pindexNew->sigmaSpentSerials.clear();
        }

        if (!CheckSigmaBlock(state, *pblock)) {
            return false;
        }

        BOOST_FOREACH(auto& serial, pblock->sigmaTxInfo->spentSerials) {
            if (!CheckSigmaSpendSerial(
                    state,
                    pblock->sigmaTxInfo.get(),
                    serial.first,
                    pindexNew->nHeight,
                    true /* fConnectTip */
                    )) {
                return false;
            }

            if (!fJustCheck) {
                pindexNew->sigmaSpentSerials.insert(serial.first);
                sigmaState.AddSpend(serial.first);
            }
        }

        if (fJustCheck)
            return true;

        // Update pindexNew.sigmaMintedPubCoins
        BOOST_FOREACH(const sigma::PublicCoin& mint, pblock->sigmaTxInfo->mints) {
            sigma::CoinDenomination denomination = mint.getDenomination();
            int mintId = sigmaState.AddMint(pindexNew,	mint);

            LogPrintf("ConnectTipZC: mint added denomination=%d, id=%d\n", denomination, mintId);
            pair<sigma::CoinDenomination, int> denomAndId = make_pair(denomination, mintId);
            pindexNew->sigmaMintedPubCoins[denomAndId].push_back(mint);
        }
    }
    else if (!fJustCheck) { // TODO(martun): not sure if this else is necessary here. Check again later.
        sigmaState.AddBlock(pindexNew);
    }
    return true;
}


bool BuildSigmaStateFromIndex(CChain *chain) {
    sigmaState.Reset();
    for (CBlockIndex *blockIndex = chain->Genesis(); blockIndex; blockIndex=chain->Next(blockIndex))
    {
        sigmaState.AddBlock(blockIndex);
    }
    // DEBUG
    LogPrintf(
        "Latest IDs for sigma coin groups are %d, %d, %d, %d, %d\n",
        sigmaState.GetLatestCoinID(CoinDenomination::SIGMA_DENOM_0_1),
        sigmaState.GetLatestCoinID(CoinDenomination::SIGMA_DENOM_0_5),
        sigmaState.GetLatestCoinID(CoinDenomination::SIGMA_DENOM_1),
        sigmaState.GetLatestCoinID(CoinDenomination::SIGMA_DENOM_10),
        sigmaState.GetLatestCoinID(CoinDenomination::SIGMA_DENOM_100));
    return true;
}

void CSigmaTxInfo::Complete() {
    // We need to sort mints lexicographically by serialized value of pubCoin. That's the way old code
    // works, we need to stick to it. Denomination doesn't matter but we will sort by it as well
    sort(mints.begin(), mints.end(),
            [](decltype(mints)::const_reference m1, decltype(mints)::const_reference m2)->bool {
            CDataStream ds1(SER_DISK, CLIENT_VERSION), ds2(SER_DISK, CLIENT_VERSION);
            ds1 << m1;
            ds2 << m2;
            return ds1.str() < ds2.str();
            });

    // Mark this info as complete
    fInfoIsComplete = true;
}

// CSigmaState

CSigmaState::CSigmaState() {
}

int CSigmaState::AddMint(
        CBlockIndex *index,
        const sigma::PublicCoin &pubCoin) {
    sigma::CoinDenomination denomination = pubCoin.getDenomination();

    if (latestCoinIds[denomination] < 1)
        latestCoinIds[denomination] = 1;
    int	mintCoinGroupId = latestCoinIds[denomination];

    // ZC_SPEND_V3_COINSPERID = 15.000, yet the actual limit of coins per accumlator is 16.000.
    // We need to cut at 15.000, such that we always have enough space for new mints. Mints for
    // each block will end up in the same accumulator.
    SigmaCoinGroupInfo &coinGroup = coinGroups[make_pair(denomination, mintCoinGroupId)];
    int coinsPerId = ZC_SPEND_V3_COINSPERID;
    if (coinGroup.nCoins < coinsPerId // there's still space in the accumulator
        || coinGroup.lastBlock == index // or we have already placed some coins from current block.
        ) {
        if (coinGroup.nCoins++ == 0) {
            // first group of coins for given denomination
            assert(coinGroup.firstBlock == nullptr);
            assert(coinGroup.lastBlock == nullptr);

            coinGroup.firstBlock = coinGroup.lastBlock = index;
        } else {
            assert(coinGroup.firstBlock != nullptr);
            assert(coinGroup.lastBlock != nullptr);
            if (coinGroup.lastBlock->nHeight > index->nHeight) { 
                assert(coinGroup.lastBlock->nHeight <= index->nHeight);
            }

            coinGroup.lastBlock = index;
        }
    }
    else {
        latestCoinIds[denomination] = ++mintCoinGroupId;
        SigmaCoinGroupInfo& newCoinGroup = coinGroups[std::make_pair(denomination, mintCoinGroupId)];
        newCoinGroup.firstBlock = newCoinGroup.lastBlock = index;
        newCoinGroup.nCoins = 1;
    }
    CMintedCoinInfo coinInfo;
    coinInfo.denomination = denomination;
    coinInfo.id = mintCoinGroupId;
    coinInfo.nHeight = index->nHeight;
    mintedPubCoins.insert(std::make_pair(pubCoin, coinInfo));
    return mintCoinGroupId;
}

void CSigmaState::AddSpend(const Scalar &serial) {
    usedCoinSerials.insert(serial);
}

void CSigmaState::AddBlock(CBlockIndex *index) {
    BOOST_FOREACH(
        const PAIRTYPE(PAIRTYPE(sigma::CoinDenomination, int), vector<sigma::PublicCoin>) &pubCoins,
            index->sigmaMintedPubCoins) {
        if (!pubCoins.second.empty()) {
            SigmaCoinGroupInfo& coinGroup = coinGroups[pubCoins.first];

            if (coinGroup.firstBlock == NULL)
                coinGroup.firstBlock = index;
            coinGroup.lastBlock = index;
            coinGroup.nCoins += pubCoins.second.size();
        }

        latestCoinIds[pubCoins.first.first] = pubCoins.first.second;
        BOOST_FOREACH(const sigma::PublicCoin &coin, pubCoins.second) {
            CMintedCoinInfo coinInfo;
            coinInfo.denomination = pubCoins.first.first;
            coinInfo.id = pubCoins.first.second;
            coinInfo.nHeight = index->nHeight;
            mintedPubCoins.insert(pair<sigma::PublicCoin, CMintedCoinInfo>(coin, coinInfo));
        }
    }

    BOOST_FOREACH(const Scalar &serial, index->sigmaSpentSerials) {
        usedCoinSerials.insert(serial);
    }
}

void CSigmaState::RemoveBlock(CBlockIndex *index) {
    // roll back accumulator updates
    BOOST_FOREACH(
        const PAIRTYPE(PAIRTYPE(sigma::CoinDenomination, int),vector<sigma::PublicCoin>) &coin,
        index->sigmaMintedPubCoins)
    {
        SigmaCoinGroupInfo   &coinGroup = coinGroups[coin.first];
        int  nMintsToForget = coin.second.size();

        assert(coinGroup.nCoins >= nMintsToForget);

        if ((coinGroup.nCoins -= nMintsToForget) == 0) {
            // all the coins of this group have been erased, remove the group altogether
            coinGroups.erase(coin.first);
            // decrease pubcoin id for this denomination
            latestCoinIds[coin.first.first]--;
        }
        else {
            // roll back lastBlock to previous position
            assert(coinGroup.lastBlock == index);

            do {
                assert(coinGroup.lastBlock != coinGroup.firstBlock);
                coinGroup.lastBlock = coinGroup.lastBlock->pprev;
            } while (coinGroup.lastBlock->sigmaMintedPubCoins.count(coin.first) == 0);
        }
    }

    // roll back mints
    BOOST_FOREACH(const PAIRTYPE(PAIRTYPE(sigma::CoinDenomination, int),vector<sigma::PublicCoin>) &pubCoins,
                  index->sigmaMintedPubCoins) {
        BOOST_FOREACH(const sigma::PublicCoin &coin, pubCoins.second) {
            auto coins = mintedPubCoins.equal_range(coin);
            auto coinIt = find_if(
                coins.first, coins.second,
                [=](const decltype(mintedPubCoins)::value_type &v) {
                    return v.second.denomination == pubCoins.first.first &&
                        v.second.id == pubCoins.first.second;
                });
            assert(coinIt != coins.second);
            mintedPubCoins.erase(coinIt);
        }
    }

    index->sigmaMintedPubCoins.clear();

    // roll back spends
    BOOST_FOREACH(const Scalar &serial, index->sigmaSpentSerials) {
        usedCoinSerials.erase(serial);
    }

    index->sigmaSpentSerials.clear();
}

bool CSigmaState::GetCoinGroupInfo(
        sigma::CoinDenomination denomination,
        int group_id,
        SigmaCoinGroupInfo& result) {
    std::pair<sigma::CoinDenomination, int> key =
        std::make_pair(denomination, group_id);
    if (coinGroups.count(key) == 0)
        return false;

    result = coinGroups[key];
    return true;
}

bool CSigmaState::IsUsedCoinSerial(const Scalar &coinSerial) {
    return usedCoinSerials.count(coinSerial) != 0;
}

bool CSigmaState::HasCoin(const sigma::PublicCoin& pubCoin) {
    return mintedPubCoins.find(pubCoin) != mintedPubCoins.end();
}

int CSigmaState::GetCoinSetForSpend(
        CChain *chain,
        int maxHeight,
        sigma::CoinDenomination denomination,
        int coinGroupID,
        uint256& blockHash_out,
        std::vector<sigma::PublicCoin>& coins_out) {

    pair<sigma::CoinDenomination, int> denomAndId = std::make_pair(denomination, coinGroupID);

    if (coinGroups.count(denomAndId) == 0)
        return 0;

    SigmaCoinGroupInfo coinGroup = coinGroups[denomAndId];

    int numberOfCoins = 0;
    for (CBlockIndex *block = coinGroup.lastBlock;
            ;
            block = block->pprev) {
        if (block->sigmaMintedPubCoins[denomAndId].size() > 0) {
            if (block->nHeight <= maxHeight) {
                if (numberOfCoins == 0) {
                    // latest block satisfying given conditions
                    // remember block hash
                    blockHash_out = block->GetBlockHash();
                }
                numberOfCoins += block->sigmaMintedPubCoins[denomAndId].size();
                coins_out.insert(coins_out.end(),
                        block->sigmaMintedPubCoins[denomAndId].begin(),
                        block->sigmaMintedPubCoins[denomAndId].end());
            }
        }
        if (block == coinGroup.firstBlock) {
            break ;
        }
    }
    return numberOfCoins;
}

std::pair<int, int> CSigmaState::GetMintedCoinHeightAndId(
        const sigma::PublicCoin& pubCoin) {
    auto coinIt = mintedPubCoins.find(pubCoin);

    if (coinIt != mintedPubCoins.end()) {
        return std::make_pair(coinIt->second.nHeight, coinIt->second.id);
    }
    return std::make_pair(-1, -1);
}

bool CSigmaState::AddSpendToMempool(const vector<Scalar> &coinSerials, uint256 txHash) {
    BOOST_FOREACH(Scalar coinSerial, coinSerials){
        if (IsUsedCoinSerial(coinSerial) || mempoolCoinSerials.count(coinSerial))
            return false;

        mempoolCoinSerials[coinSerial] = txHash;
    }

    return true;
}

bool CSigmaState::AddSpendToMempool(const Scalar &coinSerial, uint256 txHash) {
    if (IsUsedCoinSerial(coinSerial) || mempoolCoinSerials.count(coinSerial))
        return false;

    mempoolCoinSerials[coinSerial] = txHash;
    return true;
}

void CSigmaState::RemoveSpendFromMempool(const Scalar& coinSerial) {
    mempoolCoinSerials.erase(coinSerial);
}

uint256 CSigmaState::GetMempoolConflictingTxHash(const Scalar& coinSerial) {
    if (mempoolCoinSerials.count(coinSerial) == 0)
        return uint256();

    return mempoolCoinSerials[coinSerial];
}

bool CSigmaState::CanAddSpendToMempool(const Scalar& coinSerial) {
    return !IsUsedCoinSerial(coinSerial) && mempoolCoinSerials.count(coinSerial) == 0;
}

void CSigmaState::Reset() {
    coinGroups.clear();
    usedCoinSerials.clear();
    latestCoinIds.clear();
    mintedPubCoins.clear();
    mempoolCoinSerials.clear();
}

CSigmaState* CSigmaState::GetState() {
    return &sigmaState;
}

int CSigmaState::GetLatestCoinID(sigma::CoinDenomination denomination) const {
    auto iter = latestCoinIds.find(denomination);
    if (iter == latestCoinIds.end()) {
        // Do not throw here, if there was no sigma mint, that's fine.
        return 0;
    }
    return iter->second;
}

} // end of namespace sigma.<|MERGE_RESOLUTION|>--- conflicted
+++ resolved
@@ -134,13 +134,8 @@
         size_t txSpendsAmount = 0;
 
         for (const auto& in : tx.vin) {
-<<<<<<< HEAD
-            if (in.IsZerocoinSpendV3()) {
+            if (in.IsSigmaSpend()) {
                 txSpendsAmount++;
-=======
-            if (in.IsSigmaSpend()) {
-                spendsAmount++;
->>>>>>> a82fa492
             }
         }
 
