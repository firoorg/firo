--- conflicted
+++ resolved
@@ -402,19 +402,9 @@
                 continue;
             }
 
-<<<<<<< HEAD
             // temporarily disable zerocoin. Re-enable after sigma release
             if (tx.IsZerocoinSpend() || tx.IsZerocoinMint())
                 continue;
-
-            if (tx.IsZerocoinSpendV3()) {
-                LogPrintf("try to include sigma spend tx=%s\n", tx.GetHash().ToString());
-
-                if (tx.vin.size() + nSigmaSpend > params.nMaxSigmaSpendPerBlock) {
-                    continue;
-=======
-            if (tx.IsZerocoinSpend() || tx.IsSigmaSpend()) {
-                LogPrintf("try to include zerocoinspend tx=%s\n", tx.GetHash().ToString());
 
                 if (tx.IsSigmaSpend()) {
                     auto spendAmount = sigma::GetSpendAmount(tx);
@@ -426,15 +416,7 @@
                         continue;
                     }
                     if (spendAmount + nValueSigmaSpend > params.nMaxValueSigmaSpendPerBlock) {
-                        continue;
-                    }
-                } else {
-                    LogPrintf("COUNT_SPEND_ZC_TX =%s\n", COUNT_SPEND_ZC_TX);
-                    LogPrintf("MAX_SPEND_ZC_TX_PER_BLOCK =%s\n", MAX_SPEND_ZC_TX_PER_BLOCK);
-                    if ((COUNT_SPEND_ZC_TX + tx.vin.size()) > MAX_SPEND_ZC_TX_PER_BLOCK) {
-                        continue;
-                    }
->>>>>>> 8b7d49ef
+                    continue;
                 }
 
                 //mempool.countZCSpend--;
@@ -462,14 +444,7 @@
                     continue;
                 }
 
-<<<<<<< HEAD
                 CAmount nTxFees = iter->GetFee();
-=======
-                CAmount nTxFees(0);
-                if (tx.IsSigmaSpend()) {
-                    nTxFees = iter->GetFee();
-                }
->>>>>>> 8b7d49ef
 
                 pblock->vtx.push_back(tx);
                 pblocktemplate->vTxFees.push_back(nTxFees);
@@ -478,15 +453,10 @@
                 ++nBlockTx;
                 nBlockSigOpsCost += nTxSigOps;
                 nFees += nTxFees;
-<<<<<<< HEAD
-                nSigmaSpend += tx.vin.size();
-=======
-                COUNT_SPEND_ZC_TX += tx.vin.size();
                 if (tx.IsSigmaSpend()) {
                     nSigmaSpend += tx.vin.size();
                     nValueSigmaSpend += sigma::GetSpendAmount(tx);
                 }
->>>>>>> 8b7d49ef
                 inBlock.insert(iter);
                 continue;
             }
