--- conflicted
+++ resolved
@@ -13,12 +13,8 @@
 #include "consensus/merkle.h"
 #include "consensus/validation.h"
 #include "hash.h"
-<<<<<<< HEAD
-#include "main.h"
 #include "base58.h"
-=======
 #include "validation.h"
->>>>>>> a7b486d6
 #include "net.h"
 #include "policy/policy.h"
 #include "pow.h"
@@ -45,13 +41,10 @@
 #include <boost/thread.hpp>
 #include <boost/tuple/tuple.hpp>
 #include <queue>
-<<<<<<< HEAD
 #include <unistd.h>
 
 using namespace std;
-=======
 #include <utility>
->>>>>>> a7b486d6
 
 //////////////////////////////////////////////////////////////////////////////
 //
@@ -104,11 +97,7 @@
     nBlockMaxWeight = DEFAULT_BLOCK_MAX_WEIGHT;
     nBlockMaxSize = DEFAULT_BLOCK_MAX_SIZE;
     bool fWeightSet = false;
-<<<<<<< HEAD
-    if (mapArgs.count("-blockmaxweight")) {
-=======
     if (IsArgSet("-blockmaxweight")) {
->>>>>>> a7b486d6
         nBlockMaxWeight = GetArg("-blockmaxweight", DEFAULT_BLOCK_MAX_WEIGHT);
         nBlockMaxSize = MAX_BLOCK_SERIALIZED_SIZE;
         fWeightSet = true;
@@ -131,10 +120,6 @@
     nBlockMaxWeight = std::max((unsigned int)4000, std::min((unsigned int)(MAX_BLOCK_WEIGHT-4000), nBlockMaxWeight));
     // Limit size to between 1K and MAX_BLOCK_SERIALIZED_SIZE-1K for sanity:
     nBlockMaxSize = std::max((unsigned int)1000, std::min((unsigned int)(MAX_BLOCK_SERIALIZED_SIZE-1000), nBlockMaxSize));
-<<<<<<< HEAD
-
-=======
->>>>>>> a7b486d6
     // Whether we need to account for byte usage (in addition to weight usage)
     fNeedSizeAccounting = (nBlockMaxSize < MAX_BLOCK_SERIALIZED_SIZE-1000);
 }
@@ -146,11 +131,7 @@
     // Reserve space for coinbase tx
     nBlockSize = 1000;
     nBlockWeight = 4000;
-<<<<<<< HEAD
     nBlockSigOpsCost = 100;
-=======
-    nBlockSigOpsCost = 400;
->>>>>>> a7b486d6
     fIncludeWitness = false;
 
     // These counters do not include coinbase tx
@@ -159,43 +140,26 @@
 
     lastFewTxs = 0;
     blockFinished = false;
-}
-
-<<<<<<< HEAD
-CBlockTemplate* BlockAssembler::CreateNewBlock(
-    const CScript& scriptPubKeyIn,
-    const vector<uint256>& tx_ids)
+
+    nSigmaSpendAmount = 0;
+    nSigmaSpendInputs = 0;
+}
+
+std::unique_ptr<CBlockTemplate> BlockAssembler::CreateNewBlock(const CScript& scriptPubKeyIn, bool fMineWitnessTx)
 {
     // Create new block
     LogPrintf("BlockAssembler::CreateNewBlock()\n");
-
+    
+    int64_t nTimeStart = GetTimeMicros();
+
+    // fMTP is always true currently
     const Consensus::Params &params = Params().GetConsensus();
-    uint32_t nBlockTime;
-    bool fMTP;
-    {
-        LOCK2(cs_main, mempool.cs);
-        nBlockTime = GetAdjustedTime();
-    }
-=======
-std::unique_ptr<CBlockTemplate> BlockAssembler::CreateNewBlock(const CScript& scriptPubKeyIn, bool fMineWitnessTx)
-{
-    int64_t nTimeStart = GetTimeMicros();
 
     resetBlock();
->>>>>>> a7b486d6
-
-    fMTP = nBlockTime >= params.nMTPSwitchTime;
-    int nFeeReductionFactor = fMTP ? params.nMTPRewardReduction : 1;
-    CAmount coin = COIN / nFeeReductionFactor;
-
-    resetBlock();
-    auto_ptr<CBlockTemplate> pblocktemplate(new CBlockTemplate());
+
+    pblocktemplate.reset(new CBlockTemplate());
+
     if(!pblocktemplate.get())
-<<<<<<< HEAD
-        return NULL;
-    CBlock *pblock = &pblocktemplate->block; // pointer for convenience
-    // Create coinbase tx
-=======
         return nullptr;
     pblock = &pblocktemplate->block; // pointer for convenience
 
@@ -208,11 +172,11 @@
     CBlockIndex* pindexPrev = chainActive.Tip();
     nHeight = pindexPrev->nHeight + 1;
 
-    pblock->nVersion = ComputeBlockVersion(pindexPrev, chainparams.GetConsensus());
+    pblock->nVersion = ComputeBlockVersion(pindexPrev, chainparams.GetConsensus()) | /*MTP*/ 0x1000;
     // -regtest only: allow overriding block.nVersion with
     // -blockversion=N to test forking scenarios
     if (chainparams.MineBlocksOnDemand())
-        pblock->nVersion = GetArg("-blockversion", pblock->nVersion);
+        pblock->nVersion = GetArg("-blockversion", pblock->nVersion) | /*MTP*/ 0x1000;
 
     pblock->nTime = GetAdjustedTime();
     const int64_t nMedianTimePast = pindexPrev->GetMedianTimePast();
@@ -241,53 +205,17 @@
     nLastBlockWeight = nBlockWeight;
 
     // Create coinbase transaction.
->>>>>>> a7b486d6
     CMutableTransaction coinbaseTx;
     coinbaseTx.vin.resize(1);
     coinbaseTx.vin[0].prevout.SetNull();
     coinbaseTx.vout.resize(1);
     coinbaseTx.vout[0].scriptPubKey = scriptPubKeyIn;
-<<<<<<< HEAD
-    coinbaseTx.vout[0].nValue = 0;
-    CBlockIndex* pindexPrev = chainActive.Tip();
-    const int nHeight = pindexPrev->nHeight + 1;
-
-    // To founders and investors
-    if ((nHeight + 1 > 0) && (nHeight + 1 < params.nSubsidyHalvingFirst)) {
-        CScript FOUNDER_1_SCRIPT;
-        CScript FOUNDER_2_SCRIPT;
-        CScript FOUNDER_3_SCRIPT;
-        CScript FOUNDER_4_SCRIPT;
-        CScript FOUNDER_5_SCRIPT;
-        if (nHeight < params.nZnodePaymentsStartBlock) {
-            // Take some reward away from us
-            coinbaseTx.vout[0].nValue = -10 * coin;
-
-            if (params.IsMain() && (GetAdjustedTime() > nStartRewardTime)) {
-                FOUNDER_1_SCRIPT = GetScriptForDestination(CBitcoinAddress("aCAgTPgtYcA4EysU4UKC86EQd5cTtHtCcr").Get());
-                if (nHeight + 1 < 14000) {
-                    FOUNDER_2_SCRIPT = GetScriptForDestination(CBitcoinAddress("aLrg41sXbXZc5MyEj7dts8upZKSAtJmRDR").Get());
-                } else {
-                    FOUNDER_2_SCRIPT = GetScriptForDestination(CBitcoinAddress("aHu897ivzmeFuLNB6956X6gyGeVNHUBRgD").Get());
-                }
-                FOUNDER_3_SCRIPT = GetScriptForDestination(CBitcoinAddress("aQ18FBVFtnueucZKeVg4srhmzbpAeb1KoN").Get());
-                FOUNDER_4_SCRIPT = GetScriptForDestination(CBitcoinAddress("a1HwTdCmQV3NspP2QqCGpehoFpi8NY4Zg3").Get());
-                FOUNDER_5_SCRIPT = GetScriptForDestination(CBitcoinAddress("a1kCCGddf5pMXSipLVD9hBG2MGGVNaJ15U").Get());
-            } else if (params.IsMain() && (GetAdjustedTime() <= nStartRewardTime)) {
-                throw std::runtime_error("CreateNewBlock() : Create new block too early");
-            } else if (!params.IsMain()) {
-                FOUNDER_1_SCRIPT = GetScriptForDestination(CBitcoinAddress("TDk19wPKYq91i18qmY6U9FeTdTxwPeSveo").Get());
-                FOUNDER_2_SCRIPT = GetScriptForDestination(CBitcoinAddress("TWZZcDGkNixTAMtRBqzZkkMHbq1G6vUTk5").Get());
-                FOUNDER_3_SCRIPT = GetScriptForDestination(CBitcoinAddress("TRZTFdNCKCKbLMQV8cZDkQN9Vwuuq4gDzT").Get());
-                FOUNDER_4_SCRIPT = GetScriptForDestination(CBitcoinAddress("TG2ruj59E5b1u9G3F7HQVs6pCcVDBxrQve").Get());
-                FOUNDER_5_SCRIPT = GetScriptForDestination(CBitcoinAddress("TCsTzQZKVn4fao8jDmB9zQBk9YQNEZ3XfS").Get());
-            }
-=======
-    coinbaseTx.vout[0].nValue = nFees + GetBlockSubsidy(nHeight, chainparams.GetConsensus());
+    coinbaseTx.vout[0].nValue = nFees + GetBlockSubsidy(nHeight, chainparams.GetConsensus(), pblock->nTime);
     coinbaseTx.vin[0].scriptSig = CScript() << nHeight << OP_0;
     pblock->vtx[0] = MakeTransactionRef(std::move(coinbaseTx));
-    pblocktemplate->vchCoinbaseCommitment = GenerateCoinbaseCommitment(*pblock, pindexPrev, chainparams.GetConsensus());
     pblocktemplate->vTxFees[0] = -nFees;
+
+    FillFoundersReward(coinbaseTx);
 
     uint64_t nSerializeSize = GetSerializeSize(*pblock, SER_NETWORK, PROTOCOL_VERSION);
     LogPrintf("CreateNewBlock(): total size: %u block weight: %u txs: %u fees: %ld sigops %d\n", nSerializeSize, GetBlockWeight(*pblock), nBlockTx, nFees, nBlockSigOpsCost);
@@ -297,394 +225,20 @@
     UpdateTime(pblock, chainparams.GetConsensus(), pindexPrev);
     pblock->nBits          = GetNextWorkRequired(pindexPrev, pblock, chainparams.GetConsensus());
     pblock->nNonce         = 0;
-    pblocktemplate->vTxSigOpsCost[0] = WITNESS_SCALE_FACTOR * GetLegacySigOpCount(*pblock->vtx[0]);
->>>>>>> a7b486d6
-
-            // And give it to the founders
-            coinbaseTx.vout.push_back(CTxOut(2 * coin, CScript(FOUNDER_1_SCRIPT.begin(), FOUNDER_1_SCRIPT.end())));
-            coinbaseTx.vout.push_back(CTxOut(2 * coin, CScript(FOUNDER_2_SCRIPT.begin(), FOUNDER_2_SCRIPT.end())));
-            coinbaseTx.vout.push_back(CTxOut(2 * coin, CScript(FOUNDER_3_SCRIPT.begin(), FOUNDER_3_SCRIPT.end())));
-            coinbaseTx.vout.push_back(CTxOut(2 * coin, CScript(FOUNDER_4_SCRIPT.begin(), FOUNDER_4_SCRIPT.end())));
-            coinbaseTx.vout.push_back(CTxOut(2 * coin, CScript(FOUNDER_5_SCRIPT.begin(), FOUNDER_5_SCRIPT.end())));
-        } else if (nHeight >= Params().GetConsensus().nZnodePaymentsStartBlock) {
-            // Take some reward away from us
-            coinbaseTx.vout[0].nValue = -7 * coin;
-
-            if (params.IsMain() && (GetAdjustedTime() > nStartRewardTime)) {
-                FOUNDER_1_SCRIPT = GetScriptForDestination(CBitcoinAddress("aCAgTPgtYcA4EysU4UKC86EQd5cTtHtCcr").Get());
-                if (nHeight + 1 < 14000) {
-                    FOUNDER_2_SCRIPT = GetScriptForDestination(CBitcoinAddress("aLrg41sXbXZc5MyEj7dts8upZKSAtJmRDR").Get());
-                } else {
-                    FOUNDER_2_SCRIPT = GetScriptForDestination(CBitcoinAddress("aHu897ivzmeFuLNB6956X6gyGeVNHUBRgD").Get());
-                }
-                FOUNDER_3_SCRIPT = GetScriptForDestination(CBitcoinAddress("aQ18FBVFtnueucZKeVg4srhmzbpAeb1KoN").Get());
-                FOUNDER_4_SCRIPT = GetScriptForDestination(CBitcoinAddress("a1HwTdCmQV3NspP2QqCGpehoFpi8NY4Zg3").Get());
-                FOUNDER_5_SCRIPT = GetScriptForDestination(CBitcoinAddress("a1kCCGddf5pMXSipLVD9hBG2MGGVNaJ15U").Get());
-            } else if (params.IsMain() && (GetAdjustedTime() <= nStartRewardTime)) {
-                throw std::runtime_error("CreateNewBlock() : Create new block too early");
-            } else if (!params.IsMain()) {
-                FOUNDER_1_SCRIPT = GetScriptForDestination(CBitcoinAddress("TDk19wPKYq91i18qmY6U9FeTdTxwPeSveo").Get());
-                FOUNDER_2_SCRIPT = GetScriptForDestination(CBitcoinAddress("TWZZcDGkNixTAMtRBqzZkkMHbq1G6vUTk5").Get());
-                FOUNDER_3_SCRIPT = GetScriptForDestination(CBitcoinAddress("TRZTFdNCKCKbLMQV8cZDkQN9Vwuuq4gDzT").Get());
-                FOUNDER_4_SCRIPT = GetScriptForDestination(CBitcoinAddress("TG2ruj59E5b1u9G3F7HQVs6pCcVDBxrQve").Get());
-                FOUNDER_5_SCRIPT = GetScriptForDestination(CBitcoinAddress("TCsTzQZKVn4fao8jDmB9zQBk9YQNEZ3XfS").Get());
-            }
-
-            // And give it to the founders
-            coinbaseTx.vout.push_back(CTxOut(1 * coin, CScript(FOUNDER_1_SCRIPT.begin(), FOUNDER_1_SCRIPT.end())));
-            coinbaseTx.vout.push_back(CTxOut(1 * coin, CScript(FOUNDER_2_SCRIPT.begin(), FOUNDER_2_SCRIPT.end())));
-            coinbaseTx.vout.push_back(CTxOut(1 * coin, CScript(FOUNDER_3_SCRIPT.begin(), FOUNDER_3_SCRIPT.end())));
-            coinbaseTx.vout.push_back(CTxOut(3 * coin, CScript(FOUNDER_4_SCRIPT.begin(), FOUNDER_4_SCRIPT.end())));
-            coinbaseTx.vout.push_back(CTxOut(1 * coin, CScript(FOUNDER_5_SCRIPT.begin(), FOUNDER_5_SCRIPT.end())));
-        }
+    pblocktemplate->vTxSigOpsCost[0] = GetLegacySigOpCount(*pblock->vtx[0]);
+
+    // Zcoin - MTP
+    pblock->mtpHashData = make_shared<CMTPHashData>();
+
+    CValidationState state;
+    if (!TestBlockValidity(state, chainparams, *pblock, pindexPrev, false, false)) {
+        throw std::runtime_error(strprintf("%s: TestBlockValidity failed: %s", __func__, FormatStateMessage(state)));
     }
     int64_t nTime2 = GetTimeMicros();
 
-<<<<<<< HEAD
-    // Add dummy coinbase tx as first transaction
-    pblock->vtx.push_back(CTransaction());
-    pblocktemplate->vTxFees.push_back(-1); // updated at end
-    pblocktemplate->vTxSigOpsCost.push_back(-1); // updated at end
-
-    // Largest block you're willing to create:
-    unsigned int nBlockMaxSize = GetArg("-blockmaxsize", DEFAULT_BLOCK_MAX_SIZE);
-    // Limit to between 1K and MAX_BLOCK_SIZE-1K for sanity:
-    nBlockMaxSize = std::max((unsigned int)1000, std::min((unsigned int)(MAX_BLOCK_SERIALIZED_SIZE - 1000), nBlockMaxSize));
-
-    // How much of the block should be dedicated to high-priority transactions,
-    // included regardless of the fees they pay
-    unsigned int nBlockPrioritySize = GetArg("-blockprioritysize", DEFAULT_BLOCK_PRIORITY_SIZE);
-    nBlockPrioritySize = std::min(nBlockMaxSize, nBlockPrioritySize);
-
-    // Minimum block size you want to create; block will be filled with free transactions
-    // until there are no more or the block reaches this size:
-    unsigned int nBlockMinSize = GetArg("-blockminsize", 0);
-    nBlockMinSize = std::min(nBlockMaxSize, nBlockMinSize);
-
-    // Collect memory pool transactions into the block
-    CTxMemPool::setEntries inBlock;
-    CTxMemPool::setEntries waitSet;
-
-    // This vector will be sorted into a priority queue:
-    vector<TxCoinAgePriority> vecPriority;
-    TxCoinAgePriorityCompare pricomparer;
-    std::map<CTxMemPool::txiter, double, CTxMemPool::CompareIteratorByHash> waitPriMap;
-    typedef std::map<CTxMemPool::txiter, double, CTxMemPool::CompareIteratorByHash>::iterator waitPriIter;
-    double actualPriority = -1;
-
-    std::priority_queue<CTxMemPool::txiter, std::vector<CTxMemPool::txiter>, ScoreCompare> clearedTxs;
-    bool fPrintPriority = GetBoolArg("-printpriority", DEFAULT_PRINTPRIORITY);
-    uint64_t nBlockSize = 1500;
-    uint64_t nBlockTx = 0;
-    unsigned int nBlockSigOps = 100;
-    int lastFewTxs = 0;
-    CAmount nFees = 0;
-
-    {
-        LOCK2(cs_main, mempool.cs);
-        pblock->nTime = nBlockTime;
-        const int64_t nMedianTimePast = pindexPrev->GetMedianTimePast();
-
-        pblock->nVersion = ComputeBlockVersion(pindexPrev, chainparams.GetConsensus());
-        if (fMTP)
-            pblock->nVersion |= 0x1000;
-
-        // -regtest only: allow overriding block.nVersion with
-        // -blockversion=N to test forking scenarios
-        if (chainparams.MineBlocksOnDemand())
-            pblock->nVersion = GetArg("-blockversion", pblock->nVersion);
-
-        int64_t nLockTimeCutoff = (STANDARD_LOCKTIME_VERIFY_FLAGS & LOCKTIME_MEDIAN_TIME_PAST)
-                                  ? nMedianTimePast
-                                  : pblock->GetBlockTime();
-
-        bool fPriorityBlock = nBlockPrioritySize > 0;
-        if (fPriorityBlock) {
-            vecPriority.reserve(mempool.mapTx.size());
-            for (CTxMemPool::indexed_transaction_set::iterator mi = mempool.mapTx.begin();
-                 mi != mempool.mapTx.end(); ++mi)
-            {
-                double dPriority = mi->GetPriority(nHeight);
-                CAmount dummy;
-                mempool.ApplyDeltas(mi->GetTx().GetHash(), dPriority, dummy);
-                vecPriority.push_back(TxCoinAgePriority(dPriority, mi));
-            }
-            std::make_heap(vecPriority.begin(), vecPriority.end(), pricomparer);
-        }
-
-        CTxMemPool::indexed_transaction_set::nth_index<3>::type::iterator mi = mempool.mapTx.get<3>().begin();
-        CTxMemPool::txiter iter;
-        std::size_t nSigmaSpend = 0;
-        CAmount nValueSigmaSpend(0);
-
-        while (mi != mempool.mapTx.get<3>().end() || !clearedTxs.empty())
-        {
-            bool priorityTx = false;
-            if (fPriorityBlock && !vecPriority.empty()) { // add a tx from priority queue to fill the blockprioritysize
-                priorityTx = true;
-                iter = vecPriority.front().second;
-                actualPriority = vecPriority.front().first;
-                std::pop_heap(vecPriority.begin(), vecPriority.end(), pricomparer);
-                vecPriority.pop_back();
-            }
-            else if (clearedTxs.empty()) { // add tx with next highest score
-                iter = mempool.mapTx.project<0>(mi);
-                mi++;
-            }
-            else {  // try to add a previously postponed child tx
-                iter = clearedTxs.top();
-                clearedTxs.pop();
-            }
-
-            if (inBlock.count(iter)) {
-                LogPrintf("skip, due to exist!\n");
-                continue; // could have been added to the priorityBlock
-            }
-
-            const CTransaction& tx = iter->GetTx();
-            LogPrintf("Trying to add tx=%s\n", tx.GetHash().ToString());
-
-            if (!tx_ids.empty() && std::find(tx_ids.begin(), tx_ids.end(), tx.GetHash()) == tx_ids.end()) {
-                continue; // Skip because we were asked to include only transactions in tx_ids.
-            }
-
-            bool fOrphan = false;
-            BOOST_FOREACH(CTxMemPool::txiter parent, mempool.GetMemPoolParents(iter))
-            {
-                if (!inBlock.count(parent)) {
-                    fOrphan = true;
-                    break;
-                }
-            }
-            if (fOrphan) {
-                if (priorityTx)
-                    waitPriMap.insert(std::make_pair(iter,actualPriority));
-                else waitSet.insert(iter);
-                LogPrintf("skip tx=%s, due to fOrphan=%s\n", tx.GetHash().ToString(), fOrphan);
-                continue;
-            }
-
-            unsigned int nTxSize = iter->GetTxSize();
-            if (fPriorityBlock &&
-                (nBlockSize + nTxSize >= nBlockPrioritySize || !AllowFree(actualPriority))) {
-                fPriorityBlock = false;
-                waitPriMap.clear();
-            }
-//            if (!priorityTx && (iter->GetModifiedFee() < ::minRelayTxFee.GetFee(nTxSize) && nBlockSize >= nBlockMinSize)) {
-//                LogPrintf("skip tx=%s\n", tx.GetHash().ToString());
-//                LogPrintf("iter->GetModifiedFee()=%s\n", iter->GetModifiedFee());
-//                LogPrintf("::minRelayTxFee.GetFee(nTxSize)=%s\n", ::minRelayTxFee.GetFee(nTxSize));
-//                LogPrintf("nBlockSize=%s\n", nBlockSize);
-//                LogPrintf("nBlockMinSize=%s\n", nBlockMinSize);
-//                LogPrintf("***********************************");
-//                break;
-//            }
-            if (nBlockSize + nTxSize >= nBlockMaxSize) {
-                if (nBlockSize >  nBlockMaxSize - 100 || lastFewTxs > 50) {
-                    LogPrintf("stop due to size overweight", tx.GetHash().ToString());
-                    LogPrintf("nBlockSize=%s\n", nBlockSize);
-                    LogPrintf("nBlockMaxSize=%s\n", nBlockMaxSize);
-                    break;
-                }
-                // Once we're within 1000 bytes of a full block, only look at 50 more txs
-                // to try to fill the remaining space.
-                if (nBlockSize > nBlockMaxSize - 1000) {
-                    lastFewTxs++;
-                }
-                LogPrintf("skip tx=%s\n", tx.GetHash().ToString());
-                LogPrintf("nBlockSize=%s\n", nBlockSize);
-                LogPrintf("nBlockMaxSize=%s\n", nBlockMaxSize);
-                continue;
-            }
-            if (tx.IsCoinBase()) {
-                LogPrintf("skip tx=%s, coinbase tx\n", tx.GetHash().ToString());
-                continue;
-            }
-
-            if (!IsFinalTx(tx, nHeight, nLockTimeCutoff)) {
-                LogPrintf("skip tx=%s, not IsFinalTx\n", tx.GetHash().ToString());
-                continue;
-            }
-
-            if (tx.IsSigmaMint() || tx.IsSigmaSpend()) {
-                sigma::CSigmaState * sigmaState = sigma::CSigmaState::GetState();
-                if(sigmaState->IsSurgeConditionDetected())
-                    continue;
-            }
-
-            // temporarily disable zerocoin. Re-enable after sigma release
-            // Make exception for regtest network (for remint tests)
-            if (!chainparams.GetConsensus().IsRegtest() && (tx.IsZerocoinSpend() || tx.IsZerocoinMint()))
-                continue;
-
-            if (tx.IsSigmaSpend() || tx.IsZerocoinRemint()) {
-                // Sigma spend and zerocoin->sigma remint are subject to the same limits
-                CAmount spendAmount = tx.IsSigmaSpend() ? sigma::GetSpendAmount(tx) : sigma::CoinRemintToV3::GetAmount(tx);
-
-                if (tx.vin.size() > params.nMaxSigmaInputPerTransaction ||
-                    spendAmount > params.nMaxValueSigmaSpendPerTransaction) {
-                    continue;
-                }
-                if (tx.vin.size() + nSigmaSpend > params.nMaxSigmaInputPerBlock) {
-                    continue;
-                }
-                if (spendAmount + nValueSigmaSpend > params.nMaxValueSigmaSpendPerBlock) {
-                    continue;
-                }
-
-                //mempool.countZCSpend--;
-                // Size limits
-                unsigned int nTxSize = ::GetSerializeSize(tx, SER_NETWORK, PROTOCOL_VERSION);
-
-                LogPrintf("\n\n######################################\n");
-                LogPrintf("nBlockMaxSize = %d\n", nBlockMaxSize);
-                LogPrintf("nBlockSize = %d\n", nBlockSize);
-                LogPrintf("nTxSize = %d\n", nTxSize);
-                LogPrintf("nBlockSize + nTxSize  = %d\n", nBlockSize + nTxSize);
-                LogPrintf("nBlockSigOpsCost  = %d\n", nBlockSigOpsCost);
-                LogPrintf("GetLegacySigOpCount  = %d\n", GetLegacySigOpCount(tx));
-                LogPrintf("######################################\n\n\n");
-
-                if (nBlockSize + nTxSize >= nBlockMaxSize) {
-                    LogPrintf("failed by sized\n");
-                    continue;
-                }
-
-                // Legacy limits on sigOps:
-                unsigned int nTxSigOps = GetLegacySigOpCount(tx);
-                if (nBlockSigOpsCost + nTxSigOps >= MAX_BLOCK_SIGOPS_COST) {
-                    LogPrintf("failed by sized\n");
-                    continue;
-                }
-
-                CAmount nTxFees = iter->GetFee();
-
-                pblock->vtx.push_back(tx);
-                pblocktemplate->vTxFees.push_back(nTxFees);
-                pblocktemplate->vTxSigOpsCost.push_back(nTxSigOps);
-                nBlockSize += nTxSize;
-                ++nBlockTx;
-                nBlockSigOpsCost += nTxSigOps;
-                nFees += nTxFees;
-                nSigmaSpend += tx.vin.size();
-                nValueSigmaSpend += spendAmount;
-                inBlock.insert(iter);
-                continue;
-            }
-
-
-            unsigned int nTxSigOps = iter->GetSigOpCost();
-            LogPrintf("nTxSigOps=%s\n", nTxSigOps);
-            LogPrintf("nBlockSigOps=%s\n", nBlockSigOps);
-            LogPrintf("MAX_BLOCK_SIGOPS_COST=%s\n", MAX_BLOCK_SIGOPS_COST);
-            if (nBlockSigOps + nTxSigOps >= MAX_BLOCK_SIGOPS_COST) {
-                if (nBlockSigOps > MAX_BLOCK_SIGOPS_COST - 2) {
-                    LogPrintf("stop due to cross fee\n", tx.GetHash().ToString());
-                    break;
-                }
-                LogPrintf("skip tx=%s, nBlockSigOps + nTxSigOps >= MAX_BLOCK_SIGOPS_COST\n", tx.GetHash().ToString());
-                continue;
-            }
-            CAmount nTxFees = iter->GetFee();
-            // Added
-            pblock->vtx.push_back(tx);
-            pblocktemplate->vTxFees.push_back(nTxFees);
-            pblocktemplate->vTxSigOpsCost.push_back(nTxSigOps);
-            nBlockSize += nTxSize;
-            ++nBlockTx;
-            nBlockSigOps += nTxSigOps;
-            nFees += nTxFees;
-            LogPrintf("added to block=%s\n", tx.GetHash().ToString());
-            if (fPrintPriority)
-            {
-                double dPriority = iter->GetPriority(nHeight);
-                CAmount dummy;
-                mempool.ApplyDeltas(tx.GetHash(), dPriority, dummy);
-                LogPrintf("priority %.1f fee %s txid %s\n",
-                          dPriority , CFeeRate(iter->GetModifiedFee(), nTxSize).ToString(), tx.GetHash().ToString());
-            }
-
-            inBlock.insert(iter);
-
-            // Add transactions that depend on this one to the priority queue
-            BOOST_FOREACH(CTxMemPool::txiter child, mempool.GetMemPoolChildren(iter))
-            {
-                if (fPriorityBlock) {
-                    waitPriIter wpiter = waitPriMap.find(child);
-                    if (wpiter != waitPriMap.end()) {
-                        vecPriority.push_back(TxCoinAgePriority(wpiter->second,child));
-                        std::push_heap(vecPriority.begin(), vecPriority.end(), pricomparer);
-                        waitPriMap.erase(wpiter);
-                    }
-                }
-                else {
-                    if (waitSet.count(child)) {
-                        clearedTxs.push(child);
-                        waitSet.erase(child);
-                    }
-                }
-            }
-        }
-        CAmount blockReward = nFees + GetBlockSubsidy(nHeight, chainparams.GetConsensus(), nBlockTime);
-        // Update coinbase transaction with additional info about znode and governance payments,
-        // get some info back to pass to getblocktemplate
-        if (nHeight >= chainparams.GetConsensus().nZnodePaymentsStartBlock) {
-            const Consensus::Params &params = chainparams.GetConsensus();
-            CAmount znodePayment = GetZnodePayment(chainparams.GetConsensus(), nHeight > 0 && nBlockTime >= params.nMTPSwitchTime);
-            coinbaseTx.vout[0].nValue -= znodePayment;
-            FillBlockPayments(coinbaseTx, nHeight, znodePayment, pblock->txoutZnode, pblock->voutSuperblock);
-        }
-
-        nLastBlockTx = nBlockTx;
-        nLastBlockSize = nBlockSize;
-        LogPrintf("CreateNewBlock(): total size %u txs: %u fees: %ld sigops %d\n", nBlockSize, nBlockTx, nFees, nBlockSigOps);
-
-        // Compute final coinbase transaction.
-        coinbaseTx.vout[0].nValue += blockReward;
-        coinbaseTx.vin[0].scriptSig = CScript() << nHeight << OP_0;
-        pblock->vtx[0] = coinbaseTx;
-        pblocktemplate->vTxFees[0] = -nFees;
-
-        // Fill in header
-        pblock->hashPrevBlock  = pindexPrev->GetBlockHash();
-        UpdateTime(pblock, chainparams.GetConsensus(), pindexPrev);
-        pblock->nBits          = GetNextWorkRequired(pindexPrev, pblock, chainparams.GetConsensus());
-        pblock->nNonce         = 0;
-
-        // Zcoin - MTP
-        if (pblock->IsMTP())
-            pblock->mtpHashData = make_shared<CMTPHashData>();
-
-        pblocktemplate->vTxSigOpsCost[0] = GetLegacySigOpCount(pblock->vtx[0]);
-
-        //LogPrintf("CreateNewBlock(): AFTER pblocktemplate->vTxSigOpsCost[0] = GetLegacySigOpCount(pblock->vtx[0])\n");
-
-        CValidationState state;
-        //LogPrintf("CreateNewBlock(): BEFORE TestBlockValidity(state, chainparams, *pblock, pindexPrev, false, false)\n");
-        if (!TestBlockValidity(state, chainparams, *pblock, pindexPrev, false, false)) {
-            throw std::runtime_error(strprintf("%s: TestBlockValidity failed: %s", __func__, FormatStateMessage(state)));
-        }
-        //LogPrintf("CreateNewBlock(): AFTER TestBlockValidity(state, chainparams, *pblock, pindexPrev, false, false)\n");
-    }
-    //LogPrintf("CreateNewBlock(): pblocktemplate.release()\n");
-    return pblocktemplate.release();
-=======
     LogPrint("bench", "CreateNewBlock() packages: %.2fms (%d packages, %d updated descendants), validity: %.2fms (total %.2fms)\n", 0.001 * (nTime1 - nTimeStart), nPackagesSelected, nDescendantsUpdated, 0.001 * (nTime2 - nTime1), 0.001 * (nTime2 - nTimeStart));
 
     return std::move(pblocktemplate);
->>>>>>> a7b486d6
-}
-
-
-CBlockTemplate* BlockAssembler::CreateNewBlockWithKey(CReserveKey &reservekey) {
-    LogPrintf("CreateNewBlockWithKey()\n");
-    CPubKey pubkey;
-    if (!reservekey.GetReservedKey(pubkey))
-        return NULL;
-
-    CScript scriptPubKey = CScript() << pubkey << OP_CHECKSIG;
-//    CScript scriptPubKey = GetScriptForDestination(pubkey.GetID());;
-    return CreateNewBlock(scriptPubKey, {});
 }
 
 bool BlockAssembler::isStillDependent(CTxMemPool::txiter iter)
@@ -741,6 +295,10 @@
             }
             nPotentialBlockSize += nTxSize;
         }
+
+        // do not allow zerocoin/sigma txs as a part of package at all
+        if (it->GetTx().IsZerocoinMint() || it->GetTx().IsZerocoinSpend() || it->GetTx().IsSigmaMint() || it->GetTx().IsSigmaSpend() || it->GetTx().IsZerocoinRemint())
+            return false;
     }
     return true;
 }
@@ -793,6 +351,28 @@
     // as long as reorgs keep the mempool consistent.
     if (!IsFinalTx(iter->GetTx(), nHeight, nLockTimeCutoff))
         return false;
+
+    const CTransaction &tx = iter->GetTx();
+    // Prohibit zerocoin
+    // Make exception for regtest network (for remint tests)
+    if (!chainparams.GetConsensus().IsRegtest() && (tx.IsZerocoinSpend() || tx.IsZerocoinMint()))
+        return false;
+
+    // Check transaction against sigma limits
+    if (tx.IsSigmaSpend() || tx.IsZerocoinRemint()) {
+        // Sigma spend and zerocoin->sigma remint are subject to the same limits
+        CAmount spendAmount = tx.IsSigmaSpend() ? sigma::GetSpendAmount(tx) : sigma::CoinRemintToV3::GetAmount(tx);
+        auto &params = chainparams.GetConsensus();
+
+        if (tx.vin.size() > params.nMaxSigmaInputPerTransaction || spendAmount > params.nMaxValueSigmaSpendPerTransaction)
+            return false;
+
+        if (tx.vin.size() + nSigmaSpendInputs > params.nMaxSigmaInputPerBlock)
+            return false;
+
+        if (spendAmount + nSigmaSpendAmount > params.nMaxValueSigmaSpendPerBlock)
+            return false;
+    }
 
     return true;
 }
@@ -820,6 +400,14 @@
                   dPriority,
                   CFeeRate(iter->GetModifiedFee(), iter->GetTxSize()).ToString(),
                   iter->GetTx().GetHash().ToString());
+    }
+
+    const CTransaction &tx = iter->GetTx();
+    if (tx.IsSigmaSpend() || tx.IsZerocoinRemint()) {
+        // Update sigma stats
+        CAmount spendAmount = tx.IsSigmaSpend() ? sigma::GetSpendAmount(tx) : sigma::CoinRemintToV3::GetAmount(tx);
+        nSigmaSpendAmount += spendAmount;
+        nSigmaSpendInputs += tx.vin.size();
     }
 }
 
@@ -1020,18 +608,14 @@
 
 void BlockAssembler::addPriorityTxs()
 {
-    // Largest block you're willing to create:
-    nBlockMaxSize = GetArg("-blockmaxsize", DEFAULT_BLOCK_MAX_SIZE);
-    // Limit to betweeen 1K and MAX_BLOCK_SIZE-1K for sanity:
-    nBlockMaxSize = std::max((unsigned int)1000, std::min((unsigned int)(MAX_BLOCK_SERIALIZED_SIZE - 1000), nBlockMaxSize));
     // How much of the block should be dedicated to high-priority transactions,
     // included regardless of the fees they pay
     unsigned int nBlockPrioritySize = GetArg("-blockprioritysize", DEFAULT_BLOCK_PRIORITY_SIZE);
     nBlockPrioritySize = std::min(nBlockMaxSize, nBlockPrioritySize);
 
-//    if (nBlockPrioritySize == 0) {
-//        return;
-//    }
+    if (nBlockPrioritySize == 0) {
+        return;
+    }
 
     bool fSizeAccounting = fNeedSizeAccounting;
     fNeedSizeAccounting = true;
@@ -1049,45 +633,8 @@
     {
         double dPriority = mi->GetPriority(nHeight);
         CAmount dummy;
-        CTransaction tx = mi->GetTx();
-        mempool.ApplyDeltas(tx.GetHash(), dPriority, dummy);
+        mempool.ApplyDeltas(mi->GetTx().GetHash(), dPriority, dummy);
         vecPriority.push_back(TxCoinAgePriority(dPriority, mi));
-        //add Zcoin validation
-        if (tx.IsCoinBase() || !CheckFinalTx(tx))
-            continue;
-        if (tx.IsZerocoinSpend() || tx.IsSigmaSpend() || tx.IsZerocoinRemint()) {
-            //mempool.countZCSpend--;
-            // Size limits
-            unsigned int nTxSize = ::GetSerializeSize(tx, SER_NETWORK, PROTOCOL_VERSION);
-
-            LogPrintf("\n\n######################################\n");
-            LogPrintf("nBlockMaxSize = %d\n", nBlockMaxSize);
-            LogPrintf("nBlockSize = %d\n", nBlockSize);
-            LogPrintf("nTxSize = %d\n", nTxSize);
-            LogPrintf("nBlockSize + nTxSize  = %d\n", nBlockSize + nTxSize);
-            LogPrintf("######################################\n\n\n");
-
-            if (nBlockSize + nTxSize >= nBlockMaxSize)
-                continue;
-
-            // Legacy limits on sigOps:
-            unsigned int nTxSigOps = GetLegacySigOpCount(tx);
-            if (nBlockSigOpsCost + nTxSigOps >= MAX_BLOCK_SIGOPS_COST)
-                continue;
-
-            CAmount nTxFees(0);
-            if (tx.IsSigmaSpend())
-                nTxFees = mi->GetFee();
-
-            pblock->vtx.push_back(tx);
-            pblocktemplate->vTxFees.push_back(nTxFees);
-            pblocktemplate->vTxSigOpsCost.push_back(nTxSigOps);
-            nBlockSize += nTxSize;
-            ++nBlockTx;
-            nBlockSigOpsCost += nTxSigOps;
-            nFees += nTxFees;
-            continue;
-        }
     }
     std::make_heap(vecPriority.begin(), vecPriority.end(), pricomparer);
 
@@ -1139,6 +686,90 @@
         }
     }
     fNeedSizeAccounting = fSizeAccounting;
+}
+
+void BlockAssembler::FillFoundersReward(CMutableTransaction &coinbaseTx) {
+    auto &params = chainparams.GetConsensus();
+    CAmount coin = COIN / params.nMTPRewardReduction;
+
+    // To founders and investors
+    if ((nHeight + 1 > 0) && (nHeight + 1 < params.nSubsidyHalvingFirst)) {
+        CScript FOUNDER_1_SCRIPT;
+        CScript FOUNDER_2_SCRIPT;
+        CScript FOUNDER_3_SCRIPT;
+        CScript FOUNDER_4_SCRIPT;
+        CScript FOUNDER_5_SCRIPT;
+        if (nHeight < params.nZnodePaymentsStartBlock) {
+            // Take some reward away from us
+            coinbaseTx.vout[0].nValue = -10 * coin;
+
+            if (params.IsMain() && (GetAdjustedTime() > nStartRewardTime)) {
+                FOUNDER_1_SCRIPT = GetScriptForDestination(CBitcoinAddress("aCAgTPgtYcA4EysU4UKC86EQd5cTtHtCcr").Get());
+                if (nHeight + 1 < 14000) {
+                    FOUNDER_2_SCRIPT = GetScriptForDestination(CBitcoinAddress("aLrg41sXbXZc5MyEj7dts8upZKSAtJmRDR").Get());
+                } else {
+                    FOUNDER_2_SCRIPT = GetScriptForDestination(CBitcoinAddress("aHu897ivzmeFuLNB6956X6gyGeVNHUBRgD").Get());
+                }
+                FOUNDER_3_SCRIPT = GetScriptForDestination(CBitcoinAddress("aQ18FBVFtnueucZKeVg4srhmzbpAeb1KoN").Get());
+                FOUNDER_4_SCRIPT = GetScriptForDestination(CBitcoinAddress("a1HwTdCmQV3NspP2QqCGpehoFpi8NY4Zg3").Get());
+                FOUNDER_5_SCRIPT = GetScriptForDestination(CBitcoinAddress("a1kCCGddf5pMXSipLVD9hBG2MGGVNaJ15U").Get());
+            } else if (params.IsMain() && (GetAdjustedTime() <= nStartRewardTime)) {
+                throw std::runtime_error("CreateNewBlock() : Create new block too early");
+            } else if (!params.IsMain()) {
+                FOUNDER_1_SCRIPT = GetScriptForDestination(CBitcoinAddress("TDk19wPKYq91i18qmY6U9FeTdTxwPeSveo").Get());
+                FOUNDER_2_SCRIPT = GetScriptForDestination(CBitcoinAddress("TWZZcDGkNixTAMtRBqzZkkMHbq1G6vUTk5").Get());
+                FOUNDER_3_SCRIPT = GetScriptForDestination(CBitcoinAddress("TRZTFdNCKCKbLMQV8cZDkQN9Vwuuq4gDzT").Get());
+                FOUNDER_4_SCRIPT = GetScriptForDestination(CBitcoinAddress("TG2ruj59E5b1u9G3F7HQVs6pCcVDBxrQve").Get());
+                FOUNDER_5_SCRIPT = GetScriptForDestination(CBitcoinAddress("TCsTzQZKVn4fao8jDmB9zQBk9YQNEZ3XfS").Get());
+            }
+
+            // And give it to the founders
+            coinbaseTx.vout.push_back(CTxOut(2 * coin, CScript(FOUNDER_1_SCRIPT.begin(), FOUNDER_1_SCRIPT.end())));
+            coinbaseTx.vout.push_back(CTxOut(2 * coin, CScript(FOUNDER_2_SCRIPT.begin(), FOUNDER_2_SCRIPT.end())));
+            coinbaseTx.vout.push_back(CTxOut(2 * coin, CScript(FOUNDER_3_SCRIPT.begin(), FOUNDER_3_SCRIPT.end())));
+            coinbaseTx.vout.push_back(CTxOut(2 * coin, CScript(FOUNDER_4_SCRIPT.begin(), FOUNDER_4_SCRIPT.end())));
+            coinbaseTx.vout.push_back(CTxOut(2 * coin, CScript(FOUNDER_5_SCRIPT.begin(), FOUNDER_5_SCRIPT.end())));
+        } else if (nHeight >= Params().GetConsensus().nZnodePaymentsStartBlock) {
+            // Take some reward away from us
+            coinbaseTx.vout[0].nValue = -7 * coin;
+
+            if (params.IsMain() && (GetAdjustedTime() > nStartRewardTime)) {
+                FOUNDER_1_SCRIPT = GetScriptForDestination(CBitcoinAddress("aCAgTPgtYcA4EysU4UKC86EQd5cTtHtCcr").Get());
+                if (nHeight + 1 < 14000) {
+                    FOUNDER_2_SCRIPT = GetScriptForDestination(CBitcoinAddress("aLrg41sXbXZc5MyEj7dts8upZKSAtJmRDR").Get());
+                } else {
+                    FOUNDER_2_SCRIPT = GetScriptForDestination(CBitcoinAddress("aHu897ivzmeFuLNB6956X6gyGeVNHUBRgD").Get());
+                }
+                FOUNDER_3_SCRIPT = GetScriptForDestination(CBitcoinAddress("aQ18FBVFtnueucZKeVg4srhmzbpAeb1KoN").Get());
+                FOUNDER_4_SCRIPT = GetScriptForDestination(CBitcoinAddress("a1HwTdCmQV3NspP2QqCGpehoFpi8NY4Zg3").Get());
+                FOUNDER_5_SCRIPT = GetScriptForDestination(CBitcoinAddress("a1kCCGddf5pMXSipLVD9hBG2MGGVNaJ15U").Get());
+            } else if (params.IsMain() && (GetAdjustedTime() <= nStartRewardTime)) {
+                throw std::runtime_error("CreateNewBlock() : Create new block too early");
+            } else if (!params.IsMain()) {
+                FOUNDER_1_SCRIPT = GetScriptForDestination(CBitcoinAddress("TDk19wPKYq91i18qmY6U9FeTdTxwPeSveo").Get());
+                FOUNDER_2_SCRIPT = GetScriptForDestination(CBitcoinAddress("TWZZcDGkNixTAMtRBqzZkkMHbq1G6vUTk5").Get());
+                FOUNDER_3_SCRIPT = GetScriptForDestination(CBitcoinAddress("TRZTFdNCKCKbLMQV8cZDkQN9Vwuuq4gDzT").Get());
+                FOUNDER_4_SCRIPT = GetScriptForDestination(CBitcoinAddress("TG2ruj59E5b1u9G3F7HQVs6pCcVDBxrQve").Get());
+                FOUNDER_5_SCRIPT = GetScriptForDestination(CBitcoinAddress("TCsTzQZKVn4fao8jDmB9zQBk9YQNEZ3XfS").Get());
+            }
+
+            // And give it to the founders
+            coinbaseTx.vout.push_back(CTxOut(1 * coin, CScript(FOUNDER_1_SCRIPT.begin(), FOUNDER_1_SCRIPT.end())));
+            coinbaseTx.vout.push_back(CTxOut(1 * coin, CScript(FOUNDER_2_SCRIPT.begin(), FOUNDER_2_SCRIPT.end())));
+            coinbaseTx.vout.push_back(CTxOut(1 * coin, CScript(FOUNDER_3_SCRIPT.begin(), FOUNDER_3_SCRIPT.end())));
+            coinbaseTx.vout.push_back(CTxOut(3 * coin, CScript(FOUNDER_4_SCRIPT.begin(), FOUNDER_4_SCRIPT.end())));
+            coinbaseTx.vout.push_back(CTxOut(1 * coin, CScript(FOUNDER_5_SCRIPT.begin(), FOUNDER_5_SCRIPT.end())));
+        }
+    }
+
+    CAmount blockReward = nFees + GetBlockSubsidy(nHeight, chainparams.GetConsensus(), pblock->nTime);
+    // Update coinbase transaction with additional info about znode and governance payments,
+    // get some info back to pass to getblocktemplate
+    if (nHeight >= params.nZnodePaymentsStartBlock) {
+        CAmount znodePayment = GetZnodePayment(chainparams.GetConsensus(), nHeight > 0);
+        coinbaseTx.vout[0].nValue -= znodePayment;
+        FillBlockPayments(coinbaseTx, nHeight, znodePayment, pblock->txoutZnode, pblock->voutSuperblock);
+    }
 }
 
 //////////////////////////////////////////////////////////////////////////////
@@ -1182,7 +813,7 @@
 static bool ProcessBlockFound(const CBlock* pblock, const CChainParams& chainparams)
 {
     LogPrintf("%s\n", pblock->ToString());
-    LogPrintf("generated %s\n", FormatMoney(pblock->vtx[0].vout[0].nValue));
+    LogPrintf("generated %s\n", FormatMoney(pblock->vtx[0]->vout[0].nValue));
 
     // Found a solution
     {
@@ -1195,8 +826,7 @@
     GetMainSignals().BlockFound(pblock->GetHash());
 
     // Process this block the same as if we had received it from another node
-    CValidationState state;
-    if (!ProcessNewBlock(state, chainparams, NULL, pblock, true, NULL, false))
+    if (!ProcessNewBlock(chainparams, std::shared_ptr<const CBlock>(pblock), true, NULL))
         return error("ZcoinMiner: ProcessNewBlock, block not accepted");
 
     return true;
@@ -1227,13 +857,9 @@
 
                 // Also try to wait for znode winners unless we're on regtest chain
                 do {
-                    bool fvNodesEmpty;
+                    bool fvNodesEmpty = g_connman->GetNodeCount(CConnman::CONNECTIONS_ALL) == 0;
                     bool fHasZnodesWinnerForNextBlock;
                     const Consensus::Params &params = chainparams.GetConsensus();
-                    {
-                        LOCK(cs_vNodes);
-                        fvNodesEmpty = vNodes.empty();
-                    }
                     {
                         LOCK2(cs_main, mempool.cs);
                         int nCount = 0;
@@ -1257,8 +883,7 @@
                 LogPrintf("loop pindexPrev->nHeight=%s\n", pindexPrev->nHeight);
             }
             LogPrintf("BEFORE: pblocktemplate\n");
-            auto_ptr <CBlockTemplate> pblocktemplate(BlockAssembler(Params()).CreateNewBlock(
-                coinbaseScript->reserveScript, {}));
+            std::unique_ptr<CBlockTemplate> pblocktemplate = BlockAssembler(Params()).CreateNewBlock(coinbaseScript->reserveScript, {});
             LogPrintf("AFTER: pblocktemplate\n");
             if (!pblocktemplate.get()) {
                 LogPrintf("Error in ZcoinMiner: Keypool ran out, please call keypoolrefill before restarting the mining thread\n");
@@ -1343,7 +968,7 @@
                 // Check for stop or if block needs to be rebuilt
                 boost::this_thread::interruption_point();
                 // Regtest mode doesn't require peers
-                if (vNodes.empty() && chainparams.MiningRequiresPeers())
+                if (g_connman->GetNodeCount(CConnman::CONNECTIONS_ALL) == 0 && chainparams.MiningRequiresPeers())
                     break;
                 if (pblock->nNonce >= 0xffff0000)
                     break;
