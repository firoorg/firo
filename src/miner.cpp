--- conflicted
+++ resolved
@@ -416,16 +416,11 @@
             if (tx.IsZerocoinSpend() || tx.IsSigmaSpend()) {
                 LogPrintf("try to include zerocoinspend tx=%s\n", tx.GetHash().ToString());
 
-<<<<<<< HEAD
                 if (tx.IsSigmaSpend()) {
                     if (tx.vin.size() + nSigmaSpend > params.nMaxSigmaSpendPerBlock) {
-=======
-                if (tx.IsZerocoinSpendV3()) {
-                    if (tx.vin.size() + nSigmaSpend > params.nMaxSigmaInputPerBlock) {
                         continue;
                     }
                     if (GetSpendAmount(tx) + nValueSigmaSpend > params.nMaxValueSigmaSpendPerBlock) {
->>>>>>> fe8600d2
                         continue;
                     }
                 } else {
