// Copyright (c) 2018-2021 The Dash Core developers
// Distributed under the MIT software license, see the accompanying
// file COPYING or http://www.opensource.org/licenses/mit-license.php.

#ifndef DASH_CRYPTO_BLS_H
#define DASH_CRYPTO_BLS_H

#include <hash.h>
#include <serialize.h>
#include <uint256.h>
#include <utilstrencodings.h>

// bls-signatures uses relic, which may define DEBUG and ERROR, which leads to many warnings in some build setups
#undef ERROR
#undef DEBUG
#include <bls-dash/bls.hpp>
#include <bls-dash/privatekey.hpp>
#include <bls-dash/elements.hpp>
#include <bls-dash/schemes.hpp>
#include <bls-dash/threshold.hpp>
#undef DOUBLE

#include <array>
#include <mutex>
#include <unistd.h>

static const bool fLegacyDefault{true};

// reversed BLS12-381
#define BLS_CURVE_ID_SIZE 32
#define BLS_CURVE_SECKEY_SIZE 32
#define BLS_CURVE_PUBKEY_SIZE 48
#define BLS_CURVE_SIG_SIZE 96

class CBLSSignature;
class CBLSPublicKey;

template <typename ImplType, size_t _SerSize, typename C>
class CBLSWrapper
{
    friend class CBLSSecretKey;
    friend class CBLSPublicKey;
    friend class CBLSSignature;

<<<<<<< HEAD
    bool fLegacy{false};
=======
    bool fLegacy{fLegacyDefault};
>>>>>>> b8abba9e

protected:
    ImplType impl;
    bool fValid{false};
    mutable uint256 cachedHash;

    inline constexpr size_t GetSerSize() const { return SerSize; }

public:
    static const size_t SerSize = _SerSize;

    CBLSWrapper(const bool fLegacyIn = fLegacyDefault) : fLegacy(fLegacyIn)
    {
    }
    CBLSWrapper(const std::vector<unsigned char>& vecBytes, const bool fLegacyIn = fLegacyDefault) : CBLSWrapper<ImplType, _SerSize, C>(fLegacyIn)
    {
        SetByteVector(vecBytes);
    }

    CBLSWrapper(const CBLSWrapper& ref) = default;
    constexpr CBLSWrapper& operator=(const CBLSWrapper& ref) = default;
    CBLSWrapper(CBLSWrapper&& ref)
    {
        std::swap(impl, ref.impl);
        std::swap(fValid, ref.fValid);
        std::swap(cachedHash, ref.cachedHash);
        std::swap(fLegacy, ref.fLegacy);
    }
    CBLSWrapper& operator=(CBLSWrapper&& ref)
    {
        std::swap(impl, ref.impl);
        std::swap(fValid, ref.fValid);
        std::swap(cachedHash, ref.cachedHash);
        std::swap(fLegacy, ref.fLegacy);
        return *this;
    }

    bool operator==(const C& r) const
    {
        return fValid == r.fValid && impl == r.impl;
    }
    bool operator!=(const C& r) const
    {
        return !((*this) == r);
    }

    bool IsValid() const
    {
        return fValid;
    }

    void Reset()
    {
        *((C*)this) = C(fLegacy);
    }

    void SetByteVector(const std::vector<uint8_t>& vecBytes)
    {
        if (vecBytes.size() != SerSize) {
            Reset();
            return;
        }

        if (std::all_of(vecBytes.begin(), vecBytes.end(), [](uint8_t c) { return c == 0; })) {
            Reset();
        } else {
            try {
                impl = ImplType::FromBytes(bls::Bytes(vecBytes), fLegacy);
                fValid = true;
            } catch (...) {
                Reset();
            }
        }
        cachedHash.SetNull();
    }

    std::vector<uint8_t> ToByteVector() const
    {
        if (!fValid) {
            return std::vector<uint8_t>(SerSize, 0);
        }
        return impl.Serialize(fLegacy);
    }

    const uint256& GetHash() const
    {
        if (cachedHash.IsNull()) {
            cachedHash = ::SerializeHash(*this);
        }
        return cachedHash;
    }

    bool SetHexStr(const std::string& str)
    {
        if (!IsHex(str)) {
            Reset();
            return false;
        }
        auto b = ParseHex(str);
        if (b.size() != SerSize) {
            Reset();
            return false;
        }
        SetByteVector(b);
        return IsValid();
    }

public:
    inline void Serialize(CSizeComputer& s) const
    {
        s.seek(SerSize);
    }

    template <typename Stream>
    inline void Serialize(Stream& s) const
    {
        s.write((const char*)ToByteVector().data(), SerSize);
    }
    template <typename Stream>
    inline void Unserialize(Stream& s, bool checkMalleable = true)
    {
        std::vector<uint8_t> vecBytes(SerSize, 0);
        s.read((char*)vecBytes.data(), SerSize);
        SetByteVector(vecBytes);

        if (checkMalleable && !CheckMalleable(vecBytes)) {
            throw std::ios_base::failure("malleable BLS object");
        }
    }

    inline bool CheckMalleable(const std::vector<uint8_t>& vecBytes) const
    {
        if (memcmp(vecBytes.data(), ToByteVector().data(), SerSize)) {
            // TODO not sure if this is actually possible with the BLS libs. I'm assuming here that somewhere deep inside
            // these libs masking might happen, so that 2 different binary representations could result in the same object
            // representation
            return false;
        }
        return true;
    }

    inline std::string ToString() const
    {
        std::vector<uint8_t> buf = ToByteVector();
        return HexStr(buf.begin(), buf.end());
    }

    virtual ~CBLSWrapper() = default;
};

struct CBLSIdImplicit : public uint256
{
    CBLSIdImplicit() {}
    CBLSIdImplicit(const uint256& id)
    {
        memcpy(begin(), id.begin(), sizeof(uint256));
    }
    static CBLSIdImplicit FromBytes(const uint8_t* buffer, const bool fLegacy = false)
    {
        CBLSIdImplicit instance;
        memcpy(instance.begin(), buffer, sizeof(CBLSIdImplicit));
        return instance;
    }
    std::vector<uint8_t> Serialize(const bool fLegacy = false) const
    {
        return {begin(), end()};
    }
};

class CBLSId : public CBLSWrapper<CBLSIdImplicit, BLS_CURVE_ID_SIZE, CBLSId>
{
public:
    using CBLSWrapper::operator=;
    using CBLSWrapper::operator==;
    using CBLSWrapper::operator!=;
    using CBLSWrapper::CBLSWrapper;

    CBLSId() {}
    CBLSId(const uint256& nHash);
};

class CBLSSecretKey : public CBLSWrapper<bls::PrivateKey, BLS_CURVE_SECKEY_SIZE, CBLSSecretKey>
{
public:
    using CBLSWrapper::operator==;
    using CBLSWrapper::operator!=;
    using CBLSWrapper::CBLSWrapper;

    CBLSSecretKey() {}

    void AggregateInsecure(const CBLSSecretKey& o);
    static CBLSSecretKey AggregateInsecure(const std::vector<CBLSSecretKey>& sks);

#ifndef BUILD_BITCOIN_INTERNAL
    void MakeNewKey();
#endif
    bool SecretKeyShare(const std::vector<CBLSSecretKey>& msk, const CBLSId& id);

    CBLSPublicKey GetPublicKey() const;
    CBLSSignature Sign(const uint256& hash) const;
};

class CBLSPublicKey : public CBLSWrapper<bls::G1Element, BLS_CURVE_PUBKEY_SIZE, CBLSPublicKey>
{
    friend class CBLSSecretKey;
    friend class CBLSSignature;

public:
    using CBLSWrapper::operator=;
    using CBLSWrapper::operator==;
    using CBLSWrapper::operator!=;
    using CBLSWrapper::CBLSWrapper;

    CBLSPublicKey() {}

    void AggregateInsecure(const CBLSPublicKey& o);
    static CBLSPublicKey AggregateInsecure(const std::vector<CBLSPublicKey>& pks, bool fLegacy = fLegacyDefault);

    bool PublicKeyShare(const std::vector<CBLSPublicKey>& mpk, const CBLSId& id);
    bool DHKeyExchange(const CBLSSecretKey& sk, const CBLSPublicKey& pk);

};

class CBLSSignature : public CBLSWrapper<bls::G2Element, BLS_CURVE_SIG_SIZE, CBLSSignature>
{
    friend class CBLSSecretKey;

public:
    using CBLSWrapper::operator==;
    using CBLSWrapper::operator!=;
    using CBLSWrapper::CBLSWrapper;

    CBLSSignature() {}
    CBLSSignature(const CBLSSignature&) = default;
    CBLSSignature& operator=(const CBLSSignature&) = default;

    void AggregateInsecure(const CBLSSignature& o);
    static CBLSSignature AggregateInsecure(const std::vector<CBLSSignature>& sigs, bool fLegacy = fLegacyDefault);
    static CBLSSignature AggregateSecure(const std::vector<CBLSSignature>& sigs, const std::vector<CBLSPublicKey>& pks, const uint256& hash, bool fLegacy = fLegacyDefault);

    void SubInsecure(const CBLSSignature& o);

    bool VerifyInsecure(const CBLSPublicKey& pubKey, const uint256& hash) const;
    bool VerifyInsecureAggregated(const std::vector<CBLSPublicKey>& pubKeys, const std::vector<uint256>& hashes) const;

    bool VerifySecureAggregated(const std::vector<CBLSPublicKey>& pks, const uint256& hash) const;

    bool Recover(const std::vector<CBLSSignature>& sigs, const std::vector<CBLSId>& ids);
};

#ifndef BUILD_BITCOIN_INTERNAL
template<typename BLSObject>
class CBLSLazyWrapper
{
private:
    mutable std::mutex mutex;

    mutable std::vector<uint8_t> vecBytes;
    mutable bool bufValid{false};

    mutable BLSObject obj;
    mutable bool objInitialized{false};

    mutable uint256 hash;

public:
    CBLSLazyWrapper() :
        vecBytes(BLSObject::SerSize, 0)
    {
        // the all-zero buf is considered a valid buf, but the resulting object will return false for IsValid
        bufValid = true;
    }

    CBLSLazyWrapper(const CBLSLazyWrapper& r)
    {
        *this = r;
    }

    CBLSLazyWrapper& operator=(const CBLSLazyWrapper& r)
    {
        std::unique_lock<std::mutex> l(r.mutex);
        bufValid = r.bufValid;
        if (r.bufValid) {
            vecBytes = r.vecBytes;
        } else {
            std::fill(vecBytes.begin(), vecBytes.end(), 0);
        }
        objInitialized = r.objInitialized;
        if (r.objInitialized) {
            obj = r.obj;
        } else {
            obj.Reset();
        }
        hash = r.hash;
        return *this;
    }

    inline void Serialize(CSizeComputer& s) const
    {
        s.seek(BLSObject::SerSize);
    }

    template<typename Stream>
    inline void Serialize(Stream& s) const
    {
        std::unique_lock<std::mutex> l(mutex);
        if (!objInitialized && !bufValid) {
            throw std::ios_base::failure("obj and buf not initialized");
        }
        if (!bufValid) {
            vecBytes = obj.ToByteVector();
            bufValid = true;
            hash.SetNull();
        }
        s.write((const char*)vecBytes.data(), vecBytes.size());
    }

    template<typename Stream>
    inline void Unserialize(Stream& s)
    {
        std::unique_lock<std::mutex> l(mutex);
        s.read((char*)vecBytes.data(), BLSObject::SerSize);
        bufValid = true;
        objInitialized = false;
        hash.SetNull();
    }

    void Set(const BLSObject& _obj)
    {
        std::unique_lock<std::mutex> l(mutex);
        bufValid = false;
        objInitialized = true;
        obj = _obj;
        hash.SetNull();
    }
    const BLSObject& Get() const
    {
        std::unique_lock<std::mutex> l(mutex);
        static BLSObject invalidObj;
        if (!bufValid && !objInitialized) {
            return invalidObj;
        }
        if (!objInitialized) {
            obj.SetByteVector(vecBytes);
            if (!obj.CheckMalleable(vecBytes)) {
                bufValid = false;
                objInitialized = false;
                obj = invalidObj;
            } else {
                objInitialized = true;
            }
        }
        return obj;
    }

    bool operator==(const CBLSLazyWrapper& r) const
    {
        if (bufValid && r.bufValid) {
            return vecBytes == r.vecBytes;
        }
        if (objInitialized && r.objInitialized) {
            return obj == r.obj;
        }
        return Get() == r.Get();
    }

    bool operator!=(const CBLSLazyWrapper& r) const
    {
        return !(*this == r);
    }

    uint256 GetHash() const
    {
        std::unique_lock<std::mutex> l(mutex);
        if (!bufValid) {
            vecBytes = obj.ToByteVector();
            bufValid = true;
            hash.SetNull();
        }
        if (hash.IsNull()) {
            CHashWriter ss(SER_GETHASH, PROTOCOL_VERSION);
            ss.write((const char*)vecBytes.data(), vecBytes.size());
            hash = ss.GetHash();
        }
        return hash;
    }
};
typedef CBLSLazyWrapper<CBLSSignature> CBLSLazySignature;
typedef CBLSLazyWrapper<CBLSPublicKey> CBLSLazyPublicKey;
typedef CBLSLazyWrapper<CBLSSecretKey> CBLSLazySecretKey;
#endif

typedef std::vector<CBLSId> BLSIdVector;
typedef std::vector<CBLSPublicKey> BLSVerificationVector;
typedef std::vector<CBLSPublicKey> BLSPublicKeyVector;
typedef std::vector<CBLSSecretKey> BLSSecretKeyVector;
typedef std::vector<CBLSSignature> BLSSignatureVector;

typedef std::shared_ptr<BLSIdVector> BLSIdVectorPtr;
typedef std::shared_ptr<BLSVerificationVector> BLSVerificationVectorPtr;
typedef std::shared_ptr<BLSPublicKeyVector> BLSPublicKeyVectorPtr;
typedef std::shared_ptr<BLSSecretKeyVector> BLSSecretKeyVectorPtr;
typedef std::shared_ptr<BLSSignatureVector> BLSSignatureVectorPtr;

bool BLSInit();

#endif // DASH_CRYPTO_BLS_H<|MERGE_RESOLUTION|>--- conflicted
+++ resolved
@@ -42,11 +42,7 @@
     friend class CBLSPublicKey;
     friend class CBLSSignature;
 
-<<<<<<< HEAD
-    bool fLegacy{false};
-=======
     bool fLegacy{fLegacyDefault};
->>>>>>> b8abba9e
 
 protected:
     ImplType impl;
