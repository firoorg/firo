// Copyright (c) 2009-2010 Satoshi Nakamoto
// Copyright (c) 2009-2014 The Bitcoin developers
// Distributed under the MIT/X11 software license, see the accompanying
// file COPYING or http://www.opensource.org/licenses/mit-license.php.

#include "db.h"
#include "net.h"
#include "init.h"
#include "addrman.h"
#include "ui_interface.h"
#include "script.h"

#ifdef WIN32
#include <string.h>
#endif

#ifdef USE_UPNP
#include <miniupnpc/miniwget.h>
#include <miniupnpc/miniupnpc.h>
#include <miniupnpc/upnpcommands.h>
#include <miniupnpc/upnperrors.h>
#endif

// Dump addresses to peers.dat every 15 minutes (900s)
#define DUMP_ADDRESSES_INTERVAL 900

using namespace std;
using namespace boost;

static const int MAX_OUTBOUND_CONNECTIONS = 8;

bool OpenNetworkConnection(const CAddress& addrConnect, CSemaphoreGrant *grantOutbound = NULL, const char *strDest = NULL, bool fOneShot = false);


struct LocalServiceInfo {
    int nScore;
    int nPort;
};

//
// Global state variables
//
bool fDiscover = true;
uint64 nLocalServices = NODE_NETWORK;
static CCriticalSection cs_mapLocalHost;
static map<CNetAddr, LocalServiceInfo> mapLocalHost;
static bool vfReachable[NET_MAX] = {};
static bool vfLimited[NET_MAX] = {};
static CNode* pnodeLocalHost = NULL;
static CNode* pnodeSync = NULL;
uint64 nLocalHostNonce = 0;
static std::vector<SOCKET> vhListenSocket;
CAddrMan addrman;
int nMaxConnections = 125;

vector<CNode*> vNodes;
CCriticalSection cs_vNodes;
map<CInv, CDataStream> mapRelay;
deque<pair<int64, CInv> > vRelayExpiration;
CCriticalSection cs_mapRelay;
limitedmap<CInv, int64> mapAlreadyAskedFor(MAX_INV_SZ);

static deque<string> vOneShots;
CCriticalSection cs_vOneShots;

set<CNetAddr> setservAddNodeAddresses;
CCriticalSection cs_setservAddNodeAddresses;

vector<std::string> vAddedNodes;
CCriticalSection cs_vAddedNodes;

static CSemaphore *semOutbound = NULL;

void AddOneShot(string strDest)
{
    LOCK(cs_vOneShots);
    vOneShots.push_back(strDest);
}

unsigned short GetListenPort()
{
    return (unsigned short)(GetArg("-port", GetDefaultPort()));
}

void CNode::PushGetBlocks(CBlockIndex* pindexBegin, uint256 hashEnd)
{
    // Filter out duplicate requests
    if (pindexBegin == pindexLastGetBlocksBegin && hashEnd == hashLastGetBlocksEnd)
        return;
    pindexLastGetBlocksBegin = pindexBegin;
    hashLastGetBlocksEnd = hashEnd;

    PushMessage("getblocks", CBlockLocator(pindexBegin), hashEnd);
}

// find 'best' local address for a particular peer
bool GetLocal(CService& addr, const CNetAddr *paddrPeer)
{
    if (fNoListen)
        return false;

    int nBestScore = -1;
    int nBestReachability = -1;
    {
        LOCK(cs_mapLocalHost);
        for (map<CNetAddr, LocalServiceInfo>::iterator it = mapLocalHost.begin(); it != mapLocalHost.end(); it++)
        {
            int nScore = (*it).second.nScore;
            int nReachability = (*it).first.GetReachabilityFrom(paddrPeer);
            if (nReachability > nBestReachability || (nReachability == nBestReachability && nScore > nBestScore))
            {
                addr = CService((*it).first, (*it).second.nPort);
                nBestReachability = nReachability;
                nBestScore = nScore;
            }
        }
    }
    return nBestScore >= 0;
}

// get best local address for a particular peer as a CAddress
CAddress GetLocalAddress(const CNetAddr *paddrPeer)
{
    CAddress ret(CService("0.0.0.0",0),0);
    CService addr;
    if (GetLocal(addr, paddrPeer))
    {
        ret = CAddress(addr);
        ret.nServices = nLocalServices;
        ret.nTime = GetAdjustedTime();
    }
    return ret;
}

bool RecvLine(SOCKET hSocket, string& strLine)
{
    strLine = "";
    loop
    {
        char c;
        int nBytes = recv(hSocket, &c, 1, 0);
        if (nBytes > 0)
        {
            if (c == '\n')
                continue;
            if (c == '\r')
                return true;
            strLine += c;
            if (strLine.size() >= 9000)
                return true;
        }
        else if (nBytes <= 0)
        {
            boost::this_thread::interruption_point();
            if (nBytes < 0)
            {
                int nErr = WSAGetLastError();
                if (nErr == WSAEMSGSIZE)
                    continue;
                if (nErr == WSAEWOULDBLOCK || nErr == WSAEINTR || nErr == WSAEINPROGRESS)
                {
                    MilliSleep(10);
                    continue;
                }
            }
            if (!strLine.empty())
                return true;
            if (nBytes == 0)
            {
                // socket closed
                printf("socket closed\n");
                return false;
            }
            else
            {
                // socket error
                int nErr = WSAGetLastError();
                printf("recv failed: %d\n", nErr);
                return false;
            }
        }
    }
}

// used when scores of local addresses may have changed
// pushes better local address to peers
void static AdvertizeLocal()
{
    LOCK(cs_vNodes);
    BOOST_FOREACH(CNode* pnode, vNodes)
    {
        if (pnode->fSuccessfullyConnected)
        {
            CAddress addrLocal = GetLocalAddress(&pnode->addr);
            if (addrLocal.IsRoutable() && (CService)addrLocal != (CService)pnode->addrLocal)
            {
                pnode->PushAddress(addrLocal);
                pnode->addrLocal = addrLocal;
            }
        }
    }
}

void SetReachable(enum Network net, bool fFlag)
{
    LOCK(cs_mapLocalHost);
    vfReachable[net] = fFlag;
    if (net == NET_IPV6 && fFlag)
        vfReachable[NET_IPV4] = true;
}

// learn a new local address
bool AddLocal(const CService& addr, int nScore)
{
    if (!addr.IsRoutable())
        return false;

    if (!fDiscover && nScore < LOCAL_MANUAL)
        return false;

    if (IsLimited(addr))
        return false;

    printf("AddLocal(%s,%i)\n", addr.ToString().c_str(), nScore);

    {
        LOCK(cs_mapLocalHost);
        bool fAlready = mapLocalHost.count(addr) > 0;
        LocalServiceInfo &info = mapLocalHost[addr];
        if (!fAlready || nScore >= info.nScore) {
            info.nScore = nScore + (fAlready ? 1 : 0);
            info.nPort = addr.GetPort();
        }
        SetReachable(addr.GetNetwork());
    }

    AdvertizeLocal();

    return true;
}

bool AddLocal(const CNetAddr &addr, int nScore)
{
    return AddLocal(CService(addr, GetListenPort()), nScore);
}

/** Make a particular network entirely off-limits (no automatic connects to it) */
void SetLimited(enum Network net, bool fLimited)
{
    if (net == NET_UNROUTABLE)
        return;
    LOCK(cs_mapLocalHost);
    vfLimited[net] = fLimited;
}

bool IsLimited(enum Network net)
{
    LOCK(cs_mapLocalHost);
    return vfLimited[net];
}

bool IsLimited(const CNetAddr &addr)
{
    return IsLimited(addr.GetNetwork());
}

/** vote for a local address */
bool SeenLocal(const CService& addr)
{
    {
        LOCK(cs_mapLocalHost);
        if (mapLocalHost.count(addr) == 0)
            return false;
        mapLocalHost[addr].nScore++;
    }

    AdvertizeLocal();

    return true;
}

/** check whether a given address is potentially local */
bool IsLocal(const CService& addr)
{
    LOCK(cs_mapLocalHost);
    return mapLocalHost.count(addr) > 0;
}

/** check whether a given address is in a network we can probably connect to */
bool IsReachable(const CNetAddr& addr)
{
    LOCK(cs_mapLocalHost);
    enum Network net = addr.GetNetwork();
    return vfReachable[net] && !vfLimited[net];
}

bool GetMyExternalIP2(const CService& addrConnect, const char* pszGet, const char* pszKeyword, CNetAddr& ipRet)
{
    SOCKET hSocket;
    if (!ConnectSocket(addrConnect, hSocket))
        return error("GetMyExternalIP() : connection to %s failed", addrConnect.ToString().c_str());

    send(hSocket, pszGet, strlen(pszGet), MSG_NOSIGNAL);

    string strLine;
    while (RecvLine(hSocket, strLine))
    {
        if (strLine.empty()) // HTTP response is separated from headers by blank line
        {
            loop
            {
                if (!RecvLine(hSocket, strLine))
                {
                    closesocket(hSocket);
                    return false;
                }
                if (pszKeyword == NULL)
                    break;
                if (strLine.find(pszKeyword) != string::npos)
                {
                    strLine = strLine.substr(strLine.find(pszKeyword) + strlen(pszKeyword));
                    break;
                }
            }
            closesocket(hSocket);
            if (strLine.find("<") != string::npos)
                strLine = strLine.substr(0, strLine.find("<"));
            strLine = strLine.substr(strspn(strLine.c_str(), " \t\n\r"));
            while (strLine.size() > 0 && isspace(strLine[strLine.size()-1]))
                strLine.resize(strLine.size()-1);
            CService addr(strLine,0,true);
            printf("GetMyExternalIP() received [%s] %s\n", strLine.c_str(), addr.ToString().c_str());
            if (!addr.IsValid() || !addr.IsRoutable())
                return false;
            ipRet.SetIP(addr);
            return true;
        }
    }
    closesocket(hSocket);
    return error("GetMyExternalIP() : connection closed");
}

bool GetMyExternalIP(CNetAddr& ipRet)
{
    CService addrConnect;
    const char* pszGet;
    const char* pszKeyword;

    for (int nLookup = 0; nLookup <= 1; nLookup++)
    for (int nHost = 1; nHost <= 2; nHost++)
    {
        // We should be phasing out our use of sites like these. If we need
        // replacements, we should ask for volunteers to put this simple
        // php file on their web server that prints the client IP:
        //  <?php echo $_SERVER["REMOTE_ADDR"]; ?>
        if (nHost == 1)
        {
            addrConnect = CService("91.198.22.70", 80); // checkip.dyndns.org

            if (nLookup == 1)
            {
                CService addrIP("checkip.dyndns.org", 80, true);
                if (addrIP.IsValid())
                    addrConnect = addrIP;
            }

            pszGet = "GET / HTTP/1.1\r\n"
                     "Host: checkip.dyndns.org\r\n"
                     "User-Agent: Mozilla/4.0 (compatible; MSIE 7.0; Windows NT 5.1)\r\n"
                     "Connection: close\r\n"
                     "\r\n";

            pszKeyword = "Address:";
        }
        else if (nHost == 2)
        {
            addrConnect = CService("74.208.43.192", 80); // www.showmyip.com

            if (nLookup == 1)
            {
                CService addrIP("www.showmyip.com", 80, true);
                if (addrIP.IsValid())
                    addrConnect = addrIP;
            }

            pszGet = "GET /simple/ HTTP/1.1\r\n"
                     "Host: www.showmyip.com\r\n"
                     "User-Agent: Mozilla/4.0 (compatible; MSIE 7.0; Windows NT 5.1)\r\n"
                     "Connection: close\r\n"
                     "\r\n";

            pszKeyword = NULL; // Returns just IP address
        }

        if (GetMyExternalIP2(addrConnect, pszGet, pszKeyword, ipRet))
            return true;
    }

    return false;
}

void ThreadGetMyExternalIP(void* parg)
{
    // Make this thread recognisable as the external IP detection thread
    RenameThread("bitcoin-ext-ip");

    CNetAddr addrLocalHost;
    if (GetMyExternalIP(addrLocalHost))
    {
        printf("GetMyExternalIP() returned %s\n", addrLocalHost.ToStringIP().c_str());
        AddLocal(addrLocalHost, LOCAL_HTTP);
    }
}





void AddressCurrentlyConnected(const CService& addr)
{
    addrman.Connected(addr);
}







CNode* FindNode(const CNetAddr& ip)
{
    LOCK(cs_vNodes);
    BOOST_FOREACH(CNode* pnode, vNodes)
        if ((CNetAddr)pnode->addr == ip)
            return (pnode);
    return NULL;
}

CNode* FindNode(std::string addrName)
{
    LOCK(cs_vNodes);
    BOOST_FOREACH(CNode* pnode, vNodes)
        if (pnode->addrName == addrName)
            return (pnode);
    return NULL;
}

CNode* FindNode(const CService& addr)
{
    LOCK(cs_vNodes);
    BOOST_FOREACH(CNode* pnode, vNodes)
        if ((CService)pnode->addr == addr)
            return (pnode);
    return NULL;
}

CNode* ConnectNode(CAddress addrConnect, const char *pszDest)
{
    if (pszDest == NULL) {
        if (IsLocal(addrConnect))
            return NULL;

        // Look for an existing connection
        CNode* pnode = FindNode((CService)addrConnect);
        if (pnode)
        {
            pnode->AddRef();
            return pnode;
        }
    }


    /// debug print
    printf("trying connection %s lastseen=%.1fhrs\n",
        pszDest ? pszDest : addrConnect.ToString().c_str(),
        pszDest ? 0 : (double)(GetAdjustedTime() - addrConnect.nTime)/3600.0);

    // Connect
    SOCKET hSocket;
    if (pszDest ? ConnectSocketByName(addrConnect, hSocket, pszDest, GetDefaultPort()) : ConnectSocket(addrConnect, hSocket))
    {
        addrman.Attempt(addrConnect);

        /// debug print
        printf("connected %s\n", pszDest ? pszDest : addrConnect.ToString().c_str());

        // Set to non-blocking
#ifdef WIN32
        u_long nOne = 1;
        if (ioctlsocket(hSocket, FIONBIO, &nOne) == SOCKET_ERROR)
            printf("ConnectSocket() : ioctlsocket non-blocking setting failed, error %d\n", WSAGetLastError());
#else
        if (fcntl(hSocket, F_SETFL, O_NONBLOCK) == SOCKET_ERROR)
            printf("ConnectSocket() : fcntl non-blocking setting failed, error %d\n", errno);
#endif

        // Add node
        CNode* pnode = new CNode(hSocket, addrConnect, pszDest ? pszDest : "", false);
        pnode->AddRef();

        {
            LOCK(cs_vNodes);
            vNodes.push_back(pnode);
        }

        pnode->nTimeConnected = GetTime();
        return pnode;
    }
    else
    {
        return NULL;
    }
}

void CNode::CloseSocketDisconnect()
{
    fDisconnect = true;
    if (hSocket != INVALID_SOCKET)
    {
        printf("disconnecting node %s\n", addrName.c_str());
        closesocket(hSocket);
        hSocket = INVALID_SOCKET;
    }

    // in case this fails, we'll empty the recv buffer when the CNode is deleted
    TRY_LOCK(cs_vRecvMsg, lockRecv);
    if (lockRecv)
        vRecvMsg.clear();

    // if this was the sync node, we'll need a new one
    if (this == pnodeSync)
        pnodeSync = NULL;
}

void CNode::Cleanup()
{
}


void CNode::PushVersion()
{
    /// when NTP implemented, change to just nTime = GetAdjustedTime()
    int64 nTime = (fInbound ? GetAdjustedTime() : GetTime());
    CAddress addrYou = (addr.IsRoutable() && !IsProxy(addr) ? addr : CAddress(CService("0.0.0.0",0)));
    CAddress addrMe = GetLocalAddress(&addr);
    RAND_bytes((unsigned char*)&nLocalHostNonce, sizeof(nLocalHostNonce));
    printf("send version message: version %d, blocks=%d, us=%s, them=%s, peer=%s\n", PROTOCOL_VERSION, nBestHeight, addrMe.ToString().c_str(), addrYou.ToString().c_str(), addr.ToString().c_str());
    PushMessage("version", PROTOCOL_VERSION, nLocalServices, nTime, addrYou, addrMe,
                nLocalHostNonce, FormatSubVersion(CLIENT_NAME, CLIENT_VERSION, std::vector<string>()), nBestHeight);
}





std::map<CNetAddr, int64> CNode::setBanned;
CCriticalSection CNode::cs_setBanned;

void CNode::ClearBanned()
{
    setBanned.clear();
}

bool CNode::IsBanned(CNetAddr ip)
{
    bool fResult = false;
    {
        LOCK(cs_setBanned);
        std::map<CNetAddr, int64>::iterator i = setBanned.find(ip);
        if (i != setBanned.end())
        {
            int64 t = (*i).second;
            if (GetTime() < t)
                fResult = true;
        }
    }
    return fResult;
}

bool CNode::Misbehaving(int howmuch)
{
    if (addr.IsLocal())
    {
        printf("Warning: Local node %s misbehaving (delta: %d)!\n", addrName.c_str(), howmuch);
        return false;
    }

    nMisbehavior += howmuch;
    if (nMisbehavior >= GetArg("-banscore", 100))
    {
        int64 banTime = GetTime()+GetArg("-bantime", 60*60*24);  // Default 24-hour ban
        printf("Misbehaving: %s (%d -> %d) DISCONNECTING\n", addr.ToString().c_str(), nMisbehavior-howmuch, nMisbehavior);
        {
            LOCK(cs_setBanned);
            if (setBanned[addr] < banTime)
                setBanned[addr] = banTime;
        }
        CloseSocketDisconnect();
        return true;
    } else
        printf("Misbehaving: %s (%d -> %d)\n", addr.ToString().c_str(), nMisbehavior-howmuch, nMisbehavior);
    return false;
}

#undef X
#define X(name) stats.name = name
void CNode::copyStats(CNodeStats &stats)
{
    X(nServices);
    X(nLastSend);
    X(nLastRecv);
    X(nTimeConnected);
    X(addrName);
    X(nVersion);
    X(cleanSubVer);
    X(fInbound);
    X(nStartingHeight);
    X(nMisbehavior);
    X(nSendBytes);
    X(nRecvBytes);
    X(nBlocksRequested);
    stats.fSyncNode = (this == pnodeSync);
}
#undef X

// requires LOCK(cs_vRecvMsg)
bool CNode::ReceiveMsgBytes(const char *pch, unsigned int nBytes)
{
    while (nBytes > 0) {

        // get current incomplete message, or create a new one
        if (vRecvMsg.empty() ||
            vRecvMsg.back().complete())
            vRecvMsg.push_back(CNetMessage(SER_NETWORK, nRecvVersion));

        CNetMessage& msg = vRecvMsg.back();

        // absorb network data
        int handled;
        if (!msg.in_data)
            handled = msg.readHeader(pch, nBytes);
        else
            handled = msg.readData(pch, nBytes);

        if (handled < 0)
                return false;

        pch += handled;
        nBytes -= handled;
    }

    return true;
}

int CNetMessage::readHeader(const char *pch, unsigned int nBytes)
{
    // copy data to temporary parsing buffer
    unsigned int nRemaining = 24 - nHdrPos;
    unsigned int nCopy = std::min(nRemaining, nBytes);

    memcpy(&hdrbuf[nHdrPos], pch, nCopy);
    nHdrPos += nCopy;

    // if header incomplete, exit
    if (nHdrPos < 24)
        return nCopy;

    // deserialize to CMessageHeader
    try {
        hdrbuf >> hdr;
    }
    catch (std::exception &e) {
        return -1;
    }

    // reject messages larger than MAX_SIZE
    if (hdr.nMessageSize > MAX_SIZE)
            return -1;

    // switch state to reading message data
    in_data = true;
    vRecv.resize(hdr.nMessageSize);

    return nCopy;
}

int CNetMessage::readData(const char *pch, unsigned int nBytes)
{
    unsigned int nRemaining = hdr.nMessageSize - nDataPos;
    unsigned int nCopy = std::min(nRemaining, nBytes);

    memcpy(&vRecv[nDataPos], pch, nCopy);
    nDataPos += nCopy;

    return nCopy;
}









// requires LOCK(cs_vSend)
void SocketSendData(CNode *pnode)
{
    std::deque<CSerializeData>::iterator it = pnode->vSendMsg.begin();

    while (it != pnode->vSendMsg.end()) {
        const CSerializeData &data = *it;
        assert(data.size() > pnode->nSendOffset);
        int nBytes = send(pnode->hSocket, &data[pnode->nSendOffset], data.size() - pnode->nSendOffset, MSG_NOSIGNAL | MSG_DONTWAIT);
        if (nBytes > 0) {
            pnode->nLastSend = GetTime();
            pnode->nSendBytes += nBytes;
            pnode->nSendOffset += nBytes;
            if (pnode->nSendOffset == data.size()) {
                pnode->nSendOffset = 0;
                pnode->nSendSize -= data.size();
                it++;
            } else {
                // could not send full message; stop sending more
                break;
            }
        } else {
            if (nBytes < 0) {
                // error
                int nErr = WSAGetLastError();
                if (nErr != WSAEWOULDBLOCK && nErr != WSAEMSGSIZE && nErr != WSAEINTR && nErr != WSAEINPROGRESS)
                {
                    printf("socket send error %d\n", nErr);
                    pnode->CloseSocketDisconnect();
                }
            }
            // couldn't send anything at all
            break;
        }
    }

    if (it == pnode->vSendMsg.end()) {
        assert(pnode->nSendOffset == 0);
        assert(pnode->nSendSize == 0);
    }
    pnode->vSendMsg.erase(pnode->vSendMsg.begin(), it);
}

static list<CNode*> vNodesDisconnected;

void ThreadSocketHandler()
{
    unsigned int nPrevNodeCount = 0;
    loop
    {
        //
        // Disconnect nodes
        //
        {
            LOCK(cs_vNodes);
            // Disconnect unused nodes
            vector<CNode*> vNodesCopy = vNodes;
            BOOST_FOREACH(CNode* pnode, vNodesCopy)
            {
                if (pnode->fDisconnect ||
                    (pnode->GetRefCount() <= 0 && pnode->vRecvMsg.empty() && pnode->nSendSize == 0 && pnode->ssSend.empty()))
                {
                    // remove from vNodes
                    vNodes.erase(remove(vNodes.begin(), vNodes.end(), pnode), vNodes.end());

                    // release outbound grant (if any)
                    pnode->grantOutbound.Release();

                    // close socket and cleanup
                    pnode->CloseSocketDisconnect();
                    pnode->Cleanup();

                    // hold in disconnected pool until all refs are released
                    if (pnode->fNetworkNode || pnode->fInbound)
                        pnode->Release();
                    vNodesDisconnected.push_back(pnode);
                }
            }

            // Delete disconnected nodes
            list<CNode*> vNodesDisconnectedCopy = vNodesDisconnected;
            BOOST_FOREACH(CNode* pnode, vNodesDisconnectedCopy)
            {
                // wait until threads are done using it
                if (pnode->GetRefCount() <= 0)
                {
                    bool fDelete = false;
                    {
                        TRY_LOCK(pnode->cs_vSend, lockSend);
                        if (lockSend)
                        {
                            TRY_LOCK(pnode->cs_vRecvMsg, lockRecv);
                            if (lockRecv)
                            {
                                TRY_LOCK(pnode->cs_inventory, lockInv);
                                if (lockInv)
                                    fDelete = true;
                            }
                        }
                    }
                    if (fDelete)
                    {
                        vNodesDisconnected.remove(pnode);
                        delete pnode;
                    }
                }
            }
        }
        if (vNodes.size() != nPrevNodeCount)
        {
            nPrevNodeCount = vNodes.size();
            uiInterface.NotifyNumConnectionsChanged(vNodes.size());
        }


        //
        // Find which sockets have data to receive
        //
        struct timeval timeout;
        timeout.tv_sec  = 0;
        timeout.tv_usec = 50000; // frequency to poll pnode->vSend

        fd_set fdsetRecv;
        fd_set fdsetSend;
        fd_set fdsetError;
        FD_ZERO(&fdsetRecv);
        FD_ZERO(&fdsetSend);
        FD_ZERO(&fdsetError);
        SOCKET hSocketMax = 0;
        bool have_fds = false;

        BOOST_FOREACH(SOCKET hListenSocket, vhListenSocket) {
            FD_SET(hListenSocket, &fdsetRecv);
            hSocketMax = max(hSocketMax, hListenSocket);
            have_fds = true;
        }
        {
            LOCK(cs_vNodes);
            BOOST_FOREACH(CNode* pnode, vNodes)
            {
                if (pnode->hSocket == INVALID_SOCKET)
                    continue;
                FD_SET(pnode->hSocket, &fdsetError);
                hSocketMax = max(hSocketMax, pnode->hSocket);
                have_fds = true;

                // Implement the following logic:
                // * If there is data to send, select() for sending data. As this only
                //   happens when optimistic write failed, we choose to first drain the
                //   write buffer in this case before receiving more. This avoids
                //   needlessly queueing received data, if the remote peer is not themselves
                //   receiving data. This means properly utilizing TCP flow control signalling.
                // * Otherwise, if there is no (complete) message in the receive buffer,
                //   or there is space left in the buffer, select() for receiving data.
                // * (if neither of the above applies, there is certainly one message
                //   in the receiver buffer ready to be processed).
                // Together, that means that at least one of the following is always possible,
                // so we don't deadlock:
                // * We send some data.
                // * We wait for data to be received (and disconnect after timeout).
                // * We process a message in the buffer (message handler thread).
                {
                    TRY_LOCK(pnode->cs_vSend, lockSend);
                    if (lockSend && !pnode->vSendMsg.empty()) {
                        FD_SET(pnode->hSocket, &fdsetSend);
                        continue;
                    }
                }
                {
                    TRY_LOCK(pnode->cs_vRecvMsg, lockRecv);
                    if (lockRecv && (
                        pnode->vRecvMsg.empty() || !pnode->vRecvMsg.front().complete() ||
                        pnode->GetTotalRecvSize() <= ReceiveFloodSize()))
                        FD_SET(pnode->hSocket, &fdsetRecv);
                }
            }
        }

        int nSelect = select(have_fds ? hSocketMax + 1 : 0,
                             &fdsetRecv, &fdsetSend, &fdsetError, &timeout);
        boost::this_thread::interruption_point();

        if (nSelect == SOCKET_ERROR)
        {
            if (have_fds)
            {
                int nErr = WSAGetLastError();
                printf("socket select error %d\n", nErr);
                for (unsigned int i = 0; i <= hSocketMax; i++)
                    FD_SET(i, &fdsetRecv);
            }
            FD_ZERO(&fdsetSend);
            FD_ZERO(&fdsetError);
            MilliSleep(timeout.tv_usec/1000);
        }


        //
        // Accept new connections
        //
        BOOST_FOREACH(SOCKET hListenSocket, vhListenSocket)
        if (hListenSocket != INVALID_SOCKET && FD_ISSET(hListenSocket, &fdsetRecv))
        {
#ifdef USE_IPV6
            struct sockaddr_storage sockaddr;
#else
            struct sockaddr sockaddr;
#endif
            socklen_t len = sizeof(sockaddr);
            SOCKET hSocket = accept(hListenSocket, (struct sockaddr*)&sockaddr, &len);
            CAddress addr;
            int nInbound = 0;

            if (hSocket != INVALID_SOCKET)
                if (!addr.SetSockAddr((const struct sockaddr*)&sockaddr))
                    printf("Warning: Unknown socket family\n");

            {
                LOCK(cs_vNodes);
                BOOST_FOREACH(CNode* pnode, vNodes)
                    if (pnode->fInbound)
                        nInbound++;
            }

            if (hSocket == INVALID_SOCKET)
            {
                int nErr = WSAGetLastError();
                if (nErr != WSAEWOULDBLOCK)
                    printf("socket error accept failed: %d\n", nErr);
            }
            else if (nInbound >= nMaxConnections - MAX_OUTBOUND_CONNECTIONS)
            {
                {
                    LOCK(cs_setservAddNodeAddresses);
                    if (!setservAddNodeAddresses.count(addr))
                        closesocket(hSocket);
                }
            }
            else if (CNode::IsBanned(addr))
            {
                printf("connection from %s dropped (banned)\n", addr.ToString().c_str());
                closesocket(hSocket);
            }
            else
            {
                printf("accepted connection %s\n", addr.ToString().c_str());
                CNode* pnode = new CNode(hSocket, addr, "", true);
                pnode->AddRef();
                {
                    LOCK(cs_vNodes);
                    vNodes.push_back(pnode);
                }
            }
        }


        //
        // Service each socket
        //
        vector<CNode*> vNodesCopy;
        {
            LOCK(cs_vNodes);
            vNodesCopy = vNodes;
            BOOST_FOREACH(CNode* pnode, vNodesCopy)
                pnode->AddRef();
        }
        BOOST_FOREACH(CNode* pnode, vNodesCopy)
        {
            boost::this_thread::interruption_point();

            //
            // Receive
            //
            if (pnode->hSocket == INVALID_SOCKET)
                continue;
            if (FD_ISSET(pnode->hSocket, &fdsetRecv) || FD_ISSET(pnode->hSocket, &fdsetError))
            {
                TRY_LOCK(pnode->cs_vRecvMsg, lockRecv);
                if (lockRecv)
                {
                    {
                        // typical socket buffer is 8K-64K
                        char pchBuf[0x10000];
                        int nBytes = recv(pnode->hSocket, pchBuf, sizeof(pchBuf), MSG_DONTWAIT);
                        if (nBytes > 0)
                        {
                            if (!pnode->ReceiveMsgBytes(pchBuf, nBytes))
                                pnode->CloseSocketDisconnect();
                            pnode->nLastRecv = GetTime();
                            pnode->nRecvBytes += nBytes;
                        }
                        else if (nBytes == 0)
                        {
                            // socket closed gracefully
                            if (!pnode->fDisconnect)
                                printf("socket closed\n");
                            pnode->CloseSocketDisconnect();
                        }
                        else if (nBytes < 0)
                        {
                            // error
                            int nErr = WSAGetLastError();
                            if (nErr != WSAEWOULDBLOCK && nErr != WSAEMSGSIZE && nErr != WSAEINTR && nErr != WSAEINPROGRESS)
                            {
                                if (!pnode->fDisconnect)
                                    printf("socket recv error %d\n", nErr);
                                pnode->CloseSocketDisconnect();
                            }
                        }
                    }
                }
            }

            //
            // Send
            //
            if (pnode->hSocket == INVALID_SOCKET)
                continue;
            if (FD_ISSET(pnode->hSocket, &fdsetSend))
            {
                TRY_LOCK(pnode->cs_vSend, lockSend);
                if (lockSend)
                    SocketSendData(pnode);
            }

            //
            // Inactivity checking
            //
            if (pnode->vSendMsg.empty())
                pnode->nLastSendEmpty = GetTime();
            if (GetTime() - pnode->nTimeConnected > 60)
            {
                if (pnode->nLastRecv == 0 || pnode->nLastSend == 0)
                {
                    printf("socket no message in first 60 seconds, %d %d\n", pnode->nLastRecv != 0, pnode->nLastSend != 0);
                    pnode->fDisconnect = true;
                }
                else if (GetTime() - pnode->nLastSend > 90*60 && GetTime() - pnode->nLastSendEmpty > 90*60)
                {
                    printf("socket not sending\n");
                    pnode->fDisconnect = true;
                }
                else if (GetTime() - pnode->nLastRecv > 90*60)
                {
                    printf("socket inactivity timeout\n");
                    pnode->fDisconnect = true;
                }
            }
        }
        {
            LOCK(cs_vNodes);
            BOOST_FOREACH(CNode* pnode, vNodesCopy)
                pnode->Release();
        }

        MilliSleep(10);
    }
}









#ifdef USE_UPNP
void ThreadMapPort()
{
    std::string port = strprintf("%u", GetListenPort());
    const char * multicastif = 0;
    const char * minissdpdpath = 0;
    struct UPNPDev * devlist = 0;
    char lanaddr[64];

#ifndef UPNPDISCOVER_SUCCESS
    /* miniupnpc 1.5 */
    devlist = upnpDiscover(2000, multicastif, minissdpdpath, 0);
#else
    /* miniupnpc 1.6 */
    int error = 0;
    // remove the 2 if you have trouble compiling - I had to add it for miniupnpc 2.0
    //devlist = upnpDiscover(2000, multicastif, minissdpdpath, 0, 0, 2, &error);
    devlist = upnpDiscover(2000, multicastif, minissdpdpath, 0, 0, &error);
#endif

    struct UPNPUrls urls;
    struct IGDdatas data;
    int r;

    r = UPNP_GetValidIGD(devlist, &urls, &data, lanaddr, sizeof(lanaddr));
    if (r == 1)
    {
        if (fDiscover) {
            char externalIPAddress[40];
            r = UPNP_GetExternalIPAddress(urls.controlURL, data.first.servicetype, externalIPAddress);
            if(r != UPNPCOMMAND_SUCCESS)
                printf("UPnP: GetExternalIPAddress() returned %d\n", r);
            else
            {
                if(externalIPAddress[0])
                {
                    printf("UPnP: ExternalIPAddress = %s\n", externalIPAddress);
                    AddLocal(CNetAddr(externalIPAddress), LOCAL_UPNP);
                }
                else
                    printf("UPnP: GetExternalIPAddress failed.\n");
            }
        }

        string strDesc = "smartcash " + FormatFullVersion();

        try {
            loop {
#ifndef UPNPDISCOVER_SUCCESS
                /* miniupnpc 1.5 */
                r = UPNP_AddPortMapping(urls.controlURL, data.first.servicetype,
                                    port.c_str(), port.c_str(), lanaddr, strDesc.c_str(), "TCP", 0);
#else
                /* miniupnpc 1.6 */
                r = UPNP_AddPortMapping(urls.controlURL, data.first.servicetype,
                                    port.c_str(), port.c_str(), lanaddr, strDesc.c_str(), "TCP", 0, "0");
#endif

                if(r!=UPNPCOMMAND_SUCCESS)
                    printf("AddPortMapping(%s, %s, %s) failed with code %d (%s)\n",
                        port.c_str(), port.c_str(), lanaddr, r, strupnperror(r));
                else
                    printf("UPnP Port Mapping successful.\n");;

                MilliSleep(20*60*1000); // Refresh every 20 minutes
            }
        }
        catch (boost::thread_interrupted)
        {
            r = UPNP_DeletePortMapping(urls.controlURL, data.first.servicetype, port.c_str(), "TCP", 0);
            printf("UPNP_DeletePortMapping() returned : %d\n", r);
            freeUPNPDevlist(devlist); devlist = 0;
            FreeUPNPUrls(&urls);
            throw;
        }
    } else {
        printf("No valid UPnP IGDs found\n");
        freeUPNPDevlist(devlist); devlist = 0;
        if (r != 0)
            FreeUPNPUrls(&urls);
    }
}

void MapPort(bool fUseUPnP)
{
    static boost::thread* upnp_thread = NULL;

    if (fUseUPnP)
    {
        if (upnp_thread) {
            upnp_thread->interrupt();
            upnp_thread->join();
            delete upnp_thread;
        }
        upnp_thread = new boost::thread(boost::bind(&TraceThread<boost::function<void()> >, "upnp", &ThreadMapPort));
    }
    else if (upnp_thread) {
        upnp_thread->interrupt();
        upnp_thread->join();
        delete upnp_thread;
        upnp_thread = NULL;
    }
}

#else
void MapPort(bool)
{
    // Intentionally left blank.
}
#endif









// DNS seeds
// Each pair gives a source name and a seed name.
// The first name is used as information source for addrman.
// The second name should resolve to a list of seed addresses.
static const char *strMainNetDNSSeed[][2] = {
<<<<<<< HEAD
    {"seed.smartcash.cc", "seed.smartcash.cc"},
    {"seed2.smartcash.cc", "seed2.smartcash.cc"},
    {"seed3.smartcash.cc", "seed3.smartcash.cc"},
    {"seed4.smartcash.cc", "seed4.smartcash.cc"},
    {NULL, NULL}
};

static const char *strTestNetDNSSeed[][2] = {
    {"testseed.smartcash.cc", "testseed.smartcash.cc"},
=======
/*    {"sf1.smartcash.io", "sf1.smartcash.io"},
    {"sf2.smartcash.io", "sf2.smartcash.io"},
    {"london.smartcash.io", "london.smartcash.io"},
    {"singapore.smartcash.io", "singapore.smartcash.io"},
    {"nyc.smartcash.io", "nyc.smartcash.io"},
*/    {NULL, NULL}
};

static const char *strTestNetDNSSeed[][2] = {
//    {"beta1.smartcash.io", "beta2.smartcash.io"},
>>>>>>> 1fcfb7e1
    {NULL, NULL}
};

void ThreadDNSAddressSeed()
{
    static const char *(*strDNSSeed)[2] = fTestNet ? strTestNetDNSSeed : strMainNetDNSSeed;

    int found = 0;

    printf("Loading addresses from DNS seeds (could take a while)\n");

    for (unsigned int seed_idx = 0; strDNSSeed[seed_idx][0] != NULL; seed_idx++) {
        if (HaveNameProxy()) {
            AddOneShot(strDNSSeed[seed_idx][1]);
        } else {
            vector<CNetAddr> vaddr;
            vector<CAddress> vAdd;
            if (LookupHost(strDNSSeed[seed_idx][1], vaddr))
            {
                BOOST_FOREACH(CNetAddr& ip, vaddr)
                {
                    int nOneDay = 24*3600;
                    CAddress addr = CAddress(CService(ip, GetDefaultPort()));
                    addr.nTime = GetTime() - 3*nOneDay - GetRand(4*nOneDay); // use a random age between 3 and 7 days old
                    vAdd.push_back(addr);
                    found++;
                }
            }
            addrman.Add(vAdd, CNetAddr(strDNSSeed[seed_idx][0], true));
        }
    }

    printf("%d addresses found from DNS seeds\n", found);
}












unsigned int pnSeed[] =
{
    0x34bb2958, 0x34b22272, 0x284c48d2
};

void DumpAddresses()
{
    int64 nStart = GetTimeMillis();

    CAddrDB adb;
    adb.Write(addrman);

    printf("Flushed %d addresses to peers.dat  %" PRI64d"ms\n",
           addrman.size(), GetTimeMillis() - nStart);
}

void static ProcessOneShot()
{
    string strDest;
    {
        LOCK(cs_vOneShots);
        if (vOneShots.empty())
            return;
        strDest = vOneShots.front();
        vOneShots.pop_front();
    }
    CAddress addr;
    CSemaphoreGrant grant(*semOutbound, true);
    if (grant) {
        if (!OpenNetworkConnection(addr, &grant, strDest.c_str(), true))
            AddOneShot(strDest);
    }
}

void ThreadOpenConnections()
{
    // Connect to specific addresses
    if (mapArgs.count("-connect") && mapMultiArgs["-connect"].size() > 0)
    {
        for (int64 nLoop = 0;; nLoop++)
        {
            ProcessOneShot();
            BOOST_FOREACH(string strAddr, mapMultiArgs["-connect"])
            {
                CAddress addr;
                OpenNetworkConnection(addr, NULL, strAddr.c_str());
                for (int i = 0; i < 10 && i < nLoop; i++)
                {
                    MilliSleep(500);
                }
            }
            MilliSleep(500);
        }
    }

    // Initiate network connections
    int64 nStart = GetTime();
    loop
    {
        ProcessOneShot();

        MilliSleep(500);

        CSemaphoreGrant grant(*semOutbound);
        boost::this_thread::interruption_point();

        // Add seed nodes if IRC isn't working
        if (addrman.size()==0 && (GetTime() - nStart > 60) && !fTestNet)
        {
            std::vector<CAddress> vAdd;
            for (unsigned int i = 0; i < ARRAYLEN(pnSeed); i++)
            {
                // It'll only connect to one or two seed nodes because once it connects,
                // it'll get a pile of addresses with newer timestamps.
                // Seed nodes are given a random 'last seen time' of between one and two
                // weeks ago.
                const int64 nOneWeek = 7*24*60*60;
                struct in_addr ip;
                memcpy(&ip, &pnSeed[i], sizeof(ip));
                CAddress addr(CService(ip, GetDefaultPort()));
                addr.nTime = GetTime()-GetRand(nOneWeek)-nOneWeek;
                vAdd.push_back(addr);
            }
            addrman.Add(vAdd, CNetAddr("127.0.0.1"));
        }

        //
        // Choose an address to connect to based on most recently seen
        //
        CAddress addrConnect;

        // Only connect out to one peer per network group (/16 for IPv4).
        // Do this here so we don't have to critsect vNodes inside mapAddresses critsect.
        int nOutbound = 0;
        set<vector<unsigned char> > setConnected;
        {
            LOCK(cs_vNodes);
            BOOST_FOREACH(CNode* pnode, vNodes) {
                if (!pnode->fInbound) {
                    setConnected.insert(pnode->addr.GetGroup());
                    nOutbound++;
                }
            }
        }

        int64 nANow = GetAdjustedTime();

        int nTries = 0;
        loop
        {
            // use an nUnkBias between 10 (no outgoing connections) and 90 (8 outgoing connections)
            CAddress addr = addrman.Select(10 + min(nOutbound,8)*10);

            // if we selected an invalid address, restart
            if (!addr.IsValid() || setConnected.count(addr.GetGroup()) || IsLocal(addr))
                break;

            // If we didn't find an appropriate destination after trying 100 addresses fetched from addrman,
            // stop this loop, and let the outer loop run again (which sleeps, adds seed nodes, recalculates
            // already-connected network ranges, ...) before trying new addrman addresses.
            nTries++;
            if (nTries > 100)
                break;

            if (IsLimited(addr))
                continue;

            // only consider very recently tried nodes after 30 failed attempts
            if (nANow - addr.nLastTry < 600 && nTries < 30)
                continue;

            // do not allow non-default ports, unless after 50 invalid addresses selected already
            if (addr.GetPort() != GetDefaultPort() && nTries < 50)
                continue;

            addrConnect = addr;
            break;
        }

        if (addrConnect.IsValid())
            OpenNetworkConnection(addrConnect, &grant);
    }
}

void ThreadOpenAddedConnections()
{
    {
        LOCK(cs_vAddedNodes);
        vAddedNodes = mapMultiArgs["-addnode"];
    }

    if (HaveNameProxy()) {
        while(true) {
            list<string> lAddresses(0);
            {
                LOCK(cs_vAddedNodes);
                BOOST_FOREACH(string& strAddNode, vAddedNodes)
                    lAddresses.push_back(strAddNode);
            }
            BOOST_FOREACH(string& strAddNode, lAddresses) {
                CAddress addr;
                CSemaphoreGrant grant(*semOutbound);
                OpenNetworkConnection(addr, &grant, strAddNode.c_str());
                MilliSleep(500);
            }
            MilliSleep(120000); // Retry every 2 minutes
        }
    }

    for (unsigned int i = 0; true; i++)
    {
        list<string> lAddresses(0);
        {
            LOCK(cs_vAddedNodes);
            BOOST_FOREACH(string& strAddNode, vAddedNodes)
                lAddresses.push_back(strAddNode);
        }

        list<vector<CService> > lservAddressesToAdd(0);
        BOOST_FOREACH(string& strAddNode, lAddresses)
        {
            vector<CService> vservNode(0);
            if(Lookup(strAddNode.c_str(), vservNode, GetDefaultPort(), fNameLookup, 0))
            {
                lservAddressesToAdd.push_back(vservNode);
                {
                    LOCK(cs_setservAddNodeAddresses);
                    BOOST_FOREACH(CService& serv, vservNode)
                        setservAddNodeAddresses.insert(serv);
                }
            }
        }
        // Attempt to connect to each IP for each addnode entry until at least one is successful per addnode entry
        // (keeping in mind that addnode entries can have many IPs if fNameLookup)
        {
            LOCK(cs_vNodes);
            BOOST_FOREACH(CNode* pnode, vNodes)
                for (list<vector<CService> >::iterator it = lservAddressesToAdd.begin(); it != lservAddressesToAdd.end(); it++)
                    BOOST_FOREACH(CService& addrNode, *(it))
                        if (pnode->addr == addrNode)
                        {
                            it = lservAddressesToAdd.erase(it);
                            it--;
                            break;
                        }
        }
        BOOST_FOREACH(vector<CService>& vserv, lservAddressesToAdd)
        {
            CSemaphoreGrant grant(*semOutbound);
            OpenNetworkConnection(CAddress(vserv[i % vserv.size()]), &grant);
            MilliSleep(500);
        }
        MilliSleep(120000); // Retry every 2 minutes
    }
}

// if successful, this moves the passed grant to the constructed node
bool OpenNetworkConnection(const CAddress& addrConnect, CSemaphoreGrant *grantOutbound, const char *strDest, bool fOneShot)
{
    //
    // Initiate outbound network connection
    //
    boost::this_thread::interruption_point();
    if (!strDest)
        if (IsLocal(addrConnect) ||
            FindNode((CNetAddr)addrConnect) || CNode::IsBanned(addrConnect) ||
            FindNode(addrConnect.ToStringIPPort().c_str()))
            return false;
    if (strDest && FindNode(strDest))
        return false;

    CNode* pnode = ConnectNode(addrConnect, strDest);
    boost::this_thread::interruption_point();

    if (!pnode)
        return false;
    if (grantOutbound)
        grantOutbound->MoveTo(pnode->grantOutbound);
    pnode->fNetworkNode = true;
    if (fOneShot)
        pnode->fOneShot = true;

    return true;
}


// for now, use a very simple selection metric: the node from which we received
// most recently
double static NodeSyncScore(const CNode *pnode) {
    return -pnode->nLastRecv;
}

void static StartSync(const vector<CNode*> &vNodes) {
    CNode *pnodeNewSync = NULL;
    double dBestScore = 0;

    // fImporting and fReindex are accessed out of cs_main here, but only
    // as an optimization - they are checked again in SendMessages.
    if (fImporting || fReindex)
        return;

    // Iterate over all nodes
    BOOST_FOREACH(CNode* pnode, vNodes) {
        // check preconditions for allowing a sync
        if (!pnode->fClient && !pnode->fOneShot &&
            !pnode->fDisconnect && pnode->fSuccessfullyConnected &&
            (pnode->nStartingHeight > (nBestHeight - 144)) &&
            (pnode->nVersion < NOBLKS_VERSION_START || pnode->nVersion >= NOBLKS_VERSION_END)) {
            // if ok, compare node's score with the best so far
            double dScore = NodeSyncScore(pnode);
            if (pnodeNewSync == NULL || dScore > dBestScore) {
                pnodeNewSync = pnode;
                dBestScore = dScore;
            }
        }
    }
    // if a new sync candidate was found, start sync!
    if (pnodeNewSync) {
        pnodeNewSync->fStartSync = true;
        pnodeSync = pnodeNewSync;
    }
}

void ThreadMessageHandler()
{
    SetThreadPriority(THREAD_PRIORITY_BELOW_NORMAL);
    while (true)
    {
        bool fHaveSyncNode = false;

        vector<CNode*> vNodesCopy;
        {
            LOCK(cs_vNodes);
            vNodesCopy = vNodes;
            BOOST_FOREACH(CNode* pnode, vNodesCopy) {
                pnode->AddRef();
                if (pnode == pnodeSync)
                    fHaveSyncNode = true;
            }
        }

        if (!fHaveSyncNode)
            StartSync(vNodesCopy);

        // Poll the connected nodes for messages
        CNode* pnodeTrickle = NULL;
        if (!vNodesCopy.empty())
            pnodeTrickle = vNodesCopy[GetRand(vNodesCopy.size())];

        bool fSleep = true;

        BOOST_FOREACH(CNode* pnode, vNodesCopy)
        {
            if (pnode->fDisconnect)
                continue;

            // Receive messages
            {
                TRY_LOCK(pnode->cs_vRecvMsg, lockRecv);
                if (lockRecv)
                {
                    if (!ProcessMessages(pnode))
                        pnode->CloseSocketDisconnect();

                    if (pnode->nSendSize < SendBufferSize())
                    {
                        if (!pnode->vRecvGetData.empty() || (!pnode->vRecvMsg.empty() && pnode->vRecvMsg[0].complete()))
                        {
                            fSleep = false;
                        }
                    }
                }
            }
            boost::this_thread::interruption_point();

            // Send messages
            {
                TRY_LOCK(pnode->cs_vSend, lockSend);
                if (lockSend)
                    SendMessages(pnode, pnode == pnodeTrickle);
            }
            boost::this_thread::interruption_point();
        }

        {
            LOCK(cs_vNodes);
            BOOST_FOREACH(CNode* pnode, vNodesCopy)
                pnode->Release();
        }

        if (fSleep)
            MilliSleep(100);
    }
}






bool BindListenPort(const CService &addrBind, string& strError)
{
    strError = "";
    int nOne = 1;

    // Create socket for listening for incoming connections
#ifdef USE_IPV6
    struct sockaddr_storage sockaddr;
#else
    struct sockaddr sockaddr;
#endif
    socklen_t len = sizeof(sockaddr);
    if (!addrBind.GetSockAddr((struct sockaddr*)&sockaddr, &len))
    {
        strError = strprintf("Error: bind address family for %s not supported", addrBind.ToString().c_str());
        printf("%s\n", strError.c_str());
        return false;
    }

    SOCKET hListenSocket = socket(((struct sockaddr*)&sockaddr)->sa_family, SOCK_STREAM, IPPROTO_TCP);
    if (hListenSocket == INVALID_SOCKET)
    {
        strError = strprintf("Error: Couldn't open socket for incoming connections (socket returned error %d)", WSAGetLastError());
        printf("%s\n", strError.c_str());
        return false;
    }

#ifdef SO_NOSIGPIPE
    // Different way of disabling SIGPIPE on BSD
    setsockopt(hListenSocket, SOL_SOCKET, SO_NOSIGPIPE, (void*)&nOne, sizeof(int));
#endif

#ifndef WIN32
    // Allow binding if the port is still in TIME_WAIT state after
    // the program was closed and restarted.  Not an issue on windows.
    setsockopt(hListenSocket, SOL_SOCKET, SO_REUSEADDR, (void*)&nOne, sizeof(int));
#endif


#ifdef WIN32
    // Set to non-blocking, incoming connections will also inherit this
    if (ioctlsocket(hListenSocket, FIONBIO, (u_long*)&nOne) == SOCKET_ERROR)
#else
    if (fcntl(hListenSocket, F_SETFL, O_NONBLOCK) == SOCKET_ERROR)
#endif
    {
        strError = strprintf("Error: Couldn't set properties on socket for incoming connections (error %d)", WSAGetLastError());
        printf("%s\n", strError.c_str());
        return false;
    }

#ifdef USE_IPV6
    // some systems don't have IPV6_V6ONLY but are always v6only; others do have the option
    // and enable it by default or not. Try to enable it, if possible.
    if (addrBind.IsIPv6()) {
#ifdef IPV6_V6ONLY
#ifdef WIN32
        setsockopt(hListenSocket, IPPROTO_IPV6, IPV6_V6ONLY, (const char*)&nOne, sizeof(int));
#else
        setsockopt(hListenSocket, IPPROTO_IPV6, IPV6_V6ONLY, (void*)&nOne, sizeof(int));
#endif
#endif
#ifdef WIN32
        int nProtLevel = 10 /* PROTECTION_LEVEL_UNRESTRICTED */;
        int nParameterId = 23 /* IPV6_PROTECTION_LEVEl */;
        // this call is allowed to fail
        setsockopt(hListenSocket, IPPROTO_IPV6, nParameterId, (const char*)&nProtLevel, sizeof(int));
#endif
    }
#endif

    if (::bind(hListenSocket, (struct sockaddr*)&sockaddr, len) == SOCKET_ERROR)
    {
        int nErr = WSAGetLastError();
        if (nErr == WSAEADDRINUSE)
            strError = strprintf(_("Unable to bind to %s on this computer. smartcash is probably already running."), addrBind.ToString().c_str());
        else
            strError = strprintf(_("Unable to bind to %s on this computer (bind returned error %d, %s)"), addrBind.ToString().c_str(), nErr, strerror(nErr));
        printf("%s\n", strError.c_str());
        return false;
    }
    printf("Bound to %s\n", addrBind.ToString().c_str());

    // Listen for incoming connections
    if (listen(hListenSocket, SOMAXCONN) == SOCKET_ERROR)
    {
        strError = strprintf("Error: Listening for incoming connections failed (listen returned error %d)", WSAGetLastError());
        printf("%s\n", strError.c_str());
        return false;
    }

    vhListenSocket.push_back(hListenSocket);

    if (addrBind.IsRoutable() && fDiscover)
        AddLocal(addrBind, LOCAL_BIND);

    return true;
}

void static Discover()
{
    if (!fDiscover)
        return;

#ifdef WIN32
    // Get local host IP
    char pszHostName[1000] = "";
    if (gethostname(pszHostName, sizeof(pszHostName)) != SOCKET_ERROR)
    {
        vector<CNetAddr> vaddr;
        if (LookupHost(pszHostName, vaddr))
        {
            BOOST_FOREACH (const CNetAddr &addr, vaddr)
            {
                AddLocal(addr, LOCAL_IF);
            }
        }
    }
#else
    // Get local host ip
    struct ifaddrs* myaddrs;
    if (getifaddrs(&myaddrs) == 0)
    {
        for (struct ifaddrs* ifa = myaddrs; ifa != NULL; ifa = ifa->ifa_next)
        {
            if (ifa->ifa_addr == NULL) continue;
            if ((ifa->ifa_flags & IFF_UP) == 0) continue;
            if (strcmp(ifa->ifa_name, "lo") == 0) continue;
            if (strcmp(ifa->ifa_name, "lo0") == 0) continue;
            if (ifa->ifa_addr->sa_family == AF_INET)
            {
                struct sockaddr_in* s4 = (struct sockaddr_in*)(ifa->ifa_addr);
                CNetAddr addr(s4->sin_addr);
                if (AddLocal(addr, LOCAL_IF))
                    printf("IPv4 %s: %s\n", ifa->ifa_name, addr.ToString().c_str());
            }
#ifdef USE_IPV6
            else if (ifa->ifa_addr->sa_family == AF_INET6)
            {
                struct sockaddr_in6* s6 = (struct sockaddr_in6*)(ifa->ifa_addr);
                CNetAddr addr(s6->sin6_addr);
                if (AddLocal(addr, LOCAL_IF))
                    printf("IPv6 %s: %s\n", ifa->ifa_name, addr.ToString().c_str());
            }
#endif
        }
        freeifaddrs(myaddrs);
    }
#endif

    // Don't use external IPv4 discovery, when -onlynet="IPv6"
    if (!IsLimited(NET_IPV4))
        NewThread(ThreadGetMyExternalIP, NULL);
}

void StartNode(boost::thread_group& threadGroup)
{
    if (semOutbound == NULL) {
        // initialize semaphore
        int nMaxOutbound = min(MAX_OUTBOUND_CONNECTIONS, nMaxConnections);
        semOutbound = new CSemaphore(nMaxOutbound);
    }

    if (pnodeLocalHost == NULL)
        pnodeLocalHost = new CNode(INVALID_SOCKET, CAddress(CService("127.0.0.1", 0), nLocalServices));

    Discover();

    //
    // Start threads
    //

    if (!GetBoolArg("-dnsseed", true))
        printf("DNS seeding disabled\n");
    else
        threadGroup.create_thread(boost::bind(&TraceThread<boost::function<void()> >, "dnsseed", &ThreadDNSAddressSeed));

#ifdef USE_UPNP
    // Map ports with UPnP
    MapPort(GetBoolArg("-upnp", USE_UPNP));
#endif

    // Send and receive from sockets, accept connections
    threadGroup.create_thread(boost::bind(&TraceThread<void (*)()>, "net", &ThreadSocketHandler));

    // Initiate outbound connections from -addnode
    threadGroup.create_thread(boost::bind(&TraceThread<void (*)()>, "addcon", &ThreadOpenAddedConnections));

    // Initiate outbound connections
    threadGroup.create_thread(boost::bind(&TraceThread<void (*)()>, "opencon", &ThreadOpenConnections));

    // Process messages
    threadGroup.create_thread(boost::bind(&TraceThread<void (*)()>, "msghand", &ThreadMessageHandler));

    // Dump network addresses
    threadGroup.create_thread(boost::bind(&LoopForever<void (*)()>, "dumpaddr", &DumpAddresses, DUMP_ADDRESSES_INTERVAL * 1000));
}

bool StopNode()
{
    printf("StopNode()\n");
    GenerateBitcoins(false, NULL);
    MapPort(false);
    nTransactionsUpdated++;
    if (semOutbound)
        for (int i=0; i<MAX_OUTBOUND_CONNECTIONS; i++)
            semOutbound->post();
    MilliSleep(50);
    DumpAddresses();

    return true;
}

class CNetCleanup
{
public:
    CNetCleanup()
    {
    }
    ~CNetCleanup()
    {
        // Close sockets
        BOOST_FOREACH(CNode* pnode, vNodes)
            if (pnode->hSocket != INVALID_SOCKET)
                closesocket(pnode->hSocket);
        BOOST_FOREACH(SOCKET hListenSocket, vhListenSocket)
            if (hListenSocket != INVALID_SOCKET)
                if (closesocket(hListenSocket) == SOCKET_ERROR)
                    printf("closesocket(hListenSocket) failed with error %d\n", WSAGetLastError());

        // clean up some globals (to help leak detection)
        BOOST_FOREACH(CNode *pnode, vNodes)
            delete pnode;
        BOOST_FOREACH(CNode *pnode, vNodesDisconnected)
            delete pnode;
        vNodes.clear();
        vNodesDisconnected.clear();
        delete semOutbound;
        semOutbound = NULL;
        delete pnodeLocalHost;
        pnodeLocalHost = NULL;

#ifdef WIN32
        // Shutdown Windows Sockets
        WSACleanup();
#endif
    }
}
instance_of_cnetcleanup;







void RelayTransaction(const CTransaction& tx, const uint256& hash)
{
    CDataStream ss(SER_NETWORK, PROTOCOL_VERSION);
    ss.reserve(10000);
    ss << tx;
    RelayTransaction(tx, hash, ss);
}

void RelayTransaction(const CTransaction& tx, const uint256& hash, const CDataStream& ss)
{
    CInv inv(MSG_TX, hash);
    {
        LOCK(cs_mapRelay);
        // Expire old relay messages
        while (!vRelayExpiration.empty() && vRelayExpiration.front().first < GetTime())
        {
            mapRelay.erase(vRelayExpiration.front().second);
            vRelayExpiration.pop_front();
        }

        // Save original serialized message so newer versions are preserved
        mapRelay.insert(std::make_pair(inv, ss));
        vRelayExpiration.push_back(std::make_pair(GetTime() + 15 * 60, inv));
    }
    LOCK(cs_vNodes);
    BOOST_FOREACH(CNode* pnode, vNodes)
    {
        if(!pnode->fRelayTxes)
            continue;
        LOCK(pnode->cs_filter);
        if (pnode->pfilter)
        {
            if (pnode->pfilter->IsRelevantAndUpdate(tx, hash))
                pnode->PushInventory(inv);
        } else
            pnode->PushInventory(inv);
    }
}<|MERGE_RESOLUTION|>--- conflicted
+++ resolved
@@ -1194,7 +1194,6 @@
 // The first name is used as information source for addrman.
 // The second name should resolve to a list of seed addresses.
 static const char *strMainNetDNSSeed[][2] = {
-<<<<<<< HEAD
     {"seed.smartcash.cc", "seed.smartcash.cc"},
     {"seed2.smartcash.cc", "seed2.smartcash.cc"},
     {"seed3.smartcash.cc", "seed3.smartcash.cc"},
@@ -1204,18 +1203,6 @@
 
 static const char *strTestNetDNSSeed[][2] = {
     {"testseed.smartcash.cc", "testseed.smartcash.cc"},
-=======
-/*    {"sf1.smartcash.io", "sf1.smartcash.io"},
-    {"sf2.smartcash.io", "sf2.smartcash.io"},
-    {"london.smartcash.io", "london.smartcash.io"},
-    {"singapore.smartcash.io", "singapore.smartcash.io"},
-    {"nyc.smartcash.io", "nyc.smartcash.io"},
-*/    {NULL, NULL}
-};
-
-static const char *strTestNetDNSSeed[][2] = {
-//    {"beta1.smartcash.io", "beta2.smartcash.io"},
->>>>>>> 1fcfb7e1
     {NULL, NULL}
 };
 
