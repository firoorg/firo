ELYSIUM_H = \
  elysium/activation.h \
  elysium/consensushash.h \
  elysium/convert.h \
  elysium/createpayload.h \
  elysium/createtx.h \
  elysium/ecdsa_context.h \
  elysium/ecdsa_signature.h \
  elysium/errors.h \
  elysium/fetchwallettx.h \
  elysium/log.h \
  elysium/notifications.h \
  elysium/elysium.h \
  elysium/packetencoder.h \
  elysium/parse_string.h \
  elysium/pending.h \
  elysium/persistence.h \
  elysium/property.h \
  elysium/rpc.h \
  elysium/rpcpayload.h \
  elysium/rpcrawtx.h \
  elysium/rpcrequirements.h \
  elysium/rpctxobject.h \
  elysium/rpcvalues.h \
  elysium/rules.h \
  elysium/script.h \
  elysium/lelantusdb.h \
  elysium/lelantusutils.h \
  elysium/sp.h \
  elysium/sto.h \
  elysium/tally.h \
  elysium/tx.h \
  elysium/txprocessor.h \
  elysium/uint256_extensions.h \
  elysium/utils.h \
  elysium/utilsbitcoin.h \
  elysium/version.h \
  elysium/walletcache.h \
  elysium/wallettxs.h

ELYSIUM_CPP = \
  elysium/activation.cpp \
  elysium/consensushash.cpp \
  elysium/convert.cpp \
  elysium/createpayload.cpp \
  elysium/createtx.cpp \
  elysium/ecdsa_context.cpp \
  elysium/ecdsa_signature.cpp \
  elysium/fetchwallettx.cpp \
  elysium/log.cpp \
  elysium/notifications.cpp \
  elysium/elysium.cpp \
  elysium/packetencoder.cpp \
  elysium/parse_string.cpp \
  elysium/pending.cpp \
  elysium/persistence.cpp \
  elysium/property.cpp \
  elysium/rpc.cpp \
  elysium/rpcpayload.cpp \
  elysium/rpcrawtx.cpp \
  elysium/rpcrequirements.cpp \
  elysium/rpctxobject.cpp \
  elysium/rpcvalues.cpp \
  elysium/rules.cpp \
  elysium/script.cpp \
  elysium/lelantusdb.cpp \
  elysium/lelantusutils.cpp \
  elysium/sp.cpp \
  elysium/sto.cpp \
  elysium/tally.cpp \
  elysium/tx.cpp \
  elysium/txprocessor.cpp \
  elysium/utils.cpp \
  elysium/utilsbitcoin.cpp \
  elysium/version.cpp \
  elysium/walletcache.cpp \
  elysium/wallettxs.cpp

if ENABLE_WALLET
ELYSIUM_H += \
  elysium/rpctx.h \
  elysium/lelantusprimitives.h \
  elysium/lelantuswallet.h \
<<<<<<< HEAD
  elysium/lelantuswalletmodels.cpp \
=======
  elysium/lelantuswalletmodels.h \
>>>>>>> 06a8d072
  elysium/wallet.h

ELYSIUM_CPP += \
  elysium/rpctx.cpp \
  elysium/lelantusprimitives.cpp \
  elysium/lelantuswallet.cpp \
  elysium/lelantuswalletmodels.cpp \
  elysium/wallet.cpp
endif

libbitcoin_server_a_SOURCES += \
  $(ELYSIUM_CPP) \
  $(ELYSIUM_H)

elysium/libbitcoin_server_a-version.$(OBJEXT): obj/build.h # build info

CLEAN_ELYSIUM = elysium/*.gcda elysium/*.gcno

CLEANFILES += $(CLEAN_ELYSIUM)

if ENABLE_TESTS
include Makefile.elysiumtest.include
endif<|MERGE_RESOLUTION|>--- conflicted
+++ resolved
@@ -81,11 +81,7 @@
   elysium/rpctx.h \
   elysium/lelantusprimitives.h \
   elysium/lelantuswallet.h \
-<<<<<<< HEAD
-  elysium/lelantuswalletmodels.cpp \
-=======
   elysium/lelantuswalletmodels.h \
->>>>>>> 06a8d072
   elysium/wallet.h
 
 ELYSIUM_CPP += \
