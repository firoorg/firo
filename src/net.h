--- conflicted
+++ resolved
@@ -82,14 +82,11 @@
 static const int MAX_OUTBOUND_CONNECTIONS = 8;
 /** Maximum number of addnode outgoing nodes */
 static const int MAX_ADDNODE_CONNECTIONS = 8;
-<<<<<<< HEAD
-=======
 /** Maximum number if outgoing masternodes */
 static const int MAX_OUTBOUND_MASTERNODE_CONNECTIONS = 30;
 static const int MAX_OUTBOUND_MASTERNODE_CONNECTIONS_ON_MN = 250;
 /** Eviction protection time for incoming connections  */
 static const int INBOUND_EVICTION_PROTECTION_TIME = 1;
->>>>>>> dd549592
 /** -listen default */
 static const bool DEFAULT_LISTEN = true;
 /** -upnp default */
@@ -123,7 +120,6 @@
 unsigned int SendBufferSize();
 
 typedef int64_t NodeId;
-<<<<<<< HEAD
 
 struct AddedNodeInfo
 {
@@ -185,7 +181,7 @@
     bool BindListenPort(const CService &bindAddr, std::string& strError, bool fWhitelisted = false);
     bool GetNetworkActive() const { return fNetworkActive; };
     void SetNetworkActive(bool active);
-    bool OpenNetworkConnection(const CAddress& addrConnect, bool fCountFailure, CSemaphoreGrant *grantOutbound = NULL, const char *strDest = NULL, bool fOneShot = false, bool fFeeler = false, bool fAddnode = false);
+    bool OpenNetworkConnection(const CAddress& addrConnect, bool fCountFailure, CSemaphoreGrant *grantOutbound = NULL, const char *strDest = NULL, bool fOneShot = false, bool fFeeler = false, bool fAddnode = false, bool fConnectToMasternode = false);
     bool OpenMasternodeConnection(const CAddress& addrConnect);    
     bool CheckIncomingNonce(uint64_t nonce);
 
@@ -203,9 +199,77 @@
 
     constexpr static const CAllNodes AllNodes{};    
 
-    bool ForNode(NodeId id, std::function<bool(CNode* pnode)> func);
-
-    void PushMessage(CNode* pnode, CSerializedNetMsg&& msg);
+    bool ForNode(NodeId id, std::function<bool(const CNode* pnode)> cond, std::function<bool(CNode* pnode)> func);
+    bool ForNode(const CService& addr, std::function<bool(const CNode* pnode)> cond, std::function<bool(CNode* pnode)> func);
+
+    template<typename Callable>
+    bool ForNode(const CService& addr, Callable&& func)
+    {
+        return ForNode(addr, FullyConnectedOnly, func);
+    }
+
+    template<typename Callable>
+    bool ForNode(NodeId id, Callable&& func)
+    {
+        return ForNode(id, FullyConnectedOnly, func);
+    }
+
+    bool IsConnected(const CService& addr, std::function<bool(const CNode* pnode)> cond)
+    {
+        return ForNode(addr, cond, [](CNode* pnode){
+            return true;
+        });
+    }
+
+    bool IsMasternodeOrDisconnectRequested(const CService& addr);
+
+    void PushMessage(CNode* pnode, CSerializedNetMsg&& msg, bool allowOptimisticSend = DEFAULT_ALLOW_OPTIMISTIC_SEND);
+
+    
+
+    template<typename Condition, typename Callable>
+    bool ForEachNodeContinueIf(const Condition& cond, Callable&& func)
+    {
+        LOCK(cs_vNodes);
+        for (auto&& node : vNodes)
+            if (cond(node))
+                if(!func(node))
+                    return false;
+        return true;
+    };
+
+    template<typename Callable>
+    bool ForEachNodeContinueIf(Callable&& func)
+    {
+        return ForEachNodeContinueIf(FullyConnectedOnly, func);
+    }
+
+    template<typename Condition, typename Callable>
+    bool ForEachNodeContinueIf(const Condition& cond, Callable&& func) const
+    {
+        LOCK(cs_vNodes);
+        for (const auto& node : vNodes)
+            if (cond(node))
+                if(!func(node))
+                    return false;
+        return true;
+    };
+
+    template<typename Callable>
+    bool ForEachNodeContinueIf(Callable&& func) const
+    {
+        return ForEachNodeContinueIf(FullyConnectedOnly, func);
+    }
+
+    template<typename Condition, typename Callable>
+    void ForEachNode(const Condition& cond, Callable&& func)
+    {
+        LOCK(cs_vNodes);
+        for (auto&& node : vNodes) {
+            if (cond(node))
+                func(node);
+        }
+    };
 
     template<typename Callable>
     void ForEachNode(Callable&& func)
@@ -255,6 +319,10 @@
 
     void RelayTransaction(const CTransaction& tx);
     void RelayInv(CInv &inv, const int minProtoVersion = MIN_PEER_PROTO_VERSION);
+    void RelayInvFiltered(CInv &inv, const CTransaction &relatedTx, const int minProtoVersion = MIN_PEER_PROTO_VERSION);
+    // This overload will not update node filters,  so use it only for the cases when other messages will update related transaction data in filters
+    void RelayInvFiltered(CInv &inv, const uint256 &relatedTxHash, const int minProtoVersion = MIN_PEER_PROTO_VERSION);
+    void RemoveAskFor(const uint256& hash);
 
     // Addrman functions
     size_t GetAddressCount() const;
@@ -295,313 +363,6 @@
     bool RemoveAddedNode(const std::string& node);
     std::vector<AddedNodeInfo> GetAddedNodeInfo();
 
-    size_t GetNodeCount(NumConnections num);
-    void GetNodeStats(std::vector<CNodeStats>& vstats);
-    bool DisconnectNode(const std::string& node);
-    bool DisconnectNode(NodeId id);
-
-    unsigned int GetSendBufferSize() const;
-
-    void AddWhitelistedRange(const CSubNet &subnet);
-
-    ServiceFlags GetLocalServices() const;
-
-    //!set the max outbound target in bytes
-    void SetMaxOutboundTarget(uint64_t limit);
-    uint64_t GetMaxOutboundTarget();
-
-    //!set the timeframe for the max outbound target
-    void SetMaxOutboundTimeframe(uint64_t timeframe);
-    uint64_t GetMaxOutboundTimeframe();
-
-    //!check if the outbound target is reached
-    // if param historicalBlockServingLimit is set true, the function will
-    // response true if the limit for serving historical blocks has been reached
-    bool OutboundTargetReached(bool historicalBlockServingLimit);
-
-    //!response the bytes left in the current max outbound cycle
-    // in case of no limit, it will always response 0
-    uint64_t GetOutboundTargetBytesLeft();
-
-    //!response the time in second left in the current max outbound cycle
-    // in case of no limit, it will always response 0
-    uint64_t GetMaxOutboundTimeLeftInCycle();
-
-    uint64_t GetTotalBytesRecv();
-    uint64_t GetTotalBytesSent();
-
-    void SetBestHeight(int height);
-    int GetBestHeight() const;
-
-    /** Get a unique deterministic randomizer. */
-    CSipHasher GetDeterministicRandomizer(uint64_t id) const;
-
-    unsigned int GetReceiveFloodSize() const;
-
-    void WakeMessageHandler();
-private:
-    struct ListenSocket {
-        SOCKET socket;
-        bool whitelisted;
-
-        ListenSocket(SOCKET socket_, bool whitelisted_) : socket(socket_), whitelisted(whitelisted_) {}
-    };
-
-    void ThreadOpenAddedConnections();
-    void ProcessOneShot();
-    void ThreadOpenConnections();
-    void ThreadMessageHandler();
-    void AcceptConnection(const ListenSocket& hListenSocket);
-    void ThreadSocketHandler();
-    void ThreadDNSAddressSeed();
-    void ThreadDandelionShuffle();
-
-    uint64_t CalculateKeyedNetGroup(const CAddress& ad) const;
-
-=======
-
-struct AddedNodeInfo
-{
-    std::string strAddedNode;
-    CService resolvedAddress;
-    bool fConnected;
-    bool fInbound;
-};
-
-class CTransaction;
-class CNodeStats;
-class CClientUIInterface;
-
-struct CSerializedNetMsg
-{
-    CSerializedNetMsg() = default;
-    CSerializedNetMsg(CSerializedNetMsg&&) = default;
-    CSerializedNetMsg& operator=(CSerializedNetMsg&&) = default;
-    // No copying, only moves.
-    CSerializedNetMsg(const CSerializedNetMsg& msg) = delete;
-    CSerializedNetMsg& operator=(const CSerializedNetMsg&) = delete;
-
-    std::vector<unsigned char> data;
-    std::string command;
-};
-
-
-class CConnman
-{
-public:
-
-    enum NumConnections {
-        CONNECTIONS_NONE = 0,
-        CONNECTIONS_IN = (1U << 0),
-        CONNECTIONS_OUT = (1U << 1),
-        CONNECTIONS_ALL = (CONNECTIONS_IN | CONNECTIONS_OUT),
-    };
-
-    struct Options
-    {
-        ServiceFlags nLocalServices = NODE_NONE;
-        ServiceFlags nRelevantServices = NODE_NONE;
-        int nMaxConnections = 0;
-        int nMaxOutbound = 0;
-        int nMaxAddnode = 0;
-        int nMaxFeeler = 0;
-        int nBestHeight = 0;
-        CClientUIInterface* uiInterface = nullptr;
-        unsigned int nSendBufferMaxSize = 0;
-        unsigned int nReceiveFloodSize = 0;
-        uint64_t nMaxOutboundTimeframe = 0;
-        uint64_t nMaxOutboundLimit = 0;
-    };
-    CConnman(uint64_t seed0, uint64_t seed1);
-    ~CConnman();
-    bool Start(CScheduler& scheduler, std::string& strNodeError, Options options);
-    void Stop();
-    void Interrupt();
-    bool BindListenPort(const CService &bindAddr, std::string& strError, bool fWhitelisted = false);
-    bool GetNetworkActive() const { return fNetworkActive; };
-    void SetNetworkActive(bool active);
-    bool OpenNetworkConnection(const CAddress& addrConnect, bool fCountFailure, CSemaphoreGrant *grantOutbound = NULL, const char *strDest = NULL, bool fOneShot = false, bool fFeeler = false, bool fAddnode = false, bool fConnectToMasternode = false);
-    bool OpenMasternodeConnection(const CAddress& addrConnect);    
-    bool CheckIncomingNonce(uint64_t nonce);
-
-    struct CFullyConnectedOnly {
-        bool operator() (const CNode* pnode) const {
-            return NodeFullyConnected(pnode);
-        }
-    };
-
-    constexpr static const CFullyConnectedOnly FullyConnectedOnly{};
-
-    struct CAllNodes {
-        bool operator() (const CNode*) const {return true;}
-    };
-
-    constexpr static const CAllNodes AllNodes{};    
-
-    bool ForNode(NodeId id, std::function<bool(const CNode* pnode)> cond, std::function<bool(CNode* pnode)> func);
-    bool ForNode(const CService& addr, std::function<bool(const CNode* pnode)> cond, std::function<bool(CNode* pnode)> func);
-
-    template<typename Callable>
-    bool ForNode(const CService& addr, Callable&& func)
-    {
-        return ForNode(addr, FullyConnectedOnly, func);
-    }
-
-    template<typename Callable>
-    bool ForNode(NodeId id, Callable&& func)
-    {
-        return ForNode(id, FullyConnectedOnly, func);
-    }
-
-    bool IsConnected(const CService& addr, std::function<bool(const CNode* pnode)> cond)
-    {
-        return ForNode(addr, cond, [](CNode* pnode){
-            return true;
-        });
-    }
-
-    bool IsMasternodeOrDisconnectRequested(const CService& addr);
-
-    void PushMessage(CNode* pnode, CSerializedNetMsg&& msg, bool allowOptimisticSend = DEFAULT_ALLOW_OPTIMISTIC_SEND);
-
-    
-
-    template<typename Condition, typename Callable>
-    bool ForEachNodeContinueIf(const Condition& cond, Callable&& func)
-    {
-        LOCK(cs_vNodes);
-        for (auto&& node : vNodes)
-            if (cond(node))
-                if(!func(node))
-                    return false;
-        return true;
-    };
-
-    template<typename Callable>
-    bool ForEachNodeContinueIf(Callable&& func)
-    {
-        return ForEachNodeContinueIf(FullyConnectedOnly, func);
-    }
-
-    template<typename Condition, typename Callable>
-    bool ForEachNodeContinueIf(const Condition& cond, Callable&& func) const
-    {
-        LOCK(cs_vNodes);
-        for (const auto& node : vNodes)
-            if (cond(node))
-                if(!func(node))
-                    return false;
-        return true;
-    };
-
-    template<typename Callable>
-    bool ForEachNodeContinueIf(Callable&& func) const
-    {
-        return ForEachNodeContinueIf(FullyConnectedOnly, func);
-    }
-
-    template<typename Condition, typename Callable>
-    void ForEachNode(const Condition& cond, Callable&& func)
-    {
-        LOCK(cs_vNodes);
-        for (auto&& node : vNodes) {
-            if (cond(node))
-                func(node);
-        }
-    };
-
-    template<typename Callable>
-    void ForEachNode(Callable&& func)
-    {
-        LOCK(cs_vNodes);
-        for (auto&& node : vNodes) {
-            if (NodeFullyConnected(node))
-                func(node);
-        }
-    };
-
-    template<typename Callable>
-    void ForEachNode(Callable&& func) const
-    {
-        LOCK(cs_vNodes);
-        for (auto&& node : vNodes) {
-            if (NodeFullyConnected(node))
-                func(node);
-        }
-    };
-
-    template<typename Callable, typename CallableAfter>
-    void ForEachNodeThen(Callable&& pre, CallableAfter&& post)
-    {
-        LOCK(cs_vNodes);
-        for (auto&& node : vNodes) {
-            if (NodeFullyConnected(node))
-                pre(node);
-        }
-        post();
-    };
-
-    template<typename Callable, typename CallableAfter>
-    void ForEachNodeThen(Callable&& pre, CallableAfter&& post) const
-    {
-        LOCK(cs_vNodes);
-        for (auto&& node : vNodes) {
-            if (NodeFullyConnected(node))
-                pre(node);
-        }
-        post();
-    };
-
-    std::vector<CNode*> CopyNodeVector(std::function<bool(const CNode* pnode)> cond);
-    std::vector<CNode*> CopyNodeVector();
-    void ReleaseNodeVector(const std::vector<CNode*>& vecNodes);
-
-    void RelayTransaction(const CTransaction& tx);
-    void RelayInv(CInv &inv, const int minProtoVersion = MIN_PEER_PROTO_VERSION);
-    void RelayInvFiltered(CInv &inv, const CTransaction &relatedTx, const int minProtoVersion = MIN_PEER_PROTO_VERSION);
-    // This overload will not update node filters,  so use it only for the cases when other messages will update related transaction data in filters
-    void RelayInvFiltered(CInv &inv, const uint256 &relatedTxHash, const int minProtoVersion = MIN_PEER_PROTO_VERSION);
-    void RemoveAskFor(const uint256& hash);
-
-    // Addrman functions
-    size_t GetAddressCount() const;
-    void SetServices(const CService &addr, ServiceFlags nServices);
-    void MarkAddressGood(const CAddress& addr);
-    void AddNewAddress(const CAddress& addr, const CAddress& addrFrom, int64_t nTimePenalty = 0);
-    void AddNewAddresses(const std::vector<CAddress>& vAddr, const CAddress& addrFrom, int64_t nTimePenalty = 0);
-    std::vector<CAddress> GetAddresses();
-    void AddressCurrentlyConnected(const CService& addr);
-
-    // Denial-of-service detection/prevention
-    // The idea is to detect peers that are behaving
-    // badly and disconnect/ban them, but do it in a
-    // one-coding-mistake-won't-shatter-the-entire-network
-    // way.
-    // IMPORTANT:  There should be nothing I can give a
-    // node that it will forward on that will make that
-    // node's peers drop it. If there is, an attacker
-    // can isolate a node and/or try to split the network.
-    // Dropping a node for sending stuff that is invalid
-    // now but might be valid in a later version is also
-    // dangerous, because it can cause a network split
-    // between nodes running old code and nodes running
-    // new code.
-    void Ban(const CNetAddr& netAddr, const BanReason& reason, int64_t bantimeoffset = 0, bool sinceUnixEpoch = false);
-    void Ban(const CSubNet& subNet, const BanReason& reason, int64_t bantimeoffset = 0, bool sinceUnixEpoch = false);
-    void ClearBanned(); // needed for unit testing
-    bool IsBanned(CNetAddr ip);
-    bool IsBanned(CSubNet subnet);
-    bool Unban(const CNetAddr &ip);
-    bool Unban(const CSubNet &ip);
-    void GetBanned(banmap_t &banmap);
-    void SetBanned(const banmap_t &banmap);
-
-    void AddOneShot(const std::string& strDest);
-
-    bool AddNode(const std::string& node);
-    bool RemoveAddedNode(const std::string& node);
-    std::vector<AddedNodeInfo> GetAddedNodeInfo();
-
     bool AddPendingMasternode(const CService& addr);
     bool AddMasternodeQuorumNodes(Consensus::LLMQType llmqType, const uint256& quorumHash, const std::set<uint256>& proTxHashes);
     bool HasMasternodeQuorumNodes(Consensus::LLMQType llmqType, const uint256& quorumHash);
@@ -675,19 +436,14 @@
 
     uint64_t CalculateKeyedNetGroup(const CAddress& ad) const;
 
->>>>>>> dd549592
     CNode* FindNode(const CNetAddr& ip);
     CNode* FindNode(const CSubNet& subNet);
     CNode* FindNode(const std::string& addrName);
     CNode* FindNode(const CService& addr);
 
     bool AttemptToEvictConnection();
-<<<<<<< HEAD
-    CNode* ConnectNode(CAddress addrConnect, const char *pszDest, bool fCountFailure);
-=======
     // fAllowLocal flag is for legacy znodes only, remove it when network moves to evo znodes
     CNode* ConnectNode(CAddress addrConnect, const char *pszDest, bool fCountFailure, bool fAllowLocal=false);
->>>>>>> dd549592
     bool IsWhitelistedRange(const CNetAddr &addr);
 
     void DeleteNode(CNode* pnode);
@@ -743,14 +499,11 @@
     CCriticalSection cs_vOneShots;
     std::vector<std::string> vAddedNodes;
     CCriticalSection cs_vAddedNodes;
-<<<<<<< HEAD
-=======
 
     std::vector<CService> vPendingMasternodes;
     std::map<std::pair<Consensus::LLMQType, uint256>, std::set<uint256>> masternodeQuorumNodes; // protected by cs_vPendingMasternodes
     mutable CCriticalSection cs_vPendingMasternodes;
 
->>>>>>> dd549592
 // TODO: remove this hack when dash version is upgraded
 public:
     std::vector<CNode*> vNodes;
@@ -767,10 +520,7 @@
 
     CSemaphore *semOutbound;
     CSemaphore *semAddnode;
-<<<<<<< HEAD
-=======
     CSemaphore *semMasternodeOutbound;
->>>>>>> dd549592
     int nMaxConnections;
     int nMaxOutbound;
     int nMaxAddnode;
@@ -794,10 +544,7 @@
     std::thread threadSocketHandler;
     std::thread threadOpenAddedConnections;
     std::thread threadOpenConnections;
-<<<<<<< HEAD
-=======
     std::thread threadOpenMasternodeConnections;
->>>>>>> dd549592
     std::thread threadMessageHandler;
     std::thread threadDandelionShuffle;
 };
@@ -906,11 +653,8 @@
     double dMinPing;
     std::string addrLocal;
     CAddress addr;
-<<<<<<< HEAD
-=======
     // In case this is a verified MN, this value is the proTx of the MN
     uint256 verifiedProRegTxHash;
->>>>>>> dd549592
 };
 
 
@@ -991,15 +735,11 @@
     std::atomic<int64_t> nLastRecv;
     const int64_t nTimeConnected;
     std::atomic<int64_t> nTimeOffset;
-<<<<<<< HEAD
-    const CAddress addr;
-=======
     std::atomic<int64_t> nLastWarningTime;
     std::atomic<int64_t> nTimeFirstMessageReceived;
     std::atomic<bool> fFirstMessageIsMNAUTH;
     const CAddress addr;
     std::atomic<int> nNumWarningsSkipped;
->>>>>>> dd549592
     std::atomic<int> nVersion;
     // strSubVer is whatever byte array we read from the wire. However, this field is intended
     // to be printed out, displayed to humans in various forms and so on. So we sanitize it and
@@ -1101,8 +841,6 @@
     CAmount lastSentFeeFilter;
     int64_t nextSendTimeFeeFilter;
 
-<<<<<<< HEAD
-=======
     // Challenge sent in VERSION to be answered with MNAUTH (only happens between MNs)
     mutable CCriticalSection cs_mnauth;
     uint256 sentMNAuthChallenge;
@@ -1117,7 +855,6 @@
     // If true, we will send him all quorum related messages, even if he is not a member of our quorums
     std::atomic<bool> qwatch{false};
 
->>>>>>> dd549592
     CNode(NodeId id, ServiceFlags nLocalServicesIn, int nMyStartingHeightIn, SOCKET hSocketIn, const CAddress &addrIn, uint64_t nKeyedNetGroupIn, uint64_t nLocalHostNonceIn, const std::string &addrNameIn = "", bool fInboundIn = false);
     ~CNode();
 
@@ -1213,11 +950,7 @@
         // after addresses were pushed.
         if (_addr.IsValid() && !addrKnown.contains(_addr.GetKey())) {
             if (vAddrToSend.size() >= MAX_ADDR_TO_SEND) {
-<<<<<<< HEAD
-                vAddrToSend[insecure_rand.rand32() % vAddrToSend.size()] = _addr;
-=======
                 vAddrToSend[insecure_rand.randrange(vAddrToSend.size())] = _addr;
->>>>>>> dd549592
             } else {
                 vAddrToSend.push_back(_addr);
             }
@@ -1262,12 +995,8 @@
         vBlockHashesToAnnounce.push_back(hash);
     }
 
-<<<<<<< HEAD
-    void AskFor(const CInv& inv);
-=======
     void AskFor(const CInv& inv, int64_t doubleRequestDelay = 2 * 60 * 1000000);
     void RemoveAskFor(const uint256& hash);
->>>>>>> dd549592
 
     void CloseSocketDisconnect();
 
