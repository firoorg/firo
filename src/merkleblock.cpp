// Copyright (c) 2009-2010 Satoshi Nakamoto
// Copyright (c) 2009-2016 The Bitcoin Core developers
// Distributed under the MIT software license, see the accompanying
// file COPYING or http://www.opensource.org/licenses/mit-license.php.

#include "merkleblock.h"

#include "hash.h"
#include "consensus/consensus.h"
#include "utilstrencodings.h"

CMerkleBlock::CMerkleBlock(const CBlock& block, CBloomFilter& filter)
{
    header = block.GetBlockHeader();

    std::vector<bool> vMatch;
    std::vector<uint256> vHashes;

    vMatch.reserve(block.vtx.size());
    vHashes.reserve(block.vtx.size());

    const static std::set<int> allowedTxTypes = {
            TRANSACTION_NORMAL,
            TRANSACTION_PROVIDER_REGISTER,
            TRANSACTION_PROVIDER_UPDATE_SERVICE,
            TRANSACTION_PROVIDER_UPDATE_REGISTRAR,
            TRANSACTION_PROVIDER_UPDATE_REVOKE,
            TRANSACTION_COINBASE,
    };

    for (unsigned int i = 0; i < block.vtx.size(); i++)
    {
<<<<<<< HEAD
        const uint256& hash = block.vtx[i]->GetHash();
        if (filter.IsRelevantAndUpdate(*block.vtx[i]))
=======
        const auto& tx = *block.vtx[i];
        const uint256& hash = tx.GetHash();
        bool isAllowedType = tx.nVersion != 3 || allowedTxTypes.count(tx.nType) != 0;

        if (isAllowedType && filter.IsRelevantAndUpdate(tx))
>>>>>>> dd549592
        {
            vMatch.push_back(true);
            vMatchedTxn.push_back(std::make_pair(i, hash));
        }
        else
            vMatch.push_back(false);
        vHashes.push_back(hash);
    }

    txn = CPartialMerkleTree(vHashes, vMatch);
}

CMerkleBlock::CMerkleBlock(const CBlock& block, const std::set<uint256>& txids)
{
    header = block.GetBlockHeader();

    std::vector<bool> vMatch;
    std::vector<uint256> vHashes;

    vMatch.reserve(block.vtx.size());
    vHashes.reserve(block.vtx.size());

    for (unsigned int i = 0; i < block.vtx.size(); i++)
    {
        const uint256& hash = block.vtx[i]->GetHash();
        if (txids.count(hash))
            vMatch.push_back(true);
        else
            vMatch.push_back(false);
        vHashes.push_back(hash);
    }

    txn = CPartialMerkleTree(vHashes, vMatch);
}

uint256 CPartialMerkleTree::CalcHash(int height, unsigned int pos, const std::vector<uint256> &vTxid) {
    if (height == 0) {
        // hash at height 0 is the txids themself
        return vTxid[pos];
    } else {
        // calculate left hash
        uint256 left = CalcHash(height-1, pos*2, vTxid), right;
        // calculate right hash if not beyond the end of the array - copy left hash otherwise
        if (pos*2+1 < CalcTreeWidth(height-1))
            right = CalcHash(height-1, pos*2+1, vTxid);
        else
            right = left;
        // combine subhashes
        return Hash(BEGIN(left), END(left), BEGIN(right), END(right));
    }
}

void CPartialMerkleTree::TraverseAndBuild(int height, unsigned int pos, const std::vector<uint256> &vTxid, const std::vector<bool> &vMatch) {
    // determine whether this node is the parent of at least one matched txid
    bool fParentOfMatch = false;
    for (unsigned int p = pos << height; p < (pos+1) << height && p < nTransactions; p++)
        fParentOfMatch |= vMatch[p];
    // store as flag bit
    vBits.push_back(fParentOfMatch);
    if (height==0 || !fParentOfMatch) {
        // if at height 0, or nothing interesting below, store hash and stop
        vHash.push_back(CalcHash(height, pos, vTxid));
    } else {
        // otherwise, don't store any hash, but descend into the subtrees
        TraverseAndBuild(height-1, pos*2, vTxid, vMatch);
        if (pos*2+1 < CalcTreeWidth(height-1))
            TraverseAndBuild(height-1, pos*2+1, vTxid, vMatch);
    }
}

uint256 CPartialMerkleTree::TraverseAndExtract(int height, unsigned int pos, unsigned int &nBitsUsed, unsigned int &nHashUsed, std::vector<uint256> &vMatch, std::vector<unsigned int> &vnIndex) {
    if (nBitsUsed >= vBits.size()) {
        // overflowed the bits array - failure
        fBad = true;
        return uint256();
    }
    bool fParentOfMatch = vBits[nBitsUsed++];
    if (height==0 || !fParentOfMatch) {
        // if at height 0, or nothing interesting below, use stored hash and do not descend
        if (nHashUsed >= vHash.size()) {
            // overflowed the hash array - failure
            fBad = true;
            return uint256();
        }
        const uint256 &hash = vHash[nHashUsed++];
        if (height==0 && fParentOfMatch) { // in case of height 0, we have a matched txid
            vMatch.push_back(hash);
            vnIndex.push_back(pos);
        }
        return hash;
    } else {
        // otherwise, descend into the subtrees to extract matched txids and hashes
        uint256 left = TraverseAndExtract(height-1, pos*2, nBitsUsed, nHashUsed, vMatch, vnIndex), right;
        if (pos*2+1 < CalcTreeWidth(height-1)) {
            right = TraverseAndExtract(height-1, pos*2+1, nBitsUsed, nHashUsed, vMatch, vnIndex);
            if (right == left) {
                // The left and right branches should never be identical, as the transaction
                // hashes covered by them must each be unique.
                fBad = true;
            }
        } else {
            right = left;
        }
        // and combine them before returning
        return Hash(BEGIN(left), END(left), BEGIN(right), END(right));
    }
}

CPartialMerkleTree::CPartialMerkleTree(const std::vector<uint256> &vTxid, const std::vector<bool> &vMatch) : nTransactions(vTxid.size()), fBad(false) {
    // reset state
    vBits.clear();
    vHash.clear();

    // calculate height of tree
    int nHeight = 0;
    while (CalcTreeWidth(nHeight) > 1)
        nHeight++;

    // traverse the partial tree
    TraverseAndBuild(nHeight, 0, vTxid, vMatch);
}

CPartialMerkleTree::CPartialMerkleTree() : nTransactions(0), fBad(true) {}

uint256 CPartialMerkleTree::ExtractMatches(std::vector<uint256> &vMatch, std::vector<unsigned int> &vnIndex) {
    vMatch.clear();
    // An empty set will not work
    if (nTransactions == 0)
        return uint256();
    // check for excessively high numbers of transactions
    if (nTransactions > MAX_BLOCK_BASE_SIZE / 60) // 60 is the lower bound for the size of a serialized CTransaction
        return uint256();
    // there can never be more hashes provided than one for every txid
    if (vHash.size() > nTransactions)
        return uint256();
    // there must be at least one bit per node in the partial tree, and at least one node per hash
    if (vBits.size() < vHash.size())
        return uint256();
    // calculate height of tree
    int nHeight = 0;
    while (CalcTreeWidth(nHeight) > 1)
        nHeight++;
    // traverse the partial tree
    unsigned int nBitsUsed = 0, nHashUsed = 0;
    uint256 hashMerkleRoot = TraverseAndExtract(nHeight, 0, nBitsUsed, nHashUsed, vMatch, vnIndex);
    // verify that no problems occurred during the tree traversal
    if (fBad)
        return uint256();
    // verify that all bits were consumed (except for the padding caused by serializing it as a byte sequence)
    if ((nBitsUsed+7)/8 != (vBits.size()+7)/8)
        return uint256();
    // verify that all hashes were consumed
    if (nHashUsed != vHash.size())
        return uint256();
    return hashMerkleRoot;
}<|MERGE_RESOLUTION|>--- conflicted
+++ resolved
@@ -30,16 +30,11 @@
 
     for (unsigned int i = 0; i < block.vtx.size(); i++)
     {
-<<<<<<< HEAD
-        const uint256& hash = block.vtx[i]->GetHash();
-        if (filter.IsRelevantAndUpdate(*block.vtx[i]))
-=======
         const auto& tx = *block.vtx[i];
         const uint256& hash = tx.GetHash();
         bool isAllowedType = tx.nVersion != 3 || allowedTxTypes.count(tx.nType) != 0;
 
         if (isAllowedType && filter.IsRelevantAndUpdate(tx))
->>>>>>> dd549592
         {
             vMatch.push_back(true);
             vMatchedTxn.push_back(std::make_pair(i, hash));
