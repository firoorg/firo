--- conflicted
+++ resolved
@@ -160,7 +160,6 @@
     Q_EMIT numConnectionsChanged(numConnections);
 }
 
-<<<<<<< HEAD
 
 void ClientModel::invalidateExodusState()
 {
@@ -204,11 +203,11 @@
 void ClientModel::updateExodusPending(bool pending)
 {
     Q_EMIT refreshExodusPending(pending);
-=======
+}
+
 void ClientModel::updateNetworkActive(bool networkActive)
 {
     Q_EMIT networkActiveChanged(networkActive);
->>>>>>> a7b486d6
 }
 
 void ClientModel::updateAlert()
@@ -342,17 +341,16 @@
                               Q_ARG(int, newNumConnections));
 }
 
-<<<<<<< HEAD
 static void NotifyAdditionalDataSyncProgressChanged(ClientModel *clientmodel, int count, double nSyncProgress)
 {
     QMetaObject::invokeMethod(clientmodel, "additionalDataSyncProgressChanged", Qt::QueuedConnection, Q_ARG(int, count),
                               Q_ARG(double, nSyncProgress));
-=======
+}
+
 static void NotifyNetworkActiveChanged(ClientModel *clientmodel, bool networkActive)
 {
     QMetaObject::invokeMethod(clientmodel, "updateNetworkActive", Qt::QueuedConnection,
                               Q_ARG(bool, networkActive));
->>>>>>> a7b486d6
 }
 
 static void NotifyAlertChanged(ClientModel *clientmodel)
