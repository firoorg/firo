--- conflicted
+++ resolved
@@ -111,12 +111,8 @@
     connect(overviewPage, &OverviewPage::transactionClicked, this, &WalletView::focusBitcoinHistoryTab);
 
 #ifdef ENABLE_ELYSIUM
-<<<<<<< HEAD
     if (isElysiumEnabled())
-        connect(overviewPage, SIGNAL(elysiumTransactionClicked(uint256)), this, SLOT(focusElysiumTransaction(uint256)));
-=======
-    connect(overviewPage, &OverviewPage::elysiumTransactionClicked, this, &WalletView::focusElysiumTransaction);
->>>>>>> 40e8fe01
+        connect(overviewPage, &OverviewPage::elysiumTransactionClicked, this, &WalletView::focusElysiumTransaction);
 #endif
 }
 
@@ -172,7 +168,6 @@
         return;
     }
 
-<<<<<<< HEAD
     elysiumPrivateSendPage = new ElysiumPrivateSendDialog(platformStyle);
     connect(elysiumPrivateSendPage, SIGNAL(message(QString,QString,unsigned int)), this, SIGNAL(message(QString,QString,unsigned int)));
     createTokenPage = new CreateTokenDialog();
@@ -181,12 +176,9 @@
     connect(mintTokenPage, SIGNAL(message(QString,QString,unsigned int)), this, SIGNAL(message(QString,QString,unsigned int)));
     manageTokenPage = new ManageTokenDialog();
     connect(manageTokenPage, SIGNAL(message(QString,QString,unsigned int)), this, SIGNAL(message(QString,QString,unsigned int)));
-  
+
     elysiumTransactionsView = new TXHistoryDialog();
     elyAssetsPage = new ElyAssetsDialog();
-=======
-    connect(sendFiroView, &SendCoinsDialog::message, this, &WalletView::message);
->>>>>>> 40e8fe01
 
     toolboxPage = new QWidget(this);
     setupToolboxPage();
@@ -210,7 +202,7 @@
 {
     sendFiroView = new SendCoinsDialog(platformStyle);
 
-    connect(sendFiroView, SIGNAL(message(QString, QString, unsigned int)), this, SIGNAL(message(QString, QString, unsigned int)));
+    connect(sendFiroView, &SendCoinsDialog::message, this, &WalletView::message);
 
     // Set layout for send coin page
     auto pageLayout = new QVBoxLayout();
@@ -283,12 +275,8 @@
         // Clicking on a transaction on the overview page simply sends you to transaction history page
         connect(overviewPage, &OverviewPage::transactionClicked, gui, &BitcoinGUI::gotoHistoryPage);
 #ifdef ENABLE_ELYSIUM
-<<<<<<< HEAD
         if (isElysiumEnabled())
-            connect(overviewPage, SIGNAL(elysiumTransactionClicked(uint256)), gui, SLOT(gotoElysiumHistoryTab()));
-=======
-        connect(overviewPage, &OverviewPage::elysiumTransactionClicked, gui, &BitcoinGUI::gotoElysiumHistoryTab);
->>>>>>> 40e8fe01
+            connect(overviewPage, &OverviewPage::elysiumTransactionClicked, gui, &BitcoinGUI::gotoElysiumHistoryTab);
 #endif
 
         // Receive and report messages
