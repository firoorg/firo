// Copyright (c) 2011-2016 The Bitcoin Core developers
// Distributed under the MIT software license, see the accompanying
// file COPYING or http://www.opensource.org/licenses/mit-license.php.

#include "walletview.h"

#include "addressbookpage.h"
#include "askpassphrasedialog.h"
#include "automintdialog.h"
#include "automintmodel.h"
#include "bitcoingui.h"
#include "clientmodel.h"
#include "createpcodedialog.h"
#include "guiutil.h"
#include "lelantusdialog.h"
#include "lelantusmodel.h"
#include "sparkmodel.h"
#include "optionsmodel.h"
#include "overviewpage.h"
#include "platformstyle.h"
#include "receivecoinsdialog.h"
#include "sendcoinsdialog.h"
#include "signverifymessagedialog.h"
#include "transactiontablemodel.h"
#include "transactionview.h"
#include "walletmodel.h"

#include "ui_interface.h"

<<<<<<< HEAD
#ifdef ENABLE_ELYSIUM
#include "lookupaddressdialog.h"
#include "lookupspdialog.h"
#include "lookuptxdialog.h"
#include "txhistorydialog.h"

#include "../elysium/elysium.h"
#endif

=======
>>>>>>> ab389d8b
#include <QAction>
#include <QActionGroup>
#include <QDebug>
#include <QDialog>
#include <QFileDialog>
#include <QHeaderView>
#include <QHBoxLayout>
#include <QProgressDialog>
#include <QPushButton>
#include <QTableView>
#include <QVBoxLayout>

WalletView::WalletView(const PlatformStyle *_platformStyle, QWidget *parent):
    QStackedWidget(parent),
    clientModel(0),
    walletModel(0),
    overviewPage(0),
<<<<<<< HEAD
#ifdef ENABLE_ELYSIUM
    elysiumTransactionsView(0),
    transactionTabs(0),
    sendCoinsTabs(0),
    elysiumPrivateSendPage(0),
#endif
=======
>>>>>>> ab389d8b
    lelantusView(0),
    // blankLelantusView(0),
    firoTransactionsView(0),
    platformStyle(_platformStyle)
{
    overviewPage = new OverviewPage(platformStyle);
    transactionsPage = new QWidget(this);
<<<<<<< HEAD
#ifdef ENABLE_ELYSIUM
    if (isElysiumEnabled())
        elysiumTokensPage = new QWidget(this);
#endif
=======
>>>>>>> ab389d8b
    receiveCoinsPage = new ReceiveCoinsDialog(platformStyle);
    createPcodePage = new CreatePcodeDialog(platformStyle);
    usedSendingAddressesPage = new AddressBookPage(platformStyle, AddressBookPage::ForEditing, AddressBookPage::SendingTab, this);
    usedReceivingAddressesPage = new AddressBookPage(platformStyle, AddressBookPage::ForEditing, AddressBookPage::ReceivingTab, this, false);
    lelantusPage = new QWidget(this);

    sendCoinsPage = new QWidget(this);
    masternodeListPage = new MasternodeList(platformStyle);

    automintNotification = new AutomintNotification(this);
    automintNotification->setWindowModality(Qt::NonModal);

    automintSparkNotification = new AutomintSparkNotification(this);
    automintSparkNotification->setWindowModality(Qt::NonModal);

    setupTransactionPage();
    setupSendCoinPage();
<<<<<<< HEAD
#ifdef ENABLE_ELYSIUM
    if (isElysiumEnabled())
        setupElysiumTokensPage();
#endif
    setupLelantusPage();

    addWidget(overviewPage);
#ifdef ENABLE_ELYSIUM
    if (isElysiumEnabled())
        addWidget(elysiumTokensPage);
#endif
=======
    setupLelantusPage();

    addWidget(overviewPage);
>>>>>>> ab389d8b
    addWidget(transactionsPage);
    addWidget(receiveCoinsPage);
    addWidget(createPcodePage);
    addWidget(sendCoinsPage);
    addWidget(lelantusPage);
    addWidget(masternodeListPage);

    // Clicking on a transaction on the overview pre-selects the transaction on the transaction history page
    connect(overviewPage, &OverviewPage::transactionClicked, this, &WalletView::focusBitcoinHistoryTab);
<<<<<<< HEAD

#ifdef ENABLE_ELYSIUM
    if (isElysiumEnabled())
        connect(overviewPage, &OverviewPage::elysiumTransactionClicked, this, &WalletView::focusElysiumTransaction);
#endif
=======
>>>>>>> ab389d8b
}

WalletView::~WalletView()
{
}

void WalletView::setupTransactionPage()
{
    // Create Firo transactions list
    firoTransactionList = new TransactionView(platformStyle);

    connect(firoTransactionList, &TransactionView::message, this, &WalletView::message);

    // Create export panel for Firo transactions
    auto exportButton = new QPushButton(tr("&Export"));

    exportButton->setToolTip(tr("Export the data in the current tab to a file"));

    if (platformStyle->getImagesOnButtons()) {
        exportButton->setIcon(platformStyle->SingleColorIcon(":/icons/export"));
    }

    connect(exportButton, &QPushButton::clicked, firoTransactionList, &TransactionView::exportClicked);

    auto exportLayout = new QHBoxLayout();
    exportLayout->addStretch();
    exportLayout->addWidget(exportButton);

    // Compose transaction list and export panel together
    auto firoLayout = new QVBoxLayout();
    firoLayout->addWidget(firoTransactionList);
    firoLayout->addLayout(exportLayout);
    // TODO: fix this
    connect(overviewPage, &OverviewPage::transactionClicked, firoTransactionList, qOverload<const QModelIndex&>(&TransactionView::focusTransaction));
    connect(overviewPage, &OverviewPage::outOfSyncWarningClicked, this, &WalletView::requestedSyncWarningInfo);

    firoTransactionsView = new QWidget();
    firoTransactionsView->setLayout(firoLayout);

    // Set layout for transaction page
    auto pageLayout = new QVBoxLayout();
<<<<<<< HEAD

    pageLayout->addWidget(firoTransactionsView);
=======
        pageLayout->addWidget(firoTransactionsView);
>>>>>>> ab389d8b

    transactionsPage->setLayout(pageLayout);
}

#ifdef ENABLE_ELYSIUM
void WalletView::setupElysiumTokensPage()
{
    if (!isElysiumEnabled()) {
        return;
    }

    elysiumPrivateSendPage = new ElysiumPrivateSendDialog(platformStyle);
    connect(elysiumPrivateSendPage, SIGNAL(message(QString,QString,unsigned int)), this, SIGNAL(message(QString,QString,unsigned int)));
    createTokenPage = new CreateTokenDialog();
    connect(createTokenPage, SIGNAL(message(QString,QString,unsigned int)), this, SIGNAL(message(QString,QString,unsigned int)));
    mintTokenPage = new MintTokenDialog();
    connect(mintTokenPage, SIGNAL(message(QString,QString,unsigned int)), this, SIGNAL(message(QString,QString,unsigned int)));
    manageTokenPage = new ManageTokenDialog();
    connect(manageTokenPage, SIGNAL(message(QString,QString,unsigned int)), this, SIGNAL(message(QString,QString,unsigned int)));

<<<<<<< HEAD
    elysiumTransactionsView = new TXHistoryDialog();
    elyAssetsPage = new ElyAssetsDialog();

    toolboxPage = new QWidget(this);
    setupToolboxPage();

    elysiumTokensTabs = new QTabWidget();
    elysiumTokensTabs->addTab(elyAssetsPage, tr("Balances"));
    elysiumTokensTabs->addTab(elysiumPrivateSendPage, tr("Send"));
    elysiumTokensTabs->addTab(mintTokenPage, tr("Anonymize"));
    elysiumTokensTabs->addTab(elysiumTransactionsView, tr("Transactions"));
    elysiumTokensTabs->addTab(createTokenPage, tr("Create"));
    elysiumTokensTabs->addTab(manageTokenPage, tr("Managed Tokens"));
    elysiumTokensTabs->addTab(toolboxPage, tr("Toolbox"));

    auto pageLayout = new QVBoxLayout();
    pageLayout->addWidget(elysiumTokensTabs);
    elysiumTokensPage->setLayout(pageLayout);
}
#endif

void WalletView::setupSendCoinPage()
{
    sendFiroView = new SendCoinsDialog(platformStyle);

    connect(sendFiroView, &SendCoinsDialog::message, this, &WalletView::message);

    // Set layout for send coin page
    auto pageLayout = new QVBoxLayout();

    pageLayout->addWidget(sendFiroView);
=======
    // Set layout for send coin page
    auto pageLayout = new QVBoxLayout();
        pageLayout->addWidget(sendFiroView);
>>>>>>> ab389d8b

    sendCoinsPage->setLayout(pageLayout);
}

void WalletView::setupLelantusPage()
{
    auto pageLayout = new QVBoxLayout();

    // if (pwalletMain->IsHDSeedAvailable()) {
        lelantusView = new LelantusDialog(platformStyle);
        connect(lelantusView, &LelantusDialog::message, this, &WalletView::message);
        pageLayout->addWidget(lelantusView);
    // } else {

    //     blankLelantusView = new BlankSigmaDialog();
    //     pageLayout->addWidget(blankLelantusView);
    // }

    lelantusPage->setLayout(pageLayout);
}

void WalletView::setBitcoinGUI(BitcoinGUI *gui)
{
    if (gui)
    {
        // Clicking on a transaction on the overview page simply sends you to transaction history page
        connect(overviewPage, &OverviewPage::transactionClicked, gui, &BitcoinGUI::gotoHistoryPage);
<<<<<<< HEAD
#ifdef ENABLE_ELYSIUM
        if (isElysiumEnabled())
            connect(overviewPage, &OverviewPage::elysiumTransactionClicked, gui, &BitcoinGUI::gotoElysiumHistoryTab);
#endif
=======
>>>>>>> ab389d8b

        // Receive and report messages
        connect(this, &WalletView::message, [gui](const QString &title, const QString &message, unsigned int style) {
            gui->message(title, message, style);
        });

        // Pass through encryption status changed signals
        connect(this, &WalletView::encryptionStatusChanged, gui, &BitcoinGUI::setEncryptionStatus);

        // Pass through transaction notifications
        connect(this, &WalletView::incomingTransaction, gui, &BitcoinGUI::incomingTransaction);

        // Connect HD enabled state signal
        connect(this, &WalletView::hdEnabledStatusChanged, gui, &BitcoinGUI::setHDStatus);
    }
}

void WalletView::setClientModel(ClientModel *_clientModel)
{
    this->clientModel = _clientModel;

    overviewPage->setClientModel(clientModel);
    sendFiroView->setClientModel(clientModel);
    masternodeListPage->setClientModel(clientModel);
<<<<<<< HEAD
#ifdef ENABLE_ELYSIUM
    if (isElysiumEnabled()) {
        elyAssetsPage->setClientModel(clientModel);
        createTokenPage->setClientModel(clientModel);
        mintTokenPage->setClientModel(clientModel);
        manageTokenPage->setClientModel(clientModel);
    }
#endif
    if (pwalletMain->IsHDSeedAvailable()) {
        lelantusView->setClientModel(clientModel);
    }

#ifdef ENABLE_ELYSIUM
    if (isElysiumEnabled()) {
        if (elysiumTransactionsView) {
            elysiumTransactionsView->setClientModel(clientModel);
        }

        if (elysiumPrivateSendPage) {
            elysiumPrivateSendPage->setClientModel(clientModel);
        }
    }
#endif
=======

    if (pwalletMain->IsHDSeedAvailable()) {
        lelantusView->setClientModel(clientModel);
    }
>>>>>>> ab389d8b
}

void WalletView::setWalletModel(WalletModel *_walletModel)
{
    this->walletModel = _walletModel;

    // Put transaction list in tabs
    firoTransactionList->setModel(_walletModel);
    overviewPage->setWalletModel(_walletModel);
    receiveCoinsPage->setModel(_walletModel);
    createPcodePage->setModel(_walletModel);
    // TODO: fix this
    //sendCoinsPage->setModel(_walletModel);
    if (pwalletMain->IsHDSeedAvailable()) {
        lelantusView->setWalletModel(_walletModel);
    }
    usedReceivingAddressesPage->setModel(_walletModel->getAddressTableModel());
    usedSendingAddressesPage->setModel(_walletModel->getAddressTableModel());
    masternodeListPage->setWalletModel(_walletModel);
    sendFiroView->setModel(_walletModel);
    automintNotification->setModel(_walletModel);
    automintSparkNotification->setModel(_walletModel);
<<<<<<< HEAD
#ifdef ENABLE_ELYSIUM
    if (isElysiumEnabled()) {
        elyAssetsPage->setWalletModel(walletModel);
        createTokenPage->setModel(walletModel);
        mintTokenPage->setModel(walletModel);
        manageTokenPage->setModel(walletModel);

        if (elysiumTransactionsView) {
            elysiumTransactionsView->setWalletModel(walletModel);
        }

        if (elysiumPrivateSendPage) {
            elysiumPrivateSendPage->setWalletModel(walletModel);
        }
    }
#endif
=======
>>>>>>> ab389d8b

    if (_walletModel)
    {
        // Receive and pass through messages from wallet model
        connect(_walletModel, &WalletModel::message, this, &WalletView::message);

        // Handle changes in encryption status
        connect(_walletModel, &WalletModel::encryptionStatusChanged, this, &WalletView::encryptionStatusChanged);
        updateEncryptionStatus();

        // update HD status
        Q_EMIT hdEnabledStatusChanged(_walletModel->hdEnabled());

        // Balloon pop-up for new transaction
        connect(_walletModel->getTransactionTableModel(), &TransactionTableModel::rowsInserted, this, &WalletView::processNewTransaction);

        // Ask for passphrase if needed
        connect(_walletModel, &WalletModel::requireUnlock, this, &WalletView::unlockWallet);

        // Show progress dialog
        connect(_walletModel, &WalletModel::showProgress, this, &WalletView::showProgress);

        // Check mintable amount
        connect(_walletModel, &WalletModel::balanceChanged, this, &WalletView::checkMintableAmount);

        auto lelantusModel = _walletModel->getLelantusModel();
        if (lelantusModel) {
            connect(lelantusModel, &LelantusModel::askMintAll, this, &WalletView::askMintAll);
            auto autoMintModel = lelantusModel->getAutoMintModel();
            connect(autoMintModel, &AutoMintModel::message, this, &WalletView::message);
            connect(autoMintModel, &AutoMintModel::requireShowAutomintNotification, this, &WalletView::showAutomintNotification);
            connect(autoMintModel, &AutoMintModel::closeAutomintNotification, this, &WalletView::closeAutomintNotification);
        }

        auto sparkModel = _walletModel->getSparkModel();
        if (sparkModel) {
            connect(sparkModel, &SparkModel::askMintSparkAll, this, &WalletView::askMintSparkAll);
            auto autoMintSparkModel = sparkModel->getAutoMintSparkModel();
            connect(autoMintSparkModel, &AutoMintSparkModel::message, this, &WalletView::message);
            connect(autoMintSparkModel, &AutoMintSparkModel::requireShowAutomintSparkNotification, this, &WalletView::showAutomintSparkNotification);
            connect(autoMintSparkModel, &AutoMintSparkModel::closeAutomintSparkNotification, this, &WalletView::closeAutomintSparkNotification);
        }
    }
}

void WalletView::processNewTransaction(const QModelIndex& parent, int start, int /*end*/)
{
    // Prevent balloon-spam when initial block download is in progress
    if (!walletModel || !clientModel || clientModel->inInitialBlockDownload())
        return;

    TransactionTableModel *ttm = walletModel->getTransactionTableModel();
    if (!ttm || ttm->processingQueuedTransactions())
        return;

    QString date = ttm->index(start, TransactionTableModel::Date, parent).data().toString();
    qint64 amount = ttm->index(start, TransactionTableModel::Amount, parent).data(Qt::EditRole).toULongLong();
    QString type = ttm->index(start, TransactionTableModel::Type, parent).data().toString();
    QModelIndex index = ttm->index(start, 0, parent);
    QString address = ttm->data(index, TransactionTableModel::AddressRole).toString();
    QString label = ttm->data(index, TransactionTableModel::LabelRole).toString();

    Q_EMIT incomingTransaction(date, walletModel->getOptionsModel()->getDisplayUnit(), amount, type, address, label);
}

void WalletView::gotoOverviewPage()
{
    setCurrentWidget(overviewPage);
}

<<<<<<< HEAD
#ifdef ENABLE_ELYSIUM
void WalletView::gotoElysiumTokensPage()
{
    if (isElysiumEnabled())
        setCurrentWidget(elysiumTokensPage);
}
#endif

=======
>>>>>>> ab389d8b
void WalletView::gotoHistoryPage()
{
    setCurrentWidget(transactionsPage);
}

<<<<<<< HEAD
#ifdef ENABLE_ELYSIUM
void WalletView::gotoElysiumHistoryTab()
{
    if (!isElysiumEnabled() || !transactionTabs) {
        return;
    }

    setCurrentWidget(transactionsPage);
    transactionTabs->setCurrentIndex(1);
}
#endif

void WalletView::gotoBitcoinHistoryTab()
{
    setCurrentWidget(transactionsPage);

#ifdef ENABLE_ELYSIUM
    if (isElysiumEnabled() && transactionTabs) {
        transactionTabs->setCurrentIndex(0);
    }
#endif
}

#ifdef ENABLE_ELYSIUM
void WalletView::focusElysiumTransaction(const uint256& txid)
{
    if (!isElysiumEnabled() || !elysiumTransactionsView) {
        return;
    }

    gotoElysiumHistoryTab();
    elysiumTransactionsView->focusTransaction(txid);
=======
void WalletView::gotoBitcoinHistoryTab()
{
    setCurrentWidget(transactionsPage);
>>>>>>> ab389d8b
}

void WalletView::focusBitcoinHistoryTab(const QModelIndex &idx)
{
    gotoBitcoinHistoryTab();
    firoTransactionList->focusTransaction(idx);
}

void WalletView::gotoMasternodePage()
{
    setCurrentWidget(masternodeListPage);
}

void WalletView::gotoReceiveCoinsPage()
{
    setCurrentWidget(receiveCoinsPage);
}

void WalletView::gotoCreatePcodePage()
{
    setCurrentWidget(createPcodePage);
}

void WalletView::gotoLelantusPage()
{
    setCurrentWidget(lelantusPage);
}

void WalletView::gotoSendCoinsPage(QString addr)
{
    setCurrentWidget(sendCoinsPage);

    if (!addr.isEmpty()){
        sendFiroView->setAddress(addr);
    }
}

void WalletView::gotoSignMessageTab(QString addr)
{
    // calls show() in showTab_SM()
    SignVerifyMessageDialog *signVerifyMessageDialog = new SignVerifyMessageDialog(platformStyle, this);
    signVerifyMessageDialog->setAttribute(Qt::WA_DeleteOnClose);
    signVerifyMessageDialog->setModel(walletModel);
    signVerifyMessageDialog->showTab_SM(true);

    if (!addr.isEmpty())
        signVerifyMessageDialog->setAddress_SM(addr);
}

void WalletView::gotoVerifyMessageTab(QString addr)
{
    // calls show() in showTab_VM()
    SignVerifyMessageDialog *signVerifyMessageDialog = new SignVerifyMessageDialog(platformStyle, this);
    signVerifyMessageDialog->setAttribute(Qt::WA_DeleteOnClose);
    signVerifyMessageDialog->setModel(walletModel);
    signVerifyMessageDialog->showTab_VM(true);

    if (!addr.isEmpty())
        signVerifyMessageDialog->setAddress_VM(addr);
}

bool WalletView::handlePaymentRequest(const SendCoinsRecipient& recipient)
{
<<<<<<< HEAD
#ifdef ENABLE_ELYSIUM
    if (isElysiumEnabled() && sendCoinsTabs) {
        sendCoinsTabs->setCurrentIndex(0);
    }
#endif

=======
>>>>>>> ab389d8b
    return sendFiroView->handlePaymentRequest(recipient);
}

void WalletView::showOutOfSyncWarning(bool fShow)
{
    overviewPage->showOutOfSyncWarning(fShow);
}

void WalletView::updateEncryptionStatus()
{
    Q_EMIT encryptionStatusChanged(walletModel->getEncryptionStatus());
}

void WalletView::encryptWallet(bool status)
{
    if(!walletModel)
        return;
    AskPassphraseDialog dlg(status ? AskPassphraseDialog::Encrypt : AskPassphraseDialog::Decrypt, this);
    dlg.setModel(walletModel);
    dlg.exec();

    updateEncryptionStatus();
}

void WalletView::backupWallet()
{
    QString filename = GUIUtil::getSaveFileName(this,
        tr("Backup Wallet"), QString(),
        tr("Wallet Data (*.dat)"), NULL);

    if (filename.isEmpty())
        return;

    if (!walletModel->backupWallet(filename)) {
        Q_EMIT message(tr("Backup Failed"), tr("There was an error trying to save the wallet data to %1.").arg(filename),
            CClientUIInterface::MSG_ERROR);
        }
    else {
        Q_EMIT message(tr("Backup Successful"), tr("The wallet data was successfully saved to %1.").arg(filename),
            CClientUIInterface::MSG_INFORMATION);
    }
}

void WalletView::changePassphrase()
{
    AskPassphraseDialog dlg(AskPassphraseDialog::ChangePass, this);
    dlg.setModel(walletModel);
    dlg.exec();
}

void WalletView::unlockWallet(const QString &info)
{
    if(!walletModel)
        return;
    // Unlock wallet when requested by wallet model
    if (walletModel->getEncryptionStatus() == WalletModel::Locked)
    {
        AskPassphraseDialog dlg(AskPassphraseDialog::Unlock, this, info);
        dlg.setModel(walletModel);
        dlg.exec();
    }
}

void WalletView::usedSendingAddresses()
{
    if(!walletModel)
        return;

    usedSendingAddressesPage->show();
    usedSendingAddressesPage->raise();
    usedSendingAddressesPage->activateWindow();
}

void WalletView::updateAddressbook()
{
    usedReceivingAddressesPage->updateSpark();
    usedSendingAddressesPage->updateSpark();
}

void WalletView::usedReceivingAddresses()
{
    if(!walletModel)
        return;

    usedReceivingAddressesPage->show();
    usedReceivingAddressesPage->raise();
    usedReceivingAddressesPage->activateWindow();
}

void WalletView::showProgress(const QString &title, int nProgress)
{
    if (nProgress == 0)
    {
        progressDialog = new QProgressDialog(title, "", 0, 100);
        progressDialog->setWindowModality(Qt::ApplicationModal);
        progressDialog->setMinimumDuration(0);
        progressDialog->setCancelButton(0);
        progressDialog->setAutoClose(false);
        progressDialog->setValue(0);
    }
    else if (nProgress == 100)
    {
        if (progressDialog)
        {
            progressDialog->close();
            progressDialog->deleteLater();
        }
    }
    else if (progressDialog)
        progressDialog->setValue(nProgress);
}

void WalletView::requestedSyncWarningInfo()
{
    Q_EMIT outOfSyncWarningClicked();
}

void WalletView::showAutomintNotification()
{
    auto lelantusModel = walletModel->getLelantusModel();
    if (!lelantusModel) {
        return;
    }

    if (!isActiveWindow() || !underMouse()) {
        lelantusModel->sendAckMintAll(AutoMintAck::WaitUserToActive);
        return;
    }

    automintNotification->setWindowFlags(automintNotification->windowFlags() | Qt::Popup | Qt::FramelessWindowHint);

    QRect rect(this->mapToGlobal(QPoint(0, 0)), this->size());
    auto pos = QStyle::alignedRect(
        Qt::LeftToRight,
        Qt::AlignRight | Qt::AlignBottom,
        automintNotification->size(),
        rect).topLeft();

    pos.setX(pos.x());
    pos.setY(pos.y());
    automintNotification->move(pos);

    automintNotification->show();
    automintNotification->raise();
}

void WalletView::repositionAutomintNotification()
{
    if (automintNotification->isVisible()) {
        QRect rect(this->mapToGlobal(QPoint(0, 0)), this->size());
        auto pos = QStyle::alignedRect(
            Qt::LeftToRight,
            Qt::AlignRight | Qt::AlignBottom,
            automintNotification->size(),
            rect).topLeft();

        pos.setX(pos.x());
        pos.setY(pos.y());
        automintNotification->move(pos);
    }
}

void WalletView::showAutomintSparkNotification()
{
    auto sparkModel = walletModel->getSparkModel();
    if (!sparkModel) {
        return;
    }

    if (!isActiveWindow() || !underMouse()) {
        sparkModel->sendAckMintSparkAll(AutoMintSparkAck::WaitUserToActive);
        return;
    }

    automintSparkNotification->setWindowFlags(automintSparkNotification->windowFlags() | Qt::Popup | Qt::FramelessWindowHint);

    QRect rect(this->mapToGlobal(QPoint(0, 0)), this->size());
    auto pos = QStyle::alignedRect(
        Qt::LeftToRight,
        Qt::AlignRight | Qt::AlignBottom,
        automintSparkNotification->size(),
        rect).topLeft();

    pos.setX(pos.x());
    pos.setY(pos.y());
    automintSparkNotification->move(pos);

    automintSparkNotification->show();
    automintSparkNotification->raise();
}

void WalletView::repositionAutomintSparkNotification()
{
    if (automintSparkNotification->isVisible()) {
        QRect rect(this->mapToGlobal(QPoint(0, 0)), this->size());
        auto pos = QStyle::alignedRect(
            Qt::LeftToRight,
            Qt::AlignRight | Qt::AlignBottom,
            automintSparkNotification->size(),
            rect).topLeft();

        pos.setX(pos.x());
        pos.setY(pos.y());
        automintSparkNotification->move(pos);
    }
}

void WalletView::checkMintableAmount(CAmount, CAmount, CAmount, CAmount, CAmount, CAmount, CAmount, CAmount, CAmount anonymizableBalance)
{
    if (automintNotification->isVisible() && anonymizableBalance == 0) {
        // hide if notification is showing but there no any fund to anonymize
        closeAutomintNotification();
    }
}

void WalletView::checkMintableSparkAmount(CAmount, CAmount, CAmount, CAmount, CAmount, CAmount, CAmount, CAmount, CAmount anonymizableBalance)
{
    if (automintSparkNotification->isVisible() && anonymizableBalance == 0) {
        // hide if notification is showing but there no any fund to anonymize
        closeAutomintSparkNotification();
    }
}

void WalletView::closeAutomintNotification()
{
    automintNotification->close();
}

void WalletView::closeAutomintSparkNotification()
{
    automintSparkNotification->close();
}

void WalletView::askMintAll(AutoMintMode mode)
{
    automintNotification->setVisible(false);

    if (!walletModel) {
        return;
    }

    AutoMintDialog dlg(mode, this);
    dlg.setModel(walletModel);
    dlg.exec();
}

void WalletView::askMintSparkAll(AutoMintSparkMode mode)
{
    automintSparkNotification->setVisible(false);

    if (!walletModel) {
        return;
    }

    AutoMintSparkDialog dlg(mode, this);
    dlg.setModel(walletModel);
    dlg.exec();
}

bool WalletView::eventFilter(QObject *watched, QEvent *event)
{
    switch (event->type()) {
    case QEvent::Type::Resize:
    case QEvent::Type::Move:
        repositionAutomintNotification();
        break;
    }

    return QStackedWidget::eventFilter(watched, event);
}<|MERGE_RESOLUTION|>--- conflicted
+++ resolved
@@ -27,18 +27,6 @@
 
 #include "ui_interface.h"
 
-<<<<<<< HEAD
-#ifdef ENABLE_ELYSIUM
-#include "lookupaddressdialog.h"
-#include "lookupspdialog.h"
-#include "lookuptxdialog.h"
-#include "txhistorydialog.h"
-
-#include "../elysium/elysium.h"
-#endif
-
-=======
->>>>>>> ab389d8b
 #include <QAction>
 #include <QActionGroup>
 #include <QDebug>
@@ -56,15 +44,6 @@
     clientModel(0),
     walletModel(0),
     overviewPage(0),
-<<<<<<< HEAD
-#ifdef ENABLE_ELYSIUM
-    elysiumTransactionsView(0),
-    transactionTabs(0),
-    sendCoinsTabs(0),
-    elysiumPrivateSendPage(0),
-#endif
-=======
->>>>>>> ab389d8b
     lelantusView(0),
     // blankLelantusView(0),
     firoTransactionsView(0),
@@ -72,13 +51,6 @@
 {
     overviewPage = new OverviewPage(platformStyle);
     transactionsPage = new QWidget(this);
-<<<<<<< HEAD
-#ifdef ENABLE_ELYSIUM
-    if (isElysiumEnabled())
-        elysiumTokensPage = new QWidget(this);
-#endif
-=======
->>>>>>> ab389d8b
     receiveCoinsPage = new ReceiveCoinsDialog(platformStyle);
     createPcodePage = new CreatePcodeDialog(platformStyle);
     usedSendingAddressesPage = new AddressBookPage(platformStyle, AddressBookPage::ForEditing, AddressBookPage::SendingTab, this);
@@ -96,23 +68,9 @@
 
     setupTransactionPage();
     setupSendCoinPage();
-<<<<<<< HEAD
-#ifdef ENABLE_ELYSIUM
-    if (isElysiumEnabled())
-        setupElysiumTokensPage();
-#endif
     setupLelantusPage();
 
     addWidget(overviewPage);
-#ifdef ENABLE_ELYSIUM
-    if (isElysiumEnabled())
-        addWidget(elysiumTokensPage);
-#endif
-=======
-    setupLelantusPage();
-
-    addWidget(overviewPage);
->>>>>>> ab389d8b
     addWidget(transactionsPage);
     addWidget(receiveCoinsPage);
     addWidget(createPcodePage);
@@ -122,14 +80,6 @@
 
     // Clicking on a transaction on the overview pre-selects the transaction on the transaction history page
     connect(overviewPage, &OverviewPage::transactionClicked, this, &WalletView::focusBitcoinHistoryTab);
-<<<<<<< HEAD
-
-#ifdef ENABLE_ELYSIUM
-    if (isElysiumEnabled())
-        connect(overviewPage, &OverviewPage::elysiumTransactionClicked, this, &WalletView::focusElysiumTransaction);
-#endif
-=======
->>>>>>> ab389d8b
 }
 
 WalletView::~WalletView()
@@ -171,12 +121,7 @@
 
     // Set layout for transaction page
     auto pageLayout = new QVBoxLayout();
-<<<<<<< HEAD
-
-    pageLayout->addWidget(firoTransactionsView);
-=======
         pageLayout->addWidget(firoTransactionsView);
->>>>>>> ab389d8b
 
     transactionsPage->setLayout(pageLayout);
 }
@@ -197,7 +142,6 @@
     manageTokenPage = new ManageTokenDialog();
     connect(manageTokenPage, SIGNAL(message(QString,QString,unsigned int)), this, SIGNAL(message(QString,QString,unsigned int)));
 
-<<<<<<< HEAD
     elysiumTransactionsView = new TXHistoryDialog();
     elyAssetsPage = new ElyAssetsDialog();
 
@@ -227,13 +171,7 @@
 
     // Set layout for send coin page
     auto pageLayout = new QVBoxLayout();
-
-    pageLayout->addWidget(sendFiroView);
-=======
-    // Set layout for send coin page
-    auto pageLayout = new QVBoxLayout();
         pageLayout->addWidget(sendFiroView);
->>>>>>> ab389d8b
 
     sendCoinsPage->setLayout(pageLayout);
 }
@@ -261,13 +199,6 @@
     {
         // Clicking on a transaction on the overview page simply sends you to transaction history page
         connect(overviewPage, &OverviewPage::transactionClicked, gui, &BitcoinGUI::gotoHistoryPage);
-<<<<<<< HEAD
-#ifdef ENABLE_ELYSIUM
-        if (isElysiumEnabled())
-            connect(overviewPage, &OverviewPage::elysiumTransactionClicked, gui, &BitcoinGUI::gotoElysiumHistoryTab);
-#endif
-=======
->>>>>>> ab389d8b
 
         // Receive and report messages
         connect(this, &WalletView::message, [gui](const QString &title, const QString &message, unsigned int style) {
@@ -292,36 +223,10 @@
     overviewPage->setClientModel(clientModel);
     sendFiroView->setClientModel(clientModel);
     masternodeListPage->setClientModel(clientModel);
-<<<<<<< HEAD
-#ifdef ENABLE_ELYSIUM
-    if (isElysiumEnabled()) {
-        elyAssetsPage->setClientModel(clientModel);
-        createTokenPage->setClientModel(clientModel);
-        mintTokenPage->setClientModel(clientModel);
-        manageTokenPage->setClientModel(clientModel);
-    }
-#endif
+
     if (pwalletMain->IsHDSeedAvailable()) {
         lelantusView->setClientModel(clientModel);
     }
-
-#ifdef ENABLE_ELYSIUM
-    if (isElysiumEnabled()) {
-        if (elysiumTransactionsView) {
-            elysiumTransactionsView->setClientModel(clientModel);
-        }
-
-        if (elysiumPrivateSendPage) {
-            elysiumPrivateSendPage->setClientModel(clientModel);
-        }
-    }
-#endif
-=======
-
-    if (pwalletMain->IsHDSeedAvailable()) {
-        lelantusView->setClientModel(clientModel);
-    }
->>>>>>> ab389d8b
 }
 
 void WalletView::setWalletModel(WalletModel *_walletModel)
@@ -344,25 +249,6 @@
     sendFiroView->setModel(_walletModel);
     automintNotification->setModel(_walletModel);
     automintSparkNotification->setModel(_walletModel);
-<<<<<<< HEAD
-#ifdef ENABLE_ELYSIUM
-    if (isElysiumEnabled()) {
-        elyAssetsPage->setWalletModel(walletModel);
-        createTokenPage->setModel(walletModel);
-        mintTokenPage->setModel(walletModel);
-        manageTokenPage->setModel(walletModel);
-
-        if (elysiumTransactionsView) {
-            elysiumTransactionsView->setWalletModel(walletModel);
-        }
-
-        if (elysiumPrivateSendPage) {
-            elysiumPrivateSendPage->setWalletModel(walletModel);
-        }
-    }
-#endif
-=======
->>>>>>> ab389d8b
 
     if (_walletModel)
     {
@@ -433,60 +319,14 @@
     setCurrentWidget(overviewPage);
 }
 
-<<<<<<< HEAD
-#ifdef ENABLE_ELYSIUM
-void WalletView::gotoElysiumTokensPage()
-{
-    if (isElysiumEnabled())
-        setCurrentWidget(elysiumTokensPage);
-}
-#endif
-
-=======
->>>>>>> ab389d8b
 void WalletView::gotoHistoryPage()
 {
     setCurrentWidget(transactionsPage);
 }
 
-<<<<<<< HEAD
-#ifdef ENABLE_ELYSIUM
-void WalletView::gotoElysiumHistoryTab()
-{
-    if (!isElysiumEnabled() || !transactionTabs) {
-        return;
-    }
-
+void WalletView::gotoBitcoinHistoryTab()
+{
     setCurrentWidget(transactionsPage);
-    transactionTabs->setCurrentIndex(1);
-}
-#endif
-
-void WalletView::gotoBitcoinHistoryTab()
-{
-    setCurrentWidget(transactionsPage);
-
-#ifdef ENABLE_ELYSIUM
-    if (isElysiumEnabled() && transactionTabs) {
-        transactionTabs->setCurrentIndex(0);
-    }
-#endif
-}
-
-#ifdef ENABLE_ELYSIUM
-void WalletView::focusElysiumTransaction(const uint256& txid)
-{
-    if (!isElysiumEnabled() || !elysiumTransactionsView) {
-        return;
-    }
-
-    gotoElysiumHistoryTab();
-    elysiumTransactionsView->focusTransaction(txid);
-=======
-void WalletView::gotoBitcoinHistoryTab()
-{
-    setCurrentWidget(transactionsPage);
->>>>>>> ab389d8b
 }
 
 void WalletView::focusBitcoinHistoryTab(const QModelIndex &idx)
@@ -550,15 +390,6 @@
 
 bool WalletView::handlePaymentRequest(const SendCoinsRecipient& recipient)
 {
-<<<<<<< HEAD
-#ifdef ENABLE_ELYSIUM
-    if (isElysiumEnabled() && sendCoinsTabs) {
-        sendCoinsTabs->setCurrentIndex(0);
-    }
-#endif
-
-=======
->>>>>>> ab389d8b
     return sendFiroView->handlePaymentRequest(recipient);
 }
 
