--- conflicted
+++ resolved
@@ -159,14 +159,7 @@
     overviewPage->setClientModel(clientModel);
     sendFiroView->setClientModel(clientModel);
     masternodeListPage->setClientModel(clientModel);
-<<<<<<< HEAD
     myOwnSpatsPage->setClientModel(clientModel);
-
-    if (pwalletMain->IsHDSeedAvailable()) {
-        lelantusView->setClientModel(clientModel);
-    }
-=======
->>>>>>> fc39863b
 }
 
 void WalletView::setWalletModel(WalletModel *_walletModel)
