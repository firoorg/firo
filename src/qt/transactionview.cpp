// Copyright (c) 2011-2016 The Bitcoin Core developers
// Distributed under the MIT software license, see the accompanying
// file COPYING or http://www.opensource.org/licenses/mit-license.php.

#include "transactionview.h"

#include "addresstablemodel.h"
#include "bitcoinunits.h"
#include "csvmodelwriter.h"
#include "editaddressdialog.h"
#include "guiutil.h"
#include "optionsmodel.h"
#include "platformstyle.h"
#include "transactiondescdialog.h"
#include "transactionfilterproxy.h"
#include "transactionrecord.h"
#include "transactiontablemodel.h"
#include "walletmodel.h"
#include "pcodemodel.h"

#include "ui_interface.h"

#include <QComboBox>
#include <QDateTimeEdit>
#include <QDesktopServices>
#include <QDoubleValidator>
#include <QHBoxLayout>
#include <QHeaderView>
#include <QLabel>
#include <QLineEdit>
#include <QMenu>
#include <QPoint>
#include <QScrollBar>
#include <QTableView>
#include <QUrl>
#include <QVBoxLayout>
#include <QCalendarWidget>

namespace {
char const * CopyLabelText{"Copy label"};
char const * CopyRapText{"Copy RAP address/label"};
}

TransactionView::TransactionView(const PlatformStyle *platformStyle, QWidget *parent) :
    QWidget(parent), model(0), transactionProxyModel(0),
    transactionView(0), abandonAction(0)
{
    // Build filter row
    setContentsMargins(0,0,0,0);

    headerLayout = new QHBoxLayout();
    headerLayout->setContentsMargins(0,0,0,0);

    if (platformStyle->getUseExtraSpacing()) {
        headerLayout->setSpacing(5);
        headerLayout->addSpacing(26);
    } else {
        headerLayout->setSpacing(0);
        headerLayout->addSpacing(23);
    }

    watchOnlyWidget = new QComboBox(this);
    watchOnlyWidget->setFixedWidth(24);
    watchOnlyWidget->addItem("", TransactionFilterProxy::WatchOnlyFilter_All);
    watchOnlyWidget->addItem(platformStyle->SingleColorIcon(":/icons/eye_plus"), "", TransactionFilterProxy::WatchOnlyFilter_Yes);
    watchOnlyWidget->addItem(platformStyle->SingleColorIcon(":/icons/eye_minus"), "", TransactionFilterProxy::WatchOnlyFilter_No);
    headerLayout->addWidget(watchOnlyWidget);

    instantsendWidget = new QComboBox(this);
    instantsendWidget->setFixedWidth(150);
    instantsendWidget->addItem(tr("All"), TransactionFilterProxy::InstantSendFilter_All);
    instantsendWidget->addItem(tr("Locked by InstantSend"), TransactionFilterProxy::InstantSendFilter_Yes);
    instantsendWidget->addItem(tr("Not locked by InstantSend"), TransactionFilterProxy::InstantSendFilter_No);
    headerLayout->addWidget(instantsendWidget);

    dateWidget = new QComboBox(this);
    if (platformStyle->getUseExtraSpacing()) {
        dateWidget->setFixedWidth(121);
    } else {
        dateWidget->setFixedWidth(120);
    }
    dateWidget->addItem(tr("All"), All);
    dateWidget->addItem(tr("Today"), Today);
    dateWidget->addItem(tr("This week"), ThisWeek);
    dateWidget->addItem(tr("This month"), ThisMonth);
    dateWidget->addItem(tr("Last month"), LastMonth);
    dateWidget->addItem(tr("This year"), ThisYear);
    dateWidget->addItem(tr("Range..."), Range);
    headerLayout->addWidget(dateWidget);

    typeWidget = new QComboBox(this);
    if (platformStyle->getUseExtraSpacing()) {
        typeWidget->setFixedWidth(121);
    } else {
        typeWidget->setFixedWidth(120);
    }

    typeWidget->addItem(tr("All"), TransactionFilterProxy::ALL_TYPES);
    typeWidget->addItem(tr("Received with"), TransactionFilterProxy::TYPE(TransactionRecord::RecvWithAddress) |
                                        TransactionFilterProxy::TYPE(TransactionRecord::RecvFromOther));
    typeWidget->addItem(tr("Sent to"), TransactionFilterProxy::TYPE(TransactionRecord::SendToAddress) |
                                  TransactionFilterProxy::TYPE(TransactionRecord::SendToOther));
    typeWidget->addItem(tr("To yourself"), TransactionFilterProxy::TYPE(TransactionRecord::SendToSelf));
    typeWidget->addItem(tr("Mined"), TransactionFilterProxy::TYPE(TransactionRecord::Generated));
    typeWidget->addItem(tr("Other"), TransactionFilterProxy::TYPE(TransactionRecord::Other));
    typeWidget->addItem(tr("Spend to"), TransactionFilterProxy::TYPE(TransactionRecord::SpendToAddress));
    typeWidget->addItem(tr("Spend to yourself"), TransactionFilterProxy::TYPE(TransactionRecord::SpendToSelf));
    typeWidget->addItem(tr("Anonymize"), TransactionFilterProxy::TYPE(TransactionRecord::Anonymize));
    typeWidget->addItem(tr("Sent to RAP address"), TransactionFilterProxy::TYPE(TransactionRecord::SendToPcode));
    typeWidget->addItem(tr("Received with RAP address"), TransactionFilterProxy::TYPE(TransactionRecord::RecvWithPcode));
    typeWidget->addItem(tr("Mint spark to yourself"), TransactionFilterProxy::TYPE(TransactionRecord::MintSparkToSelf));
    typeWidget->addItem(tr("Spend spark to yourself"), TransactionFilterProxy::TYPE(TransactionRecord::SpendSparkToSelf));
    typeWidget->addItem(tr("Mint spark to"), TransactionFilterProxy::TYPE(TransactionRecord::MintSparkTo));
    typeWidget->addItem(tr("Spend spark to"), TransactionFilterProxy::TYPE(TransactionRecord::SpendSparkTo));
    typeWidget->addItem(tr("Received Spark"), TransactionFilterProxy::TYPE(TransactionRecord::RecvSpark));

    headerLayout->addWidget(typeWidget);

    addressWidget = new QLineEdit(this);
#if QT_VERSION >= 0x040700
    addressWidget->setPlaceholderText(tr("Enter address or label to search"));
#endif
    headerLayout->addWidget(addressWidget);

    amountWidget = new QLineEdit(this);
#if QT_VERSION >= 0x040700
    amountWidget->setPlaceholderText(tr("Min amount"));
#endif
    if (platformStyle->getUseExtraSpacing()) {
        amountWidget->setFixedWidth(97);
    } else {
        amountWidget->setFixedWidth(100);
    }
    amountWidget->setValidator(new QDoubleValidator(0, 1e20, 8, this));
    headerLayout->addWidget(amountWidget);

    QVBoxLayout *vlayout = new QVBoxLayout(this);
    vlayout->setContentsMargins(0,0,0,0);
    vlayout->setSpacing(0);

    QTableView *view = new QTableView(this);
    vlayout->addLayout(headerLayout);
    vlayout->addWidget(createDateRangeWidget());
    vlayout->addWidget(view);
    vlayout->setSpacing(0);
    int width = view->verticalScrollBar()->sizeHint().width();
    // Cover scroll bar width with spacing
    if (platformStyle->getUseExtraSpacing()) {
        headerLayout->addSpacing(width+2);
    } else {
        headerLayout->addSpacing(width);
    }
    // Always show scroll bar
    view->setVerticalScrollBarPolicy(Qt::ScrollBarAlwaysOn);
    view->setTabKeyNavigation(false);
    view->setContextMenuPolicy(Qt::CustomContextMenu);
    view->setItemDelegateForColumn(TransactionTableModel::ToAddress, new GUIUtil::TextElideStyledItemDelegate(view));

    view->installEventFilter(this);

    transactionView = view;

    // Actions
    abandonAction = new QAction(tr("Abandon transaction"), this);
    resendAction = new QAction(tr("Re-broadcast transaction"), this);
    reconsiderBip47TxAction = new QAction(tr("Reconsider BIP47 transaction"), this);

    QAction *copyAddressAction = new QAction(tr("Copy address"), this);
    copyLabelAction = new QAction(tr(CopyLabelText), this);
    QAction *copyAmountAction = new QAction(tr("Copy amount"), this);
    QAction *copyTxIDAction = new QAction(tr("Copy transaction ID"), this);
    QAction *copyTxHexAction = new QAction(tr("Copy raw transaction"), this);
    QAction *copyTxPlainText = new QAction(tr("Copy full transaction details"), this);
    QAction *editLabelAction = new QAction(tr("Edit label"), this);
    QAction *showDetailsAction = new QAction(tr("Show transaction details"), this);

    contextMenu = new QMenu(this);
    contextMenu->addAction(copyAddressAction);
    contextMenu->addAction(copyLabelAction);
    contextMenu->addAction(copyAmountAction);
    contextMenu->addAction(copyTxIDAction);
    contextMenu->addAction(copyTxHexAction);
    contextMenu->addAction(copyTxPlainText);
    contextMenu->addAction(showDetailsAction);
    contextMenu->addSeparator();
    contextMenu->addAction(abandonAction);
    contextMenu->addAction(editLabelAction);
    contextMenu->addAction(resendAction);
    contextMenu->addAction(reconsiderBip47TxAction);


    // Connect actions

    connect(dateWidget, qOverload<int>(&QComboBox::activated), this, &TransactionView::chooseDate);
    connect(typeWidget, qOverload<int>(&QComboBox::activated), this, &TransactionView::chooseType);
    connect(watchOnlyWidget, qOverload<int>(&QComboBox::activated), this, &TransactionView::chooseWatchonly);
    connect(instantsendWidget, qOverload<int>(&QComboBox::activated), this, &TransactionView::chooseInstantSend);
    connect(addressWidget, &QLineEdit::textChanged, this, &TransactionView::changedPrefix);
    connect(amountWidget, &QLineEdit::textChanged, this, &TransactionView::changedAmount);

    connect(view, &QTableView::doubleClicked, this, &TransactionView::doubleClicked);
    connect(view, &QTableView::customContextMenuRequested, this, &TransactionView::contextualMenu);
    connect(view->horizontalHeader(), &QHeaderView::sectionResized, this, &TransactionView::updateHeaderSizes);

    connect(abandonAction, &QAction::triggered, this, &TransactionView::abandonTx);
    connect(copyAddressAction, &QAction::triggered, this, &TransactionView::copyAddress);
    connect(copyLabelAction, &QAction::triggered, this, &TransactionView::copyLabel);
    connect(copyAmountAction, &QAction::triggered, this, &TransactionView::copyAmount);
    connect(copyTxIDAction, &QAction::triggered, this, &TransactionView::copyTxID);
    connect(copyTxHexAction, &QAction::triggered, this, &TransactionView::copyTxHex);
    connect(copyTxPlainText, &QAction::triggered, this, &TransactionView::copyTxPlainText);
    connect(editLabelAction, &QAction::triggered, this, &TransactionView::editLabel);
    connect(showDetailsAction, &QAction::triggered, this, &TransactionView::showDetails);
    connect(this, &TransactionView::doubleClicked, this, &TransactionView::showDetails);
    connect(resendAction, &QAction::triggered, this, &TransactionView::rebroadcastTx);
    connect(reconsiderBip47TxAction, &QAction::triggered, this, &TransactionView::reconsiderBip47Tx);
}

void TransactionView::setModel(WalletModel *_model)
{
    this->model = _model;
    if(_model)
    {
        transactionProxyModel = new TransactionFilterProxy(this);
        transactionProxyModel->setSourceModel(_model->getTransactionTableModel());
        transactionProxyModel->setDynamicSortFilter(true);
        transactionProxyModel->setSortCaseSensitivity(Qt::CaseInsensitive);
        transactionProxyModel->setFilterCaseSensitivity(Qt::CaseInsensitive);

        transactionProxyModel->setSortRole(Qt::EditRole);

        transactionView->setModel(transactionProxyModel);
        transactionView->setAlternatingRowColors(true);
        transactionView->setSelectionBehavior(QAbstractItemView::SelectRows);
        transactionView->setSelectionMode(QAbstractItemView::ExtendedSelection);
        transactionView->setSortingEnabled(true);
        transactionView->sortByColumn(TransactionTableModel::Date, Qt::DescendingOrder);
        transactionView->verticalHeader()->hide();

        transactionView->setColumnWidth(TransactionTableModel::Status, STATUS_COLUMN_WIDTH);
        transactionView->setColumnWidth(TransactionTableModel::Watchonly, WATCHONLY_COLUMN_WIDTH);
        transactionView->setColumnWidth(TransactionTableModel::InstantSend, INSTANTSEND_COLUMN_WIDTH);
        transactionView->setColumnWidth(TransactionTableModel::Date, DATE_COLUMN_WIDTH);
        transactionView->setColumnWidth(TransactionTableModel::Type, TYPE_COLUMN_WIDTH);
<<<<<<< HEAD
        transactionView->setColumnWidth(TransactionTableModel::Amount, AMOUNT_MINIMUM_COLUMN_WIDTH);

        columnResizingFixer = new GUIUtil::TableViewLastColumnResizingFixer(transactionView, AMOUNT_MINIMUM_COLUMN_WIDTH, MINIMUM_COLUMN_WIDTH, this, 5);
=======
        transactionView->horizontalHeader()->setSectionResizeMode(TransactionTableModel::Amount, QHeaderView::Fixed);
        transactionView->horizontalHeader()->setMinimumSectionSize(23);
        transactionView->horizontalHeader()->setStretchLastSection(true);
        transactionView->horizontalHeader()->setMaximumSectionSize(260);
>>>>>>> 3a77e846

        if (_model->getOptionsModel())
        {
            // Add third party transaction URLs to context menu
            QStringList listUrls = _model->getOptionsModel()->getThirdPartyTxUrls().split("|", QString::SkipEmptyParts);
            for (int i = 0; i < listUrls.size(); ++i)
            {
                QString url = listUrls[i].trimmed();
                QString host = QUrl(url, QUrl::StrictMode).host();
                if (!host.isEmpty())
                {
                    QAction *thirdPartyTxUrlAction = new QAction(host, this); // use host as menu item label
                    if (i == 0)
                        contextMenu->addSeparator();
                    contextMenu->addAction(thirdPartyTxUrlAction);
                    connect(thirdPartyTxUrlAction, &QAction::triggered, [this, url] { openThirdPartyTxUrl(url); });
                }
            }
        }

        // show/hide column Watch-only
        updateWatchOnlyColumn(_model->haveWatchOnly());

        // Watch-only signal
        connect(_model, &WalletModel::notifyWatchonlyChanged, this, &TransactionView::updateWatchOnlyColumn);
    }
}

void TransactionView::chooseDate(int idx)
{
    if(!transactionProxyModel)
        return;
    QDate current = QDate::currentDate();
    dateRangeWidget->setVisible(false);
    switch(dateWidget->itemData(idx).toInt())
    {
    case All:
        transactionProxyModel->setDateRange(
                TransactionFilterProxy::MIN_DATE,
                TransactionFilterProxy::MAX_DATE);
        break;
    case Today:
        transactionProxyModel->setDateRange(
                QDateTime(current),
                TransactionFilterProxy::MAX_DATE);
        break;
    case ThisWeek: {
        // Find last Monday
        QDate startOfWeek = current.addDays(-(current.dayOfWeek()-1));
        transactionProxyModel->setDateRange(
                QDateTime(startOfWeek),
                TransactionFilterProxy::MAX_DATE);

        } break;
    case ThisMonth:
        transactionProxyModel->setDateRange(
                QDateTime(QDate(current.year(), current.month(), 1)),
                TransactionFilterProxy::MAX_DATE);
        break;
    case LastMonth:
        transactionProxyModel->setDateRange(
                QDateTime(QDate(current.year(), current.month(), 1).addMonths(-1)),
                QDateTime(QDate(current.year(), current.month(), 1)));
        break;
    case ThisYear:
        transactionProxyModel->setDateRange(
                QDateTime(QDate(current.year(), 1, 1)),
                TransactionFilterProxy::MAX_DATE);
        break;
    case Range:
        dateRangeWidget->setVisible(true);
        dateRangeChanged();
        break;
    }
}

void TransactionView::chooseType(int idx)
{
    if(!transactionProxyModel)
        return;
    transactionProxyModel->setTypeFilter(
        typeWidget->itemData(idx).toInt());
}

void TransactionView::chooseWatchonly(int idx)
{
    if(!transactionProxyModel)
        return;
    transactionProxyModel->setWatchOnlyFilter(
        (TransactionFilterProxy::WatchOnlyFilter)watchOnlyWidget->itemData(idx).toInt());
}

void TransactionView::chooseInstantSend(int idx)
{
    if(!transactionProxyModel)
        return;
    transactionProxyModel->setInstantSendFilter(
        (TransactionFilterProxy::InstantSendFilter)instantsendWidget->itemData(idx).toInt());
}

void TransactionView::changedPrefix(const QString &prefix)
{
    if(!transactionProxyModel)
        return;
    transactionProxyModel->setAddressPrefix(prefix);
}

void TransactionView::changedAmount(const QString &amount)
{
    if(!transactionProxyModel)
        return;
    CAmount amount_parsed = 0;
    if(BitcoinUnits::parse(model->getOptionsModel()->getDisplayUnit(), amount, &amount_parsed))
    {
        transactionProxyModel->setMinAmount(amount_parsed);
    }
    else
    {
        transactionProxyModel->setMinAmount(0);
    }
}

void TransactionView::exportClicked()
{
    // CSV is currently the only supported format
    QString filename = GUIUtil::getSaveFileName(this,
        tr("Export Transaction History"), QString(),
        tr("Comma separated file (*.csv)"), NULL);

    if (filename.isNull())
        return;

    CSVModelWriter writer(filename);

    // name, column, role
    writer.setModel(transactionProxyModel);
    writer.addColumn(tr("Confirmed"), 0, TransactionTableModel::ConfirmedRole);
    if (model && model->haveWatchOnly())
        writer.addColumn(tr("Watch-only"), TransactionTableModel::Watchonly);
    writer.addColumn(tr("Date"), 0, TransactionTableModel::DateRole);
    writer.addColumn(tr("Type"), TransactionTableModel::Type, Qt::EditRole);
    writer.addColumn(tr("Label"), 0, TransactionTableModel::LabelRole);
    writer.addColumn(tr("Address"), 0, TransactionTableModel::AddressRole);
    writer.addColumn(BitcoinUnits::getAmountColumnTitle(model->getOptionsModel()->getDisplayUnit()), 0, TransactionTableModel::FormattedAmountRole);
    writer.addColumn(tr("ID"), 0, TransactionTableModel::TxIDRole);

    if(!writer.write()) {
        Q_EMIT message(tr("Exporting Failed"), tr("There was an error trying to save the transaction history to %1.").arg(filename),
            CClientUIInterface::MSG_ERROR);
    }
    else {
        Q_EMIT message(tr("Exporting Successful"), tr("The transaction history was successfully saved to %1.").arg(filename),
            CClientUIInterface::MSG_INFORMATION);
    }
}

void TransactionView::contextualMenu(const QPoint &point)
{
    QModelIndex index = transactionView->indexAt(point);
    QModelIndexList selection = transactionView->selectionModel()->selectedRows(0);
    if (selection.empty())
        return;

    // check if transaction can be abandoned, disable context menu action in case it doesn't
    uint256 hash;
    hash.SetHex(selection.at(0).data(TransactionTableModel::TxHashRole).toString().toStdString());
    if(selection.at(0).data(TransactionTableModel::PcodeRole).toString().size() > 0)
        copyLabelAction->setText(tr(CopyRapText));
    else
        copyLabelAction->setText(tr(CopyLabelText));
    abandonAction->setEnabled(model->transactionCanBeAbandoned(hash));
    resendAction->setEnabled(model->transactionCanBeRebroadcast(hash));
    reconsiderBip47TxAction->setVisible(model->getWallet()->IsCrypted() && model->getPcodeModel()->isBip47Transaction(hash));

    if(index.isValid())
    {
        contextMenu->exec(QCursor::pos());
    }
}

void TransactionView::updateHeaderSizes(int logicalIndex, int oldSize, int newSize)
{
    static std::vector<std::pair<int, QWidget*>> const headerWidgets{
        {TransactionTableModel::Watchonly, watchOnlyWidget},
        {TransactionTableModel::InstantSend, instantsendWidget},
        {TransactionTableModel::Date, dateWidget},
        {TransactionTableModel::Type, typeWidget},
        {TransactionTableModel::ToAddress, addressWidget},
        {TransactionTableModel::Amount, amountWidget}
    };

    if(logicalIndex <= TransactionTableModel::Amount)
        return;

    for(std::pair<int, QWidget*> const & p : headerWidgets) {
        int const w = transactionView->columnWidth(p.first) - headerLayout->spacing() / 2;
        if(p.second->width() != w)
            p.second->setFixedWidth(w);
    }
}

void TransactionView::abandonTx()
{
    if(!transactionView || !transactionView->selectionModel())
        return;
    QModelIndexList selection = transactionView->selectionModel()->selectedRows(0);

    // get the hash from the TxHashRole (QVariant / QString)
    uint256 hash;
    QString hashQStr = selection.at(0).data(TransactionTableModel::TxHashRole).toString();
    hash.SetHex(hashQStr.toStdString());

    // Abandon the wallet transaction over the walletModel
    model->abandonTransaction(hash);

    // Update the table
    model->getTransactionTableModel()->updateTransaction(hashQStr, CT_UPDATED, false);
}

void TransactionView::rebroadcastTx()
{
    if(!transactionView || !transactionView->selectionModel())
        return;
    QModelIndexList selection = transactionView->selectionModel()->selectedRows(0);

    // get the hash from the TxHashRole (QVariant / QString)
    uint256 hash;
    QString hashQStr = selection.at(0).data(TransactionTableModel::TxHashRole).toString();
    hash.SetHex(hashQStr.toStdString());

    CValidationState state;
    if (model->rebroadcastTransaction(hash, state))
        Q_EMIT message(tr("Re-broadcast"), tr("Broadcast succeeded"), CClientUIInterface::MSG_INFORMATION);
    else
        Q_EMIT message(tr("Re-broadcast"), tr("There was an error trying to broadcast the message: %1").arg(QString::fromUtf8(state.GetDebugMessage().c_str())),
            CClientUIInterface::MSG_ERROR);

    // Update the table
    model->getTransactionTableModel()->updateTransaction(hashQStr, CT_UPDATED, true);
}

void TransactionView::reconsiderBip47Tx()
{
    if(!transactionView || !transactionView->selectionModel())
        return;
    QModelIndexList selection = transactionView->selectionModel()->selectedRows(0);

    // get the hash from the TxHashRole (QVariant / QString)
    uint256 hash;
    QString hashQStr = selection.at(0).data(TransactionTableModel::TxHashRole).toString();
    hash.SetHex(hashQStr.toStdString());

    model->getPcodeModel()->reconsiderBip47Tx(hash);
}

void TransactionView::copyAddress()
{
    GUIUtil::copyEntryData(transactionView, 0, TransactionTableModel::AddressRole);
}

void TransactionView::copyLabel()
{
    GUIUtil::copyEntryData(transactionView, 0, TransactionTableModel::LabelRole);
}

void TransactionView::copyAmount()
{
    GUIUtil::copyEntryData(transactionView, 0, TransactionTableModel::FormattedAmountRole);
}

void TransactionView::copyTxID()
{
    GUIUtil::copyEntryData(transactionView, 0, TransactionTableModel::TxIDRole);
}

void TransactionView::copyTxHex()
{
    GUIUtil::copyEntryData(transactionView, 0, TransactionTableModel::TxHexRole);
}

void TransactionView::copyTxPlainText()
{
    GUIUtil::copyEntryData(transactionView, 0, TransactionTableModel::TxPlainTextRole);
}

void TransactionView::editLabel()
{
    if(!transactionView->selectionModel() ||!model)
        return;
    QModelIndexList selection = transactionView->selectionModel()->selectedRows();
    if(!selection.isEmpty())
    {
        AddressTableModel *addressBook;
        EditAddressDialog::Mode mode;
        QString address = selection.at(0).data(TransactionTableModel::PcodeRole).toString();

        if(!address.isEmpty())
        {
            addressBook = model->getPcodeAddressTableModel();
            mode = EditAddressDialog::NewPcode;
        }
        else
        {
            address = selection.at(0).data(TransactionTableModel::AddressRole).toString();
            addressBook = model->getAddressTableModel();
            mode = EditAddressDialog::NewSendingAddress;
        }

        if(!addressBook || address.isEmpty())
            return;
        // Is address in address book? Address book can miss address when a transaction is
        // sent from outside the UI.
        int idx = addressBook->lookupAddress(address);
        if(idx != -1)
        {
            // Edit sending / receiving address
            QModelIndex modelIdx = addressBook->index(idx, 0, QModelIndex());
            // Determine type of address, launch appropriate editor dialog type
            QString type = modelIdx.data(AddressTableModel::TypeRole).toString();

            if(mode == EditAddressDialog::NewSendingAddress)
            {
                mode = type == AddressTableModel::Receive
                    ? EditAddressDialog::EditReceivingAddress
                    : EditAddressDialog::EditSendingAddress;
            }
            else
                mode = EditAddressDialog::EditPcode;

            EditAddressDialog dlg(mode, this);
            dlg.setModel(addressBook);
            dlg.loadRow(idx);
            dlg.exec();
        }
        else
        {
            // Add sending address
            EditAddressDialog dlg(mode, this);
            dlg.setModel(addressBook);
            dlg.setAddress(address);
            dlg.exec();
        }
    }
}

void TransactionView::showDetails()
{
    if(!transactionView->selectionModel())
        return;
    QModelIndexList selection = transactionView->selectionModel()->selectedRows();
    if(!selection.isEmpty())
    {
        TransactionDescDialog *dlg = new TransactionDescDialog(selection.at(0));
        dlg->setAttribute(Qt::WA_DeleteOnClose);
        dlg->show();
    }
}

void TransactionView::openThirdPartyTxUrl(QString url)
{
    if(!transactionView || !transactionView->selectionModel())
        return;
    QModelIndexList selection = transactionView->selectionModel()->selectedRows(0);
    if(!selection.isEmpty())
         QDesktopServices::openUrl(QUrl::fromUserInput(url.replace("%s", selection.at(0).data(TransactionTableModel::TxHashRole).toString())));
}

QWidget *TransactionView::createDateRangeWidget()
{
    dateRangeWidget = new QFrame();
    dateRangeWidget->setFrameStyle(QFrame::Panel | QFrame::Raised);
    dateRangeWidget->setContentsMargins(1,1,1,1);
    QHBoxLayout *layout = new QHBoxLayout(dateRangeWidget);
    layout->setContentsMargins(0,0,0,0);
    layout->addSpacing(23);
    layout->addWidget(new QLabel(tr("Range:")));

    dateFrom = new QDateTimeEdit(this);
    dateFrom->setDisplayFormat("dd/MM/yy");
    dateFrom->setCalendarPopup(true);
    dateFrom->setMinimumWidth(100);
    dateFrom->setDate(QDate::currentDate().addDays(-7));
    layout->addWidget(dateFrom);
    layout->addWidget(new QLabel(tr("to")));

    dateTo = new QDateTimeEdit(this);
    dateTo->setDisplayFormat("dd/MM/yy");
    dateTo->setCalendarPopup(true);
    dateTo->setMinimumWidth(100);
    dateTo->setDate(QDate::currentDate());
    layout->addWidget(dateTo);
    layout->addStretch();

    // Hide by default
    dateRangeWidget->setVisible(false);

    // Notify on change
    connect(dateFrom, &QDateTimeEdit::dateChanged, this, &TransactionView::dateRangeChanged);
    connect(dateTo, &QDateTimeEdit::dateChanged, this, &TransactionView::dateRangeChanged);

    updateCalendarWidgets();
    return dateRangeWidget;
}

void TransactionView::dateRangeChanged()
{
    if(!transactionProxyModel)
        return;
    transactionProxyModel->setDateRange(
            QDateTime(dateFrom->date()),
            QDateTime(dateTo->date()).addDays(1));
}

void TransactionView::updateCalendarWidgets()
{
    auto adjustWeekEndColors = [](QCalendarWidget* w) {
        QTextCharFormat format = w->weekdayTextFormat(Qt::Saturday);
        format.setForeground(QBrush(QColor(61,57,57), Qt::SolidPattern));

        w->setWeekdayTextFormat(Qt::Saturday, format);
        w->setWeekdayTextFormat(Qt::Sunday, format);
    };

    adjustWeekEndColors(dateFrom->calendarWidget());
    adjustWeekEndColors(dateTo->calendarWidget());
}

void TransactionView::focusTransaction(const QModelIndex &idx)
{
    if(!transactionProxyModel)
        return;
    QModelIndex targetIdx = transactionProxyModel->mapFromSource(idx);
    transactionView->scrollTo(targetIdx);
    transactionView->setCurrentIndex(targetIdx);
    transactionView->setFocus();
}

// Need to override default Ctrl+C action for amount as default behaviour is just to copy DisplayRole text
bool TransactionView::eventFilter(QObject *obj, QEvent *event)
{
    if (event->type() == QEvent::KeyPress)
    {
        QKeyEvent *ke = static_cast<QKeyEvent *>(event);
        if (ke->key() == Qt::Key_C && ke->modifiers().testFlag(Qt::ControlModifier))
        {
             GUIUtil::copyEntryData(transactionView, 0, TransactionTableModel::TxPlainTextRole);
             return true;
        }
    }
    return QWidget::eventFilter(obj, event);
}

// show/hide column Watch-only
void TransactionView::updateWatchOnlyColumn(bool fHaveWatchOnly)
{
    watchOnlyWidget->setVisible(fHaveWatchOnly);
    transactionView->setColumnHidden(TransactionTableModel::Watchonly, !fHaveWatchOnly);
}<|MERGE_RESOLUTION|>--- conflicted
+++ resolved
@@ -242,16 +242,10 @@
         transactionView->setColumnWidth(TransactionTableModel::InstantSend, INSTANTSEND_COLUMN_WIDTH);
         transactionView->setColumnWidth(TransactionTableModel::Date, DATE_COLUMN_WIDTH);
         transactionView->setColumnWidth(TransactionTableModel::Type, TYPE_COLUMN_WIDTH);
-<<<<<<< HEAD
-        transactionView->setColumnWidth(TransactionTableModel::Amount, AMOUNT_MINIMUM_COLUMN_WIDTH);
-
-        columnResizingFixer = new GUIUtil::TableViewLastColumnResizingFixer(transactionView, AMOUNT_MINIMUM_COLUMN_WIDTH, MINIMUM_COLUMN_WIDTH, this, 5);
-=======
         transactionView->horizontalHeader()->setSectionResizeMode(TransactionTableModel::Amount, QHeaderView::Fixed);
         transactionView->horizontalHeader()->setMinimumSectionSize(23);
         transactionView->horizontalHeader()->setStretchLastSection(true);
         transactionView->horizontalHeader()->setMaximumSectionSize(260);
->>>>>>> 3a77e846
 
         if (_model->getOptionsModel())
         {
