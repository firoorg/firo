--- conflicted
+++ resolved
@@ -98,12 +98,6 @@
 
     QMenuBar *appMenuBar;
     QAction *overviewAction;
-<<<<<<< HEAD
-#ifdef ENABLE_ELYSIUM
-    QAction *elysiumTokensAction;
-#endif
-=======
->>>>>>> ab389d8b
     QAction *historyAction;
     QAction *quitAction;
     QAction *sendCoinsAction;
@@ -215,15 +209,6 @@
 #ifdef ENABLE_WALLET
     /** Switch to overview (home) page */
     void gotoOverviewPage();
-<<<<<<< HEAD
-#ifdef ENABLE_ELYSIUM
-    /** Switch directly to Elysium history tab */
-    void gotoElysiumHistoryTab();
-    /** Switch to Elysium Tokens Page */
-    void gotoElysiumTokensPage();
-#endif
-=======
->>>>>>> ab389d8b
     /** Switch to history (transactions) page */
     void gotoHistoryPage();
     /** Switch directly to Firo history tab */
@@ -274,7 +259,7 @@
 
     /** Show progress dialog e.g. for verifychain */
     void showProgress(const QString &title, int nProgress);
-    
+
     /** Update progress bar label text */
     void updateProgressBarLabel(const QString& text);
 
