#include "../lelantus.h"
#include "../validation.h"

#include "automintmodel.h"
#include "guiconstants.h"
#include "guiutil.h"
#include "sparkmodel.h"
#include "../wallet/wallet.h"

#include <QDateTime>
#include <QTimer>


SparkModel::SparkModel(
    const PlatformStyle *platformStyle,
    CWallet *wallet,
    OptionsModel *optionsModel,
    QObject *parent)
    : QObject(parent),
    autoMintSparkModel(0),
    wallet(wallet)
{
    autoMintSparkModel = new AutoMintSparkModel(this, optionsModel, wallet, this);

    connect(this, &SparkModel::ackMintSparkAll, autoMintSparkModel, &AutoMintSparkModel::ackMintSparkAll);
}

SparkModel::~SparkModel()
{
    disconnect(this, &SparkModel::ackMintSparkAll, autoMintSparkModel, &AutoMintSparkModel::ackMintSparkAll);

    delete autoMintSparkModel;

    autoMintSparkModel = nullptr;
}

CAmount SparkModel::getMintableSparkAmount()
{
    std::vector<std::pair<CAmount, std::vector<COutput>>> valueAndUTXO;
    {
        LOCK2(cs_main, wallet->cs_wallet);
        pwalletMain->AvailableCoinsForLMint(valueAndUTXO, nullptr);
    }

    CAmount s = 0;
    for (auto const &val : valueAndUTXO) {
        s += val.first;
    }

    return s;
}

AutoMintSparkModel* SparkModel::getAutoMintSparkModel()
{
    return autoMintSparkModel;
}

std::pair<CAmount, CAmount> SparkModel::getSparkBalance()
{
    size_t confirmed, unconfirmed;
    return pwalletMain->GetSparkBalance();
}

bool SparkModel::unlockSparkWallet(SecureString const &passphase, size_t msecs)
{
    LOCK2(wallet->cs_wallet, cs);
    if (!wallet->Unlock(passphase)) {
        return false;
    }

    QTimer::singleShot(msecs, this, &SparkModel::lockSpark);
    return true;
}

void SparkModel::lockSparkWallet()
{
    LOCK2(wallet->cs_wallet, cs);
    wallet->Lock();
}

CAmount SparkModel::mintSparkAll()
{
    LOCK(wallet->cs_wallet);

    std::vector<std::pair<CWalletTx, CAmount>> wtxAndFee;
    std::vector<spark::MintedCoinData> outputs;
<<<<<<< HEAD
    std::vector<CRecipient> vecSend;
    std::string strError = wallet->MintAndStoreSpark(vecSend, outputs, wtxAndFee, true, true);
=======
    std::string strError = wallet->MintAndStoreSpark(outputs, wtxAndFee, true, true, true);
>>>>>>> cfb38bca
    if (strError != "") {
        throw std::runtime_error("Fail to mint all public balance, " + strError);
    }

    CAmount s = 0;
    bool ok = true;
    for (auto const &wtx : wtxAndFee) {
        for (auto const &out : wtx.first.tx->vout) {
            spark::Coin coin(spark::Params::get_default());
            try {
                spark::ParseSparkMintCoin(out.scriptPubKey, coin);
            } catch (std::invalid_argument&) {
                ok = false;
            }
            if (ok) {
                CSparkMintMeta mintMeta;
                coin.setSerialContext(spark::getSerialContext(* wtx.first.tx));
                if (pwalletMain->sparkWallet->getMintMeta(coin, mintMeta)) {
                    s += mintMeta.v;
                }
            }
        }
    }

    return s;
}

void SparkModel::mintSparkAll(AutoMintSparkMode mode)
{
    Q_EMIT askMintSparkAll(mode);
}

void SparkModel::sendAckMintSparkAll(AutoMintSparkAck ack, CAmount minted, QString error)
{
    Q_EMIT ackMintSparkAll(ack, minted, error);
}

void SparkModel::lockSpark()
{
    LOCK2(wallet->cs_wallet, cs);
    if (autoMintSparkModel->isSparkAnonymizing()) {
        QTimer::singleShot(MODEL_UPDATE_DELAY, this, &SparkModel::lockSpark);
        return;
    }

    if (wallet->IsCrypted() && !wallet->IsLocked()) {
        lockSparkWallet();
    }
}<|MERGE_RESOLUTION|>--- conflicted
+++ resolved
@@ -84,12 +84,8 @@
 
     std::vector<std::pair<CWalletTx, CAmount>> wtxAndFee;
     std::vector<spark::MintedCoinData> outputs;
-<<<<<<< HEAD
     std::vector<CRecipient> vecSend;
-    std::string strError = wallet->MintAndStoreSpark(vecSend, outputs, wtxAndFee, true, true);
-=======
-    std::string strError = wallet->MintAndStoreSpark(outputs, wtxAndFee, true, true, true);
->>>>>>> cfb38bca
+    std::string strError = wallet->MintAndStoreSpark(vecSend, outputs, wtxAndFee, true, true, true);
     if (strError != "") {
         throw std::runtime_error("Fail to mint all public balance, " + strError);
     }
