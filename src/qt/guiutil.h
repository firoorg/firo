--- conflicted
+++ resolved
@@ -202,8 +202,6 @@
 
     QString formatNiceTimeOffset(qint64 secs);
 
-<<<<<<< HEAD
-=======
     class ClickableLabel : public QLabel
     {
         Q_OBJECT
@@ -230,7 +228,6 @@
         void mouseReleaseEvent(QMouseEvent *event);
     };
 
->>>>>>> a7b486d6
 #if defined(Q_OS_MAC) && QT_VERSION >= 0x050000
     // workaround for Qt OSX Bug:
     // https://bugreports.qt-project.org/browse/QTBUG-15631
