--- conflicted
+++ resolved
@@ -746,23 +746,6 @@
         return EXIT_FAILURE;
     }
 #ifdef ENABLE_WALLET
-<<<<<<< HEAD
-=======
-    // Determine if user wants to create new wallet or recover existing one.
-    // Only show if:
-    // - Using mnemonic (-usemnemonic on (default)) and
-    // - mnemonic not set (default, not setting mnemonic from conf file instead) and
-    // - hdseed not set (default, not setting hd seed from conf file instead)
-
-    if(GetBoolArg("-usemnemonic", DEFAULT_USE_MNEMONIC) &&
-       !GetBoolArg("-disablewallet", false) &&
-       GetArg("-mnemonic", "").empty() &&
-       GetArg("-hdseed", "not hex")=="not hex"){
-        if(!Recover::askRecover(newWallet))
-            return EXIT_SUCCESS;
-    }
-
->>>>>>> edee678c
     // Parse URIs on command line -- this can affect Params()
     PaymentServer::ipcParseCommandLine(argc, argv);
 #endif
@@ -782,6 +765,7 @@
     // - hdseed not set (default, not setting hd seed from conf file instead)
 
     if(GetBoolArg("-usemnemonic", DEFAULT_USE_MNEMONIC) &&
+       !GetBoolArg("-disablewallet", false) &&
        GetArg("-mnemonic", "").empty() &&
        GetArg("-hdseed", "not hex")=="not hex"){
         if(!Recover::askRecover(newWallet))
