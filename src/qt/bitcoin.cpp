// Copyright (c) 2011-2016 The Bitcoin Core developers
// Distributed under the MIT software license, see the accompanying
// file COPYING or http://www.opensource.org/licenses/mit-license.php.

#if defined(HAVE_CONFIG_H)
#include "config/bitcoin-config.h"
#endif

#include "bitcoingui.h"

#include "chainparams.h"
#include "clientmodel.h"
#include "guiconstants.h"
#include "guiutil.h"
#include "intro.h"
#include "recover.h"
#include "notifymnemonic.h"
#include "networkstyle.h"
#include "optionsmodel.h"
#include "platformstyle.h"
#include "splashscreen.h"
#include "utilitydialog.h"
#include "winshutdownmonitor.h"
#include "znodeconfig.h"

#ifdef ENABLE_WALLET
#include "paymentserver.h"
#include "walletmodel.h"
#endif

#include "init.h"
#include "rpc/server.h"
#include "scheduler.h"
#include "stacktraces.h"
#include "ui_interface.h"
#include "util.h"
#include "warnings.h"

#ifdef ENABLE_WALLET
#include "wallet/wallet.h"
#endif

#include <stdint.h>

#include <boost/filesystem/operations.hpp>
#include <boost/thread.hpp>

#include <QApplication>
#include <QDebug>
#include <QLibraryInfo>
#include <QLocale>
#include <QMessageBox>
#include <QSettings>
#include <QThread>
#include <QTimer>
#include <QTranslator>
#include <QSslConfiguration>

#if defined(QT_STATICPLUGIN)
#include <QtPlugin>
#if QT_VERSION < 0x050000
Q_IMPORT_PLUGIN(qcncodecs)
Q_IMPORT_PLUGIN(qjpcodecs)
Q_IMPORT_PLUGIN(qtwcodecs)
Q_IMPORT_PLUGIN(qkrcodecs)
Q_IMPORT_PLUGIN(qtaccessiblewidgets)
#else
#if QT_VERSION < 0x050400
Q_IMPORT_PLUGIN(AccessibleFactory)
#endif
#if defined(QT_QPA_PLATFORM_XCB)
Q_IMPORT_PLUGIN(QXcbIntegrationPlugin);
#elif defined(QT_QPA_PLATFORM_WINDOWS)
Q_IMPORT_PLUGIN(QWindowsIntegrationPlugin);
#elif defined(QT_QPA_PLATFORM_COCOA)
Q_IMPORT_PLUGIN(QCocoaIntegrationPlugin);
#endif
#endif
#endif

#if QT_VERSION < 0x050000
#include <QTextCodec>
#endif

static bool newWallet = false;

// Declare meta types used for QMetaObject::invokeMethod
Q_DECLARE_METATYPE(bool*)
Q_DECLARE_METATYPE(CAmount)

static void InitMessage(const std::string &message)
{
    LogPrintf("init message: %s\n", message);
}

/*
   Translate string to current locale using Qt.
 */
static std::string Translate(const char* psz)
{
    return QCoreApplication::translate("zcoin-core", psz).toStdString();
}

static QString GetLangTerritory()
{
    QSettings settings;
    // Get desired locale (e.g. "de_DE")
    // 1) System default language
    QString lang_territory = QLocale::system().name();
    // 2) Language from QSettings
    QString lang_territory_qsettings = settings.value("language", "").toString();
    if(!lang_territory_qsettings.isEmpty())
        lang_territory = lang_territory_qsettings;
    // 3) -lang command line argument
    lang_territory = QString::fromStdString(GetArg("-lang", lang_territory.toStdString()));
    return lang_territory;
}

/** Set up translations */
static void initTranslations(QTranslator &qtTranslatorBase, QTranslator &qtTranslator, QTranslator &translatorBase, QTranslator &translator)
{
    // Remove old translators
    QApplication::removeTranslator(&qtTranslatorBase);
    QApplication::removeTranslator(&qtTranslator);
    QApplication::removeTranslator(&translatorBase);
    QApplication::removeTranslator(&translator);

    // Get desired locale (e.g. "de_DE")
    // 1) System default language
    QString lang_territory = GetLangTerritory();

    // Convert to "de" only by truncating "_DE"
    QString lang = lang_territory;
    lang.truncate(lang_territory.lastIndexOf('_'));

    // Load language files for configured locale:
    // - First load the translator for the base language, without territory
    // - Then load the more specific locale translator

    // Load e.g. qt_de.qm
    if (qtTranslatorBase.load("qt_" + lang, QLibraryInfo::location(QLibraryInfo::TranslationsPath)))
        QApplication::installTranslator(&qtTranslatorBase);

    // Load e.g. qt_de_DE.qm
    if (qtTranslator.load("qt_" + lang_territory, QLibraryInfo::location(QLibraryInfo::TranslationsPath)))
        QApplication::installTranslator(&qtTranslator);

    // Load e.g. bitcoin_de.qm (shortcut "de" needs to be defined in bitcoin.qrc)
    if (translatorBase.load(lang, ":/translations/"))
        QApplication::installTranslator(&translatorBase);

    // Load e.g. bitcoin_de_DE.qm (shortcut "de_DE" needs to be defined in bitcoin.qrc)
    if (translator.load(lang_territory, ":/translations/"))
        QApplication::installTranslator(&translator);
}

/* qDebug() message handler --> debug.log */
#if QT_VERSION < 0x050000
void DebugMessageHandler(QtMsgType type, const char *msg)
{
    const char *category = (type == QtDebugMsg) ? "qt" : NULL;
    LogPrint(category, "GUI: %s\n", msg);
}
#else
void DebugMessageHandler(QtMsgType type, const QMessageLogContext& context, const QString &msg)
{
    Q_UNUSED(context);
    const char *category = (type == QtDebugMsg) ? "qt" : NULL;
    LogPrint(category, "GUI: %s\n", msg.toStdString());
}
#endif

/** Class encapsulating Bitcoin Core startup and shutdown.
 * Allows running startup and shutdown in a different thread from the UI thread.
 */
class BitcoinCore: public QObject
{
    Q_OBJECT
public:
    explicit BitcoinCore();

public Q_SLOTS:
    void initialize();
    void shutdown();

Q_SIGNALS:
    void initializeResult(int retval);
    void shutdownResult(int retval);
    void runawayException(const QString &message);

private:
    boost::thread_group threadGroup;
    CScheduler scheduler;

    /// Pass fatal exception message to UI thread
    void handleRunawayException(const std::exception_ptr e);
};

/** Main Bitcoin application object */
class BitcoinApplication: public QApplication
{
    Q_OBJECT
public:
    explicit BitcoinApplication(int &argc, char **argv);
    ~BitcoinApplication();

#ifdef ENABLE_WALLET
    /// Create payment server
    void createPaymentServer();
#endif
    /// parameter interaction/setup based on rules
    void parameterSetup();
    /// Create options model
    void createOptionsModel(bool resetSettings);
    /// Create main window
    void createWindow(const NetworkStyle *networkStyle);
    /// Create splash screen
    void createSplashScreen(const NetworkStyle *networkStyle);

    /// Request core initialization
    void requestInitialize();
    /// Request core shutdown
    void requestShutdown();

    /// Get process return value
    int getReturnValue() { return returnValue; }

    /// Get window identifier of QMainWindow (BitcoinGUI)
    WId getMainWinId() const;

public Q_SLOTS:
    void initializeResult(int retval);
    void shutdownResult(int retval);
    /// Handle runaway exceptions. Shows a message box with the problem and quits the program.
    void handleRunawayException(const QString &message);

Q_SIGNALS:
    void requestedInitialize();
    void requestedShutdown();
    void stopThread();
    void splashFinished(QWidget *window);

private:
    QThread *coreThread;
    OptionsModel *optionsModel;
    ClientModel *clientModel;
    BitcoinGUI *window;
    QTimer *pollShutdownTimer;
#ifdef ENABLE_WALLET
    PaymentServer* paymentServer;
    WalletModel *walletModel;
#endif
    int returnValue;
    const PlatformStyle *platformStyle;
    std::unique_ptr<QWidget> shutdownWindow;

    void startThread();
};

#include "bitcoin.moc"

BitcoinCore::BitcoinCore():
    QObject()
{
}

void BitcoinCore::handleRunawayException(const std::exception_ptr e)
{
    PrintExceptionContinue(e, "Runaway exception");
    Q_EMIT runawayException(QString::fromStdString(GetWarnings("gui")));
}

void BitcoinCore::initialize()
{
    try
    {
        qDebug() << __func__ << ": Running AppInit2 in thread";
        if (!AppInitBasicSetup())
        {
            Q_EMIT initializeResult(false);
            return;
        }
        if (!AppInitParameterInteraction())
        {
            Q_EMIT initializeResult(false);
            return;
        }
        if (!AppInitSanityChecks())
        {
            Q_EMIT initializeResult(false);
            return;
        }
        int rv = AppInitMain(threadGroup, scheduler);
        Q_EMIT initializeResult(rv);
    }
    catch (...) {
        handleRunawayException(std::current_exception());
    }
}

void BitcoinCore::shutdown()
{
    try
    {
        qDebug() << __func__ << ": Running Shutdown in thread";
        Interrupt(threadGroup);
        threadGroup.join_all();
        Shutdown();
        qDebug() << __func__ << ": Shutdown finished";
        Q_EMIT shutdownResult(1);
    }
    catch (...) {
        handleRunawayException(std::current_exception());
    }
}

BitcoinApplication::BitcoinApplication(int &argc, char **argv):
    QApplication(argc, argv),
    coreThread(0),
    optionsModel(0),
    clientModel(0),
    window(0),
    pollShutdownTimer(0),
#ifdef ENABLE_WALLET
    paymentServer(0),
    walletModel(0),
#endif
    returnValue(0)
{
    setQuitOnLastWindowClosed(false);

    // UI per-platform customization
    // This must be done inside the BitcoinApplication constructor, or after it, because
    // PlatformStyle::instantiate requires a QApplication
    std::string platformName;
    platformName = GetArg("-uiplatform", BitcoinGUI::DEFAULT_UIPLATFORM);
    platformStyle = PlatformStyle::instantiate(QString::fromStdString(platformName));
    if (!platformStyle) // Fall back to "other" if specified name not found
        platformStyle = PlatformStyle::instantiate("other");
    assert(platformStyle);
}

BitcoinApplication::~BitcoinApplication()
{
    if(coreThread)
    {
        qDebug() << __func__ << ": Stopping thread";
        Q_EMIT stopThread();
        coreThread->wait();
        qDebug() << __func__ << ": Stopped thread";
    }

    delete window;
    window = 0;
#ifdef ENABLE_WALLET
    delete paymentServer;
    paymentServer = 0;
#endif
    delete optionsModel;
    optionsModel = 0;
    delete platformStyle;
    platformStyle = 0;
}

#ifdef ENABLE_WALLET
void BitcoinApplication::createPaymentServer()
{
    paymentServer = new PaymentServer(this);
}
#endif

void BitcoinApplication::createOptionsModel(bool resetSettings)
{
    optionsModel = new OptionsModel(NULL, resetSettings);
}

void BitcoinApplication::createWindow(const NetworkStyle *networkStyle)
{
    window = new BitcoinGUI(platformStyle, networkStyle, 0);

    pollShutdownTimer = new QTimer(window);
    connect(pollShutdownTimer, SIGNAL(timeout()), window, SLOT(detectShutdown()));
    pollShutdownTimer->start(200);
}

void BitcoinApplication::createSplashScreen(const NetworkStyle *networkStyle)
{
    SplashScreen *splash = new SplashScreen(QPixmap(), 0);
    // We don't hold a direct pointer to the splash screen after creation, but the splash
    // screen will take care of deleting itself when slotFinish happens.
    splash->show();
    connect(this, SIGNAL(splashFinished(QWidget*)), splash, SLOT(slotFinish(QWidget*)));
    connect(this, SIGNAL(requestedShutdown()), splash, SLOT(close()));
}

void BitcoinApplication::startThread()
{
    if(coreThread)
        return;
    coreThread = new QThread(this);
    BitcoinCore *executor = new BitcoinCore();
    executor->moveToThread(coreThread);

    /*  communication to and from thread */
    connect(executor, SIGNAL(initializeResult(int)), this, SLOT(initializeResult(int)));
    connect(executor, SIGNAL(shutdownResult(int)), this, SLOT(shutdownResult(int)));
    connect(executor, SIGNAL(runawayException(QString)), this, SLOT(handleRunawayException(QString)));
    connect(this, SIGNAL(requestedInitialize()), executor, SLOT(initialize()));
    connect(this, SIGNAL(requestedShutdown()), executor, SLOT(shutdown()));
    /*  make sure executor object is deleted in its own thread */
    connect(this, SIGNAL(stopThread()), executor, SLOT(deleteLater()));
    connect(this, SIGNAL(stopThread()), coreThread, SLOT(quit()));

    coreThread->start();
}

void BitcoinApplication::parameterSetup()
{
    InitLogging();
    InitParameterInteraction();
}

void BitcoinApplication::requestInitialize()
{
    qDebug() << __func__ << ": Requesting initialize";
    startThread();
    Q_EMIT requestedInitialize();
}

void BitcoinApplication::requestShutdown()
{
    // Show a simple window indicating shutdown status
    // Do this first as some of the steps may take some time below,
    // for example the RPC console may still be executing a command.
    shutdownWindow.reset(ShutdownWindow::showShutdownWindow(window));

    qDebug() << __func__ << ": Requesting shutdown";
    startThread();
    window->hide();
    window->setClientModel(0);
    pollShutdownTimer->stop();

#ifdef ENABLE_WALLET
    window->removeAllWallets();
    delete walletModel;
    walletModel = 0;
#endif
    delete clientModel;
    clientModel = 0;

    StartShutdown();

    // Request shutdown from core thread
    Q_EMIT requestedShutdown();
}

void BitcoinApplication::initializeResult(int retval)
{
    qDebug() << __func__ << ": Initialization result: " << retval;
    // Set exit result: 0 if successful, 1 if failure
    returnValue = retval ? 0 : 1;
    if(retval)
    {
        // Log this only after AppInit2 finishes, as then logging setup is guaranteed complete
        qWarning() << "Platform customization:" << platformStyle->getName();
#ifdef ENABLE_WALLET
        PaymentServer::LoadRootCAs();
        paymentServer->setOptionsModel(optionsModel);
#endif

        clientModel = new ClientModel(optionsModel);
        window->setClientModel(clientModel);

#ifdef ENABLE_WALLET
        if(pwalletMain)
        {
            walletModel = new WalletModel(platformStyle, pwalletMain, optionsModel);

            window->addWallet(BitcoinGUI::DEFAULT_WALLET, walletModel);
            window->setCurrentWallet(BitcoinGUI::DEFAULT_WALLET);

            connect(walletModel, SIGNAL(coinsSent(CWallet*,SendCoinsRecipient,QByteArray)),
                             paymentServer, SLOT(fetchPaymentACK(CWallet*,const SendCoinsRecipient&,QByteArray)));

#endif

        // If -min option passed, start window minimized.
        if(GetBoolArg("-min", false))
        {
            window->showMinimized();
        }
        else
        {
            window->show();
        }
        Q_EMIT splashFinished(window);

#ifdef ENABLE_WALLET
        if(newWallet)
            NotifyMnemonic::notify();
        }
        
        // Now that initialization/startup is done, process any command-line
        // zcoin: URIs or payment requests:
        connect(paymentServer, SIGNAL(receivedPaymentRequest(SendCoinsRecipient)),
                         window, SLOT(handlePaymentRequest(SendCoinsRecipient)));
        connect(window, SIGNAL(receivedURI(QString)),
                         paymentServer, SLOT(handleURIOrFile(QString)));
        connect(paymentServer, SIGNAL(message(QString,QString,unsigned int)),
                         window, SLOT(message(QString,QString,unsigned int)));
        QTimer::singleShot(100, paymentServer, SLOT(uiReady()));
#endif
    } else {
        quit(); // Exit main loop
    }
}

void BitcoinApplication::shutdownResult(int retval)
{
    qDebug() << __func__ << ": Shutdown result: " << retval;
    quit(); // Exit main loop after shutdown finished
}

void BitcoinApplication::handleRunawayException(const QString &message)
{
    QMessageBox::critical(0, "Runaway exception", BitcoinGUI::tr("A fatal error occurred. Zcoin can no longer continue safely and will quit.") + QString("\n\n") + message);
    ::exit(EXIT_FAILURE);
}

WId BitcoinApplication::getMainWinId() const
{
    if (!window)
        return 0;

    return window->winId();
}

#ifndef BITCOIN_QT_TEST
int main(int argc, char *argv[])
{
<<<<<<< HEAD
    RegisterPrettyTerminateHander();
    RegisterPrettySignalHandlers();
    
=======
#ifdef ENABLE_CRASH_HOOKS
    RegisterPrettyTerminateHander();
    RegisterPrettySignalHandlers();
#endif    
>>>>>>> 6b2da229
    SetupEnvironment();

    /// 1. Parse command-line options. These take precedence over anything else.
    // Command-line options take precedence:
    ParseParameters(argc, argv);

    // Do not refer to data directory yet, this can be overridden by Intro::pickDataDirectory

    /// 2. Basic Qt initialization (not dependent on parameters or configuration)
#if QT_VERSION < 0x050000
    // Internal string conversion is all UTF-8
    QTextCodec::setCodecForTr(QTextCodec::codecForName("UTF-8"));
    QTextCodec::setCodecForCStrings(QTextCodec::codecForTr());
#endif

    Q_INIT_RESOURCE(bitcoin);
    Q_INIT_RESOURCE(bitcoin_locale);

    BitcoinApplication app(argc, argv);
#if QT_VERSION > 0x050100
    // Generate high-dpi pixmaps
    QApplication::setAttribute(Qt::AA_UseHighDpiPixmaps);
#endif
#if QT_VERSION >= 0x050600
    QGuiApplication::setAttribute(Qt::AA_EnableHighDpiScaling);
#endif
#ifdef Q_OS_MAC
    QApplication::setAttribute(Qt::AA_DontShowIconsInMenus);
#endif

    // Register meta types used for QMetaObject::invokeMethod
    qRegisterMetaType< bool* >();
    //   Need to pass name here as CAmount is a typedef (see http://qt-project.org/doc/qt-5/qmetatype.html#qRegisterMetaType)
    //   IMPORTANT if it is no longer a typedef use the normal variant above
    qRegisterMetaType< CAmount >("CAmount");

    /// 3. Application identification
    // must be set before OptionsModel is initialized or translations are loaded,
    // as it is used to locate QSettings
    QApplication::setOrganizationName(QAPP_ORG_NAME);
    QApplication::setOrganizationDomain(QAPP_ORG_DOMAIN);
    QApplication::setApplicationName(QAPP_APP_NAME_DEFAULT);
    GUIUtil::SubstituteFonts(GetLangTerritory());

    /// 4. Initialization of translations, so that intro dialog is in user's language
    // Now that QSettings are accessible, initialize translations
    QTranslator qtTranslatorBase, qtTranslator, translatorBase, translator;
    initTranslations(qtTranslatorBase, qtTranslator, translatorBase, translator);
    translationInterface.Translate.connect(Translate);

<<<<<<< HEAD
=======
#ifdef ENABLE_CRASH_HOOKS
>>>>>>> 6b2da229
    if (IsArgSet("-printcrashinfo")) {
        auto crashInfo = GetCrashInfoStrFromSerializedStr(GetArg("-printcrashinfo", ""));
        std::cout << crashInfo << std::endl;
        QMessageBox::critical(0, QObject::tr(PACKAGE_NAME), QString::fromStdString(crashInfo));
        return EXIT_SUCCESS;
    }
<<<<<<< HEAD
=======
#endif
>>>>>>> 6b2da229

    // Show help message immediately after parsing command-line options (for "-lang") and setting locale,
    // but before showing splash screen.
    if (IsArgSet("-?") || IsArgSet("-h") || IsArgSet("-help") || IsArgSet("-version"))
    {
        HelpMessageDialog help(NULL, IsArgSet("-version"));
        help.showOrPrint();
        return EXIT_SUCCESS;
    }

    /// 5. Now that settings and translations are available, ask user for data directory
    // User language is set up: pick a data directory
    if (!Intro::pickDataDirectory())
        return EXIT_SUCCESS;

    /// 6. Determine availability of data directory and parse zcoin.conf
    /// - Do not call GetDataDir(true) before this step finishes
    if (!boost::filesystem::is_directory(GetDataDir(false)))
    {
        QMessageBox::critical(0, QObject::tr(PACKAGE_NAME),
                              QObject::tr("Error: Specified data directory \"%1\" does not exist.").arg(QString::fromStdString(GetArg("-datadir", ""))));
        return EXIT_FAILURE;
    }
    try {
        ReadConfigFile(GetArg("-conf", BITCOIN_CONF_FILENAME));
    } catch (const std::exception& e) {
        QMessageBox::critical(0, QObject::tr(PACKAGE_NAME),
                              QObject::tr("Error: Cannot parse configuration file: %1. Only use key=value syntax.").arg(e.what()));
        return EXIT_FAILURE;
    }

    /// 7. Determine network (and switch to network specific options)
    // - Do not call Params() before this step
    // - Do this after parsing the configuration file, as the network can be switched there
    // - QSettings() will use the new application name after this, resulting in network-specific settings
    // - Needs to be done before createOptionsModel

    // Check for -testnet or -regtest parameter (Params() calls are only valid after this clause)
    try {
        SelectParams(ChainNameFromCommandLine());
    } catch(std::exception &e) {
        QMessageBox::critical(0, QObject::tr(PACKAGE_NAME), QObject::tr("Error: %1").arg(e.what()));
        return EXIT_FAILURE;
    }
#ifdef ENABLE_WALLET
    // Determine if user wants to create new wallet or recover existing one.
    // Only show if:
    // - Using mnemonic (-usemnemonic on (default)) and
    // - mnemonic not set (default, not setting mnemonic from conf file instead) and
    // - hdseed not set (default, not setting hd seed from conf file instead)

    if(GetBoolArg("-usemnemonic", DEFAULT_USE_MNEMONIC) &&
       GetArg("-mnemonic", "").empty() &&
       GetArg("-hdseed", "not hex")=="not hex"){
        if(!Recover::askRecover(newWallet))
            return EXIT_SUCCESS;
    }

    // Parse URIs on command line -- this can affect Params()
    PaymentServer::ipcParseCommandLine(argc, argv);
#endif

    QScopedPointer<const NetworkStyle> networkStyle(NetworkStyle::instantiate(QString::fromStdString(Params().NetworkIDString())));
    assert(!networkStyle.isNull());
    // Allow for separate UI settings for testnets
    QApplication::setApplicationName(networkStyle->getAppName());
    // Re-initialize translations after changing application name (language in network-specific settings can be different)
    initTranslations(qtTranslatorBase, qtTranslator, translatorBase, translator);

#ifdef ENABLE_WALLET
    /// 7a. parse znode.conf
    std::string strErr;
    if(!znodeConfig.read(strErr)) {
        QMessageBox::critical(0, QObject::tr("Zcoin Core"),
                              QObject::tr("Error reading znode configuration file: %1").arg(strErr.c_str()));
        return EXIT_FAILURE;
    }

    /// 8. URI IPC sending
    // - Do this early as we don't want to bother initializing if we are just calling IPC
    // - Do this *after* setting up the data directory, as the data directory hash is used in the name
    // of the server.
    // - Do this after creating app and setting up translations, so errors are
    // translated properly.
    if (PaymentServer::ipcSendCommandLine())
        exit(EXIT_SUCCESS);

    // Start up the payment server early, too, so impatient users that click on
    // zcoin: links repeatedly have their payment requests routed to this process:
    app.createPaymentServer();
#endif
    /// 9. Main GUI initialization
    // Install global event filter that makes sure that long tooltips can be word-wrapped
    app.installEventFilter(new GUIUtil::ToolTipToRichTextFilter(TOOLTIP_WRAP_THRESHOLD, &app));
#if QT_VERSION < 0x050000
    // Install qDebug() message handler to route to debug.log
    qInstallMsgHandler(DebugMessageHandler);
#else
#if defined(Q_OS_WIN)
    // Install global event filter for processing Windows session related Windows messages (WM_QUERYENDSESSION and WM_ENDSESSION)
    qApp->installNativeEventFilter(new WinShutdownMonitor());
#endif
    // Install qDebug() message handler to route to debug.log
    qInstallMessageHandler(DebugMessageHandler);
#endif
    // Allow parameter interaction before we create the options model
    app.parameterSetup();
    // Load GUI settings from QSettings
    app.createOptionsModel(IsArgSet("-resetguisettings"));

    // Subscribe to global signals from core
    uiInterface.InitMessage.connect(InitMessage);

    if (GetBoolArg("-splash", DEFAULT_SPLASHSCREEN) && !GetBoolArg("-min", false))
        app.createSplashScreen(networkStyle.data());

    try
    {
        app.createWindow(networkStyle.data());
        app.requestInitialize();
#if defined(Q_OS_WIN) && QT_VERSION >= 0x050000
        WinShutdownMonitor::registerShutdownBlockReason(QObject::tr("%1 didn't yet exit safely...").arg(QObject::tr(PACKAGE_NAME)), (HWND)app.getMainWinId());
#endif
        app.exec();
        app.requestShutdown();
        app.exec();
    } catch (...) {
        PrintExceptionContinue(std::current_exception(), "Runaway exception");
        app.handleRunawayException(QString::fromStdString(GetWarnings("gui")));
    }
    return app.getReturnValue();
}
#endif // BITCOIN_QT_TEST<|MERGE_RESOLUTION|>--- conflicted
+++ resolved
@@ -538,16 +538,10 @@
 #ifndef BITCOIN_QT_TEST
 int main(int argc, char *argv[])
 {
-<<<<<<< HEAD
-    RegisterPrettyTerminateHander();
-    RegisterPrettySignalHandlers();
-    
-=======
 #ifdef ENABLE_CRASH_HOOKS
     RegisterPrettyTerminateHander();
     RegisterPrettySignalHandlers();
 #endif    
->>>>>>> 6b2da229
     SetupEnvironment();
 
     /// 1. Parse command-line options. These take precedence over anything else.
@@ -598,20 +592,14 @@
     initTranslations(qtTranslatorBase, qtTranslator, translatorBase, translator);
     translationInterface.Translate.connect(Translate);
 
-<<<<<<< HEAD
-=======
 #ifdef ENABLE_CRASH_HOOKS
->>>>>>> 6b2da229
     if (IsArgSet("-printcrashinfo")) {
         auto crashInfo = GetCrashInfoStrFromSerializedStr(GetArg("-printcrashinfo", ""));
         std::cout << crashInfo << std::endl;
         QMessageBox::critical(0, QObject::tr(PACKAGE_NAME), QString::fromStdString(crashInfo));
         return EXIT_SUCCESS;
     }
-<<<<<<< HEAD
-=======
-#endif
->>>>>>> 6b2da229
+#endif
 
     // Show help message immediately after parsing command-line options (for "-lang") and setting locale,
     // but before showing splash screen.
