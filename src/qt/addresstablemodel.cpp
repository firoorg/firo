// Copyright (c) 2011-2015 The Bitcoin Core developers
// Distributed under the MIT software license, see the accompanying
// file COPYING or http://www.opensource.org/licenses/mit-license.php.

#include "addresstablemodel.h"

#include "guiutil.h"
#include "walletmodel.h"

#include "base58.h"
#include "wallet/wallet.h"

#include <boost/foreach.hpp>

#include <QFont>
#include <QDebug>

const QString AddressTableModel::Send = "S";
const QString AddressTableModel::Receive = "R";
const QString AddressTableModel::Zerocoin = "X";

struct AddressTableEntry
{
    enum Type {
        Sending,
        Receiving,
        Zerocoin,
        Hidden /* QSortFilterProxyModel will filter these out */
    };

    Type type;
    QString label;
    QString address;
    QString pubcoin;

    AddressTableEntry() {}
    AddressTableEntry(Type type, const QString &label, const QString &address):
        type(type), label(label), address(address) {}
    AddressTableEntry(Type type, const QString &pubcoin):
            type(type), pubcoin(pubcoin) {}
};

struct AddressTableEntryLessThan
{
    bool operator()(const AddressTableEntry &a, const AddressTableEntry &b) const
    {
        return a.address < b.address;
    }
    bool operator()(const AddressTableEntry &a, const QString &b) const
    {
        return a.address < b;
    }
    bool operator()(const QString &a, const AddressTableEntry &b) const
    {
        return a < b.address;
    }
};

/* Determine address type from address purpose */
static AddressTableEntry::Type translateTransactionType(const QString &strPurpose, bool isMine)
{
    AddressTableEntry::Type addressType = AddressTableEntry::Hidden;
    // "refund" addresses aren't shown, and change addresses aren't in mapAddressBook at all.
    if (strPurpose == "send")
        addressType = AddressTableEntry::Sending;
    else if (strPurpose == "receive")
        addressType = AddressTableEntry::Receiving;
    else if (strPurpose == "unknown" || strPurpose == "") // if purpose not set, guess
        addressType = (isMine ? AddressTableEntry::Receiving : AddressTableEntry::Sending);
    return addressType;
}

// Private implementation
class AddressTablePriv
{
public:
    CWallet *wallet;
    QList<AddressTableEntry> cachedAddressTable;
    AddressTableModel *parent;

    AddressTablePriv(CWallet *wallet, AddressTableModel *parent):
        wallet(wallet), parent(parent) {}

    void refreshAddressTable()
    {
        cachedAddressTable.clear();
        {
            LOCK(wallet->cs_wallet);
            BOOST_FOREACH(const PAIRTYPE(CTxDestination, CAddressBookData)& item, wallet->mapAddressBook)
            {
                const CBitcoinAddress& address = item.first;
                bool fMine = IsMine(*wallet, address.Get());
                AddressTableEntry::Type addressType = translateTransactionType(
                        QString::fromStdString(item.second.purpose), fMine);
                const std::string& strName = item.second.name;
                cachedAddressTable.append(AddressTableEntry(addressType,
                                  QString::fromStdString(strName),
                                  QString::fromStdString(address.ToString())));
            }
            //[ZCOINGITHUBENTRY] add load pubcoin
            std::list<CZerocoinEntry> listPubcoin;
            CWalletDB(wallet->strWalletFile).ListPubCoin(listPubcoin);
            BOOST_FOREACH(const CZerocoinEntry& item, listPubcoin)
            {
                if(item.randomness != 0 && item.serialNumber != 0){
                    const std::string& pubCoin = item.value.GetHex();
                    // const std::string& isUsed = item.IsUsed ? "Used" : "New";
                    const std::string& isUsedDenomStr = item.IsUsed
                            ? "Used (" + std::to_string(item.denomination) + " mint)"
                            : "New (" + std::to_string(item.denomination) + " mint)";
                    cachedAddressTable.append(AddressTableEntry(AddressTableEntry::Zerocoin,
                                                                QString::fromStdString(isUsedDenomStr),
                                                                QString::fromStdString(pubCoin)));
                }
            }
        }
        // qLowerBound() and qUpperBound() require our cachedAddressTable list to be sorted in asc order
        // Even though the map is already sorted this re-sorting step is needed because the originating map
        // is sorted by binary address, not by base58() address.
        qSort(cachedAddressTable.begin(), cachedAddressTable.end(), AddressTableEntryLessThan());
    }

    void updateEntry(const QString &address, const QString &label, bool isMine, const QString &purpose, int status)
    {
        // Find address / label in model
        QList<AddressTableEntry>::iterator lower = qLowerBound(
            cachedAddressTable.begin(), cachedAddressTable.end(), address, AddressTableEntryLessThan());
        QList<AddressTableEntry>::iterator upper = qUpperBound(
            cachedAddressTable.begin(), cachedAddressTable.end(), address, AddressTableEntryLessThan());
        int lowerIndex = (lower - cachedAddressTable.begin());
        int upperIndex = (upper - cachedAddressTable.begin());
        bool inModel = (lower != upper);
        AddressTableEntry::Type newEntryType = translateTransactionType(purpose, isMine);

        switch(status)
        {
        case CT_NEW:
            if(inModel)
            {
                qWarning() << "AddressTablePriv::updateEntry: Warning: Got CT_NEW, but entry is already in model";
                break;
            }
            parent->beginInsertRows(QModelIndex(), lowerIndex, lowerIndex);
            cachedAddressTable.insert(lowerIndex, AddressTableEntry(newEntryType, label, address));
            parent->endInsertRows();
            break;
        case CT_UPDATED:
            if(!inModel)
            {
                qWarning() << "AddressTablePriv::updateEntry: Warning: Got CT_UPDATED, but entry is not in model";
                break;
            }
            lower->type = newEntryType;
            lower->label = label;
            parent->emitDataChanged(lowerIndex);
            break;
        case CT_DELETED:
            if(!inModel)
            {
                qWarning() << "AddressTablePriv::updateEntry: Warning: Got CT_DELETED, but entry is not in model";
                break;
            }
            parent->beginRemoveRows(QModelIndex(), lowerIndex, upperIndex-1);
            cachedAddressTable.erase(lower, upper);
            parent->endRemoveRows();
            break;
        }
    }
    //[ZCOINGITHUBENTRY] updateEntry
    void updateEntry(const QString &pubCoin, const QString &isUsed, int status)
    {
        // Find address / label in model
        QList<AddressTableEntry>::iterator lower = qLowerBound(
                cachedAddressTable.begin(), cachedAddressTable.end(), pubCoin, AddressTableEntryLessThan());
        QList<AddressTableEntry>::iterator upper = qUpperBound(
                cachedAddressTable.begin(), cachedAddressTable.end(), pubCoin, AddressTableEntryLessThan());
        int lowerIndex = (lower - cachedAddressTable.begin());
        bool inModel = (lower != upper);
        AddressTableEntry::Type newEntryType = AddressTableEntry::Zerocoin;

        switch(status)
        {
            case CT_NEW:
                if(inModel)
                {
                    qWarning() << "Warning: AddressTablePriv::updateEntry: Got CT_NOW, but entry is already in model";
                }
                parent->beginInsertRows(QModelIndex(), lowerIndex, lowerIndex);
                cachedAddressTable.insert(lowerIndex, AddressTableEntry(newEntryType, isUsed, pubCoin));
                parent->endInsertRows();
                break;
            case CT_UPDATED:
                if(!inModel)
                {
                    qWarning() << "Warning: AddressTablePriv::updateEntry: Got CT_UPDATED, but entry is not in model";
                    break;
                }
                lower->type = newEntryType;
                lower->label = isUsed;
                parent->emitDataChanged(lowerIndex);
                break;
        }

    }

    int size()
    {
        return cachedAddressTable.size();
    }

    AddressTableEntry *index(int idx)
    {
        if(idx >= 0 && idx < cachedAddressTable.size())
        {
            return &cachedAddressTable[idx];
        }
        else
        {
            return 0;
        }
    }
};

AddressTableModel::AddressTableModel(CWallet *wallet, WalletModel *parent) :
    QAbstractTableModel(parent),walletModel(parent),wallet(wallet),priv(0)
{
    columns << tr("Label") << tr("Address");
    priv = new AddressTablePriv(wallet, this);
    priv->refreshAddressTable();
}

AddressTableModel::~AddressTableModel()
{
    delete priv;
}

int AddressTableModel::rowCount(const QModelIndex &parent) const
{
    Q_UNUSED(parent);
    return priv->size();
}

int AddressTableModel::columnCount(const QModelIndex &parent) const
{
    Q_UNUSED(parent);
    return columns.length();
}

QVariant AddressTableModel::data(const QModelIndex &index, int role) const
{
    if(!index.isValid())
        return QVariant();

    AddressTableEntry *rec = static_cast<AddressTableEntry*>(index.internalPointer());

    if(role == Qt::DisplayRole || role == Qt::EditRole)
    {
        switch(index.column())
        {
        case Label:
            if(rec->label.isEmpty() && role == Qt::DisplayRole)
            {
                return tr("(no label)");
            }
            else
            {
                return rec->label;
            }
        case Address:
            return rec->address;
        }
    }
    else if (role == Qt::FontRole)
    {
        QFont font;
        if(index.column() == Address)
        {
            font = GUIUtil::fixedPitchFont();
        }
        return font;
    }
    else if (role == TypeRole)
    {
        switch(rec->type)
        {
        case AddressTableEntry::Sending:
            return Send;
        case AddressTableEntry::Receiving:
            return Receive;
        case AddressTableEntry::Zerocoin:
            return Zerocoin;
        default: break;
        }
    }
    return QVariant();
}

bool AddressTableModel::setData(const QModelIndex &index, const QVariant &value, int role)
{
    if(!index.isValid())
        return false;
    AddressTableEntry *rec = static_cast<AddressTableEntry*>(index.internalPointer());
    std::string strPurpose = (rec->type == AddressTableEntry::Sending ? "send" : "receive");
    editStatus = OK;

    if(role == Qt::EditRole)
    {
        LOCK(wallet->cs_wallet); /* For SetAddressBook / DelAddressBook */
        CTxDestination curAddress = CBitcoinAddress(rec->address.toStdString()).Get();
        if(index.column() == Label)
        {
            // Do nothing, if old label == new label
            if(rec->label == value.toString())
            {
                editStatus = NO_CHANGES;
                return false;
            }
            wallet->SetAddressBook(curAddress, value.toString().toStdString(), strPurpose);
        } else if(index.column() == Address) {
            CTxDestination newAddress = CBitcoinAddress(value.toString().toStdString()).Get();
            // Refuse to set invalid address, set error status and return false
            if(boost::get<CNoDestination>(&newAddress))
            {
                editStatus = INVALID_ADDRESS;
                return false;
            }
            // Do nothing, if old address == new address
            else if(newAddress == curAddress)
            {
                editStatus = NO_CHANGES;
                return false;
            }
            // Check for duplicate addresses to prevent accidental deletion of addresses, if you try
            // to paste an existing address over another address (with a different label)
            else if(wallet->mapAddressBook.count(newAddress))
            {
                editStatus = DUPLICATE_ADDRESS;
                return false;
            }
            // Double-check that we're not overwriting a receiving address
            else if(rec->type == AddressTableEntry::Sending)
            {
                // Remove old entry
                wallet->DelAddressBook(curAddress);
                // Add new entry with new address
                wallet->SetAddressBook(newAddress, rec->label.toStdString(), strPurpose);
            }
        }
        return true;
    }
    return false;
}

QVariant AddressTableModel::headerData(int section, Qt::Orientation orientation, int role) const
{
    if(orientation == Qt::Horizontal)
    {
        if(role == Qt::DisplayRole && section < columns.size())
        {
            return columns[section];
        }
    }
    return QVariant();
}

Qt::ItemFlags AddressTableModel::flags(const QModelIndex &index) const
{
    if(!index.isValid())
        return 0;
    AddressTableEntry *rec = static_cast<AddressTableEntry*>(index.internalPointer());

    Qt::ItemFlags retval = Qt::ItemIsSelectable | Qt::ItemIsEnabled;
    // Can edit address and label for sending addresses,
    // and only label for receiving addresses.
    if(rec->type == AddressTableEntry::Sending ||
      (rec->type == AddressTableEntry::Receiving && index.column()==Label))
    {
        retval |= Qt::ItemIsEditable;
    }
    return retval;
}

QModelIndex AddressTableModel::index(int row, int column, const QModelIndex &parent) const
{
    Q_UNUSED(parent);
    AddressTableEntry *data = priv->index(row);
    if(data)
    {
        return createIndex(row, column, priv->index(row));
    }
    else
    {
        return QModelIndex();
    }
}

void AddressTableModel::updateEntry(const QString &address,
        const QString &label, bool isMine, const QString &purpose, int status)
{
    // Update address book model from Bitcoin core
    priv->updateEntry(address, label, isMine, purpose, status);
}
<<<<<<< HEAD
//[ZCOINGITHUBENTRY] AddressTableModel.updateEntry()
=======

//[zcoin] AddressTableModel.updateEntry()
>>>>>>> 060b1a6d
void AddressTableModel::updateEntry(const QString &pubCoin, const QString &isUsed, int status)
{
    // Update stealth address book model from Bitcoin core
    priv->updateEntry(pubCoin, isUsed, status);
}

QString AddressTableModel::addRow(const QString &type, const QString &label, const QString &address)
{
    std::string strLabel = label.toStdString();
    std::string strAddress = address.toStdString();

    editStatus = OK;

    if(type == Send)
    {
        if(!walletModel->validateAddress(address))
        {
            editStatus = INVALID_ADDRESS;
            return QString();
        }
        // Check for duplicate addresses
        {
            LOCK(wallet->cs_wallet);
            if(wallet->mapAddressBook.count(CBitcoinAddress(strAddress).Get()))
            {
                editStatus = DUPLICATE_ADDRESS;
                return QString();
            }
        }
    }
    else if(type == Receive)
    {
        // Generate a new address to associate with given label
        CPubKey newKey;
        if(!wallet->GetKeyFromPool(newKey))
        {
            WalletModel::UnlockContext ctx(walletModel->requestUnlock());
            if(!ctx.isValid())
            {
                // Unlock wallet failed or was cancelled
                editStatus = WALLET_UNLOCK_FAILURE;
                return QString();
            }
            if(!wallet->GetKeyFromPool(newKey))
            {
                editStatus = KEY_GENERATION_FAILURE;
                return QString();
            }
        }
        strAddress = CBitcoinAddress(newKey.GetID()).ToString();
    }
    else
    {
        return QString();
    }

    // Add entry
    {
        LOCK(wallet->cs_wallet);
        wallet->SetAddressBook(CBitcoinAddress(strAddress).Get(), strLabel,
                               (type == Send ? "send" : "receive"));
    }
    return QString::fromStdString(strAddress);
}

bool AddressTableModel::removeRows(int row, int count, const QModelIndex &parent)
{
    Q_UNUSED(parent);
    AddressTableEntry *rec = priv->index(row);
    if(count != 1 || !rec || rec->type == AddressTableEntry::Receiving)
    {
        // Can only remove one row at a time, and cannot remove rows not in model.
        // Also refuse to remove receiving addresses.
        return false;
    }
    {
        LOCK(wallet->cs_wallet);
        wallet->DelAddressBook(CBitcoinAddress(rec->address.toStdString()).Get());
    }
    return true;
}

/* Look up label for address in address book, if not found return empty string.
 */
QString AddressTableModel::labelForAddress(const QString &address) const
{
    {
        LOCK(wallet->cs_wallet);
        CBitcoinAddress address_parsed(address.toStdString());
        std::map<CTxDestination, CAddressBookData>::iterator mi = wallet->mapAddressBook.find(address_parsed.Get());
        if (mi != wallet->mapAddressBook.end())
        {
            return QString::fromStdString(mi->second.name);
        }
    }
    return QString();
}

int AddressTableModel::lookupAddress(const QString &address) const
{
    QModelIndexList lst = match(index(0, Address, QModelIndex()),
                                Qt::EditRole, address, 1, Qt::MatchExactly);
    if(lst.isEmpty())
    {
        return -1;
    }
    else
    {
        return lst.at(0).row();
    }
}

void AddressTableModel::emitDataChanged(int idx)
{
    Q_EMIT dataChanged(index(idx, 0, QModelIndex()), index(idx, columns.length()-1, QModelIndex()));
}

bool AddressTableModel::zerocoinMint(string &stringError, string denomAmount)
{
    WalletModel::UnlockContext ctx(walletModel->requestUnlock());
    if(!ctx.isValid())
    {
        // Unlock wallet failed or was cancelled
        return false;
    }
    return wallet->CreateZerocoinMintModel(stringError, denomAmount);
}

bool AddressTableModel::zerocoinSpend(string &stringError, string denomAmount)
{
    WalletModel::UnlockContext ctx(walletModel->requestUnlock());
    if(!ctx.isValid())
    {
        // Unlock wallet failed or was cancelled
        return false;
    }

    return wallet->CreateZerocoinSpendModel(stringError, denomAmount);
}<|MERGE_RESOLUTION|>--- conflicted
+++ resolved
@@ -400,12 +400,7 @@
     // Update address book model from Bitcoin core
     priv->updateEntry(address, label, isMine, purpose, status);
 }
-<<<<<<< HEAD
-//[ZCOINGITHUBENTRY] AddressTableModel.updateEntry()
-=======
-
-//[zcoin] AddressTableModel.updateEntry()
->>>>>>> 060b1a6d
+//[verticalcoin] AddressTableModel.updateEntry()
 void AddressTableModel::updateEntry(const QString &pubCoin, const QString &isUsed, int status)
 {
     // Update stealth address book model from Bitcoin core
