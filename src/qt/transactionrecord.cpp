--- conflicted
+++ resolved
@@ -42,25 +42,17 @@
     uint256 hash = wtx.GetHash();
     std::map<std::string, std::string> mapValue = wtx.mapValue;
 
-<<<<<<< HEAD
-    bool isAllSigmaSpendFromMe = wtx.IsSigmaSpend();
-=======
     bool isAllSigmaSpendFromMe;
->>>>>>> 19363356
 
     for (const auto& vin : wtx.vin) {
-        isAllSigmaSpendFromMe = (wallet->IsMine(vin) & ISMINE_SPENDABLE) && vin.IsZerocoinSpendV3();
+        isAllSigmaSpendFromMe = (wallet->IsMine(vin) & ISMINE_SPENDABLE) && vin.IsSigmaSpend();
         if (!isAllSigmaSpendFromMe)
             break;
     }
 
     if (wtx.IsZerocoinSpend() || isAllSigmaSpendFromMe) {
         for (const CTxOut& txout : wtx.vout) {
-<<<<<<< HEAD
-            if (txout.scriptPubKey.IsSigmaMint()) {
-=======
             if (wtx.IsChange(txout)) {
->>>>>>> 19363356
                 continue;
             }
             isminetype mine = wallet->IsMine(txout);
@@ -145,7 +137,7 @@
         if (fAllFromMe && fAllToMe)
         {
             CAmount nChange = wtx.GetChange();
-            if (wtx.IsZerocoinMintV3() || wtx.IsZerocoinMint())
+            if (wtx.IsSigmaMint() || wtx.IsZerocoinMint())
             {
                 // Mint to self
                 parts.append(TransactionRecord(hash, nTime, TransactionRecord::Mint, "",
