<TS language="ro" version="2.1">
<context>
    <name>AddressBookPage</name>
    <message>
        <source>Right-click to edit address or label</source>
        <translation>Click dreapta pentru a modifica adresa o eticheta</translation>
    </message>
    <message>
        <source>Create a new address</source>
        <translation>Crează o nouă adresă</translation>
    </message>
    <message>
        <source>&amp;New</source>
        <translation>Nou</translation>
    </message>
    <message>
        <source>Copy the currently selected address to the system clipboard</source>
        <translation>Copiază în notițe adresa selectată în prezent</translation>
    </message>
    <message>
        <source>&amp;Copy</source>
        <translation>Copiază</translation>
    </message>
    <message>
        <source>C&amp;lose</source>
        <translation>Închide</translation>
    </message>
    <message>
        <source>Delete the currently selected address from the list</source>
        <translation>Șterge adresa curentă selectata din listă</translation>
    </message>
    <message>
        <source>Export the data in the current tab to a file</source>
        <translation>Exportă datele din tabul curent in fisier</translation>
    </message>
    <message>
        <source>&amp;Export</source>
        <translation>Exportă</translation>
    </message>
    <message>
        <source>&amp;Delete</source>
        <translation>Șterge</translation>
    </message>
    </context>
<context>
    <name>AddressTableModel</name>
    </context>
<context>
    <name>AskPassphraseDialog</name>
    <message>
        <source>Passphrase Dialog</source>
        <translation>Secventa de cuvinte a parolei</translation>
    </message>
    <message>
        <source>Enter passphrase</source>
        <translation>Introduceti parola</translation>
    </message>
    <message>
        <source>New passphrase</source>
        <translation>Noua parolă</translation>
    </message>
    <message>
        <source>Repeat new passphrase</source>
        <translation>Repetati noua parolă</translation>
    </message>
    </context>
<context>
    <name>BanTableModel</name>
    <message>
        <source>IP/Netmask</source>
        <translation>IP/Netmask</translation>
    </message>
    <message>
        <source>Banned Until</source>
        <translation>Blocat până</translation>
    </message>
</context>
<context>
<<<<<<< HEAD
    <name>ZcoinGUI</name>
=======
    <name>BitcoinGUI</name>
>>>>>>> a7b486d6
    <message>
        <source>Sign &amp;message...</source>
        <translation>Semnează &amp;mesajul...</translation>
    </message>
    <message>
        <source>Synchronizing with network...</source>
        <translation>Se sincronizează cu rețeaua</translation>
    </message>
    <message>
        <source>Node</source>
        <translation>Nod</translation>
    </message>
    <message>
        <source>Show general overview of wallet</source>
        <translation>Arată o prezentare generală a portofelului.</translation>
    </message>
    <message>
        <source>&amp;Transactions</source>
        <translation>&amp;Tranzacții</translation>
    </message>
    <message>
        <source>Browse transaction history</source>
        <translation>Navighează în istoricul tranzacțiilor</translation>
    </message>
    <message>
        <source>Quit application</source>
        <translation>Părăsește aplicația</translation>
    </message>
    <message>
        <source>About &amp;Qt</source>
        <translation>Despre &amp;Qt</translation>
    </message>
    <message>
        <source>Show information about Qt</source>
        <translation>Arată informații despre Qt</translation>
    </message>
    <message>
        <source>&amp;Options...</source>
        <translation>&amp;Opțiuni...</translation>
    </message>
    <message>
        <source>&amp;Encrypt Wallet...</source>
        <translation>&amp;Criptează portofelul...</translation>
    </message>
    <message>
        <source>&amp;Backup Wallet...</source>
        <translation>&amp;Backup portofel</translation>
    </message>
    <message>
        <source>&amp;Change Passphrase...</source>
        <translation>&amp;Schimbă parola...</translation>
    </message>
    <message>
        <source>&amp;Sending addresses...</source>
        <translation>&amp;Trimite adresele...</translation>
    </message>
    <message>
        <source>&amp;Receiving addresses...</source>
        <translation>&amp;Primește adresele...</translation>
    </message>
    <message>
        <source>Open &amp;URI...</source>
        <translation>Deschide &amp;URI...</translation>
    </message>
    <message>
<<<<<<< HEAD
        <source>Send coins to a Zcoin address</source>
        <translation>Trimite monedele către o adresă Zcoin</translation>
=======
        <source>Send coins to a Bitcoin address</source>
        <translation>Trimite monedele către o adresă Bitcoin</translation>
>>>>>>> a7b486d6
    </message>
    <message>
        <source>Backup wallet to another location</source>
        <translation>Fă o copie de rezervă a portofelului într-o altă locație</translation>
    </message>
    <message>
        <source>Change the passphrase used for wallet encryption</source>
        <translation>Schimbă parola folosită pentru criptarea portofelului</translation>
    </message>
    <message>
        <source>&amp;Debug window</source>
        <translation>&amp;Fereastra pentru depanare</translation>
    </message>
    <message>
        <source>Open debugging and diagnostic console</source>
        <translation>Pornește consola pentru depanare si diagnoză</translation>
    </message>
    <message>
        <source>&amp;Verify message...</source>
        <translation>&amp;Verifică mesajul...</translation>
    </message>
    <message>
<<<<<<< HEAD
        <source>Zcoin</source>
        <translation>Zcoin</translation>
=======
        <source>Bitcoin</source>
        <translation>Bitcoin</translation>
>>>>>>> a7b486d6
    </message>
    <message>
        <source>Wallet</source>
        <translation>Portofel</translation>
    </message>
    <message>
        <source>&amp;Send</source>
        <translation>&amp;Trimite</translation>
    </message>
    <message>
        <source>&amp;Receive</source>
        <translation>&amp;Primește</translation>
    </message>
    <message>
        <source>&amp;Show / Hide</source>
        <translation>&amp;Arată/Ascunde</translation>
    </message>
    <message>
        <source>Show or hide the main Window</source>
        <translation>Arată sau ascunde fereastra principală</translation>
    </message>
    <message>
        <source>Encrypt the private keys that belong to your wallet</source>
        <translation>Criptează cheile private care aparțin portofelului tău.</translation>
    </message>
    <message>
<<<<<<< HEAD
        <source>Sign messages with your Zcoin addresses to prove you own them</source>
        <translation>Semnează mesajele cu adresa ta de Zcoin pentru a face dovada că îți aparțin.</translation>
    </message>
    <message>
        <source>Verify messages to ensure they were signed with specified Zcoin addresses</source>
        <translation>Verifică mesajele cu scopul de a asigura faptul că au fost semnate cu adresa de Zcoin specificată.</translation>
=======
        <source>Sign messages with your Bitcoin addresses to prove you own them</source>
        <translation>Semnează mesajele cu adresa ta de Bitcoin pentru a face dovada că îți aparțin.</translation>
    </message>
    <message>
        <source>Verify messages to ensure they were signed with specified Bitcoin addresses</source>
        <translation>Verifică mesajele cu scopul de a asigura faptul că au fost semnate cu adresa de Bitcoin specificată.</translation>
>>>>>>> a7b486d6
    </message>
    <message>
        <source>&amp;File</source>
        <translation>&amp;Fișier</translation>
    </message>
    <message>
        <source>&amp;Settings</source>
        <translation>&amp;Setări</translation>
    </message>
    <message>
        <source>&amp;Help</source>
        <translation>&amp;Ajutor</translation>
    </message>
    <message>
<<<<<<< HEAD
        <source>Request payments (generates QR codes and zcoin: URIs)</source>
        <translation>Cerere plată (generează coduri QR și zcoin: URIs)</translation>
    </message>
    <message>
        <source>Open a zcoin: URI or payment request</source>
        <translation>Deschide un zcoin: URI sau cerere de plată</translation>
    </message>
    <message>
        <source>%1 and %2</source>
        <translation>%1 și %2</translation>
=======
        <source>Request payments (generates QR codes and bitcoin: URIs)</source>
        <translation>Cerere plată (generează coduri QR și bitcoin: URIs)</translation>
    </message>
    <message>
        <source>Open a bitcoin: URI or payment request</source>
        <translation>Deschide un bitcoin: URI sau cerere de plată</translation>
>>>>>>> a7b486d6
    </message>
    <message>
        <source>%1 behind</source>
        <translation>%1 în urmă</translation>
    </message>
    <message>
        <source>Last received block was generated %1 ago.</source>
        <translation>Ultimul bloc primit a fost generat acum %1</translation>
    </message>
    <message>
        <source>Error</source>
        <translation>Eroare</translation>
    </message>
    <message>
        <source>Warning</source>
        <translation>Atenționare</translation>
    </message>
    <message>
        <source>Information</source>
        <translation>Informație</translation>
    </message>
    <message>
        <source>Up to date</source>
        <translation>Actual</translation>
    </message>
    <message>
        <source>Date: %1
</source>
        <translation>Data: %1</translation>
    </message>
    <message>
        <source>Amount: %1
</source>
        <translation>Cantitate: %1</translation>
    </message>
    <message>
        <source>Type: %1
</source>
        <translation>Tip: %1
</translation>
    </message>
    <message>
        <source>Label: %1
</source>
        <translation>Etichetă: %1
</translation>
    </message>
    <message>
        <source>Address: %1
</source>
        <translation>Adresa: %1
</translation>
    </message>
    <message>
        <source>Sent transaction</source>
        <translation>Trimite tranzacția</translation>
    </message>
    <message>
        <source>Wallet is &lt;b&gt;encrypted&lt;/b&gt; and currently &lt;b&gt;unlocked&lt;/b&gt;</source>
        <translation>Portofelul este &lt;b&gt;criptat&lt;/b&gt; și în prezent &lt;b&gt;deblocat&lt;/b&gt;</translation>
    </message>
    <message>
        <source>Wallet is &lt;b&gt;encrypted&lt;/b&gt; and currently &lt;b&gt;locked&lt;/b&gt;</source>
        <translation>Portofelul este &lt;b&gt;criptat&lt;/b&gt; și în prezent &lt;b&gt;blocat&lt;/b&gt;</translation>
    </message>
<<<<<<< HEAD
</context>
=======
    </context>
>>>>>>> a7b486d6
<context>
    <name>CoinControlDialog</name>
    <message>
        <source>Coin Selection</source>
        <translation>Selecția monedelor</translation>
    </message>
    <message>
        <source>Quantity:</source>
        <translation>Cantitatea:</translation>
    </message>
    <message>
        <source>Bytes:</source>
        <translation>Biți:</translation>
    </message>
    <message>
        <source>Amount:</source>
        <translation>Cantitate:</translation>
    </message>
    <message>
<<<<<<< HEAD
        <source>Priority:</source>
        <translation>Prioritate:</translation>
    </message>
    <message>
=======
>>>>>>> a7b486d6
        <source>Fee:</source>
        <translation>Taxa:</translation>
    </message>
    <message>
        <source>After Fee:</source>
        <translation>După taxă:</translation>
    </message>
    <message>
        <source>Change:</source>
        <translation>Schimbă:</translation>
    </message>
    <message>
        <source>Tree mode</source>
        <translation>Mod arbore</translation>
    </message>
    <message>
        <source>List mode</source>
        <translation>Mod listă</translation>
    </message>
    <message>
        <source>Amount</source>
        <translation>Cantitate</translation>
    </message>
    <message>
        <source>Received with address</source>
        <translation>Primit cu adresa</translation>
    </message>
    <message>
        <source>Date</source>
        <translation>Data</translation>
    </message>
    <message>
        <source>Confirmations</source>
        <translation>Confirmări</translation>
    </message>
    <message>
        <source>Confirmed</source>
        <translation>Confirmat</translation>
    </message>
<<<<<<< HEAD
    <message>
        <source>Priority</source>
        <translation>Prioritate</translation>
    </message>
=======
>>>>>>> a7b486d6
    </context>
<context>
    <name>EditAddressDialog</name>
    <message>
        <source>Edit Address</source>
        <translation>Modifică adresa</translation>
    </message>
    <message>
        <source>&amp;Address</source>
        <translation>&amp;Adresa</translation>
    </message>
    </context>
<context>
    <name>FreespaceChecker</name>
    <message>
        <source>name</source>
        <translation>Nume</translation>
    </message>
    <message>
        <source>Directory already exists. Add %1 if you intend to create a new directory here.</source>
        <translation>Directoriul există deja. Adaugă %1 dacă ai intenționat să creezi aici un directoriu nou.</translation>
    </message>
    </context>
<context>
    <name>HelpMessageDialog</name>
    <message>
        <source>version</source>
        <translation>versiune</translation>
    </message>
    <message>
        <source>(%1-bit)</source>
        <translation>(%1-bit)</translation>
    </message>
    <message>
        <source>Start minimized</source>
        <translation>Pornește minimalizat</translation>
    </message>
    </context>
<context>
    <name>Intro</name>
    <message>
        <source>Welcome</source>
        <translation>Bine ai venit!</translation>
    </message>
    <message>
        <source>Use the default data directory</source>
        <translation>Folosește directoriul pentru date din modul implicit.</translation>
    </message>
    <message>
        <source>Error</source>
        <translation>Eroare</translation>
    </message>
    <message numerus="yes">
        <source>%n GB of free space available</source>
        <translation><numerusform>%n GB de spațiu liber disponibil</numerusform><numerusform>%n GB de spațiu liber disponibil</numerusform><numerusform>%n GB de spațiu liber disponibil</numerusform></translation>
    </message>
<<<<<<< HEAD
=======
    </context>
<context>
    <name>ModalOverlay</name>
>>>>>>> a7b486d6
    </context>
<context>
    <name>OpenURIDialog</name>
    <message>
        <source>Open URI</source>
        <translation>Deschide URI</translation>
    </message>
    <message>
        <source>URI:</source>
        <translation>URI:</translation>
    </message>
    </context>
<context>
    <name>OptionsDialog</name>
    <message>
        <source>Options</source>
        <translation>Opțiuni</translation>
    </message>
    <message>
        <source>MB</source>
        <translation>MB</translation>
    </message>
    <message>
        <source>Accept connections from outside</source>
        <translation>Acceptă conexiuni externe</translation>
    </message>
    <message>
        <source>Allow incoming connections</source>
        <translation>Acceptă conexiunea care sosește</translation>
    </message>
    <message>
        <source>IP address of the proxy (e.g. IPv4: 127.0.0.1 / IPv6: ::1)</source>
        <translation>Adresa IP a proxy-ului (ex. IPv4: 127.0.0.1 / IPv6: ::1)</translation>
    </message>
    <message>
        <source>&amp;Reset Options</source>
        <translation>&amp;Resetează opțiunile</translation>
    </message>
    <message>
        <source>&amp;Network</source>
        <translation>&amp;Rețea</translation>
    </message>
    <message>
        <source>Expert</source>
        <translation>Expert</translation>
    </message>
    <message>
        <source>Proxy &amp;IP:</source>
        <translation>Proxy &amp;IP:</translation>
    </message>
    <message>
        <source>&amp;Port:</source>
        <translation>&amp;Port:</translation>
    </message>
    <message>
        <source>Port of the proxy (e.g. 9050)</source>
        <translation>Portul pentru proxy (ex.: 9050)</translation>
    </message>
    <message>
        <source>IPv4</source>
        <translation>IPv4</translation>
    </message>
    <message>
        <source>IPv6</source>
        <translation>IPv6</translation>
    </message>
    <message>
        <source>Tor</source>
        <translation>Tor</translation>
    </message>
    <message>
<<<<<<< HEAD
=======
        <source>&amp;Window</source>
        <translation>&amp;Fereastra</translation>
    </message>
    <message>
>>>>>>> a7b486d6
        <source>&amp;OK</source>
        <translation>&amp;OK</translation>
    </message>
    <message>
        <source>&amp;Cancel</source>
        <translation>&amp;Anulează</translation>
    </message>
    <message>
        <source>default</source>
        <translation>inițial</translation>
    </message>
    <message>
        <source>none</source>
        <translation>fără</translation>
    </message>
    <message>
        <source>Confirm options reset</source>
        <translation>Confirmă resetarea opțiunilor</translation>
    </message>
    <message>
        <source>Client restart required to activate changes.</source>
        <translation>Repornirea clientului este necesară pentru ca schimbările să fie activate</translation>
    </message>
    <message>
        <source>Client will be shut down. Do you want to proceed?</source>
        <translation>Clientul va fi oprit. Dorești sa continui?</translation>
    </message>
    <message>
        <source>This change would require a client restart.</source>
        <translation>Această schimbare necesită repornirea clientului.</translation>
    </message>
    </context>
<context>
    <name>OverviewPage</name>
    <message>
        <source>Available:</source>
        <translation>Disponibil:</translation>
    </message>
    <message>
        <source>Total:</source>
        <translation>Total:</translation>
    </message>
    <message>
        <source>Recent transactions</source>
        <translation>Tranzacții recente</translation>
    </message>
    </context>
<context>
    <name>PaymentServer</name>
    </context>
<context>
    <name>PeerTableModel</name>
    </context>
<context>
    <name>QObject</name>
    <message>
        <source>Amount</source>
        <translation>Cantitate</translation>
    </message>
<<<<<<< HEAD
    </context>
<context>
    <name>QRImageWidget</name>
    </context>
<context>
=======
    <message>
        <source>%1 and %2</source>
        <translation>%1 și %2</translation>
    </message>
    </context>
<context>
    <name>QObject::QObject</name>
    </context>
<context>
    <name>QRImageWidget</name>
    </context>
<context>
>>>>>>> a7b486d6
    <name>RPCConsole</name>
    <message>
        <source>Client version</source>
        <translation>Versiunea clientului</translation>
    </message>
    <message>
        <source>&amp;Information</source>
        <translation>&amp;Informații</translation>
    </message>
    <message>
        <source>Debug window</source>
        <translation>Fereastra pentru depanare</translation>
    </message>
    <message>
        <source>General</source>
        <translation>General</translation>
    </message>
    <message>
        <source>Network</source>
        <translation>Rețea</translation>
    </message>
    <message>
        <source>Name</source>
        <translation>Nume</translation>
    </message>
    <message>
        <source>Number of connections</source>
        <translation>Numărul de conexiuni</translation>
    </message>
    <message>
        <source>Received</source>
        <translation>Primit</translation>
    </message>
    <message>
        <source>Sent</source>
        <translation>Trimis</translation>
    </message>
    <message>
        <source>Direction</source>
        <translation>Direcția</translation>
    </message>
    <message>
        <source>Version</source>
        <translation>Versiune</translation>
    </message>
    <message>
        <source>Connection Time</source>
        <translation>Durata conexiunii</translation>
    </message>
    <message>
        <source>&amp;Open</source>
        <translation>&amp;Deschide</translation>
    </message>
    <message>
        <source>&amp;Console</source>
        <translation>&amp;Consolă</translation>
    </message>
    <message>
        <source>1 &amp;hour</source>
        <translation>1 &amp;ore</translation>
    </message>
    <message>
        <source>1 &amp;day</source>
        <translation>1 &amp;zi</translation>
    </message>
    <message>
        <source>1 &amp;week</source>
        <translation>1 &amp;săptămână</translation>
    </message>
    <message>
        <source>1 &amp;year</source>
        <translation>1 &amp;an</translation>
    </message>
    <message>
        <source>%1 B</source>
        <translation>%1 B</translation>
    </message>
    <message>
        <source>%1 KB</source>
        <translation>%1 KB</translation>
    </message>
    <message>
        <source>%1 MB</source>
        <translation>%1 MB</translation>
    </message>
    <message>
        <source>%1 GB</source>
        <translation>%1 GB</translation>
    </message>
    <message>
        <source>Yes</source>
        <translation>Da</translation>
    </message>
    <message>
        <source>No</source>
        <translation>Nu</translation>
    </message>
    <message>
        <source>Unknown</source>
        <translation>Necunoscut</translation>
    </message>
</context>
<context>
    <name>ReceiveCoinsDialog</name>
    <message>
<<<<<<< HEAD
=======
        <source>&amp;Message:</source>
        <translation>&amp;Mesaj:</translation>
    </message>
    <message>
>>>>>>> a7b486d6
        <source>Show</source>
        <translation>Arată</translation>
    </message>
    <message>
        <source>Remove</source>
        <translation>Elimină</translation>
    </message>
    </context>
<context>
    <name>ReceiveRequestDialog</name>
    <message>
        <source>&amp;Save Image...</source>
        <translation>&amp;Salvează imaginea...</translation>
    </message>
    </context>
<context>
    <name>RecentRequestsTableModel</name>
    </context>
<context>
    <name>SendCoinsDialog</name>
    <message>
        <source>Quantity:</source>
        <translation>Cantitatea:</translation>
    </message>
    <message>
        <source>Bytes:</source>
        <translation>Biți:</translation>
    </message>
    <message>
        <source>Amount:</source>
        <translation>Cantitate:</translation>
    </message>
    <message>
<<<<<<< HEAD
        <source>Priority:</source>
        <translation>Prioritate:</translation>
    </message>
    <message>
=======
>>>>>>> a7b486d6
        <source>Fee:</source>
        <translation>Taxa:</translation>
    </message>
    <message>
        <source>After Fee:</source>
        <translation>După taxă:</translation>
    </message>
    <message>
        <source>Change:</source>
        <translation>Schimbă:</translation>
    </message>
    </context>
<context>
    <name>SendCoinsEntry</name>
    </context>
<context>
    <name>SendConfirmationDialog</name>
    </context>
<context>
    <name>ShutdownWindow</name>
    </context>
<context>
    <name>SignVerifyMessageDialog</name>
    </context>
<context>
    <name>SplashScreen</name>
    </context>
<context>
    <name>TrafficGraphWidget</name>
    </context>
<context>
    <name>TransactionDesc</name>
    </context>
<context>
    <name>TransactionDescDialog</name>
    </context>
<context>
    <name>TransactionTableModel</name>
    </context>
<context>
    <name>TransactionView</name>
    </context>
<context>
    <name>UnitDisplayStatusBarControl</name>
    </context>
<context>
    <name>WalletFrame</name>
<<<<<<< HEAD
    </context>
<context>
    <name>WalletModel</name>
    </context>
<context>
    <name>WalletView</name>
    </context>
<context>
    <name>zcoin-core</name>
    <message>
        <source>Zcoin Core</source>
        <translation>Zcoin Core</translation>
=======
    </context>
<context>
    <name>WalletModel</name>
    </context>
<context>
    <name>WalletView</name>
    </context>
<context>
    <name>bitcoin-core</name>
    <message>
        <source>Bitcoin Core</source>
        <translation>Bitcoin Core</translation>
>>>>>>> a7b486d6
    </message>
    <message>
        <source>Information</source>
        <translation>Informație</translation>
    </message>
    <message>
        <source>Warning</source>
        <translation>Atenționare</translation>
    </message>
    <message>
        <source>Error</source>
        <translation>Eroare</translation>
    </message>
</context>
</TS><|MERGE_RESOLUTION|>--- conflicted
+++ resolved
@@ -76,11 +76,7 @@
     </message>
 </context>
 <context>
-<<<<<<< HEAD
     <name>ZcoinGUI</name>
-=======
-    <name>BitcoinGUI</name>
->>>>>>> a7b486d6
     <message>
         <source>Sign &amp;message...</source>
         <translation>Semnează &amp;mesajul...</translation>
@@ -146,13 +142,8 @@
         <translation>Deschide &amp;URI...</translation>
     </message>
     <message>
-<<<<<<< HEAD
         <source>Send coins to a Zcoin address</source>
         <translation>Trimite monedele către o adresă Zcoin</translation>
-=======
-        <source>Send coins to a Bitcoin address</source>
-        <translation>Trimite monedele către o adresă Bitcoin</translation>
->>>>>>> a7b486d6
     </message>
     <message>
         <source>Backup wallet to another location</source>
@@ -175,13 +166,8 @@
         <translation>&amp;Verifică mesajul...</translation>
     </message>
     <message>
-<<<<<<< HEAD
         <source>Zcoin</source>
         <translation>Zcoin</translation>
-=======
-        <source>Bitcoin</source>
-        <translation>Bitcoin</translation>
->>>>>>> a7b486d6
     </message>
     <message>
         <source>Wallet</source>
@@ -208,21 +194,12 @@
         <translation>Criptează cheile private care aparțin portofelului tău.</translation>
     </message>
     <message>
-<<<<<<< HEAD
         <source>Sign messages with your Zcoin addresses to prove you own them</source>
         <translation>Semnează mesajele cu adresa ta de Zcoin pentru a face dovada că îți aparțin.</translation>
     </message>
     <message>
         <source>Verify messages to ensure they were signed with specified Zcoin addresses</source>
         <translation>Verifică mesajele cu scopul de a asigura faptul că au fost semnate cu adresa de Zcoin specificată.</translation>
-=======
-        <source>Sign messages with your Bitcoin addresses to prove you own them</source>
-        <translation>Semnează mesajele cu adresa ta de Bitcoin pentru a face dovada că îți aparțin.</translation>
-    </message>
-    <message>
-        <source>Verify messages to ensure they were signed with specified Bitcoin addresses</source>
-        <translation>Verifică mesajele cu scopul de a asigura faptul că au fost semnate cu adresa de Bitcoin specificată.</translation>
->>>>>>> a7b486d6
     </message>
     <message>
         <source>&amp;File</source>
@@ -237,25 +214,12 @@
         <translation>&amp;Ajutor</translation>
     </message>
     <message>
-<<<<<<< HEAD
         <source>Request payments (generates QR codes and zcoin: URIs)</source>
         <translation>Cerere plată (generează coduri QR și zcoin: URIs)</translation>
     </message>
     <message>
         <source>Open a zcoin: URI or payment request</source>
         <translation>Deschide un zcoin: URI sau cerere de plată</translation>
-    </message>
-    <message>
-        <source>%1 and %2</source>
-        <translation>%1 și %2</translation>
-=======
-        <source>Request payments (generates QR codes and bitcoin: URIs)</source>
-        <translation>Cerere plată (generează coduri QR și bitcoin: URIs)</translation>
-    </message>
-    <message>
-        <source>Open a bitcoin: URI or payment request</source>
-        <translation>Deschide un bitcoin: URI sau cerere de plată</translation>
->>>>>>> a7b486d6
     </message>
     <message>
         <source>%1 behind</source>
@@ -321,11 +285,7 @@
         <source>Wallet is &lt;b&gt;encrypted&lt;/b&gt; and currently &lt;b&gt;locked&lt;/b&gt;</source>
         <translation>Portofelul este &lt;b&gt;criptat&lt;/b&gt; și în prezent &lt;b&gt;blocat&lt;/b&gt;</translation>
     </message>
-<<<<<<< HEAD
-</context>
-=======
-    </context>
->>>>>>> a7b486d6
+    </context>
 <context>
     <name>CoinControlDialog</name>
     <message>
@@ -345,13 +305,6 @@
         <translation>Cantitate:</translation>
     </message>
     <message>
-<<<<<<< HEAD
-        <source>Priority:</source>
-        <translation>Prioritate:</translation>
-    </message>
-    <message>
-=======
->>>>>>> a7b486d6
         <source>Fee:</source>
         <translation>Taxa:</translation>
     </message>
@@ -391,13 +344,6 @@
         <source>Confirmed</source>
         <translation>Confirmat</translation>
     </message>
-<<<<<<< HEAD
-    <message>
-        <source>Priority</source>
-        <translation>Prioritate</translation>
-    </message>
-=======
->>>>>>> a7b486d6
     </context>
 <context>
     <name>EditAddressDialog</name>
@@ -454,12 +400,9 @@
         <source>%n GB of free space available</source>
         <translation><numerusform>%n GB de spațiu liber disponibil</numerusform><numerusform>%n GB de spațiu liber disponibil</numerusform><numerusform>%n GB de spațiu liber disponibil</numerusform></translation>
     </message>
-<<<<<<< HEAD
-=======
     </context>
 <context>
     <name>ModalOverlay</name>
->>>>>>> a7b486d6
     </context>
 <context>
     <name>OpenURIDialog</name>
@@ -531,13 +474,10 @@
         <translation>Tor</translation>
     </message>
     <message>
-<<<<<<< HEAD
-=======
         <source>&amp;Window</source>
         <translation>&amp;Fereastra</translation>
     </message>
     <message>
->>>>>>> a7b486d6
         <source>&amp;OK</source>
         <translation>&amp;OK</translation>
     </message>
@@ -597,13 +537,6 @@
         <source>Amount</source>
         <translation>Cantitate</translation>
     </message>
-<<<<<<< HEAD
-    </context>
-<context>
-    <name>QRImageWidget</name>
-    </context>
-<context>
-=======
     <message>
         <source>%1 and %2</source>
         <translation>%1 și %2</translation>
@@ -616,7 +549,6 @@
     <name>QRImageWidget</name>
     </context>
 <context>
->>>>>>> a7b486d6
     <name>RPCConsole</name>
     <message>
         <source>Client version</source>
@@ -722,13 +654,10 @@
 <context>
     <name>ReceiveCoinsDialog</name>
     <message>
-<<<<<<< HEAD
-=======
         <source>&amp;Message:</source>
         <translation>&amp;Mesaj:</translation>
     </message>
     <message>
->>>>>>> a7b486d6
         <source>Show</source>
         <translation>Arată</translation>
     </message>
@@ -762,13 +691,6 @@
         <translation>Cantitate:</translation>
     </message>
     <message>
-<<<<<<< HEAD
-        <source>Priority:</source>
-        <translation>Prioritate:</translation>
-    </message>
-    <message>
-=======
->>>>>>> a7b486d6
         <source>Fee:</source>
         <translation>Taxa:</translation>
     </message>
@@ -816,7 +738,6 @@
     </context>
 <context>
     <name>WalletFrame</name>
-<<<<<<< HEAD
     </context>
 <context>
     <name>WalletModel</name>
@@ -829,20 +750,6 @@
     <message>
         <source>Zcoin Core</source>
         <translation>Zcoin Core</translation>
-=======
-    </context>
-<context>
-    <name>WalletModel</name>
-    </context>
-<context>
-    <name>WalletView</name>
-    </context>
-<context>
-    <name>bitcoin-core</name>
-    <message>
-        <source>Bitcoin Core</source>
-        <translation>Bitcoin Core</translation>
->>>>>>> a7b486d6
     </message>
     <message>
         <source>Information</source>
