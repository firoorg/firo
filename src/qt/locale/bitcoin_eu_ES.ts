<TS language="eu_ES" version="2.1">
<context>
    <name>AddressBookPage</name>
    <message>
        <source>Right-click to edit address or label</source>
        <translation>Eskuin-klika helbidea edo etiketa editatzeko</translation>
    </message>
    <message>
        <source>Create a new address</source>
        <translation>Sortu helbide berria</translation>
    </message>
    <message>
        <source>&amp;New</source>
        <translation>&amp;Berria</translation>
    </message>
    <message>
        <source>Copy the currently selected address to the system clipboard</source>
        <translation>Kopiatu hautatutako helbidea sistemaren arbelera</translation>
    </message>
    <message>
        <source>&amp;Copy</source>
        <translation>&amp;Kopiatu</translation>
    </message>
    <message>
        <source>C&amp;lose</source>
        <translation>&amp;Itxi</translation>
    </message>
    <message>
        <source>Delete the currently selected address from the list</source>
        <translation>Ezabatu aukeratutako helbideak listatik</translation>
    </message>
    <message>
        <source>Export the data in the current tab to a file</source>
        <translation>Esportatu datuak uneko fitxategian</translation>
    </message>
    <message>
        <source>&amp;Export</source>
        <translation>&amp;Esportatu</translation>
    </message>
    <message>
        <source>&amp;Delete</source>
        <translation>&amp;Ezabatu</translation>
    </message>
<<<<<<< HEAD
    </context>
<context>
    <name>AddressTableModel</name>
    </context>
=======
    <message>
        <source>Choose the address to send coins to</source>
        <translation>Aukeratu helbidea txanponak bidaltzeko</translation>
    </message>
    <message>
        <source>Choose the address to receive coins with</source>
        <translation>Aukeratu helbidea txanponak jasotzeko</translation>
    </message>
    <message>
        <source>C&amp;hoose</source>
        <translation>&amp;Aukeratu</translation>
    </message>
    <message>
        <source>Sending addresses</source>
        <translation>Helbideak bidaltzen</translation>
    </message>
    <message>
        <source>Receiving addresses</source>
        <translation>Helbideak jasotzen</translation>
    </message>
    <message>
        <source>These are your Bitcoin addresses for sending payments. Always check the amount and the receiving address before sending coins.</source>
        <translation>Hauek dira zure Bitcoin helbideak dirua bidaltzeko. Beti egiaztatu diru-kantitatea eta jasotzeko helbidea bidali baino lehen.</translation>
    </message>
    <message>
        <source>These are your Bitcoin addresses for receiving payments. It is recommended to use a new receiving address for each transaction.</source>
        <translation>Hauek dira zure Bitcoin helbideak dirua jasotzeko. Gomendagarria da erabiltzea jasotzeko helbide berri bat operazio bakoitzeko.</translation>
    </message>
    <message>
        <source>&amp;Copy Address</source>
        <translation>&amp;Kopiatu helbidea</translation>
    </message>
    <message>
        <source>Copy &amp;Label</source>
        <translation>Kopiatu &amp;Etiketa</translation>
    </message>
    <message>
        <source>&amp;Edit</source>
        <translation>&amp;Editatu</translation>
    </message>
    <message>
        <source>Export Address List</source>
        <translation>Esportatu helbide lista</translation>
    </message>
    <message>
        <source>Comma separated file (*.csv)</source>
        <translation>Komaz bereizitako artxiboa (*.csv)</translation>
    </message>
    <message>
        <source>Exporting Failed</source>
        <translation>Esportatua okerra</translation>
    </message>
    <message>
        <source>There was an error trying to save the address list to %1. Please try again.</source>
        <translation>Errakuntza bat egon da gordetzen %1 helbide listan. Mesedez, saiatu berriro.</translation>
    </message>
</context>
<context>
    <name>AddressTableModel</name>
    <message>
        <source>Label</source>
        <translation>Etiketa</translation>
    </message>
    <message>
        <source>Address</source>
        <translation>Helbidea</translation>
    </message>
    <message>
        <source>(no label)</source>
        <translation>(etiketarik ez)</translation>
    </message>
</context>
>>>>>>> a7b486d6
<context>
    <name>AskPassphraseDialog</name>
    <message>
        <source>Passphrase Dialog</source>
        <translation>Pasahitza dialogoa</translation>
    </message>
    <message>
        <source>Enter passphrase</source>
        <translation>Sartu pasahitza</translation>
    </message>
    <message>
        <source>New passphrase</source>
        <translation>Pasahitz berria</translation>
    </message>
    <message>
        <source>Repeat new passphrase</source>
        <translation>Errepikatu pasahitz berria</translation>
    </message>
<<<<<<< HEAD
=======
    <message>
        <source>Encrypt wallet</source>
        <translation>Enkriptatu zorroa</translation>
    </message>
    <message>
        <source>This operation needs your wallet passphrase to unlock the wallet.</source>
        <translation>Eragiketa honek zorroaren pasahitza behar du zorroa desblokeatzeko.</translation>
    </message>
    <message>
        <source>Unlock wallet</source>
        <translation>Desblokeatu zorroa</translation>
    </message>
    <message>
        <source>This operation needs your wallet passphrase to decrypt the wallet.</source>
        <translation>Eragiketa honek zure zorroaren pasahitza behar du, zorroa desenkriptatzeko.</translation>
    </message>
    <message>
        <source>Decrypt wallet</source>
        <translation>Desenkriptatu zorroa</translation>
    </message>
    <message>
        <source>Change passphrase</source>
        <translation>Aldatu pasahitza</translation>
    </message>
    <message>
        <source>Confirm wallet encryption</source>
        <translation>Berretsi zorroaren enkriptazioa</translation>
    </message>
    <message>
        <source>Warning: If you encrypt your wallet and lose your passphrase, you will &lt;b&gt;LOSE ALL OF YOUR BITCOINS&lt;/b&gt;!</source>
        <translation>Abisua: Zuk enkriptatzen baduzu zure diruzorroa eta zure pasahitza galtzen baduzu, &lt;b&gt;BITCOIN GUZTIAK GALDUKO DITUZU&lt;/b&gt;!</translation>
    </message>
    <message>
        <source>Are you sure you wish to encrypt your wallet?</source>
        <translation>Seguru zaude nahi duzula zure diruzorroa enkriptatu?</translation>
    </message>
    <message>
        <source>Wallet encrypted</source>
        <translation>Zorroa enkriptatuta</translation>
    </message>
    <message>
        <source>IMPORTANT: Any previous backups you have made of your wallet file should be replaced with the newly generated, encrypted wallet file. For security reasons, previous backups of the unencrypted wallet file will become useless as soon as you start using the new, encrypted wallet.</source>
        <translation>GARRANTZITSUA: Aurreko seguritate-kopiak ordeztuko dire berriekin, enkriptatutak. Segurtasun arrazoigaitik, aurreko kopiak ezin dira erabili hasiko zarenean zure diruzorro enkriptatu berriarekin.</translation>
    </message>
    <message>
        <source>Wallet encryption failed</source>
        <translation>Zorroaren enkriptazioak huts egin du</translation>
    </message>
    <message>
        <source>Wallet encryption failed due to an internal error. Your wallet was not encrypted.</source>
        <translation>Zorroaren enkriptazioak huts egin du barne-errore baten ondorioz. Zure zorroa ez da enkriptatu.</translation>
    </message>
    <message>
        <source>The supplied passphrases do not match.</source>
        <translation>Eman dituzun pasahitzak ez datoz bat.</translation>
    </message>
    <message>
        <source>Wallet unlock failed</source>
        <translation>Zorroaren desblokeoak huts egin du</translation>
    </message>
    <message>
        <source>The passphrase entered for the wallet decryption was incorrect.</source>
        <translation>Zorroa desenkriptatzeko sartutako pasahitza okerra da.</translation>
    </message>
    <message>
        <source>Wallet decryption failed</source>
        <translation>Zorroaren desenkriptazioak huts egin du</translation>
    </message>
>>>>>>> a7b486d6
    </context>
<context>
    <name>BanTableModel</name>
    </context>
<context>
    <name>ZcoinGUI</name>
    <message>
        <source>Synchronizing with network...</source>
        <translation>Sarearekin sinkronizatzen...</translation>
    </message>
    <message>
        <source>&amp;Overview</source>
        <translation>&amp;Gainbegiratu</translation>
    </message>
    <message>
        <source>Show general overview of wallet</source>
        <translation>Ikusi zorroaren begirada orokorra</translation>
    </message>
    <message>
        <source>&amp;Transactions</source>
        <translation>&amp;Transakzioak</translation>
    </message>
    <message>
        <source>Browse transaction history</source>
        <translation>Ikusi transakzioen historia</translation>
    </message>
    <message>
        <source>E&amp;xit</source>
        <translation>Irten</translation>
    </message>
    <message>
        <source>Quit application</source>
        <translation>Irten aplikaziotik</translation>
    </message>
    <message>
        <source>About &amp;Qt</source>
        <translation>&amp;Qt-ari buruz</translation>
    </message>
    <message>
        <source>Show information about Qt</source>
        <translation>Erakutsi Zcoin-i buruzko informazioa</translation>
    </message>
    <message>
        <source>&amp;Options...</source>
        <translation>&amp;Aukerak...</translation>
    </message>
    <message>
        <source>&amp;Receiving addresses...</source>
        <translation>Helbideak jasotzen</translation>
    </message>
    <message>
        <source>Change the passphrase used for wallet encryption</source>
        <translation>Aldatu zorroa enkriptatzeko erabilitako pasahitza</translation>
    </message>
    <message>
        <source>&amp;File</source>
        <translation>&amp;Artxiboa</translation>
    </message>
    <message>
        <source>&amp;Settings</source>
        <translation>&amp;Ezarpenak</translation>
    </message>
    <message>
        <source>&amp;Help</source>
        <translation>&amp;Laguntza</translation>
    </message>
    <message>
        <source>Tabs toolbar</source>
        <translation>Fitxen tresna-barra</translation>
    </message>
    <message>
        <source>Up to date</source>
        <translation>Egunean</translation>
    </message>
    <message>
        <source>Catching up...</source>
        <translation>Eguneratzen...</translation>
    </message>
    <message>
        <source>Sent transaction</source>
        <translation>Bidalitako transakzioa</translation>
    </message>
    <message>
        <source>Incoming transaction</source>
        <translation>Sarrerako transakzioa</translation>
    </message>
    <message>
        <source>Wallet is &lt;b&gt;encrypted&lt;/b&gt; and currently &lt;b&gt;unlocked&lt;/b&gt;</source>
        <translation>Zorroa &lt;b&gt;enkriptatuta&lt;/b&gt; eta &lt;b&gt;desblokeatuta&lt;/b&gt; dago une honetan</translation>
    </message>
    <message>
        <source>Wallet is &lt;b&gt;encrypted&lt;/b&gt; and currently &lt;b&gt;locked&lt;/b&gt;</source>
        <translation>Zorroa &lt;b&gt;enkriptatuta&lt;/b&gt; eta &lt;b&gt;blokeatuta&lt;/b&gt; dago une honetan</translation>
    </message>
    </context>
<context>
    <name>CoinControlDialog</name>
    <message>
        <source>Amount:</source>
        <translation>Kopurua</translation>
    </message>
    <message>
        <source>Amount</source>
        <translation>Kopurua</translation>
    </message>
    <message>
        <source>Date</source>
        <translation>Data</translation>
    </message>
    <message>
        <source>Copy address</source>
        <translation>Kopiatu helbidea</translation>
    </message>
    <message>
        <source>Copy label</source>
        <translation>Kopiatu etiketa</translation>
    </message>
    <message>
        <source>(no label)</source>
        <translation>(etiketarik ez)</translation>
    </message>
    </context>
<context>
    <name>EditAddressDialog</name>
    <message>
        <source>Edit Address</source>
        <translation>Editatu helbidea</translation>
    </message>
    <message>
        <source>&amp;Label</source>
        <translation>&amp;Etiketa</translation>
    </message>
    <message>
        <source>&amp;Address</source>
        <translation>&amp;Helbidea</translation>
    </message>
<<<<<<< HEAD
    </context>
=======
    <message>
        <source>New receiving address</source>
        <translation>Jasotzeko helbide berria</translation>
    </message>
    <message>
        <source>New sending address</source>
        <translation>Bidaltzeko helbide berria</translation>
    </message>
    <message>
        <source>Edit receiving address</source>
        <translation>Editatu jasotzeko helbidea</translation>
    </message>
    <message>
        <source>Edit sending address</source>
        <translation>Editatu bidaltzeko helbidea</translation>
    </message>
    <message>
        <source>The entered address "%1" is already in the address book.</source>
        <translation>Sartu berri den helbidea, "%1", helbide-liburuan dago jadanik.</translation>
    </message>
    <message>
        <source>Could not unlock wallet.</source>
        <translation>Ezin desblokeatu zorroa.</translation>
    </message>
    <message>
        <source>New key generation failed.</source>
        <translation>Gako berriaren sorrerak huts egin du.</translation>
    </message>
</context>
>>>>>>> a7b486d6
<context>
    <name>FreespaceChecker</name>
    </context>
<context>
    <name>HelpMessageDialog</name>
    </context>
<context>
    <name>Intro</name>
    </context>
<context>
    <name>ModalOverlay</name>
    <message>
        <source>Form</source>
        <translation>Inprimakia</translation>
    </message>
    </context>
<context>
    <name>OpenURIDialog</name>
    </context>
<context>
    <name>OptionsDialog</name>
    <message>
        <source>Options</source>
        <translation>Aukerak</translation>
    </message>
    </context>
<context>
    <name>OverviewPage</name>
    <message>
        <source>Form</source>
        <translation>Inprimakia</translation>
    </message>
    </context>
<context>
    <name>PaymentServer</name>
    </context>
<context>
    <name>PeerTableModel</name>
    </context>
<context>
    <name>QObject</name>
    <message>
        <source>Amount</source>
        <translation>Kopurua</translation>
    </message>
    </context>
<context>
<<<<<<< HEAD
=======
    <name>QObject::QObject</name>
    </context>
<context>
>>>>>>> a7b486d6
    <name>QRImageWidget</name>
    </context>
<context>
    <name>RPCConsole</name>
    </context>
<context>
    <name>ReceiveCoinsDialog</name>
    <message>
        <source>&amp;Amount:</source>
        <translation>Kopurua</translation>
    </message>
    <message>
        <source>&amp;Label:</source>
        <translation>&amp;Etiketa:</translation>
    </message>
    <message>
        <source>&amp;Message:</source>
        <translation>Mezua</translation>
    </message>
    <message>
        <source>Copy label</source>
        <translation>Kopiatu etiketa</translation>
    </message>
    </context>
<context>
    <name>ReceiveRequestDialog</name>
    <message>
        <source>Copy &amp;Address</source>
        <translation>&amp;Kopiatu helbidea</translation>
    </message>
    <message>
        <source>Address</source>
        <translation>Helbidea</translation>
    </message>
    <message>
        <source>Amount</source>
        <translation>Kopurua</translation>
    </message>
    <message>
        <source>Label</source>
        <translation>Etiketa</translation>
    </message>
    <message>
        <source>Message</source>
        <translation>Mezua</translation>
    </message>
    </context>
<context>
    <name>RecentRequestsTableModel</name>
    <message>
        <source>Date</source>
        <translation>Data</translation>
    </message>
    <message>
        <source>Label</source>
        <translation>Etiketa</translation>
    </message>
    <message>
        <source>Message</source>
        <translation>Mezua</translation>
    </message>
    <message>
        <source>(no label)</source>
        <translation>(etiketarik ez)</translation>
    </message>
    </context>
<context>
    <name>RecentRequestsTableModel</name>
    </context>
<context>
    <name>SendCoinsDialog</name>
    <message>
        <source>Send Coins</source>
        <translation>Bidali txanponak</translation>
    </message>
    <message>
        <source>Amount:</source>
        <translation>Kopurua</translation>
    </message>
    <message>
        <source>Send to multiple recipients at once</source>
        <translation>Bidali hainbat jasotzaileri batera</translation>
    </message>
    <message>
        <source>Balance:</source>
        <translation>Saldoa:</translation>
    </message>
    <message>
        <source>Confirm the send action</source>
        <translation>Berretsi bidaltzeko ekintza</translation>
    </message>
    <message>
        <source>Confirm send coins</source>
        <translation>Berretsi txanponak bidaltzea</translation>
    </message>
    <message>
        <source>The amount to pay must be larger than 0.</source>
        <translation>Ordaintzeko kopurua 0 baino handiagoa izan behar du.</translation>
    </message>
    <message>
        <source>(no label)</source>
        <translation>(etiketarik ez)</translation>
    </message>
</context>
<context>
    <name>SendCoinsEntry</name>
    <message>
        <source>A&amp;mount:</source>
        <translation>K&amp;opurua:</translation>
    </message>
    <message>
        <source>Pay &amp;To:</source>
        <translation>Ordaindu &amp;honi:</translation>
    </message>
    <message>
        <source>&amp;Label:</source>
        <translation>&amp;Etiketa:</translation>
    </message>
    <message>
        <source>Alt+A</source>
        <translation>Alt+A</translation>
    </message>
    <message>
        <source>Paste address from clipboard</source>
        <translation>Itsatsi helbidea arbeletik</translation>
    </message>
    <message>
        <source>Alt+P</source>
        <translation>Alt+P</translation>
    </message>
    <message>
        <source>Message:</source>
        <translation>Mezua</translation>
    </message>
    <message>
        <source>Pay To:</source>
        <translation>Ordaindu honi:</translation>
    </message>
    <message>
        <source>Enter a label for this address to add it to your address book</source>
        <translation>Sartu etiketa bat helbide honetarako, eta gehitu zure helbide-liburuan</translation>
    </message>
</context>
<context>
    <name>SendConfirmationDialog</name>
    </context>
<context>
    <name>SendConfirmationDialog</name>
    </context>
<context>
    <name>ShutdownWindow</name>
    </context>
<context>
    <name>SignVerifyMessageDialog</name>
    <message>
        <source>Alt+A</source>
        <translation>Alt+A</translation>
    </message>
    <message>
        <source>Paste address from clipboard</source>
        <translation>Itsatsi helbidea arbeletik</translation>
    </message>
    <message>
        <source>Alt+P</source>
        <translation>Alt+P</translation>
    </message>
    </context>
<context>
    <name>SplashScreen</name>
    <message>
        <source>[testnet]</source>
        <translation>[testnet]</translation>
    </message>
</context>
<context>
    <name>TrafficGraphWidget</name>
    </context>
<context>
    <name>TransactionDesc</name>
<<<<<<< HEAD
=======
    <message>
        <source>Open until %1</source>
        <translation>Zabalik %1 arte</translation>
    </message>
    <message>
        <source>%1/unconfirmed</source>
        <translation>%1/konfirmatu gabe</translation>
    </message>
    <message>
        <source>%1 confirmations</source>
        <translation>%1 konfirmazioak</translation>
    </message>
    <message>
        <source>, has not been successfully broadcast yet</source>
        <translation>, ez da arrakastaz emititu oraindik</translation>
    </message>
    <message>
        <source>Date</source>
        <translation>Data</translation>
    </message>
    <message>
        <source>unknown</source>
        <translation>ezezaguna</translation>
    </message>
    <message>
        <source>Message</source>
        <translation>Mezua</translation>
    </message>
    <message>
        <source>Transaction</source>
        <translation>Transakzioaren</translation>
    </message>
    <message>
        <source>Amount</source>
        <translation>Kopurua</translation>
    </message>
>>>>>>> a7b486d6
    </context>
<context>
    <name>TransactionDescDialog</name>
    <message>
        <source>This pane shows a detailed description of the transaction</source>
        <translation>Panel honek transakzioaren deskribapen xehea erakusten du</translation>
    </message>
    </context>
<context>
    <name>TransactionTableModel</name>
<<<<<<< HEAD
    </context>
<context>
    <name>TransactionView</name>
    </context>
=======
    <message>
        <source>Date</source>
        <translation>Data</translation>
    </message>
    <message>
        <source>Type</source>
        <translation>Mota</translation>
    </message>
    <message>
        <source>Label</source>
        <translation>Etiketa</translation>
    </message>
    <message>
        <source>Open until %1</source>
        <translation>Zabalik %1 arte</translation>
    </message>
    <message>
        <source>Confirmed (%1 confirmations)</source>
        <translation>Konfirmatuta (%1 konfirmazio)</translation>
    </message>
    <message>
        <source>This block was not received by any other nodes and will probably not be accepted!</source>
        <translation>Bloke hau ez du beste inongo nodorik jaso, eta seguruenik ez da onartuko!</translation>
    </message>
    <message>
        <source>Generated but not accepted</source>
        <translation>Sortua, baina ez onartua</translation>
    </message>
    <message>
        <source>Received with</source>
        <translation>Jasota honekin: </translation>
    </message>
    <message>
        <source>Sent to</source>
        <translation>Hona bidalia: </translation>
    </message>
    <message>
        <source>Payment to yourself</source>
        <translation>Ordainketa zeure buruari</translation>
    </message>
    <message>
        <source>Mined</source>
        <translation>Bildua</translation>
    </message>
    <message>
        <source>(n/a)</source>
        <translation>(n/a)</translation>
    </message>
    <message>
        <source>(no label)</source>
        <translation>(etiketarik ez)</translation>
    </message>
    <message>
        <source>Transaction status. Hover over this field to show number of confirmations.</source>
        <translation>Transakzioaren egoera. Pasatu sagua gainetik konfirmazio kopurua ikusteko.</translation>
    </message>
    <message>
        <source>Date and time that the transaction was received.</source>
        <translation>Transakzioa jasotako data eta ordua.</translation>
    </message>
    <message>
        <source>Type of transaction.</source>
        <translation>Transakzio mota.</translation>
    </message>
    <message>
        <source>Amount removed from or added to balance.</source>
        <translation>Saldoan kendu edo gehitutako kopurua.</translation>
    </message>
</context>
>>>>>>> a7b486d6
<context>
    <name>TransactionView</name>
    <message>
        <source>All</source>
        <translation>Denak</translation>
    </message>
    <message>
        <source>Today</source>
        <translation>Gaur</translation>
    </message>
    <message>
        <source>This week</source>
        <translation>Aste honetan</translation>
    </message>
    <message>
        <source>This month</source>
        <translation>Hil honetan</translation>
    </message>
    <message>
        <source>Last month</source>
        <translation>Azken hilean</translation>
    </message>
    <message>
        <source>This year</source>
        <translation>Aurten</translation>
    </message>
    <message>
        <source>Range...</source>
        <translation>Muga...</translation>
    </message>
    <message>
        <source>Received with</source>
        <translation>Jasota honekin: </translation>
    </message>
    <message>
        <source>Sent to</source>
        <translation>Hona bidalia: </translation>
    </message>
    <message>
        <source>To yourself</source>
        <translation>Zeure buruari</translation>
    </message>
    <message>
        <source>Mined</source>
        <translation>Bildua</translation>
    </message>
    <message>
        <source>Other</source>
        <translation>Beste</translation>
    </message>
    <message>
        <source>Enter address or label to search</source>
        <translation>Sartu bilatzeko helbide edo etiketa</translation>
    </message>
    <message>
        <source>Min amount</source>
        <translation>Kopuru minimoa</translation>
    </message>
    <message>
        <source>Copy address</source>
        <translation>Kopiatu helbidea</translation>
    </message>
    <message>
        <source>Copy label</source>
        <translation>Kopiatu etiketa</translation>
    </message>
    <message>
        <source>Comma separated file (*.csv)</source>
        <translation>Komaz bereizitako artxiboa (*.csv)</translation>
    </message>
    <message>
        <source>Date</source>
        <translation>Data</translation>
    </message>
    <message>
        <source>Type</source>
        <translation>Mota</translation>
    </message>
    <message>
        <source>Label</source>
        <translation>Etiketa</translation>
    </message>
    <message>
        <source>Address</source>
        <translation>Helbidea</translation>
    </message>
    <message>
        <source>Exporting Failed</source>
        <translation>Esportatua okerra</translation>
    </message>
    </context>
<context>
    <name>UnitDisplayStatusBarControl</name>
    </context>
<context>
    <name>WalletFrame</name>
    </context>
<context>
    <name>WalletModel</name>
<<<<<<< HEAD
    </context>
<context>
    <name>WalletView</name>
    </context>
<context>
    <name>zcoin-core</name>
=======
    <message>
        <source>Send Coins</source>
        <translation>Bidali txanponak</translation>
    </message>
</context>
<context>
    <name>WalletView</name>
    <message>
        <source>&amp;Export</source>
        <translation>&amp;Esportatu</translation>
    </message>
    <message>
        <source>Export the data in the current tab to a file</source>
        <translation>Esportatu datuak uneko fitxategian</translation>
    </message>
    </context>
<context>
    <name>bitcoin-core</name>
>>>>>>> a7b486d6
    <message>
        <source>Options:</source>
        <translation>Aukerak</translation>
    </message>
    <message>
        <source>Rescanning...</source>
        <translation>Birbilatzen...</translation>
    </message>
    <message>
        <source>Done loading</source>
        <translation>Zamaketa amaitua</translation>
    </message>
    </context>
</TS><|MERGE_RESOLUTION|>--- conflicted
+++ resolved
@@ -41,12 +41,6 @@
         <source>&amp;Delete</source>
         <translation>&amp;Ezabatu</translation>
     </message>
-<<<<<<< HEAD
-    </context>
-<context>
-    <name>AddressTableModel</name>
-    </context>
-=======
     <message>
         <source>Choose the address to send coins to</source>
         <translation>Aukeratu helbidea txanponak bidaltzeko</translation>
@@ -68,12 +62,12 @@
         <translation>Helbideak jasotzen</translation>
     </message>
     <message>
-        <source>These are your Bitcoin addresses for sending payments. Always check the amount and the receiving address before sending coins.</source>
-        <translation>Hauek dira zure Bitcoin helbideak dirua bidaltzeko. Beti egiaztatu diru-kantitatea eta jasotzeko helbidea bidali baino lehen.</translation>
-    </message>
-    <message>
-        <source>These are your Bitcoin addresses for receiving payments. It is recommended to use a new receiving address for each transaction.</source>
-        <translation>Hauek dira zure Bitcoin helbideak dirua jasotzeko. Gomendagarria da erabiltzea jasotzeko helbide berri bat operazio bakoitzeko.</translation>
+        <source>These are your Zcoin addresses for sending payments. Always check the amount and the receiving address before sending coins.</source>
+        <translation>Hauek dira zure Zcoin helbideak dirua bidaltzeko. Beti egiaztatu diru-kantitatea eta jasotzeko helbidea bidali baino lehen.</translation>
+    </message>
+    <message>
+        <source>These are your Zcoin addresses for receiving payments. It is recommended to use a new receiving address for each transaction.</source>
+        <translation>Hauek dira zure Zcoin helbideak dirua jasotzeko. Gomendagarria da erabiltzea jasotzeko helbide berri bat operazio bakoitzeko.</translation>
     </message>
     <message>
         <source>&amp;Copy Address</source>
@@ -119,7 +113,6 @@
         <translation>(etiketarik ez)</translation>
     </message>
 </context>
->>>>>>> a7b486d6
 <context>
     <name>AskPassphraseDialog</name>
     <message>
@@ -138,8 +131,6 @@
         <source>Repeat new passphrase</source>
         <translation>Errepikatu pasahitz berria</translation>
     </message>
-<<<<<<< HEAD
-=======
     <message>
         <source>Encrypt wallet</source>
         <translation>Enkriptatu zorroa</translation>
@@ -169,8 +160,8 @@
         <translation>Berretsi zorroaren enkriptazioa</translation>
     </message>
     <message>
-        <source>Warning: If you encrypt your wallet and lose your passphrase, you will &lt;b&gt;LOSE ALL OF YOUR BITCOINS&lt;/b&gt;!</source>
-        <translation>Abisua: Zuk enkriptatzen baduzu zure diruzorroa eta zure pasahitza galtzen baduzu, &lt;b&gt;BITCOIN GUZTIAK GALDUKO DITUZU&lt;/b&gt;!</translation>
+        <source>Warning: If you encrypt your wallet and lose your passphrase, you will &lt;b&gt;LOSE ALL OF YOUR ZCOINS&lt;/b&gt;!</source>
+        <translation>Abisua: Zuk enkriptatzen baduzu zure diruzorroa eta zure pasahitza galtzen baduzu, &lt;b&gt;ZCOIN GUZTIAK GALDUKO DITUZU&lt;/b&gt;!</translation>
     </message>
     <message>
         <source>Are you sure you wish to encrypt your wallet?</source>
@@ -208,7 +199,6 @@
         <source>Wallet decryption failed</source>
         <translation>Zorroaren desenkriptazioak huts egin du</translation>
     </message>
->>>>>>> a7b486d6
     </context>
 <context>
     <name>BanTableModel</name>
@@ -345,9 +335,6 @@
         <source>&amp;Address</source>
         <translation>&amp;Helbidea</translation>
     </message>
-<<<<<<< HEAD
-    </context>
-=======
     <message>
         <source>New receiving address</source>
         <translation>Jasotzeko helbide berria</translation>
@@ -377,7 +364,6 @@
         <translation>Gako berriaren sorrerak huts egin du.</translation>
     </message>
 </context>
->>>>>>> a7b486d6
 <context>
     <name>FreespaceChecker</name>
     </context>
@@ -425,12 +411,9 @@
     </message>
     </context>
 <context>
-<<<<<<< HEAD
-=======
     <name>QObject::QObject</name>
     </context>
 <context>
->>>>>>> a7b486d6
     <name>QRImageWidget</name>
     </context>
 <context>
@@ -498,9 +481,6 @@
     </message>
     </context>
 <context>
-    <name>RecentRequestsTableModel</name>
-    </context>
-<context>
     <name>SendCoinsDialog</name>
     <message>
         <source>Send Coins</source>
@@ -578,9 +558,6 @@
     <name>SendConfirmationDialog</name>
     </context>
 <context>
-    <name>SendConfirmationDialog</name>
-    </context>
-<context>
     <name>ShutdownWindow</name>
     </context>
 <context>
@@ -610,8 +587,6 @@
     </context>
 <context>
     <name>TransactionDesc</name>
-<<<<<<< HEAD
-=======
     <message>
         <source>Open until %1</source>
         <translation>Zabalik %1 arte</translation>
@@ -648,7 +623,6 @@
         <source>Amount</source>
         <translation>Kopurua</translation>
     </message>
->>>>>>> a7b486d6
     </context>
 <context>
     <name>TransactionDescDialog</name>
@@ -659,12 +633,6 @@
     </context>
 <context>
     <name>TransactionTableModel</name>
-<<<<<<< HEAD
-    </context>
-<context>
-    <name>TransactionView</name>
-    </context>
-=======
     <message>
         <source>Date</source>
         <translation>Data</translation>
@@ -734,7 +702,6 @@
         <translation>Saldoan kendu edo gehitutako kopurua.</translation>
     </message>
 </context>
->>>>>>> a7b486d6
 <context>
     <name>TransactionView</name>
     <message>
@@ -834,14 +801,6 @@
     </context>
 <context>
     <name>WalletModel</name>
-<<<<<<< HEAD
-    </context>
-<context>
-    <name>WalletView</name>
-    </context>
-<context>
-    <name>zcoin-core</name>
-=======
     <message>
         <source>Send Coins</source>
         <translation>Bidali txanponak</translation>
@@ -859,8 +818,7 @@
     </message>
     </context>
 <context>
-    <name>bitcoin-core</name>
->>>>>>> a7b486d6
+    <name>zcoin-core</name>
     <message>
         <source>Options:</source>
         <translation>Aukerak</translation>
