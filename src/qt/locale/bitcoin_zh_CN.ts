<TS language="zh_CN" version="2.2">
<context>
    <name>AddressBookPage</name>
    <message>
        <source>Right-click to edit address or label</source>
        <translation>鼠标右击编辑地址或标签</translation>
    </message>
    <message>
        <source>Create a new address</source>
        <translation>创建新地址</translation>
    </message>
    <message>
        <source>&amp;New</source>
        <translation>新建(&amp;N)</translation>
    </message>
    <message>
        <source>Copy the currently selected address to the system clipboard</source>
        <translation>复制当前选中的地址到系统剪贴板</translation>
    </message>
    <message>
        <source>&amp;Copy</source>
        <translation>复制(&amp;C)</translation>
    </message>
    <message>
        <source>C&amp;lose</source>
        <translation>关闭(&amp;l)</translation>
    </message>
    <message>
        <source>Delete the currently selected address from the list</source>
        <translation>从列表中删除选中的地址</translation>
    </message>
    <message>
        <source>Export the data in the current tab to a file</source>
        <translation>导出当前分页里的数据到文件</translation>
    </message>
    <message>
        <source>&amp;Export</source>
        <translation>导出(&amp;E)</translation>
    </message>
    <message>
        <source>&amp;Delete</source>
        <translation>删除(&amp;D)</translation>
    </message>
    <message>
        <source>Choose the address to send coins to</source>
        <translation>选择要付钱过去的地址</translation>
    </message>
    <message>
        <source>Choose the address to receive coins with</source>
        <translation>选择要收钱进来的地址</translation>
    </message>
    <message>
        <source>C&amp;hoose</source>
        <translation>选择</translation>
    </message>
    <message>
        <source>Sending addresses</source>
        <translation>付款地址</translation>
    </message>
    <message>
        <source>Receiving addresses</source>
        <translation>收款地址</translation>
    </message>
    <message>
<<<<<<< HEAD
        <source>These are your Verticalcoin addresses for sending payments. Always check the amount and the receiving address before sending coins.</source>
        <translation>这些是你要付款过去的比特币地址。在付钱之前，务必要检查金额和收款地址是否正确。</translation>
    </message>
    <message>
        <source>These are your Verticalcoin addresses for receiving payments. It is recommended to use a new receiving address for each transaction.</source>
        <translation>这些是你用来收款的比特币地址。建议在每次交易时，都使用一个新的收款地址。</translation>
=======
        <source>These are your Zcoin addresses for sending payments. Always check the amount and the receiving address before sending coins.</source>
        <translation>这些是你要付款过去的零币地址。在付钱之前，务必要检查金额和收款地址是否正确。</translation>
    </message>
    <message>
        <source>These are your Zcoin addresses for receiving payments. It is recommended to use a new receiving address for each transaction.</source>
        <translation>这些是你用来收款的零币地址。建议在每次交易时，都使用一个新的收款地址。</translation>
>>>>>>> 060b1a6d
    </message>
    <message>
        <source>&amp;Copy Address</source>
        <translation>复制地址</translation>
    </message>
    <message>
        <source>Copy &amp;Label</source>
        <translation>复制标签</translation>
    </message>
    <message>
        <source>&amp;Edit</source>
        <translation>编辑</translation>
    </message>
    <message>
        <source>Export Address List</source>
        <translation>导出地址列表</translation>
    </message>
    <message>
        <source>Comma separated file (*.csv)</source>
        <translation>逗号分隔文件 (*.csv)</translation>
    </message>
    <message>
        <source>Exporting Failed</source>
        <translation>导出失败</translation>
    </message>
    <message>
        <source>There was an error trying to save the address list to %1. Please try again.</source>
        <translation>存储地址列表到 %1 时发生错误。请再试一次。</translation>
    </message>
</context>
<context>
    <name>AddressTableModel</name>
    <message>
        <source>Label</source>
        <translation>标签</translation>
    </message>
    <message>
        <source>Address</source>
        <translation>地址</translation>
    </message>
    <message>
        <source>(no label)</source>
        <translation>(无标签)</translation>
    </message>
</context>
<context>
    <name>AskPassphraseDialog</name>
    <message>
        <source>Passphrase Dialog</source>
        <translation>密码对话框</translation>
    </message>
    <message>
        <source>Enter passphrase</source>
        <translation>输入密码</translation>
    </message>
    <message>
        <source>New passphrase</source>
        <translation>新密码</translation>
    </message>
    <message>
        <source>Repeat new passphrase</source>
        <translation>重复新密码</translation>
    </message>
    <message>
        <source>Enter the new passphrase to the wallet.&lt;br/&gt;Please use a passphrase of &lt;b&gt;ten or more random characters&lt;/b&gt;, or &lt;b&gt;eight or more words&lt;/b&gt;.</source>
        <translation>输入钱包的新密码。&lt;br/&gt;密码请用&lt;b&gt;10 个以上的随机字符&lt;/b&gt;，或是&lt;b&gt;8 个以上的字词&lt;/b&gt;。</translation>
    </message>
    <message>
        <source>Encrypt wallet</source>
        <translation>加密钱包</translation>
    </message>
    <message>
        <source>This operation needs your wallet passphrase to unlock the wallet.</source>
        <translation>这个操作需要你的钱包密码来解锁钱包。</translation>
    </message>
    <message>
        <source>Unlock wallet</source>
        <translation>解锁钱包</translation>
    </message>
    <message>
        <source>This operation needs your wallet passphrase to decrypt the wallet.</source>
        <translation>这个操作需要你的钱包密码来把钱包解密。</translation>
    </message>
    <message>
        <source>Decrypt wallet</source>
        <translation>解密钱包</translation>
    </message>
    <message>
        <source>Change passphrase</source>
        <translation>修改密码</translation>
    </message>
    <message>
        <source>Enter the old passphrase and new passphrase to the wallet.</source>
        <translation>请输入钱包的旧密码和新密码。</translation>
    </message>
    <message>
        <source>Confirm wallet encryption</source>
        <translation>确认钱包加密</translation>
    </message>
    <message>
        <source>Warning: If you encrypt your wallet and lose your passphrase, you will &lt;b&gt;LOSE ALL OF YOUR ZCOINS&lt;/b&gt;!</source>
        <translation>警告: 如果把钱包加密后又忘记密码，你就会从此&lt;b&gt;失去其中所有的零币了&lt;/b&gt;！</translation>
    </message>
    <message>
        <source>Are you sure you wish to encrypt your wallet?</source>
        <translation>你确定要把钱包加密吗？</translation>
    </message>
    <message>
        <source>Wallet encrypted</source>
        <translation>钱包已加密</translation>
    </message>
    <message>
        <source>%1 will close now to finish the encryption process. Remember that encrypting your wallet cannot fully protect your verticalcoins from being stolen by malware infecting your computer.</source>
        <translation>%1 现在要关闭，以完成加密过程。请注意，加密钱包不能完全防止入侵你的电脑的恶意程序偷取钱币。</translation>
    </message>
    <message>
        <source>IMPORTANT: Any previous backups you have made of your wallet file should be replaced with the newly generated, encrypted wallet file. For security reasons, previous backups of the unencrypted wallet file will become useless as soon as you start using the new, encrypted wallet.</source>
        <translation>重要: 请改用新产生的有加密的钱包文件，来取代旧钱包文件的备份。为了安全性，当你开始使用新的有加密的钱包后，旧钱包文件的备份就不能再使用了。</translation>
    </message>
    <message>
        <source>Wallet encryption failed</source>
        <translation>钱包加密失败</translation>
    </message>
    <message>
        <source>Wallet encryption failed due to an internal error. Your wallet was not encrypted.</source>
        <translation>因为内部错误导致钱包加密失败。你的钱包还是没加密。</translation>
    </message>
    <message>
        <source>The supplied passphrases do not match.</source>
        <translation>提供的密码不yi'zhi。</translation>
    </message>
    <message>
        <source>Wallet unlock failed</source>
        <translation>钱包解锁失败</translation>
    </message>
    <message>
        <source>The passphrase entered for the wallet decryption was incorrect.</source>
        <translation>输入用来解密钱包的密码不正确。</translation>
    </message>
    <message>
        <source>Wallet decryption failed</source>
        <translation>钱包解密失败</translation>
    </message>
    <message>
        <source>Wallet passphrase was successfully changed.</source>
        <translation>钱包密码修改成功。</translation>
    </message>
    <message>
        <source>Warning: The Caps Lock key is on!</source>
        <translation>警告: 大写字母锁定已开启！</translation>
    </message>
</context>
<context>
    <name>BanTableModel</name>
    <message>
        <source>IP/Netmask</source>
        <translation>IP/网络掩码</translation>
    </message>
    <message>
        <source>Banned Until</source>
        <translation>在此之前禁止：</translation>
    </message>
</context>
<context>
    <name>ZcoinGUI</name>
    <message>
        <source>Sign &amp;message...</source>
        <translation>消息签名(&amp;M)...</translation>
    </message>
    <message>
        <source>Synchronizing with network...</source>
        <translation>正在与网络同步...</translation>
    </message>
    <message>
        <source>&amp;Overview</source>
        <translation>概况(&amp;O)</translation>
    </message>
    <message>
        <source>Node</source>
        <translation>节点</translation>
    </message>
    <message>
        <source>Show general overview of wallet</source>
        <translation>显示钱包概况</translation>
    </message>
    <message>
        <source>&amp;Transactions</source>
        <translation>交易记录(&amp;T)</translation>
    </message>
    <message>
        <source>Browse transaction history</source>
        <translation>查看交易历史</translation>
    </message>
    <message>
        <source>E&amp;xit</source>
        <translation>退出(&amp;X)</translation>
    </message>
    <message>
        <source>Quit application</source>
        <translation>退出程序</translation>
    </message>
    <message>
        <source>&amp;About %1</source>
        <translation>关于 %1</translation>
    </message>
    <message>
        <source>Show information about %1</source>
        <translation>显示 %1 相关信息</translation>
    </message>
    <message>
        <source>About &amp;Qt</source>
        <translation>关于Qt(&amp;Q)</translation>
    </message>
    <message>
        <source>Show information about Qt</source>
        <translation>显示 Qt 相关信息</translation>
    </message>
    <message>
        <source>&amp;Options...</source>
        <translation>选项(&amp;O)...</translation>
    </message>
    <message>
        <source>Modify configuration options for %1</source>
        <translation>修改%1配置选项</translation>
    </message>
    <message>
        <source>&amp;Encrypt Wallet...</source>
        <translation>加密钱包(&amp;E)...</translation>
    </message>
    <message>
        <source>&amp;Backup Wallet...</source>
        <translation>备份钱包(&amp;B)...</translation>
    </message>
    <message>
        <source>&amp;Change Passphrase...</source>
        <translation>更改密码(&amp;C)...</translation>
    </message>
    <message>
        <source>&amp;Sending addresses...</source>
        <translation>正在发送地址(&amp;S)...</translation>
    </message>
    <message>
        <source>&amp;Receiving addresses...</source>
        <translation>正在接收地址(&amp;R)...</translation>
    </message>
    <message>
        <source>Open &amp;URI...</source>
        <translation>打开 &amp;URI...</translation>
    </message>
    <message>
        <source>Reindexing blocks on disk...</source>
        <translation>正在为数据块重建索引...</translation>
    </message>
    <message>
<<<<<<< HEAD
        <source>Send coins to a Verticalcoin address</source>
        <translation>向一个比特币地址发送比特币</translation>
=======
        <source>Send coins to a Zcoin address</source>
        <translation>向一个零币地址发送零币</translation>
>>>>>>> 060b1a6d
    </message>
    <message>
        <source>Backup wallet to another location</source>
        <translation>备份钱包到其他文件夹</translation>
    </message>
    <message>
        <source>Change the passphrase used for wallet encryption</source>
        <translation>更改钱包加密口令</translation>
    </message>
    <message>
        <source>&amp;Debug window</source>
        <translation>调试窗口(&amp;D)</translation>
    </message>
    <message>
        <source>Open debugging and diagnostic console</source>
        <translation>打开调试和诊断控制台</translation>
    </message>
    <message>
        <source>&amp;Verify message...</source>
        <translation>验证消息(&amp;V)...</translation>
    </message>
    <message>
<<<<<<< HEAD
        <source>Verticalcoin</source>
        <translation>比特币</translation>
=======
        <source>Zcoin</source>
        <translation>零币</translation>
>>>>>>> 060b1a6d
    </message>
    <message>
        <source>Wallet</source>
        <translation>钱包</translation>
    </message>
    <message>
        <source>&amp;Send</source>
        <translation>发送(&amp;S)</translation>
    </message>
    <message>
        <source>&amp;Receive</source>
        <translation>接收(&amp;R)</translation>
    </message>
    <message>
        <source>&amp;Show / Hide</source>
        <translation>显示 / 隐藏(&amp;S)</translation>
    </message>
    <message>
        <source>Show or hide the main Window</source>
        <translation>显示或隐藏主窗口</translation>
    </message>
    <message>
        <source>Encrypt the private keys that belong to your wallet</source>
        <translation>对钱包中的私钥加密</translation>
    </message>
    <message>
<<<<<<< HEAD
        <source>Sign messages with your Verticalcoin addresses to prove you own them</source>
        <translation>用比特币地址关联的私钥为消息签名，以证明您拥有这个比特币地址</translation>
    </message>
    <message>
        <source>Verify messages to ensure they were signed with specified Verticalcoin addresses</source>
        <translation>校验消息，确保该消息是由指定的比特币地址所有者签名的</translation>
=======
        <source>Sign messages with your Zcoin addresses to prove you own them</source>
        <translation>用零币地址关联的私钥为消息签名，以证明您拥有这个零币地址</translation>
    </message>
    <message>
        <source>Verify messages to ensure they were signed with specified Zcoin addresses</source>
        <translation>校验消息，确保该消息是由指定的零币地址所有者签名的</translation>
>>>>>>> 060b1a6d
    </message>
    <message>
        <source>&amp;File</source>
        <translation>文件(&amp;F)</translation>
    </message>
    <message>
        <source>&amp;Settings</source>
        <translation>设置(&amp;S)</translation>
    </message>
    <message>
        <source>&amp;Help</source>
        <translation>帮助(&amp;H)</translation>
    </message>
    <message>
        <source>Tabs toolbar</source>
        <translation>分页工具栏</translation>
    </message>
    <message>
        <source>Request payments (generates QR codes and verticalcoin: URIs)</source>
        <translation>请求支付 (生成二维码和 verticalcoin: URI)</translation>
    </message>
    <message>
        <source>Show the list of used sending addresses and labels</source>
        <translation>显示用过的发送地址和标签的列表</translation>
    </message>
    <message>
        <source>Show the list of used receiving addresses and labels</source>
        <translation>显示用过的接收地址和标签的列表</translation>
    </message>
    <message>
        <source>Open a verticalcoin: URI or payment request</source>
        <translation>打开一个 verticalcoin: URI 或支付请求</translation>
    </message>
    <message>
        <source>&amp;Command-line options</source>
        <translation>命令行选项(&amp;C)</translation>
    </message>
    <message numerus="yes">
<<<<<<< HEAD
        <source>%n active connection(s) to Verticalcoin network</source>
        <translation><numerusform>%n 个到比特币网络的活动连接</numerusform></translation>
=======
        <source>%n active connection(s) to Zcoin network</source>
        <translation><numerusform>%n 个到零币网络的活动连接</numerusform></translation>
>>>>>>> 060b1a6d
    </message>
    <message>
        <source>Indexing blocks on disk...</source>
        <translation>正在为数据块建立索引...</translation>
    </message>
    <message>
        <source>Processing blocks on disk...</source>
        <translation>正在处理数据块...</translation>
    </message>
    <message>
        <source>No block source available...</source>
        <translation>沒有可用的区块来源...</translation>
    </message>
    <message numerus="yes">
        <source>Processed %n block(s) of transaction history.</source>
        <translation><numerusform>已处理 %n 个交易历史数据块。</numerusform></translation>
    </message>
    <message numerus="yes">
        <source>%n hour(s)</source>
        <translation><numerusform>%n 小时</numerusform></translation>
    </message>
    <message numerus="yes">
        <source>%n day(s)</source>
        <translation><numerusform>%n 天</numerusform></translation>
    </message>
    <message numerus="yes">
        <source>%n week(s)</source>
        <translation><numerusform>%n 周</numerusform></translation>
    </message>
    <message>
        <source>%1 and %2</source>
        <translation>%1 和 %2</translation>
    </message>
    <message numerus="yes">
        <source>%n year(s)</source>
        <translation><numerusform>%n 年</numerusform></translation>
    </message>
    <message>
        <source>%1 behind</source>
        <translation>落后 %1 </translation>
    </message>
    <message>
        <source>Last received block was generated %1 ago.</source>
        <translation>最新收到的区块产生于 %1。</translation>
    </message>
    <message>
        <source>Transactions after this will not yet be visible.</source>
        <translation>在此之后的交易尚未可见</translation>
    </message>
    <message>
        <source>Error</source>
        <translation>错误</translation>
    </message>
    <message>
        <source>Warning</source>
        <translation>警告</translation>
    </message>
    <message>
        <source>Information</source>
        <translation>信息</translation>
    </message>
    <message>
        <source>Up to date</source>
        <translation>已是最新</translation>
    </message>
    <message>
        <source>%1 client</source>
        <translation>%1 客戶</translation>
    </message>
    <message>
        <source>Catching up...</source>
        <translation>更新中...</translation>
    </message>
    <message>
        <source>Date: %1
</source>
        <translation>日期: %1
</translation>
    </message>
    <message>
        <source>Amount: %1
</source>
        <translation>金额: %1
</translation>
    </message>
    <message>
        <source>Type: %1
</source>
        <translation>类型: %1
</translation>
    </message>
    <message>
        <source>Label: %1
</source>
        <translation>标签: %1
</translation>
    </message>
    <message>
        <source>Address: %1
</source>
        <translation>地址: %1
</translation>
    </message>
    <message>
        <source>Sent transaction</source>
        <translation>发送交易</translation>
    </message>
    <message>
        <source>Incoming transaction</source>
        <translation>流入交易</translation>
    </message>
    <message>
        <source>Wallet is &lt;b&gt;encrypted&lt;/b&gt; and currently &lt;b&gt;unlocked&lt;/b&gt;</source>
        <translation>钱包已被&lt;b&gt;加密&lt;/b&gt;，当前为&lt;b&gt;解锁&lt;/b&gt;状态</translation>
    </message>
    <message>
        <source>Wallet is &lt;b&gt;encrypted&lt;/b&gt; and currently &lt;b&gt;locked&lt;/b&gt;</source>
        <translation>钱包已被&lt;b&gt;加密&lt;/b&gt;，当前为&lt;b&gt;锁定&lt;/b&gt;状态</translation>
    </message>
</context>
<context>
    <name>CoinControlDialog</name>
    <message>
        <source>Coin Selection</source>
        <translation>选择钱币</translation>
    </message>
    <message>
        <source>Quantity:</source>
        <translation>总量：</translation>
    </message>
    <message>
        <source>Bytes:</source>
        <translation>字节：</translation>
    </message>
    <message>
        <source>Amount:</source>
        <translation>金额：</translation>
    </message>
    <message>
        <source>Priority:</source>
        <translation>优先级：</translation>
    </message>
    <message>
        <source>Fee:</source>
        <translation>费用：</translation>
    </message>
    <message>
        <source>Dust:</source>
        <translation>小额：</translation>
    </message>
    <message>
        <source>After Fee:</source>
        <translation>加上交易费用后:</translation>
    </message>
    <message>
        <source>Change:</source>
        <translation>变更 : </translation>
    </message>
    <message>
        <source>(un)select all</source>
        <translation>(不)全选</translation>
    </message>
    <message>
        <source>Tree mode</source>
        <translation>树状模式</translation>
    </message>
    <message>
        <source>List mode</source>
        <translation>列表模式</translation>
    </message>
    <message>
        <source>Amount</source>
        <translation>金额</translation>
    </message>
    <message>
        <source>Received with label</source>
        <translation>按标签收款</translation>
    </message>
    <message>
        <source>Received with address</source>
        <translation>按地址收款</translation>
    </message>
    <message>
        <source>Date</source>
        <translation>日期</translation>
    </message>
    <message>
        <source>Confirmations</source>
        <translation>确认</translation>
    </message>
    <message>
        <source>Confirmed</source>
        <translation>已确认</translation>
    </message>
    <message>
        <source>Priority</source>
        <translation>优先级</translation>
    </message>
    <message>
        <source>Copy address</source>
        <translation>复制地址</translation>
    </message>
    <message>
        <source>Copy label</source>
        <translation>复制标签</translation>
    </message>
    <message>
        <source>Copy amount</source>
        <translation>复制金额</translation>
    </message>
    <message>
        <source>Copy transaction ID</source>
        <translation>复制交易识别码</translation>
    </message>
    <message>
        <source>Lock unspent</source>
        <translation>锁定未花费</translation>
    </message>
    <message>
        <source>Unlock unspent</source>
        <translation>解锁未花费</translation>
    </message>
    <message>
        <source>Copy quantity</source>
        <translation>复制数目</translation>
    </message>
    <message>
        <source>Copy fee</source>
        <translation>复制手续费</translation>
    </message>
    <message>
        <source>Copy after fee</source>
        <translation>复制计费后金额</translation>
    </message>
    <message>
        <source>Copy bytes</source>
        <translation>复制字节数</translation>
    </message>
    <message>
        <source>Copy priority</source>
        <translation>复制优先度</translation>
    </message>
    <message>
        <source>Copy dust</source>
        <translation>复制零散金额</translation>
    </message>
    <message>
        <source>Copy change</source>
        <translation>复制找零金额</translation>
    </message>
    <message>
        <source>highest</source>
        <translation>最高</translation>
    </message>
    <message>
        <source>higher</source>
        <translation>很高</translation>
    </message>
    <message>
        <source>high</source>
        <translation>高</translation>
    </message>
    <message>
        <source>medium-high</source>
        <translation>中高</translation>
    </message>
    <message>
        <source>medium</source>
        <translation>中等</translation>
    </message>
    <message>
        <source>low-medium</source>
        <translation>中低</translation>
    </message>
    <message>
        <source>low</source>
        <translation>低</translation>
    </message>
    <message>
        <source>lower</source>
        <translation>很低</translation>
    </message>
    <message>
        <source>lowest</source>
        <translation>最低</translation>
    </message>
    <message>
        <source>(%1 locked)</source>
        <translation>(锁定 %1 枚)</translation>
    </message>
    <message>
        <source>none</source>
        <translation>无</translation>
    </message>
    <message>
        <source>yes</source>
        <translation>是</translation>
    </message>
    <message>
        <source>no</source>
        <translation>否</translation>
    </message>
    <message>
        <source>This label turns red if the transaction size is greater than 1000 bytes.</source>
        <translation>当交易大小大于 1000 字节时，文字会变红色。</translation>
    </message>
    <message>
        <source>This means a fee of at least %1 per kB is required.</source>
        <translation>表示每一千字节(kB)需要至少 %1 的手续费。</translation>
    </message>
    <message>
        <source>Can vary +/- 1 byte per input.</source>
        <translation>每组输入可能会误差多或少 1 个字节。</translation>
    </message>
    <message>
        <source>Transactions with higher priority are more likely to get included into a block.</source>
        <translation>优先度较高的交易比较有可能被接受放进区块中。</translation>
    </message>
    <message>
        <source>This label turns red if the priority is smaller than "medium".</source>
        <translation>当优先度低于“中等”时，文字会变红色。</translation>
    </message>
    <message>
        <source>This label turns red if any recipient receives an amount smaller than the current dust threshold.</source>
        <translation>当任何一个收款金额小于目前的零散金额上限时，文字会变红色。</translation>
    </message>
    <message>
        <source>Can vary +/- %1 satoshi(s) per input.</source>
        <translation>每组输入可能有 +/- %1 个 satoshi 的误差。</translation>
    </message>
    <message>
        <source>(no label)</source>
        <translation>(无标签)</translation>
    </message>
    <message>
        <source>change from %1 (%2)</source>
        <translation>找零前是 %1 (%2)</translation>
    </message>
    <message>
        <source>(change)</source>
        <translation>(找零)</translation>
    </message>
</context>
<context>
    <name>EditAddressDialog</name>
    <message>
        <source>Edit Address</source>
        <translation>编辑地址</translation>
    </message>
    <message>
        <source>&amp;Label</source>
        <translation>标签(&amp;L)</translation>
    </message>
    <message>
        <source>The label associated with this address list entry</source>
        <translation>与此地址相关的标签项</translation>
    </message>
    <message>
        <source>The address associated with this address list entry. This can only be modified for sending addresses.</source>
        <translation>该地址已与地址列表中的条目关联，只能被发送地址修改。</translation>
    </message>
    <message>
        <source>&amp;Address</source>
        <translation>地址(&amp;A)</translation>
    </message>
    <message>
        <source>New receiving address</source>
        <translation>新建收款地址</translation>
    </message>
    <message>
        <source>New sending address</source>
        <translation>新建付款地址</translation>
    </message>
    <message>
        <source>Edit receiving address</source>
        <translation>编辑收款地址</translation>
    </message>
    <message>
        <source>Edit sending address</source>
        <translation>编辑付款地址</translation>
    </message>
    <message>
<<<<<<< HEAD
        <source>The entered address "%1" is not a valid Verticalcoin address.</source>
        <translation>输入的地址 %1 并不是有效的比特币地址。</translation>
=======
        <source>The entered address "%1" is not a valid Zcoin address.</source>
        <translation>输入的地址 %1 并不是有效的零币地址。</translation>
>>>>>>> 060b1a6d
    </message>
    <message>
        <source>The entered address "%1" is already in the address book.</source>
        <translation>输入的地址 %1 已经存在地址簿。</translation>
    </message>
    <message>
        <source>Could not unlock wallet.</source>
        <translation>无法将钱包解锁。</translation>
    </message>
    <message>
        <source>New key generation failed.</source>
        <translation>产生新的密钥失败了。</translation>
    </message>
</context>
<context>
    <name>FreespaceChecker</name>
    <message>
        <source>A new data directory will be created.</source>
        <translation>一个新的数据目录将被创建。</translation>
    </message>
    <message>
        <source>name</source>
        <translation>名称</translation>
    </message>
    <message>
        <source>Directory already exists. Add %1 if you intend to create a new directory here.</source>
        <translation>目录已存在。如果您打算在这里创建一个新目录，添加 %1。</translation>
    </message>
    <message>
        <source>Path already exists, and is not a directory.</source>
        <translation>路径已存在，并且不是一个目录。</translation>
    </message>
    <message>
        <source>Cannot create data directory here.</source>
        <translation>无法在此创建数据目录。</translation>
    </message>
</context>
<context>
    <name>HelpMessageDialog</name>
    <message>
        <source>version</source>
        <translation>版本</translation>
    </message>
    <message>
        <source>(%1-bit)</source>
        <translation>(%1 位)</translation>
    </message>
    <message>
        <source>About %1</source>
        <translation>关于 %1</translation>
    </message>
    <message>
        <source>Command-line options</source>
        <translation>命令行选项</translation>
    </message>
    <message>
        <source>Usage:</source>
        <translation>使用：</translation>
    </message>
    <message>
        <source>command-line options</source>
        <translation>命令行选项</translation>
    </message>
    <message>
        <source>UI Options:</source>
        <translation>界面选项：</translation>
    </message>
    <message>
        <source>Choose data directory on startup (default: %u)</source>
        <translation>在启动时选择目录（默认%u）</translation>
    </message>
    <message>
        <source>Set language, for example "de_DE" (default: system locale)</source>
        <translation>设置语言, 例如“zh-CN”（默认：系统语言）</translation>
    </message>
    <message>
        <source>Start minimized</source>
        <translation>启动时最小化</translation>
    </message>
    <message>
        <source>Set SSL root certificates for payment request (default: -system-)</source>
        <translation>设置付款请求的SSL根证书（默认：-系统-）</translation>
    </message>
    <message>
        <source>Show splash screen on startup (default: %u)</source>
        <translation>显示启动画面（默认：%u）</translation>
    </message>
    <message>
        <source>Reset all settings changed in the GUI</source>
        <translation>重置图形界面所有的变更设置</translation>
    </message>
</context>
<context>
    <name>Intro</name>
    <message>
        <source>Welcome</source>
        <translation>欢迎</translation>
    </message>
    <message>
        <source>Welcome to %1.</source>
        <translation>
欢迎来到 %1</translation>
    </message>
    <message>
        <source>As this is the first time the program is launched, you can choose where %1 will store its data.</source>
        <translation>由于这是第一次启动此程序，您可以选择%1的数据所存储的位置</translation>
    </message>
    <message>
<<<<<<< HEAD
        <source>%1 will download and store a copy of the Verticalcoin block chain. At least %2GB of data will be stored in this directory, and it will grow over time. The wallet will also be stored in this directory.</source>
        <translation>%1 会下载并存储一份比特币区块链的副本。至少有 %2GB 的数据会存储到这个目录中，并且还会持续增长。另外钱包资料也会储存在这个目录。</translation>
=======
        <source>%1 will download and store a copy of the Zcoin block chain. At least %2GB of data will be stored in this directory, and it will grow over time. The wallet will also be stored in this directory.</source>
        <translation>%1 会下载并存储一份零币区块链的副本。至少有 %2GB 的数据会存储到这个目录中，并且还会持续增长。另外钱包资料也会储存在这个目录。</translation>
>>>>>>> 060b1a6d
    </message>
    <message>
        <source>Use the default data directory</source>
        <translation>使用默认的数据目录</translation>
    </message>
    <message>
        <source>Use a custom data directory:</source>
        <translation>使用自定义的数据目录：</translation>
    </message>
    <message>
        <source>Error: Specified data directory "%1" cannot be created.</source>
        <translation>错误：无法创建 指定的数据目录 "%1" </translation>
    </message>
    <message>
        <source>Error</source>
        <translation>错误</translation>
    </message>
    <message numerus="yes">
        <source>%n GB of free space available</source>
        <translation><numerusform>有 %n GB 空闲空间</numerusform></translation>
    </message>
    <message numerus="yes">
        <source>(of %n GB needed)</source>
        <translation><numerusform>(需要%n GB空间)</numerusform></translation>
    </message>
</context>
<context>
    <name>OpenURIDialog</name>
    <message>
        <source>Open URI</source>
        <translation>打开 URI</translation>
    </message>
    <message>
        <source>Open payment request from URI or file</source>
        <translation>打开来自URI或文件的付款请求 </translation>
    </message>
    <message>
        <source>URI:</source>
        <translation>URI: </translation>
    </message>
    <message>
        <source>Select payment request file</source>
        <translation>选择付款请求文件 </translation>
    </message>
    <message>
        <source>Select payment request file to open</source>
        <translation>选择要打开的付款请求文件</translation>
    </message>
</context>
<context>
    <name>OptionsDialog</name>
    <message>
        <source>Options</source>
        <translation>选项</translation>
    </message>
    <message>
        <source>&amp;Main</source>
        <translation>主要(&amp;M)</translation>
    </message>
    <message>
        <source>Automatically start %1 after logging in to the system.</source>
        <translation>在登入系统后自动启动 %1</translation>
    </message>
    <message>
        <source>&amp;Start %1 on system login</source>
        <translation>系统登入时启动 %1</translation>
    </message>
    <message>
        <source>Size of &amp;database cache</source>
        <translation>数据库缓存大小(&amp;D)</translation>
    </message>
    <message>
        <source>MB</source>
        <translation>MB</translation>
    </message>
    <message>
        <source>Number of script &amp;verification threads</source>
        <translation>脚本验证线程数(&amp;V)</translation>
    </message>
    <message>
        <source>Accept connections from outside</source>
        <translation>接收外部连接</translation>
    </message>
    <message>
        <source>Allow incoming connections</source>
        <translation>允许流入连接</translation>
    </message>
    <message>
        <source>IP address of the proxy (e.g. IPv4: 127.0.0.1 / IPv6: ::1)</source>
        <translation>代理的 IP 地址 (例如 IPv4: 127.0.0.1 / IPv6: ::1)</translation>
    </message>
    <message>
        <source>Minimize instead of exit the application when the window is closed. When this option is enabled, the application will be closed only after selecting Exit in the menu.</source>
        <translation>窗口被关闭时最小化而不是退出应用程序。当此选项启用时，应用程序只会在菜单中选择退出时退出。</translation>
    </message>
    <message>
        <source>Third party URLs (e.g. a block explorer) that appear in the transactions tab as context menu items. %s in the URL is replaced by transaction hash. Multiple URLs are separated by vertical bar |.</source>
        <translation>出现在交易的选项卡的上下文菜单项的第三方网址 (例如：区块链接查询) 。 %s的URL被替换为交易哈希。多个的URL需要竖线 | 分隔。</translation>
    </message>
    <message>
        <source>Third party transaction URLs</source>
        <translation>第三方交易网址</translation>
    </message>
    <message>
        <source>Active command-line options that override above options:</source>
        <translation>有效的命令行参数覆盖上述选项:</translation>
    </message>
    <message>
        <source>Reset all client options to default.</source>
        <translation>恢复客户端的缺省设置</translation>
    </message>
    <message>
        <source>&amp;Reset Options</source>
        <translation>恢复缺省设置(&amp;R)</translation>
    </message>
    <message>
        <source>&amp;Network</source>
        <translation>网络(&amp;N)</translation>
    </message>
    <message>
        <source>(0 = auto, &lt;0 = leave that many cores free)</source>
        <translation>(0 = 自动, &lt;0 = 离开很多免费的核心)</translation>
    </message>
    <message>
        <source>W&amp;allet</source>
        <translation>钱包(&amp;A)</translation>
    </message>
    <message>
        <source>Expert</source>
        <translation>专家</translation>
    </message>
    <message>
        <source>Enable coin &amp;control features</source>
        <translation>启动货币控制功能(&amp;C)</translation>
    </message>
    <message>
        <source>If you disable the spending of unconfirmed change, the change from a transaction cannot be used until that transaction has at least one confirmation. This also affects how your balance is computed.</source>
        <translation>如果禁用未确认的零钱，则零钱至少需要1个确认才能使用。同时账户余额计算会受到影响。</translation>
    </message>
    <message>
        <source>&amp;Spend unconfirmed change</source>
        <translation>使用未经确认的零钱(&amp;S)</translation>
    </message>
    <message>
<<<<<<< HEAD
        <source>Automatically open the Verticalcoin client port on the router. This only works when your router supports UPnP and it is enabled.</source>
        <translation>自动在路由器中打开比特币端口。只有当您的路由器开启了 UPnP 选项时此功能才有效。</translation>
=======
        <source>Automatically open the Zcoin client port on the router. This only works when your router supports UPnP and it is enabled.</source>
        <translation>自动在路由器中打开零币端口。只有当您的路由器开启了 UPnP 选项时此功能才有效。</translation>
>>>>>>> 060b1a6d
    </message>
    <message>
        <source>Map port using &amp;UPnP</source>
        <translation>使用 &amp;UPnP 映射端口</translation>
    </message>
    <message>
<<<<<<< HEAD
        <source>Connect to the Verticalcoin network through a SOCKS5 proxy.</source>
        <translation>通过 SOCKS5 代理连接比特币网络。</translation>
=======
        <source>Connect to the Zcoin network through a SOCKS5 proxy.</source>
        <translation>通过 SOCKS5 代理连接零币网络。</translation>
>>>>>>> 060b1a6d
    </message>
    <message>
        <source>&amp;Connect through SOCKS5 proxy (default proxy):</source>
        <translation>通过 SO&amp;CKS5 代理连接(默认代理)：</translation>
    </message>
    <message>
        <source>Proxy &amp;IP:</source>
        <translation>代理服务器 &amp;IP：</translation>
    </message>
    <message>
        <source>&amp;Port:</source>
        <translation>端口(&amp;P)：</translation>
    </message>
    <message>
        <source>Port of the proxy (e.g. 9050)</source>
        <translation>代理端口（例如 9050）</translation>
    </message>
    <message>
        <source>Used for reaching peers via:</source>
        <translation>连接到同伴的方式：</translation>
    </message>
    <message>
        <source>Shows, if the supplied default SOCKS5 proxy is used to reach peers via this network type.</source>
        <translation>如果默认的SOCKS5代理被用于在该网络下连接同伴，则显示</translation>
    </message>
    <message>
        <source>IPv4</source>
        <translation>IPv4</translation>
    </message>
    <message>
        <source>IPv6</source>
        <translation>IPv6</translation>
    </message>
    <message>
        <source>Tor</source>
        <translation>Tor</translation>
    </message>
    <message>
<<<<<<< HEAD
        <source>Connect to the Verticalcoin network through a separate SOCKS5 proxy for Tor hidden services.</source>
        <translation>在 Tor 匿名网络下通过不同的 SOCKS5 代理连接比特币网络</translation>
=======
        <source>Connect to the Zcoin network through a separate SOCKS5 proxy for Tor hidden services.</source>
        <translation>在 Tor 匿名网络下通过不同的 SOCKS5 代理连接零币网络</translation>
>>>>>>> 060b1a6d
    </message>
    <message>
        <source>Use separate SOCKS5 proxy to reach peers via Tor hidden services:</source>
        <translation>通过Tor隐藏服务连接节点时 使用不同的SOCKS5代理</translation>
    </message>
    <message>
        <source>&amp;Window</source>
        <translation>窗口(&amp;W)</translation>
    </message>
    <message>
        <source>&amp;Hide the icon from the system tray.</source>
        <translation>不在通知区显示图标</translation>
    </message>
    <message>
        <source>Hide tray icon</source>
        <translation>不显示通知区图标</translation>
    </message>
    <message>
        <source>Show only a tray icon after minimizing the window.</source>
        <translation>最小化窗口后仅显示托盘图标</translation>
    </message>
    <message>
        <source>&amp;Minimize to the tray instead of the taskbar</source>
        <translation>最小化到托盘(&amp;M)</translation>
    </message>
    <message>
        <source>M&amp;inimize on close</source>
        <translation>单击关闭按钮最小化(&amp;I)</translation>
    </message>
    <message>
        <source>&amp;Display</source>
        <translation>显示(&amp;D)</translation>
    </message>
    <message>
        <source>User Interface &amp;language:</source>
        <translation>用户界面语言(&amp;L)：</translation>
    </message>
    <message>
        <source>The user interface language can be set here. This setting will take effect after restarting %1.</source>
        <translation>可以在这里设定用户界面的语言。这个设定在重启 %1 后才会生效。</translation>
    </message>
    <message>
        <source>&amp;Unit to show amounts in:</source>
        <translation>零币金额单位(&amp;U)：</translation>
    </message>
    <message>
        <source>Choose the default subdivision unit to show in the interface and when sending coins.</source>
        <translation>选择零币单位。</translation>
    </message>
    <message>
        <source>Whether to show coin control features or not.</source>
        <translation>是否需要交易源地址控制功能。</translation>
    </message>
    <message>
        <source>&amp;OK</source>
        <translation>确定(&amp;O)</translation>
    </message>
    <message>
        <source>&amp;Cancel</source>
        <translation>取消(&amp;C)</translation>
    </message>
    <message>
        <source>default</source>
        <translation>默认</translation>
    </message>
    <message>
        <source>none</source>
        <translation>无</translation>
    </message>
    <message>
        <source>Confirm options reset</source>
        <translation>确认恢复缺省设置</translation>
    </message>
    <message>
        <source>Client restart required to activate changes.</source>
        <translation>更改生效需要重启客户端。</translation>
    </message>
    <message>
        <source>Client will be shut down. Do you want to proceed?</source>
        <translation>客户端即将关闭，您想继续吗？</translation>
    </message>
    <message>
        <source>This change would require a client restart.</source>
        <translation>此更改需要重启客户端。</translation>
    </message>
    <message>
        <source>The supplied proxy address is invalid.</source>
        <translation>提供的代理服务器地址无效。</translation>
    </message>
</context>
<context>
    <name>OverviewPage</name>
    <message>
        <source>Form</source>
        <translation>表单</translation>
    </message>
    <message>
<<<<<<< HEAD
        <source>The displayed information may be out of date. Your wallet automatically synchronizes with the Verticalcoin network after a connection is established, but this process has not completed yet.</source>
        <translation>现在显示的消息可能是过期的。在连接上比特币网络节点后，您的钱包将自动与网络同步，但是这个过程还没有完成。</translation>
=======
        <source>The displayed information may be out of date. Your wallet automatically synchronizes with the Zcoin network after a connection is established, but this process has not completed yet.</source>
        <translation>现在显示的消息可能是过期的。在连接上零币网络节点后，您的钱包将自动与网络同步，但是这个过程还没有完成。</translation>
>>>>>>> 060b1a6d
    </message>
    <message>
        <source>Watch-only:</source>
        <translation>查看-只有:</translation>
    </message>
    <message>
        <source>Available:</source>
        <translation>可使用的余额：</translation>
    </message>
    <message>
        <source>Your current spendable balance</source>
        <translation>您当前可使用的余额</translation>
    </message>
    <message>
        <source>Pending:</source>
        <translation>等待中的余额：</translation>
    </message>
    <message>
        <source>Total of transactions that have yet to be confirmed, and do not yet count toward the spendable balance</source>
        <translation>尚未确认的交易总额，未计入当前余额</translation>
    </message>
    <message>
        <source>Immature:</source>
        <translation>未成熟的：</translation>
    </message>
    <message>
        <source>Mined balance that has not yet matured</source>
        <translation>尚未成熟的挖矿收入余额</translation>
    </message>
    <message>
        <source>Balances</source>
        <translation>余额</translation>
    </message>
    <message>
        <source>Total:</source>
        <translation>总额：</translation>
    </message>
    <message>
        <source>Your current total balance</source>
        <translation>您当前的总余额</translation>
    </message>
    <message>
        <source>Your current balance in watch-only addresses</source>
        <translation>您当前 观察地址(watch-only address)的余额 </translation>
    </message>
    <message>
        <source>Spendable:</source>
        <translation>可使用：</translation>
    </message>
    <message>
        <source>Recent transactions</source>
        <translation>最近交易记录</translation>
    </message>
    <message>
        <source>Unconfirmed transactions to watch-only addresses</source>
        <translation>观察地址(watch-only address)的未确认交易记录 </translation>
    </message>
    <message>
        <source>Mined balance in watch-only addresses that has not yet matured</source>
        <translation>观察地址(watch-only address)中尚未成熟(matured)的挖矿收入余额：</translation>
    </message>
    <message>
        <source>Current total balance in watch-only addresses</source>
        <translation>观察地址(watch-only address)中的当前总余额 </translation>
    </message>
</context>
<context>
    <name>PaymentServer</name>
    <message>
        <source>Payment request error</source>
        <translation>要求付款时发生错误</translation>
    </message>
    <message>
        <source>Cannot start verticalcoin: click-to-pay handler</source>
        <translation>无法启动 verticalcoin 协议的“
一键支付”处理器</translation>
    </message>
    <message>
        <source>URI handling</source>
        <translation>URI 处理</translation>
    </message>
    <message>
        <source>Payment request fetch URL is invalid: %1</source>
        <translation>取得付款请求的 URL 无效: %1</translation>
    </message>
    <message>
        <source>Invalid payment address %1</source>
        <translation>无效的付款地址 %1</translation>
    </message>
    <message>
<<<<<<< HEAD
        <source>URI cannot be parsed! This can be caused by an invalid Verticalcoin address or malformed URI parameters.</source>
        <translation>无法解析 URI 地址！可能是因为比特币地址无效，或是 URI 参数格式错误。</translation>
=======
        <source>URI cannot be parsed! This can be caused by an invalid Zcoin address or malformed URI parameters.</source>
        <translation>无法解析 URI 地址！可能是因为零币地址无效，或是 URI 参数格式错误。</translation>
>>>>>>> 060b1a6d
    </message>
    <message>
        <source>Payment request file handling</source>
        <translation>处理付款请求文件</translation>
    </message>
    <message>
        <source>Payment request file cannot be read! This can be caused by an invalid payment request file.</source>
        <translation>无法读取付款请求文件！可能是文件无效造成的。</translation>
    </message>
    <message>
        <source>Payment request rejected</source>
        <translation>付款请求已被拒绝</translation>
    </message>
    <message>
        <source>Payment request network doesn't match client network.</source>
        <translation>付款请求的网络类型跟客户端不符。</translation>
    </message>
    <message>
        <source>Payment request expired.</source>
        <translation>付款请求已过期。</translation>
    </message>
    <message>
        <source>Payment acknowledged</source>
        <translation>付款已确认</translation>
    </message>
</context>
<context>
    <name>PeerTableModel</name>
    <message>
        <source>User Agent</source>
        <translation>用户代理</translation>
    </message>
    <message>
        <source>Node/Service</source>
        <translation>节点/服务</translation>
    </message>
    <message>
        <source>Ping Time</source>
        <translation>Ping 时间</translation>
    </message>
</context>
<context>
    <name>QObject</name>
    <message>
        <source>Amount</source>
        <translation>金额</translation>
    </message>
    <message>
<<<<<<< HEAD
        <source>Enter a Verticalcoin address (e.g. %1)</source>
        <translation>请输入一个比特币地址 (例如 %1)</translation>
=======
        <source>Enter a Zcoin address (e.g. %1)</source>
        <translation>请输入一个零币地址 (例如 %1)</translation>
>>>>>>> 060b1a6d
    </message>
    <message>
        <source>%1 d</source>
        <translation>%1 天</translation>
    </message>
    <message>
        <source>%1 h</source>
        <translation>%1 小时</translation>
    </message>
    <message>
        <source>%1 m</source>
        <translation>%1 分钟</translation>
    </message>
    <message>
        <source>%1 s</source>
        <translation>%1 秒</translation>
    </message>
    <message>
        <source>None</source>
        <translation>无</translation>
    </message>
    <message>
        <source>N/A</source>
        <translation>不可用</translation>
    </message>
    <message>
        <source>%1 ms</source>
        <translation>%1 毫秒</translation>
    </message>
</context>
<context>
    <name>QRImageWidget</name>
    <message>
        <source>&amp;Save Image...</source>
        <translation>保存图片(&amp;S)...</translation>
    </message>
    <message>
        <source>&amp;Copy Image</source>
        <translation>复制图片</translation>
    </message>
    <message>
        <source>Save QR Code</source>
        <translation>保存二维码</translation>
    </message>
    <message>
        <source>PNG Image (*.png)</source>
        <translation>PNG 图像(*.png)</translation>
    </message>
</context>
<context>
    <name>RPCConsole</name>
    <message>
        <source>N/A</source>
        <translation>不可用</translation>
    </message>
    <message>
        <source>Client version</source>
        <translation>客户端版本</translation>
    </message>
    <message>
        <source>&amp;Information</source>
        <translation>信息</translation>
    </message>
    <message>
        <source>Debug window</source>
        <translation>调试窗口</translation>
    </message>
    <message>
        <source>General</source>
        <translation>常规</translation>
    </message>
    <message>
        <source>Using BerkeleyDB version</source>
        <translation>使用的 BerkeleyDB 版本</translation>
    </message>
    <message>
        <source>Datadir</source>
        <translation>数据目录</translation>
    </message>
    <message>
        <source>Startup time</source>
        <translation>启动时间</translation>
    </message>
    <message>
        <source>Network</source>
        <translation>网络</translation>
    </message>
    <message>
        <source>Name</source>
        <translation>姓名</translation>
    </message>
    <message>
        <source>Number of connections</source>
        <translation>连接数</translation>
    </message>
    <message>
        <source>Block chain</source>
        <translation>数据链</translation>
    </message>
    <message>
        <source>Current number of blocks</source>
        <translation>当前数据块数量</translation>
    </message>
    <message>
        <source>Memory Pool</source>
        <translation>资金池</translation>
    </message>
    <message>
        <source>Current number of transactions</source>
        <translation>当前交易数量</translation>
    </message>
    <message>
        <source>Memory usage</source>
        <translation>内存使用</translation>
    </message>
    <message>
        <source>Received</source>
        <translation>收到</translation>
    </message>
    <message>
        <source>Sent</source>
        <translation>发送</translation>
    </message>
    <message>
        <source>&amp;Peers</source>
        <translation>同伴(&amp;P)</translation>
    </message>
    <message>
        <source>Banned peers</source>
        <translation>节点黑名单</translation>
    </message>
    <message>
        <source>Select a peer to view detailed information.</source>
        <translation>选择节点查看详细信息。</translation>
    </message>
    <message>
        <source>Whitelisted</source>
        <translation>白名单</translation>
    </message>
    <message>
        <source>Direction</source>
        <translation>方向</translation>
    </message>
    <message>
        <source>Version</source>
        <translation>版本</translation>
    </message>
    <message>
        <source>Starting Block</source>
        <translation>正在启动数据块</translation>
    </message>
    <message>
        <source>Synced Headers</source>
        <translation>同步区块头</translation>
    </message>
    <message>
        <source>Synced Blocks</source>
        <translation>同步区块链</translation>
    </message>
    <message>
        <source>User Agent</source>
        <translation>用户代理</translation>
    </message>
    <message>
        <source>Decrease font size</source>
        <translation>缩小文字</translation>
    </message>
    <message>
        <source>Increase font size</source>
        <translation>放大文字</translation>
    </message>
    <message>
        <source>Services</source>
        <translation>服务</translation>
    </message>
    <message>
        <source>Ban Score</source>
        <translation>禁止得分</translation>
    </message>
    <message>
        <source>Connection Time</source>
        <translation>连接时间</translation>
    </message>
    <message>
        <source>Last Send</source>
        <translation>最后发送</translation>
    </message>
    <message>
        <source>Last Receive</source>
        <translation>最后接收</translation>
    </message>
    <message>
        <source>Ping Time</source>
        <translation>Ping 时间</translation>
    </message>
    <message>
        <source>The duration of a currently outstanding ping.</source>
        <translation>目前这一次 ping 已经过去的时间。</translation>
    </message>
    <message>
        <source>Ping Wait</source>
        <translation>Ping等待</translation>
    </message>
    <message>
        <source>Time Offset</source>
        <translation>时间偏移</translation>
    </message>
    <message>
        <source>Last block time</source>
        <translation>上一数据块时间</translation>
    </message>
    <message>
        <source>&amp;Open</source>
        <translation>打开(&amp;O)</translation>
    </message>
    <message>
        <source>&amp;Console</source>
        <translation>控制台(&amp;C)</translation>
    </message>
    <message>
        <source>&amp;Network Traffic</source>
        <translation>网络流量(&amp;N)</translation>
    </message>
    <message>
        <source>&amp;Clear</source>
        <translation>清除(&amp;C)</translation>
    </message>
    <message>
        <source>Totals</source>
        <translation>总数</translation>
    </message>
    <message>
        <source>In:</source>
        <translation>输入:</translation>
    </message>
    <message>
        <source>Out:</source>
        <translation>输出：</translation>
    </message>
    <message>
        <source>Debug log file</source>
        <translation>调试日志文件</translation>
    </message>
    <message>
        <source>Clear console</source>
        <translation>清空控制台</translation>
    </message>
    <message>
        <source>&amp;Disconnect Node</source>
        <translation>(&amp;D)断开节点连接</translation>
    </message>
    <message>
        <source>Ban Node for</source>
        <translation>禁止节点连接时长：</translation>
    </message>
    <message>
        <source>1 &amp;hour</source>
        <translation>1 小时(&amp;H)</translation>
    </message>
    <message>
        <source>1 &amp;day</source>
        <translation>1 天(&amp;D)</translation>
    </message>
    <message>
        <source>1 &amp;week</source>
        <translation>1 周(&amp;W)</translation>
    </message>
    <message>
        <source>1 &amp;year</source>
        <translation>1 年(&amp;Y)</translation>
    </message>
    <message>
        <source>&amp;Unban Node</source>
        <translation>(&amp;U)允许节点连接</translation>
    </message>
    <message>
        <source>Welcome to the %1 RPC console.</source>
        <translation>欢迎使用 %1 的 RPC 控制台。</translation>
    </message>
    <message>
        <source>Use up and down arrows to navigate history, and &lt;b&gt;Ctrl-L&lt;/b&gt; to clear screen.</source>
        <translation>使用上下方向键浏览历史,  &lt;b&gt;Ctrl-L&lt;/b&gt;清除屏幕。</translation>
    </message>
    <message>
        <source>Type &lt;b&gt;help&lt;/b&gt; for an overview of available commands.</source>
        <translation>使用 &lt;b&gt;help&lt;/b&gt; 命令显示帮助信息。</translation>
    </message>
    <message>
        <source>%1 B</source>
        <translation>%1 字节</translation>
    </message>
    <message>
        <source>%1 KB</source>
        <translation>%1 KB</translation>
    </message>
    <message>
        <source>%1 MB</source>
        <translation>%1 MB</translation>
    </message>
    <message>
        <source>%1 GB</source>
        <translation>%1 GB</translation>
    </message>
    <message>
        <source>(node id: %1)</source>
        <translation>(节点ID: %1)</translation>
    </message>
    <message>
        <source>via %1</source>
        <translation>通过 %1</translation>
    </message>
    <message>
        <source>never</source>
        <translation>从未</translation>
    </message>
    <message>
        <source>Inbound</source>
        <translation>传入</translation>
    </message>
    <message>
        <source>Outbound</source>
        <translation>传出</translation>
    </message>
    <message>
        <source>Yes</source>
        <translation>是</translation>
    </message>
    <message>
        <source>No</source>
        <translation>否</translation>
    </message>
    <message>
        <source>Unknown</source>
        <translation>未知</translation>
    </message>
</context>
<context>
    <name>ReceiveCoinsDialog</name>
    <message>
        <source>&amp;Amount:</source>
        <translation>总额(&amp;A)：</translation>
    </message>
    <message>
        <source>&amp;Label:</source>
        <translation>标签(&amp;L)：</translation>
    </message>
    <message>
        <source>&amp;Message:</source>
        <translation>消息(&amp;M)：</translation>
    </message>
    <message>
        <source>Reuse one of the previously used receiving addresses. Reusing addresses has security and privacy issues. Do not use this unless re-generating a payment request made before.</source>
        <translation>重复使用以前用过的接收地址。重用地址有安全和隐私方面的隐患。除非是为重复生成同一项支付请求，否则请不要这样做。</translation>
    </message>
    <message>
        <source>R&amp;euse an existing receiving address (not recommended)</source>
        <translation>重用现有的接收地址（不推荐）</translation>
    </message>
    <message>
<<<<<<< HEAD
        <source>An optional message to attach to the payment request, which will be displayed when the request is opened. Note: The message will not be sent with the payment over the Verticalcoin network.</source>
        <translation>可在付款请求上备注一条信息，在打开付款请求时可以看到。注意：该消息不是通过比特币网络传送。</translation>
=======
        <source>An optional message to attach to the payment request, which will be displayed when the request is opened. Note: The message will not be sent with the payment over the Zcoin network.</source>
        <translation>可在付款请求上备注一条信息，在打开付款请求时可以看到。注意：该消息不是通过零币网络传送。</translation>
>>>>>>> 060b1a6d
    </message>
    <message>
        <source>An optional label to associate with the new receiving address.</source>
        <translation>可为新建的收款地址添加一个标签。</translation>
    </message>
    <message>
        <source>Use this form to request payments. All fields are &lt;b&gt;optional&lt;/b&gt;.</source>
        <translation>使用此表单要求付款。所有字段都是&lt;b&gt;可选&lt;/b&gt;。</translation>
    </message>
    <message>
        <source>An optional amount to request. Leave this empty or zero to not request a specific amount.</source>
        <translation>可选的请求金额。留空或填零为不要求具体金额。</translation>
    </message>
    <message>
        <source>Clear all fields of the form.</source>
        <translation>清除此表单的所有字段。</translation>
    </message>
    <message>
        <source>Clear</source>
        <translation>清除</translation>
    </message>
    <message>
        <source>Requested payments history</source>
        <translation>请求付款的历史</translation>
    </message>
    <message>
        <source>&amp;Request payment</source>
        <translation>请求付款(&amp;R)</translation>
    </message>
    <message>
        <source>Show the selected request (does the same as double clicking an entry)</source>
        <translation>显示选中的请求 (双击也可以显示)</translation>
    </message>
    <message>
        <source>Show</source>
        <translation>显示</translation>
    </message>
    <message>
        <source>Remove the selected entries from the list</source>
        <translation>从列表中移除选中的条目</translation>
    </message>
    <message>
        <source>Remove</source>
        <translation>移除</translation>
    </message>
    <message>
        <source>Copy label</source>
        <translation>复制标签</translation>
    </message>
    <message>
        <source>Copy message</source>
        <translation>复制消息</translation>
    </message>
    <message>
        <source>Copy amount</source>
        <translation>复制金额</translation>
    </message>
</context>
<context>
    <name>ReceiveRequestDialog</name>
    <message>
        <source>QR Code</source>
        <translation>二维码</translation>
    </message>
    <message>
        <source>Copy &amp;URI</source>
        <translation>复制 URI(&amp;U)</translation>
    </message>
    <message>
        <source>Copy &amp;Address</source>
        <translation>复制地址(&amp;A)</translation>
    </message>
    <message>
        <source>&amp;Save Image...</source>
        <translation>保存图片(&amp;S)...</translation>
    </message>
    <message>
        <source>URI</source>
        <translation>URI</translation>
    </message>
    <message>
        <source>Address</source>
        <translation>地址</translation>
    </message>
    <message>
        <source>Amount</source>
        <translation>金额</translation>
    </message>
    <message>
        <source>Label</source>
        <translation>标签</translation>
    </message>
    <message>
        <source>Message</source>
        <translation>消息</translation>
    </message>
    <message>
        <source>Error encoding URI into QR Code.</source>
        <translation>把 URI 编码成二维码时发生错误。</translation>
    </message>
</context>
<context>
    <name>RecentRequestsTableModel</name>
    <message>
        <source>Date</source>
        <translation>日期</translation>
    </message>
    <message>
        <source>Label</source>
        <translation>标签</translation>
    </message>
    <message>
        <source>Message</source>
        <translation>消息</translation>
    </message>
    <message>
        <source>(no label)</source>
        <translation>(无标签)</translation>
    </message>
    <message>
        <source>(no message)</source>
        <translation>(无消息)</translation>
    </message>
    </context>
<context>
    <name>SendCoinsDialog</name>
    <message>
        <source>Send Coins</source>
        <translation>发送零币</translation>
    </message>
    <message>
        <source>Coin Control Features</source>
        <translation>交易源地址控制功能</translation>
    </message>
    <message>
        <source>Inputs...</source>
        <translation>输入...</translation>
    </message>
    <message>
        <source>automatically selected</source>
        <translation>自动选择</translation>
    </message>
    <message>
        <source>Insufficient funds!</source>
        <translation>存款不足！</translation>
    </message>
    <message>
        <source>Quantity:</source>
        <translation>总量：</translation>
    </message>
    <message>
        <source>Bytes:</source>
        <translation>字节：</translation>
    </message>
    <message>
        <source>Amount:</source>
        <translation>金额：</translation>
    </message>
    <message>
        <source>Priority:</source>
        <translation>优先级：</translation>
    </message>
    <message>
        <source>Fee:</source>
        <translation>费用：</translation>
    </message>
    <message>
        <source>After Fee:</source>
        <translation>加上交易费用后:</translation>
    </message>
    <message>
        <source>Change:</source>
        <translation>变更 : </translation>
    </message>
    <message>
        <source>If this is activated, but the change address is empty or invalid, change will be sent to a newly generated address.</source>
        <translation>如果激活该选项，但是零钱地址用光或者非法，将会新生成零钱地址，转入零钱。</translation>
    </message>
    <message>
        <source>Custom change address</source>
        <translation>自定义零钱地址</translation>
    </message>
    <message>
        <source>Transaction Fee:</source>
        <translation>交易费用:</translation>
    </message>
    <message>
        <source>Choose...</source>
        <translation>选择... </translation>
    </message>
    <message>
        <source>collapse fee-settings</source>
        <translation>收起  费用设置 </translation>
    </message>
    <message>
        <source>per kilobyte</source>
        <translation>每kb</translation>
    </message>
    <message>
        <source>If the custom fee is set to 1000 satoshis and the transaction is only 250 bytes, then "per kilobyte" only pays 250 satoshis in fee, while "total at least" pays 1000 satoshis. For transactions bigger than a kilobyte both pay by kilobyte.</source>
        <translation>如果自定义交易费设置为 1000聪而交易大小只有250字节，则“每千字节" 模式只支付250聪交易费， 而"最少"模式则支付1000聪。 大于1000字节的交易按每千字节付费。</translation>
    </message>
    <message>
        <source>Hide</source>
        <translation>隐藏</translation>
    </message>
    <message>
        <source>total at least</source>
        <translation>最小额 </translation>
    </message>
    <message>
        <source>Paying only the minimum fee is just fine as long as there is less transaction volume than space in the blocks. But be aware that this can end up in a never confirming transaction once there is more demand for verticalcoin transactions than the network can process.</source>
        <translation>交易量小时只支付最小交易费是可以的。但是请注意，当交易量大到超出网络可处理时您的交易可能永远无法确认。</translation>
    </message>
    <message>
        <source>(read the tooltip)</source>
        <translation>(请注意提示信息)</translation>
    </message>
    <message>
        <source>Recommended:</source>
        <translation>推荐：</translation>
    </message>
    <message>
        <source>Custom:</source>
        <translation>自定义：</translation>
    </message>
    <message>
        <source>(Smart fee not initialized yet. This usually takes a few blocks...)</source>
        <translation>(智能交易费用 尚未初始化。 需要再下载一些数据块...)</translation>
    </message>
    <message>
        <source>Confirmation time:</source>
        <translation>确认时间：</translation>
    </message>
    <message>
        <source>normal</source>
        <translation>一般</translation>
    </message>
    <message>
        <source>fast</source>
        <translation>快速</translation>
    </message>
    <message>
        <source>Send to multiple recipients at once</source>
        <translation>一次发送给多个接收者</translation>
    </message>
    <message>
        <source>Add &amp;Recipient</source>
        <translation>添加收款人(&amp;R)</translation>
    </message>
    <message>
        <source>Clear all fields of the form.</source>
        <translation>清除此表单的所有字段。</translation>
    </message>
    <message>
        <source>Dust:</source>
        <translation>小额：</translation>
    </message>
    <message>
        <source>Clear &amp;All</source>
        <translation>清除所有(&amp;A)</translation>
    </message>
    <message>
        <source>Balance:</source>
        <translation>余额：</translation>
    </message>
    <message>
        <source>Confirm the send action</source>
        <translation>确认发送货币</translation>
    </message>
    <message>
        <source>S&amp;end</source>
        <translation>发送(&amp;E)</translation>
    </message>
    <message>
        <source>Copy quantity</source>
        <translation>复制数目</translation>
    </message>
    <message>
        <source>Copy amount</source>
        <translation>复制金额</translation>
    </message>
    <message>
        <source>Copy fee</source>
        <translation>复制手续费</translation>
    </message>
    <message>
        <source>Copy after fee</source>
        <translation>复制计费后金额</translation>
    </message>
    <message>
        <source>Copy bytes</source>
        <translation>复制字节数</translation>
    </message>
    <message>
        <source>Copy priority</source>
        <translation>复制优先度</translation>
    </message>
    <message>
        <source>Copy dust</source>
        <translation>复制零散金额</translation>
    </message>
    <message>
        <source>Copy change</source>
        <translation>复制找零金额</translation>
    </message>
    <message>
        <source>Total Amount %1</source>
        <translation>总金额 %1</translation>
    </message>
    <message>
        <source>or</source>
        <translation>或</translation>
    </message>
    <message>
        <source>Payment request expired.</source>
        <translation>付款请求已过期。</translation>
    </message>
    <message>
<<<<<<< HEAD
        <source>Warning: Invalid Verticalcoin address</source>
        <translation>警告: 比特币地址无效</translation>
=======
        <source>Warning: Invalid Zcoin address</source>
        <translation>警告: 零币地址无效</translation>
>>>>>>> 060b1a6d
    </message>
    <message>
        <source>(no label)</source>
        <translation>(无标签)</translation>
    </message>
</context>
<context>
    <name>SendCoinsEntry</name>
    <message>
        <source>A&amp;mount:</source>
        <translation>金额(&amp;M)</translation>
    </message>
    <message>
        <source>Pay &amp;To:</source>
        <translation>付给(&amp;T)：</translation>
    </message>
    <message>
        <source>&amp;Label:</source>
        <translation>标签(&amp;L)：</translation>
    </message>
    <message>
        <source>Choose previously used address</source>
        <translation>选择以前用过的地址</translation>
    </message>
    <message>
        <source>This is a normal payment.</source>
        <translation>这是笔正常的支付。</translation>
    </message>
    <message>
        <source>The Verticalcoin address to send the payment to</source>
        <translation>付款目的地址</translation>
    </message>
    <message>
        <source>Alt+A</source>
        <translation>Alt+A</translation>
    </message>
    <message>
        <source>Paste address from clipboard</source>
        <translation>从剪贴板粘贴地址</translation>
    </message>
    <message>
        <source>Alt+P</source>
        <translation>Alt+P</translation>
    </message>
    <message>
        <source>Remove this entry</source>
        <translation>移除此项</translation>
    </message>
    <message>
<<<<<<< HEAD
        <source>The fee will be deducted from the amount being sent. The recipient will receive less verticalcoins than you enter in the amount field. If multiple recipients are selected, the fee is split equally.</source>
        <translation>交易费将从发送总额中扣除。接收人将收到比您在金额框中输入的更少的比特币。如果选中了多个收件人，交易费平分。</translation>
=======
        <source>The fee will be deducted from the amount being sent. The recipient will receive less zcoins than you enter in the amount field. If multiple recipients are selected, the fee is split equally.</source>
        <translation>交易费将从发送总额中扣除。接收人将收到比您在金额框中输入的更少的零币。如果选中了多个收件人，交易费平分。</translation>
>>>>>>> 060b1a6d
    </message>
    <message>
        <source>S&amp;ubtract fee from amount</source>
        <translation>从金额中减去交易费(&amp;U)</translation>
    </message>
    <message>
        <source>Message:</source>
        <translation>消息：</translation>
    </message>
    <message>
        <source>This is an unauthenticated payment request.</source>
        <translation>这是一个未经验证的支付请求。</translation>
    </message>
    <message>
        <source>This is an authenticated payment request.</source>
        <translation>这是一个已经验证的支付请求。</translation>
    </message>
    <message>
        <source>Enter a label for this address to add it to the list of used addresses</source>
        <translation>请为此地址输入一个标签以将它加入用过的地址列表</translation>
    </message>
    <message>
<<<<<<< HEAD
        <source>A message that was attached to the verticalcoin: URI which will be stored with the transaction for your reference. Note: This message will not be sent over the Verticalcoin network.</source>
        <translation>verticalcoin:URI 附带的备注信息，将会和交易一起存储，备查。 注意：该消息不会通过比特币网络传输。</translation>
=======
        <source>A message that was attached to the zcoin: URI which will be stored with the transaction for your reference. Note: This message will not be sent over the Zcoin network.</source>
        <translation>zcoin:URI 附带的备注信息，将会和交易一起存储，备查。 注意：该消息不会通过零币网络传输。</translation>
>>>>>>> 060b1a6d
    </message>
    <message>
        <source>Pay To:</source>
        <translation>支付给:</translation>
    </message>
    <message>
        <source>Memo:</source>
        <translation>便条：</translation>
    </message>
    </context>
<context>
    <name>SendConfirmationDialog</name>
    <message>
        <source>Yes</source>
        <translation>是</translation>
    </message>
</context>
<context>
    <name>ShutdownWindow</name>
    <message>
        <source>%1 is shutting down...</source>
        <translation>正在关闭 %1 ...</translation>
    </message>
    <message>
        <source>Do not shut down the computer until this window disappears.</source>
        <translation>在此窗口消失前不要关闭计算机。</translation>
    </message>
</context>
<context>
    <name>SignVerifyMessageDialog</name>
    <message>
        <source>Signatures - Sign / Verify a Message</source>
        <translation>签名 - 为消息签名/验证签名消息</translation>
    </message>
    <message>
        <source>&amp;Sign Message</source>
        <translation>签名消息(&amp;S)</translation>
    </message>
    <message>
<<<<<<< HEAD
        <source>You can sign messages/agreements with your addresses to prove you can receive verticalcoins sent to them. Be careful not to sign anything vague or random, as phishing attacks may try to trick you into signing your identity over to them. Only sign fully-detailed statements you agree to.</source>
        <translation>您可以用你的地址对消息/协议进行签名，以证明您可以接收发送到该地址的比特币。注意不要对任何模棱两可或者随机的消息进行签名，以免遭受钓鱼式攻击。请确保消息内容准确的表达了您的真实意愿。</translation>
=======
        <source>You can sign messages/agreements with your addresses to prove you can receive zcoins sent to them. Be careful not to sign anything vague or random, as phishing attacks may try to trick you into signing your identity over to them. Only sign fully-detailed statements you agree to.</source>
        <translation>您可以用你的地址对消息/协议进行签名，以证明您可以接收发送到该地址的零币。注意不要对任何模棱两可或者随机的消息进行签名，以免遭受钓鱼式攻击。请确保消息内容准确的表达了您的真实意愿。</translation>
>>>>>>> 060b1a6d
    </message>
    <message>
        <source>The Verticalcoin address to sign the message with</source>
        <translation>用来对消息签名的地址 </translation>
    </message>
    <message>
        <source>Choose previously used address</source>
        <translation>选择以前用过的地址</translation>
    </message>
    <message>
        <source>Alt+A</source>
        <translation>Alt+A</translation>
    </message>
    <message>
        <source>Paste address from clipboard</source>
        <translation>从剪贴板粘贴地址</translation>
    </message>
    <message>
        <source>Alt+P</source>
        <translation>Alt+P</translation>
    </message>
    <message>
        <source>Enter the message you want to sign here</source>
        <translation>请输入您要发送的签名消息</translation>
    </message>
    <message>
        <source>Signature</source>
        <translation>签名</translation>
    </message>
    <message>
        <source>Copy the current signature to the system clipboard</source>
        <translation>复制当前签名至剪切板</translation>
    </message>
    <message>
        <source>Sign the message to prove you own this Verticalcoin address</source>
        <translation>签名消息，证明这个地址属于您。</translation>
    </message>
    <message>
        <source>Sign &amp;Message</source>
        <translation>消息签名(&amp;M)</translation>
    </message>
    <message>
        <source>Reset all sign message fields</source>
        <translation>清空所有签名消息栏</translation>
    </message>
    <message>
        <source>Clear &amp;All</source>
        <translation>清除所有(&amp;A)</translation>
    </message>
    <message>
        <source>&amp;Verify Message</source>
        <translation>验证消息(&amp;V)</translation>
    </message>
    <message>
        <source>Enter the receiver's address, message (ensure you copy line breaks, spaces, tabs, etc. exactly) and signature below to verify the message. Be careful not to read more into the signature than what is in the signed message itself, to avoid being tricked by a man-in-the-middle attack. Note that this only proves the signing party receives with the address, it cannot prove sendership of any transaction!</source>
        <translation>请在下面输入接收者地址、消息（确保换行符、空格符、制表符等完全相同）和签名以验证消息。请仔细核对签名信息，以提防中间人攻击。请注意，这只是证明接收方签名的地址，它不能证明任何交易！</translation>
    </message>
    <message>
        <source>The Verticalcoin address the message was signed with</source>
        <translation>消息使用的签名地址</translation>
    </message>
    <message>
<<<<<<< HEAD
        <source>Verify the message to ensure it was signed with the specified Verticalcoin address</source>
        <translation>验证消息，确保消息是由指定的比特币地址签名过的。</translation>
=======
        <source>Verify the message to ensure it was signed with the specified Zcoin address</source>
        <translation>验证消息，确保消息是由指定的零币地址签名过的。</translation>
>>>>>>> 060b1a6d
    </message>
    <message>
        <source>Verify &amp;Message</source>
        <translation>验证消息签名(&amp;M)</translation>
    </message>
    <message>
        <source>Reset all verify message fields</source>
        <translation>清空所有验证消息栏</translation>
    </message>
    </context>
<context>
    <name>SplashScreen</name>
    <message>
        <source>[testnet]</source>
        <translation>[测试网络]</translation>
    </message>
</context>
<context>
    <name>TrafficGraphWidget</name>
    <message>
        <source>KB/s</source>
        <translation>KB/s</translation>
    </message>
</context>
<context>
    <name>TransactionDesc</name>
    <message>
        <source>Date</source>
        <translation>日期</translation>
    </message>
    <message>
        <source>Message</source>
        <translation>消息</translation>
    </message>
    <message>
        <source>Merchant</source>
        <translation>商家</translation>
    </message>
    <message>
        <source>Debug information</source>
        <translation>调试信息</translation>
    </message>
    <message>
        <source>Transaction</source>
        <translation>交易</translation>
    </message>
    <message>
        <source>Inputs</source>
        <translation>输入</translation>
    </message>
    <message>
        <source>Amount</source>
        <translation>金额</translation>
    </message>
    <message>
        <source>true</source>
        <translation>是</translation>
    </message>
    <message>
        <source>false</source>
        <translation>否</translation>
    </message>
</context>
<context>
    <name>TransactionDescDialog</name>
    <message>
        <source>This pane shows a detailed description of the transaction</source>
        <translation>当前面板显示了交易的详细信息</translation>
    </message>
    </context>
<context>
    <name>TransactionTableModel</name>
    <message>
        <source>Date</source>
        <translation>日期</translation>
    </message>
    <message>
        <source>Type</source>
        <translation>种类</translation>
    </message>
    <message>
        <source>Label</source>
        <translation>标签</translation>
    </message>
    <message>
        <source>Received with</source>
        <translation>收款</translation>
    </message>
    <message>
        <source>Sent to</source>
        <translation>付款</translation>
    </message>
    <message>
        <source>Mined</source>
        <translation>挖矿所得</translation>
    </message>
    <message>
        <source>(no label)</source>
        <translation>(无标签)</translation>
    </message>
    </context>
<context>
    <name>TransactionView</name>
    <message>
        <source>All</source>
        <translation>全部</translation>
    </message>
    <message>
        <source>Today</source>
        <translation>今天</translation>
    </message>
    <message>
        <source>This week</source>
        <translation>这星期</translation>
    </message>
    <message>
        <source>This month</source>
        <translation>这个月</translation>
    </message>
    <message>
        <source>Last month</source>
        <translation>上个月</translation>
    </message>
    <message>
        <source>This year</source>
        <translation>今年</translation>
    </message>
    <message>
        <source>Range...</source>
        <translation>指定范围...</translation>
    </message>
    <message>
        <source>Received with</source>
        <translation>收款</translation>
    </message>
    <message>
        <source>Sent to</source>
        <translation>付款</translation>
    </message>
    <message>
        <source>To yourself</source>
        <translation>给自己</translation>
    </message>
    <message>
        <source>Mined</source>
        <translation>挖矿所得</translation>
    </message>
    <message>
        <source>Other</source>
        <translation>其它</translation>
    </message>
    <message>
        <source>Copy address</source>
        <translation>复制地址</translation>
    </message>
    <message>
        <source>Copy label</source>
        <translation>复制标签</translation>
    </message>
    <message>
        <source>Copy amount</source>
        <translation>复制金额</translation>
    </message>
    <message>
        <source>Copy transaction ID</source>
        <translation>复制交易识别码</translation>
    </message>
    <message>
        <source>Comma separated file (*.csv)</source>
        <translation>逗号分隔文件 (*.csv)</translation>
    </message>
    <message>
        <source>Date</source>
        <translation>日期</translation>
    </message>
    <message>
        <source>Type</source>
        <translation>种类</translation>
    </message>
    <message>
        <source>Label</source>
        <translation>标签</translation>
    </message>
    <message>
        <source>Address</source>
        <translation>地址</translation>
    </message>
    <message>
        <source>Exporting Failed</source>
        <translation>导出失败</translation>
    </message>
    <message>
        <source>to</source>
        <translation>到</translation>
    </message>
</context>
<context>
    <name>UnitDisplayStatusBarControl</name>
    <message>
        <source>Unit to show amounts in. Click to select another unit.</source>
        <translation>金额单位。单击选择别的单位。</translation>
    </message>
</context>
<context>
    <name>WalletFrame</name>
    </context>
<context>
    <name>WalletModel</name>
    </context>
<context>
    <name>WalletView</name>
    <message>
        <source>Backup Wallet</source>
        <translation>备份钱包</translation>
    </message>
    <message>
        <source>Backup Failed</source>
        <translation>备份失败</translation>
    </message>
    <message>
        <source>Backup Successful</source>
        <translation>备份成功</translation>
    </message>
    </context>
<context>
    <name>verticalcoin-core</name>
    <message>
        <source>Options:</source>
        <translation>选项：
</translation>
    </message>
    <message>
        <source>Specify data directory</source>
        <translation>指定数据目录
</translation>
    </message>
    <message>
        <source>Connect to a node to retrieve peer addresses, and disconnect</source>
        <translation>连接一个节点并获取对端地址，然后断开连接</translation>
    </message>
    <message>
        <source>Specify your own public address</source>
        <translation>指定您的公共地址</translation>
    </message>
    <message>
        <source>Accept command line and JSON-RPC commands</source>
        <translation>接受命令行和 JSON-RPC 命令
</translation>
    </message>
    <message>
        <source>If &lt;category&gt; is not supplied or if &lt;category&gt; = 1, output all debugging information.</source>
        <translation>如果&lt;category&gt;未提供或&lt;category&gt; = 1，输出所有调试信息。</translation>
    </message>
    <message>
        <source>Prune configured below the minimum of %d MiB.  Please use a higher number.</source>
        <translation>修剪值被设置为低于最小值%d MiB，请使用更大的数值。</translation>
    </message>
    <message>
        <source>Prune: last wallet synchronisation goes beyond pruned data. You need to -reindex (download the whole blockchain again in case of pruned node)</source>
        <translation>修剪：最后的钱包同步超过了修剪的数据。你需要通过 -reindex (重新下载整个区块链以防修剪节点)</translation>
    </message>
    <message>
        <source>Reduce storage requirements by pruning (deleting) old blocks. This mode is incompatible with -txindex and -rescan. Warning: Reverting this setting requires re-downloading the entire blockchain. (default: 0 = disable pruning blocks, &gt;%u = target size in MiB to use for block files)</source>
        <translation>通过修剪(删除)旧数据块减少存储需求。此模式与 -txindex 和 -rescan不兼容。警告：还原此设置需要重新下载整个区块链。(默认: 0 = 禁用修剪数据块， &gt;%u = 数据块文件目标大小，单位 MiB)</translation>
    </message>
    <message>
        <source>Rescans are not possible in pruned mode. You will need to use -reindex which will download the whole blockchain again.</source>
        <translation>无法在开启修剪的状态下重扫描，请使用 -reindex重新下载完整的区块链。</translation>
    </message>
    <message>
        <source>Error: A fatal internal error occurred, see debug.log for details</source>
        <translation>错误：发生了致命的内部错误，详情见 debug.log 文件</translation>
    </message>
    <message>
        <source>Fee (in %s/kB) to add to transactions you send (default: %s)</source>
        <translation>为付款交易添加交易费 (%s/kB) (默认: %s) </translation>
    </message>
    <message>
        <source>Pruning blockstore...</source>
        <translation>正在修剪区块存储...</translation>
    </message>
    <message>
        <source>Run in the background as a daemon and accept commands</source>
        <translation>在后台运行并接受命令

</translation>
    </message>
    <message>
        <source>Unable to start HTTP server. See debug log for details.</source>
        <translation>无法启动HTTP服务，查看日志获取更多信息</translation>
    </message>
    <message>
        <source>Accept connections from outside (default: 1 if no -proxy or -connect)</source>
        <translation>接受来自外部的连接 (缺省: 如果不带 -proxy or -connect 参数设置为1)</translation>
    </message>
    <message>
        <source>Verticalcoin Core</source>
        <translation>Verticalcoin Core</translation>
    </message>
    <message>
        <source>The %s developers</source>
        <translation>%s 开发人员</translation>
    </message>
    <message>
        <source>-fallbackfee is set very high! This is the transaction fee you may pay when fee estimates are not available.</source>
        <translation>-fallbackfree 交易费设置得很高！这是在费用估计不可用时你可能会支付的交易费。</translation>
    </message>
    <message>
        <source>A fee rate (in %s/kB) that will be used when fee estimation has insufficient data (default: %s)</source>
        <translation>当费用估计数据(default: %s)不足时将会启用的费率 (in %s/kB) </translation>
    </message>
    <message>
        <source>Accept relayed transactions received from whitelisted peers even when not relaying transactions (default: %d)</source>
        <translation>即使在无关联交易(默认: %d)时也接受来自白名单同行的关联交易</translation>
    </message>
    <message>
        <source>Bind to given address and always listen on it. Use [host]:port notation for IPv6</source>
        <translation>绑定指定的IP地址开始监听。IPv6地址请使用[host]:port 格式</translation>
    </message>
    <message>
        <source>Delete all wallet transactions and only recover those parts of the blockchain through -rescan on startup</source>
        <translation>删除钱包的所有交易记录，且只有用 -rescan参数启动客户端才能重新取回交易记录 </translation>
    </message>
    <message>
        <source>Distributed under the MIT software license, see the accompanying file COPYING or &lt;http://www.opensource.org/licenses/mit-license.php&gt;.</source>
        <translation>Distributed under the MIT software license, see the accompanying file COPYING or &lt;http://www.opensource.org/licenses/mit-license.php&gt;.</translation>
    </message>
    <message>
        <source>Execute command when a wallet transaction changes (%s in cmd is replaced by TxID)</source>
        <translation>当最佳区块变化时执行命令 (命令行中的 %s 会被替换成区块哈希值)</translation>
    </message>
    <message>
        <source>Set the number of script verification threads (%u to %d, 0 = auto, &lt;0 = leave that many cores free, default: %d)</source>
        <translation>设置脚本验证的程序 (%u 到 %d, 0 = 自动, &lt;0 = 保留自由的核心, 默认值: %d)</translation>
    </message>
    <message>
        <source>The block database contains a block which appears to be from the future. This may be due to your computer's date and time being set incorrectly. Only rebuild the block database if you are sure that your computer's date and time are correct</source>
        <translation>区块数据库包含未来的交易，这可能是由本机错误的日期时间引起。若确认本机日期时间正确，请重新建立区块数据库。</translation>
    </message>
    <message>
        <source>This is a pre-release test build - use at your own risk - do not use for mining or merchant applications</source>
        <translation>这是测试用的预发布版本 - 请谨慎使用 - 不要用来挖矿，或者在正式商用环境下使用</translation>
    </message>
    <message>
        <source>Use UPnP to map the listening port (default: 1 when listening and no -proxy)</source>
        <translation>使用UPnP暴露本机监听端口（默认：1 当正在监听且不使用代理）</translation>
    </message>
    <message>
        <source>Warning: The network does not appear to fully agree! Some miners appear to be experiencing issues.</source>
        <translation>警告：网络似乎并不完全同意！有些矿工似乎遇到了问题。</translation>
    </message>
    <message>
        <source>Warning: We do not appear to fully agree with our peers! You may need to upgrade, or other nodes may need to upgrade.</source>
        <translation>警告：我们的同行似乎不完全同意！您可能需要升级，或者其他节点可能需要升级。</translation>
    </message>
    <message>
        <source>Whitelist peers connecting from the given netmask or IP address. Can be specified multiple times.</source>
        <translation>节点白名单,网络掩码或IP址。可多次指定。</translation>
    </message>
    <message>
        <source>-maxmempool must be at least %d MB</source>
        <translation>-maxmempool 最小为%d MB</translation>
    </message>
    <message>
        <source>&lt;category&gt; can be:</source>
        <translation>&lt;category&gt; 可能是：</translation>
    </message>
    <message>
        <source>Append comment to the user agent string</source>
        <translation>为用户代理字符串附加说明</translation>
    </message>
    <message>
        <source>Block creation options:</source>
        <translation>数据块创建选项：</translation>
    </message>
    <message>
        <source>Connect only to the specified node(s)</source>
        <translation>仅连接到指定节点</translation>
    </message>
    <message>
        <source>Connection options:</source>
        <translation>连接选项：</translation>
    </message>
    <message>
        <source>Copyright (C) %i-%i</source>
        <translation>版权所有 (C) %i-%i</translation>
    </message>
    <message>
        <source>Corrupted block database detected</source>
        <translation>检测发现数据块数据库损坏。请使用 -reindex参数重启客户端。</translation>
    </message>
    <message>
        <source>Debugging/Testing options:</source>
        <translation>调试/测试选项：</translation>
    </message>
    <message>
        <source>Do not load the wallet and disable wallet RPC calls</source>
        <translation>不要加载钱包和禁用钱包的 RPC 调用</translation>
    </message>
    <message>
        <source>Do you want to rebuild the block database now?</source>
        <translation>你想现在就重建块数据库吗？</translation>
    </message>
    <message>
        <source>Enable publish hash block in &lt;address&gt;</source>
        <translation>允许在&lt;address&gt;广播哈希区块</translation>
    </message>
    <message>
        <source>Enable publish hash transaction in &lt;address&gt;</source>
        <translation>允许在&lt;address&gt;广播哈希交易</translation>
    </message>
    <message>
        <source>Enable publish raw block in &lt;address&gt;</source>
        <translation>允许在&lt;address&gt;广播原始区块</translation>
    </message>
    <message>
        <source>Enable publish raw transaction in &lt;address&gt;</source>
        <translation>允许在&lt;address&gt;广播原始交易</translation>
    </message>
    <message>
        <source>Enable transaction replacement in the memory pool (default: %u)</source>
        <translation>保证内存池中的交易更换(默认：%u)</translation>
    </message>
    <message>
        <source>Error initializing block database</source>
        <translation>初始化数据块数据库出错</translation>
    </message>
    <message>
        <source>Error initializing wallet database environment %s!</source>
        <translation>Error initializing wallet database environment %s!</translation>
    </message>
    <message>
        <source>Error loading %s</source>
        <translation>载入 %s 时发生错误</translation>
    </message>
    <message>
        <source>Error loading block database</source>
        <translation>导入数据块数据库出错</translation>
    </message>
    <message>
        <source>Error opening block database</source>
        <translation>导入数据块数据库出错</translation>
    </message>
    <message>
        <source>Error: Disk space is low!</source>
        <translation>错误：磁盘剩余空间低!</translation>
    </message>
    <message>
        <source>Failed to listen on any port. Use -listen=0 if you want this.</source>
        <translation>监听端口失败。请使用 -listen=0 参数。</translation>
    </message>
    <message>
        <source>Importing...</source>
        <translation>导入中...</translation>
    </message>
    <message>
        <source>Incorrect or no genesis block found. Wrong datadir for network?</source>
        <translation>不正确或没有找到起源区块。网络错误？</translation>
    </message>
    <message>
        <source>Invalid -onion address: '%s'</source>
        <translation>无效的 -onion 地址：“%s”</translation>
    </message>
    <message>
        <source>Invalid amount for -fallbackfee=&lt;amount&gt;: '%s'</source>
        <translation>-fallbackfee 的无效数额=&lt;amount&gt;: '%s'</translation>
    </message>
    <message>
        <source>Keep the transaction memory pool below &lt;n&gt; megabytes (default: %u)</source>
        <translation>保持交易内存池大小低于&lt;n&gt;MB（默认：%u）</translation>
    </message>
    <message>
        <source>Location of the auth cookie (default: data dir)</source>
        <translation>认证Cookie的位置 (默认: data目录)</translation>
    </message>
    <message>
        <source>Not enough file descriptors available.</source>
        <translation>没有足够的文件描述符可用。</translation>
    </message>
    <message>
        <source>Only connect to nodes in network &lt;net&gt; (ipv4, ipv6 or onion)</source>
        <translation>只连接 &lt;net&gt;网络中的节点 (ipv4, ipv6 或 onion) </translation>
    </message>
    <message>
        <source>Print version and exit</source>
        <translation>打印版本信息并退出</translation>
    </message>
    <message>
        <source>Prune cannot be configured with a negative value.</source>
        <translation>修剪不能配置一个负数。</translation>
    </message>
    <message>
        <source>Prune mode is incompatible with -txindex.</source>
        <translation>修剪模式与 -txindex 不兼容。</translation>
    </message>
    <message>
        <source>Set database cache size in megabytes (%d to %d, default: %d)</source>
        <translation>设置以MB为单位的数据库缓存大小(%d 到 %d, 默认值: %d)</translation>
    </message>
    <message>
        <source>Set maximum block size in bytes (default: %d)</source>
        <translation>设置最大区块大小 (默认: %d，单位字节)</translation>
    </message>
    <message>
        <source>Specify wallet file (within data directory)</source>
        <translation>指定钱包文件（数据目录内）</translation>
    </message>
    <message>
        <source>Starting network threads...</source>
        <translation>正在启动网络线程...</translation>
    </message>
    <message>
        <source>The source code is available from %s.</source>
        <translation>源代码可以在 %s 获得。</translation>
    </message>
    <message>
        <source>Unsupported argument -benchmark ignored, use -debug=bench.</source>
        <translation>忽略不支持的选项 -benchmark，使用 -debug=bench</translation>
    </message>
    <message>
        <source>Unsupported argument -debugnet ignored, use -debug=net.</source>
        <translation>忽略不支持的选项 -debugnet，使用 -debug=net。</translation>
    </message>
    <message>
        <source>Unsupported argument -tor found, use -onion.</source>
        <translation>忽略不支持的选项 -tor，使用 -oinon</translation>
    </message>
    <message>
        <source>Use UPnP to map the listening port (default: %u)</source>
        <translation>使用UPnp映射监听端口 (默认: %u) </translation>
    </message>
    <message>
        <source>User Agent comment (%s) contains unsafe characters.</source>
        <translation>用户代理评论(%s)包含不安全的字符。</translation>
    </message>
    <message>
        <source>Verifying blocks...</source>
        <translation>正在验证区块...</translation>
    </message>
    <message>
        <source>Verifying wallet...</source>
        <translation>正在验证钱包...</translation>
    </message>
    <message>
        <source>Wallet %s resides outside data directory %s</source>
        <translation>钱包 %s 在外部的数据目录 %s</translation>
    </message>
    <message>
        <source>Wallet options:</source>
        <translation>钱包选项:</translation>
    </message>
    <message>
        <source>Allow JSON-RPC connections from specified source. Valid for &lt;ip&gt; are a single IP (e.g. 1.2.3.4), a network/netmask (e.g. 1.2.3.4/255.255.255.0) or a network/CIDR (e.g. 1.2.3.4/24). This option can be specified multiple times</source>
        <translation>允许来自指定地址的 JSON-RPC 连接。 &lt;ip&gt;为单一IP (如: 1.2.3.4), 网络/掩码 (如: 1.2.3.4/255.255.255.0), 网络/CIDR (如:  1.2.3.4/24)。该选项可多次指定。</translation>
    </message>
    <message>
        <source>Bind to given address and whitelist peers connecting to it. Use [host]:port notation for IPv6</source>
        <translation>绑定到指定地址和连接的白名单节点。 IPv6使用  [主机]:端口 格式 </translation>
    </message>
    <message>
        <source>Bind to given address to listen for JSON-RPC connections. Use [host]:port notation for IPv6. This option can be specified multiple times (default: bind to all interfaces)</source>
        <translation>绑定到指定地址监听 JSON-RPC连接。 IPv6使用[主机]:端口 格式。该选项可多次指定 (默认: 绑定到所有接口) </translation>
    </message>
    <message>
        <source>Create new files with system default permissions, instead of umask 077 (only effective with disabled wallet functionality)</source>
        <translation>创建系统默认权限的文件，而不是 umask 077 (只在关闭钱包功能时有效) </translation>
    </message>
    <message>
        <source>Discover own IP addresses (default: 1 when listening and no -externalip or -proxy)</source>
        <translation>发现自己的 IP 地址（默认: 监听并且无 -externalip 或 -proxy 时为 1）</translation>
    </message>
    <message>
        <source>Error: Listening for incoming connections failed (listen returned error %s)</source>
        <translation>错误：监听外部连接失败 (监听返回错误 %s) </translation>
    </message>
    <message>
        <source>Execute command when a relevant alert is received or we see a really long fork (%s in cmd is replaced by message)</source>
        <translation>当收到相关提醒或者我们看到一个长分叉时执行命令（%s 将替换为消息）</translation>
    </message>
    <message>
        <source>Fees (in %s/kB) smaller than this are considered zero fee for relaying, mining and transaction creation (default: %s)</source>
        <translation>交易费(in %s/kB)比这更小的在关联、挖掘和生成交易时将被视为零费交易 (默认: %s)</translation>
    </message>
    <message>
        <source>If paytxfee is not set, include enough fee so transactions begin confirmation on average within n blocks (default: %u)</source>
        <translation>如果未设置交易费用，自动添加足够的交易费以确保交易在平均n个数据块内被确认 (默认: %u) </translation>
    </message>
    <message>
        <source>Invalid amount for -maxtxfee=&lt;amount&gt;: '%s' (must be at least the minrelay fee of %s to prevent stuck transactions)</source>
        <translation>-maxtxfee=&lt;amount&gt;: '%s' 的金额无效（交易费至少为 %s，以免交易滞留过久）</translation>
    </message>
    <message>
        <source>Maximum size of data in data carrier transactions we relay and mine (default: %u)</source>
        <translation>Maximum size of data in data carrier transactions we relay and mine (default: %u)</translation>
    </message>
    <message>
        <source>Query for peer addresses via DNS lookup, if low on addresses (default: 1 unless -connect)</source>
        <translation>通过DNS查询每个地址，如果短地址 (默认值: 1 除非 -连接)</translation>
    </message>
    <message>
        <source>Randomize credentials for every proxy connection. This enables Tor stream isolation (default: %u)</source>
        <translation>为每个代理连接随机化凭据。这将启用 Tor 流隔离 (默认: %u)</translation>
    </message>
    <message>
        <source>Set maximum size of high-priority/low-fee transactions in bytes (default: %d)</source>
        <translation>设置 高优先级/低交易费 交易的最大字节  (缺省: %d)</translation>
    </message>
    <message>
        <source>The transaction amount is too small to send after the fee has been deducted</source>
        <translation>在交易费被扣除后发送的交易金额太小</translation>
    </message>
    <message>
        <source>This product includes software developed by the OpenSSL Project for use in the OpenSSL Toolkit &lt;https://www.openssl.org/&gt; and cryptographic software written by Eric Young and UPnP software written by Thomas Bernard.</source>
        <translation>This product includes software developed by the OpenSSL Project for use in the OpenSSL Toolkit &lt;https://www.openssl.org/&gt; and cryptographic software written by Eric Young and UPnP software written by Thomas Bernard.</translation>
    </message>
    <message>
        <source>Whitelisted peers cannot be DoS banned and their transactions are always relayed, even if they are already in the mempool, useful e.g. for a gateway</source>
        <translation>白名单节点不能被DoS banned ，且转发所有来自他们的交易(即便这些交易已经存在于mempool中)，常用于网关 </translation>
    </message>
    <message>
        <source>You need to rebuild the database using -reindex to go back to unpruned mode.  This will redownload the entire blockchain</source>
        <translation>您需要使用 -reindex 重新构建数据库以返回未修剪的模式。这将重新下载整个区块链</translation>
    </message>
    <message>
        <source>(default: %u)</source>
        <translation>(默认: %u)</translation>
    </message>
    <message>
        <source>Accept public REST requests (default: %u)</source>
        <translation>接受公共 REST 请求 (默认: %u)</translation>
    </message>
    <message>
        <source>Automatically create Tor hidden service (default: %d)</source>
        <translation>自动建立Tor隐藏服务 (默认:%d)</translation>
    </message>
    <message>
        <source>Connect through SOCKS5 proxy</source>
        <translation>通过 SOCKS5 代理连接</translation>
    </message>
    <message>
        <source>Error reading from database, shutting down.</source>
        <translation>读取数据库出错，关闭中。</translation>
    </message>
    <message>
        <source>Imports blocks from external blk000??.dat file on startup</source>
        <translation>启动时从其他来源的  blk000??.dat 文件导入区块</translation>
    </message>
    <message>
        <source>Information</source>
        <translation>信息</translation>
    </message>
    <message>
        <source>Invalid amount for -paytxfee=&lt;amount&gt;: '%s' (must be at least %s)</source>
        <translation>无效的金额 -paytxfee=&lt;amount&gt;: '%s' (必须至少为 %s)</translation>
    </message>
    <message>
        <source>Invalid netmask specified in -whitelist: '%s'</source>
        <translation>-whitelist: '%s' 指定的网络掩码无效</translation>
    </message>
    <message>
        <source>Keep at most &lt;n&gt; unconnectable transactions in memory (default: %u)</source>
        <translation>内存中最多保留 &lt;n&gt; 笔孤立的交易 (默认: %u) </translation>
    </message>
    <message>
        <source>Need to specify a port with -whitebind: '%s'</source>
        <translation>-whitebind: '%s' 需要指定一个端口</translation>
    </message>
    <message>
        <source>Node relay options:</source>
        <translation>节点中继选项:</translation>
    </message>
    <message>
        <source>RPC server options:</source>
        <translation>RPC 服务器选项：</translation>
    </message>
    <message>
        <source>Reducing -maxconnections from %d to %d, because of system limitations.</source>
        <translation>因为系统的限制，将 -maxconnections 参数从 %d 降到了 %d</translation>
    </message>
    <message>
        <source>Rescan the block chain for missing wallet transactions on startup</source>
        <translation>重新扫描区块链以查找遗漏的钱包交易</translation>
    </message>
    <message>
        <source>Send trace/debug info to console instead of debug.log file</source>
        <translation>跟踪/调试信息输出到控制台，不输出到 debug.log 文件</translation>
    </message>
    <message>
        <source>Send transactions as zero-fee transactions if possible (default: %u)</source>
        <translation>发送时尽可能 不支付交易费用 (默认: %u) </translation>
    </message>
    <message>
        <source>Show all debugging options (usage: --help -help-debug)</source>
        <translation>显示所有调试选项 (用法: --帮助 -帮助调试)</translation>
    </message>
    <message>
        <source>Shrink debug.log file on client startup (default: 1 when no -debug)</source>
        <translation>客户端启动时压缩debug.log文件(缺省：no-debug模式时为1)</translation>
    </message>
    <message>
        <source>Signing transaction failed</source>
        <translation>签署交易失败</translation>
    </message>
    <message>
        <source>The transaction amount is too small to pay the fee</source>
        <translation>交易金额太小，不足以支付交易费</translation>
    </message>
    <message>
        <source>This is experimental software.</source>
        <translation>这是实验性的软件。</translation>
    </message>
    <message>
        <source>Tor control port password (default: empty)</source>
        <translation>Tor 控制端口密码 (默认值: 空白)</translation>
    </message>
    <message>
        <source>Tor control port to use if onion listening enabled (default: %s)</source>
        <translation>开启监听 onion 连接时的 Tor 控制端口号 (默认值: %s)</translation>
    </message>
    <message>
        <source>Transaction amount too small</source>
        <translation>交易量太小</translation>
    </message>
    <message>
        <source>Transaction amounts must be positive</source>
        <translation>交易金额必须是积极的</translation>
    </message>
    <message>
        <source>Transaction too large for fee policy</source>
        <translation>费用策略的交易太大</translation>
    </message>
    <message>
        <source>Transaction too large</source>
        <translation>交易太大</translation>
    </message>
    <message>
        <source>Unable to bind to %s on this computer (bind returned error %s)</source>
        <translation>无法在此计算机上绑定 %s (绑定返回错误 %s)</translation>
    </message>
    <message>
        <source>Upgrade wallet to latest format on startup</source>
        <translation>程序启动时升级钱包到最新格式</translation>
    </message>
    <message>
        <source>Username for JSON-RPC connections</source>
        <translation>JSON-RPC 连接用户名</translation>
    </message>
    <message>
        <source>Warning</source>
        <translation>警告</translation>
    </message>
    <message>
        <source>Warning: unknown new rules activated (versionbit %i)</source>
        <translation>警告: 不明的交易规则被启用了(versionbit %i)</translation>
    </message>
    <message>
        <source>Whether to operate in a blocks only mode (default: %u)</source>
        <translation>是否用块方进行 (%u)</translation>
    </message>
    <message>
        <source>Zapping all transactions from wallet...</source>
        <translation>正在消除錢包中的所有交易...</translation>
    </message>
    <message>
        <source>ZeroMQ notification options:</source>
        <translation>ZeroMQ 通知选项：</translation>
    </message>
    <message>
        <source>Password for JSON-RPC connections</source>
        <translation>JSON-RPC 连接密码
</translation>
    </message>
    <message>
        <source>Execute command when the best block changes (%s in cmd is replaced by block hash)</source>
        <translation>当最佳数据块变化时执行命令 (命令行中的 %s 会被替换成数据块哈希值)</translation>
    </message>
    <message>
        <source>Allow DNS lookups for -addnode, -seednode and -connect</source>
        <translation>使用 -addnode, -seednode 和 -connect 选项时允许查询DNS</translation>
    </message>
    <message>
        <source>Loading addresses...</source>
        <translation>正在加载地址簿...</translation>
    </message>
    <message>
        <source>(1 = keep tx meta data e.g. account owner and payment request information, 2 = drop tx meta data)</source>
        <translation>(1 = 保留 tx meta data , 如 account owner 和 payment request information, 2 = 不保留 tx meta data) </translation>
    </message>
    <message>
        <source>-maxtxfee is set very high! Fees this large could be paid on a single transaction.</source>
        <translation>参数 -maxtxfee 设定了很高的金额！这是你一次交易就有可能付出的最高手续费。</translation>
    </message>
    <message>
        <source>-paytxfee is set very high! This is the transaction fee you will pay if you send a transaction.</source>
        <translation>参数 -paytxfee 设定了很高的金额！这是你交易付款时所要付的手续费。</translation>
    </message>
    <message>
        <source>Do not keep transactions in the mempool longer than &lt;n&gt; hours (default: %u)</source>
        <translation>不要让交易留在内存池中超过 &lt;n&gt; 个小时 (默认值: %u)</translation>
    </message>
    <message>
        <source>Fees (in %s/kB) smaller than this are considered zero fee for transaction creation (default: %s)</source>
        <translation>当产生交易时，如果每千字节 (kB) 的手续费比这个值 (单位是 %s) 低，就视为没支付手续费 (默认值: %s)</translation>
    </message>
    <message>
        <source>How thorough the block verification of -checkblocks is (0-4, default: %u)</source>
        <translation>数据块验证 严密级别  -checkblocks (0-4, 默认: %u) </translation>
    </message>
    <message>
        <source>Maintain a full transaction index, used by the getrawtransaction rpc call (default: %u)</source>
        <translation>维护一份完整的交易索引, 用于 getrawtransaction RPC调用 (默认: %u)</translation>
    </message>
    <message>
        <source>Number of seconds to keep misbehaving peers from reconnecting (default: %u)</source>
        <translation>限制 非礼节点 若干秒内不能连接 (默认: %u) </translation>
    </message>
    <message>
        <source>Output debugging information (default: %u, supplying &lt;category&gt; is optional)</source>
        <translation>输出调试信息 (默认: %u, 提供 &lt;category&gt; 是可选项)</translation>
    </message>
    <message>
        <source>Support filtering of blocks and transaction with bloom filters (default: %u)</source>
        <translation>支持用 Bloom 过滤器来过滤区块和交易(默认值: %u)</translation>
    </message>
    <message>
        <source>Total length of network version string (%i) exceeds maximum length (%i). Reduce the number or size of uacomments.</source>
        <translation>网络版本字符串的总长度 (%i) 超过最大长度 (%i) 了。请减少 uacomment 参数的数目或长度。</translation>
    </message>
    <message>
        <source>Tries to keep outbound traffic under the given target (in MiB per 24h), 0 = no limit (default: %d)</source>
        <translation>尝试保持上传带宽低于（MiB/24h），0=无限制（默认：%d）</translation>
    </message>
    <message>
        <source>Unsupported argument -socks found. Setting SOCKS version isn't possible anymore, only SOCKS5 proxies are supported.</source>
        <translation>找到不再支持的 -socks 参数。现在只支持 SOCKS5 协议的代理服务器，因此不可以指定 SOCKS 协议版本。</translation>
    </message>
    <message>
        <source>Unsupported argument -whitelistalwaysrelay ignored, use -whitelistrelay and/or -whitelistforcerelay.</source>
        <translation>一个不被支持的参数 -whitelistalwaysrelay 被忽略了。请使用 -whitelistrelay 或者 -whitelistforcerelay.</translation>
    </message>
    <message>
        <source>Use separate SOCKS5 proxy to reach peers via Tor hidden services (default: %s)</source>
        <translation>通过Tor隐藏服务连接节点时 使用不同的SOCKS5代理 (默认: %s)</translation>
    </message>
    <message>
        <source>Username and hashed password for JSON-RPC connections. The field &lt;userpw&gt; comes in the format: &lt;USERNAME&gt;:&lt;SALT&gt;$&lt;HASH&gt;. A canonical python script is included in share/rpcuser. This option can be specified multiple times</source>
        <translation>JSON-RPC 连接要使用的用户名和散列密码。&lt;userpw&gt; 的格式是：&lt;用户名&gt;:&lt;盐&gt;$&lt;散列值&gt;。在 share/rpcuser 目录下有一个示范的 python 脚本。这个选项可以被多次指定。</translation>
    </message>
    <message>
        <source>Warning: Unknown block versions being mined! It's possible unknown rules are in effect</source>
        <translation>警告: 未知的区块版本被挖掘！未知规则可能已生效</translation>
    </message>
    <message>
        <source>(default: %s)</source>
        <translation>(默认: %s) </translation>
    </message>
    <message>
        <source>Always query for peer addresses via DNS lookup (default: %u)</source>
        <translation>始终通过 DNS 查询节点地址 (默认: %u)</translation>
    </message>
    <message>
        <source>How many blocks to check at startup (default: %u, 0 = all)</source>
        <translation>启动时检测多少个数据块(默认: %u, 0=所有)</translation>
    </message>
    <message>
        <source>Include IP addresses in debug output (default: %u)</source>
        <translation>在调试输出中包含IP地址 (默认: %u)</translation>
    </message>
    <message>
        <source>Invalid -proxy address: '%s'</source>
        <translation>无效的代理地址：%s</translation>
    </message>
    <message>
        <source>Listen for JSON-RPC connections on &lt;port&gt; (default: %u or testnet: %u)</source>
        <translation>使用 &lt;port&gt;端口监听 JSON-RPC 连接 (默认: %u ; testnet: %u) </translation>
    </message>
    <message>
        <source>Listen for connections on &lt;port&gt; (default: %u or testnet: %u)</source>
        <translation>使用端口 &lt;port&gt; 监听连接 (默认: %u ; testnet: %u) </translation>
    </message>
    <message>
        <source>Maintain at most &lt;n&gt; connections to peers (default: %u)</source>
        <translation>保留最多 &lt;n&gt; 条节点连接 (默认: %u) </translation>
    </message>
    <message>
        <source>Make the wallet broadcast transactions</source>
        <translation>钱包广播事务处理</translation>
    </message>
    <message>
        <source>Maximum per-connection receive buffer, &lt;n&gt;*1000 bytes (default: %u)</source>
        <translation>每个连接的最大接收缓存，&lt;n&gt;*1000 字节 (默认: %u)</translation>
    </message>
    <message>
        <source>Maximum per-connection send buffer, &lt;n&gt;*1000 bytes (default: %u)</source>
        <translation>每个连接的最大发送缓存，&lt;n&gt;*1000 字节 (默认: %u)</translation>
    </message>
    <message>
        <source>Prepend debug output with timestamp (default: %u)</source>
        <translation>输出调试信息时，前面加上时间戳 (默认: %u)</translation>
    </message>
    <message>
        <source>Relay and mine data carrier transactions (default: %u)</source>
        <translation>Relay and mine data carrier transactions (default: %u)</translation>
    </message>
    <message>
        <source>Relay non-P2SH multisig (default: %u)</source>
        <translation>是否转发 非P2SH格式的多签名交易 (默认: %u) </translation>
    </message>
    <message>
        <source>Set key pool size to &lt;n&gt; (default: %u)</source>
        <translation>设置私钥池大小为 &lt;n&gt; (默认：%u) </translation>
    </message>
    <message>
        <source>Set the number of threads to service RPC calls (default: %d)</source>
        <translation>设置RPC服务线程数 (默认: %d) </translation>
    </message>
    <message>
        <source>Specify configuration file (default: %s)</source>
        <translation>指定配置文件 (默认: %s) </translation>
    </message>
    <message>
        <source>Specify connection timeout in milliseconds (minimum: 1, default: %d)</source>
        <translation>指定连接超时毫秒数 (最小: 1, 默认: %d) </translation>
    </message>
    <message>
        <source>Specify pid file (default: %s)</source>
        <translation>指定 pid 文件 (默认: %s) </translation>
    </message>
    <message>
        <source>Spend unconfirmed change when sending transactions (default: %u)</source>
        <translation>付款时允许使用未确认的零钱 (默认: %u) </translation>
    </message>
    <message>
        <source>Threshold for disconnecting misbehaving peers (default: %u)</source>
        <translation>断开 非礼节点的阀值 (默认: %u) </translation>
    </message>
    <message>
        <source>Unknown network specified in -onlynet: '%s'</source>
        <translation>-onlynet 指定的是未知网络：%s</translation>
    </message>
    <message>
        <source>Insufficient funds</source>
        <translation>金额不足</translation>
    </message>
    <message>
        <source>Loading block index...</source>
        <translation>正在加载区块索引...</translation>
    </message>
    <message>
        <source>Add a node to connect to and attempt to keep the connection open</source>
        <translation>添加节点并与其保持连接</translation>
    </message>
    <message>
        <source>Loading wallet...</source>
        <translation>正在加载钱包...</translation>
    </message>
    <message>
        <source>Cannot downgrade wallet</source>
        <translation>无法降级钱包</translation>
    </message>
    <message>
        <source>Cannot write default address</source>
        <translation>无法写入默认地址</translation>
    </message>
    <message>
        <source>Rescanning...</source>
        <translation>正在重新扫描...</translation>
    </message>
    <message>
        <source>Done loading</source>
        <translation>加载完成</translation>
    </message>
    <message>
        <source>Error</source>
        <translation>错误</translation>
    </message>
</context>
</TS><|MERGE_RESOLUTION|>--- conflicted
+++ resolved
@@ -62,21 +62,12 @@
         <translation>收款地址</translation>
     </message>
     <message>
-<<<<<<< HEAD
         <source>These are your Verticalcoin addresses for sending payments. Always check the amount and the receiving address before sending coins.</source>
         <translation>这些是你要付款过去的比特币地址。在付钱之前，务必要检查金额和收款地址是否正确。</translation>
     </message>
     <message>
         <source>These are your Verticalcoin addresses for receiving payments. It is recommended to use a new receiving address for each transaction.</source>
         <translation>这些是你用来收款的比特币地址。建议在每次交易时，都使用一个新的收款地址。</translation>
-=======
-        <source>These are your Zcoin addresses for sending payments. Always check the amount and the receiving address before sending coins.</source>
-        <translation>这些是你要付款过去的零币地址。在付钱之前，务必要检查金额和收款地址是否正确。</translation>
-    </message>
-    <message>
-        <source>These are your Zcoin addresses for receiving payments. It is recommended to use a new receiving address for each transaction.</source>
-        <translation>这些是你用来收款的零币地址。建议在每次交易时，都使用一个新的收款地址。</translation>
->>>>>>> 060b1a6d
     </message>
     <message>
         <source>&amp;Copy Address</source>
@@ -331,13 +322,8 @@
         <translation>正在为数据块重建索引...</translation>
     </message>
     <message>
-<<<<<<< HEAD
         <source>Send coins to a Verticalcoin address</source>
         <translation>向一个比特币地址发送比特币</translation>
-=======
-        <source>Send coins to a Zcoin address</source>
-        <translation>向一个零币地址发送零币</translation>
->>>>>>> 060b1a6d
     </message>
     <message>
         <source>Backup wallet to another location</source>
@@ -360,13 +346,8 @@
         <translation>验证消息(&amp;V)...</translation>
     </message>
     <message>
-<<<<<<< HEAD
         <source>Verticalcoin</source>
         <translation>比特币</translation>
-=======
-        <source>Zcoin</source>
-        <translation>零币</translation>
->>>>>>> 060b1a6d
     </message>
     <message>
         <source>Wallet</source>
@@ -393,21 +374,12 @@
         <translation>对钱包中的私钥加密</translation>
     </message>
     <message>
-<<<<<<< HEAD
         <source>Sign messages with your Verticalcoin addresses to prove you own them</source>
         <translation>用比特币地址关联的私钥为消息签名，以证明您拥有这个比特币地址</translation>
     </message>
     <message>
         <source>Verify messages to ensure they were signed with specified Verticalcoin addresses</source>
         <translation>校验消息，确保该消息是由指定的比特币地址所有者签名的</translation>
-=======
-        <source>Sign messages with your Zcoin addresses to prove you own them</source>
-        <translation>用零币地址关联的私钥为消息签名，以证明您拥有这个零币地址</translation>
-    </message>
-    <message>
-        <source>Verify messages to ensure they were signed with specified Zcoin addresses</source>
-        <translation>校验消息，确保该消息是由指定的零币地址所有者签名的</translation>
->>>>>>> 060b1a6d
     </message>
     <message>
         <source>&amp;File</source>
@@ -446,13 +418,8 @@
         <translation>命令行选项(&amp;C)</translation>
     </message>
     <message numerus="yes">
-<<<<<<< HEAD
         <source>%n active connection(s) to Verticalcoin network</source>
         <translation><numerusform>%n 个到比特币网络的活动连接</numerusform></translation>
-=======
-        <source>%n active connection(s) to Zcoin network</source>
-        <translation><numerusform>%n 个到零币网络的活动连接</numerusform></translation>
->>>>>>> 060b1a6d
     </message>
     <message>
         <source>Indexing blocks on disk...</source>
@@ -835,13 +802,8 @@
         <translation>编辑付款地址</translation>
     </message>
     <message>
-<<<<<<< HEAD
         <source>The entered address "%1" is not a valid Verticalcoin address.</source>
         <translation>输入的地址 %1 并不是有效的比特币地址。</translation>
-=======
-        <source>The entered address "%1" is not a valid Zcoin address.</source>
-        <translation>输入的地址 %1 并不是有效的零币地址。</translation>
->>>>>>> 060b1a6d
     </message>
     <message>
         <source>The entered address "%1" is already in the address book.</source>
@@ -950,13 +912,8 @@
         <translation>由于这是第一次启动此程序，您可以选择%1的数据所存储的位置</translation>
     </message>
     <message>
-<<<<<<< HEAD
         <source>%1 will download and store a copy of the Verticalcoin block chain. At least %2GB of data will be stored in this directory, and it will grow over time. The wallet will also be stored in this directory.</source>
         <translation>%1 会下载并存储一份比特币区块链的副本。至少有 %2GB 的数据会存储到这个目录中，并且还会持续增长。另外钱包资料也会储存在这个目录。</translation>
-=======
-        <source>%1 will download and store a copy of the Zcoin block chain. At least %2GB of data will be stored in this directory, and it will grow over time. The wallet will also be stored in this directory.</source>
-        <translation>%1 会下载并存储一份零币区块链的副本。至少有 %2GB 的数据会存储到这个目录中，并且还会持续增长。另外钱包资料也会储存在这个目录。</translation>
->>>>>>> 060b1a6d
     </message>
     <message>
         <source>Use the default data directory</source>
@@ -1101,26 +1058,16 @@
         <translation>使用未经确认的零钱(&amp;S)</translation>
     </message>
     <message>
-<<<<<<< HEAD
         <source>Automatically open the Verticalcoin client port on the router. This only works when your router supports UPnP and it is enabled.</source>
         <translation>自动在路由器中打开比特币端口。只有当您的路由器开启了 UPnP 选项时此功能才有效。</translation>
-=======
-        <source>Automatically open the Zcoin client port on the router. This only works when your router supports UPnP and it is enabled.</source>
-        <translation>自动在路由器中打开零币端口。只有当您的路由器开启了 UPnP 选项时此功能才有效。</translation>
->>>>>>> 060b1a6d
     </message>
     <message>
         <source>Map port using &amp;UPnP</source>
         <translation>使用 &amp;UPnP 映射端口</translation>
     </message>
     <message>
-<<<<<<< HEAD
         <source>Connect to the Verticalcoin network through a SOCKS5 proxy.</source>
         <translation>通过 SOCKS5 代理连接比特币网络。</translation>
-=======
-        <source>Connect to the Zcoin network through a SOCKS5 proxy.</source>
-        <translation>通过 SOCKS5 代理连接零币网络。</translation>
->>>>>>> 060b1a6d
     </message>
     <message>
         <source>&amp;Connect through SOCKS5 proxy (default proxy):</source>
@@ -1159,13 +1106,8 @@
         <translation>Tor</translation>
     </message>
     <message>
-<<<<<<< HEAD
         <source>Connect to the Verticalcoin network through a separate SOCKS5 proxy for Tor hidden services.</source>
         <translation>在 Tor 匿名网络下通过不同的 SOCKS5 代理连接比特币网络</translation>
-=======
-        <source>Connect to the Zcoin network through a separate SOCKS5 proxy for Tor hidden services.</source>
-        <translation>在 Tor 匿名网络下通过不同的 SOCKS5 代理连接零币网络</translation>
->>>>>>> 060b1a6d
     </message>
     <message>
         <source>Use separate SOCKS5 proxy to reach peers via Tor hidden services:</source>
@@ -1263,13 +1205,8 @@
         <translation>表单</translation>
     </message>
     <message>
-<<<<<<< HEAD
         <source>The displayed information may be out of date. Your wallet automatically synchronizes with the Verticalcoin network after a connection is established, but this process has not completed yet.</source>
         <translation>现在显示的消息可能是过期的。在连接上比特币网络节点后，您的钱包将自动与网络同步，但是这个过程还没有完成。</translation>
-=======
-        <source>The displayed information may be out of date. Your wallet automatically synchronizes with the Zcoin network after a connection is established, but this process has not completed yet.</source>
-        <translation>现在显示的消息可能是过期的。在连接上零币网络节点后，您的钱包将自动与网络同步，但是这个过程还没有完成。</translation>
->>>>>>> 060b1a6d
     </message>
     <message>
         <source>Watch-only:</source>
@@ -1360,13 +1297,8 @@
         <translation>无效的付款地址 %1</translation>
     </message>
     <message>
-<<<<<<< HEAD
         <source>URI cannot be parsed! This can be caused by an invalid Verticalcoin address or malformed URI parameters.</source>
         <translation>无法解析 URI 地址！可能是因为比特币地址无效，或是 URI 参数格式错误。</translation>
-=======
-        <source>URI cannot be parsed! This can be caused by an invalid Zcoin address or malformed URI parameters.</source>
-        <translation>无法解析 URI 地址！可能是因为零币地址无效，或是 URI 参数格式错误。</translation>
->>>>>>> 060b1a6d
     </message>
     <message>
         <source>Payment request file handling</source>
@@ -1415,13 +1347,8 @@
         <translation>金额</translation>
     </message>
     <message>
-<<<<<<< HEAD
         <source>Enter a Verticalcoin address (e.g. %1)</source>
         <translation>请输入一个比特币地址 (例如 %1)</translation>
-=======
-        <source>Enter a Zcoin address (e.g. %1)</source>
-        <translation>请输入一个零币地址 (例如 %1)</translation>
->>>>>>> 060b1a6d
     </message>
     <message>
         <source>%1 d</source>
@@ -1781,13 +1708,8 @@
         <translation>重用现有的接收地址（不推荐）</translation>
     </message>
     <message>
-<<<<<<< HEAD
         <source>An optional message to attach to the payment request, which will be displayed when the request is opened. Note: The message will not be sent with the payment over the Verticalcoin network.</source>
         <translation>可在付款请求上备注一条信息，在打开付款请求时可以看到。注意：该消息不是通过比特币网络传送。</translation>
-=======
-        <source>An optional message to attach to the payment request, which will be displayed when the request is opened. Note: The message will not be sent with the payment over the Zcoin network.</source>
-        <translation>可在付款请求上备注一条信息，在打开付款请求时可以看到。注意：该消息不是通过零币网络传送。</translation>
->>>>>>> 060b1a6d
     </message>
     <message>
         <source>An optional label to associate with the new receiving address.</source>
@@ -2107,13 +2029,8 @@
         <translation>付款请求已过期。</translation>
     </message>
     <message>
-<<<<<<< HEAD
         <source>Warning: Invalid Verticalcoin address</source>
         <translation>警告: 比特币地址无效</translation>
-=======
-        <source>Warning: Invalid Zcoin address</source>
-        <translation>警告: 零币地址无效</translation>
->>>>>>> 060b1a6d
     </message>
     <message>
         <source>(no label)</source>
@@ -2163,13 +2080,8 @@
         <translation>移除此项</translation>
     </message>
     <message>
-<<<<<<< HEAD
         <source>The fee will be deducted from the amount being sent. The recipient will receive less verticalcoins than you enter in the amount field. If multiple recipients are selected, the fee is split equally.</source>
         <translation>交易费将从发送总额中扣除。接收人将收到比您在金额框中输入的更少的比特币。如果选中了多个收件人，交易费平分。</translation>
-=======
-        <source>The fee will be deducted from the amount being sent. The recipient will receive less zcoins than you enter in the amount field. If multiple recipients are selected, the fee is split equally.</source>
-        <translation>交易费将从发送总额中扣除。接收人将收到比您在金额框中输入的更少的零币。如果选中了多个收件人，交易费平分。</translation>
->>>>>>> 060b1a6d
     </message>
     <message>
         <source>S&amp;ubtract fee from amount</source>
@@ -2192,13 +2104,8 @@
         <translation>请为此地址输入一个标签以将它加入用过的地址列表</translation>
     </message>
     <message>
-<<<<<<< HEAD
         <source>A message that was attached to the verticalcoin: URI which will be stored with the transaction for your reference. Note: This message will not be sent over the Verticalcoin network.</source>
         <translation>verticalcoin:URI 附带的备注信息，将会和交易一起存储，备查。 注意：该消息不会通过比特币网络传输。</translation>
-=======
-        <source>A message that was attached to the zcoin: URI which will be stored with the transaction for your reference. Note: This message will not be sent over the Zcoin network.</source>
-        <translation>zcoin:URI 附带的备注信息，将会和交易一起存储，备查。 注意：该消息不会通过零币网络传输。</translation>
->>>>>>> 060b1a6d
     </message>
     <message>
         <source>Pay To:</source>
@@ -2238,13 +2145,8 @@
         <translation>签名消息(&amp;S)</translation>
     </message>
     <message>
-<<<<<<< HEAD
         <source>You can sign messages/agreements with your addresses to prove you can receive verticalcoins sent to them. Be careful not to sign anything vague or random, as phishing attacks may try to trick you into signing your identity over to them. Only sign fully-detailed statements you agree to.</source>
         <translation>您可以用你的地址对消息/协议进行签名，以证明您可以接收发送到该地址的比特币。注意不要对任何模棱两可或者随机的消息进行签名，以免遭受钓鱼式攻击。请确保消息内容准确的表达了您的真实意愿。</translation>
-=======
-        <source>You can sign messages/agreements with your addresses to prove you can receive zcoins sent to them. Be careful not to sign anything vague or random, as phishing attacks may try to trick you into signing your identity over to them. Only sign fully-detailed statements you agree to.</source>
-        <translation>您可以用你的地址对消息/协议进行签名，以证明您可以接收发送到该地址的零币。注意不要对任何模棱两可或者随机的消息进行签名，以免遭受钓鱼式攻击。请确保消息内容准确的表达了您的真实意愿。</translation>
->>>>>>> 060b1a6d
     </message>
     <message>
         <source>The Verticalcoin address to sign the message with</source>
@@ -2307,13 +2209,8 @@
         <translation>消息使用的签名地址</translation>
     </message>
     <message>
-<<<<<<< HEAD
         <source>Verify the message to ensure it was signed with the specified Verticalcoin address</source>
         <translation>验证消息，确保消息是由指定的比特币地址签名过的。</translation>
-=======
-        <source>Verify the message to ensure it was signed with the specified Zcoin address</source>
-        <translation>验证消息，确保消息是由指定的零币地址签名过的。</translation>
->>>>>>> 060b1a6d
     </message>
     <message>
         <source>Verify &amp;Message</source>
