<TS language="bg_BG" version="2.1">
<context>
    <name>AddressBookPage</name>
    <message>
        <source>Right-click to edit address or label</source>
        <translation>Клик с десен бутон на мишката за промяна на адрес или етикет</translation>
    </message>
    <message>
        <source>Create a new address</source>
        <translation>Създай нов адрес</translation>
    </message>
    <message>
        <source>&amp;New</source>
        <translation>Нов</translation>
    </message>
    <message>
        <source>Copy the currently selected address to the system clipboard</source>
        <translation>Копирай текущо избрания адрес към клипборда</translation>
    </message>
    <message>
        <source>&amp;Copy</source>
        <translation>Копирай</translation>
    </message>
    <message>
        <source>C&amp;lose</source>
        <translation>Затвори</translation>
    </message>
    <message>
        <source>Delete the currently selected address from the list</source>
        <translation>Изтрий текущо избрания адрес от листа</translation>
    </message>
    <message>
        <source>Export the data in the current tab to a file</source>
        <translation>Изнеси данните в избрания раздел към файл</translation>
    </message>
    <message>
        <source>&amp;Export</source>
        <translation>Изнеси</translation>
    </message>
    <message>
        <source>&amp;Delete</source>
        <translation>Изтрий</translation>
    </message>
<<<<<<< HEAD
    </context>
<context>
    <name>AddressTableModel</name>
    </context>
=======
    <message>
        <source>Choose the address to send coins to</source>
        <translation>Избери адреса на който да пратиш монети</translation>
    </message>
    <message>
        <source>Choose the address to receive coins with</source>
        <translation>Избери адреса на който да получиш монети</translation>
    </message>
    <message>
        <source>C&amp;hoose</source>
        <translation>Избери</translation>
    </message>
    <message>
        <source>Sending addresses</source>
        <translation>Адрес за пращане</translation>
    </message>
    <message>
        <source>Receiving addresses</source>
        <translation>Адрес за получаване</translation>
    </message>
    <message>
        <source>These are your Bitcoin addresses for sending payments. Always check the amount and the receiving address before sending coins.</source>
        <translation>Тези са вашите Биткойн адреси за изпращане на монети. Винаги проверявайте количеството и получаващия адрес преди изпращане. </translation>
    </message>
    <message>
        <source>These are your Bitcoin addresses for receiving payments. It is recommended to use a new receiving address for each transaction.</source>
        <translation>Това са вашите Биткойн адреси за получаване на монети. Препоръчително е да ползвате нов адрес на всяка транзакция.</translation>
    </message>
    <message>
        <source>&amp;Copy Address</source>
        <translation>Копирай адрес</translation>
    </message>
    <message>
        <source>Copy &amp;Label</source>
        <translation>Копирай етикет</translation>
    </message>
    <message>
        <source>&amp;Edit</source>
        <translation>Редактирай</translation>
    </message>
    <message>
        <source>Export Address List</source>
        <translation>Изнеси лист с адреси</translation>
    </message>
    <message>
        <source>Comma separated file (*.csv)</source>
        <translation>Comma separated file (*.csv)</translation>
    </message>
    <message>
        <source>Exporting Failed</source>
        <translation>Изнасянето се провали</translation>
    </message>
    <message>
        <source>There was an error trying to save the address list to %1. Please try again.</source>
        <translation>Получи се грешка при запазването на листа с адреси към %1. Моля опитайте пак.</translation>
    </message>
</context>
<context>
    <name>AddressTableModel</name>
    <message>
        <source>Label</source>
        <translation>Етикет</translation>
    </message>
    <message>
        <source>Address</source>
        <translation>Адрес</translation>
    </message>
    <message>
        <source>(no label)</source>
        <translation>(без етикет)</translation>
    </message>
</context>
>>>>>>> a7b486d6
<context>
    <name>AskPassphraseDialog</name>
    <message>
        <source>Passphrase Dialog</source>
        <translation>Диалог за пропуск</translation>
    </message>
    <message>
        <source>Enter passphrase</source>
        <translation>Въведи парола</translation>
    </message>
    <message>
        <source>New passphrase</source>
        <translation>Нова парола</translation>
    </message>
    <message>
        <source>Repeat new passphrase</source>
        <translation>Повтори парола</translation>
    </message>
<<<<<<< HEAD
=======
    <message>
        <source>Encrypt wallet</source>
        <translation>Криптирай портфейл</translation>
    </message>
    <message>
        <source>This operation needs your wallet passphrase to unlock the wallet.</source>
        <translation>Тази операция изисква вашата парола на портфейла за отключването на портфейла.</translation>
    </message>
    <message>
        <source>Unlock wallet</source>
        <translation>Отключи портфейла</translation>
    </message>
    <message>
        <source>This operation needs your wallet passphrase to decrypt the wallet.</source>
        <translation>Тази операция изисква вашата парола на портфейла за декриптирането на портфейла.</translation>
    </message>
    <message>
        <source>Decrypt wallet</source>
        <translation>Декриптирай портфейл</translation>
    </message>
    <message>
        <source>Change passphrase</source>
        <translation>Промени парола</translation>
    </message>
    <message>
        <source>Confirm wallet encryption</source>
        <translation>Потвърди криптирането на порфейла</translation>
    </message>
>>>>>>> a7b486d6
    </context>
<context>
    <name>BanTableModel</name>
    <message>
        <source>IP/Netmask</source>
        <translation>IP/Мрежова маска</translation>
    </message>
    <message>
        <source>Banned Until</source>
        <translation>Блокиран до</translation>
    </message>
</context>
<context>
    <name>ZcoinGUI</name>
    <message>
        <source>Sign &amp;message...</source>
        <translation>Подпиши съобщение...</translation>
    </message>
    <message>
        <source>Synchronizing with network...</source>
        <translation>Синхронизиране с мрежата...</translation>
    </message>
    <message>
        <source>&amp;Overview</source>
        <translation>Преглед</translation>
    </message>
    <message>
        <source>Node</source>
        <translation>Възел</translation>
    </message>
    <message>
        <source>Show general overview of wallet</source>
        <translation>Покажи общ преглед на портфейла</translation>
    </message>
    <message>
        <source>&amp;Transactions</source>
        <translation>Транзакции</translation>
    </message>
    <message>
        <source>Browse transaction history</source>
        <translation>Разгледай история на транзакциите</translation>
    </message>
    <message>
        <source>E&amp;xit</source>
        <translation>Изход</translation>
    </message>
    <message>
        <source>Quit application</source>
        <translation>Излез от приложението</translation>
    </message>
    <message>
        <source>&amp;About %1</source>
        <translation>За %1</translation>
    </message>
    <message>
        <source>Show information about %1</source>
        <translation>Покажи информация за %1</translation>
    </message>
    <message>
        <source>About &amp;Qt</source>
        <translation>Относно Qt</translation>
    </message>
    <message>
        <source>Show information about Qt</source>
        <translation>Покажи информация отностно Qt</translation>
    </message>
    <message>
        <source>&amp;Options...</source>
        <translation>Настройки...</translation>
    </message>
    <message>
        <source>Modify configuration options for %1</source>
        <translation>Промени конфигурации за %1</translation>
    </message>
    <message>
        <source>&amp;Encrypt Wallet...</source>
        <translation>Криптирай портфейл</translation>
    </message>
    <message>
        <source>&amp;Backup Wallet...</source>
        <translation>Направи резервно копие на портфейла...</translation>
    </message>
    <message>
        <source>&amp;Change Passphrase...</source>
        <translation>Промени паролата...</translation>
    </message>
    <message>
        <source>&amp;Sending addresses...</source>
        <translation>Адреси за пращане...</translation>
    </message>
    <message>
        <source>&amp;Receiving addresses...</source>
        <translation>Адреси за получаване...</translation>
    </message>
    <message>
        <source>Open &amp;URI...</source>
        <translation>Отвори URI</translation>
    </message>
    <message>
        <source>Reindexing blocks on disk...</source>
        <translation>Повторно индексиране на блоковете на диска...</translation>
    </message>
    </context>
<context>
    <name>CoinControlDialog</name>
    <message>
        <source>(no label)</source>
        <translation>(без етикет)</translation>
    </message>
    </context>
<context>
    <name>EditAddressDialog</name>
    </context>
<context>
    <name>FreespaceChecker</name>
    </context>
<context>
    <name>HelpMessageDialog</name>
    </context>
<context>
    <name>Intro</name>
    </context>
<context>
    <name>ModalOverlay</name>
    </context>
<context>
    <name>OpenURIDialog</name>
    </context>
<context>
    <name>OptionsDialog</name>
    </context>
<context>
    <name>OverviewPage</name>
    </context>
<context>
    <name>PaymentServer</name>
    </context>
<context>
    <name>PeerTableModel</name>
    </context>
<context>
    <name>QObject</name>
    </context>
<context>
<<<<<<< HEAD
=======
    <name>QObject::QObject</name>
    </context>
<context>
>>>>>>> a7b486d6
    <name>QRImageWidget</name>
    </context>
<context>
    <name>RPCConsole</name>
    </context>
<context>
    <name>ReceiveCoinsDialog</name>
    </context>
<context>
    <name>ReceiveRequestDialog</name>
    <message>
        <source>Address</source>
        <translation>Адрес</translation>
    </message>
    <message>
        <source>Label</source>
        <translation>Етикет</translation>
    </message>
    </context>
<context>
    <name>RecentRequestsTableModel</name>
<<<<<<< HEAD
    </context>
<context>
    <name>SendCoinsDialog</name>
=======
    <message>
        <source>Label</source>
        <translation>Етикет</translation>
    </message>
    <message>
        <source>(no label)</source>
        <translation>(без етикет)</translation>
    </message>
>>>>>>> a7b486d6
    </context>
<context>
    <name>SendCoinsDialog</name>
    <message>
        <source>(no label)</source>
        <translation>(без етикет)</translation>
    </message>
</context>
<context>
    <name>SendCoinsEntry</name>
    </context>
<context>
    <name>SendConfirmationDialog</name>
    </context>
<context>
    <name>ShutdownWindow</name>
    </context>
<context>
    <name>SignVerifyMessageDialog</name>
    </context>
<context>
    <name>SplashScreen</name>
    </context>
<context>
    <name>TrafficGraphWidget</name>
    </context>
<context>
    <name>TransactionDesc</name>
    </context>
<context>
    <name>TransactionDescDialog</name>
    </context>
<context>
    <name>TransactionTableModel</name>
<<<<<<< HEAD
    </context>
<context>
    <name>TransactionView</name>
=======
    <message>
        <source>Label</source>
        <translation>Етикет</translation>
    </message>
    <message>
        <source>(no label)</source>
        <translation>(без етикет)</translation>
    </message>
    </context>
<context>
    <name>TransactionView</name>
    <message>
        <source>Comma separated file (*.csv)</source>
        <translation>Comma separated file (*.csv)</translation>
    </message>
    <message>
        <source>Label</source>
        <translation>Етикет</translation>
    </message>
    <message>
        <source>Address</source>
        <translation>Адрес</translation>
    </message>
    <message>
        <source>Exporting Failed</source>
        <translation>Изнасянето се провали</translation>
    </message>
>>>>>>> a7b486d6
    </context>
<context>
    <name>UnitDisplayStatusBarControl</name>
    </context>
<context>
    <name>WalletFrame</name>
    </context>
<context>
    <name>WalletModel</name>
    </context>
<context>
    <name>WalletView</name>
<<<<<<< HEAD
    </context>
<context>
    <name>zcoin-core</name>
=======
    <message>
        <source>&amp;Export</source>
        <translation>Изнеси</translation>
    </message>
    <message>
        <source>Export the data in the current tab to a file</source>
        <translation>Изнеси данните в избрания раздел към файл</translation>
    </message>
    </context>
<context>
    <name>bitcoin-core</name>
>>>>>>> a7b486d6
    <message>
        <source>Zcoin Core</source>
        <translation>Биткойн ядро</translation>
    </message>
    </context>
</TS><|MERGE_RESOLUTION|>--- conflicted
+++ resolved
@@ -41,12 +41,6 @@
         <source>&amp;Delete</source>
         <translation>Изтрий</translation>
     </message>
-<<<<<<< HEAD
-    </context>
-<context>
-    <name>AddressTableModel</name>
-    </context>
-=======
     <message>
         <source>Choose the address to send coins to</source>
         <translation>Избери адреса на който да пратиш монети</translation>
@@ -68,11 +62,11 @@
         <translation>Адрес за получаване</translation>
     </message>
     <message>
-        <source>These are your Bitcoin addresses for sending payments. Always check the amount and the receiving address before sending coins.</source>
+        <source>These are your Zcoin addresses for sending payments. Always check the amount and the receiving address before sending coins.</source>
         <translation>Тези са вашите Биткойн адреси за изпращане на монети. Винаги проверявайте количеството и получаващия адрес преди изпращане. </translation>
     </message>
     <message>
-        <source>These are your Bitcoin addresses for receiving payments. It is recommended to use a new receiving address for each transaction.</source>
+        <source>These are your Zcoin addresses for receiving payments. It is recommended to use a new receiving address for each transaction.</source>
         <translation>Това са вашите Биткойн адреси за получаване на монети. Препоръчително е да ползвате нов адрес на всяка транзакция.</translation>
     </message>
     <message>
@@ -119,7 +113,6 @@
         <translation>(без етикет)</translation>
     </message>
 </context>
->>>>>>> a7b486d6
 <context>
     <name>AskPassphraseDialog</name>
     <message>
@@ -138,8 +131,6 @@
         <source>Repeat new passphrase</source>
         <translation>Повтори парола</translation>
     </message>
-<<<<<<< HEAD
-=======
     <message>
         <source>Encrypt wallet</source>
         <translation>Криптирай портфейл</translation>
@@ -168,7 +159,6 @@
         <source>Confirm wallet encryption</source>
         <translation>Потвърди криптирането на порфейла</translation>
     </message>
->>>>>>> a7b486d6
     </context>
 <context>
     <name>BanTableModel</name>
@@ -313,12 +303,9 @@
     <name>QObject</name>
     </context>
 <context>
-<<<<<<< HEAD
-=======
     <name>QObject::QObject</name>
     </context>
 <context>
->>>>>>> a7b486d6
     <name>QRImageWidget</name>
     </context>
 <context>
@@ -340,11 +327,6 @@
     </context>
 <context>
     <name>RecentRequestsTableModel</name>
-<<<<<<< HEAD
-    </context>
-<context>
-    <name>SendCoinsDialog</name>
-=======
     <message>
         <source>Label</source>
         <translation>Етикет</translation>
@@ -353,7 +335,6 @@
         <source>(no label)</source>
         <translation>(без етикет)</translation>
     </message>
->>>>>>> a7b486d6
     </context>
 <context>
     <name>SendCoinsDialog</name>
@@ -388,11 +369,6 @@
     </context>
 <context>
     <name>TransactionTableModel</name>
-<<<<<<< HEAD
-    </context>
-<context>
-    <name>TransactionView</name>
-=======
     <message>
         <source>Label</source>
         <translation>Етикет</translation>
@@ -420,7 +396,6 @@
         <source>Exporting Failed</source>
         <translation>Изнасянето се провали</translation>
     </message>
->>>>>>> a7b486d6
     </context>
 <context>
     <name>UnitDisplayStatusBarControl</name>
@@ -433,11 +408,6 @@
     </context>
 <context>
     <name>WalletView</name>
-<<<<<<< HEAD
-    </context>
-<context>
-    <name>zcoin-core</name>
-=======
     <message>
         <source>&amp;Export</source>
         <translation>Изнеси</translation>
@@ -448,8 +418,7 @@
     </message>
     </context>
 <context>
-    <name>bitcoin-core</name>
->>>>>>> a7b486d6
+    <name>zcoin-core</name>
     <message>
         <source>Zcoin Core</source>
         <translation>Биткойн ядро</translation>
