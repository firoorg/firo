--- conflicted
+++ resolved
@@ -262,13 +262,6 @@
         <source>Date</source>
         <translation>Дата</translation>
     </message>
-<<<<<<< HEAD
-    <message>
-        <source>Priority</source>
-        <translation>Приоритет</translation>
-    </message>
-=======
->>>>>>> a7b486d6
     </context>
 <context>
     <name>EditAddressDialog</name>
@@ -410,9 +403,6 @@
     <name>QRImageWidget</name>
     </context>
 <context>
-    <name>QRImageWidget</name>
-    </context>
-<context>
     <name>RPCConsole</name>
     <message>
         <source>Network</source>
@@ -582,11 +572,7 @@
     <name>WalletView</name>
     </context>
 <context>
-<<<<<<< HEAD
     <name>zcoin-core</name>
-=======
-    <name>bitcoin-core</name>
->>>>>>> a7b486d6
     <message>
         <source>Options:</source>
         <translation>Опции:</translation>
