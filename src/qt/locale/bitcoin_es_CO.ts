--- conflicted
+++ resolved
@@ -231,12 +231,9 @@
     <name>QObject</name>
     </context>
 <context>
-<<<<<<< HEAD
-=======
     <name>QObject::QObject</name>
     </context>
 <context>
->>>>>>> a7b486d6
     <name>QRImageWidget</name>
     </context>
 <context>
@@ -297,11 +294,7 @@
     <name>WalletView</name>
     </context>
 <context>
-<<<<<<< HEAD
     <name>zcoin-core</name>
-=======
-    <name>bitcoin-core</name>
->>>>>>> a7b486d6
     <message>
         <source>Zcoin Core</source>
         <translation>Zcoin Core</translation>
