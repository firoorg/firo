<TS language="zh_TW" version="2.1">
<context>
    <name>AddressBookPage</name>
    <message>
        <source>Right-click to edit address or label</source>
        <translation>右鍵點一下來修改位址或標記</translation>
    </message>
    <message>
        <source>Create a new address</source>
        <translation>產生一個新位址</translation>
    </message>
    <message>
        <source>&amp;New</source>
        <translation>新增</translation>
    </message>
    <message>
        <source>Copy the currently selected address to the system clipboard</source>
        <translation>複製目前選擇的位址到系統剪貼簿</translation>
    </message>
    <message>
        <source>&amp;Copy</source>
        <translation>複製</translation>
    </message>
    <message>
        <source>C&amp;lose</source>
        <translation>關閉</translation>
    </message>
    <message>
        <source>Delete the currently selected address from the list</source>
        <translation>把目前選擇的位址從列表中刪掉</translation>
    </message>
    <message>
        <source>Export the data in the current tab to a file</source>
        <translation>把目前分頁的資料匯出存成檔案</translation>
    </message>
    <message>
        <source>&amp;Export</source>
        <translation>匯出</translation>
    </message>
    <message>
        <source>&amp;Delete</source>
        <translation>刪掉</translation>
    </message>
    <message>
        <source>Choose the address to send coins to</source>
        <translation>選擇要付錢過去的位址</translation>
    </message>
    <message>
        <source>Choose the address to receive coins with</source>
        <translation>選擇要收錢進來的位址</translation>
    </message>
    <message>
        <source>C&amp;hoose</source>
        <translation>選取</translation>
    </message>
    <message>
        <source>Sending addresses</source>
        <translation>付款位址</translation>
    </message>
    <message>
        <source>Receiving addresses</source>
        <translation>收款位址</translation>
    </message>
    <message>
<<<<<<< HEAD
        <source>These are your Zcoin addresses for sending payments. Always check the amount and the receiving address before sending coins.</source>
        <translation>這些是你要付款過去的 Zcoin 位址。在付錢之前，務必要檢查金額和收款位址是否正確。</translation>
    </message>
    <message>
        <source>These are your Zcoin addresses for receiving payments. It is recommended to use a new receiving address for each transaction.</source>
        <translation>這些是你用來收款的 Zcoin 位址。建議在每次交易時，都使用一個新的收款位址。</translation>
=======
        <source>These are your Bitcoin addresses for sending payments. Always check the amount and the receiving address before sending coins.</source>
        <translation>這些是你要付款過去的 Bitcoin 位址。在付錢之前，務必要檢查金額和收款位址是否正確。</translation>
    </message>
    <message>
        <source>These are your Bitcoin addresses for receiving payments. It is recommended to use a new receiving address for each transaction.</source>
        <translation>這些是你用來收款的 Bitcoin 位址。建議在每次交易時，都使用一個新的收款位址。</translation>
>>>>>>> a7b486d6
    </message>
    <message>
        <source>&amp;Copy Address</source>
        <translation>複製位址</translation>
    </message>
    <message>
        <source>Copy &amp;Label</source>
        <translation>複製標記</translation>
    </message>
    <message>
        <source>&amp;Edit</source>
        <translation>編輯</translation>
    </message>
    <message>
        <source>Export Address List</source>
        <translation>匯出位址清單</translation>
    </message>
    <message>
        <source>Comma separated file (*.csv)</source>
        <translation>逗點分隔資料檔(*.csv)</translation>
    </message>
    <message>
        <source>Exporting Failed</source>
        <translation>匯出失敗</translation>
    </message>
    <message>
        <source>There was an error trying to save the address list to %1. Please try again.</source>
        <translation>儲存位址列表到 %1 時發生錯誤。請重試一次。</translation>
    </message>
</context>
<context>
    <name>AddressTableModel</name>
    <message>
        <source>Label</source>
        <translation>標記</translation>
    </message>
    <message>
        <source>Address</source>
        <translation>位址</translation>
    </message>
    <message>
        <source>(no label)</source>
        <translation>(無標記)</translation>
    </message>
</context>
<context>
    <name>AskPassphraseDialog</name>
    <message>
        <source>Passphrase Dialog</source>
        <translation>密碼對話視窗</translation>
    </message>
    <message>
        <source>Enter passphrase</source>
        <translation>請輸入密碼</translation>
    </message>
    <message>
        <source>New passphrase</source>
        <translation>新密碼</translation>
    </message>
    <message>
        <source>Repeat new passphrase</source>
        <translation>重複新密碼</translation>
    </message>
    <message>
        <source>Enter the new passphrase to the wallet.&lt;br/&gt;Please use a passphrase of &lt;b&gt;ten or more random characters&lt;/b&gt;, or &lt;b&gt;eight or more words&lt;/b&gt;.</source>
        <translation>輸入錢包的新密碼。&lt;br/&gt;密碼請用&lt;b&gt;10 個以上的隨機字元&lt;/b&gt;，或是&lt;b&gt;8 個以上的字詞&lt;/b&gt;。</translation>
    </message>
    <message>
        <source>Encrypt wallet</source>
        <translation>加密錢包</translation>
    </message>
    <message>
        <source>This operation needs your wallet passphrase to unlock the wallet.</source>
        <translation>這個動作需要你的錢包密碼來解鎖錢包。</translation>
    </message>
    <message>
        <source>Unlock wallet</source>
        <translation>解鎖錢包</translation>
    </message>
    <message>
        <source>This operation needs your wallet passphrase to decrypt the wallet.</source>
        <translation>這個動作需要你的錢包密碼來把錢包解密。</translation>
    </message>
    <message>
        <source>Decrypt wallet</source>
        <translation>解密錢包</translation>
    </message>
    <message>
        <source>Change passphrase</source>
        <translation>改變密碼</translation>
    </message>
    <message>
        <source>Enter the old passphrase and new passphrase to the wallet.</source>
        <translation>請輸入錢包的舊密碼和新密碼。</translation>
    </message>
    <message>
        <source>Confirm wallet encryption</source>
        <translation>確認錢包加密</translation>
    </message>
    <message>
        <source>Warning: If you encrypt your wallet and lose your passphrase, you will &lt;b&gt;LOSE ALL OF YOUR BITCOINS&lt;/b&gt;!</source>
<<<<<<< HEAD
        <translation>警告: 如果把錢包加密後又忘記密碼，你就會從此&lt;b&gt;失去其中所有的 Zcoin 了&lt;/b&gt;！</translation>
=======
        <translation>警告: 如果把錢包加密後又忘記密碼，你就會從此&lt;b&gt;失去其中所有的 Bitcoin 了&lt;/b&gt;！</translation>
>>>>>>> a7b486d6
    </message>
    <message>
        <source>Are you sure you wish to encrypt your wallet?</source>
        <translation>你確定要把錢包加密嗎？</translation>
    </message>
    <message>
        <source>Wallet encrypted</source>
        <translation>錢包已加密</translation>
    </message>
    <message>
<<<<<<< HEAD
        <source>%1 will close now to finish the encryption process. Remember that encrypting your wallet cannot fully protect your zcoins from being stolen by malware infecting your computer.</source>
=======
        <source>%1 will close now to finish the encryption process. Remember that encrypting your wallet cannot fully protect your bitcoins from being stolen by malware infecting your computer.</source>
>>>>>>> a7b486d6
        <translation>%1 現在要關閉，好完成加密程序。請注意，加密錢包不能完全防止入侵你的電腦的惡意程式偷取錢幣。</translation>
    </message>
    <message>
        <source>IMPORTANT: Any previous backups you have made of your wallet file should be replaced with the newly generated, encrypted wallet file. For security reasons, previous backups of the unencrypted wallet file will become useless as soon as you start using the new, encrypted wallet.</source>
        <translation>重要: 請改用新產生有加密的錢包檔，來取代舊錢包檔的備份。為了安全性的理由，當你開始使用新的有加密的錢包後，舊錢包檔的備份就不能再使用了。</translation>
    </message>
    <message>
        <source>Wallet encryption failed</source>
        <translation>錢包加密失敗</translation>
    </message>
    <message>
        <source>Wallet encryption failed due to an internal error. Your wallet was not encrypted.</source>
        <translation>因為內部錯誤導致錢包加密失敗。你的錢包還是沒加密。</translation>
    </message>
    <message>
        <source>The supplied passphrases do not match.</source>
        <translation>提供的密碼不一樣。</translation>
    </message>
    <message>
        <source>Wallet unlock failed</source>
        <translation>錢包解鎖失敗</translation>
    </message>
    <message>
        <source>The passphrase entered for the wallet decryption was incorrect.</source>
        <translation>輸入要用來解密錢包的密碼不對。</translation>
    </message>
    <message>
        <source>Wallet decryption failed</source>
        <translation>錢包解密失敗</translation>
    </message>
    <message>
        <source>Wallet passphrase was successfully changed.</source>
        <translation>錢包密碼改成功了。</translation>
    </message>
    <message>
        <source>Warning: The Caps Lock key is on!</source>
        <translation>警告: 大寫字母鎖定作用中！</translation>
    </message>
</context>
<context>
    <name>BanTableModel</name>
    <message>
        <source>IP/Netmask</source>
        <translation>網路位址/遮罩</translation>
    </message>
    <message>
        <source>Banned Until</source>
        <translation>禁止期限</translation>
    </message>
</context>
<context>
    <name>ZcoinGUI</name>
    <message>
        <source>Sign &amp;message...</source>
        <translation>簽署訊息...</translation>
    </message>
    <message>
        <source>Synchronizing with network...</source>
        <translation>正在跟網路進行同步...</translation>
    </message>
    <message>
        <source>&amp;Overview</source>
        <translation>總覽</translation>
    </message>
    <message>
        <source>Node</source>
        <translation>節點</translation>
    </message>
    <message>
        <source>Show general overview of wallet</source>
        <translation>顯示錢包一般總覽</translation>
    </message>
    <message>
        <source>&amp;Transactions</source>
        <translation>交易</translation>
    </message>
    <message>
        <source>Browse transaction history</source>
        <translation>瀏覽交易紀錄</translation>
    </message>
    <message>
        <source>E&amp;xit</source>
        <translation>結束</translation>
    </message>
    <message>
        <source>Quit application</source>
        <translation>結束應用程式</translation>
    </message>
    <message>
        <source>&amp;About %1</source>
        <translation>關於%1</translation>
    </message>
    <message>
        <source>Show information about %1</source>
        <translation>顯示 %1 的相關資訊</translation>
    </message>
    <message>
        <source>About &amp;Qt</source>
        <translation>關於 &amp;Qt</translation>
    </message>
    <message>
        <source>Show information about Qt</source>
        <translation>顯示 Qt 相關資訊</translation>
    </message>
    <message>
        <source>&amp;Options...</source>
        <translation>選項...</translation>
    </message>
    <message>
        <source>Modify configuration options for %1</source>
        <translation>修改 %1 的設定選項</translation>
    </message>
    <message>
        <source>&amp;Encrypt Wallet...</source>
        <translation>加密錢包...</translation>
    </message>
    <message>
        <source>&amp;Backup Wallet...</source>
        <translation>備份錢包...</translation>
    </message>
    <message>
        <source>&amp;Change Passphrase...</source>
        <translation>改變密碼...</translation>
    </message>
    <message>
        <source>&amp;Sending addresses...</source>
        <translation>付款位址...</translation>
    </message>
    <message>
        <source>&amp;Receiving addresses...</source>
        <translation>收款位址...</translation>
    </message>
    <message>
        <source>Open &amp;URI...</source>
        <translation>開啓 URI...</translation>
    </message>
    <message>
        <source>Click to disable network activity.</source>
        <translation>按一下就會不使用網路。</translation>
    </message>
    <message>
        <source>Network activity disabled.</source>
        <translation>網路活動關閉了。</translation>
    </message>
    <message>
        <source>Click to enable network activity again.</source>
        <translation>按一下就又會使用網路。</translation>
    </message>
    <message>
        <source>Syncing Headers (%1%)...</source>
        <translation>正在同步前導資料(%1%)中...</translation>
    </message>
    <message>
        <source>Reindexing blocks on disk...</source>
        <translation>正在為磁碟裡的區塊重建索引...</translation>
    </message>
    <message>
        <source>Send coins to a Zcoin address</source>
        <translation>付錢給一個 Zcoin 位址</translation>
    </message>
    <message>
        <source>Backup wallet to another location</source>
        <translation>把錢包備份到其它地方</translation>
    </message>
    <message>
        <source>Change the passphrase used for wallet encryption</source>
        <translation>改變錢包加密用的密碼</translation>
    </message>
    <message>
        <source>&amp;Debug window</source>
        <translation>除錯視窗</translation>
    </message>
    <message>
        <source>Open debugging and diagnostic console</source>
        <translation>開啓除錯和診斷主控台</translation>
    </message>
    <message>
        <source>&amp;Verify message...</source>
        <translation>驗證訊息...</translation>
    </message>
    <message>
        <source>Zcoin</source>
        <translation>Zcoin</translation>
    </message>
    <message>
        <source>Wallet</source>
        <translation>錢包</translation>
    </message>
    <message>
        <source>&amp;Send</source>
        <translation>付款</translation>
    </message>
    <message>
        <source>&amp;Receive</source>
        <translation>收款</translation>
    </message>
    <message>
        <source>&amp;Show / Hide</source>
        <translation>顯示或隱藏</translation>
    </message>
    <message>
        <source>Show or hide the main Window</source>
        <translation>顯示或隱藏主視窗</translation>
    </message>
    <message>
        <source>Encrypt the private keys that belong to your wallet</source>
        <translation>把錢包中的密鑰加密</translation>
    </message>
    <message>
        <source>Sign messages with your Zcoin addresses to prove you own them</source>
        <translation>用 Zcoin 位址簽署訊息來證明位址是你的</translation>
    </message>
    <message>
        <source>Verify messages to ensure they were signed with specified Zcoin addresses</source>
        <translation>驗證訊息是用來確定訊息是用指定的 Zcoin 位址簽署的</translation>
    </message>
    <message>
        <source>&amp;File</source>
        <translation>檔案</translation>
    </message>
    <message>
        <source>&amp;Settings</source>
        <translation>設定</translation>
    </message>
    <message>
        <source>&amp;Help</source>
        <translation>說明</translation>
    </message>
    <message>
        <source>Tabs toolbar</source>
        <translation>分頁工具列</translation>
    </message>
    <message>
        <source>Request payments (generates QR codes and zcoin: URIs)</source>
        <translation>要求付款(產生 QR Code 和 zcoin 付款協議的資源識別碼: URI)</translation>
    </message>
    <message>
        <source>Show the list of used sending addresses and labels</source>
        <translation>顯示已使用過的付款位址和標記的清單</translation>
    </message>
    <message>
        <source>Show the list of used receiving addresses and labels</source>
        <translation>顯示已使用過的收款位址和標記的清單</translation>
    </message>
    <message>
        <source>Open a zcoin: URI or payment request</source>
        <translation>開啓 zcoin 協議的資源識別碼(URI)或付款要求</translation>
    </message>
    <message>
        <source>&amp;Command-line options</source>
        <translation>命令列選項</translation>
    </message>
    <message numerus="yes">
        <source>%n active connection(s) to Zcoin network</source>
        <translation><numerusform>%n 個運作中的 Zcoin 網路連線</numerusform></translation>
    </message>
    <message>
        <source>Indexing blocks on disk...</source>
        <translation>正在為磁碟裡的區塊建立索引...</translation>
    </message>
    <message>
        <source>Processing blocks on disk...</source>
        <translation>正在處理磁碟裡的區塊資料...</translation>
    </message>
    <message numerus="yes">
        <source>Processed %n block(s) of transaction history.</source>
        <translation><numerusform>已經處理了 %n 個區塊的交易紀錄。</numerusform></translation>
    </message>
    <message>
        <source>%1 behind</source>
        <translation>落後 %1</translation>
    </message>
    <message>
        <source>Last received block was generated %1 ago.</source>
        <translation>最近收到的區塊是在 %1 以前生出來的。</translation>
    </message>
    <message>
        <source>Transactions after this will not yet be visible.</source>
        <translation>暫時會看不到在這之後的交易。</translation>
    </message>
    <message>
        <source>Error</source>
        <translation>錯誤</translation>
    </message>
    <message>
        <source>Warning</source>
        <translation>警告</translation>
    </message>
    <message>
        <source>Information</source>
        <translation>資訊</translation>
    </message>
    <message>
        <source>Up to date</source>
        <translation>最新狀態</translation>
    </message>
    <message>
        <source>Show the %1 help message to get a list with possible Zcoin command-line options</source>
        <translation>顯示 %1 的說明訊息，來取得可用命令列選項的列表</translation>
    </message>
    <message>
        <source>%1 client</source>
        <translation>%1 客戶端軟體</translation>
    </message>
    <message>
        <source>Connecting to peers...</source>
        <translation>正在跟其他節點連線中...</translation>
    </message>
    <message>
        <source>Catching up...</source>
        <translation>正在趕進度...</translation>
    </message>
    <message>
        <source>Date: %1
</source>
        <translation>日期: %1
</translation>
    </message>
    <message>
        <source>Amount: %1
</source>
        <translation>金額: %1
</translation>
    </message>
    <message>
        <source>Type: %1
</source>
        <translation>種類: %1
</translation>
    </message>
    <message>
        <source>Label: %1
</source>
        <translation>標記: %1
</translation>
    </message>
    <message>
        <source>Address: %1
</source>
        <translation>位址: %1
</translation>
    </message>
    <message>
        <source>Sent transaction</source>
        <translation>付款交易</translation>
    </message>
    <message>
        <source>Incoming transaction</source>
        <translation>收款交易</translation>
    </message>
    <message>
        <source>HD key generation is &lt;b&gt;enabled&lt;/b&gt;</source>
        <translation>產生 HD 金鑰&lt;b&gt;已經啟用&lt;/b&gt;</translation>
    </message>
    <message>
        <source>HD key generation is &lt;b&gt;disabled&lt;/b&gt;</source>
        <translation>產生 HD 金鑰&lt;b&gt;已經停用&lt;/b&gt;</translation>
    </message>
    <message>
        <source>Wallet is &lt;b&gt;encrypted&lt;/b&gt; and currently &lt;b&gt;unlocked&lt;/b&gt;</source>
        <translation>錢包&lt;b&gt;已加密&lt;/b&gt;並且&lt;b&gt;解鎖中&lt;/b&gt;</translation>
    </message>
    <message>
        <source>Wallet is &lt;b&gt;encrypted&lt;/b&gt; and currently &lt;b&gt;locked&lt;/b&gt;</source>
        <translation>錢包&lt;b&gt;已加密&lt;/b&gt;並且&lt;b&gt;上鎖中&lt;/b&gt;</translation>
    </message>
    <message>
        <source>A fatal error occurred. Bitcoin can no longer continue safely and will quit.</source>
        <translation>發生了致命的錯誤。Bitcoin 軟體沒辦法再繼續安全執行，只好結束。</translation>
    </message>
</context>
<context>
    <name>CoinControlDialog</name>
    <message>
        <source>Coin Selection</source>
        <translation>選擇錢幣</translation>
    </message>
    <message>
        <source>Quantity:</source>
        <translation>數目:</translation>
    </message>
    <message>
        <source>Bytes:</source>
        <translation>位元組數:</translation>
    </message>
    <message>
        <source>Amount:</source>
        <translation>金額:</translation>
    </message>
    <message>
        <source>Fee:</source>
        <translation>手續費:</translation>
    </message>
    <message>
        <source>Dust:</source>
        <translation>零散錢:</translation>
    </message>
    <message>
        <source>After Fee:</source>
        <translation>計費後金額:</translation>
    </message>
    <message>
        <source>Change:</source>
        <translation>找零金額:</translation>
    </message>
    <message>
        <source>(un)select all</source>
        <translation>全選或全不選</translation>
    </message>
    <message>
        <source>Tree mode</source>
        <translation>樹狀模式</translation>
    </message>
    <message>
        <source>List mode</source>
        <translation>列表模式</translation>
    </message>
    <message>
        <source>Amount</source>
        <translation>金額</translation>
    </message>
    <message>
        <source>Received with label</source>
        <translation>收款標記</translation>
    </message>
    <message>
        <source>Received with address</source>
        <translation>收款位址</translation>
    </message>
    <message>
        <source>Date</source>
        <translation>日期</translation>
    </message>
    <message>
        <source>Confirmations</source>
        <translation>確認次數</translation>
    </message>
    <message>
        <source>Confirmed</source>
        <translation>已確認</translation>
    </message>
    <message>
        <source>Copy address</source>
        <translation>複製位址</translation>
    </message>
    <message>
        <source>Copy label</source>
        <translation>複製標記</translation>
    </message>
    <message>
        <source>Copy amount</source>
        <translation>複製金額</translation>
    </message>
    <message>
        <source>Copy transaction ID</source>
        <translation>複製交易識別碼</translation>
    </message>
    <message>
        <source>Lock unspent</source>
        <translation>鎖定不用</translation>
    </message>
    <message>
        <source>Unlock unspent</source>
        <translation>解鎖可用</translation>
    </message>
    <message>
        <source>Copy quantity</source>
        <translation>複製數目</translation>
    </message>
    <message>
        <source>Copy fee</source>
        <translation>複製手續費</translation>
    </message>
    <message>
        <source>Copy after fee</source>
        <translation>複製計費後金額</translation>
    </message>
    <message>
        <source>Copy bytes</source>
        <translation>複製位元組數</translation>
    </message>
    <message>
        <source>Copy dust</source>
        <translation>複製零散金額</translation>
    </message>
    <message>
        <source>Copy change</source>
        <translation>複製找零金額</translation>
    </message>
    <message>
        <source>(%1 locked)</source>
        <translation>(鎖定 %1 枚)</translation>
    </message>
    <message>
        <source>yes</source>
        <translation>是</translation>
    </message>
    <message>
        <source>no</source>
        <translation>否</translation>
    </message>
    <message>
        <source>This label turns red if any recipient receives an amount smaller than the current dust threshold.</source>
        <translation>當任何一個收款金額小於目前的零散金額上限時，文字會變紅色。</translation>
    </message>
    <message>
        <source>Can vary +/- %1 satoshi(s) per input.</source>
        <translation>每組輸入可能有 +/- %1 個 satoshi 的誤差。</translation>
    </message>
    <message>
        <source>(no label)</source>
        <translation>(無標記)</translation>
    </message>
    <message>
        <source>change from %1 (%2)</source>
        <translation>找零前是 %1 (%2)</translation>
    </message>
    <message>
        <source>(change)</source>
        <translation>(找零)</translation>
    </message>
    <message>
        <source>Copy address</source>
        <translation>複製位址</translation>
    </message>
    <message>
        <source>Copy label</source>
        <translation>複製標記</translation>
    </message>
    <message>
        <source>Copy amount</source>
        <translation>複製金額</translation>
    </message>
    <message>
        <source>Copy transaction ID</source>
        <translation>複製交易識別碼</translation>
    </message>
    <message>
        <source>Lock unspent</source>
        <translation>鎖定不用</translation>
    </message>
    <message>
        <source>Unlock unspent</source>
        <translation>解鎖可用</translation>
    </message>
    <message>
        <source>Copy quantity</source>
        <translation>複製數目</translation>
    </message>
    <message>
        <source>Copy fee</source>
        <translation>複製手續費</translation>
    </message>
    <message>
        <source>Copy after fee</source>
        <translation>複製計費後金額</translation>
    </message>
    <message>
        <source>Copy bytes</source>
        <translation>複製位元組數</translation>
    </message>
    <message>
        <source>Copy priority</source>
        <translation>複製優先度</translation>
    </message>
    <message>
        <source>Copy dust</source>
        <translation>複製零散金額</translation>
    </message>
    <message>
        <source>Copy change</source>
        <translation>複製找零金額</translation>
    </message>
    <message>
        <source>highest</source>
        <translation>最高</translation>
    </message>
    <message>
        <source>higher</source>
        <translation>很高</translation>
    </message>
    <message>
        <source>high</source>
        <translation>高</translation>
    </message>
    <message>
        <source>medium-high</source>
        <translation>中高</translation>
    </message>
    <message>
        <source>medium</source>
        <translation>中等</translation>
    </message>
    <message>
        <source>low-medium</source>
        <translation>中低</translation>
    </message>
    <message>
        <source>low</source>
        <translation>低</translation>
    </message>
    <message>
        <source>lower</source>
        <translation>很低</translation>
    </message>
    <message>
        <source>lowest</source>
        <translation>最低</translation>
    </message>
    <message>
        <source>(%1 locked)</source>
        <translation>(鎖定 %1 枚)</translation>
    </message>
    <message>
        <source>none</source>
        <translation>無</translation>
    </message>
    <message>
        <source>yes</source>
        <translation>是</translation>
    </message>
    <message>
        <source>no</source>
        <translation>否</translation>
    </message>
    <message>
        <source>This label turns red if the transaction size is greater than 1000 bytes.</source>
        <translation>當交易大小大於 1000 位元組時，文字會變紅色。</translation>
    </message>
    <message>
        <source>This means a fee of at least %1 per kB is required.</source>
        <translation>表示每一千位元組(kB)需要至少 %1 的手續費。</translation>
    </message>
    <message>
        <source>Can vary +/- 1 byte per input.</source>
        <translation>每組輸入可能會誤差多或少 1 個位元組。</translation>
    </message>
    <message>
        <source>Transactions with higher priority are more likely to get included into a block.</source>
        <translation>優先度較高的交易比較有可能被接受放進區塊中。</translation>
    </message>
    <message>
        <source>This label turns red if the priority is smaller than "medium".</source>
        <translation>當優先度低於「中等」時，文字會變紅色。</translation>
    </message>
    <message>
        <source>This label turns red if any recipient receives an amount smaller than the current dust threshold.</source>
        <translation>當任何一個收款金額小於目前的零散金額上限時，文字會變紅色。</translation>
    </message>
    <message>
        <source>Can vary +/- %1 satoshi(s) per input.</source>
        <translation>每組輸入可能有 +/- %1 個 satoshi 的誤差。</translation>
    </message>
    <message>
        <source>(no label)</source>
        <translation>(無標記)</translation>
    </message>
    <message>
        <source>change from %1 (%2)</source>
        <translation>找零前是 %1 (%2)</translation>
    </message>
    <message>
        <source>(change)</source>
        <translation>(找零)</translation>
    </message>
</context>
<context>
    <name>EditAddressDialog</name>
    <message>
        <source>Edit Address</source>
        <translation>編輯位址</translation>
    </message>
    <message>
        <source>&amp;Label</source>
        <translation>標記</translation>
    </message>
    <message>
        <source>The label associated with this address list entry</source>
        <translation>跟這個位址簿項目關聯的標記</translation>
    </message>
    <message>
        <source>The address associated with this address list entry. This can only be modified for sending addresses.</source>
        <translation>跟這個位址簿項目關聯的位址。只有付款位址能被修改。</translation>
    </message>
    <message>
        <source>&amp;Address</source>
        <translation>位址</translation>
    </message>
    <message>
        <source>New receiving address</source>
        <translation>造新的收款位址</translation>
    </message>
    <message>
        <source>New sending address</source>
        <translation>造新的付款位址</translation>
    </message>
    <message>
        <source>Edit receiving address</source>
        <translation>編輯收款位址</translation>
    </message>
    <message>
        <source>Edit sending address</source>
        <translation>編輯付款位址</translation>
    </message>
    <message>
<<<<<<< HEAD
        <source>The entered address "%1" is not a valid Zcoin address.</source>
        <translation>輸入的位址 %1 並不是有效的 Zcoin 位址。</translation>
=======
        <source>The entered address "%1" is not a valid Bitcoin address.</source>
        <translation>輸入的位址 %1 並不是有效的 Bitcoin 位址。</translation>
>>>>>>> a7b486d6
    </message>
    <message>
        <source>The entered address "%1" is already in the address book.</source>
        <translation>輸入的位址 %1 在位址簿中已經有了。</translation>
    </message>
    <message>
        <source>Could not unlock wallet.</source>
        <translation>沒辦法把錢包解鎖。</translation>
    </message>
    <message>
        <source>New key generation failed.</source>
        <translation>產生新的密鑰失敗了。</translation>
    </message>
</context>
<context>
    <name>FreespaceChecker</name>
    <message>
        <source>A new data directory will be created.</source>
        <translation>就要產生新的資料目錄。</translation>
    </message>
    <message>
        <source>name</source>
        <translation>名稱</translation>
    </message>
    <message>
        <source>Directory already exists. Add %1 if you intend to create a new directory here.</source>
        <translation>已經有這個目錄了。如果你要在裡面造出新的目錄的話，請加上 %1.</translation>
    </message>
    <message>
        <source>Path already exists, and is not a directory.</source>
        <translation>已經有指定的路徑了，並且不是一個目錄。</translation>
    </message>
    <message>
        <source>Cannot create data directory here.</source>
        <translation>沒辦法在這裡造出資料目錄。</translation>
    </message>
</context>
<context>
    <name>HelpMessageDialog</name>
    <message>
        <source>version</source>
        <translation>版本</translation>
    </message>
    <message>
        <source>(%1-bit)</source>
        <translation>(%1 位元)</translation>
    </message>
    <message>
        <source>About %1</source>
        <translation>關於 %1</translation>
    </message>
    <message>
        <source>Command-line options</source>
        <translation>命令列選項</translation>
    </message>
    <message>
        <source>Usage:</source>
        <translation>用法:</translation>
    </message>
    <message>
        <source>command-line options</source>
        <translation>命令列選項</translation>
    </message>
    <message>
        <source>UI Options:</source>
        <translation>使用介面選項:</translation>
    </message>
    <message>
        <source>Choose data directory on startup (default: %u)</source>
        <translation>啓動時選擇資料目錄(預設值: %u)</translation>
    </message>
    <message>
        <source>Set language, for example "de_DE" (default: system locale)</source>
        <translation>設定語言，比如說 de_DE (預設值: 系統語系)</translation>
    </message>
    <message>
        <source>Start minimized</source>
        <translation>啓動時縮到最小</translation>
    </message>
    <message>
        <source>Set SSL root certificates for payment request (default: -system-)</source>
        <translation>設定付款請求時所使用的 SSL 根憑證(預設值: 系統憑證庫)</translation>
    </message>
    <message>
        <source>Show splash screen on startup (default: %u)</source>
        <translation>顯示啓動畫面(預設值: %u)</translation>
    </message>
    <message>
        <source>Reset all settings changed in the GUI</source>
        <translation>重置所有在使用界面更改的設定</translation>
    </message>
</context>
<context>
    <name>Intro</name>
    <message>
        <source>Welcome</source>
        <translation>歡迎</translation>
    </message>
    <message>
        <source>Welcome to %1.</source>
        <translation>歡迎使用 %1。</translation>
    </message>
    <message>
        <source>As this is the first time the program is launched, you can choose where %1 will store its data.</source>
        <translation>因為這是程式第一次啓動，你可以選擇 %1 儲存資料的地方。</translation>
    </message>
    <message>
        <source>%1 will download and store a copy of the Zcoin block chain. At least %2GB of data will be stored in this directory, and it will grow over time. The wallet will also be stored in this directory.</source>
        <translation>%1 會下載並儲存一份 Zcoin 區塊鏈的拷貝。至少有 %2GB 的資料會儲存到這個目錄中，並且還會持續增長。另外錢包資料也會儲存在這個目錄。</translation>
    </message>
    <message>
        <source>Use the default data directory</source>
        <translation>使用預設的資料目錄</translation>
    </message>
    <message>
        <source>Use a custom data directory:</source>
        <translation>使用自訂的資料目錄:</translation>
    </message>
    <message>
        <source>Error: Specified data directory "%1" cannot be created.</source>
        <translation>錯誤: 無法新增指定的資料目錄: %1</translation>
    </message>
    <message>
        <source>Error</source>
        <translation>錯誤</translation>
    </message>
    <message numerus="yes">
        <source>%n GB of free space available</source>
        <translation><numerusform>可用空間尚存 %n GB</numerusform></translation>
    </message>
    <message numerus="yes">
        <source>(of %n GB needed)</source>
        <translation><numerusform>(需要 %n GB)</numerusform></translation>
    </message>
</context>
<context>
    <name>ModalOverlay</name>
    <message>
        <source>Form</source>
        <translation>表單</translation>
    </message>
    <message>
        <source>Recent transactions may not yet be visible, and therefore your wallet's balance might be incorrect. This information will be correct once your wallet has finished synchronizing with the bitcoin network, as detailed below.</source>
        <translation>最近的交易可能還看不到，因此錢包餘額可能不正確。在錢包軟體完成跟 bitcoin 網路的同步後，這裡的資訊就會正確。詳情請見下面。</translation>
    </message>
    <message>
        <source>Attempting to spend bitcoins that are affected by not-yet-displayed transactions will not be accepted by the network.</source>
        <translation>使用還沒顯示出來的交易所影響到的 bitcoin 可能會不被網路所接受。</translation>
    </message>
    <message>
        <source>Number of blocks left</source>
        <translation>剩餘區塊數</translation>
    </message>
    <message>
        <source>Unknown...</source>
        <translation>不明...</translation>
    </message>
    <message>
        <source>Last block time</source>
        <translation>最近區塊時間</translation>
    </message>
    <message>
        <source>Progress</source>
        <translation>進度</translation>
    </message>
    <message>
        <source>Progress increase per hour</source>
        <translation>每小時進度</translation>
    </message>
    <message>
        <source>calculating...</source>
        <translation>正在計算中...</translation>
    </message>
    <message>
        <source>Estimated time left until synced</source>
        <translation>預估完成同步所需時間</translation>
    </message>
    <message>
        <source>Hide</source>
        <translation>隱藏</translation>
    </message>
    <message>
        <source>Unknown. Syncing Headers (%1)...</source>
        <translation>不明。正在同步前導資料(%1)中...</translation>
    </message>
</context>
<context>
    <name>OpenURIDialog</name>
    <message>
        <source>Open URI</source>
        <translation>開啓 URI</translation>
    </message>
    <message>
        <source>Open payment request from URI or file</source>
        <translation>從 URI 或檔案開啟付款要求</translation>
    </message>
    <message>
        <source>URI:</source>
        <translation>URI:</translation>
    </message>
    <message>
        <source>Select payment request file</source>
        <translation>選擇付款要求資料檔</translation>
    </message>
    <message>
        <source>Select payment request file to open</source>
        <translation>選擇要開啟的付款要求資料檔</translation>
    </message>
</context>
<context>
    <name>OptionsDialog</name>
    <message>
        <source>Options</source>
        <translation>選項</translation>
    </message>
    <message>
        <source>&amp;Main</source>
        <translation>主要</translation>
    </message>
    <message>
        <source>Automatically start %1 after logging in to the system.</source>
        <translation>在登入系統後自動啓動 %1。</translation>
    </message>
    <message>
        <source>&amp;Start %1 on system login</source>
        <translation>系統登入時啟動 %1</translation>
    </message>
    <message>
        <source>Size of &amp;database cache</source>
        <translation>資料庫快取大小</translation>
    </message>
    <message>
        <source>MB</source>
        <translation>MB (百萬位元組)</translation>
    </message>
    <message>
        <source>Number of script &amp;verification threads</source>
        <translation>指令碼驗證執行緒數目</translation>
    </message>
    <message>
        <source>Accept connections from outside</source>
        <translation>接受外來連線</translation>
    </message>
    <message>
        <source>Allow incoming connections</source>
        <translation>接受外來連線</translation>
    </message>
    <message>
        <source>IP address of the proxy (e.g. IPv4: 127.0.0.1 / IPv6: ::1)</source>
        <translation>代理伺服器的網際網路位址(像是 IPv4 的 127.0.0.1 或 IPv6 的 ::1)</translation>
    </message>
    <message>
        <source>Minimize instead of exit the application when the window is closed. When this option is enabled, the application will be closed only after selecting Exit in the menu.</source>
        <translation>當視窗關閉時，把應用程式縮到最小，而不是結束。當勾選這個選項時，只能夠用選單中的結束來關掉應用程式。</translation>
    </message>
    <message>
        <source>Third party URLs (e.g. a block explorer) that appear in the transactions tab as context menu items. %s in the URL is replaced by transaction hash. Multiple URLs are separated by vertical bar |.</source>
        <translation>在交易頁籤的情境選單出現的第三方網址連結(URL)，比如說區塊探索網站。網址中的 %s 會被取代為交易的雜湊值。可以用直線符號 | 來分隔多個連結。</translation>
    </message>
    <message>
        <source>Third party transaction URLs</source>
        <translation>交易的第三方網址連結</translation>
    </message>
    <message>
        <source>Active command-line options that override above options:</source>
        <translation>從命令列取代掉以上設定的選項有:</translation>
    </message>
    <message>
        <source>Reset all client options to default.</source>
        <translation>重設所有客戶端軟體選項成預設值。</translation>
    </message>
    <message>
        <source>&amp;Reset Options</source>
        <translation>重設選項</translation>
    </message>
    <message>
        <source>&amp;Network</source>
        <translation>網路</translation>
    </message>
    <message>
        <source>(0 = auto, &lt;0 = leave that many cores free)</source>
        <translation>(0 表示程式自動決定，小於 0 表示保留處理器核心不用的數目)</translation>
    </message>
    <message>
        <source>W&amp;allet</source>
        <translation>錢包</translation>
    </message>
    <message>
        <source>Expert</source>
        <translation>專家</translation>
    </message>
    <message>
        <source>Enable coin &amp;control features</source>
        <translation>開啟錢幣控制功能</translation>
    </message>
    <message>
        <source>If you disable the spending of unconfirmed change, the change from a transaction cannot be used until that transaction has at least one confirmation. This also affects how your balance is computed.</source>
        <translation>如果你關掉「可以花還沒確認的零錢」，那麼交易中找零的零錢就必須要等交易至少有一次確認後，才能夠使用。這也會影響餘額的計算方式。</translation>
    </message>
    <message>
        <source>&amp;Spend unconfirmed change</source>
        <translation>可以花還沒確認的零錢</translation>
    </message>
    <message>
        <source>Automatically open the Zcoin client port on the router. This only works when your router supports UPnP and it is enabled.</source>
        <translation>自動在路由器上開放 Zcoin 的客戶端通訊埠。只有在你的路由器支援且開啓「通用即插即用」協定(UPnP)時才有作用。</translation>
    </message>
    <message>
        <source>Map port using &amp;UPnP</source>
        <translation>用 &amp;UPnP 設定通訊埠對應</translation>
    </message>
    <message>
        <source>Connect to the Zcoin network through a SOCKS5 proxy.</source>
        <translation>透過 SOCKS5 代理伺服器來連線到 Zcoin 網路。</translation>
    </message>
    <message>
        <source>&amp;Connect through SOCKS5 proxy (default proxy):</source>
        <translation>透過 SOCKS5 代理伺服器連線(預設代理伺服器):</translation>
    </message>
    <message>
        <source>Proxy &amp;IP:</source>
        <translation>代理位址:</translation>
    </message>
    <message>
        <source>&amp;Port:</source>
        <translation>埠號:</translation>
    </message>
    <message>
        <source>Port of the proxy (e.g. 9050)</source>
        <translation>代理伺服器的通訊埠(像是 9050)</translation>
    </message>
    <message>
        <source>Used for reaching peers via:</source>
        <translation>用來跟其他節點聯絡的中介:</translation>
    </message>
    <message>
        <source>Shows, if the supplied default SOCKS5 proxy is used to reach peers via this network type.</source>
        <translation>如果對這種網路類型，有指定用來跟其他節點聯絡的 SOCKS5 代理伺服器的話，就會顯示在這裡。</translation>
    </message>
    <message>
        <source>IPv4</source>
        <translation>IPv4</translation>
    </message>
    <message>
        <source>IPv6</source>
        <translation>IPv6</translation>
    </message>
    <message>
        <source>Tor</source>
        <translation>Tor</translation>
    </message>
    <message>
        <source>Connect to the Zcoin network through a separate SOCKS5 proxy for Tor hidden services.</source>
        <translation>透過另外的 SOCKS5 代理伺服器來連線到 Zcoin 網路中的 Tor 隱藏服務。</translation>
    </message>
    <message>
        <source>Use separate SOCKS5 proxy to reach peers via Tor hidden services:</source>
        <translation>用另外的 SOCKS5 代理伺服器，來透過 Tor 隱藏服務跟其他節點聯絡:</translation>
    </message>
    <message>
        <source>&amp;Window</source>
        <translation>視窗</translation>
    </message>
    <message>
        <source>&amp;Hide the icon from the system tray.</source>
        <translation>不在通知區顯示圖示。</translation>
    </message>
    <message>
        <source>Hide tray icon</source>
        <translation>不顯示通知區圖示</translation>
    </message>
    <message>
        <source>Show only a tray icon after minimizing the window.</source>
        <translation>視窗縮到最小後只在通知區顯示圖示。</translation>
    </message>
    <message>
        <source>&amp;Minimize to the tray instead of the taskbar</source>
        <translation>縮到最小到通知區而不是工作列</translation>
    </message>
    <message>
        <source>M&amp;inimize on close</source>
        <translation>關閉時縮到最小</translation>
    </message>
    <message>
        <source>&amp;Display</source>
        <translation>顯示</translation>
    </message>
    <message>
        <source>User Interface &amp;language:</source>
        <translation>使用界面語言:</translation>
    </message>
    <message>
        <source>The user interface language can be set here. This setting will take effect after restarting %1.</source>
        <translation>可以在這裡設定使用者介面的語言。這個設定在重啓 %1 後才會生效。</translation>
    </message>
    <message>
        <source>&amp;Unit to show amounts in:</source>
        <translation>金額顯示單位:</translation>
    </message>
    <message>
        <source>Choose the default subdivision unit to show in the interface and when sending coins.</source>
        <translation>選擇操作界面和付款時，預設顯示金額的細分單位。</translation>
    </message>
    <message>
        <source>Whether to show coin control features or not.</source>
        <translation>是否要顯示錢幣控制功能。</translation>
    </message>
    <message>
        <source>&amp;OK</source>
        <translation>好</translation>
    </message>
    <message>
        <source>&amp;Cancel</source>
        <translation>取消</translation>
    </message>
    <message>
        <source>default</source>
        <translation>預設值</translation>
    </message>
    <message>
        <source>none</source>
        <translation>無</translation>
    </message>
    <message>
        <source>Confirm options reset</source>
        <translation>確認重設選項</translation>
    </message>
    <message>
        <source>Client restart required to activate changes.</source>
        <translation>需要重新啟動客戶端軟體來讓改變生效。</translation>
    </message>
    <message>
        <source>Client will be shut down. Do you want to proceed?</source>
        <translation>客戶端軟體就要關掉了。繼續做下去嗎？</translation>
    </message>
    <message>
        <source>This change would require a client restart.</source>
        <translation>這項改變需要重新啟動客戶端軟體。</translation>
    </message>
    <message>
        <source>The supplied proxy address is invalid.</source>
        <translation>提供的代理伺服器位址無效。</translation>
    </message>
</context>
<context>
    <name>OverviewPage</name>
    <message>
        <source>Form</source>
        <translation>表單</translation>
    </message>
    <message>
        <source>The displayed information may be out of date. Your wallet automatically synchronizes with the Zcoin network after a connection is established, but this process has not completed yet.</source>
        <translation>顯示的資訊可能是過期的。跟 Zcoin 網路的連線建立後，你的錢包會自動和網路同步，但是這個步驟還沒完成。</translation>
    </message>
    <message>
        <source>Watch-only:</source>
        <translation>只能看:</translation>
    </message>
    <message>
        <source>Available:</source>
        <translation>可用金額:</translation>
    </message>
    <message>
        <source>Your current spendable balance</source>
        <translation>目前可用餘額</translation>
    </message>
    <message>
        <source>Pending:</source>
        <translation>未定金額:</translation>
    </message>
    <message>
        <source>Total of transactions that have yet to be confirmed, and do not yet count toward the spendable balance</source>
        <translation>還沒被確認的交易的總金額，可用餘額不包含這些金額</translation>
    </message>
    <message>
        <source>Immature:</source>
        <translation>未成熟金額:</translation>
    </message>
    <message>
        <source>Mined balance that has not yet matured</source>
        <translation>還沒成熟的開採金額</translation>
    </message>
    <message>
        <source>Balances</source>
        <translation>餘額</translation>
    </message>
    <message>
        <source>Total:</source>
        <translation>總金額:</translation>
    </message>
    <message>
        <source>Your current total balance</source>
        <translation>目前全部餘額</translation>
    </message>
    <message>
        <source>Your current balance in watch-only addresses</source>
        <translation>所有只能看位址的目前餘額</translation>
    </message>
    <message>
        <source>Spendable:</source>
        <translation>可支配:</translation>
    </message>
    <message>
        <source>Recent transactions</source>
        <translation>最近的交易</translation>
    </message>
    <message>
        <source>Unconfirmed transactions to watch-only addresses</source>
        <translation>所有只能看位址還沒確認的交易</translation>
    </message>
    <message>
        <source>Mined balance in watch-only addresses that has not yet matured</source>
        <translation>所有只能看位址還沒成熟的開採金額</translation>
    </message>
    <message>
        <source>Current total balance in watch-only addresses</source>
        <translation>所有只能看位址的目前全部餘額</translation>
    </message>
</context>
<context>
    <name>PaymentServer</name>
<<<<<<< HEAD
    <message>
        <source>Payment request error</source>
        <translation>要求付款時發生錯誤</translation>
    </message>
    <message>
        <source>Cannot start zcoin: click-to-pay handler</source>
        <translation>沒辦法啟動 zcoin 協議的「按就付」處理器</translation>
    </message>
    <message>
        <source>URI handling</source>
        <translation>URI 處理</translation>
    </message>
    <message>
        <source>Payment request fetch URL is invalid: %1</source>
        <translation>取得付款要求的 URL 無效: %1</translation>
    </message>
    <message>
        <source>Invalid payment address %1</source>
        <translation>無效的付款位址 %1</translation>
    </message>
    <message>
        <source>URI cannot be parsed! This can be caused by an invalid Zcoin address or malformed URI parameters.</source>
        <translation>沒辦法解析 URI 位址！可能是因為 Zcoin 位址無效，或是 URI 參數格式錯誤。</translation>
    </message>
    <message>
        <source>Payment request file handling</source>
        <translation>處理付款要求檔案</translation>
    </message>
    <message>
        <source>Payment request file cannot be read! This can be caused by an invalid payment request file.</source>
        <translation>沒辦法讀取付款要求檔案！可能是無效的檔案造成的。</translation>
    </message>
    <message>
        <source>Payment request rejected</source>
        <translation>付款的要求被拒絕了</translation>
    </message>
    <message>
        <source>Payment request network doesn't match client network.</source>
        <translation>付款要求的網路類型跟客戶端不符。</translation>
    </message>
    <message>
        <source>Payment request expired.</source>
        <translation>付款的要求過期了。</translation>
    </message>
    <message>
        <source>Payment request is not initialized.</source>
        <translation>付款的要求沒有完成初始化。</translation>
    </message>
    <message>
        <source>Unverified payment requests to custom payment scripts are unsupported.</source>
        <translation>不支援含有自訂付款指令碼，且沒驗證過的付款要求。</translation>
    </message>
    <message>
        <source>Invalid payment request.</source>
        <translation>付款的要求無效。</translation>
    </message>
    <message>
        <source>Requested payment amount of %1 is too small (considered dust).</source>
        <translation>要求付款的金額 %1 太少(會被網路認為是沒必要的零散錢)。</translation>
    </message>
    <message>
        <source>Refund from %1</source>
        <translation>來自 %1 的退款</translation>
    </message>
    <message>
        <source>Payment request %1 is too large (%2 bytes, allowed %3 bytes).</source>
        <translation>付款要求 %1 過大 (%2 位元組, 上限 %3 位元組).</translation>
    </message>
    <message>
        <source>Error communicating with %1: %2</source>
        <translation>跟 %1 通訊時發生錯誤: %2</translation>
    </message>
    <message>
        <source>Payment request cannot be parsed!</source>
        <translation>沒辦法解析付款要求內容！</translation>
    </message>
    <message>
        <source>Bad response from server %1</source>
        <translation>伺服器 %1 的回應有誤</translation>
    </message>
    <message>
        <source>Network request error</source>
        <translation>發出要求時發生網路錯誤</translation>
    </message>
    <message>
        <source>Payment acknowledged</source>
        <translation>付款已確認</translation>
    </message>
</context>
<context>
    <name>PeerTableModel</name>
=======
>>>>>>> a7b486d6
    <message>
        <source>Payment request error</source>
        <translation>要求付款時發生錯誤</translation>
    </message>
    <message>
        <source>Cannot start bitcoin: click-to-pay handler</source>
        <translation>沒辦法啟動 bitcoin 協議的「按就付」處理器</translation>
    </message>
    <message>
        <source>URI handling</source>
        <translation>URI 處理</translation>
    </message>
    <message>
        <source>Payment request fetch URL is invalid: %1</source>
        <translation>取得付款要求的 URL 無效: %1</translation>
    </message>
    <message>
<<<<<<< HEAD
        <source>Enter a Zcoin address (e.g. %1)</source>
        <translation>輸入 Zcoin 位址 (比如說 %1)</translation>
=======
        <source>Invalid payment address %1</source>
        <translation>無效的付款位址 %1</translation>
>>>>>>> a7b486d6
    </message>
    <message>
        <source>URI cannot be parsed! This can be caused by an invalid Bitcoin address or malformed URI parameters.</source>
        <translation>沒辦法解析 URI 位址！可能是因為 Bitcoin 位址無效，或是 URI 參數格式錯誤。</translation>
    </message>
    <message>
        <source>Payment request file handling</source>
        <translation>處理付款要求檔案</translation>
    </message>
    <message>
        <source>Payment request file cannot be read! This can be caused by an invalid payment request file.</source>
        <translation>沒辦法讀取付款要求檔案！可能是無效的檔案造成的。</translation>
    </message>
    <message>
        <source>Payment request rejected</source>
        <translation>付款的要求被拒絕了</translation>
    </message>
    <message>
        <source>Payment request network doesn't match client network.</source>
        <translation>付款要求的網路類型跟客戶端不符。</translation>
    </message>
    <message>
        <source>Payment request expired.</source>
        <translation>付款的要求過期了。</translation>
    </message>
    <message>
        <source>Payment request is not initialized.</source>
        <translation>付款的要求沒有完成初始化。</translation>
    </message>
<<<<<<< HEAD
</context>
<context>
    <name>QRImageWidget</name>
    <message>
        <source>&amp;Save Image...</source>
        <translation>儲存圖片...</translation>
    </message>
    <message>
        <source>&amp;Copy Image</source>
        <translation>複製圖片</translation>
    </message>
    <message>
        <source>Save QR Code</source>
        <translation>儲存 QR Code</translation>
    </message>
    <message>
        <source>PNG Image (*.png)</source>
        <translation>PNG 圖檔(*.png)</translation>
    </message>
</context>
<context>
    <name>RPCConsole</name>
=======
>>>>>>> a7b486d6
    <message>
        <source>Unverified payment requests to custom payment scripts are unsupported.</source>
        <translation>不支援含有自訂付款指令碼，且沒驗證過的付款要求。</translation>
    </message>
    <message>
        <source>Invalid payment request.</source>
        <translation>付款的要求無效。</translation>
    </message>
    <message>
        <source>Requested payment amount of %1 is too small (considered dust).</source>
        <translation>要求付款的金額 %1 太少(會被網路認為是沒必要的零散錢)。</translation>
    </message>
    <message>
        <source>Refund from %1</source>
        <translation>來自 %1 的退款</translation>
    </message>
    <message>
        <source>Payment request %1 is too large (%2 bytes, allowed %3 bytes).</source>
        <translation>付款要求 %1 過大 (%2 位元組, 上限 %3 位元組).</translation>
    </message>
    <message>
        <source>Error communicating with %1: %2</source>
        <translation>跟 %1 通訊時發生錯誤: %2</translation>
    </message>
    <message>
        <source>Payment request cannot be parsed!</source>
        <translation>沒辦法解析付款要求內容！</translation>
    </message>
    <message>
        <source>Bad response from server %1</source>
        <translation>伺服器 %1 的回應有誤</translation>
    </message>
    <message>
        <source>Network request error</source>
        <translation>發出要求時發生網路錯誤</translation>
    </message>
    <message>
        <source>Payment acknowledged</source>
        <translation>付款已確認</translation>
    </message>
</context>
<context>
    <name>PeerTableModel</name>
    <message>
        <source>User Agent</source>
        <translation>使用者代理</translation>
    </message>
    <message>
        <source>Node/Service</source>
        <translation>節點/服務</translation>
    </message>
    <message>
        <source>NodeId</source>
        <translation>節點識別碼</translation>
    </message>
    <message>
        <source>Ping</source>
        <translation>Ping  時間</translation>
    </message>
</context>
<context>
    <name>QObject</name>
    <message>
        <source>Amount</source>
        <translation>金額</translation>
    </message>
    <message>
        <source>Enter a Bitcoin address (e.g. %1)</source>
        <translation>輸入 Bitcoin 位址 (比如說 %1)</translation>
    </message>
    <message>
        <source>%1 d</source>
        <translation>%1 天</translation>
    </message>
    <message>
        <source>%1 h</source>
        <translation>%1 小時</translation>
    </message>
    <message>
        <source>%1 m</source>
        <translation>%1 分鐘</translation>
    </message>
    <message>
        <source>%1 s</source>
        <translation>%1 秒</translation>
    </message>
    <message>
        <source>None</source>
        <translation>無</translation>
    </message>
    <message>
        <source>N/A</source>
        <translation>未知</translation>
    </message>
    <message>
        <source>%1 ms</source>
        <translation>%1 毫秒</translation>
    </message>
    <message numerus="yes">
        <source>%n second(s)</source>
        <translation><numerusform>%n 秒鐘</numerusform></translation>
    </message>
    <message numerus="yes">
        <source>%n minute(s)</source>
        <translation><numerusform>%n 分鐘</numerusform></translation>
    </message>
    <message numerus="yes">
        <source>%n hour(s)</source>
        <translation><numerusform>%n 小時</numerusform></translation>
    </message>
    <message numerus="yes">
        <source>%n day(s)</source>
        <translation><numerusform>%n 天</numerusform></translation>
    </message>
    <message numerus="yes">
        <source>%n week(s)</source>
        <translation><numerusform>%n 星期</numerusform></translation>
    </message>
    <message>
        <source>%1 and %2</source>
        <translation>%1又 %2</translation>
    </message>
    <message numerus="yes">
        <source>%n year(s)</source>
        <translation><numerusform>%n 年</numerusform></translation>
    </message>
    <message>
        <source>%1 didn't yet exit safely...</source>
        <translation>%1 還沒有安全地結束...</translation>
    </message>
</context>
<context>
    <name>QObject::QObject</name>
    <message>
        <source>Error: Specified data directory "%1" does not exist.</source>
        <translation>錯誤: 不存在指定的資料目錄 "%1" 。</translation>
    </message>
    <message>
        <source>Error: Cannot parse configuration file: %1. Only use key=value syntax.</source>
        <translation>錯誤: 沒辦法解析設定檔: %1。只能用「名稱=設定值」這種語法。</translation>
    </message>
    <message>
        <source>Error: %1</source>
        <translation>錯誤: %1</translation>
    </message>
</context>
<context>
    <name>QRImageWidget</name>
    <message>
        <source>&amp;Save Image...</source>
        <translation>儲存圖片...</translation>
    </message>
    <message>
        <source>&amp;Copy Image</source>
        <translation>複製圖片</translation>
    </message>
    <message>
        <source>Save QR Code</source>
        <translation>儲存 QR Code</translation>
    </message>
    <message>
        <source>PNG Image (*.png)</source>
        <translation>PNG 圖檔(*.png)</translation>
    </message>
</context>
<context>
    <name>RPCConsole</name>
    <message>
        <source>N/A</source>
        <translation>未知</translation>
    </message>
    <message>
        <source>Client version</source>
        <translation>客戶端軟體版本</translation>
    </message>
    <message>
        <source>&amp;Information</source>
        <translation>資訊</translation>
    </message>
    <message>
        <source>Debug window</source>
        <translation>除錯視窗</translation>
    </message>
    <message>
        <source>General</source>
        <translation>普通</translation>
    </message>
    <message>
        <source>Using BerkeleyDB version</source>
        <translation>使用 BerkeleyDB 版本</translation>
    </message>
    <message>
        <source>Datadir</source>
        <translation>資料目錄</translation>
    </message>
    <message>
        <source>Startup time</source>
        <translation>啓動時間</translation>
    </message>
    <message>
        <source>Network</source>
        <translation>網路</translation>
    </message>
    <message>
        <source>Name</source>
        <translation>名稱</translation>
    </message>
    <message>
        <source>Number of connections</source>
        <translation>連線數</translation>
    </message>
    <message>
        <source>Block chain</source>
        <translation>區塊鏈</translation>
    </message>
    <message>
        <source>Current number of blocks</source>
        <translation>目前區塊數</translation>
    </message>
    <message>
        <source>Memory Pool</source>
        <translation>記憶體暫存池</translation>
    </message>
    <message>
        <source>Current number of transactions</source>
        <translation>目前交易數目</translation>
    </message>
    <message>
        <source>Memory usage</source>
        <translation>記憶體使用量</translation>
    </message>
    <message>
        <source>Received</source>
        <translation>收到</translation>
    </message>
    <message>
        <source>Sent</source>
        <translation>送出</translation>
    </message>
    <message>
        <source>&amp;Peers</source>
        <translation>節點</translation>
    </message>
    <message>
        <source>Banned peers</source>
        <translation>被禁節點</translation>
    </message>
    <message>
        <source>Select a peer to view detailed information.</source>
        <translation>選一個節點來看詳細資訊</translation>
    </message>
    <message>
        <source>Whitelisted</source>
        <translation>列在白名單</translation>
    </message>
    <message>
        <source>Direction</source>
        <translation>方向</translation>
    </message>
    <message>
        <source>Version</source>
        <translation>版本</translation>
    </message>
    <message>
        <source>Starting Block</source>
        <translation>起始區塊</translation>
    </message>
    <message>
        <source>Synced Headers</source>
        <translation>已同步前導資料</translation>
    </message>
    <message>
        <source>Synced Blocks</source>
        <translation>已同步區塊</translation>
    </message>
    <message>
        <source>User Agent</source>
        <translation>使用者代理</translation>
    </message>
    <message>
        <source>Open the %1 debug log file from the current data directory. This can take a few seconds for large log files.</source>
        <translation>從目前的資料目錄下開啓 %1 的除錯紀錄檔。當紀錄檔很大時，可能會花好幾秒的時間。</translation>
    </message>
    <message>
        <source>Decrease font size</source>
        <translation>縮小文字</translation>
    </message>
    <message>
        <source>Increase font size</source>
        <translation>放大文字</translation>
    </message>
    <message>
        <source>Services</source>
        <translation>服務</translation>
    </message>
    <message>
        <source>Ban Score</source>
        <translation>惡劣分數</translation>
    </message>
    <message>
        <source>Connection Time</source>
        <translation>連線時間</translation>
    </message>
    <message>
        <source>Last Send</source>
        <translation>最近送出</translation>
    </message>
    <message>
        <source>Last Receive</source>
        <translation>最近收到</translation>
    </message>
    <message>
        <source>Ping Time</source>
        <translation>Ping 時間</translation>
    </message>
    <message>
        <source>The duration of a currently outstanding ping.</source>
        <translation>目前這一次 ping 已經過去的時間。</translation>
    </message>
    <message>
        <source>Ping Wait</source>
        <translation>Ping 等待時間</translation>
    </message>
    <message>
        <source>Min Ping</source>
        <translation>Ping 最短時間</translation>
    </message>
    <message>
        <source>Time Offset</source>
        <translation>時間差</translation>
    </message>
    <message>
        <source>Last block time</source>
        <translation>最近區塊時間</translation>
    </message>
    <message>
        <source>&amp;Open</source>
        <translation>開啓</translation>
    </message>
    <message>
        <source>&amp;Console</source>
        <translation>主控台</translation>
    </message>
    <message>
        <source>&amp;Network Traffic</source>
        <translation>網路流量</translation>
    </message>
    <message>
        <source>&amp;Clear</source>
        <translation>清掉</translation>
    </message>
    <message>
        <source>Totals</source>
        <translation>總計</translation>
    </message>
    <message>
        <source>In:</source>
        <translation>來:</translation>
    </message>
    <message>
        <source>Out:</source>
        <translation>去:</translation>
    </message>
    <message>
        <source>Debug log file</source>
        <translation>除錯紀錄檔</translation>
    </message>
    <message>
        <source>Clear console</source>
        <translation>清主控台</translation>
    </message>
    <message>
        <source>1 &amp;hour</source>
        <translation>1 小時</translation>
    </message>
    <message>
        <source>1 &amp;day</source>
        <translation>1 天</translation>
    </message>
    <message>
        <source>1 &amp;week</source>
        <translation>1 星期</translation>
    </message>
    <message>
        <source>1 &amp;year</source>
        <translation>1 年</translation>
    </message>
    <message>
        <source>&amp;Disconnect</source>
        <translation>斷線</translation>
    </message>
    <message>
        <source>Ban for</source>
        <translation>禁止連線</translation>
    </message>
    <message>
        <source>&amp;Unban</source>
        <translation>連線解禁</translation>
    </message>
    <message>
        <source>Welcome to the %1 RPC console.</source>
        <translation>歡迎使用 %1 的 RPC 主控台。</translation>
    </message>
    <message>
        <source>Use up and down arrows to navigate history, and &lt;b&gt;Ctrl-L&lt;/b&gt; to clear screen.</source>
        <translation>請用上下游標鍵來瀏覽先前指令的紀錄，並用 &lt;b&gt;Ctrl-L&lt;/b&gt; 來清畫面。</translation>
    </message>
    <message>
        <source>Type &lt;b&gt;help&lt;/b&gt; for an overview of available commands.</source>
        <translation>請打 &lt;b&gt;help&lt;/b&gt; 來看可用指令的簡介。</translation>
    </message>
    <message>
        <source>WARNING: Scammers have been active, telling users to type commands here, stealing their wallet contents. Do not use this console without fully understanding the ramification of a command.</source>
        <translation>警告:  已知有詐騙集團會叫人在這個畫面輸入指令，以偷取他們錢包的內容物。請不要在沒有充分理解指令可能造成後果的情況下使用主控台。</translation>
    </message>
    <message>
        <source>Network activity disabled</source>
        <translation>網路活動已關閉</translation>
    </message>
    <message>
        <source>%1 B</source>
        <translation>%1 B (位元組)</translation>
    </message>
    <message>
        <source>%1 KB</source>
        <translation>%1 KB (千位元組)</translation>
    </message>
    <message>
        <source>%1 MB</source>
        <translation>%1 MB (百萬位元組)</translation>
    </message>
    <message>
        <source>%1 GB</source>
        <translation>%1 GB (十億位元組)</translation>
    </message>
    <message>
        <source>(node id: %1)</source>
        <translation>(節點識別碼: %1)</translation>
    </message>
    <message>
        <source>via %1</source>
        <translation>經由 %1</translation>
    </message>
    <message>
        <source>never</source>
        <translation>沒有過</translation>
    </message>
    <message>
        <source>Inbound</source>
        <translation>進來</translation>
    </message>
    <message>
        <source>Outbound</source>
        <translation>出去</translation>
    </message>
    <message>
        <source>Yes</source>
        <translation>是</translation>
    </message>
    <message>
        <source>No</source>
        <translation>否</translation>
    </message>
    <message>
        <source>Unknown</source>
        <translation>不明</translation>
    </message>
</context>
<context>
    <name>ReceiveCoinsDialog</name>
    <message>
        <source>&amp;Amount:</source>
        <translation>金額:</translation>
    </message>
    <message>
        <source>&amp;Label:</source>
        <translation>標記:</translation>
    </message>
    <message>
        <source>&amp;Message:</source>
        <translation>訊息:</translation>
    </message>
    <message>
        <source>Reuse one of the previously used receiving addresses. Reusing addresses has security and privacy issues. Do not use this unless re-generating a payment request made before.</source>
        <translation>重複使用先前使用過的收款位址。重複使用位址會有安全和隱私方面的問題。除非是要重新產生先前的付款要求，不然請不要使用。</translation>
    </message>
    <message>
        <source>R&amp;euse an existing receiving address (not recommended)</source>
        <translation>重複使用現有的收款位址(不建議)</translation>
    </message>
    <message>
        <source>An optional message to attach to the payment request, which will be displayed when the request is opened. Note: The message will not be sent with the payment over the Zcoin network.</source>
        <translation>附加在付款要求中的訊息，可以不填，打開要求內容時會顯示。注意: 這個訊息不會隨著付款送到 Zcoin 網路上。</translation>
    </message>
    <message>
        <source>An optional label to associate with the new receiving address.</source>
        <translation>跟新收款位址關聯的標記，可以不填。</translation>
    </message>
    <message>
        <source>Use this form to request payments. All fields are &lt;b&gt;optional&lt;/b&gt;.</source>
        <translation>請用這份表單來要求付款。所有欄位都&lt;b&gt;可以不填&lt;/b&gt;。</translation>
    </message>
    <message>
        <source>An optional amount to request. Leave this empty or zero to not request a specific amount.</source>
        <translation>要求付款的金額，可以不填。不確定金額時可以留白或是填零。</translation>
    </message>
    <message>
        <source>Clear all fields of the form.</source>
        <translation>把表單中的所有欄位清空。</translation>
    </message>
    <message>
        <source>Clear</source>
        <translation>清空</translation>
    </message>
    <message>
        <source>Requested payments history</source>
        <translation>先前要求付款的記錄</translation>
    </message>
    <message>
        <source>&amp;Request payment</source>
        <translation>要求付款</translation>
    </message>
    <message>
        <source>Show the selected request (does the same as double clicking an entry)</source>
        <translation>顯示選擇的要求內容(效果跟按它兩下一樣)</translation>
    </message>
    <message>
        <source>Show</source>
        <translation>顯示</translation>
    </message>
    <message>
        <source>Remove the selected entries from the list</source>
        <translation>從列表中刪掉選擇的項目</translation>
    </message>
    <message>
        <source>Remove</source>
        <translation>刪掉</translation>
    </message>
    <message>
<<<<<<< HEAD
=======
        <source>Copy URI</source>
        <translation>複製 URI</translation>
    </message>
    <message>
>>>>>>> a7b486d6
        <source>Copy label</source>
        <translation>複製標記</translation>
    </message>
    <message>
        <source>Copy message</source>
        <translation>複製訊息</translation>
    </message>
    <message>
        <source>Copy amount</source>
        <translation>複製金額</translation>
    </message>
</context>
<context>
    <name>ReceiveRequestDialog</name>
    <message>
        <source>QR Code</source>
        <translation>QR Code</translation>
    </message>
    <message>
        <source>Copy &amp;URI</source>
        <translation>複製 URI</translation>
    </message>
    <message>
        <source>Copy &amp;Address</source>
        <translation>複製位址</translation>
    </message>
    <message>
        <source>&amp;Save Image...</source>
        <translation>儲存圖片...</translation>
    </message>
<<<<<<< HEAD
=======
    <message>
        <source>Request payment to %1</source>
        <translation>付款給 %1 的要求</translation>
    </message>
    <message>
        <source>Payment information</source>
        <translation>付款資訊</translation>
    </message>
    <message>
        <source>URI</source>
        <translation>URI</translation>
    </message>
    <message>
        <source>Address</source>
        <translation>位址</translation>
    </message>
    <message>
        <source>Amount</source>
        <translation>金額</translation>
    </message>
    <message>
        <source>Label</source>
        <translation>標記:</translation>
    </message>
    <message>
        <source>Message</source>
        <translation>訊息</translation>
    </message>
    <message>
        <source>Resulting URI too long, try to reduce the text for label / message.</source>
        <translation>產生的 URI 過長，請試著縮短標記或訊息的文字內容。</translation>
    </message>
    <message>
        <source>Error encoding URI into QR Code.</source>
        <translation>把 URI 編碼成 QR Code 時發生錯誤。</translation>
    </message>
</context>
<context>
    <name>RecentRequestsTableModel</name>
    <message>
        <source>Date</source>
        <translation>日期</translation>
    </message>
    <message>
        <source>Label</source>
        <translation>標記:</translation>
    </message>
    <message>
        <source>Message</source>
        <translation>訊息</translation>
    </message>
    <message>
        <source>(no label)</source>
        <translation>(無標記)</translation>
    </message>
    <message>
        <source>(no message)</source>
        <translation>(無訊息)</translation>
    </message>
    <message>
        <source>(no amount requested)</source>
        <translation>(無要求金額)</translation>
    </message>
    <message>
        <source>Requested</source>
        <translation>要求金額</translation>
    </message>
</context>
<context>
    <name>SendCoinsDialog</name>
>>>>>>> a7b486d6
    <message>
        <source>Request payment to %1</source>
        <translation>付款給 %1 的要求</translation>
    </message>
    <message>
        <source>Payment information</source>
        <translation>付款資訊</translation>
    </message>
    <message>
        <source>URI</source>
        <translation>URI</translation>
    </message>
    <message>
        <source>Address</source>
        <translation>位址</translation>
    </message>
    <message>
        <source>Amount</source>
        <translation>金額</translation>
    </message>
    <message>
        <source>Label</source>
        <translation>標記:</translation>
    </message>
    <message>
        <source>Message</source>
        <translation>訊息</translation>
    </message>
    <message>
        <source>Resulting URI too long, try to reduce the text for label / message.</source>
        <translation>產生的 URI 過長，請試著縮短標記或訊息的文字內容。</translation>
    </message>
    <message>
        <source>Error encoding URI into QR Code.</source>
        <translation>把 URI 編碼成 QR Code 時發生錯誤。</translation>
    </message>
</context>
<context>
    <name>RecentRequestsTableModel</name>
    <message>
        <source>Date</source>
        <translation>日期</translation>
    </message>
    <message>
        <source>Label</source>
        <translation>標記:</translation>
    </message>
    <message>
        <source>Message</source>
        <translation>訊息</translation>
    </message>
    <message>
        <source>(no label)</source>
        <translation>(無標記)</translation>
    </message>
    <message>
        <source>(no message)</source>
        <translation>(無訊息)</translation>
    </message>
    <message>
        <source>(no amount requested)</source>
        <translation>(無要求金額)</translation>
    </message>
    <message>
        <source>Requested</source>
        <translation>要求金額</translation>
    </message>
</context>
<context>
    <name>SendCoinsDialog</name>
    <message>
        <source>Send Coins</source>
        <translation>付款</translation>
    </message>
    <message>
        <source>Coin Control Features</source>
        <translation>錢幣控制功能</translation>
    </message>
    <message>
        <source>Inputs...</source>
        <translation>輸入...</translation>
    </message>
    <message>
        <source>automatically selected</source>
        <translation>自動選擇</translation>
    </message>
    <message>
        <source>Insufficient funds!</source>
        <translation>累計金額不足！</translation>
    </message>
    <message>
        <source>Quantity:</source>
        <translation>數目:</translation>
    </message>
    <message>
        <source>Bytes:</source>
        <translation>位元組數:</translation>
    </message>
    <message>
        <source>Amount:</source>
        <translation>金額:</translation>
    </message>
    <message>
        <source>Fee:</source>
        <translation>手續費:</translation>
    </message>
    <message>
        <source>After Fee:</source>
        <translation>計費後金額:</translation>
    </message>
    <message>
        <source>Change:</source>
        <translation>找零金額:</translation>
    </message>
    <message>
        <source>If this is activated, but the change address is empty or invalid, change will be sent to a newly generated address.</source>
        <translation>如果這項有打開，但是找零位址是空的或無效，那麼找零的錢會送到一個新產生的位址去。</translation>
    </message>
    <message>
        <source>Custom change address</source>
        <translation>自訂找零位址</translation>
    </message>
    <message>
        <source>Transaction Fee:</source>
        <translation>交易手續費:</translation>
    </message>
    <message>
        <source>Choose...</source>
        <translation>選項...</translation>
    </message>
    <message>
        <source>collapse fee-settings</source>
        <translation>展開手續費設定</translation>
    </message>
    <message>
        <source>per kilobyte</source>
        <translation>每千位元組</translation>
    </message>
    <message>
        <source>If the custom fee is set to 1000 satoshis and the transaction is only 250 bytes, then "per kilobyte" only pays 250 satoshis in fee, while "total at least" pays 1000 satoshis. For transactions bigger than a kilobyte both pay by kilobyte.</source>
        <translation>如果自訂手續費設定為 1000 satoshi, 而交易資料大小只有 250 個位元組的話，那麽選擇「每千位元組」就只會付 250 satoshi 的手續費，換做選「總共至少」就會付 1000 satoshi. 但是如果交易資料大小超過一千個位元組，那麽兩者都是每千位元組的費用。</translation>
    </message>
    <message>
        <source>Hide</source>
        <translation>隱藏</translation>
    </message>
    <message>
        <source>total at least</source>
        <translation>總共最少</translation>
    </message>
    <message>
        <source>Paying only the minimum fee is just fine as long as there is less transaction volume than space in the blocks. But be aware that this can end up in a never confirming transaction once there is more demand for bitcoin transactions than the network can process.</source>
        <translation>當交易量少於區塊可容納的空間時，只付最低手續費不會有什麽問題。但是當交易量的需求成長到超過整體網路可以處理的量時，可能會造成一筆一直不會被確認的交易。</translation>
    </message>
    <message>
        <source>(read the tooltip)</source>
        <translation>(請看提示)</translation>
    </message>
    <message>
        <source>Recommended:</source>
        <translation>建議值:</translation>
    </message>
    <message>
        <source>Custom:</source>
        <translation>自訂:</translation>
    </message>
    <message>
        <source>(Smart fee not initialized yet. This usually takes a few blocks...)</source>
        <translation>(手續費智慧演算法還沒準備好。通常都要等幾個區塊才行...)</translation>
    </message>
    <message>
        <source>normal</source>
        <translation>正常</translation>
    </message>
    <message>
        <source>fast</source>
        <translation>快速</translation>
    </message>
    <message>
        <source>Send to multiple recipients at once</source>
        <translation>一次付給多個收款人</translation>
    </message>
    <message>
        <source>Add &amp;Recipient</source>
        <translation>增加收款人</translation>
    </message>
    <message>
        <source>Clear all fields of the form.</source>
        <translation>把表單中的所有欄位清空。</translation>
    </message>
    <message>
        <source>Dust:</source>
        <translation>零散錢:</translation>
    </message>
    <message>
        <source>Confirmation time target:</source>
        <translation>目標確認時間:</translation>
    </message>
    <message>
        <source>Clear &amp;All</source>
        <translation>全部清掉</translation>
    </message>
    <message>
        <source>Balance:</source>
        <translation>餘額:</translation>
    </message>
    <message>
        <source>Confirm the send action</source>
        <translation>確認付款動作</translation>
    </message>
    <message>
        <source>S&amp;end</source>
        <translation>付款</translation>
    </message>
    <message>
        <source>Copy quantity</source>
        <translation>複製數目</translation>
    </message>
    <message>
        <source>Copy amount</source>
        <translation>複製金額</translation>
    </message>
    <message>
        <source>Copy fee</source>
        <translation>複製手續費</translation>
    </message>
    <message>
        <source>Copy after fee</source>
        <translation>複製計費後金額</translation>
    </message>
    <message>
        <source>Copy bytes</source>
        <translation>複製位元組數</translation>
    </message>
    <message>
        <source>Copy dust</source>
        <translation>複製零散金額</translation>
    </message>
    <message>
        <source>Copy change</source>
        <translation>複製找零金額</translation>
    </message>
    <message>
        <source>%1 to %2</source>
        <translation>%1 給 %2</translation>
    </message>
    <message>
        <source>Are you sure you want to send?</source>
        <translation>你確定要付錢出去嗎？</translation>
    </message>
    <message>
        <source>added as transaction fee</source>
        <translation>加做交易手續費</translation>
    </message>
    <message>
        <source>Total Amount %1</source>
        <translation>總金額 %1</translation>
    </message>
    <message>
        <source>or</source>
        <translation>或</translation>
    </message>
    <message>
        <source>Confirm send coins</source>
        <translation>確認付款金額</translation>
    </message>
    <message>
        <source>The recipient address is not valid. Please recheck.</source>
        <translation>收款位址無效。請再檢查看看。</translation>
    </message>
    <message>
        <source>The amount to pay must be larger than 0.</source>
        <translation>付款金額必須大於零。</translation>
    </message>
    <message>
        <source>The amount exceeds your balance.</source>
        <translation>金額超過餘額了。</translation>
    </message>
    <message>
        <source>The total exceeds your balance when the %1 transaction fee is included.</source>
        <translation>包含 %1 的交易手續費後，總金額超過你的餘額了。</translation>
    </message>
    <message>
        <source>Duplicate address found: addresses should only be used once each.</source>
        <translation>發現有重複的位址: 每個位址只能出現一次。</translation>
    </message>
    <message>
        <source>Transaction creation failed!</source>
        <translation>製造交易失敗了！</translation>
    </message>
    <message>
        <source>The transaction was rejected with the following reason: %1</source>
        <translation>交易因為以下原因被拒絕了: %1</translation>
    </message>
    <message>
        <source>A fee higher than %1 is considered an absurdly high fee.</source>
        <translation>高於 %1 的手續費會被認為是不合理。</translation>
    </message>
    <message>
        <source>Payment request expired.</source>
        <translation>付款的要求過期了。</translation>
    </message>
    <message numerus="yes">
        <source>%n block(s)</source>
        <translation><numerusform>%n 個區塊</numerusform></translation>
    </message>
    <message>
        <source>Pay only the required fee of %1</source>
        <translation>只付必要的手續費 %1</translation>
    </message>
    <message>
        <source>Warning: Invalid Bitcoin address</source>
        <translation>警告: Bitcoin 位址無效</translation>
    </message>
    <message>
        <source>Warning: Unknown change address</source>
        <translation>警告: 不明的找零位址</translation>
    </message>
    <message>
        <source>Confirm custom change address</source>
        <translation>自定找零位址確認</translation>
    </message>
    <message>
        <source>The address you selected for change is not part of this wallet. Any or all funds in your wallet may be sent to this address. Are you sure?</source>
        <translation>選擇的找零位址並不屬於這個錢包。部份或是全部的錢會被送到這個位址去。你確定嗎？</translation>
    </message>
    <message>
        <source>(no label)</source>
        <translation>(無標記)</translation>
    </message>
</context>
<context>
    <name>SendCoinsEntry</name>
    <message>
        <source>A&amp;mount:</source>
        <translation>金額:</translation>
    </message>
    <message>
        <source>Pay &amp;To:</source>
        <translation>付給:</translation>
    </message>
    <message>
        <source>&amp;Label:</source>
        <translation>標記:</translation>
    </message>
    <message>
        <source>Choose previously used address</source>
        <translation>選擇先前使用過的位址</translation>
    </message>
    <message>
        <source>This is a normal payment.</source>
        <translation>這是一筆正常的付款。</translation>
    </message>
    <message>
        <source>The Bitcoin address to send the payment to</source>
        <translation>接收付款的 Bitcoin 位址</translation>
    </message>
    <message>
        <source>Alt+A</source>
        <translation>Alt+A</translation>
    </message>
    <message>
        <source>Paste address from clipboard</source>
        <translation>貼上剪貼簿裡的位址</translation>
    </message>
    <message>
        <source>Alt+P</source>
        <translation>Alt+P</translation>
    </message>
    <message>
        <source>Remove this entry</source>
        <translation>刪掉這個項目</translation>
    </message>
    <message>
        <source>The fee will be deducted from the amount being sent. The recipient will receive less bitcoins than you enter in the amount field. If multiple recipients are selected, the fee is split equally.</source>
        <translation>手續費會從要付款出去的金額中扣掉。因此收款人會收到比輸入的金額還要少的 bitcoin。如果有多個收款人的話，手續費會平均分配來扣除。</translation>
    </message>
    <message>
        <source>S&amp;ubtract fee from amount</source>
        <translation>從付款金額減去手續費</translation>
    </message>
    <message>
        <source>Message:</source>
        <translation>訊息:</translation>
    </message>
    <message>
        <source>This is an unauthenticated payment request.</source>
        <translation>這是個沒有驗證過身份的付款要求。</translation>
    </message>
    <message>
        <source>This is an authenticated payment request.</source>
        <translation>這是個已經驗證過身份的付款要求。</translation>
    </message>
    <message>
        <source>Enter a label for this address to add it to the list of used addresses</source>
        <translation>請輸入這個位址的標記，來把它加進去已使用過位址的清單。</translation>
    </message>
    <message>
        <source>A message that was attached to the bitcoin: URI which will be stored with the transaction for your reference. Note: This message will not be sent over the Bitcoin network.</source>
        <translation>附加在 Bitcoin 付款協議的資源識別碼(URI)中的訊息，會和交易內容一起存起來，給你自己做參考。注意: 這個訊息不會送到 Bitcoin 網路上。</translation>
    </message>
    <message>
        <source>Pay To:</source>
        <translation>付給:</translation>
    </message>
    <message>
        <source>Memo:</source>
        <translation>備註:</translation>
    </message>
    <message>
        <source>Enter a label for this address to add it to your address book</source>
        <translation>請輸入這個位址的標記來把它加進位址簿中</translation>
    </message>
</context>
<context>
    <name>SendConfirmationDialog</name>
    <message>
        <source>Yes</source>
        <translation>是</translation>
    </message>
</context>
<context>
    <name>ShutdownWindow</name>
    <message>
        <source>%1 is shutting down...</source>
        <translation>正在關閉 %1 中...</translation>
    </message>
    <message>
        <source>Do not shut down the computer until this window disappears.</source>
        <translation> 在這個視窗不見以前，請不要關掉電腦。</translation>
    </message>
</context>
<context>
    <name>SignVerifyMessageDialog</name>
    <message>
        <source>Signatures - Sign / Verify a Message</source>
        <translation>簽章 - 簽署或驗證訊息</translation>
    </message>
    <message>
        <source>&amp;Sign Message</source>
        <translation>簽署訊息</translation>
    </message>
    <message>
        <source>You can sign messages/agreements with your addresses to prove you can receive bitcoins sent to them. Be careful not to sign anything vague or random, as phishing attacks may try to trick you into signing your identity over to them. Only sign fully-detailed statements you agree to.</source>
        <translation>你可以用自己的位址簽署訊息或合約，來證明你可以從該位址收款。但是請小心，不要簽署語意含糊不清，或隨機產生的內容，因為釣魚式詐騙可能會用騙你簽署的手法來冒充是你。只有在語句中的細節你都同意時才簽署。</translation>
    </message>
    <message>
        <source>The Bitcoin address to sign the message with</source>
        <translation>用來簽署訊息的 Bitcoin 位址</translation>
    </message>
    <message>
        <source>Choose previously used address</source>
        <translation>選擇先前使用過的位址</translation>
    </message>
    <message>
        <source>Alt+A</source>
        <translation>Alt+A</translation>
    </message>
    <message>
        <source>Paste address from clipboard</source>
        <translation>貼上剪貼簿裡的位址</translation>
    </message>
    <message>
        <source>Alt+P</source>
        <translation>Alt+P</translation>
    </message>
    <message>
        <source>Enter the message you want to sign here</source>
        <translation>請在這裡輸入你想簽署的訊息</translation>
    </message>
    <message>
        <source>Signature</source>
        <translation>簽章</translation>
    </message>
    <message>
        <source>Copy the current signature to the system clipboard</source>
        <translation>複製目前的簽章到系統剪貼簿</translation>
    </message>
    <message>
        <source>Sign the message to prove you own this Bitcoin address</source>
        <translation>簽署這個訊息來證明這個 Bitcoin 位址是你的</translation>
    </message>
    <message>
        <source>Sign &amp;Message</source>
        <translation>簽署訊息</translation>
    </message>
    <message>
        <source>Reset all sign message fields</source>
        <translation>重設所有訊息簽署欄位</translation>
    </message>
    <message>
        <source>Clear &amp;All</source>
        <translation>全部清掉</translation>
    </message>
    <message>
        <source>&amp;Verify Message</source>
        <translation>驗證訊息</translation>
    </message>
    <message>
        <source>Enter the receiver's address, message (ensure you copy line breaks, spaces, tabs, etc. exactly) and signature below to verify the message. Be careful not to read more into the signature than what is in the signed message itself, to avoid being tricked by a man-in-the-middle attack. Note that this only proves the signing party receives with the address, it cannot prove sendership of any transaction!</source>
        <translation>請在下面輸入收款人的位址，訊息(請確定完整複製了所包含的換行，空格，跳位符號等等)，以及簽章，來驗證這個訊息。請小心，除了訊息內容以外，不要對簽章本身過度解讀，以避免被用「中間人攻擊法」詐騙。請注意，通過驗證的簽章只能證明簽章人確實可以從該位址收款，不能證明任何交易中的付款人身份！</translation>
    </message>
    <message>
        <source>The Bitcoin address the message was signed with</source>
        <translation>簽署這個訊息的 Bitcoin 位址</translation>
    </message>
    <message>
        <source>Verify the message to ensure it was signed with the specified Bitcoin address</source>
        <translation>驗證這個訊息來確定是用指定的 Bitcoin 位址簽署的</translation>
    </message>
    <message>
        <source>Verify &amp;Message</source>
        <translation>驗證訊息</translation>
    </message>
    <message>
        <source>Reset all verify message fields</source>
        <translation>重設所有訊息驗證欄位</translation>
    </message>
    <message>
        <source>Click "Sign Message" to generate signature</source>
        <translation>請按一下「簽署訊息」來產生簽章</translation>
    </message>
    <message>
        <source>The entered address is invalid.</source>
        <translation>輸入的位址無效。</translation>
    </message>
    <message>
        <source>Please check the address and try again.</source>
        <translation>請檢查位址是否正確後再試一次。</translation>
    </message>
    <message>
        <source>The entered address does not refer to a key.</source>
        <translation>輸入的位址沒有對應到你的任何密鑰。</translation>
    </message>
    <message>
        <source>Wallet unlock was cancelled.</source>
        <translation>錢包解鎖已取消。</translation>
    </message>
    <message>
        <source>Private key for the entered address is not available.</source>
        <translation>沒有對應輸入位址的密鑰。</translation>
    </message>
    <message>
        <source>Message signing failed.</source>
        <translation>訊息簽署失敗。</translation>
    </message>
    <message>
        <source>Message signed.</source>
        <translation>訊息簽署好了。</translation>
    </message>
    <message>
        <source>The signature could not be decoded.</source>
        <translation>沒辦法把這個簽章解碼。</translation>
    </message>
    <message>
        <source>Please check the signature and try again.</source>
        <translation>請檢查簽章是否正確後再試一次。</translation>
    </message>
    <message>
        <source>The signature did not match the message digest.</source>
        <translation>這個簽章跟訊息的數位摘要不符。</translation>
    </message>
    <message>
        <source>Message verification failed.</source>
        <translation>訊息驗證失敗。</translation>
    </message>
    <message>
        <source>Message verified.</source>
        <translation>訊息驗證沒錯。</translation>
    </message>
</context>
<context>
    <name>SplashScreen</name>
    <message>
        <source>[testnet]</source>
        <translation>[testnet]</translation>
    </message>
</context>
<context>
    <name>TrafficGraphWidget</name>
    <message>
        <source>KB/s</source>
        <translation>KB/s</translation>
    </message>
</context>
<context>
    <name>TransactionDesc</name>
    <message numerus="yes">
        <source>Open for %n more block(s)</source>
        <translation><numerusform>到下 %n 個區塊生出來前可修改</numerusform></translation>
    </message>
    <message>
        <source>Open until %1</source>
        <translation>到 %1 前可修改</translation>
    </message>
    <message>
        <source>conflicted with a transaction with %1 confirmations</source>
        <translation>跟一個目前確認 %1 次的交易互相衝突</translation>
    </message>
    <message>
        <source>%1/offline</source>
        <translation>%1 次/離線中</translation>
    </message>
    <message>
        <source>0/unconfirmed, %1</source>
        <translation>0 次/未確認，%1</translation>
    </message>
    <message>
        <source>in memory pool</source>
        <translation>在記憶池中</translation>
    </message>
    <message>
        <source>not in memory pool</source>
        <translation>不在記憶池中</translation>
    </message>
    <message>
        <source>abandoned</source>
        <translation>已中止</translation>
    </message>
    <message>
        <source>%1/unconfirmed</source>
        <translation>%1 次/未確認</translation>
    </message>
    <message>
        <source>%1 confirmations</source>
        <translation>確認 %1 次</translation>
    </message>
    <message>
        <source>Status</source>
        <translation>狀態</translation>
    </message>
    <message>
        <source>, has not been successfully broadcast yet</source>
        <translation>，還沒成功公告出去</translation>
    </message>
    <message numerus="yes">
        <source>, broadcast through %n node(s)</source>
        <translation><numerusform>，已公告給 %n 個節點</numerusform></translation>
    </message>
    <message>
        <source>Date</source>
        <translation>日期</translation>
    </message>
    <message>
        <source>Source</source>
        <translation>來源</translation>
    </message>
    <message>
        <source>Generated</source>
        <translation>生產出來</translation>
    </message>
    <message>
        <source>From</source>
        <translation>來源</translation>
    </message>
    <message>
        <source>unknown</source>
        <translation>未知</translation>
    </message>
    <message>
        <source>To</source>
        <translation>目的</translation>
    </message>
    <message>
        <source>own address</source>
        <translation>自己的位址</translation>
    </message>
    <message>
        <source>watch-only</source>
        <translation>只能看</translation>
    </message>
    <message>
        <source>label</source>
        <translation>標記</translation>
    </message>
    <message>
        <source>Credit</source>
        <translation>入帳</translation>
    </message>
    <message numerus="yes">
        <source>matures in %n more block(s)</source>
        <translation><numerusform>再等 %n 個區塊生出來後成熟</numerusform></translation>
    </message>
    <message>
        <source>not accepted</source>
        <translation>不被接受</translation>
    </message>
    <message>
        <source>Debit</source>
        <translation>出帳</translation>
    </message>
    <message>
        <source>Total debit</source>
        <translation>出帳總額</translation>
    </message>
    <message>
        <source>Total credit</source>
        <translation>入帳總額</translation>
    </message>
    <message>
        <source>Transaction fee</source>
        <translation>交易手續費</translation>
    </message>
    <message>
        <source>Net amount</source>
        <translation>淨額</translation>
    </message>
    <message>
        <source>Message</source>
        <translation>訊息</translation>
    </message>
    <message>
        <source>Comment</source>
        <translation>附註</translation>
    </message>
    <message>
        <source>Transaction ID</source>
        <translation>交易識別碼</translation>
    </message>
    <message>
        <source>Transaction total size</source>
        <translation>交易總大小</translation>
    </message>
    <message>
        <source>Output index</source>
        <translation>輸出索引</translation>
    </message>
    <message>
        <source>Merchant</source>
        <translation>商家</translation>
    </message>
    <message>
        <source>Generated coins must mature %1 blocks before they can be spent. When you generated this block, it was broadcast to the network to be added to the block chain. If it fails to get into the chain, its state will change to "not accepted" and it won't be spendable. This may occasionally happen if another node generates a block within a few seconds of yours.</source>
        <translation>生產出來的錢要再等 %1 個區塊生出來後才成熟可以用。當區塊生產出來時會公布到網路上，來被加進區塊鏈。如果加失敗了，狀態就會變成「不被接受」，而且不能夠花。如果在你生產出區塊的幾秒鐘內，也有其他節點生產出來的話，就有可能會發生這種情形。</translation>
    </message>
    <message>
        <source>Debug information</source>
        <translation>除錯資訊</translation>
    </message>
    <message>
        <source>Transaction</source>
        <translation>交易</translation>
    </message>
    <message>
        <source>Inputs</source>
        <translation>輸入</translation>
    </message>
    <message>
        <source>Amount</source>
        <translation>金額</translation>
    </message>
    <message>
        <source>true</source>
        <translation>是</translation>
    </message>
    <message>
        <source>false</source>
        <translation>否</translation>
    </message>
</context>
<context>
    <name>TransactionDescDialog</name>
    <message>
        <source>This pane shows a detailed description of the transaction</source>
        <translation>這個版面顯示這次交易的詳細說明</translation>
    </message>
    <message>
        <source>Details for %1</source>
        <translation>交易 %1 的明細</translation>
    </message>
</context>
<context>
    <name>TransactionTableModel</name>
    <message>
        <source>Date</source>
        <translation>日期</translation>
    </message>
    <message>
        <source>Type</source>
        <translation>種類</translation>
    </message>
    <message>
        <source>Label</source>
        <translation>標記:</translation>
    </message>
    <message numerus="yes">
        <source>Open for %n more block(s)</source>
        <translation><numerusform>到下 %n 個區塊生出來前可修改</numerusform></translation>
    </message>
    <message>
        <source>Open until %1</source>
        <translation>到 %1 前可修改</translation>
    </message>
    <message>
        <source>Offline</source>
        <translation>離線中</translation>
    </message>
    <message>
        <source>Unconfirmed</source>
        <translation>未確認</translation>
    </message>
    <message>
        <source>Abandoned</source>
        <translation>已中止</translation>
    </message>
    <message>
<<<<<<< HEAD
        <source>Paying only the minimum fee is just fine as long as there is less transaction volume than space in the blocks. But be aware that this can end up in a never confirming transaction once there is more demand for Zcoin transactions than the network can process.</source>
        <translation>當交易量少於區塊可容納的空間時，只付最低手續費不會有什麽問題。但是當交易量的需求成長到超過整體網路可以處理的量時，可能會造成一筆一直不會被確認的交易。</translation>
=======
        <source>Confirming (%1 of %2 recommended confirmations)</source>
        <translation>確認中(已經 %1 次，建議至少 %2 次)</translation>
>>>>>>> a7b486d6
    </message>
    <message>
        <source>Confirmed (%1 confirmations)</source>
        <translation>已確認(%1 次)</translation>
    </message>
    <message>
        <source>Conflicted</source>
        <translation>有衝突</translation>
    </message>
    <message>
        <source>Immature (%1 confirmations, will be available after %2)</source>
        <translation>未成熟(確認 %1 次，會在 %2 次後可用)</translation>
    </message>
    <message>
        <source>This block was not received by any other nodes and will probably not be accepted!</source>
        <translation>沒有其他節點收到這個區塊，也許它不會被接受！</translation>
    </message>
    <message>
        <source>Generated but not accepted</source>
        <translation>生產出來但是不被接受</translation>
    </message>
    <message>
        <source>Received with</source>
        <translation>收款</translation>
    </message>
    <message>
        <source>Received from</source>
        <translation>收款自</translation>
    </message>
    <message>
        <source>Sent to</source>
        <translation>付款</translation>
    </message>
    <message>
        <source>Payment to yourself</source>
        <translation>付給自己</translation>
    </message>
    <message>
        <source>Mined</source>
        <translation>開採所得</translation>
    </message>
    <message>
        <source>watch-only</source>
        <translation>只能看</translation>
    </message>
    <message>
        <source>(n/a)</source>
        <translation>(不適用)</translation>
    </message>
    <message>
        <source>(no label)</source>
        <translation>(無標記)</translation>
    </message>
    <message>
        <source>Transaction status. Hover over this field to show number of confirmations.</source>
        <translation>交易狀態。把游標停在欄位上會顯示確認次數。</translation>
    </message>
    <message>
        <source>Date and time that the transaction was received.</source>
        <translation>收到交易的日期和時間。</translation>
    </message>
<<<<<<< HEAD
    <message>
        <source>Copy quantity</source>
        <translation>複製數目</translation>
    </message>
    <message>
        <source>Copy amount</source>
        <translation>複製金額</translation>
    </message>
    <message>
        <source>Copy fee</source>
        <translation>複製手續費</translation>
    </message>
    <message>
        <source>Copy after fee</source>
        <translation>複製計費後金額</translation>
    </message>
    <message>
        <source>Copy bytes</source>
        <translation>複製位元組數</translation>
    </message>
    <message>
        <source>Copy priority</source>
        <translation>複製優先度</translation>
    </message>
    <message>
        <source>Copy dust</source>
        <translation>複製零散金額</translation>
    </message>
    <message>
        <source>Copy change</source>
        <translation>複製找零金額</translation>
    </message>
    <message>
        <source>%1 to %2</source>
        <translation>%1 給 %2</translation>
    </message>
    <message>
        <source>Are you sure you want to send?</source>
        <translation>你確定要付錢出去嗎？</translation>
    </message>
    <message>
        <source>added as transaction fee</source>
        <translation>加做交易手續費</translation>
    </message>
    <message>
        <source>Total Amount %1</source>
        <translation>總金額 %1</translation>
    </message>
    <message>
        <source>or</source>
        <translation>或</translation>
    </message>
    <message>
        <source>Confirm send coins</source>
        <translation>確認付款金額</translation>
    </message>
    <message>
        <source>The recipient address is not valid. Please recheck.</source>
        <translation>收款位址無效。請再檢查看看。</translation>
    </message>
    <message>
        <source>The amount to pay must be larger than 0.</source>
        <translation>付款金額必須大於零。</translation>
    </message>
    <message>
        <source>The amount exceeds your balance.</source>
        <translation>金額超過餘額了。</translation>
    </message>
    <message>
        <source>The total exceeds your balance when the %1 transaction fee is included.</source>
        <translation>包含 %1 的交易手續費後，總金額超過你的餘額了。</translation>
    </message>
    <message>
        <source>Duplicate address found: addresses should only be used once each.</source>
        <translation>發現有重複的位址: 每個位址只能出現一次。</translation>
    </message>
    <message>
        <source>Transaction creation failed!</source>
        <translation>製造交易失敗了！</translation>
    </message>
    <message>
        <source>The transaction was rejected! This might happen if some of the coins in your wallet were already spent, such as if you used a copy of wallet.dat and coins were spent in the copy but not marked as spent here.</source>
        <translation>交易被拒絕了！有時候會發生這種錯誤，是因為你錢包中的一些錢已經被花掉了。比如說你複製了錢包檔 wallet.dat, 然後用複製的錢包花掉了錢，你現在所用的原來的錢包中，卻沒有那筆錢已經花掉的紀錄。</translation>
    </message>
    <message>
        <source>A fee higher than %1 is considered an absurdly high fee.</source>
        <translation>高於 %1 的手續費會被認為是不合理。</translation>
    </message>
    <message>
        <source>Payment request expired.</source>
        <translation>付款的要求過期了。</translation>
    </message>
    <message>
        <source>Pay only the required fee of %1</source>
        <translation>只付必要的手續費 %1</translation>
    </message>
    <message>
        <source>Warning: Invalid Zcoin address</source>
        <translation>警告: Zcoin 位址無效</translation>
    </message>
    <message>
        <source>Warning: Unknown change address</source>
        <translation>警告: 不明的找零位址</translation>
    </message>
    <message>
        <source>(no label)</source>
        <translation>(無標記)</translation>
    </message>
</context>
<context>
    <name>SendCoinsEntry</name>
=======
>>>>>>> a7b486d6
    <message>
        <source>Type of transaction.</source>
        <translation>交易的種類。</translation>
    </message>
    <message>
        <source>Whether or not a watch-only address is involved in this transaction.</source>
        <translation>不論如何有一個只能觀看的地只有參與這次的交易</translation>
    </message>
    <message>
        <source>User-defined intent/purpose of the transaction.</source>
        <translation>使用者定義的交易動機或理由。</translation>
    </message>
    <message>
        <source>Amount removed from or added to balance.</source>
        <translation>要減掉或加進餘額的金額。</translation>
    </message>
</context>
<context>
    <name>TransactionView</name>
    <message>
        <source>All</source>
        <translation>全部</translation>
    </message>
    <message>
<<<<<<< HEAD
        <source>The Zcoin address to send the payment to</source>
        <translation>接收付款的 Zcoin 位址</translation>
=======
        <source>Today</source>
        <translation>今天</translation>
>>>>>>> a7b486d6
    </message>
    <message>
        <source>This week</source>
        <translation>這星期</translation>
    </message>
    <message>
        <source>This month</source>
        <translation>這個月</translation>
    </message>
    <message>
        <source>Last month</source>
        <translation>上個月</translation>
    </message>
    <message>
        <source>This year</source>
        <translation>今年</translation>
    </message>
    <message>
<<<<<<< HEAD
        <source>The fee will be deducted from the amount being sent. The recipient will receive less zcoins than you enter in the amount field. If multiple recipients are selected, the fee is split equally.</source>
        <translation>手續費會從要付款出去的金額中扣掉。因此收款人會收到比輸入的金額還要少的 zcoins。如果有多個收款人的話，手續費會平均分配來扣除。</translation>
=======
        <source>Range...</source>
        <translation>指定範圍...</translation>
>>>>>>> a7b486d6
    </message>
    <message>
        <source>Received with</source>
        <translation>收款</translation>
    </message>
    <message>
        <source>Sent to</source>
        <translation>付款</translation>
    </message>
    <message>
        <source>To yourself</source>
        <translation>給自己</translation>
    </message>
    <message>
        <source>Mined</source>
        <translation>開採所得</translation>
    </message>
    <message>
        <source>Other</source>
        <translation>其它</translation>
    </message>
    <message>
<<<<<<< HEAD
        <source>A message that was attached to the zcoin: URI which will be stored with the transaction for your reference. Note: This message will not be sent over the Zcoin network.</source>
        <translation>附加在 Zcoin 付款協議的資源識別碼(URI)中的訊息，會和交易內容一起存起來，給你自己做參考。注意: 這個訊息不會送到 Zcoin 網路上。</translation>
=======
        <source>Enter address or label to search</source>
        <translation>請輸入要搜尋的位址或標記</translation>
>>>>>>> a7b486d6
    </message>
    <message>
        <source>Min amount</source>
        <translation>最小金額</translation>
    </message>
    <message>
        <source>Abandon transaction</source>
        <translation>中止交易</translation>
    </message>
<<<<<<< HEAD
    <message>
        <source>Enter a label for this address to add it to your address book</source>
        <translation>請輸入這個位址的標記來把它加進位址簿中</translation>
    </message>
</context>
<context>
    <name>SendConfirmationDialog</name>
    <message>
        <source>Yes</source>
        <translation>是</translation>
    </message>
</context>
<context>
    <name>ShutdownWindow</name>
=======
>>>>>>> a7b486d6
    <message>
        <source>Copy address</source>
        <translation>複製位址</translation>
    </message>
    <message>
        <source>Copy label</source>
        <translation>複製標記</translation>
    </message>
    <message>
        <source>Copy amount</source>
        <translation>複製金額</translation>
    </message>
    <message>
        <source>Copy transaction ID</source>
        <translation>複製交易識別碼</translation>
    </message>
    <message>
<<<<<<< HEAD
        <source>You can sign messages/agreements with your addresses to prove you can receive zcoins sent to them. Be careful not to sign anything vague or random, as phishing attacks may try to trick you into signing your identity over to them. Only sign fully-detailed statements you agree to.</source>
        <translation>你可以用自己的位址簽署訊息或合約，來證明你可以從該位址收款。但是請小心，不要簽署語意含糊不清，或隨機產生的內容，因為釣魚式詐騙可能會用騙你簽署的手法來冒充是你。只有在語句中的細節你都同意時才簽署。</translation>
    </message>
    <message>
        <source>The Zcoin address to sign the message with</source>
        <translation>用來簽署訊息的 Zcoin 位址</translation>
=======
        <source>Copy raw transaction</source>
        <translation>複製交易原始資料</translation>
    </message>
    <message>
        <source>Copy full transaction details</source>
        <translation>複製完整交易明細</translation>
>>>>>>> a7b486d6
    </message>
    <message>
        <source>Edit label</source>
        <translation>編輯標記</translation>
    </message>
    <message>
        <source>Show transaction details</source>
        <translation>顯示交易明細</translation>
    </message>
    <message>
        <source>Export Transaction History</source>
        <translation>匯出交易記錄</translation>
    </message>
    <message>
        <source>Comma separated file (*.csv)</source>
        <translation>逗點分隔資料檔(*.csv)</translation>
    </message>
    <message>
        <source>Confirmed</source>
        <translation>已確認</translation>
    </message>
    <message>
        <source>Watch-only</source>
        <translation>只能觀看的</translation>
    </message>
    <message>
        <source>Date</source>
        <translation>日期</translation>
    </message>
    <message>
<<<<<<< HEAD
        <source>Sign the message to prove you own this Zcoin address</source>
        <translation>簽署這個訊息來證明這個 Zcoin 位址是你的</translation>
=======
        <source>Type</source>
        <translation>種類</translation>
>>>>>>> a7b486d6
    </message>
    <message>
        <source>Label</source>
        <translation>標記:</translation>
    </message>
    <message>
        <source>Address</source>
        <translation>位址</translation>
    </message>
    <message>
        <source>ID</source>
        <translation>識別碼</translation>
    </message>
    <message>
        <source>Exporting Failed</source>
        <translation>匯出失敗</translation>
    </message>
    <message>
        <source>There was an error trying to save the transaction history to %1.</source>
        <translation>儲存交易記錄到 %1 時發生錯誤。</translation>
    </message>
    <message>
<<<<<<< HEAD
        <source>The Zcoin address the message was signed with</source>
        <translation>簽署這個訊息的 Zcoin 位址</translation>
    </message>
    <message>
        <source>Verify the message to ensure it was signed with the specified Zcoin address</source>
        <translation>驗證這個訊息來確定是用指定的 Zcoin 位址簽署的</translation>
=======
        <source>Exporting Successful</source>
        <translation>匯出成功</translation>
    </message>
    <message>
        <source>The transaction history was successfully saved to %1.</source>
        <translation>交易記錄已經成功儲存到 %1 了。</translation>
>>>>>>> a7b486d6
    </message>
    <message>
        <source>Range:</source>
        <translation>範圍:</translation>
    </message>
    <message>
        <source>to</source>
        <translation>到</translation>
    </message>
    <message>
        <source>Click "Sign Message" to generate signature</source>
        <translation>請按一下「簽署訊息」來產生簽章</translation>
    </message>
    <message>
        <source>The entered address is invalid.</source>
        <translation>輸入的位址無效。</translation>
    </message>
    <message>
        <source>Please check the address and try again.</source>
        <translation>請檢查位址是否正確後再試一次。</translation>
    </message>
    <message>
        <source>The entered address does not refer to a key.</source>
        <translation>輸入的位址沒有對應到你的任何密鑰。</translation>
    </message>
    <message>
        <source>Wallet unlock was cancelled.</source>
        <translation>錢包解鎖已取消。</translation>
    </message>
    <message>
        <source>Private key for the entered address is not available.</source>
        <translation>沒有對應輸入位址的密鑰。</translation>
    </message>
    <message>
        <source>Message signing failed.</source>
        <translation>訊息簽署失敗。</translation>
    </message>
    <message>
        <source>Message signed.</source>
        <translation>訊息簽署好了。</translation>
    </message>
    <message>
        <source>The signature could not be decoded.</source>
        <translation>沒辦法把這個簽章解碼。</translation>
    </message>
    <message>
        <source>Please check the signature and try again.</source>
        <translation>請檢查簽章是否正確後再試一次。</translation>
    </message>
    <message>
        <source>The signature did not match the message digest.</source>
        <translation>這個簽章跟訊息的數位摘要不符。</translation>
    </message>
    <message>
        <source>Message verification failed.</source>
        <translation>訊息驗證失敗。</translation>
    </message>
    <message>
        <source>Message verified.</source>
        <translation>訊息驗證沒錯。</translation>
    </message>
</context>
<context>
    <name>UnitDisplayStatusBarControl</name>
    <message>
        <source>Unit to show amounts in. Click to select another unit.</source>
        <translation>金額顯示單位。可以點選其他單位。</translation>
    </message>
</context>
<context>
    <name>WalletFrame</name>
    <message>
        <source>No wallet has been loaded.</source>
        <translation>沒有載入錢包。</translation>
    </message>
</context>
<context>
<<<<<<< HEAD
    <name>TransactionDesc</name>
    <message numerus="yes">
        <source>Open for %n more block(s)</source>
        <translation><numerusform>到下 %n 個區塊生出來前可修改</numerusform></translation>
    </message>
    <message>
        <source>Open until %1</source>
        <translation>到 %1 前可修改</translation>
    </message>
    <message>
        <source>conflicted with a transaction with %1 confirmations</source>
        <translation>跟一個目前確認 %1 次的交易互相衝突</translation>
    </message>
    <message>
        <source>%1/offline</source>
        <translation>%1 次/離線中</translation>
    </message>
    <message>
        <source>0/unconfirmed, %1</source>
        <translation>0 次/未確認，%1</translation>
    </message>
    <message>
        <source>in memory pool</source>
        <translation>在記憶池中</translation>
    </message>
    <message>
        <source>not in memory pool</source>
        <translation>不在記憶池中</translation>
    </message>
    <message>
        <source>abandoned</source>
        <translation>已中止</translation>
    </message>
    <message>
        <source>%1/unconfirmed</source>
        <translation>%1 次/未確認</translation>
    </message>
    <message>
        <source>%1 confirmations</source>
        <translation>確認 %1 次</translation>
    </message>
    <message>
        <source>Status</source>
        <translation>狀態</translation>
    </message>
    <message>
        <source>, has not been successfully broadcast yet</source>
        <translation>，還沒成功公告出去</translation>
    </message>
    <message numerus="yes">
        <source>, broadcast through %n node(s)</source>
        <translation><numerusform>，已公告給 %n 個節點</numerusform></translation>
    </message>
    <message>
        <source>Date</source>
        <translation>日期</translation>
    </message>
    <message>
        <source>Source</source>
        <translation>來源</translation>
    </message>
    <message>
        <source>Generated</source>
        <translation>生產出來</translation>
    </message>
    <message>
        <source>From</source>
        <translation>來源</translation>
    </message>
    <message>
        <source>unknown</source>
        <translation>未知</translation>
    </message>
    <message>
        <source>To</source>
        <translation>目的</translation>
    </message>
    <message>
        <source>own address</source>
        <translation>自己的位址</translation>
    </message>
    <message>
        <source>watch-only</source>
        <translation>只能看</translation>
    </message>
    <message>
        <source>label</source>
        <translation>標記</translation>
    </message>
    <message>
        <source>Credit</source>
        <translation>入帳</translation>
    </message>
    <message numerus="yes">
        <source>matures in %n more block(s)</source>
        <translation><numerusform>再等 %n 個區塊生出來後成熟</numerusform></translation>
    </message>
    <message>
        <source>not accepted</source>
        <translation>不被接受</translation>
    </message>
    <message>
        <source>Debit</source>
        <translation>出帳</translation>
    </message>
    <message>
        <source>Total debit</source>
        <translation>出帳總額</translation>
    </message>
    <message>
        <source>Total credit</source>
        <translation>入帳總額</translation>
    </message>
    <message>
        <source>Transaction fee</source>
        <translation>交易手續費</translation>
    </message>
    <message>
        <source>Net amount</source>
        <translation>淨額</translation>
    </message>
    <message>
        <source>Message</source>
        <translation>訊息</translation>
    </message>
    <message>
        <source>Comment</source>
        <translation>附註</translation>
    </message>
    <message>
        <source>Transaction ID</source>
        <translation>交易識別碼</translation>
    </message>
    <message>
        <source>Output index</source>
        <translation>輸出索引</translation>
    </message>
    <message>
        <source>Merchant</source>
        <translation>商家</translation>
    </message>
    <message>
        <source>Generated coins must mature %1 blocks before they can be spent. When you generated this block, it was broadcast to the network to be added to the block chain. If it fails to get into the chain, its state will change to "not accepted" and it won't be spendable. This may occasionally happen if another node generates a block within a few seconds of yours.</source>
        <translation>生產出來的錢要再等 %1 個區塊生出來後才成熟可以用。當區塊生產出來時會公布到網路上，來被加進區塊鏈。如果加失敗了，狀態就會變成「不被接受」，而且不能夠花。如果在你生產出區塊的幾秒鐘內，也有其他節點生產出來的話，就有可能會發生這種情形。</translation>
    </message>
    <message>
        <source>Debug information</source>
        <translation>除錯資訊</translation>
    </message>
    <message>
        <source>Transaction</source>
        <translation>交易</translation>
    </message>
    <message>
        <source>Inputs</source>
        <translation>輸入</translation>
    </message>
    <message>
        <source>Amount</source>
        <translation>金額</translation>
    </message>
    <message>
        <source>true</source>
        <translation>是</translation>
    </message>
    <message>
        <source>false</source>
        <translation>否</translation>
    </message>
</context>
<context>
    <name>TransactionDescDialog</name>
=======
    <name>WalletModel</name>
>>>>>>> a7b486d6
    <message>
        <source>Send Coins</source>
        <translation>付款</translation>
    </message>
    <message>
        <source>Details for %1</source>
        <translation>交易 %1 的明細</translation>
    </message>
</context>
<context>
    <name>TransactionTableModel</name>
    <message>
        <source>Date</source>
        <translation>日期</translation>
    </message>
    <message>
        <source>Type</source>
        <translation>種類</translation>
    </message>
    <message>
        <source>Label</source>
        <translation>標記:</translation>
    </message>
    <message numerus="yes">
        <source>Open for %n more block(s)</source>
        <translation><numerusform>到下 %n 個區塊生出來前可修改</numerusform></translation>
    </message>
    <message>
        <source>Open until %1</source>
        <translation>到 %1 前可修改</translation>
    </message>
    <message>
        <source>Offline</source>
        <translation>離線中</translation>
    </message>
    <message>
        <source>Unconfirmed</source>
        <translation>未確認</translation>
    </message>
    <message>
        <source>Abandoned</source>
        <translation>已中止</translation>
    </message>
    <message>
        <source>Confirming (%1 of %2 recommended confirmations)</source>
        <translation>確認中(已經 %1 次，建議至少 %2 次)</translation>
    </message>
    <message>
        <source>Confirmed (%1 confirmations)</source>
        <translation>已確認(%1 次)</translation>
    </message>
    <message>
        <source>Conflicted</source>
        <translation>有衝突</translation>
    </message>
    <message>
        <source>Immature (%1 confirmations, will be available after %2)</source>
        <translation>未成熟(確認 %1 次，會在 %2 次後可用)</translation>
    </message>
    <message>
        <source>This block was not received by any other nodes and will probably not be accepted!</source>
        <translation>沒有其他節點收到這個區塊，也許它不會被接受！</translation>
    </message>
    <message>
        <source>Generated but not accepted</source>
        <translation>生產出來但是不被接受</translation>
    </message>
    <message>
        <source>Received with</source>
        <translation>收款</translation>
    </message>
    <message>
        <source>Received from</source>
        <translation>收款自</translation>
    </message>
    <message>
        <source>Sent to</source>
        <translation>付款</translation>
    </message>
    <message>
        <source>Payment to yourself</source>
        <translation>付給自己</translation>
    </message>
    <message>
        <source>Mined</source>
        <translation>開採所得</translation>
    </message>
    <message>
        <source>watch-only</source>
        <translation>只能看</translation>
    </message>
    <message>
        <source>(n/a)</source>
        <translation>(不適用)</translation>
    </message>
    <message>
        <source>(no label)</source>
        <translation>(無標記)</translation>
    </message>
    <message>
        <source>Transaction status. Hover over this field to show number of confirmations.</source>
        <translation>交易狀態。把游標停在欄位上會顯示確認次數。</translation>
    </message>
    <message>
        <source>Date and time that the transaction was received.</source>
        <translation>收到交易的日期和時間。</translation>
    </message>
    <message>
        <source>Type of transaction.</source>
        <translation>交易的種類。</translation>
    </message>
    <message>
        <source>Whether or not a watch-only address is involved in this transaction.</source>
        <translation>不論如何有一個只能觀看的地只有參與這次的交易</translation>
    </message>
    <message>
        <source>User-defined intent/purpose of the transaction.</source>
        <translation>使用者定義的交易動機或理由。</translation>
    </message>
    <message>
        <source>Amount removed from or added to balance.</source>
        <translation>要減掉或加進餘額的金額。</translation>
    </message>
</context>
<context>
    <name>TransactionView</name>
    <message>
        <source>All</source>
        <translation>全部</translation>
    </message>
    <message>
        <source>Today</source>
        <translation>今天</translation>
    </message>
    <message>
        <source>This week</source>
        <translation>這星期</translation>
    </message>
    <message>
        <source>This month</source>
        <translation>這個月</translation>
    </message>
    <message>
        <source>Last month</source>
        <translation>上個月</translation>
    </message>
    <message>
        <source>This year</source>
        <translation>今年</translation>
    </message>
    <message>
        <source>Range...</source>
        <translation>指定範圍...</translation>
    </message>
    <message>
        <source>Received with</source>
        <translation>收款</translation>
    </message>
    <message>
        <source>Sent to</source>
        <translation>付款</translation>
    </message>
    <message>
        <source>To yourself</source>
        <translation>給自己</translation>
    </message>
    <message>
        <source>Mined</source>
        <translation>開採所得</translation>
    </message>
    <message>
        <source>Other</source>
        <translation>其它</translation>
    </message>
    <message>
        <source>Enter address or label to search</source>
        <translation>請輸入要搜尋的位址或標記</translation>
    </message>
    <message>
        <source>Min amount</source>
        <translation>最小金額</translation>
    </message>
    <message>
        <source>Abandon transaction</source>
        <translation>中止交易</translation>
    </message>
    <message>
        <source>Copy address</source>
        <translation>複製位址</translation>
    </message>
    <message>
        <source>Copy label</source>
        <translation>複製標記</translation>
    </message>
    <message>
        <source>Copy amount</source>
        <translation>複製金額</translation>
    </message>
    <message>
        <source>Copy transaction ID</source>
        <translation>複製交易識別碼</translation>
    </message>
    <message>
        <source>Copy raw transaction</source>
        <translation>複製交易原始資料</translation>
    </message>
    <message>
        <source>Copy full transaction details</source>
        <translation>複製完整交易明細</translation>
    </message>
    <message>
        <source>Edit label</source>
        <translation>編輯標記</translation>
    </message>
    <message>
        <source>Show transaction details</source>
        <translation>顯示交易明細</translation>
    </message>
    <message>
        <source>Export Transaction History</source>
        <translation>匯出交易記錄</translation>
    </message>
    <message>
        <source>Comma separated file (*.csv)</source>
        <translation>逗點分隔資料檔(*.csv)</translation>
    </message>
    <message>
        <source>Confirmed</source>
        <translation>已確認</translation>
    </message>
    <message>
        <source>Watch-only</source>
        <translation>只能觀看的</translation>
    </message>
    <message>
        <source>Date</source>
        <translation>日期</translation>
    </message>
    <message>
        <source>Type</source>
        <translation>種類</translation>
    </message>
    <message>
        <source>Label</source>
        <translation>標記:</translation>
    </message>
    <message>
        <source>Address</source>
        <translation>位址</translation>
    </message>
    <message>
        <source>ID</source>
        <translation>識別碼</translation>
    </message>
    <message>
        <source>Exporting Failed</source>
        <translation>匯出失敗</translation>
    </message>
    <message>
        <source>There was an error trying to save the transaction history to %1.</source>
        <translation>儲存交易記錄到 %1 時發生錯誤。</translation>
    </message>
    <message>
        <source>Exporting Successful</source>
        <translation>匯出成功</translation>
    </message>
    <message>
        <source>The transaction history was successfully saved to %1.</source>
        <translation>交易記錄已經成功儲存到 %1 了。</translation>
    </message>
    <message>
        <source>Range:</source>
        <translation>範圍:</translation>
    </message>
    <message>
        <source>to</source>
        <translation>到</translation>
    </message>
</context>
<context>
    <name>WalletView</name>
    <message>
        <source>&amp;Export</source>
        <translation>匯出</translation>
    </message>
    <message>
        <source>Export the data in the current tab to a file</source>
        <translation>將目前分頁的資料匯出存成檔案</translation>
    </message>
    <message>
        <source>Backup Wallet</source>
        <translation>備份錢包</translation>
    </message>
    <message>
        <source>Wallet Data (*.dat)</source>
        <translation>錢包資料檔(*.dat)</translation>
    </message>
    <message>
        <source>Backup Failed</source>
        <translation>備份失敗</translation>
    </message>
    <message>
        <source>There was an error trying to save the wallet data to %1.</source>
        <translation>儲存錢包資料到 %1 時發生錯誤。</translation>
    </message>
    <message>
        <source>Backup Successful</source>
        <translation>備份成功</translation>
    </message>
    <message>
        <source>The wallet data was successfully saved to %1.</source>
        <translation>錢包的資料已經成功儲存到 %1 了。</translation>
    </message>
</context>
<context>
    <name>WalletFrame</name>
    <message>
        <source>No wallet has been loaded.</source>
        <translation>沒有載入錢包。</translation>
    </message>
</context>
<context>
    <name>WalletModel</name>
    <message>
        <source>Send Coins</source>
        <translation>付款</translation>
    </message>
</context>
<context>
    <name>WalletView</name>
    <message>
        <source>&amp;Export</source>
        <translation>匯出</translation>
    </message>
    <message>
        <source>Export the data in the current tab to a file</source>
        <translation>將目前分頁的資料匯出存成檔案</translation>
    </message>
    <message>
        <source>Backup Wallet</source>
        <translation>備份錢包</translation>
    </message>
    <message>
        <source>Wallet Data (*.dat)</source>
        <translation>錢包資料檔(*.dat)</translation>
    </message>
    <message>
        <source>Backup Failed</source>
        <translation>備份失敗</translation>
    </message>
    <message>
        <source>There was an error trying to save the wallet data to %1.</source>
        <translation>儲存錢包資料到 %1 時發生錯誤。</translation>
    </message>
    <message>
        <source>Backup Successful</source>
        <translation>備份成功</translation>
    </message>
    <message>
        <source>The wallet data was successfully saved to %1.</source>
        <translation>錢包的資料已經成功儲存到 %1 了。</translation>
    </message>
</context>
<context>
    <name>zcoin-core</name>
    <message>
        <source>Options:</source>
        <translation>選項:</translation>
    </message>
    <message>
        <source>Specify data directory</source>
        <translation>指定資料目錄</translation>
    </message>
    <message>
        <source>Connect to a node to retrieve peer addresses, and disconnect</source>
        <translation>連線到某個節點來取得其它節點的位址，然後斷線</translation>
    </message>
    <message>
        <source>Specify your own public address</source>
        <translation>指定自己的公開位址</translation>
    </message>
    <message>
        <source>Accept command line and JSON-RPC commands</source>
        <translation>接受指令列和 JSON-RPC 指令
</translation>
    </message>
    <message>
        <source>Accept connections from outside (default: 1 if no -proxy or -connect/-noconnect)</source>
        <translation>是否接受外來連線(預設值: 當沒有 -proxy 或 -connect/-noconnect 時為 1)</translation>
    </message>
    <message>
        <source>Connect only to the specified node(s); -noconnect or -connect=0 alone to disable automatic connections</source>
        <translation>只連線到指定的節點。用 -noconnect 或是 -connect=0 可以關閉自動連線。</translation>
    </message>
    <message>
        <source>Distributed under the MIT software license, see the accompanying file %s or %s</source>
        <translation>依據 MIT 軟體授權條款散布，詳情請見附帶的 %s 檔案或是 %s</translation>
    </message>
    <message>
        <source>If &lt;category&gt; is not supplied or if &lt;category&gt; = 1, output all debugging information.</source>
        <translation>如果沒有提供 &lt;category&gt; 或是值為 1 就會輸出所有的除錯資訊。</translation>
    </message>
    <message>
        <source>Prune configured below the minimum of %d MiB.  Please use a higher number.</source>
        <translation>設定的修剪值小於最小需求的 %d 百萬位元組(MiB)。請指定大一點的數字。</translation>
    </message>
    <message>
        <source>Prune: last wallet synchronisation goes beyond pruned data. You need to -reindex (download the whole blockchain again in case of pruned node)</source>
        <translation>修剪模式：錢包的最後同步狀態是在被修剪掉的區塊資料中。你需要用 -reindex 參數執行(會重新下載整個區塊鏈)</translation>
    </message>
    <message>
        <source>Rescans are not possible in pruned mode. You will need to use -reindex which will download the whole blockchain again.</source>
        <translation>在修剪模式下沒辦法重新掃描區塊鏈。你需要配合使用 -reindex 參數來重新下載整個區塊鏈。</translation>
    </message>
    <message>
        <source>Error: A fatal internal error occurred, see debug.log for details</source>
        <translation>錯誤: 發生了致命的內部錯誤，詳情請看 debug.log</translation>
    </message>
    <message>
        <source>Fee (in %s/kB) to add to transactions you send (default: %s)</source>
        <translation>交易付款時每千位元組(kB)的交易手續費(單位是 %s，預設值: %s)</translation>
    </message>
    <message>
        <source>Pruning blockstore...</source>
        <translation>正在修剪區塊資料庫中...</translation>
    </message>
    <message>
        <source>Run in the background as a daemon and accept commands</source>
        <translation>用護靈模式在背景執行並接受指令</translation>
    </message>
    <message>
        <source>Unable to start HTTP server. See debug log for details.</source>
        <translation>無法啟動 HTTP 伺服器。詳情請看除錯紀錄。</translation>
    </message>
    <message>
<<<<<<< HEAD
        <source>Accept connections from outside (default: 1 if no -proxy or -connect)</source>
        <translation>是否接受外來連線(預設值: 當沒有 -proxy 或 -connect 時為 1)</translation>
    </message>
    <message>
        <source>Zcoin Core</source>
        <translation>Zcoin Core</translation>
=======
        <source>Bitcoin Core</source>
        <translation>Bitcoin Core</translation>
>>>>>>> a7b486d6
    </message>
    <message>
        <source>The %s developers</source>
        <translation>%s 開發人員</translation>
    </message>
    <message>
        <source>A fee rate (in %s/kB) that will be used when fee estimation has insufficient data (default: %s)</source>
        <translation>當沒有足夠的資料計算預估手續費時，所使用的手續費費率(單位是 %s/kB, 預設值: %s)</translation>
    </message>
    <message>
        <source>Accept relayed transactions received from whitelisted peers even when not relaying transactions (default: %d)</source>
        <translation>接受從白名點節點收到的轉發交易，即使沒有(符合準則)轉發出去(預設值: %d)</translation>
    </message>
    <message>
        <source>Bind to given address and always listen on it. Use [host]:port notation for IPv6</source>
        <translation>和指定的位址繫結，並且一直在指定位址聽候連線。IPv6 請用 [主機]:通訊埠 這種格式</translation>
    </message>
    <message>
        <source>Cannot obtain a lock on data directory %s. %s is probably already running.</source>
        <translation>沒辦法鎖定資料目錄 %s。%s 可能已經在執行了。</translation>
    </message>
    <message>
        <source>Delete all wallet transactions and only recover those parts of the blockchain through -rescan on startup</source>
        <translation>清掉錢包裡的所有交易，並且在下次啟動時，使用 -rescan 來從區塊鏈中復原回來。</translation>
    </message>
    <message>
<<<<<<< HEAD
        <source>Distributed under the MIT software license, see the accompanying file COPYING or &lt;http://www.opensource.org/licenses/mit-license.php&gt;.</source>
        <translation>這套軟體是依據 MIT 軟體授權條款散布，詳情請見附帶的 COPYING 檔案，或是以下網站:  &lt;http://www.opensource.org/licenses/mit-license.php&gt;.</translation>
    </message>
    <message>
        <source>Equivalent bytes per sigop in transactions for relay and mining (default: %u)</source>
        <translation>轉發和開採時，交易資料中每個 sigop 的等同位元組數(預設值: %u)</translation>
    </message>
    <message>
=======
>>>>>>> a7b486d6
        <source>Error loading %s: You can't enable HD on a already existing non-HD wallet</source>
        <translation>載入 %s 發生錯誤：不能對已存在的非 HD 錢包啟用 HD 功能。</translation>
    </message>
    <message>
        <source>Error reading %s! All keys read correctly, but transaction data or address book entries might be missing or incorrect.</source>
        <translation>讀取錢包檔 %s 時發生錯誤！所有的密鑰都正確讀取了，但是交易資料或位址簿資料可能會缺少或不正確。</translation>
    </message>
    <message>
        <source>Execute command when a wallet transaction changes (%s in cmd is replaced by TxID)</source>
        <translation>當錢包有交易改變時要執行的指令(指令中的 %s 會被取代成交易識別碼)</translation>
    </message>
    <message>
<<<<<<< HEAD
=======
        <source>Extra transactions to keep in memory for compact block reconstructions (default: %u)</source>
        <translation>為了將摘要區塊完整回組而額外保留在記憶體中的交易數量(預設值: %u)</translation>
    </message>
    <message>
        <source>If this block is in the chain assume that it and its ancestors are valid and potentially skip their script verification (0 to verify all, default: %s, testnet: %s)</source>
        <translation>假設已經在區塊鏈中的區塊以及其先前的區塊都合法，因此對它們略過指令碼驗證(0 表示一律要驗證，預設值: %s, 測試網路: %s)</translation>
    </message>
    <message>
>>>>>>> a7b486d6
        <source>Maximum allowed median peer time offset adjustment. Local perspective of time may be influenced by peers forward or backward by this amount. (default: %u seconds)</source>
        <translation>跟其他節點的時間差最高可接受的中位數值。本機所認為的時間可能會被其他節點影響，往前或往後在這個值之內。(預設值: %u 秒)</translation>
    </message>
    <message>
        <source>Maximum total fees (in %s) to use in a single wallet transaction or raw transaction; setting this too low may abort large transactions (default: %s)</source>
        <translation>允許一次錢包交易或未加工交易付出的最高總手續費(單位是 %s)；設定太低的話，可能會無法進行資料量大的交易(預設值: %s)</translation>
    </message>
    <message>
        <source>Please check that your computer's date and time are correct! If your clock is wrong, %s will not work properly.</source>
        <translation>請檢查電腦日期和時間是否正確！%s 沒辦法在時鐘不準的情況下正常運作。</translation>
    </message>
    <message>
        <source>Please contribute if you find %s useful. Visit %s for further information about the software.</source>
        <translation>如果你覺得 %s 有用，可以幫助我們。關於這個軟體的更多資訊請見 %s。</translation>
    </message>
    <message>
        <source>Reduce storage requirements by enabling pruning (deleting) of old blocks. This allows the pruneblockchain RPC to be called to delete specific blocks, and enables automatic pruning of old blocks if a target size in MiB is provided. This mode is incompatible with -txindex and -rescan. Warning: Reverting this setting requires re-downloading the entire blockchain. (default: 0 = disable pruning blocks, 1 = allow manual pruning via RPC, &gt;%u = automatically prune block files to stay under the specified target size in MiB)</source>
        <translation>修剪(刪除)掉老舊區塊以降低需要的儲存空間。這樣會增加一個 RPC 指令 pruneblockchain，可以使用它來刪除指定的區塊；也可以指定目標儲存空間大小，以啟用對老舊區塊的自動修剪功能。這個模式跟 -txindex 和 -rescan 參數不相容。警告: 還原回不修剪模式會需要重新下載一整個區塊鏈。(預設值: 0 表示不修剪區塊，1 表示允許使用 RPC 指令做修剪，&gt;%u 的值表示為區塊資料的目標大小，單位是百萬位元組，MiB)</translation>
    </message>
    <message>
        <source>Set lowest fee rate (in %s/kB) for transactions to be included in block creation. (default: %s)</source>
        <translation>設定製造區塊時，所要包含交易每千位元組的最低手續費(單位是 %s)。(預設值: %s)</translation>
    </message>
    <message>
        <source>Set the number of script verification threads (%u to %d, 0 = auto, &lt;0 = leave that many cores free, default: %d)</source>
        <translation>設定指令碼驗證的執行緒數目 (%u 到 %d，0 表示程式自動決定，小於 0 表示保留處理器核心不用的數目，預設值: %d)</translation>
    </message>
    <message>
        <source>The block database contains a block which appears to be from the future. This may be due to your computer's date and time being set incorrectly. Only rebuild the block database if you are sure that your computer's date and time are correct</source>
        <translation>區塊資料庫中有來自未來的區塊。可能是你電腦的日期時間不對。如果確定電腦日期時間沒錯的話，就重建區塊資料庫看看。</translation>
    </message>
    <message>
        <source>This is a pre-release test build - use at your own risk - do not use for mining or merchant applications</source>
        <translation>這是個還沒發表的測試版本 - 使用請自負風險 - 請不要用來開採或做商業應用</translation>
    </message>
    <message>
        <source>Unable to rewind the database to a pre-fork state. You will need to redownload the blockchain</source>
        <translation>沒辦法將資料庫倒轉回分岔前的狀態。必須要重新下載區塊鍊。</translation>
    </message>
    <message>
        <source>Use UPnP to map the listening port (default: 1 when listening and no -proxy)</source>
        <translation>是否要使用「通用即插即用」協定(UPnP)，來設定聽候連線的通訊埠的對應(預設值: 當有聽候連線且沒有指定 -proxy 參數時為 1)</translation>
    </message>
    <message>
        <source>Username and hashed password for JSON-RPC connections. The field &lt;userpw&gt; comes in the format: &lt;USERNAME&gt;:&lt;SALT&gt;$&lt;HASH&gt;. A canonical python script is included in share/rpcuser. The client then connects normally using the rpcuser=&lt;USERNAME&gt;/rpcpassword=&lt;PASSWORD&gt; pair of arguments. This option can be specified multiple times</source>
        <translation>JSON-RPC 連線要用的使用者名稱和雜湊密碼。&lt;userpw&gt; 的格式是：&lt;使用者名稱&gt;:&lt;調味值&gt;$&lt;雜湊值&gt;。在 share/rpcuser 目錄下有一個示範的 python 程式。之後客戶端程式就可以用這對參數正常連線：rpcuser=&lt;使用者名稱&gt; 和 rpcpassword=&lt;密碼&gt;。這個選項可以給很多次。</translation>
    </message>
    <message>
        <source>Wallet will not create transactions that violate mempool chain limits (default: %u)</source>
        <translation>錢包軟體不會產生違反記憶池交易鏈限制的交易(預設值: %u)</translation>
    </message>
    <message>
        <source>Warning: The network does not appear to fully agree! Some miners appear to be experiencing issues.</source>
        <translation>警告: 位元幣網路對於區塊鏈結的決定目前有分歧！有些礦工看來會有問題。</translation>
    </message>
    <message>
        <source>Warning: We do not appear to fully agree with our peers! You may need to upgrade, or other nodes may need to upgrade.</source>
        <translation>警告: 我們和某些連線的節點對於區塊鏈結的決定不同！你可能需要升級，或是需要等其它的節點升級。</translation>
    </message>
    <message>
        <source>You need to rebuild the database using -reindex-chainstate to change -txindex</source>
        <translation>改變 -txindex 參數後，必須要用 -reindex-chainstate 參數來重建資料庫</translation>
    </message>
    <message>
        <source>%s corrupt, salvage failed</source>
        <translation>錢包檔 %s 壞掉了，搶救失敗</translation>
    </message>
    <message>
        <source>-maxmempool must be at least %d MB</source>
        <translation>參數 -maxmempool 至少要給 %d 百萬位元組(MB)</translation>
    </message>
    <message>
        <source>&lt;category&gt; can be:</source>
        <translation>&lt;category&gt; 可以是:</translation>
    </message>
    <message>
        <source>Append comment to the user agent string</source>
        <translation>對使用者代理字串添加註解</translation>
    </message>
    <message>
        <source>Attempt to recover private keys from a corrupt wallet on startup</source>
        <translation>啟動時嘗試從壞掉的錢包檔復原密鑰</translation>
    </message>
    <message>
        <source>Block creation options:</source>
        <translation>區塊製造選項:</translation>
    </message>
    <message>
        <source>Cannot resolve -%s address: '%s'</source>
        <translation>沒辦法解析 -%s 參數指定的位址: '%s'</translation>
    </message>
    <message>
        <source>Chain selection options:</source>
        <translation>區塊鏈選項:</translation>
    </message>
    <message>
        <source>Change index out of range</source>
        <translation>找零的索引值超出範圍</translation>
    </message>
    <message>
        <source>Connection options:</source>
        <translation>連線選項:</translation>
    </message>
    <message>
        <source>Copyright (C) %i-%i</source>
        <translation>版權所有 (C) %i-%i</translation>
    </message>
    <message>
        <source>Corrupted block database detected</source>
        <translation>發現區塊資料庫壞掉了</translation>
    </message>
    <message>
        <source>Debugging/Testing options:</source>
        <translation>除錯與測試選項</translation>
    </message>
    <message>
        <source>Do not load the wallet and disable wallet RPC calls</source>
        <translation>不要載入錢包，並且拿掉錢包相關的 RPC 功能請求。</translation>
    </message>
    <message>
        <source>Do you want to rebuild the block database now?</source>
        <translation>你想要現在重建區塊資料庫嗎？</translation>
    </message>
    <message>
        <source>Enable publish hash block in &lt;address&gt;</source>
        <translation>開啟傳送區塊雜湊值到目標 ZeroMQ 位址 &lt;address&gt; 去</translation>
    </message>
    <message>
        <source>Enable publish hash transaction in &lt;address&gt;</source>
        <translation>開啟傳送交易雜湊值到目標 ZeroMQ 位址 &lt;address&gt; 去</translation>
    </message>
    <message>
        <source>Enable publish raw block in &lt;address&gt;</source>
        <translation>開啟傳送區塊原始資料到目標 ZeroMQ 位址 &lt;address&gt; 去</translation>
    </message>
    <message>
        <source>Enable publish raw transaction in &lt;address&gt;</source>
        <translation>開啟傳送交易原始資料到目標 ZeroMQ 位址 &lt;address&gt; 去</translation>
    </message>
    <message>
        <source>Enable transaction replacement in the memory pool (default: %u)</source>
        <translation>對交易暫存池啟用替代交易(預設值: %u)</translation>
    </message>
    <message>
        <source>Error initializing block database</source>
        <translation>初始化區塊資料庫時發生錯誤</translation>
    </message>
    <message>
        <source>Error initializing wallet database environment %s!</source>
        <translation>初始化錢包資料庫環境 %s 時發生錯誤！</translation>
    </message>
    <message>
        <source>Error loading %s</source>
        <translation>載入檔案 %s 時發生錯誤</translation>
    </message>
    <message>
        <source>Error loading %s: Wallet corrupted</source>
        <translation>載入檔案 %s 時發生錯誤: 錢包損毀了</translation>
    </message>
    <message>
        <source>Error loading %s: Wallet requires newer version of %s</source>
        <translation>載入檔案 %s 時發生錯誤: 這個錢包需要新版的 %s</translation>
    </message>
    <message>
        <source>Error loading %s: You can't disable HD on a already existing HD wallet</source>
        <translation>載入 %s 發生錯誤：不能對已存在的 HD 錢包停用 HD 功能。</translation>
    </message>
    <message>
        <source>Error loading block database</source>
        <translation>載入區塊資料庫時發生錯誤</translation>
    </message>
    <message>
        <source>Error opening block database</source>
        <translation>打開區塊資料庫時發生錯誤</translation>
    </message>
    <message>
        <source>Error: Disk space is low!</source>
        <translation>錯誤: 磁碟空間很少！</translation>
    </message>
    <message>
        <source>Failed to listen on any port. Use -listen=0 if you want this.</source>
        <translation>在任意的通訊埠聽候失敗。如果你希望這樣的話，可以設定 -listen=0.</translation>
    </message>
    <message>
        <source>Importing...</source>
        <translation>正在匯入中...</translation>
    </message>
    <message>
        <source>Incorrect or no genesis block found. Wrong datadir for network?</source>
        <translation>創世區塊不正確或找不到。資料目錄錯了嗎？</translation>
    </message>
    <message>
        <source>Initialization sanity check failed. %s is shutting down.</source>
        <translation>初始化時的基本檢查失敗了。%s 就要關閉了。</translation>
    </message>
    <message>
        <source>Invalid -onion address: '%s'</source>
        <translation>無效的 -onion 位址: '%s'</translation>
    </message>
    <message>
        <source>Invalid amount for -%s=&lt;amount&gt;: '%s'</source>
        <translation>參數 -%s=&lt;金額&gt; 指定的金額無效: '%s'</translation>
    </message>
    <message>
        <source>Invalid amount for -fallbackfee=&lt;amount&gt;: '%s'</source>
        <translation>設定 -fallbackfee=&lt;金額&gt; 的金額無效: '%s'</translation>
    </message>
    <message>
        <source>Keep the transaction memory pool below &lt;n&gt; megabytes (default: %u)</source>
        <translation>在記憶體暫存池中保持最多 &lt;n&gt; 個百萬位元組的交易(預設值: %u)</translation>
    </message>
    <message>
        <source>Loading banlist...</source>
        <translation>正在載入禁止連線名單中...</translation>
    </message>
    <message>
        <source>Location of the auth cookie (default: data dir)</source>
        <translation>認證 cookie 資料的位置(預設值: 同資料目錄)</translation>
    </message>
    <message>
        <source>Not enough file descriptors available.</source>
        <translation>檔案描述元不足。</translation>
    </message>
    <message>
        <source>Only connect to nodes in network &lt;net&gt; (ipv4, ipv6 or onion)</source>
        <translation>只和 &lt;net&gt; 網路上的節點連線(ipv4, ipv6, 或 onion)</translation>
    </message>
    <message>
        <source>Print this help message and exit</source>
        <translation>顯示說明訊息後結束</translation>
    </message>
    <message>
        <source>Print version and exit</source>
        <translation>顯示版本後結束</translation>
    </message>
    <message>
        <source>Prune cannot be configured with a negative value.</source>
        <translation>修剪值不能設定為負的。</translation>
    </message>
    <message>
        <source>Prune mode is incompatible with -txindex.</source>
        <translation>修剪模式和 -txindex 參數不相容。</translation>
    </message>
    <message>
        <source>Rebuild chain state and block index from the blk*.dat files on disk</source>
        <translation>從磁碟裡的區塊檔 blk*.dat 重建區塊鏈狀態和區塊索引</translation>
    </message>
    <message>
        <source>Rebuild chain state from the currently indexed blocks</source>
        <translation>從目前已編索引的區塊資料重建區塊鏈狀態</translation>
    </message>
    <message>
        <source>Rewinding blocks...</source>
        <translation>正在倒轉回區塊鏈之前的狀態...</translation>
    </message>
    <message>
        <source>Set database cache size in megabytes (%d to %d, default: %d)</source>
        <translation>設定資料庫快取大小是多少百萬位元組(MB，範圍: %d 到 %d，預設值: %d)</translation>
    </message>
    <message>
<<<<<<< HEAD
        <source>Set maximum BIP141 block weight (default: %d)</source>
        <translation>設定 BIP141 區塊重量的最大值(預設值: %d)</translation>
    </message>
    <message>
=======
>>>>>>> a7b486d6
        <source>Set maximum block size in bytes (default: %d)</source>
        <translation>設定區塊大小上限成多少位元組(預設值: %d)</translation>
    </message>
    <message>
        <source>Specify wallet file (within data directory)</source>
        <translation>指定錢包檔(會在資料目錄中)</translation>
    </message>
    <message>
        <source>Starting network threads...</source>
        <translation>正在啟動網路執行緒...</translation>
    </message>
    <message>
        <source>The source code is available from %s.</source>
        <translation>原始碼可以在 %s 取得。</translation>
    </message>
    <message>
        <source>Unable to bind to %s on this computer. %s is probably already running.</source>
        <translation>沒辦法繫結在這台電腦上的 %s 。%s 可能已經在執行了。</translation>
    </message>
    <message>
        <source>Unsupported argument -benchmark ignored, use -debug=bench.</source>
        <translation>忽略了不再支援的 -benchmark 參數，請改用 -debug=bench</translation>
    </message>
    <message>
        <source>Unsupported argument -debugnet ignored, use -debug=net.</source>
        <translation>忽略了不再支援的 -debugnet 參數，請改用 -debug=net</translation>
    </message>
    <message>
        <source>Unsupported argument -tor found, use -onion.</source>
        <translation>找到不再支援的 -tor 參數，請改用 -onion 參數。</translation>
    </message>
    <message>
        <source>Use UPnP to map the listening port (default: %u)</source>
        <translation>使用通用隨插即用 (UPnP) 協定來設定對應的服務連接埠(預設值: %u)</translation>
    </message>
    <message>
        <source>Use the test chain</source>
        <translation>使用測試區塊鏈</translation>
    </message>
    <message>
        <source>User Agent comment (%s) contains unsafe characters.</source>
        <translation>使用者代理註解(%s)中含有不安全的字元。</translation>
    </message>
    <message>
        <source>Verifying blocks...</source>
        <translation>正在驗證區塊資料...</translation>
    </message>
    <message>
        <source>Verifying wallet...</source>
        <translation>正在驗證錢包資料...</translation>
    </message>
    <message>
        <source>Wallet %s resides outside data directory %s</source>
        <translation>錢包檔 %s 沒有在資料目錄 %s 裡面</translation>
    </message>
    <message>
        <source>Wallet debugging/testing options:</source>
        <translation>錢包除錯與測試選項:</translation>
    </message>
    <message>
        <source>Wallet needed to be rewritten: restart %s to complete</source>
        <translation>錢包需要重寫: 請重新啓動 %s 來完成</translation>
    </message>
    <message>
        <source>Wallet options:</source>
        <translation>錢包選項:</translation>
    </message>
    <message>
        <source>Allow JSON-RPC connections from specified source. Valid for &lt;ip&gt; are a single IP (e.g. 1.2.3.4), a network/netmask (e.g. 1.2.3.4/255.255.255.0) or a network/CIDR (e.g. 1.2.3.4/24). This option can be specified multiple times</source>
        <translation>允許指定的來源建立 JSON-RPC 連線。&lt;ip&gt; 的有效值可以是一個單獨位址(像是 1.2.3.4)，一個網段/網段罩遮值(像是 1.2.3.4/255.255.255.0)，或是網段/CIDR值(像是 1.2.3.4/24)。這個選項可以設定多次。</translation>
    </message>
    <message>
        <source>Bind to given address and whitelist peers connecting to it. Use [host]:port notation for IPv6</source>
        <translation>和指定的位址繫結，並且把連線過來的節點放進白名單。IPv6 請用 [主機]:通訊埠 這種格式</translation>
    </message>
    <message>
        <source>Bind to given address to listen for JSON-RPC connections. Use [host]:port notation for IPv6. This option can be specified multiple times (default: bind to all interfaces)</source>
        <translation>和指定的位址繫結以聽候 JSON-RPC 連線。IPv6 請用 [主機]:通訊埠 這種格式。這個選項可以設定多次。(預設值: 跟所有網路界面上的位址繫結)</translation>
    </message>
    <message>
        <source>Create new files with system default permissions, instead of umask 077 (only effective with disabled wallet functionality)</source>
        <translation>用系統預設權限來造出新的檔案，而不是用使用者權限罩遮(umask)值 077 (只有在關掉錢包功能時才有作用)。</translation>
    </message>
    <message>
        <source>Discover own IP addresses (default: 1 when listening and no -externalip or -proxy)</source>
        <translation>找出自己的網際網路位址(預設值: 當有聽候連線且沒有指定 -externalip 或 -proxy 時為 1)</translation>
    </message>
    <message>
        <source>Error: Listening for incoming connections failed (listen returned error %s)</source>
        <translation>錯誤: 聽候外來連線失敗(回傳錯誤 %s)</translation>
    </message>
    <message>
        <source>Execute command when a relevant alert is received or we see a really long fork (%s in cmd is replaced by message)</source>
        <translation>當收到相關警示，或發現相當長的分支時，所要執行的指令(指令中的 %s 會被取代成警示訊息)</translation>
    </message>
    <message>
        <source>Fees (in %s/kB) smaller than this are considered zero fee for relaying, mining and transaction creation (default: %s)</source>
        <translation>當處理轉發的交易、挖礦、或製造交易時，如果每千位元組(kB)的手續費比這個值(單位是 %s)低，就視為沒付手續費(預設值: %s)</translation>
    </message>
    <message>
        <source>Force relay of transactions from whitelisted peers even if they violate local relay policy (default: %d)</source>
        <translation>強制轉發從白名點節點收到的交易，即使它們違反了本機的轉發準則(預設值: %d)</translation>
    </message>
    <message>
        <source>If paytxfee is not set, include enough fee so transactions begin confirmation on average within n blocks (default: %u)</source>
        <translation>當沒有設定 paytxfee 時，自動包含可以讓交易能在平均 n 個區塊內開始確認的手續費(預設值: %u)</translation>
    </message>
    <message>
        <source>Invalid amount for -maxtxfee=&lt;amount&gt;: '%s' (must be at least the minrelay fee of %s to prevent stuck transactions)</source>
        <translation>-maxtxfee=&lt;amount&gt;: '%s' 的金額無效 (必須大於最低轉發手續費 %s 以避免交易無法確認)</translation>
    </message>
    <message>
        <source>Maximum size of data in data carrier transactions we relay and mine (default: %u)</source>
        <translation>轉發和開採時，對只帶資料的交易的大小上限(預設值: %u)</translation>
    </message>
    <message>
        <source>Randomize credentials for every proxy connection. This enables Tor stream isolation (default: %u)</source>
        <translation>對每個代理連線使用隨機產生的憑證。這個選項會開啟 Tor 的串流隔離(預設值: %u)</translation>
    </message>
    <message>
        <source>Set maximum size of high-priority/low-fee transactions in bytes (default: %d)</source>
        <translation>設定高優先度或低手續費的交易資料大小上限成多少位元組(預設值: %d)</translation>
    </message>
    <message>
        <source>The transaction amount is too small to send after the fee has been deducted</source>
        <translation>扣除手續費後的交易金額太少而不能傳送</translation>
    </message>
    <message>
        <source>Use hierarchical deterministic key generation (HD) after BIP32. Only has effect during wallet creation/first start</source>
        <translation>在 BIP32 開始作用後，啟用階層式可預期性密鑰產生方式(HD)。只有在產生新錢包或第一次啟動時才有作用。</translation>
    </message>
    <message>
        <source>Whitelisted peers cannot be DoS banned and their transactions are always relayed, even if they are already in the mempool, useful e.g. for a gateway</source>
        <translation>在白名單中的節點不會因為偵測到阻斷服務攻擊(DoS)而被停用。來自這些節點的交易也一定會被轉發，即使說交易本來就在記憶池裡了也一樣。適用於像是閘道伺服器。</translation>
    </message>
    <message>
        <source>You need to rebuild the database using -reindex to go back to unpruned mode.  This will redownload the entire blockchain</source>
        <translation>回到非修剪的模式需要用 -reindex 參數來重建資料庫。這會導致重新下載整個區塊鏈。</translation>
    </message>
    <message>
        <source>(default: %u)</source>
        <translation>(預設值: %u)</translation>
    </message>
    <message>
        <source>Accept public REST requests (default: %u)</source>
        <translation>接受公開的REST請求 (預設值: %u)</translation>
    </message>
    <message>
        <source>Automatically create Tor hidden service (default: %d)</source>
        <translation>自動產生 Tor 隱藏服務(預設值: %d)</translation>
    </message>
    <message>
        <source>Connect through SOCKS5 proxy</source>
        <translation>透過 SOCKS5 代理伺服器連線</translation>
    </message>
    <message>
        <source>Error reading from database, shutting down.</source>
        <translation>讀取資料庫時發生錯誤，要關閉了。</translation>
    </message>
    <message>
        <source>Imports blocks from external blk000??.dat file on startup</source>
        <translation>啟動時從其它來源的 blk000??.dat 檔匯入區塊</translation>
    </message>
    <message>
        <source>Information</source>
        <translation>資訊</translation>
    </message>
    <message>
        <source>Invalid amount for -paytxfee=&lt;amount&gt;: '%s' (must be at least %s)</source>
        <translation>設定 -paytxfee=&lt;金額&gt; 的金額無效: '%s' (至少要有 %s)</translation>
    </message>
    <message>
        <source>Invalid netmask specified in -whitelist: '%s'</source>
        <translation>指定在 -whitelist 的網段無效: '%s'</translation>
    </message>
    <message>
        <source>Keep at most &lt;n&gt; unconnectable transactions in memory (default: %u)</source>
        <translation>保持最多 &lt;n&gt; 無法連結的交易在記憶體 (預設: %u)</translation>
    </message>
    <message>
        <source>Need to specify a port with -whitebind: '%s'</source>
        <translation>指定 -whitebind 時必須包含通訊埠: '%s'</translation>
    </message>
    <message>
        <source>Node relay options:</source>
        <translation>節點轉發選項:</translation>
    </message>
    <message>
        <source>RPC server options:</source>
        <translation>RPC 伺服器選項:</translation>
    </message>
    <message>
        <source>Reducing -maxconnections from %d to %d, because of system limitations.</source>
        <translation>因為系統的限制，將 -maxconnections 參數從 %d 降到了 %d</translation>
    </message>
    <message>
        <source>Rescan the block chain for missing wallet transactions on startup</source>
        <translation>啟動時重新掃描區塊鏈，來尋找錢包可能漏掉的交易。</translation>
    </message>
    <message>
        <source>Send trace/debug info to console instead of debug.log file</source>
        <translation>在終端機顯示追蹤或除錯資訊，而不是寫到檔案 debug.log 中</translation>
    </message>
    <message>
        <source>Send transactions as zero-fee transactions if possible (default: %u)</source>
        <translation>盡可能送出不用付手續費的交易(預設值: %u)</translation>
    </message>
    <message>
        <source>Show all debugging options (usage: --help -help-debug)</source>
        <translation>顯示所有的除錯選項 (用法: --help --help-debug)</translation>
    </message>
    <message>
        <source>Shrink debug.log file on client startup (default: 1 when no -debug)</source>
        <translation>客戶端軟體啓動時把 debug.log 檔縮小(預設值: 當沒有 -debug 時為 1)</translation>
    </message>
    <message>
        <source>Signing transaction failed</source>
        <translation>簽署交易失敗</translation>
    </message>
    <message>
        <source>The transaction amount is too small to pay the fee</source>
        <translation>交易金額太少而付不起手續費</translation>
    </message>
    <message>
        <source>This is experimental software.</source>
        <translation>這套軟體屬於實驗性質。</translation>
    </message>
    <message>
        <source>Tor control port password (default: empty)</source>
        <translation>Tor 控制埠密碼(預設值: 空白)</translation>
    </message>
    <message>
        <source>Tor control port to use if onion listening enabled (default: %s)</source>
        <translation>開啟聽候 onion 連線時的 Tor 控制埠號碼(預設值: %s)</translation>
    </message>
    <message>
        <source>Transaction amount too small</source>
        <translation>交易金額太小</translation>
    </message>
    <message>
        <source>Transaction too large for fee policy</source>
        <translation>根據交易手續費準則，本交易的位元量過大</translation>
    </message>
    <message>
        <source>Transaction too large</source>
        <translation>交易位元量太大</translation>
    </message>
    <message>
        <source>Unable to bind to %s on this computer (bind returned error %s)</source>
        <translation>無法和這台電腦上的 %s 繫結(回傳錯誤 %s)</translation>
    </message>
    <message>
        <source>Upgrade wallet to latest format on startup</source>
        <translation>啟動時把錢包檔案升級成最新的格式</translation>
    </message>
    <message>
        <source>Username for JSON-RPC connections</source>
        <translation>JSON-RPC 連線使用者名稱</translation>
    </message>
    <message>
        <source>Warning</source>
        <translation>警告</translation>
    </message>
    <message>
        <source>Warning: unknown new rules activated (versionbit %i)</source>
        <translation>警告: 不明的交易規則被啟用了(versionbit %i)</translation>
    </message>
    <message>
        <source>Whether to operate in a blocks only mode (default: %u)</source>
        <translation>是否要用只要區塊模式運作(預設值: %u)</translation>
    </message>
    <message>
        <source>Zapping all transactions from wallet...</source>
        <translation>正在砍掉錢包中的所有交易...</translation>
    </message>
    <message>
        <source>ZeroMQ notification options:</source>
        <translation>ZeroMQ 通知選項:</translation>
    </message>
    <message>
        <source>Password for JSON-RPC connections</source>
        <translation>JSON-RPC 連線密碼</translation>
    </message>
    <message>
        <source>Execute command when the best block changes (%s in cmd is replaced by block hash)</source>
        <translation>當最新區塊改變時要執行的指令(指令中的 %s 會被取代成區塊雜湊值)</translation>
    </message>
    <message>
        <source>Allow DNS lookups for -addnode, -seednode and -connect</source>
        <translation>允許對 -addnode, -seednode, -connect 的參數使用域名查詢 </translation>
    </message>
    <message>
        <source>Loading addresses...</source>
        <translation>正在載入位址資料...</translation>
    </message>
    <message>
        <source>(1 = keep tx meta data e.g. account owner and payment request information, 2 = drop tx meta data)</source>
        <translation>(1 表示保留交易描述資料，像是帳戶使用者和付款請求資訊；2 表示丟掉交易描述資料)</translation>
    </message>
    <message>
        <source>-maxtxfee is set very high! Fees this large could be paid on a single transaction.</source>
        <translation>參數 -maxtxfee 設定了很高的金額！這可是你一次交易就有可能付出的最高手續費。</translation>
    </message>
    <message>
        <source>Do not keep transactions in the mempool longer than &lt;n&gt; hours (default: %u)</source>
        <translation>不要讓交易留在記憶池中超過 &lt;n&gt; 個小時(預設值: %u)</translation>
    </message>
    <message>
        <source>Equivalent bytes per sigop in transactions for relay and mining (default: %u)</source>
        <translation>轉發和開採時，交易資料中每個 sigop 的等同位元組數(預設值: %u)</translation>
    </message>
    <message>
        <source>Fees (in %s/kB) smaller than this are considered zero fee for transaction creation (default: %s)</source>
        <translation>當製造交易時，如果每千位元組(kB)的手續費比這個值(單位是 %s)低，就視為沒付手續費(預設值: %s)</translation>
    </message>
    <message>
        <source>Force relay of transactions from whitelisted peers even if they violate local relay policy (default: %d)</source>
        <translation>強制轉發從白名點節點收到的交易，即使它們違反了本機的轉發準則(預設值: %d)</translation>
    </message>
    <message>
        <source>How thorough the block verification of -checkblocks is (0-4, default: %u)</source>
        <translation>使用 -checkblocks 檢查區塊的仔細程度(0 到 4，預設值: %u)</translation>
    </message>
    <message>
        <source>Maintain a full transaction index, used by the getrawtransaction rpc call (default: %u)</source>
        <translation>維護全部交易的索引，用在 getrawtransaction 這個 RPC 請求(預設值: %u)</translation>
    </message>
    <message>
        <source>Number of seconds to keep misbehaving peers from reconnecting (default: %u)</source>
        <translation>避免與亂搞的節點連線的秒數(預設: %u)</translation>
    </message>
    <message>
        <source>Output debugging information (default: %u, supplying &lt;category&gt; is optional)</source>
        <translation>輸出除錯資訊(預設值: %u, 不一定要指定 &lt;category&gt;)</translation>
    </message>
    <message>
        <source>Query for peer addresses via DNS lookup, if low on addresses (default: 1 unless -connect/-noconnect)</source>
        <translation>是否允許在節點位址數目不足時，使用域名查詢來搜尋節點 (預設值: 當沒用 -connect/-noconnect 時為 1)</translation>
    </message>
    <message>
        <source>Sets the serialization of raw transaction or block hex returned in non-verbose mode, non-segwit(0) or segwit(1) (default: %d)</source>
        <translation>設定非冗長模式時，回傳的交易原始資料或區塊位元值的序列化形式：無 segwit 為 0，或是有 segwit 為 1 (預設值: %d)</translation>
    </message>
    <message>
        <source>Support filtering of blocks and transaction with bloom filters (default: %u)</source>
        <translation>支援用布倫過濾器來過濾區塊和交易(預設值: %u)</translation>
    </message>
    <message>
        <source>This is the transaction fee you may pay when fee estimates are not available.</source>
        <translation>這是當預估手續費還沒計算出來時，付款交易預設會付的手續費。</translation>
    </message>
    <message>
        <source>This product includes software developed by the OpenSSL Project for use in the OpenSSL Toolkit %s and cryptographic software written by Eric Young and UPnP software written by Thomas Bernard.</source>
        <translation>此產品包含了由 OpenSSL Project 所開發的 OpenSSL Toolkit 軟體 %s, 由 Eric Young 撰寫的加解密軟體，以及由 Thomas Bernard 所撰寫的 UPnP 軟體。</translation>
    </message>
    <message>
        <source>Total length of network version string (%i) exceeds maximum length (%i). Reduce the number or size of uacomments.</source>
        <translation>網路版本字串的總長度(%i)超過最大長度(%i)了。請減少 uacomment 參數的數目或長度。</translation>
    </message>
    <message>
        <source>Tries to keep outbound traffic under the given target (in MiB per 24h), 0 = no limit (default: %d)</source>
        <translation>試著保持輸出流量在目標值以下，單位是每 24 小時的百萬位元組(MiB)數，0 表示沒有限制(預設值: %d)</translation>
    </message>
    <message>
        <source>Unsupported argument -socks found. Setting SOCKS version isn't possible anymore, only SOCKS5 proxies are supported.</source>
        <translation>找到不再支援的 -socks 參數。現在只支援 SOCKS5 協定的代理伺服器，因此不可以指定 SOCKS 協定版本了。</translation>
    </message>
    <message>
        <source>Unsupported argument -whitelistalwaysrelay ignored, use -whitelistrelay and/or -whitelistforcerelay.</source>
        <translation>忽略不支援的參數 -whitelistalwaysrelay，請改用 -whitelistrelay 和 -whitelistforcerelay​ 的組合。</translation>
    </message>
    <message>
        <source>Use separate SOCKS5 proxy to reach peers via Tor hidden services (default: %s)</source>
        <translation>使用另外的 SOCK5 代理伺服器，來透過 Tor 隱藏服務跟其他節點聯絡(預設值: %s)</translation>
    </message>
    <message>
        <source>Warning: Unknown block versions being mined! It's possible unknown rules are in effect</source>
        <translation>警告: 有礦工正在開採不明版本的區塊！這表示有不明的交易規則正在作用中</translation>
    </message>
    <message>
        <source>Warning: Wallet file corrupt, data salvaged! Original %s saved as %s in %s; if your balance or transactions are incorrect you should restore from a backup.</source>
        <translation>警告: 錢包檔壞掉，但資料被救回來了！原來的檔案 %s 改儲存為 %s，在目錄 %s 下。 如果餘額或交易資料有誤的話，你應該要從備份資料復原回來。</translation>
    </message>
    <message>
        <source>Whitelist peers connecting from the given IP address (e.g. 1.2.3.4) or CIDR notated network (e.g. 1.2.3.0/24). Can be specified multiple times.</source>
        <translation>把來自指定位址(例如：1.2.3.4)或 CIDR 格式網段(例如：1.2.3.0/24)的節點放進白名單。這個選項可以設定多次。</translation>
    </message>
    <message>
        <source>%s is set very high!</source>
        <translation>%s 的設定值異常大！</translation>
    </message>
    <message>
        <source>(default: %s)</source>
        <translation>(預設值: %s)</translation>
    </message>
    <message>
        <source>Always query for peer addresses via DNS lookup (default: %u)</source>
        <translation>是否一定要用域名查詢來搜尋節點(預設值: %u)</translation>
    </message>
    <message>
        <source>How many blocks to check at startup (default: %u, 0 = all)</source>
        <translation>啓動時檢查的區塊數(預設值: %u, 指定 0 表示全部)</translation>
    </message>
    <message>
        <source>Include IP addresses in debug output (default: %u)</source>
        <translation>在除錯輸出內容中包含網際網路位址(預設值: %u)</translation>
    </message>
    <message>
        <source>Invalid -proxy address: '%s'</source>
        <translation>無效的 -proxy 位址: '%s'</translation>
    </message>
    <message>
        <source>Keypool ran out, please call keypoolrefill first</source>
        <translation>密鑰池已經乾了，請先執行 keypoolrefill</translation>
    </message>
    <message>
        <source>Listen for JSON-RPC connections on &lt;port&gt; (default: %u or testnet: %u)</source>
        <translation>在通訊埠 &lt;port&gt; 聽候 JSON-RPC 連線(預設值: %u, 或若為測試網路: %u)</translation>
    </message>
    <message>
        <source>Listen for connections on &lt;port&gt; (default: %u or testnet: %u)</source>
        <translation>在通訊埠 &lt;port&gt; 聽候連線(預設值: %u, 或若為測試網路: %u)</translation>
    </message>
    <message>
        <source>Maintain at most &lt;n&gt; connections to peers (default: %u)</source>
        <translation>維持與節點連線數的上限為 &lt;n&gt; 個(預設值: %u)</translation>
    </message>
    <message>
        <source>Make the wallet broadcast transactions</source>
        <translation>讓錢包能公告交易</translation>
    </message>
    <message>
        <source>Maximum per-connection receive buffer, &lt;n&gt;*1000 bytes (default: %u)</source>
        <translation>每個連線的接收緩衝區大小上限為 &lt;n&gt;*1000 個位元組(預設值: %u)</translation>
    </message>
    <message>
        <source>Maximum per-connection send buffer, &lt;n&gt;*1000 bytes (default: %u)</source>
        <translation>每個連線的傳送緩衝區大小上限為 &lt;n&gt;*1000 個位元組(預設值: %u)</translation>
    </message>
    <message>
        <source>Prepend debug output with timestamp (default: %u)</source>
        <translation>在除錯輸出內容前附加時間(預設值: %u)</translation>
    </message>
    <message>
        <source>Relay and mine data carrier transactions (default: %u)</source>
        <translation>允許轉發和開採只帶資料的交易(預設值: %u)</translation>
    </message>
    <message>
        <source>Relay non-P2SH multisig (default: %u)</source>
        <translation>允許轉發非 P2SH 的多簽章交易(預設值: %u)</translation>
    </message>
    <message>
        <source>Send transactions with full-RBF opt-in enabled (default: %u)</source>
        <translation>送出允許提高手續費(full-RBF)的交易(預設值: %u)</translation>
    </message>
    <message>
        <source>Set key pool size to &lt;n&gt; (default: %u)</source>
        <translation>設定密鑰池大小為 &lt;n&gt; (預設值: %u)</translation>
    </message>
    <message>
<<<<<<< HEAD
=======
        <source>Set maximum BIP141 block weight (default: %d)</source>
        <translation>設定 BIP141 區塊重量的最大值(預設值: %d)</translation>
    </message>
    <message>
>>>>>>> a7b486d6
        <source>Set the number of threads to service RPC calls (default: %d)</source>
        <translation>設定處理 RPC 服務請求的執行緒數目(預設值: %d)</translation>
    </message>
    <message>
        <source>Specify configuration file (default: %s)</source>
        <translation>指定設定檔(預設值: %s)</translation>
    </message>
    <message>
        <source>Specify connection timeout in milliseconds (minimum: 1, default: %d)</source>
        <translation>指定連線在幾毫秒後逾時 (最少值: 1, 預設值: %d)</translation>
    </message>
    <message>
        <source>Specify pid file (default: %s)</source>
        <translation>指定行程識別碼檔案(預設值: %s)</translation>
    </message>
    <message>
        <source>Spend unconfirmed change when sending transactions (default: %u)</source>
        <translation>傳送交易時可以花還沒確認的零錢(預設值: %u)</translation>
    </message>
    <message>
        <source>Starting network threads...</source>
        <translation>正在啟動網路執行緒...</translation>
    </message>
    <message>
        <source>The wallet will avoid paying less than the minimum relay fee.</source>
        <translation>錢包軟體會付多於最小轉發費用的手續費。</translation>
    </message>
    <message>
        <source>This is the minimum transaction fee you pay on every transaction.</source>
        <translation>這是你每次交易付款時最少要付的手續費。</translation>
    </message>
    <message>
        <source>This is the transaction fee you will pay if you send a transaction.</source>
        <translation>這是你交易付款時所要付的手續費。</translation>
    </message>
    <message>
        <source>Threshold for disconnecting misbehaving peers (default: %u)</source>
        <translation>與亂搞的節點斷線的臨界值 (預設: %u)</translation>
    </message>
    <message>
        <source>Transaction amounts must not be negative</source>
        <translation>交易金額不能是負的</translation>
    </message>
    <message>
        <source>Transaction has too long of a mempool chain</source>
        <translation>交易造成記憶池中的交易鏈太長</translation>
    </message>
    <message>
        <source>Transaction must have at least one recipient</source>
        <translation>交易必須至少要有一個收款人</translation>
    </message>
    <message>
        <source>Unknown network specified in -onlynet: '%s'</source>
        <translation>在 -onlynet 指定了不明的網路別: '%s'</translation>
    </message>
    <message>
        <source>Insufficient funds</source>
        <translation>累積金額不足</translation>
    </message>
    <message>
        <source>Loading block index...</source>
        <translation>正在載入區塊索引...</translation>
    </message>
    <message>
        <source>Add a node to connect to and attempt to keep the connection open</source>
        <translation>增加一個要連線的節線，並試著保持對它的連線暢通</translation>
    </message>
    <message>
        <source>Loading wallet...</source>
        <translation>正在載入錢包資料...</translation>
    </message>
    <message>
        <source>Cannot downgrade wallet</source>
        <translation>沒辦法把錢包格式降級</translation>
    </message>
    <message>
        <source>Cannot write default address</source>
        <translation>沒辦法把預設位址寫進去</translation>
    </message>
    <message>
        <source>Rescanning...</source>
        <translation>正在重新掃描...</translation>
    </message>
    <message>
        <source>Done loading</source>
        <translation>載入完成</translation>
    </message>
    <message>
        <source>Error</source>
        <translation>錯誤</translation>
    </message>
</context>
</TS><|MERGE_RESOLUTION|>--- conflicted
+++ resolved
@@ -62,21 +62,12 @@
         <translation>收款位址</translation>
     </message>
     <message>
-<<<<<<< HEAD
         <source>These are your Zcoin addresses for sending payments. Always check the amount and the receiving address before sending coins.</source>
         <translation>這些是你要付款過去的 Zcoin 位址。在付錢之前，務必要檢查金額和收款位址是否正確。</translation>
     </message>
     <message>
         <source>These are your Zcoin addresses for receiving payments. It is recommended to use a new receiving address for each transaction.</source>
         <translation>這些是你用來收款的 Zcoin 位址。建議在每次交易時，都使用一個新的收款位址。</translation>
-=======
-        <source>These are your Bitcoin addresses for sending payments. Always check the amount and the receiving address before sending coins.</source>
-        <translation>這些是你要付款過去的 Bitcoin 位址。在付錢之前，務必要檢查金額和收款位址是否正確。</translation>
-    </message>
-    <message>
-        <source>These are your Bitcoin addresses for receiving payments. It is recommended to use a new receiving address for each transaction.</source>
-        <translation>這些是你用來收款的 Bitcoin 位址。建議在每次交易時，都使用一個新的收款位址。</translation>
->>>>>>> a7b486d6
     </message>
     <message>
         <source>&amp;Copy Address</source>
@@ -177,12 +168,8 @@
         <translation>確認錢包加密</translation>
     </message>
     <message>
-        <source>Warning: If you encrypt your wallet and lose your passphrase, you will &lt;b&gt;LOSE ALL OF YOUR BITCOINS&lt;/b&gt;!</source>
-<<<<<<< HEAD
+        <source>Warning: If you encrypt your wallet and lose your passphrase, you will &lt;b&gt;LOSE ALL OF YOUR ZCOINS&lt;/b&gt;!</source>
         <translation>警告: 如果把錢包加密後又忘記密碼，你就會從此&lt;b&gt;失去其中所有的 Zcoin 了&lt;/b&gt;！</translation>
-=======
-        <translation>警告: 如果把錢包加密後又忘記密碼，你就會從此&lt;b&gt;失去其中所有的 Bitcoin 了&lt;/b&gt;！</translation>
->>>>>>> a7b486d6
     </message>
     <message>
         <source>Are you sure you wish to encrypt your wallet?</source>
@@ -193,11 +180,7 @@
         <translation>錢包已加密</translation>
     </message>
     <message>
-<<<<<<< HEAD
         <source>%1 will close now to finish the encryption process. Remember that encrypting your wallet cannot fully protect your zcoins from being stolen by malware infecting your computer.</source>
-=======
-        <source>%1 will close now to finish the encryption process. Remember that encrypting your wallet cannot fully protect your bitcoins from being stolen by malware infecting your computer.</source>
->>>>>>> a7b486d6
         <translation>%1 現在要關閉，好完成加密程序。請注意，加密錢包不能完全防止入侵你的電腦的惡意程式偷取錢幣。</translation>
     </message>
     <message>
@@ -565,8 +548,8 @@
         <translation>錢包&lt;b&gt;已加密&lt;/b&gt;並且&lt;b&gt;上鎖中&lt;/b&gt;</translation>
     </message>
     <message>
-        <source>A fatal error occurred. Bitcoin can no longer continue safely and will quit.</source>
-        <translation>發生了致命的錯誤。Bitcoin 軟體沒辦法再繼續安全執行，只好結束。</translation>
+        <source>A fatal error occurred. Zcoin can no longer continue safely and will quit.</source>
+        <translation>發生了致命的錯誤。Zcoin 軟體沒辦法再繼續安全執行，只好結束。</translation>
     </message>
 </context>
 <context>
@@ -719,150 +702,6 @@
         <source>(change)</source>
         <translation>(找零)</translation>
     </message>
-    <message>
-        <source>Copy address</source>
-        <translation>複製位址</translation>
-    </message>
-    <message>
-        <source>Copy label</source>
-        <translation>複製標記</translation>
-    </message>
-    <message>
-        <source>Copy amount</source>
-        <translation>複製金額</translation>
-    </message>
-    <message>
-        <source>Copy transaction ID</source>
-        <translation>複製交易識別碼</translation>
-    </message>
-    <message>
-        <source>Lock unspent</source>
-        <translation>鎖定不用</translation>
-    </message>
-    <message>
-        <source>Unlock unspent</source>
-        <translation>解鎖可用</translation>
-    </message>
-    <message>
-        <source>Copy quantity</source>
-        <translation>複製數目</translation>
-    </message>
-    <message>
-        <source>Copy fee</source>
-        <translation>複製手續費</translation>
-    </message>
-    <message>
-        <source>Copy after fee</source>
-        <translation>複製計費後金額</translation>
-    </message>
-    <message>
-        <source>Copy bytes</source>
-        <translation>複製位元組數</translation>
-    </message>
-    <message>
-        <source>Copy priority</source>
-        <translation>複製優先度</translation>
-    </message>
-    <message>
-        <source>Copy dust</source>
-        <translation>複製零散金額</translation>
-    </message>
-    <message>
-        <source>Copy change</source>
-        <translation>複製找零金額</translation>
-    </message>
-    <message>
-        <source>highest</source>
-        <translation>最高</translation>
-    </message>
-    <message>
-        <source>higher</source>
-        <translation>很高</translation>
-    </message>
-    <message>
-        <source>high</source>
-        <translation>高</translation>
-    </message>
-    <message>
-        <source>medium-high</source>
-        <translation>中高</translation>
-    </message>
-    <message>
-        <source>medium</source>
-        <translation>中等</translation>
-    </message>
-    <message>
-        <source>low-medium</source>
-        <translation>中低</translation>
-    </message>
-    <message>
-        <source>low</source>
-        <translation>低</translation>
-    </message>
-    <message>
-        <source>lower</source>
-        <translation>很低</translation>
-    </message>
-    <message>
-        <source>lowest</source>
-        <translation>最低</translation>
-    </message>
-    <message>
-        <source>(%1 locked)</source>
-        <translation>(鎖定 %1 枚)</translation>
-    </message>
-    <message>
-        <source>none</source>
-        <translation>無</translation>
-    </message>
-    <message>
-        <source>yes</source>
-        <translation>是</translation>
-    </message>
-    <message>
-        <source>no</source>
-        <translation>否</translation>
-    </message>
-    <message>
-        <source>This label turns red if the transaction size is greater than 1000 bytes.</source>
-        <translation>當交易大小大於 1000 位元組時，文字會變紅色。</translation>
-    </message>
-    <message>
-        <source>This means a fee of at least %1 per kB is required.</source>
-        <translation>表示每一千位元組(kB)需要至少 %1 的手續費。</translation>
-    </message>
-    <message>
-        <source>Can vary +/- 1 byte per input.</source>
-        <translation>每組輸入可能會誤差多或少 1 個位元組。</translation>
-    </message>
-    <message>
-        <source>Transactions with higher priority are more likely to get included into a block.</source>
-        <translation>優先度較高的交易比較有可能被接受放進區塊中。</translation>
-    </message>
-    <message>
-        <source>This label turns red if the priority is smaller than "medium".</source>
-        <translation>當優先度低於「中等」時，文字會變紅色。</translation>
-    </message>
-    <message>
-        <source>This label turns red if any recipient receives an amount smaller than the current dust threshold.</source>
-        <translation>當任何一個收款金額小於目前的零散金額上限時，文字會變紅色。</translation>
-    </message>
-    <message>
-        <source>Can vary +/- %1 satoshi(s) per input.</source>
-        <translation>每組輸入可能有 +/- %1 個 satoshi 的誤差。</translation>
-    </message>
-    <message>
-        <source>(no label)</source>
-        <translation>(無標記)</translation>
-    </message>
-    <message>
-        <source>change from %1 (%2)</source>
-        <translation>找零前是 %1 (%2)</translation>
-    </message>
-    <message>
-        <source>(change)</source>
-        <translation>(找零)</translation>
-    </message>
 </context>
 <context>
     <name>EditAddressDialog</name>
@@ -903,13 +742,8 @@
         <translation>編輯付款位址</translation>
     </message>
     <message>
-<<<<<<< HEAD
         <source>The entered address "%1" is not a valid Zcoin address.</source>
         <translation>輸入的位址 %1 並不是有效的 Zcoin 位址。</translation>
-=======
-        <source>The entered address "%1" is not a valid Bitcoin address.</source>
-        <translation>輸入的位址 %1 並不是有效的 Bitcoin 位址。</translation>
->>>>>>> a7b486d6
     </message>
     <message>
         <source>The entered address "%1" is already in the address book.</source>
@@ -1052,12 +886,12 @@
         <translation>表單</translation>
     </message>
     <message>
-        <source>Recent transactions may not yet be visible, and therefore your wallet's balance might be incorrect. This information will be correct once your wallet has finished synchronizing with the bitcoin network, as detailed below.</source>
-        <translation>最近的交易可能還看不到，因此錢包餘額可能不正確。在錢包軟體完成跟 bitcoin 網路的同步後，這裡的資訊就會正確。詳情請見下面。</translation>
-    </message>
-    <message>
-        <source>Attempting to spend bitcoins that are affected by not-yet-displayed transactions will not be accepted by the network.</source>
-        <translation>使用還沒顯示出來的交易所影響到的 bitcoin 可能會不被網路所接受。</translation>
+        <source>Recent transactions may not yet be visible, and therefore your wallet's balance might be incorrect. This information will be correct once your wallet has finished synchronizing with the zcoin network, as detailed below.</source>
+        <translation>最近的交易可能還看不到，因此錢包餘額可能不正確。在錢包軟體完成跟 zcoin 網路的同步後，這裡的資訊就會正確。詳情請見下面。</translation>
+    </message>
+    <message>
+        <source>Attempting to spend zcoins that are affected by not-yet-displayed transactions will not be accepted by the network.</source>
+        <translation>使用還沒顯示出來的交易所影響到的 zcoin 可能會不被網路所接受。</translation>
     </message>
     <message>
         <source>Number of blocks left</source>
@@ -1431,7 +1265,6 @@
 </context>
 <context>
     <name>PaymentServer</name>
-<<<<<<< HEAD
     <message>
         <source>Payment request error</source>
         <translation>要求付款時發生錯誤</translation>
@@ -1523,62 +1356,108 @@
 </context>
 <context>
     <name>PeerTableModel</name>
-=======
->>>>>>> a7b486d6
-    <message>
-        <source>Payment request error</source>
-        <translation>要求付款時發生錯誤</translation>
-    </message>
-    <message>
-        <source>Cannot start bitcoin: click-to-pay handler</source>
-        <translation>沒辦法啟動 bitcoin 協議的「按就付」處理器</translation>
-    </message>
-    <message>
-        <source>URI handling</source>
-        <translation>URI 處理</translation>
-    </message>
-    <message>
-        <source>Payment request fetch URL is invalid: %1</source>
-        <translation>取得付款要求的 URL 無效: %1</translation>
-    </message>
-    <message>
-<<<<<<< HEAD
+    <message>
+        <source>User Agent</source>
+        <translation>使用者代理</translation>
+    </message>
+    <message>
+        <source>Node/Service</source>
+        <translation>節點/服務</translation>
+    </message>
+    <message>
+        <source>NodeId</source>
+        <translation>節點識別碼</translation>
+    </message>
+    <message>
+        <source>Ping</source>
+        <translation>Ping  時間</translation>
+    </message>
+</context>
+<context>
+    <name>QObject</name>
+    <message>
+        <source>Amount</source>
+        <translation>金額</translation>
+    </message>
+    <message>
         <source>Enter a Zcoin address (e.g. %1)</source>
         <translation>輸入 Zcoin 位址 (比如說 %1)</translation>
-=======
-        <source>Invalid payment address %1</source>
-        <translation>無效的付款位址 %1</translation>
->>>>>>> a7b486d6
-    </message>
-    <message>
-        <source>URI cannot be parsed! This can be caused by an invalid Bitcoin address or malformed URI parameters.</source>
-        <translation>沒辦法解析 URI 位址！可能是因為 Bitcoin 位址無效，或是 URI 參數格式錯誤。</translation>
-    </message>
-    <message>
-        <source>Payment request file handling</source>
-        <translation>處理付款要求檔案</translation>
-    </message>
-    <message>
-        <source>Payment request file cannot be read! This can be caused by an invalid payment request file.</source>
-        <translation>沒辦法讀取付款要求檔案！可能是無效的檔案造成的。</translation>
-    </message>
-    <message>
-        <source>Payment request rejected</source>
-        <translation>付款的要求被拒絕了</translation>
-    </message>
-    <message>
-        <source>Payment request network doesn't match client network.</source>
-        <translation>付款要求的網路類型跟客戶端不符。</translation>
-    </message>
-    <message>
-        <source>Payment request expired.</source>
-        <translation>付款的要求過期了。</translation>
-    </message>
-    <message>
-        <source>Payment request is not initialized.</source>
-        <translation>付款的要求沒有完成初始化。</translation>
-    </message>
-<<<<<<< HEAD
+    </message>
+    <message>
+        <source>%1 d</source>
+        <translation>%1 天</translation>
+    </message>
+    <message>
+        <source>%1 h</source>
+        <translation>%1 小時</translation>
+    </message>
+    <message>
+        <source>%1 m</source>
+        <translation>%1 分鐘</translation>
+    </message>
+    <message>
+        <source>%1 s</source>
+        <translation>%1 秒</translation>
+    </message>
+    <message>
+        <source>None</source>
+        <translation>無</translation>
+    </message>
+    <message>
+        <source>N/A</source>
+        <translation>未知</translation>
+    </message>
+    <message>
+        <source>%1 ms</source>
+        <translation>%1 毫秒</translation>
+    </message>
+    <message numerus="yes">
+        <source>%n second(s)</source>
+        <translation><numerusform>%n 秒鐘</numerusform></translation>
+    </message>
+    <message numerus="yes">
+        <source>%n minute(s)</source>
+        <translation><numerusform>%n 分鐘</numerusform></translation>
+    </message>
+    <message numerus="yes">
+        <source>%n hour(s)</source>
+        <translation><numerusform>%n 小時</numerusform></translation>
+    </message>
+    <message numerus="yes">
+        <source>%n day(s)</source>
+        <translation><numerusform>%n 天</numerusform></translation>
+    </message>
+    <message numerus="yes">
+        <source>%n week(s)</source>
+        <translation><numerusform>%n 星期</numerusform></translation>
+    </message>
+    <message>
+        <source>%1 and %2</source>
+        <translation>%1又 %2</translation>
+    </message>
+    <message numerus="yes">
+        <source>%n year(s)</source>
+        <translation><numerusform>%n 年</numerusform></translation>
+    </message>
+    <message>
+        <source>%1 didn't yet exit safely...</source>
+        <translation>%1 還沒有安全地結束...</translation>
+    </message>
+</context>
+<context>
+    <name>QObject::QObject</name>
+    <message>
+        <source>Error: Specified data directory "%1" does not exist.</source>
+        <translation>錯誤: 不存在指定的資料目錄 "%1" 。</translation>
+    </message>
+    <message>
+        <source>Error: Cannot parse configuration file: %1. Only use key=value syntax.</source>
+        <translation>錯誤: 沒辦法解析設定檔: %1。只能用「名稱=設定值」這種語法。</translation>
+    </message>
+    <message>
+        <source>Error: %1</source>
+        <translation>錯誤: %1</translation>
+    </message>
 </context>
 <context>
     <name>QRImageWidget</name>
@@ -1601,175 +1480,6 @@
 </context>
 <context>
     <name>RPCConsole</name>
-=======
->>>>>>> a7b486d6
-    <message>
-        <source>Unverified payment requests to custom payment scripts are unsupported.</source>
-        <translation>不支援含有自訂付款指令碼，且沒驗證過的付款要求。</translation>
-    </message>
-    <message>
-        <source>Invalid payment request.</source>
-        <translation>付款的要求無效。</translation>
-    </message>
-    <message>
-        <source>Requested payment amount of %1 is too small (considered dust).</source>
-        <translation>要求付款的金額 %1 太少(會被網路認為是沒必要的零散錢)。</translation>
-    </message>
-    <message>
-        <source>Refund from %1</source>
-        <translation>來自 %1 的退款</translation>
-    </message>
-    <message>
-        <source>Payment request %1 is too large (%2 bytes, allowed %3 bytes).</source>
-        <translation>付款要求 %1 過大 (%2 位元組, 上限 %3 位元組).</translation>
-    </message>
-    <message>
-        <source>Error communicating with %1: %2</source>
-        <translation>跟 %1 通訊時發生錯誤: %2</translation>
-    </message>
-    <message>
-        <source>Payment request cannot be parsed!</source>
-        <translation>沒辦法解析付款要求內容！</translation>
-    </message>
-    <message>
-        <source>Bad response from server %1</source>
-        <translation>伺服器 %1 的回應有誤</translation>
-    </message>
-    <message>
-        <source>Network request error</source>
-        <translation>發出要求時發生網路錯誤</translation>
-    </message>
-    <message>
-        <source>Payment acknowledged</source>
-        <translation>付款已確認</translation>
-    </message>
-</context>
-<context>
-    <name>PeerTableModel</name>
-    <message>
-        <source>User Agent</source>
-        <translation>使用者代理</translation>
-    </message>
-    <message>
-        <source>Node/Service</source>
-        <translation>節點/服務</translation>
-    </message>
-    <message>
-        <source>NodeId</source>
-        <translation>節點識別碼</translation>
-    </message>
-    <message>
-        <source>Ping</source>
-        <translation>Ping  時間</translation>
-    </message>
-</context>
-<context>
-    <name>QObject</name>
-    <message>
-        <source>Amount</source>
-        <translation>金額</translation>
-    </message>
-    <message>
-        <source>Enter a Bitcoin address (e.g. %1)</source>
-        <translation>輸入 Bitcoin 位址 (比如說 %1)</translation>
-    </message>
-    <message>
-        <source>%1 d</source>
-        <translation>%1 天</translation>
-    </message>
-    <message>
-        <source>%1 h</source>
-        <translation>%1 小時</translation>
-    </message>
-    <message>
-        <source>%1 m</source>
-        <translation>%1 分鐘</translation>
-    </message>
-    <message>
-        <source>%1 s</source>
-        <translation>%1 秒</translation>
-    </message>
-    <message>
-        <source>None</source>
-        <translation>無</translation>
-    </message>
-    <message>
-        <source>N/A</source>
-        <translation>未知</translation>
-    </message>
-    <message>
-        <source>%1 ms</source>
-        <translation>%1 毫秒</translation>
-    </message>
-    <message numerus="yes">
-        <source>%n second(s)</source>
-        <translation><numerusform>%n 秒鐘</numerusform></translation>
-    </message>
-    <message numerus="yes">
-        <source>%n minute(s)</source>
-        <translation><numerusform>%n 分鐘</numerusform></translation>
-    </message>
-    <message numerus="yes">
-        <source>%n hour(s)</source>
-        <translation><numerusform>%n 小時</numerusform></translation>
-    </message>
-    <message numerus="yes">
-        <source>%n day(s)</source>
-        <translation><numerusform>%n 天</numerusform></translation>
-    </message>
-    <message numerus="yes">
-        <source>%n week(s)</source>
-        <translation><numerusform>%n 星期</numerusform></translation>
-    </message>
-    <message>
-        <source>%1 and %2</source>
-        <translation>%1又 %2</translation>
-    </message>
-    <message numerus="yes">
-        <source>%n year(s)</source>
-        <translation><numerusform>%n 年</numerusform></translation>
-    </message>
-    <message>
-        <source>%1 didn't yet exit safely...</source>
-        <translation>%1 還沒有安全地結束...</translation>
-    </message>
-</context>
-<context>
-    <name>QObject::QObject</name>
-    <message>
-        <source>Error: Specified data directory "%1" does not exist.</source>
-        <translation>錯誤: 不存在指定的資料目錄 "%1" 。</translation>
-    </message>
-    <message>
-        <source>Error: Cannot parse configuration file: %1. Only use key=value syntax.</source>
-        <translation>錯誤: 沒辦法解析設定檔: %1。只能用「名稱=設定值」這種語法。</translation>
-    </message>
-    <message>
-        <source>Error: %1</source>
-        <translation>錯誤: %1</translation>
-    </message>
-</context>
-<context>
-    <name>QRImageWidget</name>
-    <message>
-        <source>&amp;Save Image...</source>
-        <translation>儲存圖片...</translation>
-    </message>
-    <message>
-        <source>&amp;Copy Image</source>
-        <translation>複製圖片</translation>
-    </message>
-    <message>
-        <source>Save QR Code</source>
-        <translation>儲存 QR Code</translation>
-    </message>
-    <message>
-        <source>PNG Image (*.png)</source>
-        <translation>PNG 圖檔(*.png)</translation>
-    </message>
-</context>
-<context>
-    <name>RPCConsole</name>
     <message>
         <source>N/A</source>
         <translation>未知</translation>
@@ -2142,13 +1852,10 @@
         <translation>刪掉</translation>
     </message>
     <message>
-<<<<<<< HEAD
-=======
         <source>Copy URI</source>
         <translation>複製 URI</translation>
     </message>
     <message>
->>>>>>> a7b486d6
         <source>Copy label</source>
         <translation>複製標記</translation>
     </message>
@@ -2179,8 +1886,6 @@
         <source>&amp;Save Image...</source>
         <translation>儲存圖片...</translation>
     </message>
-<<<<<<< HEAD
-=======
     <message>
         <source>Request payment to %1</source>
         <translation>付款給 %1 的要求</translation>
@@ -2251,77 +1956,6 @@
 </context>
 <context>
     <name>SendCoinsDialog</name>
->>>>>>> a7b486d6
-    <message>
-        <source>Request payment to %1</source>
-        <translation>付款給 %1 的要求</translation>
-    </message>
-    <message>
-        <source>Payment information</source>
-        <translation>付款資訊</translation>
-    </message>
-    <message>
-        <source>URI</source>
-        <translation>URI</translation>
-    </message>
-    <message>
-        <source>Address</source>
-        <translation>位址</translation>
-    </message>
-    <message>
-        <source>Amount</source>
-        <translation>金額</translation>
-    </message>
-    <message>
-        <source>Label</source>
-        <translation>標記:</translation>
-    </message>
-    <message>
-        <source>Message</source>
-        <translation>訊息</translation>
-    </message>
-    <message>
-        <source>Resulting URI too long, try to reduce the text for label / message.</source>
-        <translation>產生的 URI 過長，請試著縮短標記或訊息的文字內容。</translation>
-    </message>
-    <message>
-        <source>Error encoding URI into QR Code.</source>
-        <translation>把 URI 編碼成 QR Code 時發生錯誤。</translation>
-    </message>
-</context>
-<context>
-    <name>RecentRequestsTableModel</name>
-    <message>
-        <source>Date</source>
-        <translation>日期</translation>
-    </message>
-    <message>
-        <source>Label</source>
-        <translation>標記:</translation>
-    </message>
-    <message>
-        <source>Message</source>
-        <translation>訊息</translation>
-    </message>
-    <message>
-        <source>(no label)</source>
-        <translation>(無標記)</translation>
-    </message>
-    <message>
-        <source>(no message)</source>
-        <translation>(無訊息)</translation>
-    </message>
-    <message>
-        <source>(no amount requested)</source>
-        <translation>(無要求金額)</translation>
-    </message>
-    <message>
-        <source>Requested</source>
-        <translation>要求金額</translation>
-    </message>
-</context>
-<context>
-    <name>SendCoinsDialog</name>
     <message>
         <source>Send Coins</source>
         <translation>付款</translation>
@@ -2403,7 +2037,7 @@
         <translation>總共最少</translation>
     </message>
     <message>
-        <source>Paying only the minimum fee is just fine as long as there is less transaction volume than space in the blocks. But be aware that this can end up in a never confirming transaction once there is more demand for bitcoin transactions than the network can process.</source>
+        <source>Paying only the minimum fee is just fine as long as there is less transaction volume than space in the blocks. But be aware that this can end up in a never confirming transaction once there is more demand for zcoin transactions than the network can process.</source>
         <translation>當交易量少於區塊可容納的空間時，只付最低手續費不會有什麽問題。但是當交易量的需求成長到超過整體網路可以處理的量時，可能會造成一筆一直不會被確認的交易。</translation>
     </message>
     <message>
@@ -2563,8 +2197,8 @@
         <translation>只付必要的手續費 %1</translation>
     </message>
     <message>
-        <source>Warning: Invalid Bitcoin address</source>
-        <translation>警告: Bitcoin 位址無效</translation>
+        <source>Warning: Invalid Zcoin address</source>
+        <translation>警告: Zcoin 位址無效</translation>
     </message>
     <message>
         <source>Warning: Unknown change address</source>
@@ -2606,8 +2240,8 @@
         <translation>這是一筆正常的付款。</translation>
     </message>
     <message>
-        <source>The Bitcoin address to send the payment to</source>
-        <translation>接收付款的 Bitcoin 位址</translation>
+        <source>The Zcoin address to send the payment to</source>
+        <translation>接收付款的 Zcoin 位址</translation>
     </message>
     <message>
         <source>Alt+A</source>
@@ -2626,8 +2260,8 @@
         <translation>刪掉這個項目</translation>
     </message>
     <message>
-        <source>The fee will be deducted from the amount being sent. The recipient will receive less bitcoins than you enter in the amount field. If multiple recipients are selected, the fee is split equally.</source>
-        <translation>手續費會從要付款出去的金額中扣掉。因此收款人會收到比輸入的金額還要少的 bitcoin。如果有多個收款人的話，手續費會平均分配來扣除。</translation>
+        <source>The fee will be deducted from the amount being sent. The recipient will receive less zcoins than you enter in the amount field. If multiple recipients are selected, the fee is split equally.</source>
+        <translation>手續費會從要付款出去的金額中扣掉。因此收款人會收到比輸入的金額還要少的 zcoin。如果有多個收款人的話，手續費會平均分配來扣除。</translation>
     </message>
     <message>
         <source>S&amp;ubtract fee from amount</source>
@@ -2650,8 +2284,8 @@
         <translation>請輸入這個位址的標記，來把它加進去已使用過位址的清單。</translation>
     </message>
     <message>
-        <source>A message that was attached to the bitcoin: URI which will be stored with the transaction for your reference. Note: This message will not be sent over the Bitcoin network.</source>
-        <translation>附加在 Bitcoin 付款協議的資源識別碼(URI)中的訊息，會和交易內容一起存起來，給你自己做參考。注意: 這個訊息不會送到 Bitcoin 網路上。</translation>
+        <source>A message that was attached to the zcoin: URI which will be stored with the transaction for your reference. Note: This message will not be sent over the Zcoin network.</source>
+        <translation>附加在 Zcoin 付款協議的資源識別碼(URI)中的訊息，會和交易內容一起存起來，給你自己做參考。注意: 這個訊息不會送到 Zcoin 網路上。</translation>
     </message>
     <message>
         <source>Pay To:</source>
@@ -2695,12 +2329,12 @@
         <translation>簽署訊息</translation>
     </message>
     <message>
-        <source>You can sign messages/agreements with your addresses to prove you can receive bitcoins sent to them. Be careful not to sign anything vague or random, as phishing attacks may try to trick you into signing your identity over to them. Only sign fully-detailed statements you agree to.</source>
+        <source>You can sign messages/agreements with your addresses to prove you can receive zcoins sent to them. Be careful not to sign anything vague or random, as phishing attacks may try to trick you into signing your identity over to them. Only sign fully-detailed statements you agree to.</source>
         <translation>你可以用自己的位址簽署訊息或合約，來證明你可以從該位址收款。但是請小心，不要簽署語意含糊不清，或隨機產生的內容，因為釣魚式詐騙可能會用騙你簽署的手法來冒充是你。只有在語句中的細節你都同意時才簽署。</translation>
     </message>
     <message>
-        <source>The Bitcoin address to sign the message with</source>
-        <translation>用來簽署訊息的 Bitcoin 位址</translation>
+        <source>The Zcoin address to sign the message with</source>
+        <translation>用來簽署訊息的 Zcoin 位址</translation>
     </message>
     <message>
         <source>Choose previously used address</source>
@@ -2731,8 +2365,8 @@
         <translation>複製目前的簽章到系統剪貼簿</translation>
     </message>
     <message>
-        <source>Sign the message to prove you own this Bitcoin address</source>
-        <translation>簽署這個訊息來證明這個 Bitcoin 位址是你的</translation>
+        <source>Sign the message to prove you own this Zcoin address</source>
+        <translation>簽署這個訊息來證明這個 Zcoin 位址是你的</translation>
     </message>
     <message>
         <source>Sign &amp;Message</source>
@@ -2755,12 +2389,12 @@
         <translation>請在下面輸入收款人的位址，訊息(請確定完整複製了所包含的換行，空格，跳位符號等等)，以及簽章，來驗證這個訊息。請小心，除了訊息內容以外，不要對簽章本身過度解讀，以避免被用「中間人攻擊法」詐騙。請注意，通過驗證的簽章只能證明簽章人確實可以從該位址收款，不能證明任何交易中的付款人身份！</translation>
     </message>
     <message>
-        <source>The Bitcoin address the message was signed with</source>
-        <translation>簽署這個訊息的 Bitcoin 位址</translation>
-    </message>
-    <message>
-        <source>Verify the message to ensure it was signed with the specified Bitcoin address</source>
-        <translation>驗證這個訊息來確定是用指定的 Bitcoin 位址簽署的</translation>
+        <source>The Zcoin address the message was signed with</source>
+        <translation>簽署這個訊息的 Zcoin 位址</translation>
+    </message>
+    <message>
+        <source>Verify the message to ensure it was signed with the specified Zcoin address</source>
+        <translation>驗證這個訊息來確定是用指定的 Zcoin 位址簽署的</translation>
     </message>
     <message>
         <source>Verify &amp;Message</source>
@@ -3058,13 +2692,8 @@
         <translation>已中止</translation>
     </message>
     <message>
-<<<<<<< HEAD
-        <source>Paying only the minimum fee is just fine as long as there is less transaction volume than space in the blocks. But be aware that this can end up in a never confirming transaction once there is more demand for Zcoin transactions than the network can process.</source>
-        <translation>當交易量少於區塊可容納的空間時，只付最低手續費不會有什麽問題。但是當交易量的需求成長到超過整體網路可以處理的量時，可能會造成一筆一直不會被確認的交易。</translation>
-=======
         <source>Confirming (%1 of %2 recommended confirmations)</source>
         <translation>確認中(已經 %1 次，建議至少 %2 次)</translation>
->>>>>>> a7b486d6
     </message>
     <message>
         <source>Confirmed (%1 confirmations)</source>
@@ -3126,120 +2755,6 @@
         <source>Date and time that the transaction was received.</source>
         <translation>收到交易的日期和時間。</translation>
     </message>
-<<<<<<< HEAD
-    <message>
-        <source>Copy quantity</source>
-        <translation>複製數目</translation>
-    </message>
-    <message>
-        <source>Copy amount</source>
-        <translation>複製金額</translation>
-    </message>
-    <message>
-        <source>Copy fee</source>
-        <translation>複製手續費</translation>
-    </message>
-    <message>
-        <source>Copy after fee</source>
-        <translation>複製計費後金額</translation>
-    </message>
-    <message>
-        <source>Copy bytes</source>
-        <translation>複製位元組數</translation>
-    </message>
-    <message>
-        <source>Copy priority</source>
-        <translation>複製優先度</translation>
-    </message>
-    <message>
-        <source>Copy dust</source>
-        <translation>複製零散金額</translation>
-    </message>
-    <message>
-        <source>Copy change</source>
-        <translation>複製找零金額</translation>
-    </message>
-    <message>
-        <source>%1 to %2</source>
-        <translation>%1 給 %2</translation>
-    </message>
-    <message>
-        <source>Are you sure you want to send?</source>
-        <translation>你確定要付錢出去嗎？</translation>
-    </message>
-    <message>
-        <source>added as transaction fee</source>
-        <translation>加做交易手續費</translation>
-    </message>
-    <message>
-        <source>Total Amount %1</source>
-        <translation>總金額 %1</translation>
-    </message>
-    <message>
-        <source>or</source>
-        <translation>或</translation>
-    </message>
-    <message>
-        <source>Confirm send coins</source>
-        <translation>確認付款金額</translation>
-    </message>
-    <message>
-        <source>The recipient address is not valid. Please recheck.</source>
-        <translation>收款位址無效。請再檢查看看。</translation>
-    </message>
-    <message>
-        <source>The amount to pay must be larger than 0.</source>
-        <translation>付款金額必須大於零。</translation>
-    </message>
-    <message>
-        <source>The amount exceeds your balance.</source>
-        <translation>金額超過餘額了。</translation>
-    </message>
-    <message>
-        <source>The total exceeds your balance when the %1 transaction fee is included.</source>
-        <translation>包含 %1 的交易手續費後，總金額超過你的餘額了。</translation>
-    </message>
-    <message>
-        <source>Duplicate address found: addresses should only be used once each.</source>
-        <translation>發現有重複的位址: 每個位址只能出現一次。</translation>
-    </message>
-    <message>
-        <source>Transaction creation failed!</source>
-        <translation>製造交易失敗了！</translation>
-    </message>
-    <message>
-        <source>The transaction was rejected! This might happen if some of the coins in your wallet were already spent, such as if you used a copy of wallet.dat and coins were spent in the copy but not marked as spent here.</source>
-        <translation>交易被拒絕了！有時候會發生這種錯誤，是因為你錢包中的一些錢已經被花掉了。比如說你複製了錢包檔 wallet.dat, 然後用複製的錢包花掉了錢，你現在所用的原來的錢包中，卻沒有那筆錢已經花掉的紀錄。</translation>
-    </message>
-    <message>
-        <source>A fee higher than %1 is considered an absurdly high fee.</source>
-        <translation>高於 %1 的手續費會被認為是不合理。</translation>
-    </message>
-    <message>
-        <source>Payment request expired.</source>
-        <translation>付款的要求過期了。</translation>
-    </message>
-    <message>
-        <source>Pay only the required fee of %1</source>
-        <translation>只付必要的手續費 %1</translation>
-    </message>
-    <message>
-        <source>Warning: Invalid Zcoin address</source>
-        <translation>警告: Zcoin 位址無效</translation>
-    </message>
-    <message>
-        <source>Warning: Unknown change address</source>
-        <translation>警告: 不明的找零位址</translation>
-    </message>
-    <message>
-        <source>(no label)</source>
-        <translation>(無標記)</translation>
-    </message>
-</context>
-<context>
-    <name>SendCoinsEntry</name>
-=======
->>>>>>> a7b486d6
     <message>
         <source>Type of transaction.</source>
         <translation>交易的種類。</translation>
@@ -3264,13 +2779,8 @@
         <translation>全部</translation>
     </message>
     <message>
-<<<<<<< HEAD
-        <source>The Zcoin address to send the payment to</source>
-        <translation>接收付款的 Zcoin 位址</translation>
-=======
         <source>Today</source>
         <translation>今天</translation>
->>>>>>> a7b486d6
     </message>
     <message>
         <source>This week</source>
@@ -3289,13 +2799,8 @@
         <translation>今年</translation>
     </message>
     <message>
-<<<<<<< HEAD
-        <source>The fee will be deducted from the amount being sent. The recipient will receive less zcoins than you enter in the amount field. If multiple recipients are selected, the fee is split equally.</source>
-        <translation>手續費會從要付款出去的金額中扣掉。因此收款人會收到比輸入的金額還要少的 zcoins。如果有多個收款人的話，手續費會平均分配來扣除。</translation>
-=======
         <source>Range...</source>
         <translation>指定範圍...</translation>
->>>>>>> a7b486d6
     </message>
     <message>
         <source>Received with</source>
@@ -3318,13 +2823,8 @@
         <translation>其它</translation>
     </message>
     <message>
-<<<<<<< HEAD
-        <source>A message that was attached to the zcoin: URI which will be stored with the transaction for your reference. Note: This message will not be sent over the Zcoin network.</source>
-        <translation>附加在 Zcoin 付款協議的資源識別碼(URI)中的訊息，會和交易內容一起存起來，給你自己做參考。注意: 這個訊息不會送到 Zcoin 網路上。</translation>
-=======
         <source>Enter address or label to search</source>
         <translation>請輸入要搜尋的位址或標記</translation>
->>>>>>> a7b486d6
     </message>
     <message>
         <source>Min amount</source>
@@ -3334,23 +2834,6 @@
         <source>Abandon transaction</source>
         <translation>中止交易</translation>
     </message>
-<<<<<<< HEAD
-    <message>
-        <source>Enter a label for this address to add it to your address book</source>
-        <translation>請輸入這個位址的標記來把它加進位址簿中</translation>
-    </message>
-</context>
-<context>
-    <name>SendConfirmationDialog</name>
-    <message>
-        <source>Yes</source>
-        <translation>是</translation>
-    </message>
-</context>
-<context>
-    <name>ShutdownWindow</name>
-=======
->>>>>>> a7b486d6
     <message>
         <source>Copy address</source>
         <translation>複製位址</translation>
@@ -3368,21 +2851,12 @@
         <translation>複製交易識別碼</translation>
     </message>
     <message>
-<<<<<<< HEAD
-        <source>You can sign messages/agreements with your addresses to prove you can receive zcoins sent to them. Be careful not to sign anything vague or random, as phishing attacks may try to trick you into signing your identity over to them. Only sign fully-detailed statements you agree to.</source>
-        <translation>你可以用自己的位址簽署訊息或合約，來證明你可以從該位址收款。但是請小心，不要簽署語意含糊不清，或隨機產生的內容，因為釣魚式詐騙可能會用騙你簽署的手法來冒充是你。只有在語句中的細節你都同意時才簽署。</translation>
-    </message>
-    <message>
-        <source>The Zcoin address to sign the message with</source>
-        <translation>用來簽署訊息的 Zcoin 位址</translation>
-=======
         <source>Copy raw transaction</source>
         <translation>複製交易原始資料</translation>
     </message>
     <message>
         <source>Copy full transaction details</source>
         <translation>複製完整交易明細</translation>
->>>>>>> a7b486d6
     </message>
     <message>
         <source>Edit label</source>
@@ -3413,13 +2887,8 @@
         <translation>日期</translation>
     </message>
     <message>
-<<<<<<< HEAD
-        <source>Sign the message to prove you own this Zcoin address</source>
-        <translation>簽署這個訊息來證明這個 Zcoin 位址是你的</translation>
-=======
         <source>Type</source>
         <translation>種類</translation>
->>>>>>> a7b486d6
     </message>
     <message>
         <source>Label</source>
@@ -3442,21 +2911,12 @@
         <translation>儲存交易記錄到 %1 時發生錯誤。</translation>
     </message>
     <message>
-<<<<<<< HEAD
-        <source>The Zcoin address the message was signed with</source>
-        <translation>簽署這個訊息的 Zcoin 位址</translation>
-    </message>
-    <message>
-        <source>Verify the message to ensure it was signed with the specified Zcoin address</source>
-        <translation>驗證這個訊息來確定是用指定的 Zcoin 位址簽署的</translation>
-=======
         <source>Exporting Successful</source>
         <translation>匯出成功</translation>
     </message>
     <message>
         <source>The transaction history was successfully saved to %1.</source>
         <translation>交易記錄已經成功儲存到 %1 了。</translation>
->>>>>>> a7b486d6
     </message>
     <message>
         <source>Range:</source>
@@ -3465,58 +2925,6 @@
     <message>
         <source>to</source>
         <translation>到</translation>
-    </message>
-    <message>
-        <source>Click "Sign Message" to generate signature</source>
-        <translation>請按一下「簽署訊息」來產生簽章</translation>
-    </message>
-    <message>
-        <source>The entered address is invalid.</source>
-        <translation>輸入的位址無效。</translation>
-    </message>
-    <message>
-        <source>Please check the address and try again.</source>
-        <translation>請檢查位址是否正確後再試一次。</translation>
-    </message>
-    <message>
-        <source>The entered address does not refer to a key.</source>
-        <translation>輸入的位址沒有對應到你的任何密鑰。</translation>
-    </message>
-    <message>
-        <source>Wallet unlock was cancelled.</source>
-        <translation>錢包解鎖已取消。</translation>
-    </message>
-    <message>
-        <source>Private key for the entered address is not available.</source>
-        <translation>沒有對應輸入位址的密鑰。</translation>
-    </message>
-    <message>
-        <source>Message signing failed.</source>
-        <translation>訊息簽署失敗。</translation>
-    </message>
-    <message>
-        <source>Message signed.</source>
-        <translation>訊息簽署好了。</translation>
-    </message>
-    <message>
-        <source>The signature could not be decoded.</source>
-        <translation>沒辦法把這個簽章解碼。</translation>
-    </message>
-    <message>
-        <source>Please check the signature and try again.</source>
-        <translation>請檢查簽章是否正確後再試一次。</translation>
-    </message>
-    <message>
-        <source>The signature did not match the message digest.</source>
-        <translation>這個簽章跟訊息的數位摘要不符。</translation>
-    </message>
-    <message>
-        <source>Message verification failed.</source>
-        <translation>訊息驗證失敗。</translation>
-    </message>
-    <message>
-        <source>Message verified.</source>
-        <translation>訊息驗證沒錯。</translation>
     </message>
 </context>
 <context>
@@ -3534,459 +2942,10 @@
     </message>
 </context>
 <context>
-<<<<<<< HEAD
-    <name>TransactionDesc</name>
-    <message numerus="yes">
-        <source>Open for %n more block(s)</source>
-        <translation><numerusform>到下 %n 個區塊生出來前可修改</numerusform></translation>
-    </message>
-    <message>
-        <source>Open until %1</source>
-        <translation>到 %1 前可修改</translation>
-    </message>
-    <message>
-        <source>conflicted with a transaction with %1 confirmations</source>
-        <translation>跟一個目前確認 %1 次的交易互相衝突</translation>
-    </message>
-    <message>
-        <source>%1/offline</source>
-        <translation>%1 次/離線中</translation>
-    </message>
-    <message>
-        <source>0/unconfirmed, %1</source>
-        <translation>0 次/未確認，%1</translation>
-    </message>
-    <message>
-        <source>in memory pool</source>
-        <translation>在記憶池中</translation>
-    </message>
-    <message>
-        <source>not in memory pool</source>
-        <translation>不在記憶池中</translation>
-    </message>
-    <message>
-        <source>abandoned</source>
-        <translation>已中止</translation>
-    </message>
-    <message>
-        <source>%1/unconfirmed</source>
-        <translation>%1 次/未確認</translation>
-    </message>
-    <message>
-        <source>%1 confirmations</source>
-        <translation>確認 %1 次</translation>
-    </message>
-    <message>
-        <source>Status</source>
-        <translation>狀態</translation>
-    </message>
-    <message>
-        <source>, has not been successfully broadcast yet</source>
-        <translation>，還沒成功公告出去</translation>
-    </message>
-    <message numerus="yes">
-        <source>, broadcast through %n node(s)</source>
-        <translation><numerusform>，已公告給 %n 個節點</numerusform></translation>
-    </message>
-    <message>
-        <source>Date</source>
-        <translation>日期</translation>
-    </message>
-    <message>
-        <source>Source</source>
-        <translation>來源</translation>
-    </message>
-    <message>
-        <source>Generated</source>
-        <translation>生產出來</translation>
-    </message>
-    <message>
-        <source>From</source>
-        <translation>來源</translation>
-    </message>
-    <message>
-        <source>unknown</source>
-        <translation>未知</translation>
-    </message>
-    <message>
-        <source>To</source>
-        <translation>目的</translation>
-    </message>
-    <message>
-        <source>own address</source>
-        <translation>自己的位址</translation>
-    </message>
-    <message>
-        <source>watch-only</source>
-        <translation>只能看</translation>
-    </message>
-    <message>
-        <source>label</source>
-        <translation>標記</translation>
-    </message>
-    <message>
-        <source>Credit</source>
-        <translation>入帳</translation>
-    </message>
-    <message numerus="yes">
-        <source>matures in %n more block(s)</source>
-        <translation><numerusform>再等 %n 個區塊生出來後成熟</numerusform></translation>
-    </message>
-    <message>
-        <source>not accepted</source>
-        <translation>不被接受</translation>
-    </message>
-    <message>
-        <source>Debit</source>
-        <translation>出帳</translation>
-    </message>
-    <message>
-        <source>Total debit</source>
-        <translation>出帳總額</translation>
-    </message>
-    <message>
-        <source>Total credit</source>
-        <translation>入帳總額</translation>
-    </message>
-    <message>
-        <source>Transaction fee</source>
-        <translation>交易手續費</translation>
-    </message>
-    <message>
-        <source>Net amount</source>
-        <translation>淨額</translation>
-    </message>
-    <message>
-        <source>Message</source>
-        <translation>訊息</translation>
-    </message>
-    <message>
-        <source>Comment</source>
-        <translation>附註</translation>
-    </message>
-    <message>
-        <source>Transaction ID</source>
-        <translation>交易識別碼</translation>
-    </message>
-    <message>
-        <source>Output index</source>
-        <translation>輸出索引</translation>
-    </message>
-    <message>
-        <source>Merchant</source>
-        <translation>商家</translation>
-    </message>
-    <message>
-        <source>Generated coins must mature %1 blocks before they can be spent. When you generated this block, it was broadcast to the network to be added to the block chain. If it fails to get into the chain, its state will change to "not accepted" and it won't be spendable. This may occasionally happen if another node generates a block within a few seconds of yours.</source>
-        <translation>生產出來的錢要再等 %1 個區塊生出來後才成熟可以用。當區塊生產出來時會公布到網路上，來被加進區塊鏈。如果加失敗了，狀態就會變成「不被接受」，而且不能夠花。如果在你生產出區塊的幾秒鐘內，也有其他節點生產出來的話，就有可能會發生這種情形。</translation>
-    </message>
-    <message>
-        <source>Debug information</source>
-        <translation>除錯資訊</translation>
-    </message>
-    <message>
-        <source>Transaction</source>
-        <translation>交易</translation>
-    </message>
-    <message>
-        <source>Inputs</source>
-        <translation>輸入</translation>
-    </message>
-    <message>
-        <source>Amount</source>
-        <translation>金額</translation>
-    </message>
-    <message>
-        <source>true</source>
-        <translation>是</translation>
-    </message>
-    <message>
-        <source>false</source>
-        <translation>否</translation>
-    </message>
-</context>
-<context>
-    <name>TransactionDescDialog</name>
-=======
     <name>WalletModel</name>
->>>>>>> a7b486d6
     <message>
         <source>Send Coins</source>
         <translation>付款</translation>
-    </message>
-    <message>
-        <source>Details for %1</source>
-        <translation>交易 %1 的明細</translation>
-    </message>
-</context>
-<context>
-    <name>TransactionTableModel</name>
-    <message>
-        <source>Date</source>
-        <translation>日期</translation>
-    </message>
-    <message>
-        <source>Type</source>
-        <translation>種類</translation>
-    </message>
-    <message>
-        <source>Label</source>
-        <translation>標記:</translation>
-    </message>
-    <message numerus="yes">
-        <source>Open for %n more block(s)</source>
-        <translation><numerusform>到下 %n 個區塊生出來前可修改</numerusform></translation>
-    </message>
-    <message>
-        <source>Open until %1</source>
-        <translation>到 %1 前可修改</translation>
-    </message>
-    <message>
-        <source>Offline</source>
-        <translation>離線中</translation>
-    </message>
-    <message>
-        <source>Unconfirmed</source>
-        <translation>未確認</translation>
-    </message>
-    <message>
-        <source>Abandoned</source>
-        <translation>已中止</translation>
-    </message>
-    <message>
-        <source>Confirming (%1 of %2 recommended confirmations)</source>
-        <translation>確認中(已經 %1 次，建議至少 %2 次)</translation>
-    </message>
-    <message>
-        <source>Confirmed (%1 confirmations)</source>
-        <translation>已確認(%1 次)</translation>
-    </message>
-    <message>
-        <source>Conflicted</source>
-        <translation>有衝突</translation>
-    </message>
-    <message>
-        <source>Immature (%1 confirmations, will be available after %2)</source>
-        <translation>未成熟(確認 %1 次，會在 %2 次後可用)</translation>
-    </message>
-    <message>
-        <source>This block was not received by any other nodes and will probably not be accepted!</source>
-        <translation>沒有其他節點收到這個區塊，也許它不會被接受！</translation>
-    </message>
-    <message>
-        <source>Generated but not accepted</source>
-        <translation>生產出來但是不被接受</translation>
-    </message>
-    <message>
-        <source>Received with</source>
-        <translation>收款</translation>
-    </message>
-    <message>
-        <source>Received from</source>
-        <translation>收款自</translation>
-    </message>
-    <message>
-        <source>Sent to</source>
-        <translation>付款</translation>
-    </message>
-    <message>
-        <source>Payment to yourself</source>
-        <translation>付給自己</translation>
-    </message>
-    <message>
-        <source>Mined</source>
-        <translation>開採所得</translation>
-    </message>
-    <message>
-        <source>watch-only</source>
-        <translation>只能看</translation>
-    </message>
-    <message>
-        <source>(n/a)</source>
-        <translation>(不適用)</translation>
-    </message>
-    <message>
-        <source>(no label)</source>
-        <translation>(無標記)</translation>
-    </message>
-    <message>
-        <source>Transaction status. Hover over this field to show number of confirmations.</source>
-        <translation>交易狀態。把游標停在欄位上會顯示確認次數。</translation>
-    </message>
-    <message>
-        <source>Date and time that the transaction was received.</source>
-        <translation>收到交易的日期和時間。</translation>
-    </message>
-    <message>
-        <source>Type of transaction.</source>
-        <translation>交易的種類。</translation>
-    </message>
-    <message>
-        <source>Whether or not a watch-only address is involved in this transaction.</source>
-        <translation>不論如何有一個只能觀看的地只有參與這次的交易</translation>
-    </message>
-    <message>
-        <source>User-defined intent/purpose of the transaction.</source>
-        <translation>使用者定義的交易動機或理由。</translation>
-    </message>
-    <message>
-        <source>Amount removed from or added to balance.</source>
-        <translation>要減掉或加進餘額的金額。</translation>
-    </message>
-</context>
-<context>
-    <name>TransactionView</name>
-    <message>
-        <source>All</source>
-        <translation>全部</translation>
-    </message>
-    <message>
-        <source>Today</source>
-        <translation>今天</translation>
-    </message>
-    <message>
-        <source>This week</source>
-        <translation>這星期</translation>
-    </message>
-    <message>
-        <source>This month</source>
-        <translation>這個月</translation>
-    </message>
-    <message>
-        <source>Last month</source>
-        <translation>上個月</translation>
-    </message>
-    <message>
-        <source>This year</source>
-        <translation>今年</translation>
-    </message>
-    <message>
-        <source>Range...</source>
-        <translation>指定範圍...</translation>
-    </message>
-    <message>
-        <source>Received with</source>
-        <translation>收款</translation>
-    </message>
-    <message>
-        <source>Sent to</source>
-        <translation>付款</translation>
-    </message>
-    <message>
-        <source>To yourself</source>
-        <translation>給自己</translation>
-    </message>
-    <message>
-        <source>Mined</source>
-        <translation>開採所得</translation>
-    </message>
-    <message>
-        <source>Other</source>
-        <translation>其它</translation>
-    </message>
-    <message>
-        <source>Enter address or label to search</source>
-        <translation>請輸入要搜尋的位址或標記</translation>
-    </message>
-    <message>
-        <source>Min amount</source>
-        <translation>最小金額</translation>
-    </message>
-    <message>
-        <source>Abandon transaction</source>
-        <translation>中止交易</translation>
-    </message>
-    <message>
-        <source>Copy address</source>
-        <translation>複製位址</translation>
-    </message>
-    <message>
-        <source>Copy label</source>
-        <translation>複製標記</translation>
-    </message>
-    <message>
-        <source>Copy amount</source>
-        <translation>複製金額</translation>
-    </message>
-    <message>
-        <source>Copy transaction ID</source>
-        <translation>複製交易識別碼</translation>
-    </message>
-    <message>
-        <source>Copy raw transaction</source>
-        <translation>複製交易原始資料</translation>
-    </message>
-    <message>
-        <source>Copy full transaction details</source>
-        <translation>複製完整交易明細</translation>
-    </message>
-    <message>
-        <source>Edit label</source>
-        <translation>編輯標記</translation>
-    </message>
-    <message>
-        <source>Show transaction details</source>
-        <translation>顯示交易明細</translation>
-    </message>
-    <message>
-        <source>Export Transaction History</source>
-        <translation>匯出交易記錄</translation>
-    </message>
-    <message>
-        <source>Comma separated file (*.csv)</source>
-        <translation>逗點分隔資料檔(*.csv)</translation>
-    </message>
-    <message>
-        <source>Confirmed</source>
-        <translation>已確認</translation>
-    </message>
-    <message>
-        <source>Watch-only</source>
-        <translation>只能觀看的</translation>
-    </message>
-    <message>
-        <source>Date</source>
-        <translation>日期</translation>
-    </message>
-    <message>
-        <source>Type</source>
-        <translation>種類</translation>
-    </message>
-    <message>
-        <source>Label</source>
-        <translation>標記:</translation>
-    </message>
-    <message>
-        <source>Address</source>
-        <translation>位址</translation>
-    </message>
-    <message>
-        <source>ID</source>
-        <translation>識別碼</translation>
-    </message>
-    <message>
-        <source>Exporting Failed</source>
-        <translation>匯出失敗</translation>
-    </message>
-    <message>
-        <source>There was an error trying to save the transaction history to %1.</source>
-        <translation>儲存交易記錄到 %1 時發生錯誤。</translation>
-    </message>
-    <message>
-        <source>Exporting Successful</source>
-        <translation>匯出成功</translation>
-    </message>
-    <message>
-        <source>The transaction history was successfully saved to %1.</source>
-        <translation>交易記錄已經成功儲存到 %1 了。</translation>
-    </message>
-    <message>
-        <source>Range:</source>
-        <translation>範圍:</translation>
-    </message>
-    <message>
-        <source>to</source>
-        <translation>到</translation>
     </message>
 </context>
 <context>
@@ -4025,55 +2984,6 @@
     </message>
 </context>
 <context>
-    <name>WalletFrame</name>
-    <message>
-        <source>No wallet has been loaded.</source>
-        <translation>沒有載入錢包。</translation>
-    </message>
-</context>
-<context>
-    <name>WalletModel</name>
-    <message>
-        <source>Send Coins</source>
-        <translation>付款</translation>
-    </message>
-</context>
-<context>
-    <name>WalletView</name>
-    <message>
-        <source>&amp;Export</source>
-        <translation>匯出</translation>
-    </message>
-    <message>
-        <source>Export the data in the current tab to a file</source>
-        <translation>將目前分頁的資料匯出存成檔案</translation>
-    </message>
-    <message>
-        <source>Backup Wallet</source>
-        <translation>備份錢包</translation>
-    </message>
-    <message>
-        <source>Wallet Data (*.dat)</source>
-        <translation>錢包資料檔(*.dat)</translation>
-    </message>
-    <message>
-        <source>Backup Failed</source>
-        <translation>備份失敗</translation>
-    </message>
-    <message>
-        <source>There was an error trying to save the wallet data to %1.</source>
-        <translation>儲存錢包資料到 %1 時發生錯誤。</translation>
-    </message>
-    <message>
-        <source>Backup Successful</source>
-        <translation>備份成功</translation>
-    </message>
-    <message>
-        <source>The wallet data was successfully saved to %1.</source>
-        <translation>錢包的資料已經成功儲存到 %1 了。</translation>
-    </message>
-</context>
-<context>
     <name>zcoin-core</name>
     <message>
         <source>Options:</source>
@@ -4145,17 +3055,8 @@
         <translation>無法啟動 HTTP 伺服器。詳情請看除錯紀錄。</translation>
     </message>
     <message>
-<<<<<<< HEAD
-        <source>Accept connections from outside (default: 1 if no -proxy or -connect)</source>
-        <translation>是否接受外來連線(預設值: 當沒有 -proxy 或 -connect 時為 1)</translation>
-    </message>
-    <message>
         <source>Zcoin Core</source>
         <translation>Zcoin Core</translation>
-=======
-        <source>Bitcoin Core</source>
-        <translation>Bitcoin Core</translation>
->>>>>>> a7b486d6
     </message>
     <message>
         <source>The %s developers</source>
@@ -4182,798 +3083,766 @@
         <translation>清掉錢包裡的所有交易，並且在下次啟動時，使用 -rescan 來從區塊鏈中復原回來。</translation>
     </message>
     <message>
-<<<<<<< HEAD
-        <source>Distributed under the MIT software license, see the accompanying file COPYING or &lt;http://www.opensource.org/licenses/mit-license.php&gt;.</source>
-        <translation>這套軟體是依據 MIT 軟體授權條款散布，詳情請見附帶的 COPYING 檔案，或是以下網站:  &lt;http://www.opensource.org/licenses/mit-license.php&gt;.</translation>
+        <source>Error loading %s: You can't enable HD on a already existing non-HD wallet</source>
+        <translation>載入 %s 發生錯誤：不能對已存在的非 HD 錢包啟用 HD 功能。</translation>
+    </message>
+    <message>
+        <source>Error reading %s! All keys read correctly, but transaction data or address book entries might be missing or incorrect.</source>
+        <translation>讀取錢包檔 %s 時發生錯誤！所有的密鑰都正確讀取了，但是交易資料或位址簿資料可能會缺少或不正確。</translation>
+    </message>
+    <message>
+        <source>Execute command when a wallet transaction changes (%s in cmd is replaced by TxID)</source>
+        <translation>當錢包有交易改變時要執行的指令(指令中的 %s 會被取代成交易識別碼)</translation>
+    </message>
+    <message>
+        <source>Extra transactions to keep in memory for compact block reconstructions (default: %u)</source>
+        <translation>為了將摘要區塊完整回組而額外保留在記憶體中的交易數量(預設值: %u)</translation>
+    </message>
+    <message>
+        <source>If this block is in the chain assume that it and its ancestors are valid and potentially skip their script verification (0 to verify all, default: %s, testnet: %s)</source>
+        <translation>假設已經在區塊鏈中的區塊以及其先前的區塊都合法，因此對它們略過指令碼驗證(0 表示一律要驗證，預設值: %s, 測試網路: %s)</translation>
+    </message>
+    <message>
+        <source>Maximum allowed median peer time offset adjustment. Local perspective of time may be influenced by peers forward or backward by this amount. (default: %u seconds)</source>
+        <translation>跟其他節點的時間差最高可接受的中位數值。本機所認為的時間可能會被其他節點影響，往前或往後在這個值之內。(預設值: %u 秒)</translation>
+    </message>
+    <message>
+        <source>Maximum total fees (in %s) to use in a single wallet transaction or raw transaction; setting this too low may abort large transactions (default: %s)</source>
+        <translation>允許一次錢包交易或未加工交易付出的最高總手續費(單位是 %s)；設定太低的話，可能會無法進行資料量大的交易(預設值: %s)</translation>
+    </message>
+    <message>
+        <source>Please check that your computer's date and time are correct! If your clock is wrong, %s will not work properly.</source>
+        <translation>請檢查電腦日期和時間是否正確！%s 沒辦法在時鐘不準的情況下正常運作。</translation>
+    </message>
+    <message>
+        <source>Please contribute if you find %s useful. Visit %s for further information about the software.</source>
+        <translation>如果你覺得 %s 有用，可以幫助我們。關於這個軟體的更多資訊請見 %s。</translation>
+    </message>
+    <message>
+        <source>Reduce storage requirements by enabling pruning (deleting) of old blocks. This allows the pruneblockchain RPC to be called to delete specific blocks, and enables automatic pruning of old blocks if a target size in MiB is provided. This mode is incompatible with -txindex and -rescan. Warning: Reverting this setting requires re-downloading the entire blockchain. (default: 0 = disable pruning blocks, 1 = allow manual pruning via RPC, &gt;%u = automatically prune block files to stay under the specified target size in MiB)</source>
+        <translation>修剪(刪除)掉老舊區塊以降低需要的儲存空間。這樣會增加一個 RPC 指令 pruneblockchain，可以使用它來刪除指定的區塊；也可以指定目標儲存空間大小，以啟用對老舊區塊的自動修剪功能。這個模式跟 -txindex 和 -rescan 參數不相容。警告: 還原回不修剪模式會需要重新下載一整個區塊鏈。(預設值: 0 表示不修剪區塊，1 表示允許使用 RPC 指令做修剪，&gt;%u 的值表示為區塊資料的目標大小，單位是百萬位元組，MiB)</translation>
+    </message>
+    <message>
+        <source>Set lowest fee rate (in %s/kB) for transactions to be included in block creation. (default: %s)</source>
+        <translation>設定製造區塊時，所要包含交易每千位元組的最低手續費(單位是 %s)。(預設值: %s)</translation>
+    </message>
+    <message>
+        <source>Set the number of script verification threads (%u to %d, 0 = auto, &lt;0 = leave that many cores free, default: %d)</source>
+        <translation>設定指令碼驗證的執行緒數目 (%u 到 %d，0 表示程式自動決定，小於 0 表示保留處理器核心不用的數目，預設值: %d)</translation>
+    </message>
+    <message>
+        <source>The block database contains a block which appears to be from the future. This may be due to your computer's date and time being set incorrectly. Only rebuild the block database if you are sure that your computer's date and time are correct</source>
+        <translation>區塊資料庫中有來自未來的區塊。可能是你電腦的日期時間不對。如果確定電腦日期時間沒錯的話，就重建區塊資料庫看看。</translation>
+    </message>
+    <message>
+        <source>This is a pre-release test build - use at your own risk - do not use for mining or merchant applications</source>
+        <translation>這是個還沒發表的測試版本 - 使用請自負風險 - 請不要用來開採或做商業應用</translation>
+    </message>
+    <message>
+        <source>Unable to rewind the database to a pre-fork state. You will need to redownload the blockchain</source>
+        <translation>沒辦法將資料庫倒轉回分岔前的狀態。必須要重新下載區塊鍊。</translation>
+    </message>
+    <message>
+        <source>Use UPnP to map the listening port (default: 1 when listening and no -proxy)</source>
+        <translation>是否要使用「通用即插即用」協定(UPnP)，來設定聽候連線的通訊埠的對應(預設值: 當有聽候連線且沒有指定 -proxy 參數時為 1)</translation>
+    </message>
+    <message>
+        <source>Username and hashed password for JSON-RPC connections. The field &lt;userpw&gt; comes in the format: &lt;USERNAME&gt;:&lt;SALT&gt;$&lt;HASH&gt;. A canonical python script is included in share/rpcuser. The client then connects normally using the rpcuser=&lt;USERNAME&gt;/rpcpassword=&lt;PASSWORD&gt; pair of arguments. This option can be specified multiple times</source>
+        <translation>JSON-RPC 連線要用的使用者名稱和雜湊密碼。&lt;userpw&gt; 的格式是：&lt;使用者名稱&gt;:&lt;調味值&gt;$&lt;雜湊值&gt;。在 share/rpcuser 目錄下有一個示範的 python 程式。之後客戶端程式就可以用這對參數正常連線：rpcuser=&lt;使用者名稱&gt; 和 rpcpassword=&lt;密碼&gt;。這個選項可以給很多次。</translation>
+    </message>
+    <message>
+        <source>Wallet will not create transactions that violate mempool chain limits (default: %u)</source>
+        <translation>錢包軟體不會產生違反記憶池交易鏈限制的交易(預設值: %u)</translation>
+    </message>
+    <message>
+        <source>Warning: The network does not appear to fully agree! Some miners appear to be experiencing issues.</source>
+        <translation>警告: 位元幣網路對於區塊鏈結的決定目前有分歧！有些礦工看來會有問題。</translation>
+    </message>
+    <message>
+        <source>Warning: We do not appear to fully agree with our peers! You may need to upgrade, or other nodes may need to upgrade.</source>
+        <translation>警告: 我們和某些連線的節點對於區塊鏈結的決定不同！你可能需要升級，或是需要等其它的節點升級。</translation>
+    </message>
+    <message>
+        <source>You need to rebuild the database using -reindex-chainstate to change -txindex</source>
+        <translation>改變 -txindex 參數後，必須要用 -reindex-chainstate 參數來重建資料庫</translation>
+    </message>
+    <message>
+        <source>%s corrupt, salvage failed</source>
+        <translation>錢包檔 %s 壞掉了，搶救失敗</translation>
+    </message>
+    <message>
+        <source>-maxmempool must be at least %d MB</source>
+        <translation>參數 -maxmempool 至少要給 %d 百萬位元組(MB)</translation>
+    </message>
+    <message>
+        <source>&lt;category&gt; can be:</source>
+        <translation>&lt;category&gt; 可以是:</translation>
+    </message>
+    <message>
+        <source>Append comment to the user agent string</source>
+        <translation>對使用者代理字串添加註解</translation>
+    </message>
+    <message>
+        <source>Attempt to recover private keys from a corrupt wallet on startup</source>
+        <translation>啟動時嘗試從壞掉的錢包檔復原密鑰</translation>
+    </message>
+    <message>
+        <source>Block creation options:</source>
+        <translation>區塊製造選項:</translation>
+    </message>
+    <message>
+        <source>Cannot resolve -%s address: '%s'</source>
+        <translation>沒辦法解析 -%s 參數指定的位址: '%s'</translation>
+    </message>
+    <message>
+        <source>Chain selection options:</source>
+        <translation>區塊鏈選項:</translation>
+    </message>
+    <message>
+        <source>Change index out of range</source>
+        <translation>找零的索引值超出範圍</translation>
+    </message>
+    <message>
+        <source>Connection options:</source>
+        <translation>連線選項:</translation>
+    </message>
+    <message>
+        <source>Copyright (C) %i-%i</source>
+        <translation>版權所有 (C) %i-%i</translation>
+    </message>
+    <message>
+        <source>Corrupted block database detected</source>
+        <translation>發現區塊資料庫壞掉了</translation>
+    </message>
+    <message>
+        <source>Debugging/Testing options:</source>
+        <translation>除錯與測試選項</translation>
+    </message>
+    <message>
+        <source>Do not load the wallet and disable wallet RPC calls</source>
+        <translation>不要載入錢包，並且拿掉錢包相關的 RPC 功能請求。</translation>
+    </message>
+    <message>
+        <source>Do you want to rebuild the block database now?</source>
+        <translation>你想要現在重建區塊資料庫嗎？</translation>
+    </message>
+    <message>
+        <source>Enable publish hash block in &lt;address&gt;</source>
+        <translation>開啟傳送區塊雜湊值到目標 ZeroMQ 位址 &lt;address&gt; 去</translation>
+    </message>
+    <message>
+        <source>Enable publish hash transaction in &lt;address&gt;</source>
+        <translation>開啟傳送交易雜湊值到目標 ZeroMQ 位址 &lt;address&gt; 去</translation>
+    </message>
+    <message>
+        <source>Enable publish raw block in &lt;address&gt;</source>
+        <translation>開啟傳送區塊原始資料到目標 ZeroMQ 位址 &lt;address&gt; 去</translation>
+    </message>
+    <message>
+        <source>Enable publish raw transaction in &lt;address&gt;</source>
+        <translation>開啟傳送交易原始資料到目標 ZeroMQ 位址 &lt;address&gt; 去</translation>
+    </message>
+    <message>
+        <source>Enable transaction replacement in the memory pool (default: %u)</source>
+        <translation>對交易暫存池啟用替代交易(預設值: %u)</translation>
+    </message>
+    <message>
+        <source>Error initializing block database</source>
+        <translation>初始化區塊資料庫時發生錯誤</translation>
+    </message>
+    <message>
+        <source>Error initializing wallet database environment %s!</source>
+        <translation>初始化錢包資料庫環境 %s 時發生錯誤！</translation>
+    </message>
+    <message>
+        <source>Error loading %s</source>
+        <translation>載入檔案 %s 時發生錯誤</translation>
+    </message>
+    <message>
+        <source>Error loading %s: Wallet corrupted</source>
+        <translation>載入檔案 %s 時發生錯誤: 錢包損毀了</translation>
+    </message>
+    <message>
+        <source>Error loading %s: Wallet requires newer version of %s</source>
+        <translation>載入檔案 %s 時發生錯誤: 這個錢包需要新版的 %s</translation>
+    </message>
+    <message>
+        <source>Error loading %s: You can't disable HD on a already existing HD wallet</source>
+        <translation>載入 %s 發生錯誤：不能對已存在的 HD 錢包停用 HD 功能。</translation>
+    </message>
+    <message>
+        <source>Error loading block database</source>
+        <translation>載入區塊資料庫時發生錯誤</translation>
+    </message>
+    <message>
+        <source>Error opening block database</source>
+        <translation>打開區塊資料庫時發生錯誤</translation>
+    </message>
+    <message>
+        <source>Error: Disk space is low!</source>
+        <translation>錯誤: 磁碟空間很少！</translation>
+    </message>
+    <message>
+        <source>Failed to listen on any port. Use -listen=0 if you want this.</source>
+        <translation>在任意的通訊埠聽候失敗。如果你希望這樣的話，可以設定 -listen=0.</translation>
+    </message>
+    <message>
+        <source>Importing...</source>
+        <translation>正在匯入中...</translation>
+    </message>
+    <message>
+        <source>Incorrect or no genesis block found. Wrong datadir for network?</source>
+        <translation>創世區塊不正確或找不到。資料目錄錯了嗎？</translation>
+    </message>
+    <message>
+        <source>Initialization sanity check failed. %s is shutting down.</source>
+        <translation>初始化時的基本檢查失敗了。%s 就要關閉了。</translation>
+    </message>
+    <message>
+        <source>Invalid -onion address: '%s'</source>
+        <translation>無效的 -onion 位址: '%s'</translation>
+    </message>
+    <message>
+        <source>Invalid amount for -%s=&lt;amount&gt;: '%s'</source>
+        <translation>參數 -%s=&lt;金額&gt; 指定的金額無效: '%s'</translation>
+    </message>
+    <message>
+        <source>Invalid amount for -fallbackfee=&lt;amount&gt;: '%s'</source>
+        <translation>設定 -fallbackfee=&lt;金額&gt; 的金額無效: '%s'</translation>
+    </message>
+    <message>
+        <source>Keep the transaction memory pool below &lt;n&gt; megabytes (default: %u)</source>
+        <translation>在記憶體暫存池中保持最多 &lt;n&gt; 個百萬位元組的交易(預設值: %u)</translation>
+    </message>
+    <message>
+        <source>Loading banlist...</source>
+        <translation>正在載入禁止連線名單中...</translation>
+    </message>
+    <message>
+        <source>Location of the auth cookie (default: data dir)</source>
+        <translation>認證 cookie 資料的位置(預設值: 同資料目錄)</translation>
+    </message>
+    <message>
+        <source>Not enough file descriptors available.</source>
+        <translation>檔案描述元不足。</translation>
+    </message>
+    <message>
+        <source>Only connect to nodes in network &lt;net&gt; (ipv4, ipv6 or onion)</source>
+        <translation>只和 &lt;net&gt; 網路上的節點連線(ipv4, ipv6, 或 onion)</translation>
+    </message>
+    <message>
+        <source>Print this help message and exit</source>
+        <translation>顯示說明訊息後結束</translation>
+    </message>
+    <message>
+        <source>Print version and exit</source>
+        <translation>顯示版本後結束</translation>
+    </message>
+    <message>
+        <source>Prune cannot be configured with a negative value.</source>
+        <translation>修剪值不能設定為負的。</translation>
+    </message>
+    <message>
+        <source>Prune mode is incompatible with -txindex.</source>
+        <translation>修剪模式和 -txindex 參數不相容。</translation>
+    </message>
+    <message>
+        <source>Rebuild chain state and block index from the blk*.dat files on disk</source>
+        <translation>從磁碟裡的區塊檔 blk*.dat 重建區塊鏈狀態和區塊索引</translation>
+    </message>
+    <message>
+        <source>Rebuild chain state from the currently indexed blocks</source>
+        <translation>從目前已編索引的區塊資料重建區塊鏈狀態</translation>
+    </message>
+    <message>
+        <source>Rewinding blocks...</source>
+        <translation>正在倒轉回區塊鏈之前的狀態...</translation>
+    </message>
+    <message>
+        <source>Set database cache size in megabytes (%d to %d, default: %d)</source>
+        <translation>設定資料庫快取大小是多少百萬位元組(MB，範圍: %d 到 %d，預設值: %d)</translation>
+    </message>
+    <message>
+        <source>Set maximum block size in bytes (default: %d)</source>
+        <translation>設定區塊大小上限成多少位元組(預設值: %d)</translation>
+    </message>
+    <message>
+        <source>Specify wallet file (within data directory)</source>
+        <translation>指定錢包檔(會在資料目錄中)</translation>
+    </message>
+    <message>
+        <source>The source code is available from %s.</source>
+        <translation>原始碼可以在 %s 取得。</translation>
+    </message>
+    <message>
+        <source>Unable to bind to %s on this computer. %s is probably already running.</source>
+        <translation>沒辦法繫結在這台電腦上的 %s 。%s 可能已經在執行了。</translation>
+    </message>
+    <message>
+        <source>Unsupported argument -benchmark ignored, use -debug=bench.</source>
+        <translation>忽略了不再支援的 -benchmark 參數，請改用 -debug=bench</translation>
+    </message>
+    <message>
+        <source>Unsupported argument -debugnet ignored, use -debug=net.</source>
+        <translation>忽略了不再支援的 -debugnet 參數，請改用 -debug=net</translation>
+    </message>
+    <message>
+        <source>Unsupported argument -tor found, use -onion.</source>
+        <translation>找到不再支援的 -tor 參數，請改用 -onion 參數。</translation>
+    </message>
+    <message>
+        <source>Use UPnP to map the listening port (default: %u)</source>
+        <translation>使用通用隨插即用 (UPnP) 協定來設定對應的服務連接埠(預設值: %u)</translation>
+    </message>
+    <message>
+        <source>Use the test chain</source>
+        <translation>使用測試區塊鏈</translation>
+    </message>
+    <message>
+        <source>User Agent comment (%s) contains unsafe characters.</source>
+        <translation>使用者代理註解(%s)中含有不安全的字元。</translation>
+    </message>
+    <message>
+        <source>Verifying blocks...</source>
+        <translation>正在驗證區塊資料...</translation>
+    </message>
+    <message>
+        <source>Verifying wallet...</source>
+        <translation>正在驗證錢包資料...</translation>
+    </message>
+    <message>
+        <source>Wallet %s resides outside data directory %s</source>
+        <translation>錢包檔 %s 沒有在資料目錄 %s 裡面</translation>
+    </message>
+    <message>
+        <source>Wallet debugging/testing options:</source>
+        <translation>錢包除錯與測試選項:</translation>
+    </message>
+    <message>
+        <source>Wallet needed to be rewritten: restart %s to complete</source>
+        <translation>錢包需要重寫: 請重新啓動 %s 來完成</translation>
+    </message>
+    <message>
+        <source>Wallet options:</source>
+        <translation>錢包選項:</translation>
+    </message>
+    <message>
+        <source>Allow JSON-RPC connections from specified source. Valid for &lt;ip&gt; are a single IP (e.g. 1.2.3.4), a network/netmask (e.g. 1.2.3.4/255.255.255.0) or a network/CIDR (e.g. 1.2.3.4/24). This option can be specified multiple times</source>
+        <translation>允許指定的來源建立 JSON-RPC 連線。&lt;ip&gt; 的有效值可以是一個單獨位址(像是 1.2.3.4)，一個網段/網段罩遮值(像是 1.2.3.4/255.255.255.0)，或是網段/CIDR值(像是 1.2.3.4/24)。這個選項可以設定多次。</translation>
+    </message>
+    <message>
+        <source>Bind to given address and whitelist peers connecting to it. Use [host]:port notation for IPv6</source>
+        <translation>和指定的位址繫結，並且把連線過來的節點放進白名單。IPv6 請用 [主機]:通訊埠 這種格式</translation>
+    </message>
+    <message>
+        <source>Bind to given address to listen for JSON-RPC connections. Use [host]:port notation for IPv6. This option can be specified multiple times (default: bind to all interfaces)</source>
+        <translation>和指定的位址繫結以聽候 JSON-RPC 連線。IPv6 請用 [主機]:通訊埠 這種格式。這個選項可以設定多次。(預設值: 跟所有網路界面上的位址繫結)</translation>
+    </message>
+    <message>
+        <source>Create new files with system default permissions, instead of umask 077 (only effective with disabled wallet functionality)</source>
+        <translation>用系統預設權限來造出新的檔案，而不是用使用者權限罩遮(umask)值 077 (只有在關掉錢包功能時才有作用)。</translation>
+    </message>
+    <message>
+        <source>Discover own IP addresses (default: 1 when listening and no -externalip or -proxy)</source>
+        <translation>找出自己的網際網路位址(預設值: 當有聽候連線且沒有指定 -externalip 或 -proxy 時為 1)</translation>
+    </message>
+    <message>
+        <source>Error: Listening for incoming connections failed (listen returned error %s)</source>
+        <translation>錯誤: 聽候外來連線失敗(回傳錯誤 %s)</translation>
+    </message>
+    <message>
+        <source>Execute command when a relevant alert is received or we see a really long fork (%s in cmd is replaced by message)</source>
+        <translation>當收到相關警示，或發現相當長的分支時，所要執行的指令(指令中的 %s 會被取代成警示訊息)</translation>
+    </message>
+    <message>
+        <source>Fees (in %s/kB) smaller than this are considered zero fee for relaying, mining and transaction creation (default: %s)</source>
+        <translation>當處理轉發的交易、挖礦、或製造交易時，如果每千位元組(kB)的手續費比這個值(單位是 %s)低，就視為沒付手續費(預設值: %s)</translation>
+    </message>
+    <message>
+        <source>If paytxfee is not set, include enough fee so transactions begin confirmation on average within n blocks (default: %u)</source>
+        <translation>當沒有設定 paytxfee 時，自動包含可以讓交易能在平均 n 個區塊內開始確認的手續費(預設值: %u)</translation>
+    </message>
+    <message>
+        <source>Invalid amount for -maxtxfee=&lt;amount&gt;: '%s' (must be at least the minrelay fee of %s to prevent stuck transactions)</source>
+        <translation>-maxtxfee=&lt;amount&gt;: '%s' 的金額無效 (必須大於最低轉發手續費 %s 以避免交易無法確認)</translation>
+    </message>
+    <message>
+        <source>Maximum size of data in data carrier transactions we relay and mine (default: %u)</source>
+        <translation>轉發和開採時，對只帶資料的交易的大小上限(預設值: %u)</translation>
+    </message>
+    <message>
+        <source>Randomize credentials for every proxy connection. This enables Tor stream isolation (default: %u)</source>
+        <translation>對每個代理連線使用隨機產生的憑證。這個選項會開啟 Tor 的串流隔離(預設值: %u)</translation>
+    </message>
+    <message>
+        <source>Set maximum size of high-priority/low-fee transactions in bytes (default: %d)</source>
+        <translation>設定高優先度或低手續費的交易資料大小上限成多少位元組(預設值: %d)</translation>
+    </message>
+    <message>
+        <source>The transaction amount is too small to send after the fee has been deducted</source>
+        <translation>扣除手續費後的交易金額太少而不能傳送</translation>
+    </message>
+    <message>
+        <source>Use hierarchical deterministic key generation (HD) after BIP32. Only has effect during wallet creation/first start</source>
+        <translation>在 BIP32 開始作用後，啟用階層式可預期性密鑰產生方式(HD)。只有在產生新錢包或第一次啟動時才有作用。</translation>
+    </message>
+    <message>
+        <source>Whitelisted peers cannot be DoS banned and their transactions are always relayed, even if they are already in the mempool, useful e.g. for a gateway</source>
+        <translation>在白名單中的節點不會因為偵測到阻斷服務攻擊(DoS)而被停用。來自這些節點的交易也一定會被轉發，即使說交易本來就在記憶池裡了也一樣。適用於像是閘道伺服器。</translation>
+    </message>
+    <message>
+        <source>You need to rebuild the database using -reindex to go back to unpruned mode.  This will redownload the entire blockchain</source>
+        <translation>回到非修剪的模式需要用 -reindex 參數來重建資料庫。這會導致重新下載整個區塊鏈。</translation>
+    </message>
+    <message>
+        <source>(default: %u)</source>
+        <translation>(預設值: %u)</translation>
+    </message>
+    <message>
+        <source>Accept public REST requests (default: %u)</source>
+        <translation>接受公開的REST請求 (預設值: %u)</translation>
+    </message>
+    <message>
+        <source>Automatically create Tor hidden service (default: %d)</source>
+        <translation>自動產生 Tor 隱藏服務(預設值: %d)</translation>
+    </message>
+    <message>
+        <source>Connect through SOCKS5 proxy</source>
+        <translation>透過 SOCKS5 代理伺服器連線</translation>
+    </message>
+    <message>
+        <source>Error reading from database, shutting down.</source>
+        <translation>讀取資料庫時發生錯誤，要關閉了。</translation>
+    </message>
+    <message>
+        <source>Imports blocks from external blk000??.dat file on startup</source>
+        <translation>啟動時從其它來源的 blk000??.dat 檔匯入區塊</translation>
+    </message>
+    <message>
+        <source>Information</source>
+        <translation>資訊</translation>
+    </message>
+    <message>
+        <source>Invalid amount for -paytxfee=&lt;amount&gt;: '%s' (must be at least %s)</source>
+        <translation>設定 -paytxfee=&lt;金額&gt; 的金額無效: '%s' (至少要有 %s)</translation>
+    </message>
+    <message>
+        <source>Invalid netmask specified in -whitelist: '%s'</source>
+        <translation>指定在 -whitelist 的網段無效: '%s'</translation>
+    </message>
+    <message>
+        <source>Keep at most &lt;n&gt; unconnectable transactions in memory (default: %u)</source>
+        <translation>保持最多 &lt;n&gt; 無法連結的交易在記憶體 (預設: %u)</translation>
+    </message>
+    <message>
+        <source>Need to specify a port with -whitebind: '%s'</source>
+        <translation>指定 -whitebind 時必須包含通訊埠: '%s'</translation>
+    </message>
+    <message>
+        <source>Node relay options:</source>
+        <translation>節點轉發選項:</translation>
+    </message>
+    <message>
+        <source>RPC server options:</source>
+        <translation>RPC 伺服器選項:</translation>
+    </message>
+    <message>
+        <source>Reducing -maxconnections from %d to %d, because of system limitations.</source>
+        <translation>因為系統的限制，將 -maxconnections 參數從 %d 降到了 %d</translation>
+    </message>
+    <message>
+        <source>Rescan the block chain for missing wallet transactions on startup</source>
+        <translation>啟動時重新掃描區塊鏈，來尋找錢包可能漏掉的交易。</translation>
+    </message>
+    <message>
+        <source>Send trace/debug info to console instead of debug.log file</source>
+        <translation>在終端機顯示追蹤或除錯資訊，而不是寫到檔案 debug.log 中</translation>
+    </message>
+    <message>
+        <source>Send transactions as zero-fee transactions if possible (default: %u)</source>
+        <translation>盡可能送出不用付手續費的交易(預設值: %u)</translation>
+    </message>
+    <message>
+        <source>Show all debugging options (usage: --help -help-debug)</source>
+        <translation>顯示所有的除錯選項 (用法: --help --help-debug)</translation>
+    </message>
+    <message>
+        <source>Shrink debug.log file on client startup (default: 1 when no -debug)</source>
+        <translation>客戶端軟體啓動時把 debug.log 檔縮小(預設值: 當沒有 -debug 時為 1)</translation>
+    </message>
+    <message>
+        <source>Signing transaction failed</source>
+        <translation>簽署交易失敗</translation>
+    </message>
+    <message>
+        <source>The transaction amount is too small to pay the fee</source>
+        <translation>交易金額太少而付不起手續費</translation>
+    </message>
+    <message>
+        <source>This is experimental software.</source>
+        <translation>這套軟體屬於實驗性質。</translation>
+    </message>
+    <message>
+        <source>Tor control port password (default: empty)</source>
+        <translation>Tor 控制埠密碼(預設值: 空白)</translation>
+    </message>
+    <message>
+        <source>Tor control port to use if onion listening enabled (default: %s)</source>
+        <translation>開啟聽候 onion 連線時的 Tor 控制埠號碼(預設值: %s)</translation>
+    </message>
+    <message>
+        <source>Transaction amount too small</source>
+        <translation>交易金額太小</translation>
+    </message>
+    <message>
+        <source>Transaction too large for fee policy</source>
+        <translation>根據交易手續費準則，本交易的位元量過大</translation>
+    </message>
+    <message>
+        <source>Transaction too large</source>
+        <translation>交易位元量太大</translation>
+    </message>
+    <message>
+        <source>Unable to bind to %s on this computer (bind returned error %s)</source>
+        <translation>無法和這台電腦上的 %s 繫結(回傳錯誤 %s)</translation>
+    </message>
+    <message>
+        <source>Upgrade wallet to latest format on startup</source>
+        <translation>啟動時把錢包檔案升級成最新的格式</translation>
+    </message>
+    <message>
+        <source>Username for JSON-RPC connections</source>
+        <translation>JSON-RPC 連線使用者名稱</translation>
+    </message>
+    <message>
+        <source>Warning</source>
+        <translation>警告</translation>
+    </message>
+    <message>
+        <source>Warning: unknown new rules activated (versionbit %i)</source>
+        <translation>警告: 不明的交易規則被啟用了(versionbit %i)</translation>
+    </message>
+    <message>
+        <source>Whether to operate in a blocks only mode (default: %u)</source>
+        <translation>是否要用只要區塊模式運作(預設值: %u)</translation>
+    </message>
+    <message>
+        <source>Zapping all transactions from wallet...</source>
+        <translation>正在砍掉錢包中的所有交易...</translation>
+    </message>
+    <message>
+        <source>ZeroMQ notification options:</source>
+        <translation>ZeroMQ 通知選項:</translation>
+    </message>
+    <message>
+        <source>Password for JSON-RPC connections</source>
+        <translation>JSON-RPC 連線密碼</translation>
+    </message>
+    <message>
+        <source>Execute command when the best block changes (%s in cmd is replaced by block hash)</source>
+        <translation>當最新區塊改變時要執行的指令(指令中的 %s 會被取代成區塊雜湊值)</translation>
+    </message>
+    <message>
+        <source>Allow DNS lookups for -addnode, -seednode and -connect</source>
+        <translation>允許對 -addnode, -seednode, -connect 的參數使用域名查詢 </translation>
+    </message>
+    <message>
+        <source>Loading addresses...</source>
+        <translation>正在載入位址資料...</translation>
+    </message>
+    <message>
+        <source>(1 = keep tx meta data e.g. account owner and payment request information, 2 = drop tx meta data)</source>
+        <translation>(1 表示保留交易描述資料，像是帳戶使用者和付款請求資訊；2 表示丟掉交易描述資料)</translation>
+    </message>
+    <message>
+        <source>-maxtxfee is set very high! Fees this large could be paid on a single transaction.</source>
+        <translation>參數 -maxtxfee 設定了很高的金額！這可是你一次交易就有可能付出的最高手續費。</translation>
+    </message>
+    <message>
+        <source>Do not keep transactions in the mempool longer than &lt;n&gt; hours (default: %u)</source>
+        <translation>不要讓交易留在記憶池中超過 &lt;n&gt; 個小時(預設值: %u)</translation>
     </message>
     <message>
         <source>Equivalent bytes per sigop in transactions for relay and mining (default: %u)</source>
         <translation>轉發和開採時，交易資料中每個 sigop 的等同位元組數(預設值: %u)</translation>
     </message>
     <message>
-=======
->>>>>>> a7b486d6
-        <source>Error loading %s: You can't enable HD on a already existing non-HD wallet</source>
-        <translation>載入 %s 發生錯誤：不能對已存在的非 HD 錢包啟用 HD 功能。</translation>
-    </message>
-    <message>
-        <source>Error reading %s! All keys read correctly, but transaction data or address book entries might be missing or incorrect.</source>
-        <translation>讀取錢包檔 %s 時發生錯誤！所有的密鑰都正確讀取了，但是交易資料或位址簿資料可能會缺少或不正確。</translation>
-    </message>
-    <message>
-        <source>Execute command when a wallet transaction changes (%s in cmd is replaced by TxID)</source>
-        <translation>當錢包有交易改變時要執行的指令(指令中的 %s 會被取代成交易識別碼)</translation>
-    </message>
-    <message>
-<<<<<<< HEAD
-=======
-        <source>Extra transactions to keep in memory for compact block reconstructions (default: %u)</source>
-        <translation>為了將摘要區塊完整回組而額外保留在記憶體中的交易數量(預設值: %u)</translation>
-    </message>
-    <message>
-        <source>If this block is in the chain assume that it and its ancestors are valid and potentially skip their script verification (0 to verify all, default: %s, testnet: %s)</source>
-        <translation>假設已經在區塊鏈中的區塊以及其先前的區塊都合法，因此對它們略過指令碼驗證(0 表示一律要驗證，預設值: %s, 測試網路: %s)</translation>
-    </message>
-    <message>
->>>>>>> a7b486d6
-        <source>Maximum allowed median peer time offset adjustment. Local perspective of time may be influenced by peers forward or backward by this amount. (default: %u seconds)</source>
-        <translation>跟其他節點的時間差最高可接受的中位數值。本機所認為的時間可能會被其他節點影響，往前或往後在這個值之內。(預設值: %u 秒)</translation>
-    </message>
-    <message>
-        <source>Maximum total fees (in %s) to use in a single wallet transaction or raw transaction; setting this too low may abort large transactions (default: %s)</source>
-        <translation>允許一次錢包交易或未加工交易付出的最高總手續費(單位是 %s)；設定太低的話，可能會無法進行資料量大的交易(預設值: %s)</translation>
-    </message>
-    <message>
-        <source>Please check that your computer's date and time are correct! If your clock is wrong, %s will not work properly.</source>
-        <translation>請檢查電腦日期和時間是否正確！%s 沒辦法在時鐘不準的情況下正常運作。</translation>
-    </message>
-    <message>
-        <source>Please contribute if you find %s useful. Visit %s for further information about the software.</source>
-        <translation>如果你覺得 %s 有用，可以幫助我們。關於這個軟體的更多資訊請見 %s。</translation>
-    </message>
-    <message>
-        <source>Reduce storage requirements by enabling pruning (deleting) of old blocks. This allows the pruneblockchain RPC to be called to delete specific blocks, and enables automatic pruning of old blocks if a target size in MiB is provided. This mode is incompatible with -txindex and -rescan. Warning: Reverting this setting requires re-downloading the entire blockchain. (default: 0 = disable pruning blocks, 1 = allow manual pruning via RPC, &gt;%u = automatically prune block files to stay under the specified target size in MiB)</source>
-        <translation>修剪(刪除)掉老舊區塊以降低需要的儲存空間。這樣會增加一個 RPC 指令 pruneblockchain，可以使用它來刪除指定的區塊；也可以指定目標儲存空間大小，以啟用對老舊區塊的自動修剪功能。這個模式跟 -txindex 和 -rescan 參數不相容。警告: 還原回不修剪模式會需要重新下載一整個區塊鏈。(預設值: 0 表示不修剪區塊，1 表示允許使用 RPC 指令做修剪，&gt;%u 的值表示為區塊資料的目標大小，單位是百萬位元組，MiB)</translation>
-    </message>
-    <message>
-        <source>Set lowest fee rate (in %s/kB) for transactions to be included in block creation. (default: %s)</source>
-        <translation>設定製造區塊時，所要包含交易每千位元組的最低手續費(單位是 %s)。(預設值: %s)</translation>
-    </message>
-    <message>
-        <source>Set the number of script verification threads (%u to %d, 0 = auto, &lt;0 = leave that many cores free, default: %d)</source>
-        <translation>設定指令碼驗證的執行緒數目 (%u 到 %d，0 表示程式自動決定，小於 0 表示保留處理器核心不用的數目，預設值: %d)</translation>
-    </message>
-    <message>
-        <source>The block database contains a block which appears to be from the future. This may be due to your computer's date and time being set incorrectly. Only rebuild the block database if you are sure that your computer's date and time are correct</source>
-        <translation>區塊資料庫中有來自未來的區塊。可能是你電腦的日期時間不對。如果確定電腦日期時間沒錯的話，就重建區塊資料庫看看。</translation>
-    </message>
-    <message>
-        <source>This is a pre-release test build - use at your own risk - do not use for mining or merchant applications</source>
-        <translation>這是個還沒發表的測試版本 - 使用請自負風險 - 請不要用來開採或做商業應用</translation>
-    </message>
-    <message>
-        <source>Unable to rewind the database to a pre-fork state. You will need to redownload the blockchain</source>
-        <translation>沒辦法將資料庫倒轉回分岔前的狀態。必須要重新下載區塊鍊。</translation>
-    </message>
-    <message>
-        <source>Use UPnP to map the listening port (default: 1 when listening and no -proxy)</source>
-        <translation>是否要使用「通用即插即用」協定(UPnP)，來設定聽候連線的通訊埠的對應(預設值: 當有聽候連線且沒有指定 -proxy 參數時為 1)</translation>
-    </message>
-    <message>
-        <source>Username and hashed password for JSON-RPC connections. The field &lt;userpw&gt; comes in the format: &lt;USERNAME&gt;:&lt;SALT&gt;$&lt;HASH&gt;. A canonical python script is included in share/rpcuser. The client then connects normally using the rpcuser=&lt;USERNAME&gt;/rpcpassword=&lt;PASSWORD&gt; pair of arguments. This option can be specified multiple times</source>
-        <translation>JSON-RPC 連線要用的使用者名稱和雜湊密碼。&lt;userpw&gt; 的格式是：&lt;使用者名稱&gt;:&lt;調味值&gt;$&lt;雜湊值&gt;。在 share/rpcuser 目錄下有一個示範的 python 程式。之後客戶端程式就可以用這對參數正常連線：rpcuser=&lt;使用者名稱&gt; 和 rpcpassword=&lt;密碼&gt;。這個選項可以給很多次。</translation>
-    </message>
-    <message>
-        <source>Wallet will not create transactions that violate mempool chain limits (default: %u)</source>
-        <translation>錢包軟體不會產生違反記憶池交易鏈限制的交易(預設值: %u)</translation>
-    </message>
-    <message>
-        <source>Warning: The network does not appear to fully agree! Some miners appear to be experiencing issues.</source>
-        <translation>警告: 位元幣網路對於區塊鏈結的決定目前有分歧！有些礦工看來會有問題。</translation>
-    </message>
-    <message>
-        <source>Warning: We do not appear to fully agree with our peers! You may need to upgrade, or other nodes may need to upgrade.</source>
-        <translation>警告: 我們和某些連線的節點對於區塊鏈結的決定不同！你可能需要升級，或是需要等其它的節點升級。</translation>
-    </message>
-    <message>
-        <source>You need to rebuild the database using -reindex-chainstate to change -txindex</source>
-        <translation>改變 -txindex 參數後，必須要用 -reindex-chainstate 參數來重建資料庫</translation>
-    </message>
-    <message>
-        <source>%s corrupt, salvage failed</source>
-        <translation>錢包檔 %s 壞掉了，搶救失敗</translation>
-    </message>
-    <message>
-        <source>-maxmempool must be at least %d MB</source>
-        <translation>參數 -maxmempool 至少要給 %d 百萬位元組(MB)</translation>
-    </message>
-    <message>
-        <source>&lt;category&gt; can be:</source>
-        <translation>&lt;category&gt; 可以是:</translation>
-    </message>
-    <message>
-        <source>Append comment to the user agent string</source>
-        <translation>對使用者代理字串添加註解</translation>
-    </message>
-    <message>
-        <source>Attempt to recover private keys from a corrupt wallet on startup</source>
-        <translation>啟動時嘗試從壞掉的錢包檔復原密鑰</translation>
-    </message>
-    <message>
-        <source>Block creation options:</source>
-        <translation>區塊製造選項:</translation>
-    </message>
-    <message>
-        <source>Cannot resolve -%s address: '%s'</source>
-        <translation>沒辦法解析 -%s 參數指定的位址: '%s'</translation>
-    </message>
-    <message>
-        <source>Chain selection options:</source>
-        <translation>區塊鏈選項:</translation>
-    </message>
-    <message>
-        <source>Change index out of range</source>
-        <translation>找零的索引值超出範圍</translation>
-    </message>
-    <message>
-        <source>Connection options:</source>
-        <translation>連線選項:</translation>
-    </message>
-    <message>
-        <source>Copyright (C) %i-%i</source>
-        <translation>版權所有 (C) %i-%i</translation>
-    </message>
-    <message>
-        <source>Corrupted block database detected</source>
-        <translation>發現區塊資料庫壞掉了</translation>
-    </message>
-    <message>
-        <source>Debugging/Testing options:</source>
-        <translation>除錯與測試選項</translation>
-    </message>
-    <message>
-        <source>Do not load the wallet and disable wallet RPC calls</source>
-        <translation>不要載入錢包，並且拿掉錢包相關的 RPC 功能請求。</translation>
-    </message>
-    <message>
-        <source>Do you want to rebuild the block database now?</source>
-        <translation>你想要現在重建區塊資料庫嗎？</translation>
-    </message>
-    <message>
-        <source>Enable publish hash block in &lt;address&gt;</source>
-        <translation>開啟傳送區塊雜湊值到目標 ZeroMQ 位址 &lt;address&gt; 去</translation>
-    </message>
-    <message>
-        <source>Enable publish hash transaction in &lt;address&gt;</source>
-        <translation>開啟傳送交易雜湊值到目標 ZeroMQ 位址 &lt;address&gt; 去</translation>
-    </message>
-    <message>
-        <source>Enable publish raw block in &lt;address&gt;</source>
-        <translation>開啟傳送區塊原始資料到目標 ZeroMQ 位址 &lt;address&gt; 去</translation>
-    </message>
-    <message>
-        <source>Enable publish raw transaction in &lt;address&gt;</source>
-        <translation>開啟傳送交易原始資料到目標 ZeroMQ 位址 &lt;address&gt; 去</translation>
-    </message>
-    <message>
-        <source>Enable transaction replacement in the memory pool (default: %u)</source>
-        <translation>對交易暫存池啟用替代交易(預設值: %u)</translation>
-    </message>
-    <message>
-        <source>Error initializing block database</source>
-        <translation>初始化區塊資料庫時發生錯誤</translation>
-    </message>
-    <message>
-        <source>Error initializing wallet database environment %s!</source>
-        <translation>初始化錢包資料庫環境 %s 時發生錯誤！</translation>
-    </message>
-    <message>
-        <source>Error loading %s</source>
-        <translation>載入檔案 %s 時發生錯誤</translation>
-    </message>
-    <message>
-        <source>Error loading %s: Wallet corrupted</source>
-        <translation>載入檔案 %s 時發生錯誤: 錢包損毀了</translation>
-    </message>
-    <message>
-        <source>Error loading %s: Wallet requires newer version of %s</source>
-        <translation>載入檔案 %s 時發生錯誤: 這個錢包需要新版的 %s</translation>
-    </message>
-    <message>
-        <source>Error loading %s: You can't disable HD on a already existing HD wallet</source>
-        <translation>載入 %s 發生錯誤：不能對已存在的 HD 錢包停用 HD 功能。</translation>
-    </message>
-    <message>
-        <source>Error loading block database</source>
-        <translation>載入區塊資料庫時發生錯誤</translation>
-    </message>
-    <message>
-        <source>Error opening block database</source>
-        <translation>打開區塊資料庫時發生錯誤</translation>
-    </message>
-    <message>
-        <source>Error: Disk space is low!</source>
-        <translation>錯誤: 磁碟空間很少！</translation>
-    </message>
-    <message>
-        <source>Failed to listen on any port. Use -listen=0 if you want this.</source>
-        <translation>在任意的通訊埠聽候失敗。如果你希望這樣的話，可以設定 -listen=0.</translation>
-    </message>
-    <message>
-        <source>Importing...</source>
-        <translation>正在匯入中...</translation>
-    </message>
-    <message>
-        <source>Incorrect or no genesis block found. Wrong datadir for network?</source>
-        <translation>創世區塊不正確或找不到。資料目錄錯了嗎？</translation>
-    </message>
-    <message>
-        <source>Initialization sanity check failed. %s is shutting down.</source>
-        <translation>初始化時的基本檢查失敗了。%s 就要關閉了。</translation>
-    </message>
-    <message>
-        <source>Invalid -onion address: '%s'</source>
-        <translation>無效的 -onion 位址: '%s'</translation>
-    </message>
-    <message>
-        <source>Invalid amount for -%s=&lt;amount&gt;: '%s'</source>
-        <translation>參數 -%s=&lt;金額&gt; 指定的金額無效: '%s'</translation>
-    </message>
-    <message>
-        <source>Invalid amount for -fallbackfee=&lt;amount&gt;: '%s'</source>
-        <translation>設定 -fallbackfee=&lt;金額&gt; 的金額無效: '%s'</translation>
-    </message>
-    <message>
-        <source>Keep the transaction memory pool below &lt;n&gt; megabytes (default: %u)</source>
-        <translation>在記憶體暫存池中保持最多 &lt;n&gt; 個百萬位元組的交易(預設值: %u)</translation>
-    </message>
-    <message>
-        <source>Loading banlist...</source>
-        <translation>正在載入禁止連線名單中...</translation>
-    </message>
-    <message>
-        <source>Location of the auth cookie (default: data dir)</source>
-        <translation>認證 cookie 資料的位置(預設值: 同資料目錄)</translation>
-    </message>
-    <message>
-        <source>Not enough file descriptors available.</source>
-        <translation>檔案描述元不足。</translation>
-    </message>
-    <message>
-        <source>Only connect to nodes in network &lt;net&gt; (ipv4, ipv6 or onion)</source>
-        <translation>只和 &lt;net&gt; 網路上的節點連線(ipv4, ipv6, 或 onion)</translation>
-    </message>
-    <message>
-        <source>Print this help message and exit</source>
-        <translation>顯示說明訊息後結束</translation>
-    </message>
-    <message>
-        <source>Print version and exit</source>
-        <translation>顯示版本後結束</translation>
-    </message>
-    <message>
-        <source>Prune cannot be configured with a negative value.</source>
-        <translation>修剪值不能設定為負的。</translation>
-    </message>
-    <message>
-        <source>Prune mode is incompatible with -txindex.</source>
-        <translation>修剪模式和 -txindex 參數不相容。</translation>
-    </message>
-    <message>
-        <source>Rebuild chain state and block index from the blk*.dat files on disk</source>
-        <translation>從磁碟裡的區塊檔 blk*.dat 重建區塊鏈狀態和區塊索引</translation>
-    </message>
-    <message>
-        <source>Rebuild chain state from the currently indexed blocks</source>
-        <translation>從目前已編索引的區塊資料重建區塊鏈狀態</translation>
-    </message>
-    <message>
-        <source>Rewinding blocks...</source>
-        <translation>正在倒轉回區塊鏈之前的狀態...</translation>
-    </message>
-    <message>
-        <source>Set database cache size in megabytes (%d to %d, default: %d)</source>
-        <translation>設定資料庫快取大小是多少百萬位元組(MB，範圍: %d 到 %d，預設值: %d)</translation>
-    </message>
-    <message>
-<<<<<<< HEAD
+        <source>Fees (in %s/kB) smaller than this are considered zero fee for transaction creation (default: %s)</source>
+        <translation>當製造交易時，如果每千位元組(kB)的手續費比這個值(單位是 %s)低，就視為沒付手續費(預設值: %s)</translation>
+    </message>
+    <message>
+        <source>Force relay of transactions from whitelisted peers even if they violate local relay policy (default: %d)</source>
+        <translation>強制轉發從白名點節點收到的交易，即使它們違反了本機的轉發準則(預設值: %d)</translation>
+    </message>
+    <message>
+        <source>How thorough the block verification of -checkblocks is (0-4, default: %u)</source>
+        <translation>使用 -checkblocks 檢查區塊的仔細程度(0 到 4，預設值: %u)</translation>
+    </message>
+    <message>
+        <source>Maintain a full transaction index, used by the getrawtransaction rpc call (default: %u)</source>
+        <translation>維護全部交易的索引，用在 getrawtransaction 這個 RPC 請求(預設值: %u)</translation>
+    </message>
+    <message>
+        <source>Number of seconds to keep misbehaving peers from reconnecting (default: %u)</source>
+        <translation>避免與亂搞的節點連線的秒數(預設: %u)</translation>
+    </message>
+    <message>
+        <source>Output debugging information (default: %u, supplying &lt;category&gt; is optional)</source>
+        <translation>輸出除錯資訊(預設值: %u, 不一定要指定 &lt;category&gt;)</translation>
+    </message>
+    <message>
+        <source>Query for peer addresses via DNS lookup, if low on addresses (default: 1 unless -connect/-noconnect)</source>
+        <translation>是否允許在節點位址數目不足時，使用域名查詢來搜尋節點 (預設值: 當沒用 -connect/-noconnect 時為 1)</translation>
+    </message>
+    <message>
+        <source>Sets the serialization of raw transaction or block hex returned in non-verbose mode, non-segwit(0) or segwit(1) (default: %d)</source>
+        <translation>設定非冗長模式時，回傳的交易原始資料或區塊位元值的序列化形式：無 segwit 為 0，或是有 segwit 為 1 (預設值: %d)</translation>
+    </message>
+    <message>
+        <source>Support filtering of blocks and transaction with bloom filters (default: %u)</source>
+        <translation>支援用布倫過濾器來過濾區塊和交易(預設值: %u)</translation>
+    </message>
+    <message>
+        <source>This is the transaction fee you may pay when fee estimates are not available.</source>
+        <translation>這是當預估手續費還沒計算出來時，付款交易預設會付的手續費。</translation>
+    </message>
+    <message>
+        <source>This product includes software developed by the OpenSSL Project for use in the OpenSSL Toolkit %s and cryptographic software written by Eric Young and UPnP software written by Thomas Bernard.</source>
+        <translation>此產品包含了由 OpenSSL Project 所開發的 OpenSSL Toolkit 軟體 %s, 由 Eric Young 撰寫的加解密軟體，以及由 Thomas Bernard 所撰寫的 UPnP 軟體。</translation>
+    </message>
+    <message>
+        <source>Total length of network version string (%i) exceeds maximum length (%i). Reduce the number or size of uacomments.</source>
+        <translation>網路版本字串的總長度(%i)超過最大長度(%i)了。請減少 uacomment 參數的數目或長度。</translation>
+    </message>
+    <message>
+        <source>Tries to keep outbound traffic under the given target (in MiB per 24h), 0 = no limit (default: %d)</source>
+        <translation>試著保持輸出流量在目標值以下，單位是每 24 小時的百萬位元組(MiB)數，0 表示沒有限制(預設值: %d)</translation>
+    </message>
+    <message>
+        <source>Unsupported argument -socks found. Setting SOCKS version isn't possible anymore, only SOCKS5 proxies are supported.</source>
+        <translation>找到不再支援的 -socks 參數。現在只支援 SOCKS5 協定的代理伺服器，因此不可以指定 SOCKS 協定版本了。</translation>
+    </message>
+    <message>
+        <source>Unsupported argument -whitelistalwaysrelay ignored, use -whitelistrelay and/or -whitelistforcerelay.</source>
+        <translation>忽略不支援的參數 -whitelistalwaysrelay，請改用 -whitelistrelay 和 -whitelistforcerelay​ 的組合。</translation>
+    </message>
+    <message>
+        <source>Use separate SOCKS5 proxy to reach peers via Tor hidden services (default: %s)</source>
+        <translation>使用另外的 SOCK5 代理伺服器，來透過 Tor 隱藏服務跟其他節點聯絡(預設值: %s)</translation>
+    </message>
+    <message>
+        <source>Warning: Unknown block versions being mined! It's possible unknown rules are in effect</source>
+        <translation>警告: 有礦工正在開採不明版本的區塊！這表示有不明的交易規則正在作用中</translation>
+    </message>
+    <message>
+        <source>Warning: Wallet file corrupt, data salvaged! Original %s saved as %s in %s; if your balance or transactions are incorrect you should restore from a backup.</source>
+        <translation>警告: 錢包檔壞掉，但資料被救回來了！原來的檔案 %s 改儲存為 %s，在目錄 %s 下。 如果餘額或交易資料有誤的話，你應該要從備份資料復原回來。</translation>
+    </message>
+    <message>
+        <source>Whitelist peers connecting from the given IP address (e.g. 1.2.3.4) or CIDR notated network (e.g. 1.2.3.0/24). Can be specified multiple times.</source>
+        <translation>把來自指定位址(例如：1.2.3.4)或 CIDR 格式網段(例如：1.2.3.0/24)的節點放進白名單。這個選項可以設定多次。</translation>
+    </message>
+    <message>
+        <source>%s is set very high!</source>
+        <translation>%s 的設定值異常大！</translation>
+    </message>
+    <message>
+        <source>(default: %s)</source>
+        <translation>(預設值: %s)</translation>
+    </message>
+    <message>
+        <source>Always query for peer addresses via DNS lookup (default: %u)</source>
+        <translation>是否一定要用域名查詢來搜尋節點(預設值: %u)</translation>
+    </message>
+    <message>
+        <source>How many blocks to check at startup (default: %u, 0 = all)</source>
+        <translation>啓動時檢查的區塊數(預設值: %u, 指定 0 表示全部)</translation>
+    </message>
+    <message>
+        <source>Include IP addresses in debug output (default: %u)</source>
+        <translation>在除錯輸出內容中包含網際網路位址(預設值: %u)</translation>
+    </message>
+    <message>
+        <source>Invalid -proxy address: '%s'</source>
+        <translation>無效的 -proxy 位址: '%s'</translation>
+    </message>
+    <message>
+        <source>Keypool ran out, please call keypoolrefill first</source>
+        <translation>密鑰池已經乾了，請先執行 keypoolrefill</translation>
+    </message>
+    <message>
+        <source>Listen for JSON-RPC connections on &lt;port&gt; (default: %u or testnet: %u)</source>
+        <translation>在通訊埠 &lt;port&gt; 聽候 JSON-RPC 連線(預設值: %u, 或若為測試網路: %u)</translation>
+    </message>
+    <message>
+        <source>Listen for connections on &lt;port&gt; (default: %u or testnet: %u)</source>
+        <translation>在通訊埠 &lt;port&gt; 聽候連線(預設值: %u, 或若為測試網路: %u)</translation>
+    </message>
+    <message>
+        <source>Maintain at most &lt;n&gt; connections to peers (default: %u)</source>
+        <translation>維持與節點連線數的上限為 &lt;n&gt; 個(預設值: %u)</translation>
+    </message>
+    <message>
+        <source>Make the wallet broadcast transactions</source>
+        <translation>讓錢包能公告交易</translation>
+    </message>
+    <message>
+        <source>Maximum per-connection receive buffer, &lt;n&gt;*1000 bytes (default: %u)</source>
+        <translation>每個連線的接收緩衝區大小上限為 &lt;n&gt;*1000 個位元組(預設值: %u)</translation>
+    </message>
+    <message>
+        <source>Maximum per-connection send buffer, &lt;n&gt;*1000 bytes (default: %u)</source>
+        <translation>每個連線的傳送緩衝區大小上限為 &lt;n&gt;*1000 個位元組(預設值: %u)</translation>
+    </message>
+    <message>
+        <source>Prepend debug output with timestamp (default: %u)</source>
+        <translation>在除錯輸出內容前附加時間(預設值: %u)</translation>
+    </message>
+    <message>
+        <source>Relay and mine data carrier transactions (default: %u)</source>
+        <translation>允許轉發和開採只帶資料的交易(預設值: %u)</translation>
+    </message>
+    <message>
+        <source>Relay non-P2SH multisig (default: %u)</source>
+        <translation>允許轉發非 P2SH 的多簽章交易(預設值: %u)</translation>
+    </message>
+    <message>
+        <source>Send transactions with full-RBF opt-in enabled (default: %u)</source>
+        <translation>送出允許提高手續費(full-RBF)的交易(預設值: %u)</translation>
+    </message>
+    <message>
+        <source>Set key pool size to &lt;n&gt; (default: %u)</source>
+        <translation>設定密鑰池大小為 &lt;n&gt; (預設值: %u)</translation>
+    </message>
+    <message>
         <source>Set maximum BIP141 block weight (default: %d)</source>
         <translation>設定 BIP141 區塊重量的最大值(預設值: %d)</translation>
     </message>
     <message>
-=======
->>>>>>> a7b486d6
-        <source>Set maximum block size in bytes (default: %d)</source>
-        <translation>設定區塊大小上限成多少位元組(預設值: %d)</translation>
-    </message>
-    <message>
-        <source>Specify wallet file (within data directory)</source>
-        <translation>指定錢包檔(會在資料目錄中)</translation>
+        <source>Set the number of threads to service RPC calls (default: %d)</source>
+        <translation>設定處理 RPC 服務請求的執行緒數目(預設值: %d)</translation>
+    </message>
+    <message>
+        <source>Specify configuration file (default: %s)</source>
+        <translation>指定設定檔(預設值: %s)</translation>
+    </message>
+    <message>
+        <source>Specify connection timeout in milliseconds (minimum: 1, default: %d)</source>
+        <translation>指定連線在幾毫秒後逾時 (最少值: 1, 預設值: %d)</translation>
+    </message>
+    <message>
+        <source>Specify pid file (default: %s)</source>
+        <translation>指定行程識別碼檔案(預設值: %s)</translation>
+    </message>
+    <message>
+        <source>Spend unconfirmed change when sending transactions (default: %u)</source>
+        <translation>傳送交易時可以花還沒確認的零錢(預設值: %u)</translation>
     </message>
     <message>
         <source>Starting network threads...</source>
         <translation>正在啟動網路執行緒...</translation>
     </message>
     <message>
-        <source>The source code is available from %s.</source>
-        <translation>原始碼可以在 %s 取得。</translation>
-    </message>
-    <message>
-        <source>Unable to bind to %s on this computer. %s is probably already running.</source>
-        <translation>沒辦法繫結在這台電腦上的 %s 。%s 可能已經在執行了。</translation>
-    </message>
-    <message>
-        <source>Unsupported argument -benchmark ignored, use -debug=bench.</source>
-        <translation>忽略了不再支援的 -benchmark 參數，請改用 -debug=bench</translation>
-    </message>
-    <message>
-        <source>Unsupported argument -debugnet ignored, use -debug=net.</source>
-        <translation>忽略了不再支援的 -debugnet 參數，請改用 -debug=net</translation>
-    </message>
-    <message>
-        <source>Unsupported argument -tor found, use -onion.</source>
-        <translation>找到不再支援的 -tor 參數，請改用 -onion 參數。</translation>
-    </message>
-    <message>
-        <source>Use UPnP to map the listening port (default: %u)</source>
-        <translation>使用通用隨插即用 (UPnP) 協定來設定對應的服務連接埠(預設值: %u)</translation>
-    </message>
-    <message>
-        <source>Use the test chain</source>
-        <translation>使用測試區塊鏈</translation>
-    </message>
-    <message>
-        <source>User Agent comment (%s) contains unsafe characters.</source>
-        <translation>使用者代理註解(%s)中含有不安全的字元。</translation>
-    </message>
-    <message>
-        <source>Verifying blocks...</source>
-        <translation>正在驗證區塊資料...</translation>
-    </message>
-    <message>
-        <source>Verifying wallet...</source>
-        <translation>正在驗證錢包資料...</translation>
-    </message>
-    <message>
-        <source>Wallet %s resides outside data directory %s</source>
-        <translation>錢包檔 %s 沒有在資料目錄 %s 裡面</translation>
-    </message>
-    <message>
-        <source>Wallet debugging/testing options:</source>
-        <translation>錢包除錯與測試選項:</translation>
-    </message>
-    <message>
-        <source>Wallet needed to be rewritten: restart %s to complete</source>
-        <translation>錢包需要重寫: 請重新啓動 %s 來完成</translation>
-    </message>
-    <message>
-        <source>Wallet options:</source>
-        <translation>錢包選項:</translation>
-    </message>
-    <message>
-        <source>Allow JSON-RPC connections from specified source. Valid for &lt;ip&gt; are a single IP (e.g. 1.2.3.4), a network/netmask (e.g. 1.2.3.4/255.255.255.0) or a network/CIDR (e.g. 1.2.3.4/24). This option can be specified multiple times</source>
-        <translation>允許指定的來源建立 JSON-RPC 連線。&lt;ip&gt; 的有效值可以是一個單獨位址(像是 1.2.3.4)，一個網段/網段罩遮值(像是 1.2.3.4/255.255.255.0)，或是網段/CIDR值(像是 1.2.3.4/24)。這個選項可以設定多次。</translation>
-    </message>
-    <message>
-        <source>Bind to given address and whitelist peers connecting to it. Use [host]:port notation for IPv6</source>
-        <translation>和指定的位址繫結，並且把連線過來的節點放進白名單。IPv6 請用 [主機]:通訊埠 這種格式</translation>
-    </message>
-    <message>
-        <source>Bind to given address to listen for JSON-RPC connections. Use [host]:port notation for IPv6. This option can be specified multiple times (default: bind to all interfaces)</source>
-        <translation>和指定的位址繫結以聽候 JSON-RPC 連線。IPv6 請用 [主機]:通訊埠 這種格式。這個選項可以設定多次。(預設值: 跟所有網路界面上的位址繫結)</translation>
-    </message>
-    <message>
-        <source>Create new files with system default permissions, instead of umask 077 (only effective with disabled wallet functionality)</source>
-        <translation>用系統預設權限來造出新的檔案，而不是用使用者權限罩遮(umask)值 077 (只有在關掉錢包功能時才有作用)。</translation>
-    </message>
-    <message>
-        <source>Discover own IP addresses (default: 1 when listening and no -externalip or -proxy)</source>
-        <translation>找出自己的網際網路位址(預設值: 當有聽候連線且沒有指定 -externalip 或 -proxy 時為 1)</translation>
-    </message>
-    <message>
-        <source>Error: Listening for incoming connections failed (listen returned error %s)</source>
-        <translation>錯誤: 聽候外來連線失敗(回傳錯誤 %s)</translation>
-    </message>
-    <message>
-        <source>Execute command when a relevant alert is received or we see a really long fork (%s in cmd is replaced by message)</source>
-        <translation>當收到相關警示，或發現相當長的分支時，所要執行的指令(指令中的 %s 會被取代成警示訊息)</translation>
-    </message>
-    <message>
-        <source>Fees (in %s/kB) smaller than this are considered zero fee for relaying, mining and transaction creation (default: %s)</source>
-        <translation>當處理轉發的交易、挖礦、或製造交易時，如果每千位元組(kB)的手續費比這個值(單位是 %s)低，就視為沒付手續費(預設值: %s)</translation>
-    </message>
-    <message>
-        <source>Force relay of transactions from whitelisted peers even if they violate local relay policy (default: %d)</source>
-        <translation>強制轉發從白名點節點收到的交易，即使它們違反了本機的轉發準則(預設值: %d)</translation>
-    </message>
-    <message>
-        <source>If paytxfee is not set, include enough fee so transactions begin confirmation on average within n blocks (default: %u)</source>
-        <translation>當沒有設定 paytxfee 時，自動包含可以讓交易能在平均 n 個區塊內開始確認的手續費(預設值: %u)</translation>
-    </message>
-    <message>
-        <source>Invalid amount for -maxtxfee=&lt;amount&gt;: '%s' (must be at least the minrelay fee of %s to prevent stuck transactions)</source>
-        <translation>-maxtxfee=&lt;amount&gt;: '%s' 的金額無效 (必須大於最低轉發手續費 %s 以避免交易無法確認)</translation>
-    </message>
-    <message>
-        <source>Maximum size of data in data carrier transactions we relay and mine (default: %u)</source>
-        <translation>轉發和開採時，對只帶資料的交易的大小上限(預設值: %u)</translation>
-    </message>
-    <message>
-        <source>Randomize credentials for every proxy connection. This enables Tor stream isolation (default: %u)</source>
-        <translation>對每個代理連線使用隨機產生的憑證。這個選項會開啟 Tor 的串流隔離(預設值: %u)</translation>
-    </message>
-    <message>
-        <source>Set maximum size of high-priority/low-fee transactions in bytes (default: %d)</source>
-        <translation>設定高優先度或低手續費的交易資料大小上限成多少位元組(預設值: %d)</translation>
-    </message>
-    <message>
-        <source>The transaction amount is too small to send after the fee has been deducted</source>
-        <translation>扣除手續費後的交易金額太少而不能傳送</translation>
-    </message>
-    <message>
-        <source>Use hierarchical deterministic key generation (HD) after BIP32. Only has effect during wallet creation/first start</source>
-        <translation>在 BIP32 開始作用後，啟用階層式可預期性密鑰產生方式(HD)。只有在產生新錢包或第一次啟動時才有作用。</translation>
-    </message>
-    <message>
-        <source>Whitelisted peers cannot be DoS banned and their transactions are always relayed, even if they are already in the mempool, useful e.g. for a gateway</source>
-        <translation>在白名單中的節點不會因為偵測到阻斷服務攻擊(DoS)而被停用。來自這些節點的交易也一定會被轉發，即使說交易本來就在記憶池裡了也一樣。適用於像是閘道伺服器。</translation>
-    </message>
-    <message>
-        <source>You need to rebuild the database using -reindex to go back to unpruned mode.  This will redownload the entire blockchain</source>
-        <translation>回到非修剪的模式需要用 -reindex 參數來重建資料庫。這會導致重新下載整個區塊鏈。</translation>
-    </message>
-    <message>
-        <source>(default: %u)</source>
-        <translation>(預設值: %u)</translation>
-    </message>
-    <message>
-        <source>Accept public REST requests (default: %u)</source>
-        <translation>接受公開的REST請求 (預設值: %u)</translation>
-    </message>
-    <message>
-        <source>Automatically create Tor hidden service (default: %d)</source>
-        <translation>自動產生 Tor 隱藏服務(預設值: %d)</translation>
-    </message>
-    <message>
-        <source>Connect through SOCKS5 proxy</source>
-        <translation>透過 SOCKS5 代理伺服器連線</translation>
-    </message>
-    <message>
-        <source>Error reading from database, shutting down.</source>
-        <translation>讀取資料庫時發生錯誤，要關閉了。</translation>
-    </message>
-    <message>
-        <source>Imports blocks from external blk000??.dat file on startup</source>
-        <translation>啟動時從其它來源的 blk000??.dat 檔匯入區塊</translation>
-    </message>
-    <message>
-        <source>Information</source>
-        <translation>資訊</translation>
-    </message>
-    <message>
-        <source>Invalid amount for -paytxfee=&lt;amount&gt;: '%s' (must be at least %s)</source>
-        <translation>設定 -paytxfee=&lt;金額&gt; 的金額無效: '%s' (至少要有 %s)</translation>
-    </message>
-    <message>
-        <source>Invalid netmask specified in -whitelist: '%s'</source>
-        <translation>指定在 -whitelist 的網段無效: '%s'</translation>
-    </message>
-    <message>
-        <source>Keep at most &lt;n&gt; unconnectable transactions in memory (default: %u)</source>
-        <translation>保持最多 &lt;n&gt; 無法連結的交易在記憶體 (預設: %u)</translation>
-    </message>
-    <message>
-        <source>Need to specify a port with -whitebind: '%s'</source>
-        <translation>指定 -whitebind 時必須包含通訊埠: '%s'</translation>
-    </message>
-    <message>
-        <source>Node relay options:</source>
-        <translation>節點轉發選項:</translation>
-    </message>
-    <message>
-        <source>RPC server options:</source>
-        <translation>RPC 伺服器選項:</translation>
-    </message>
-    <message>
-        <source>Reducing -maxconnections from %d to %d, because of system limitations.</source>
-        <translation>因為系統的限制，將 -maxconnections 參數從 %d 降到了 %d</translation>
-    </message>
-    <message>
-        <source>Rescan the block chain for missing wallet transactions on startup</source>
-        <translation>啟動時重新掃描區塊鏈，來尋找錢包可能漏掉的交易。</translation>
-    </message>
-    <message>
-        <source>Send trace/debug info to console instead of debug.log file</source>
-        <translation>在終端機顯示追蹤或除錯資訊，而不是寫到檔案 debug.log 中</translation>
-    </message>
-    <message>
-        <source>Send transactions as zero-fee transactions if possible (default: %u)</source>
-        <translation>盡可能送出不用付手續費的交易(預設值: %u)</translation>
-    </message>
-    <message>
-        <source>Show all debugging options (usage: --help -help-debug)</source>
-        <translation>顯示所有的除錯選項 (用法: --help --help-debug)</translation>
-    </message>
-    <message>
-        <source>Shrink debug.log file on client startup (default: 1 when no -debug)</source>
-        <translation>客戶端軟體啓動時把 debug.log 檔縮小(預設值: 當沒有 -debug 時為 1)</translation>
-    </message>
-    <message>
-        <source>Signing transaction failed</source>
-        <translation>簽署交易失敗</translation>
-    </message>
-    <message>
-        <source>The transaction amount is too small to pay the fee</source>
-        <translation>交易金額太少而付不起手續費</translation>
-    </message>
-    <message>
-        <source>This is experimental software.</source>
-        <translation>這套軟體屬於實驗性質。</translation>
-    </message>
-    <message>
-        <source>Tor control port password (default: empty)</source>
-        <translation>Tor 控制埠密碼(預設值: 空白)</translation>
-    </message>
-    <message>
-        <source>Tor control port to use if onion listening enabled (default: %s)</source>
-        <translation>開啟聽候 onion 連線時的 Tor 控制埠號碼(預設值: %s)</translation>
-    </message>
-    <message>
-        <source>Transaction amount too small</source>
-        <translation>交易金額太小</translation>
-    </message>
-    <message>
-        <source>Transaction too large for fee policy</source>
-        <translation>根據交易手續費準則，本交易的位元量過大</translation>
-    </message>
-    <message>
-        <source>Transaction too large</source>
-        <translation>交易位元量太大</translation>
-    </message>
-    <message>
-        <source>Unable to bind to %s on this computer (bind returned error %s)</source>
-        <translation>無法和這台電腦上的 %s 繫結(回傳錯誤 %s)</translation>
-    </message>
-    <message>
-        <source>Upgrade wallet to latest format on startup</source>
-        <translation>啟動時把錢包檔案升級成最新的格式</translation>
-    </message>
-    <message>
-        <source>Username for JSON-RPC connections</source>
-        <translation>JSON-RPC 連線使用者名稱</translation>
-    </message>
-    <message>
-        <source>Warning</source>
-        <translation>警告</translation>
-    </message>
-    <message>
-        <source>Warning: unknown new rules activated (versionbit %i)</source>
-        <translation>警告: 不明的交易規則被啟用了(versionbit %i)</translation>
-    </message>
-    <message>
-        <source>Whether to operate in a blocks only mode (default: %u)</source>
-        <translation>是否要用只要區塊模式運作(預設值: %u)</translation>
-    </message>
-    <message>
-        <source>Zapping all transactions from wallet...</source>
-        <translation>正在砍掉錢包中的所有交易...</translation>
-    </message>
-    <message>
-        <source>ZeroMQ notification options:</source>
-        <translation>ZeroMQ 通知選項:</translation>
-    </message>
-    <message>
-        <source>Password for JSON-RPC connections</source>
-        <translation>JSON-RPC 連線密碼</translation>
-    </message>
-    <message>
-        <source>Execute command when the best block changes (%s in cmd is replaced by block hash)</source>
-        <translation>當最新區塊改變時要執行的指令(指令中的 %s 會被取代成區塊雜湊值)</translation>
-    </message>
-    <message>
-        <source>Allow DNS lookups for -addnode, -seednode and -connect</source>
-        <translation>允許對 -addnode, -seednode, -connect 的參數使用域名查詢 </translation>
-    </message>
-    <message>
-        <source>Loading addresses...</source>
-        <translation>正在載入位址資料...</translation>
-    </message>
-    <message>
-        <source>(1 = keep tx meta data e.g. account owner and payment request information, 2 = drop tx meta data)</source>
-        <translation>(1 表示保留交易描述資料，像是帳戶使用者和付款請求資訊；2 表示丟掉交易描述資料)</translation>
-    </message>
-    <message>
-        <source>-maxtxfee is set very high! Fees this large could be paid on a single transaction.</source>
-        <translation>參數 -maxtxfee 設定了很高的金額！這可是你一次交易就有可能付出的最高手續費。</translation>
-    </message>
-    <message>
-        <source>Do not keep transactions in the mempool longer than &lt;n&gt; hours (default: %u)</source>
-        <translation>不要讓交易留在記憶池中超過 &lt;n&gt; 個小時(預設值: %u)</translation>
-    </message>
-    <message>
-        <source>Equivalent bytes per sigop in transactions for relay and mining (default: %u)</source>
-        <translation>轉發和開採時，交易資料中每個 sigop 的等同位元組數(預設值: %u)</translation>
-    </message>
-    <message>
-        <source>Fees (in %s/kB) smaller than this are considered zero fee for transaction creation (default: %s)</source>
-        <translation>當製造交易時，如果每千位元組(kB)的手續費比這個值(單位是 %s)低，就視為沒付手續費(預設值: %s)</translation>
-    </message>
-    <message>
-        <source>Force relay of transactions from whitelisted peers even if they violate local relay policy (default: %d)</source>
-        <translation>強制轉發從白名點節點收到的交易，即使它們違反了本機的轉發準則(預設值: %d)</translation>
-    </message>
-    <message>
-        <source>How thorough the block verification of -checkblocks is (0-4, default: %u)</source>
-        <translation>使用 -checkblocks 檢查區塊的仔細程度(0 到 4，預設值: %u)</translation>
-    </message>
-    <message>
-        <source>Maintain a full transaction index, used by the getrawtransaction rpc call (default: %u)</source>
-        <translation>維護全部交易的索引，用在 getrawtransaction 這個 RPC 請求(預設值: %u)</translation>
-    </message>
-    <message>
-        <source>Number of seconds to keep misbehaving peers from reconnecting (default: %u)</source>
-        <translation>避免與亂搞的節點連線的秒數(預設: %u)</translation>
-    </message>
-    <message>
-        <source>Output debugging information (default: %u, supplying &lt;category&gt; is optional)</source>
-        <translation>輸出除錯資訊(預設值: %u, 不一定要指定 &lt;category&gt;)</translation>
-    </message>
-    <message>
-        <source>Query for peer addresses via DNS lookup, if low on addresses (default: 1 unless -connect/-noconnect)</source>
-        <translation>是否允許在節點位址數目不足時，使用域名查詢來搜尋節點 (預設值: 當沒用 -connect/-noconnect 時為 1)</translation>
-    </message>
-    <message>
-        <source>Sets the serialization of raw transaction or block hex returned in non-verbose mode, non-segwit(0) or segwit(1) (default: %d)</source>
-        <translation>設定非冗長模式時，回傳的交易原始資料或區塊位元值的序列化形式：無 segwit 為 0，或是有 segwit 為 1 (預設值: %d)</translation>
-    </message>
-    <message>
-        <source>Support filtering of blocks and transaction with bloom filters (default: %u)</source>
-        <translation>支援用布倫過濾器來過濾區塊和交易(預設值: %u)</translation>
-    </message>
-    <message>
-        <source>This is the transaction fee you may pay when fee estimates are not available.</source>
-        <translation>這是當預估手續費還沒計算出來時，付款交易預設會付的手續費。</translation>
-    </message>
-    <message>
-        <source>This product includes software developed by the OpenSSL Project for use in the OpenSSL Toolkit %s and cryptographic software written by Eric Young and UPnP software written by Thomas Bernard.</source>
-        <translation>此產品包含了由 OpenSSL Project 所開發的 OpenSSL Toolkit 軟體 %s, 由 Eric Young 撰寫的加解密軟體，以及由 Thomas Bernard 所撰寫的 UPnP 軟體。</translation>
-    </message>
-    <message>
-        <source>Total length of network version string (%i) exceeds maximum length (%i). Reduce the number or size of uacomments.</source>
-        <translation>網路版本字串的總長度(%i)超過最大長度(%i)了。請減少 uacomment 參數的數目或長度。</translation>
-    </message>
-    <message>
-        <source>Tries to keep outbound traffic under the given target (in MiB per 24h), 0 = no limit (default: %d)</source>
-        <translation>試著保持輸出流量在目標值以下，單位是每 24 小時的百萬位元組(MiB)數，0 表示沒有限制(預設值: %d)</translation>
-    </message>
-    <message>
-        <source>Unsupported argument -socks found. Setting SOCKS version isn't possible anymore, only SOCKS5 proxies are supported.</source>
-        <translation>找到不再支援的 -socks 參數。現在只支援 SOCKS5 協定的代理伺服器，因此不可以指定 SOCKS 協定版本了。</translation>
-    </message>
-    <message>
-        <source>Unsupported argument -whitelistalwaysrelay ignored, use -whitelistrelay and/or -whitelistforcerelay.</source>
-        <translation>忽略不支援的參數 -whitelistalwaysrelay，請改用 -whitelistrelay 和 -whitelistforcerelay​ 的組合。</translation>
-    </message>
-    <message>
-        <source>Use separate SOCKS5 proxy to reach peers via Tor hidden services (default: %s)</source>
-        <translation>使用另外的 SOCK5 代理伺服器，來透過 Tor 隱藏服務跟其他節點聯絡(預設值: %s)</translation>
-    </message>
-    <message>
-        <source>Warning: Unknown block versions being mined! It's possible unknown rules are in effect</source>
-        <translation>警告: 有礦工正在開採不明版本的區塊！這表示有不明的交易規則正在作用中</translation>
-    </message>
-    <message>
-        <source>Warning: Wallet file corrupt, data salvaged! Original %s saved as %s in %s; if your balance or transactions are incorrect you should restore from a backup.</source>
-        <translation>警告: 錢包檔壞掉，但資料被救回來了！原來的檔案 %s 改儲存為 %s，在目錄 %s 下。 如果餘額或交易資料有誤的話，你應該要從備份資料復原回來。</translation>
-    </message>
-    <message>
-        <source>Whitelist peers connecting from the given IP address (e.g. 1.2.3.4) or CIDR notated network (e.g. 1.2.3.0/24). Can be specified multiple times.</source>
-        <translation>把來自指定位址(例如：1.2.3.4)或 CIDR 格式網段(例如：1.2.3.0/24)的節點放進白名單。這個選項可以設定多次。</translation>
-    </message>
-    <message>
-        <source>%s is set very high!</source>
-        <translation>%s 的設定值異常大！</translation>
-    </message>
-    <message>
-        <source>(default: %s)</source>
-        <translation>(預設值: %s)</translation>
-    </message>
-    <message>
-        <source>Always query for peer addresses via DNS lookup (default: %u)</source>
-        <translation>是否一定要用域名查詢來搜尋節點(預設值: %u)</translation>
-    </message>
-    <message>
-        <source>How many blocks to check at startup (default: %u, 0 = all)</source>
-        <translation>啓動時檢查的區塊數(預設值: %u, 指定 0 表示全部)</translation>
-    </message>
-    <message>
-        <source>Include IP addresses in debug output (default: %u)</source>
-        <translation>在除錯輸出內容中包含網際網路位址(預設值: %u)</translation>
-    </message>
-    <message>
-        <source>Invalid -proxy address: '%s'</source>
-        <translation>無效的 -proxy 位址: '%s'</translation>
-    </message>
-    <message>
-        <source>Keypool ran out, please call keypoolrefill first</source>
-        <translation>密鑰池已經乾了，請先執行 keypoolrefill</translation>
-    </message>
-    <message>
-        <source>Listen for JSON-RPC connections on &lt;port&gt; (default: %u or testnet: %u)</source>
-        <translation>在通訊埠 &lt;port&gt; 聽候 JSON-RPC 連線(預設值: %u, 或若為測試網路: %u)</translation>
-    </message>
-    <message>
-        <source>Listen for connections on &lt;port&gt; (default: %u or testnet: %u)</source>
-        <translation>在通訊埠 &lt;port&gt; 聽候連線(預設值: %u, 或若為測試網路: %u)</translation>
-    </message>
-    <message>
-        <source>Maintain at most &lt;n&gt; connections to peers (default: %u)</source>
-        <translation>維持與節點連線數的上限為 &lt;n&gt; 個(預設值: %u)</translation>
-    </message>
-    <message>
-        <source>Make the wallet broadcast transactions</source>
-        <translation>讓錢包能公告交易</translation>
-    </message>
-    <message>
-        <source>Maximum per-connection receive buffer, &lt;n&gt;*1000 bytes (default: %u)</source>
-        <translation>每個連線的接收緩衝區大小上限為 &lt;n&gt;*1000 個位元組(預設值: %u)</translation>
-    </message>
-    <message>
-        <source>Maximum per-connection send buffer, &lt;n&gt;*1000 bytes (default: %u)</source>
-        <translation>每個連線的傳送緩衝區大小上限為 &lt;n&gt;*1000 個位元組(預設值: %u)</translation>
-    </message>
-    <message>
-        <source>Prepend debug output with timestamp (default: %u)</source>
-        <translation>在除錯輸出內容前附加時間(預設值: %u)</translation>
-    </message>
-    <message>
-        <source>Relay and mine data carrier transactions (default: %u)</source>
-        <translation>允許轉發和開採只帶資料的交易(預設值: %u)</translation>
-    </message>
-    <message>
-        <source>Relay non-P2SH multisig (default: %u)</source>
-        <translation>允許轉發非 P2SH 的多簽章交易(預設值: %u)</translation>
-    </message>
-    <message>
-        <source>Send transactions with full-RBF opt-in enabled (default: %u)</source>
-        <translation>送出允許提高手續費(full-RBF)的交易(預設值: %u)</translation>
-    </message>
-    <message>
-        <source>Set key pool size to &lt;n&gt; (default: %u)</source>
-        <translation>設定密鑰池大小為 &lt;n&gt; (預設值: %u)</translation>
-    </message>
-    <message>
-<<<<<<< HEAD
-=======
-        <source>Set maximum BIP141 block weight (default: %d)</source>
-        <translation>設定 BIP141 區塊重量的最大值(預設值: %d)</translation>
-    </message>
-    <message>
->>>>>>> a7b486d6
-        <source>Set the number of threads to service RPC calls (default: %d)</source>
-        <translation>設定處理 RPC 服務請求的執行緒數目(預設值: %d)</translation>
-    </message>
-    <message>
-        <source>Specify configuration file (default: %s)</source>
-        <translation>指定設定檔(預設值: %s)</translation>
-    </message>
-    <message>
-        <source>Specify connection timeout in milliseconds (minimum: 1, default: %d)</source>
-        <translation>指定連線在幾毫秒後逾時 (最少值: 1, 預設值: %d)</translation>
-    </message>
-    <message>
-        <source>Specify pid file (default: %s)</source>
-        <translation>指定行程識別碼檔案(預設值: %s)</translation>
-    </message>
-    <message>
-        <source>Spend unconfirmed change when sending transactions (default: %u)</source>
-        <translation>傳送交易時可以花還沒確認的零錢(預設值: %u)</translation>
-    </message>
-    <message>
-        <source>Starting network threads...</source>
-        <translation>正在啟動網路執行緒...</translation>
-    </message>
-    <message>
         <source>The wallet will avoid paying less than the minimum relay fee.</source>
         <translation>錢包軟體會付多於最小轉發費用的手續費。</translation>
     </message>
