--- conflicted
+++ resolved
@@ -443,12 +443,9 @@
     </message>
     </context>
 <context>
-<<<<<<< HEAD
-=======
     <name>QObject::QObject</name>
     </context>
 <context>
->>>>>>> a7b486d6
     <name>QRImageWidget</name>
     </context>
 <context>
@@ -729,11 +726,7 @@
     <name>WalletView</name>
     </context>
 <context>
-<<<<<<< HEAD
     <name>zcoin-core</name>
-=======
-    <name>bitcoin-core</name>
->>>>>>> a7b486d6
     <message>
         <source>Options:</source>
         <translation>Pipamilian:</translation>
@@ -759,17 +752,8 @@
         <translation>Gumana king gulut bilang daemon at tumanggap commands</translation>
     </message>
     <message>
-<<<<<<< HEAD
-        <source>Accept connections from outside (default: 1 if no -proxy or -connect)</source>
-        <translation>Tumanggap koneksion menibat king kilwal (default: 1 if no -proxy or -connect)</translation>
-    </message>
-    <message>
         <source>Zcoin Core</source>
         <translation>Kapilubluban ning Zcoin</translation>
-=======
-        <source>Bitcoin Core</source>
-        <translation>Kapilubluban ning Bitcoin</translation>
->>>>>>> a7b486d6
     </message>
     <message>
         <source>Block creation options:</source>
