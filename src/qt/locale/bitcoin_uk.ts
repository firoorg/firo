--- conflicted
+++ resolved
@@ -41,12 +41,6 @@
         <source>&amp;Delete</source>
         <translation>&amp;Видалити</translation>
     </message>
-<<<<<<< HEAD
-    </context>
-<context>
-    <name>AddressTableModel</name>
-    </context>
-=======
     <message>
         <source>Choose the address to send coins to</source>
         <translation>Оберіть адресу для відправки монет</translation>
@@ -103,7 +97,6 @@
         <translation>(немає мітки)</translation>
     </message>
 </context>
->>>>>>> a7b486d6
 <context>
     <name>AskPassphraseDialog</name>
     <message>
@@ -330,7 +323,7 @@
     </message>
     <message>
         <source>Transactions after this will not yet be visible.</source>
-        <translation>Пізніші транзакції не буде видно.</translation>
+        <translation>Пізніші транзакції не буде видно.</translation>
     </message>
     <message>
         <source>Error</source>
@@ -986,9 +979,6 @@
     <name>QRImageWidget</name>
     </context>
 <context>
-    <name>QRImageWidget</name>
-    </context>
-<context>
     <name>RPCConsole</name>
     <message>
         <source>N/A</source>
@@ -1336,11 +1326,6 @@
         <source>&amp;Save Image...</source>
         <translation>&amp;Зберегти зображення...</translation>
     </message>
-<<<<<<< HEAD
-    </context>
-<context>
-    <name>RecentRequestsTableModel</name>
-=======
     <message>
         <source>Label</source>
         <translation>Мітка</translation>
@@ -1356,7 +1341,6 @@
         <source>(no label)</source>
         <translation>немає мітки</translation>
     </message>
->>>>>>> a7b486d6
     </context>
 <context>
     <name>SendCoinsDialog</name>
@@ -1441,7 +1425,7 @@
         <translation>всього щонайменше</translation>
     </message>
     <message>
-        <source>Paying only the minimum fee is just fine as long as there is less transaction volume than space in the blocks. But be aware that this can end up in a never confirming transaction once there is more demand for Zcoin transactions than the network can process.</source>
+        <source>Paying only the minimum fee is just fine as long as there is less transaction volume than space in the blocks. But be aware that this can end up in a never confirming transaction once there is more demand for zcoin transactions than the network can process.</source>
         <translation>Оплата тільки мінімальної комісії є прийнятною, допоки обсяг транзакцій є меншим простору в блоках. Але майте на увазі, що це може анулювати транзакцію, якщо попит на Zcoin транзакції стане більшим, ніж мережа зможе обробити.</translation>
     </message>
     <message>
@@ -1500,15 +1484,11 @@
         <source>S&amp;end</source>
         <translation>&amp;Відправити</translation>
     </message>
-<<<<<<< HEAD
-    </context>
-=======
     <message>
         <source>(no label)</source>
         <translation>немає мітки</translation>
     </message>
 </context>
->>>>>>> a7b486d6
 <context>
     <name>SendCoinsEntry</name>
     <message>
@@ -1577,7 +1557,7 @@
     </message>
     <message>
         <source>A message that was attached to the zcoin: URI which will be stored with the transaction for your reference. Note: This message will not be sent over the Zcoin network.</source>
-        <translation>Повідомлення, що було додане до zcoin: URI та буде збережено разом з транзакцією для довідки. Примітка: Це повідомлення не буде відправлено в мережу Zcoin.</translation>
+        <translation>Повідомлення, що було додане до zcoin:URI та буде збережено разом з транзакцією для довідки. Примітка: Це повідомлення не буде відправлено в мережу Zcoin.</translation>
     </message>
     <message>
         <source>Pay To:</source>
@@ -1711,11 +1691,6 @@
     </context>
 <context>
     <name>TransactionTableModel</name>
-<<<<<<< HEAD
-    </context>
-<context>
-    <name>TransactionView</name>
-=======
     <message>
         <source>Label</source>
         <translation>Мітка</translation>
@@ -1739,7 +1714,6 @@
         <source>Exporting Failed</source>
         <translation>Експортування пройшло не успішно</translation>
     </message>
->>>>>>> a7b486d6
     </context>
 <context>
     <name>UnitDisplayStatusBarControl</name>
@@ -1758,11 +1732,7 @@
     <name>WalletView</name>
     </context>
 <context>
-<<<<<<< HEAD
     <name>zcoin-core</name>
-=======
-    <name>bitcoin-core</name>
->>>>>>> a7b486d6
     <message>
         <source>Options:</source>
         <translation>Параметри:</translation>
@@ -1820,17 +1790,8 @@
         <translation>Неможливо запустити HTTP-сервер. Детальніший опис наведено в журналі зневадження.</translation>
     </message>
     <message>
-<<<<<<< HEAD
-        <source>Accept connections from outside (default: 1 if no -proxy or -connect)</source>
-        <translation>Приймати підключення ззовні (типово: 1 за відсутності -proxy чи -connect)</translation>
-    </message>
-    <message>
         <source>Zcoin Core</source>
         <translation>Zcoin Core</translation>
-=======
-        <source>Bitcoin Core</source>
-        <translation>Bitcoin Core</translation>
->>>>>>> a7b486d6
     </message>
     <message>
         <source>Bind to given address and always listen on it. Use [host]:port notation for IPv6</source>
