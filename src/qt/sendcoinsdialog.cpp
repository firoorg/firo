// Copyright (c) 2011-2016 The Bitcoin Core developers
// Distributed under the MIT software license, see the accompanying
// file COPYING or http://www.opensource.org/licenses/mit-license.php.

#include "sendcoinsdialog.h"
#include "ui_sendcoinsdialog.h"

#include "addresstablemodel.h"
#include "bitcoinunits.h"
#include "clientmodel.h"
#include "coincontroldialog.h"
#include "guiutil.h"
#include "optionsmodel.h"
#include "platformstyle.h"
#include "sendcoinsentry.h"
#include "walletmodel.h"

#include "base58.h"
#include "chainparams.h"
#include "lelantus.h"
#include "wallet/coincontrol.h"
#include "validation.h" // mempool and minRelayTxFee
#include "ui_interface.h"
#include "txmempool.h"
#include "wallet/wallet.h"
#include "overviewpage.h"

#include <QFontMetrics>
#include <QMessageBox>
#include <QScrollBar>
#include <QSettings>
#include <QTextDocument>
#include <QTimer>

#define SEND_CONFIRM_DELAY   3

SendCoinsDialog::SendCoinsDialog(const PlatformStyle *_platformStyle, QWidget *parent) :
    QDialog(parent),
    ui(new Ui::SendCoinsDialog),
    clientModel(0),
    model(0),
    fNewRecipientAllowed(true),
    fFeeMinimized(true),
    fAnonymousMode(true),
    platformStyle(_platformStyle)
{
    ui->setupUi(this);

    if (!_platformStyle->getImagesOnButtons()) {
        ui->addButton->setIcon(QIcon());
        ui->clearButton->setIcon(QIcon());
        ui->sendButton->setIcon(QIcon());
    } else {
        ui->addButton->setIcon(_platformStyle->SingleColorIcon(":/icons/add"));
        ui->clearButton->setIcon(_platformStyle->SingleColorIcon(":/icons/remove"));
        ui->sendButton->setIcon(_platformStyle->SingleColorIcon(":/icons/send"));
    }

    GUIUtil::setupAddressWidget(ui->lineEditCoinControlChange, this);

    addEntry();

    connect(ui->addButton, &QPushButton::clicked, this, &SendCoinsDialog::addEntry);
    connect(ui->clearButton, &QPushButton::clicked, this, &SendCoinsDialog::clear);
    // Coin Control
    connect(ui->pushButtonCoinControl, &QPushButton::clicked, this, &SendCoinsDialog::coinControlButtonClicked);
    connect(ui->checkBoxCoinControlChange, &QCheckBox::stateChanged, this, &SendCoinsDialog::coinControlChangeChecked);
    connect(ui->lineEditCoinControlChange, &QValidatedLineEdit::textEdited, this, &SendCoinsDialog::coinControlChangeEdited);
    // Coin Control: clipboard actions
    QAction *clipboardQuantityAction = new QAction(tr("Copy quantity"), this);
    QAction *clipboardAmountAction = new QAction(tr("Copy amount"), this);
    QAction *clipboardFeeAction = new QAction(tr("Copy fee"), this);
    QAction *clipboardAfterFeeAction = new QAction(tr("Copy after fee"), this);
    QAction *clipboardBytesAction = new QAction(tr("Copy bytes"), this);
    QAction *clipboardLowOutputAction = new QAction(tr("Copy dust"), this);
    QAction *clipboardChangeAction = new QAction(tr("Copy change"), this);
    connect(clipboardQuantityAction, &QAction::triggered, this, &SendCoinsDialog::coinControlClipboardQuantity);
    connect(clipboardAmountAction, &QAction::triggered, this, &SendCoinsDialog::coinControlClipboardAmount);
    connect(clipboardFeeAction, &QAction::triggered, this, &SendCoinsDialog::coinControlClipboardFee);
    connect(clipboardAfterFeeAction, &QAction::triggered, this, &SendCoinsDialog::coinControlClipboardAfterFee);
    connect(clipboardBytesAction, &QAction::triggered, this, &SendCoinsDialog::coinControlClipboardBytes);
    connect(clipboardLowOutputAction, &QAction::triggered, this, &SendCoinsDialog::coinControlClipboardLowOutput);
    connect(clipboardChangeAction, &QAction::triggered, this, &SendCoinsDialog::coinControlClipboardChange);
    ui->labelCoinControlQuantity->addAction(clipboardQuantityAction);
    ui->labelCoinControlAmount->addAction(clipboardAmountAction);
    ui->labelCoinControlFee->addAction(clipboardFeeAction);
    ui->labelCoinControlAfterFee->addAction(clipboardAfterFeeAction);
    ui->labelCoinControlBytes->addAction(clipboardBytesAction);
    ui->labelCoinControlLowOutput->addAction(clipboardLowOutputAction);
    ui->labelCoinControlChange->addAction(clipboardChangeAction);

    ui->frameCoinControl->setAutoFillBackground(true);
    ui->scrollArea->setAutoFillBackground(true);
    ui->frameFee->setAutoFillBackground(true);

    {
        auto allowed = spark::IsSparkAllowed();
        setAnonymizeMode(allowed);

        if (!allowed) {
            ui->switchFundButton->setEnabled(false);
        }
    }

    // init transaction fee section
    QSettings settings;
    if (!settings.contains("fFeeSectionMinimized"))
        settings.setValue("fFeeSectionMinimized", true);
    if (!settings.contains("nFeeRadio") && settings.contains("nTransactionFee") && settings.value("nTransactionFee").toLongLong() > 0) // compatibility
        settings.setValue("nFeeRadio", 1); // custom
    if (!settings.contains("nFeeRadio"))
        settings.setValue("nFeeRadio", 0); // recommended
    if (!settings.contains("nCustomFeeRadio") && settings.contains("nTransactionFee") && settings.value("nTransactionFee").toLongLong() > 0) // compatibility
        settings.setValue("nCustomFeeRadio", 1); // total at least
    if (!settings.contains("nCustomFeeRadio"))
        settings.setValue("nCustomFeeRadio", 0); // per kilobyte
    if (!settings.contains("nTransactionFee"))
        settings.setValue("nTransactionFee", (qint64)DEFAULT_TRANSACTION_FEE);
    if (!settings.contains("fPayOnlyMinFee"))
        settings.setValue("fPayOnlyMinFee", false);
    ui->groupFee->setId(ui->radioSmartFee, 0);
    ui->groupFee->setId(ui->radioCustomFee, 1);
    ui->groupFee->button((int)std::max(0, std::min(1, settings.value("nFeeRadio").toInt())))->setChecked(true);
    ui->groupCustomFee->setId(ui->radioCustomPerKilobyte, 0);
    ui->groupCustomFee->setId(ui->radioCustomAtLeast, 1);
    ui->groupCustomFee->button((int)std::max(0, std::min(1, settings.value("nCustomFeeRadio").toInt())))->setChecked(true);
    ui->customFee->setValue(settings.value("nTransactionFee").toLongLong());
    ui->checkBoxMinimumFee->setChecked(settings.value("fPayOnlyMinFee").toBool());
    minimizeFeeSection(settings.value("fFeeSectionMinimized").toBool());
}

void SendCoinsDialog::setClientModel(ClientModel *_clientModel)
{
    this->clientModel = _clientModel;

    if (_clientModel)
    {
        connect(_clientModel, &ClientModel::numBlocksChanged, this, &SendCoinsDialog::updateSmartFeeLabel);
        connect(_clientModel, &ClientModel::numBlocksChanged, this, &SendCoinsDialog::updateBlocks);
    }
}

void SendCoinsDialog::setModel(WalletModel *_model)
{
    this->model = _model;

    if(_model && _model->getOptionsModel())
    {
        for(int i = 0; i < ui->entries->count(); ++i)
        {
            SendCoinsEntry *entry = qobject_cast<SendCoinsEntry*>(ui->entries->itemAt(i)->widget());
            if(entry)
            {
                entry->setModel(_model);
            }
        }

        auto privateBalance = _model->getSparkBalance();

        if (model->getWallet()) {
            auto allowed = (spark::IsSparkAllowed() && model->getWallet()->sparkWallet);
            setAnonymizeMode(allowed);

            if (!allowed) {
                ui->switchFundButton->setEnabled(false);
            }
        }

        setBalance(
            _model->getBalance(), _model->getUnconfirmedBalance(), _model->getImmatureBalance(),
            _model->getWatchBalance(), _model->getWatchUnconfirmedBalance(), _model->getWatchImmatureBalance(),
            privateBalance.first, privateBalance.second, _model->getAnonymizableBalance());

        connect(_model, &WalletModel::balanceChanged, this, &SendCoinsDialog::setBalance);
        connect(_model->getOptionsModel(), &OptionsModel::displayUnitChanged, this, &SendCoinsDialog::updateDisplayUnit);
        updateDisplayUnit();

        // Coin Control
        connect(_model->getOptionsModel(), &OptionsModel::displayUnitChanged, this, &SendCoinsDialog::coinControlUpdateLabels);
        connect(_model->getOptionsModel(), &OptionsModel::coinControlFeaturesChanged, this, &SendCoinsDialog::coinControlFeatureChanged);
        ui->frameCoinControl->setVisible(_model->getOptionsModel()->getCoinControlFeatures());
        coinControlUpdateLabels();

        // fee section
        connect(ui->sliderSmartFee, &QSlider::valueChanged, this, &SendCoinsDialog::updateSmartFeeLabel);
        connect(ui->sliderSmartFee, &QSlider::valueChanged, this, &SendCoinsDialog::updateGlobalFeeVariables);
        connect(ui->sliderSmartFee, &QSlider::valueChanged, this, &SendCoinsDialog::coinControlUpdateLabels);
        connect(ui->groupFee, qOverload<int>(&QButtonGroup::idClicked), this, &SendCoinsDialog::updateFeeSectionControls);
        connect(ui->groupFee, qOverload<int>(&QButtonGroup::idClicked), this, &SendCoinsDialog::updateGlobalFeeVariables);
        connect(ui->groupFee, qOverload<int>(&QButtonGroup::idClicked), this, &SendCoinsDialog::coinControlUpdateLabels);
        connect(ui->groupCustomFee, qOverload<int>(&QButtonGroup::idClicked), this, &SendCoinsDialog::updateGlobalFeeVariables);
        connect(ui->groupCustomFee, qOverload<int>(&QButtonGroup::idClicked), this, &SendCoinsDialog::coinControlUpdateLabels);
        connect(ui->customFee, &BitcoinAmountField::valueChanged, this, &SendCoinsDialog::updateGlobalFeeVariables);
        connect(ui->customFee, &BitcoinAmountField::valueChanged, this, &SendCoinsDialog::coinControlUpdateLabels);
        connect(ui->checkBoxMinimumFee, &QCheckBox::stateChanged, this, &SendCoinsDialog::setMinimumFee);
        connect(ui->checkBoxMinimumFee, &QCheckBox::stateChanged, this, &SendCoinsDialog::updateFeeSectionControls);
        connect(ui->checkBoxMinimumFee, &QCheckBox::stateChanged, this, &SendCoinsDialog::updateGlobalFeeVariables);
        connect(ui->checkBoxMinimumFee, &QCheckBox::stateChanged, this, &SendCoinsDialog::coinControlUpdateLabels);
        ui->customFee->setSingleStep(CWallet::GetRequiredFee(1000));
        updateFeeSectionControls();
        updateMinFeeLabel();
        updateSmartFeeLabel();
        updateGlobalFeeVariables();

        // set the smartfee-sliders default value (wallets default conf.target or last stored value)
        QSettings settings;
        if (settings.value("nSmartFeeSliderPosition").toInt() == 0)
            ui->sliderSmartFee->setValue(ui->sliderSmartFee->maximum() - model->getDefaultConfirmTarget() + 2);
        else
            ui->sliderSmartFee->setValue(settings.value("nSmartFeeSliderPosition").toInt());
    }
}

SendCoinsDialog::~SendCoinsDialog()
{
    QSettings settings;
    settings.setValue("fFeeSectionMinimized", fFeeMinimized);
    settings.setValue("nFeeRadio", true);
    settings.setValue("nCustomFeeRadio", ui->groupCustomFee->checkedId());
    settings.setValue("nSmartFeeSliderPosition", ui->sliderSmartFee->value());
    settings.setValue("nTransactionFee", (qint64)ui->customFee->value());
    settings.setValue("fPayOnlyMinFee", ui->checkBoxMinimumFee->isChecked());

    delete ui;
}

void SendCoinsDialog::on_sendButton_clicked()
{
    updateGlobalFeeVariables();

    if(!model || !model->getOptionsModel())
        return;

    QList<SendCoinsRecipient> recipients;
    bool valid = true;

    using UnlockContext = WalletModel::UnlockContext;
    std::unique_ptr<UnlockContext> ctx;

    for(int i = 0; i < ui->entries->count(); ++i)
    {
        SendCoinsEntry *entry = qobject_cast<SendCoinsEntry*>(ui->entries->itemAt(i)->widget());
        if(entry)
        {
            if(entry->validate())
            {
                SendCoinsRecipient recipient = entry->getValue();
<<<<<<< HEAD
=======
                if(entry->isPayToPcode()) {
                    if (!model->getPcodeModel()) return;
                    std::unique_ptr<SendtoPcodeDialog> dialog(new SendtoPcodeDialog(this, recipient.address.toStdString(), recipient.label.toStdString()));
                    dialog->setModel(model);
                    dialog->exec();
                    std::pair<SendtoPcodeDialog::Result, CBitcoinAddress> const sendResult = dialog->getResult();
                    switch (sendResult.first) {
                        case SendtoPcodeDialog::Result::addressSelected:
                            recipient.address = sendResult.second.ToString().c_str();
                            break;
                        default:
                            return;
                    }
                    ctx = dialog->getUnlockContext();
                }
                recipient.message = entry->getValue().message;
>>>>>>> 6da96d8a
                recipients.append(recipient);
            }
            else
            {
                valid = false;
            }
        }
    }

    if(!valid || recipients.isEmpty())
    {
        return;
    }

    fNewRecipientAllowed = false;
    if(!ctx)
    {
        ctx = std::unique_ptr<UnlockContext>(new UnlockContext(model->requestUnlock()));
    }
    if(!ctx->isValid())
    {
        // Unlock wallet was cancelled
        fNewRecipientAllowed = true;
        return;
    }

    // prepare transaction for getting txFee earlier
    std::vector<WalletModelTransaction> transactions;
    WalletModel::SendCoinsReturn prepareStatus;
    std::vector<std::pair<CWalletTx, CAmount>> wtxAndFees;
    std::list<CReserveKey> reservekeys;

    // Always use a CCoinControl instance, use the CoinControlDialog instance if CoinControl has been enabled
    CCoinControl ctrl;
    if (model->getOptionsModel()->getCoinControlFeatures()) {
        ctrl = *CoinControlDialog::coinControl;
        removeUnmatchedOutput(ctrl);
    }
    if (ui->radioSmartFee->isChecked())
        ctrl.nConfirmTarget = ui->sliderSmartFee->maximum() - ui->sliderSmartFee->value() + 2;
    else
        ctrl.nConfirmTarget = 0;

    int sparkAddressCount = 0;
    int exchangeAddressCount = 0;
    for(int i = 0; i < recipients.size(); ++i){
        if (model->validateSparkAddress(recipients[i].address))
            sparkAddressCount++;
        if (model->validateExchangeAddress(recipients[i].address))
            exchangeAddressCount++;
    }

    bool fGoThroughTransparentAddress = false;
    __decltype(recipients) exchangeRecipients;
    CScript intermediateAddressScript;
    CAmount extraFee = 0;

    if (fAnonymousMode && exchangeAddressCount > 0) {
        CAmount exchangeAddressAmount = 0;
        // if the transaction is performed in two stages through the intermediate address we need to calculate the size of the second transaction
        uint32_t secondTxSize = 8 /*CTransaction: nVersion, nLockTime*/ + 1 /*vinSize*/ + 148 /*vin[0]*/ + 20 /*safety*/ + 1 /*voutSize*/;

        fGoThroughTransparentAddress = true;

        // remove exchange addresses from recipients array and add them to exchangeRecipients array
        for(int i = 0; i < recipients.size(); ){
            if (model->validateExchangeAddress(recipients[i].address)) {
                exchangeAddressAmount += recipients[i].amount;
                // we use different fee calculation system and therefore can't reliably do the calculation
                // of fee for the second transaction if some of recipients have this flag set
                recipients[i].fSubtractFeeFromAmount = false;
                exchangeRecipients.push_back(recipients[i]);

                secondTxSize += 8 /*amount*/ + 1 /*scriptSize*/ + 26 /*scriptPubKey*/;

                recipients.erase(recipients.begin() + i);
            }
            else {
                ++i;
            }
        }

        LOCK2(cs_main, pwalletMain->cs_wallet);
        // create a new transparent address and add it to the recipients array
        if (!pwalletMain->IsLocked()) {
            pwalletMain->TopUpKeyPool();
        }
        CPubKey newKey;
        if (!pwalletMain->GetKeyFromPool(newKey)) {
            fNewRecipientAllowed = true;
            return;
        }
        pwalletMain->SetAddressBook(newKey.GetID(), "", "receive");
        intermediateAddressScript = GetScriptForDestination(newKey.GetID());

        extraFee = CWallet::GetMinimumFee(secondTxSize, nTxConfirmTarget, mempool);

        SendCoinsRecipient newRecipient;        
        newRecipient.address = CBitcoinAddress(newKey.GetID()).ToString().c_str();
        newRecipient.amount = exchangeAddressAmount + extraFee;
        newRecipient.fSubtractFeeFromAmount = false;
        recipients.push_back(newRecipient);
    }

    WalletModelTransaction currentTransaction(recipients);

    CAmount mintSparkAmount = 0;
    CAmount txFee = 0;
    CAmount totalAmount = 0;
    size_t confirmed, unconfirmed;
    if (model->getWallet()->GetPrivateBalance(confirmed, unconfirmed).first > 0 && spark::IsSparkAllowed() && chainActive.Height() < ::Params().GetConsensus().nLelantusGracefulPeriod) {
        MigrateLelantusToSparkDialog migrateLelantusToSpark(model);
        bool clickedButton = migrateLelantusToSpark.getClickedButton();
        if(!clickedButton) {
            fNewRecipientAllowed = true;
            return;
        }
    }
    if ((fAnonymousMode == true) && spark::IsSparkAllowed()) {
        prepareStatus = model->prepareSpendSparkTransaction(currentTransaction, &ctrl);
    } else if ((fAnonymousMode == false) && (recipients.size() == sparkAddressCount)) {
        if (spark::IsSparkAllowed())
            prepareStatus = model->prepareMintSparkTransaction(transactions, recipients, wtxAndFees, reservekeys, &ctrl);
        else {
            processSendCoinsReturn(WalletModel::InvalidAddress);
            return;
        }
    } else if ((fAnonymousMode == false) && (sparkAddressCount == 0)) {
        prepareStatus = model->prepareTransaction(currentTransaction, &ctrl);
    } else {
        fNewRecipientAllowed = true;
        return;
    }

    // process prepareStatus and on error generate message shown to user
    processSendCoinsReturn(prepareStatus,
        BitcoinUnits::formatWithUnit(model->getOptionsModel()->getDisplayUnit(), currentTransaction.getTransactionFee()));

    if(prepareStatus.status != WalletModel::OK) {
        fNewRecipientAllowed = true;
        return;
    }

    // If the transaction is performed in two stages through the intermediate address we need to show the real
    // recipients (for informational purposes), replacing the intermediate transparent address with the exchange address(es)
    __decltype(recipients) realRecipients = recipients;
    if (fGoThroughTransparentAddress) {
        realRecipients.erase(realRecipients.end() - 1);
        realRecipients.append(exchangeRecipients);
    }

    // Format confirmation message
    QStringList formatted;
    QString warningMessage;

    for(int i = 0; i < recipients.size(); ++i) {
        warningMessage = entry->generateWarningText(recipients[i].address, fAnonymousMode);
        if ((model->validateSparkAddress(recipients[i].address)) || (recipients[i].address.startsWith("EX"))) {
            break;
        }
    }

    if ((fAnonymousMode == false) && (recipients.size() == sparkAddressCount) && spark::IsSparkAllowed()) 
    {
        for(int i = 0; i < recipients.size(); i++) {
            recipients[i].amount = 0;
        }

        for (auto &transaction : transactions)
        {
            for (auto &rcp : transaction.getRecipients()) 
            {
                for(int i = 0; i < recipients.size(); i++) {
                    if( recipients[i].address == rcp.address) {
                        recipients[i].amount += rcp.amount;
                    }
                }
            }
        }    

        for (auto &rcp : recipients) 
        {
            // generate bold amount string
            QString amount = "<b>" + BitcoinUnits::formatHtmlWithUnit(model->getOptionsModel()->getDisplayUnit(), rcp.amount);
            amount.append("</b>");
            // generate monospace address string
            QString address = "<span style='font-family: monospace;'>" + rcp.address;
            address.append("</span>");
            QString recipientElement;
            {
                if(rcp.label.length() > 0) // label with address
                {
                    recipientElement = tr("%1 to %2").arg(amount, GUIUtil::HtmlEscape(rcp.label));
                    recipientElement.append(QString(" (%1)").arg(address));
                }
                else // just address
                {
                    recipientElement = tr("%1 to %2").arg(amount, address);
                }
            }
            formatted.append(recipientElement);
        }
    } else if ((fAnonymousMode == true) && (recipients.size() == 1) && spark::IsSparkAllowed()) {
        for (auto &rcp : realRecipients)
        {
            // generate bold amount string
            CAmount namount = rcp.amount;
            if(rcp.fSubtractFeeFromAmount) {
                namount = rcp.amount - currentTransaction.getTransactionFee();
            }
            QString amount = "<b>" + BitcoinUnits::formatHtmlWithUnit(model->getOptionsModel()->getDisplayUnit(), namount);
            amount.append("</b>");
            // generate monospace address string
            QString address = "<span style='font-family: monospace;'>" + rcp.address;
            address.append("</span>");
            QString recipientElement;
            {
                if(rcp.label.length() > 0) // label with address
                {
                    recipientElement = tr("%1 to %2").arg(amount, GUIUtil::HtmlEscape(rcp.label));
                    recipientElement.append(QString(" (%1)").arg(address));
                }
                else // just address
                {
                    recipientElement = tr("%1 to %2").arg(amount, address);
                }
            }
            formatted.append(recipientElement);
        }
    } else {
        for (auto &rcp : realRecipients)
        {
            // generate bold amount string
            QString amount = "<b>" + BitcoinUnits::formatHtmlWithUnit(model->getOptionsModel()->getDisplayUnit(), rcp.amount);
            amount.append("</b>");
            // generate monospace address string
            QString address = "<span style='font-family: monospace;'>" + rcp.address;
            address.append("</span>");

            QString recipientElement;

            {
                if(rcp.label.length() > 0) // label with address
                {
                    recipientElement = tr("%1 to %2").arg(amount, GUIUtil::HtmlEscape(rcp.label));
                    recipientElement.append(QString(" (%1)").arg(address));
                }
                else // just address
                {
                    recipientElement = tr("%1 to %2").arg(amount, address);
                }
            }
            formatted.append(recipientElement);
        }
    }

    if (fGoThroughTransparentAddress) {
        QString transparentAddress = "<span style='font-family: monospace;'>" + recipients[recipients.size()-1].address + "</span>";
        formatted.append("<br />");
        formatted.append(tr("EX-addresses can only receive FIRO from transparent addresses.<br /><br />"
            "Your FIRO will go from Spark to a newly generated transparent address %1 and then immediately be sent to the EX-address.").arg(transparentAddress));
    }

    QString questionString = tr("Are you sure you want to send?");
    questionString.append(warningMessage);
    questionString.append("<br /><br />%1");
    bool firstMessage = true;
    for (const auto& rec : recipients) {
        if (!rec.message.isEmpty()) {
            if (firstMessage) {
                questionString.append("<hr><b>" + tr("Messages") + ":</b><br>");
                firstMessage = false;
            }
            QString sanitizedMsg = GUIUtil::HtmlEscape(rec.message, true);
            questionString.append("• " + sanitizedMsg + "<br>");
        }
    }

    double txSize;
    if ((fAnonymousMode == false) && (recipients.size() == sparkAddressCount) && spark::IsSparkAllowed()) 
    {
        for (auto &transaction : transactions) {
            txFee += transaction.getTransactionFee();
            mintSparkAmount += transaction.getTotalTransactionAmount();
            txSize +=  (double)transaction.getTransactionSize();
        }
    } else {
        txFee = currentTransaction.getTransactionFee();
        txSize = (double)currentTransaction.getTransactionSize();
    }

    if(txFee > 0)
    {
        // append fee string if a fee is required
        questionString.append("<hr /><span style='color:#aa0000;'>");
        questionString.append(BitcoinUnits::formatHtmlWithUnit(model->getOptionsModel()->getDisplayUnit(), txFee));
        questionString.append("</span> ");
        questionString.append(tr("added as transaction fee"));

        // append transaction size
        questionString.append(" (" + QString::number(txSize / 1000) + " kB)");

        if (fGoThroughTransparentAddress) {
            QString feeString;
            feeString.append("<span style='color:#aa0000;'>");
            feeString.append(BitcoinUnits::formatHtmlWithUnit(model->getOptionsModel()->getDisplayUnit(), extraFee));
            feeString.append("</span>");
            
            questionString.append(tr(". An additional transaction fee of %1 will apply to complete the send from the transparent address to the EX-address.").arg(feeString));
        }
    }

    // add total amount in all subdivision units
    questionString.append("<hr />");
    if ((fAnonymousMode == false) && (recipients.size() == sparkAddressCount) && spark::IsSparkAllowed()) 
    {
        totalAmount = mintSparkAmount + txFee;
    } else if ((fAnonymousMode == true) && (recipients.size() == 1) && spark::IsSparkAllowed()) {
        if(recipients[0].fSubtractFeeFromAmount) {
            totalAmount = recipients[0].amount;
        } else {
            totalAmount = recipients[0].amount + currentTransaction.getTransactionFee();
        }
    } else {
        totalAmount = currentTransaction.getTotalTransactionAmount() + txFee;
    }

    QStringList alternativeUnits;
    for (BitcoinUnits::Unit u : BitcoinUnits::availableUnits())
    {
        if(u != model->getOptionsModel()->getDisplayUnit())
            alternativeUnits.append(BitcoinUnits::formatHtmlWithUnit(u, totalAmount));
    }
    questionString.append(tr("Total Amount %1")
        .arg(BitcoinUnits::formatHtmlWithUnit(model->getOptionsModel()->getDisplayUnit(), totalAmount)));
    questionString.append(QString("<span style='font-size:10pt;font-weight:normal;'><br />(=%2)</span>")
        .arg(alternativeUnits.join(" " + tr("or") + "<br />")));

    SendConfirmationDialog confirmationDialog(tr("Confirm send coins"),
        questionString.arg(formatted.join("<br />")), SEND_CONFIRM_DELAY, this);
    confirmationDialog.exec();
    QMessageBox::StandardButton retval = (QMessageBox::StandardButton)confirmationDialog.result();

    if(retval != QMessageBox::Yes)
    {
        fNewRecipientAllowed = true;
        return;
    }

    // now send the prepared transaction
    WalletModel::SendCoinsReturn sendStatus;

    if ((fAnonymousMode == true) && spark::IsSparkAllowed()) {
        sendStatus = model->spendSparkCoins(currentTransaction);
    } else if ((fAnonymousMode == false) && (sparkAddressCount == recipients.size()) && spark::IsSparkAllowed()) {
        sendStatus = model->mintSparkCoins(transactions, wtxAndFees, reservekeys);
    } else if ((fAnonymousMode == false) && (sparkAddressCount == 0)) {
        sendStatus = model->sendCoins(currentTransaction);
    } else {
        return;
    }

    // process sendStatus and on error generate message shown to user
    processSendCoinsReturn(sendStatus);

    if (sendStatus.status == WalletModel::OK)
    {
        for(int i = 0; i < ui->entries->count(); ++i)
        {
            SendCoinsEntry *entry = qobject_cast<SendCoinsEntry*>(ui->entries->itemAt(i)->widget());
        }
        accept();
        CoinControlDialog::coinControl->UnSelectAll();
        coinControlUpdateLabels();
    }

    // Launch the second stage of the transaction if needed
    if (fGoThroughTransparentAddress) {
        // prepare the coin control so the transaction will use (by default) only the transparent address
        // created in the first stage
        COutPoint outpoint;
        outpoint.hash = currentTransaction.getTransaction()->GetHash();
        outpoint.n = UINT_MAX;

        const auto &vout = currentTransaction.getTransaction()->tx->vout;
        for (size_t i = 0; i < vout.size(); i++) {
            if (vout[i].scriptPubKey == intermediateAddressScript) {
                outpoint.n = i;
                break;
            }
        }

        if (outpoint.n == UINT_MAX) {
            sendStatus.status = WalletModel::InvalidAddress;
            sendStatus.reasonCommitFailed = "Intermediate address was not found in the transaction";
            fNewRecipientAllowed = true;
            return;
        }

        CCoinControl ctrl;
        ctrl.fAllowOtherInputs = false;
        ctrl.fNoChange = true;
        ctrl.Select(outpoint);

        WalletModelTransaction  secondTransaction(exchangeRecipients);

        prepareStatus = model->prepareTransaction(secondTransaction, &ctrl);

        // process prepareStatus and on error generate message shown to user
        processSendCoinsReturn(prepareStatus,
            BitcoinUnits::formatWithUnit(model->getOptionsModel()->getDisplayUnit(), currentTransaction.getTransactionFee()));

        if(prepareStatus.status != WalletModel::OK) {
            fNewRecipientAllowed = true;
            return;
        }

        sendStatus = model->sendCoins(secondTransaction);
        // process sendStatus and on error generate message shown to user
        processSendCoinsReturn(sendStatus);
    }

    fNewRecipientAllowed = true;
}

void SendCoinsDialog::on_switchFundButton_clicked()
{
    setAnonymizeMode(!fAnonymousMode);
    entry->setfAnonymousMode(fAnonymousMode);
    entry->setWarning(fAnonymousMode);
    coinControlUpdateLabels();
}

void SendCoinsDialog::clear()
{
    // Remove entries until only one left
    while(ui->entries->count())
    {
        ui->entries->takeAt(0)->widget()->deleteLater();
    }
    addEntry();

    updateTabsAndLabels();
}

void SendCoinsDialog::reject()
{
    clear();
}

void SendCoinsDialog::accept()
{
    clear();
}

SendCoinsEntry *SendCoinsDialog::addEntry()
{
    entry = new SendCoinsEntry(platformStyle, this);
    entry->setModel(model);
    entry->setfAnonymousMode(fAnonymousMode);
    entry->setWarning(fAnonymousMode);

    ui->entries->addWidget(entry);
    connect(entry, &SendCoinsEntry::removeEntry, this, &SendCoinsDialog::removeEntry);
    connect(entry, &SendCoinsEntry::payAmountChanged, this, &SendCoinsDialog::coinControlUpdateLabels);
    connect(entry, &SendCoinsEntry::subtractFeeFromAmountChanged, this, &SendCoinsDialog::coinControlUpdateLabels);

    // Focus the field, so that entry can start immediately
    entry->clear();
    entry->setFocus();
    ui->scrollAreaWidgetContents->resize(ui->scrollAreaWidgetContents->sizeHint());
    qApp->processEvents();
    QScrollBar* bar = ui->scrollArea->verticalScrollBar();
    if(bar)
        bar->setSliderPosition(bar->maximum());

    updateTabsAndLabels();
    return entry;
}

void SendCoinsDialog::updateBlocks(int count, const QDateTime& blockDate, double nVerificationProgress, bool header)
{
    if (header)
    {
        return;
    }

    auto allowed = (spark::IsSparkAllowed() && model->getWallet() && model->getWallet()->sparkWallet);


    if (allowed && !ui->switchFundButton->isEnabled())
    {
        setAnonymizeMode(true);
        ui->switchFundButton->setEnabled(true);
    }
    else if (!allowed && ui->switchFundButton->isEnabled())
    {
        setAnonymizeMode(false);
        ui->switchFundButton->setEnabled(false);
    }
}

void SendCoinsDialog::updateTabsAndLabels()
{
    setupTabChain(0);
    coinControlUpdateLabels();
}

void SendCoinsDialog::removeEntry(SendCoinsEntry* entry)
{
    entry->hide();

    // If the last entry is about to be removed add an empty one
    if (ui->entries->count() == 1)
        addEntry();

    entry->deleteLater();

    updateTabsAndLabels();
}

QWidget *SendCoinsDialog::setupTabChain(QWidget *prev)
{
    for(int i = 0; i < ui->entries->count(); ++i)
    {
        SendCoinsEntry *entry = qobject_cast<SendCoinsEntry*>(ui->entries->itemAt(i)->widget());
        if(entry)
        {
            prev = entry->setupTabChain(prev);
        }
    }
    QWidget::setTabOrder(prev, ui->sendButton);
    QWidget::setTabOrder(ui->sendButton, ui->clearButton);
    QWidget::setTabOrder(ui->clearButton, ui->addButton);
    return ui->addButton;
}

void SendCoinsDialog::setAddress(const QString &address)
{
    SendCoinsEntry *entry = 0;
    // Replace the first entry if it is still unused
    if(ui->entries->count() == 1)
    {
        SendCoinsEntry *first = qobject_cast<SendCoinsEntry*>(ui->entries->itemAt(0)->widget());
        if(first->isClear())
        {
            entry = first;
        }
    }
    if(!entry)
    {
        entry = addEntry();
    }
    entry->setAddress(address);
}

void SendCoinsDialog::pasteEntry(const SendCoinsRecipient &rv)
{
    if(!fNewRecipientAllowed)
        return;

    SendCoinsEntry *entry = 0;
    // Replace the first entry if it is still unused
    if(ui->entries->count() == 1)
    {
        SendCoinsEntry *first = qobject_cast<SendCoinsEntry*>(ui->entries->itemAt(0)->widget());
        if(first->isClear())
        {
            entry = first;
        }
    }
    if(!entry)
    {
        entry = addEntry();
    }

    entry->setValue(rv);
    updateTabsAndLabels();
}

bool SendCoinsDialog::handlePaymentRequest(const SendCoinsRecipient &rv)
{
    // Just paste the entry, all pre-checks
    // are done in paymentserver.cpp.
    pasteEntry(rv);
    return true;
}

void SendCoinsDialog::setBalance(
    const CAmount& balance,
    const CAmount& unconfirmedBalance,
    const CAmount& immatureBalance,
    const CAmount& watchBalance,
    const CAmount& watchUnconfirmedBalance,
    const CAmount& watchImmatureBalance,
    const CAmount& privateBalance,
    const CAmount& unconfirmedPrivateBalance,
    const CAmount& anonymizableBalance)
{
    Q_UNUSED(unconfirmedBalance);
    Q_UNUSED(immatureBalance);
    Q_UNUSED(watchBalance);
    Q_UNUSED(watchUnconfirmedBalance);
    Q_UNUSED(watchImmatureBalance);
    Q_UNUSED(unconfirmedPrivateBalance);
    Q_UNUSED(anonymizableBalance);

    if(model && model->getOptionsModel())
    {
        ui->labelBalance->setText(BitcoinUnits::formatWithUnit(model->getOptionsModel()->getDisplayUnit(),
            fAnonymousMode ? privateBalance : balance));
    }
}

void SendCoinsDialog::updateDisplayUnit()
{
    auto privateBalance = model->getSparkBalance();
    setBalance(model->getBalance(), 0, 0, 0, 0, 0, privateBalance.first, 0, 0);
    ui->customFee->setDisplayUnit(model->getOptionsModel()->getDisplayUnit());
    updateMinFeeLabel();
    updateSmartFeeLabel();
}

void SendCoinsDialog::processSendCoinsReturn(const WalletModel::SendCoinsReturn &sendCoinsReturn, const QString &msgArg)
{
    QPair<QString, CClientUIInterface::MessageBoxFlags> msgParams;
    // Default to a warning message, override if error message is needed
    msgParams.second = CClientUIInterface::MSG_WARNING;

    // This comment is specific to SendCoinsDialog usage of WalletModel::SendCoinsReturn.
    // WalletModel::TransactionCommitFailed is used only in WalletModel::sendCoins()
    // all others are used only in WalletModel::prepareTransaction()
    switch(sendCoinsReturn.status)
    {
    case WalletModel::InvalidAddress:
        msgParams.first = tr("The recipient address is not valid. Please recheck.");
        break;
    case WalletModel::InvalidAmount:
        msgParams.first = tr("The amount to pay must be larger than 0.");
        break;
    case WalletModel::AmountExceedsBalance:
        msgParams.first = tr("The amount exceeds your balance.");
        break;
    case WalletModel::AmountWithFeeExceedsBalance:
        msgParams.first = tr("The total exceeds your balance when the %1 transaction fee is included.").arg(msgArg);
        break;
    case WalletModel::DuplicateAddress:
        msgParams.first = tr("Duplicate address found: addresses should only be used once each.");
        break;
    case WalletModel::TransactionCreationFailed:
        msgParams.first = tr("Transaction creation failed!");
        msgParams.second = CClientUIInterface::MSG_ERROR;
        break;
    case WalletModel::TransactionCommitFailed:
        msgParams.first = tr("The transaction was rejected with the following reason: %1").arg(sendCoinsReturn.reasonCommitFailed);
        msgParams.second = CClientUIInterface::MSG_ERROR;
        break;
    case WalletModel::AbsurdFee:
        msgParams.first = tr("A fee higher than %1 is considered an absurdly high fee.").arg(BitcoinUnits::formatWithUnit(model->getOptionsModel()->getDisplayUnit(), maxTxFee));
        break;
    case WalletModel::PaymentRequestExpired:
        msgParams.first = tr("Payment request expired.");
        msgParams.second = CClientUIInterface::MSG_ERROR;
        break;
    // included to prevent a compiler warning.
    case WalletModel::OK:
    default:
        return;
    }

    Q_EMIT message(tr("Send Coins"), msgParams.first, msgParams.second);
}

void SendCoinsDialog::minimizeFeeSection(bool fMinimize)
{
    ui->labelFeeMinimized->setVisible(fMinimize);
    ui->buttonChooseFee  ->setVisible(fMinimize);
    ui->buttonMinimizeFee->setVisible(!fMinimize);
    ui->frameFeeSelection->setVisible(!fMinimize);
    ui->horizontalLayoutSmartFee->setContentsMargins(0, (fMinimize ? 0 : 6), 0, 0);
    fFeeMinimized = fMinimize;
}

void SendCoinsDialog::on_buttonChooseFee_clicked()
{
    minimizeFeeSection(false);
}

void SendCoinsDialog::on_buttonMinimizeFee_clicked()
{
    updateFeeMinimizedLabel();
    minimizeFeeSection(true);
}

void SendCoinsDialog::setMinimumFee()
{
    ui->radioCustomPerKilobyte->setChecked(true);
    ui->customFee->setValue(CWallet::GetRequiredFee(1000));
}

void SendCoinsDialog::updateFeeSectionControls()
{
    ui->sliderSmartFee          ->setEnabled(ui->radioSmartFee->isChecked());
    ui->labelSmartFee           ->setEnabled(ui->radioSmartFee->isChecked());
    ui->labelSmartFee2          ->setEnabled(ui->radioSmartFee->isChecked());
    ui->labelSmartFee3          ->setEnabled(ui->radioSmartFee->isChecked());
    ui->labelFeeEstimation      ->setEnabled(ui->radioSmartFee->isChecked());
    ui->labelSmartFeeNormal     ->setEnabled(ui->radioSmartFee->isChecked());
    ui->labelSmartFeeFast       ->setEnabled(ui->radioSmartFee->isChecked());

    ui->confirmationTargetLabel ->setEnabled(ui->radioSmartFee->isChecked());
    ui->checkBoxMinimumFee      ->setEnabled(ui->radioCustomFee->isChecked());
    ui->labelMinFeeWarning      ->setEnabled(ui->radioCustomFee->isChecked());
    ui->radioCustomPerKilobyte  ->setEnabled(ui->radioCustomFee->isChecked() && !ui->checkBoxMinimumFee->isChecked());
    ui->radioCustomAtLeast      ->setEnabled(ui->radioCustomFee->isChecked() && !ui->checkBoxMinimumFee->isChecked() && CoinControlDialog::coinControl->HasSelected());
    ui->customFee               ->setEnabled(ui->radioCustomFee->isChecked() && !ui->checkBoxMinimumFee->isChecked());
}

void SendCoinsDialog::updateGlobalFeeVariables()
{
    if (ui->radioSmartFee->isChecked())
    {
        int nConfirmTarget = ui->sliderSmartFee->maximum() - ui->sliderSmartFee->value() + 2;
        payTxFee = CFeeRate(0);

        // set nMinimumTotalFee to 0 to not accidentally pay a custom fee
        CoinControlDialog::coinControl->nMinimumTotalFee = 0;

        // show the estimated required time for confirmation
        ui->confirmationTargetLabel->setText(GUIUtil::formatDurationStr(nConfirmTarget * Params().GetConsensus().nPowTargetSpacing) + " / " + tr("%n block(s)", "", nConfirmTarget));
    }
    else
    {
        payTxFee = CFeeRate(ui->customFee->value());

        // if user has selected to set a minimum absolute fee, pass the value to coincontrol
        // set nMinimumTotalFee to 0 in case of user has selected that the fee is per KB
        CoinControlDialog::coinControl->nMinimumTotalFee = ui->radioCustomAtLeast->isChecked() ? ui->customFee->value() : 0;
    }
}

void SendCoinsDialog::updateFeeMinimizedLabel()
{
    if(!model || !model->getOptionsModel())
        return;
    if (ui->radioSmartFee->isChecked())
        ui->labelFeeMinimized->setText(ui->labelSmartFee->text());
    else {
        ui->labelFeeMinimized->setText(BitcoinUnits::formatWithUnit(model->getOptionsModel()->getDisplayUnit(), ui->customFee->value()) +
            ((ui->radioCustomPerKilobyte->isChecked()) ? "/kB" : ""));
    }
}

void SendCoinsDialog::setAnonymizeMode(bool enableAnonymizeMode)
{
    fAnonymousMode = enableAnonymizeMode;

    if (fAnonymousMode) {
        ui->switchFundButton->setText(QString(tr("Use Transparent Balance")));
        ui->labelBalanceText->setText(QString(tr("Private Balance")));

        ui->checkBoxCoinControlChange->setEnabled(false);
        ui->lineEditCoinControlChange->setEnabled(false);

    } else {
        ui->switchFundButton->setText(QString(tr("Use Private Balance")));
        ui->labelBalanceText->setText(QString(tr("Transparent Balance")));

        ui->checkBoxCoinControlChange->setEnabled(true);
        if (ui->checkBoxCoinControlChange->isChecked()) {
            ui->lineEditCoinControlChange->setEnabled(true);
        }

    }

    if (model) {
        auto privateBalance = model->getSparkBalance();
        setBalance(model->getBalance(), 0, 0, 0, 0, 0, privateBalance.first, 0, 0);
    }
}

void SendCoinsDialog::removeUnmatchedOutput(CCoinControl &coinControl)
{
    std::vector<COutPoint> outpoints;
    coinControl.ListSelected(outpoints);

    for (auto const &out : outpoints) {
        auto it = pwalletMain->mapWallet.find(out.hash);
        if (it == pwalletMain->mapWallet.end()) {
            coinControl.UnSelect(out);
            continue;
        }

        auto isMint = it->second.tx->vout[out.n].scriptPubKey.IsMint();

        if (isMint != fAnonymousMode) {
            coinControl.UnSelect(out);
        }
    }
}

void SendCoinsDialog::updateMinFeeLabel()
{
    if (model && model->getOptionsModel())
        ui->checkBoxMinimumFee->setText(tr("Pay only the required fee of %1").arg(
            BitcoinUnits::formatWithUnit(model->getOptionsModel()->getDisplayUnit(), CWallet::GetRequiredFee(1000)) + "/kB")
        );
}

void SendCoinsDialog::updateSmartFeeLabel()
{
    if(!model || !model->getOptionsModel())
        return;

    int nBlocksToConfirm = ui->sliderSmartFee->maximum() - ui->sliderSmartFee->value() + 2;
    int estimateFoundAtBlocks = nBlocksToConfirm;
    CFeeRate feeRate = mempool.estimateSmartFee(nBlocksToConfirm, &estimateFoundAtBlocks);
    if (feeRate <= CFeeRate(0)) // not enough data => minfee
    {
        ui->labelSmartFee->setText(BitcoinUnits::formatWithUnit(
            model->getOptionsModel()->getDisplayUnit(),
            std::max(CWallet::fallbackFee.GetFeePerK(), CWallet::GetRequiredFee(1000))) + "/kB");
        ui->labelSmartFee2->show(); // (Smart fee not initialized yet. This usually takes a few blocks...)
        ui->labelFeeEstimation->setText("");
        ui->fallbackFeeWarningLabel->setVisible(true);
        int lightness = ui->fallbackFeeWarningLabel->palette().color(QPalette::WindowText).lightness();
        QColor warning_colour(255 - (lightness / 5), 176 - (lightness / 3), 48 - (lightness / 14));
        ui->fallbackFeeWarningLabel->setStyleSheet("QLabel { color: " + warning_colour.name() + "; }");
        ui->fallbackFeeWarningLabel->setIndent(GUIUtil::TextWidth(QFontMetrics(ui->fallbackFeeWarningLabel->font()), "x"));
    }
    else
    {
        ui->labelSmartFee->setText(BitcoinUnits::formatWithUnit(model->getOptionsModel()->getDisplayUnit(),
                                                                std::max(feeRate.GetFeePerK(), CWallet::GetRequiredFee(1000))) + "/kB");
        ui->labelSmartFee2->hide();
        ui->labelFeeEstimation->setText(tr("Estimated to begin confirmation within %n block(s).", "", estimateFoundAtBlocks));
        ui->fallbackFeeWarningLabel->setVisible(false);
    }

    updateFeeMinimizedLabel();
}

// Coin Control: copy label "Quantity" to clipboard
void SendCoinsDialog::coinControlClipboardQuantity()
{
    GUIUtil::setClipboard(ui->labelCoinControlQuantity->text());
}

// Coin Control: copy label "Amount" to clipboard
void SendCoinsDialog::coinControlClipboardAmount()
{
    GUIUtil::setClipboard(ui->labelCoinControlAmount->text().left(ui->labelCoinControlAmount->text().indexOf(" ")));
}

// Coin Control: copy label "Fee" to clipboard
void SendCoinsDialog::coinControlClipboardFee()
{
    GUIUtil::setClipboard(ui->labelCoinControlFee->text().left(ui->labelCoinControlFee->text().indexOf(" ")).replace(ASYMP_UTF8, ""));
}

// Coin Control: copy label "After fee" to clipboard
void SendCoinsDialog::coinControlClipboardAfterFee()
{
    GUIUtil::setClipboard(ui->labelCoinControlAfterFee->text().left(ui->labelCoinControlAfterFee->text().indexOf(" ")).replace(ASYMP_UTF8, ""));
}

// Coin Control: copy label "Bytes" to clipboard
void SendCoinsDialog::coinControlClipboardBytes()
{
    GUIUtil::setClipboard(ui->labelCoinControlBytes->text().replace(ASYMP_UTF8, ""));
}

// Coin Control: copy label "Dust" to clipboard
void SendCoinsDialog::coinControlClipboardLowOutput()
{
    GUIUtil::setClipboard(ui->labelCoinControlLowOutput->text());
}

// Coin Control: copy label "Change" to clipboard
void SendCoinsDialog::coinControlClipboardChange()
{
    GUIUtil::setClipboard(ui->labelCoinControlChange->text().left(ui->labelCoinControlChange->text().indexOf(" ")).replace(ASYMP_UTF8, ""));
}

// Coin Control: settings menu - coin control enabled/disabled by user
void SendCoinsDialog::coinControlFeatureChanged(bool checked)
{
    ui->frameCoinControl->setVisible(checked);

    if (!checked && model) // coin control features disabled
        CoinControlDialog::coinControl->SetNull();

    // make sure we set back the confirmation target
    updateGlobalFeeVariables();
    coinControlUpdateLabels();
}

// Coin Control: button inputs -> show actual coin control dialog
void SendCoinsDialog::coinControlButtonClicked()
{
    CoinControlDialog dlg(fAnonymousMode, platformStyle);
    dlg.setModel(model);
    dlg.exec();
    coinControlUpdateLabels();
}

// Coin Control: checkbox custom change address
void SendCoinsDialog::coinControlChangeChecked(int state)
{
    if (state == Qt::Unchecked)
    {
        CoinControlDialog::coinControl->destChange = CNoDestination();
        ui->labelCoinControlChangeLabel->clear();
    }
    else
        // use this to re-validate an already entered address
        coinControlChangeEdited(ui->lineEditCoinControlChange->text());

    ui->lineEditCoinControlChange->setEnabled((state == Qt::Checked));
}

// Coin Control: custom change address changed
void SendCoinsDialog::coinControlChangeEdited(const QString& text)
{
    if (model && model->getAddressTableModel())
    {
        // Default to no change address until verified
        CoinControlDialog::coinControl->destChange = CNoDestination();
        ui->labelCoinControlChangeLabel->setStyleSheet("QLabel{color:red;}");

        CBitcoinAddress addr = CBitcoinAddress(text.toStdString());

        if (text.isEmpty()) // Nothing entered
        {
            ui->labelCoinControlChangeLabel->setText("");
        }
        else if (!addr.IsValid()) // Invalid address
        {
            ui->labelCoinControlChangeLabel->setText(tr("Warning: Invalid Firo address"));
        }
        else // Valid address
        {
            CKeyID keyid;
            addr.GetKeyID(keyid);
            if (!model->havePrivKey(keyid)) // Unknown change address
            {
                ui->labelCoinControlChangeLabel->setText(tr("Warning: Unknown change address"));

                // confirmation dialog
                QMessageBox::StandardButton btnRetVal = QMessageBox::question(this, tr("Confirm custom change address"), tr("The address you selected for change is not part of this wallet. Any or all funds in your wallet may be sent to this address. Are you sure?"),
                    QMessageBox::Yes | QMessageBox::Cancel, QMessageBox::Cancel);

                if(btnRetVal == QMessageBox::Yes)
                    CoinControlDialog::coinControl->destChange = addr.Get();
                else
                {
                    ui->lineEditCoinControlChange->setText("");
                    ui->labelCoinControlChangeLabel->setStyleSheet("QLabel{color:black;}");
                    ui->labelCoinControlChangeLabel->setText("");
                }
            }
            else // Known change address
            {
                ui->labelCoinControlChangeLabel->setStyleSheet("QLabel{color:black;}");

                // Query label
                QString associatedLabel = model->getAddressTableModel()->labelForAddress(text);
                if (!associatedLabel.isEmpty())
                    ui->labelCoinControlChangeLabel->setText(associatedLabel);
                else
                    ui->labelCoinControlChangeLabel->setText(tr("(no label)"));

                CoinControlDialog::coinControl->destChange = addr.Get();
            }
        }
    }
}

// Coin Control: update labels
void SendCoinsDialog::coinControlUpdateLabels()
{
    if (!model || !model->getOptionsModel())
        return;

    if (model->getOptionsModel()->getCoinControlFeatures())
    {
        // enable minimum absolute fee UI controls
        ui->radioCustomAtLeast->setVisible(true);

        // only enable the feature if inputs are selected
        ui->radioCustomAtLeast->setEnabled(ui->radioCustomFee->isChecked()
            && !ui->checkBoxMinimumFee->isChecked()
            && CoinControlDialog::coinControl->HasSelected());
    }
    else
    {
        // in case coin control is disabled (=default), hide minimum absolute fee UI controls
        ui->radioCustomAtLeast->setVisible(false);
        return;
    }

    // set pay amounts
    CoinControlDialog::payAmounts.clear();
    CoinControlDialog::fSubtractFeeFromAmount = false;
    for(int i = 0; i < ui->entries->count(); ++i)
    {
        SendCoinsEntry *entry = qobject_cast<SendCoinsEntry*>(ui->entries->itemAt(i)->widget());
        if(entry && !entry->isHidden())
        {
            SendCoinsRecipient rcp = entry->getValue();
            CoinControlDialog::payAmounts.append(rcp.amount);
            if (rcp.fSubtractFeeFromAmount)
                CoinControlDialog::fSubtractFeeFromAmount = true;
        }
    }

    if (CoinControlDialog::coinControl->HasSelected())
    {
        // actual coin control calculation
        CoinControlDialog::updateLabels(model, this, fAnonymousMode);

        // show coin control stats
        ui->labelCoinControlAutomaticallySelected->hide();
        ui->widgetCoinControl->show();
    }
    else
    {
        // hide coin control stats
        ui->labelCoinControlAutomaticallySelected->show();
        ui->widgetCoinControl->hide();
        ui->labelCoinControlInsuffFunds->hide();
    }
}

SendConfirmationDialog::SendConfirmationDialog(const QString &title, const QString &text, int _secDelay,
    QWidget *parent) :
    QMessageBox(QMessageBox::Question, title, text, QMessageBox::Yes | QMessageBox::Cancel, parent), secDelay(_secDelay)
{
    setDefaultButton(QMessageBox::Cancel);
    yesButton = button(QMessageBox::Yes);
    updateYesButton();
    connect(&countDownTimer, &QTimer::timeout, this, &SendConfirmationDialog::countDown);
}

int SendConfirmationDialog::exec()
{
    updateYesButton();
    countDownTimer.start(1000);
    return QMessageBox::exec();
}

void SendConfirmationDialog::countDown()
{
    secDelay--;
    updateYesButton();

    if(secDelay <= 0)
    {
        countDownTimer.stop();
    }
}

void SendConfirmationDialog::updateYesButton()
{
    if(secDelay > 0)
    {
        yesButton->setEnabled(false);
        yesButton->setText(tr("Yes") + " (" + QString::number(secDelay) + ")");
    }
    else
    {
        yesButton->setEnabled(true);
        yesButton->setText(tr("Yes"));
    }
}

void SendCoinsDialog::resizeEvent(QResizeEvent* event) {
    QWidget::resizeEvent(event);

    // Retrieve new dimensions from the resize event
    const int newWidth = event->size().width();
    const int newHeight = event->size().height();

    const int labelMinWidth = static_cast<int>(newWidth * 0.15);

    // Resize and adjust components
    ui->sendButton->setMinimumWidth(labelMinWidth);
    ui->clearButton->setMinimumWidth(labelMinWidth);
    ui->addButton->setMinimumWidth(labelMinWidth);
    ui->buttonChooseFee->setMinimumWidth(labelMinWidth);
    ui->buttonMinimizeFee->setMinimumWidth(labelMinWidth);
    ui->switchFundButton->setMinimumWidth(labelMinWidth);
    ui->pushButtonCoinControl->setMinimumWidth(labelMinWidth);


    // Dynamically adjust text sizes based on the new dimensions
    adjustTextSize(newWidth, newHeight);
}

void SendCoinsDialog::adjustTextSize(int width, int height) {
    const double fontSizeScalingFactor = 131.3;
    int baseFontSize = width / fontSizeScalingFactor;
    int fontSize = std::min(15, std::max(12, baseFontSize));

    QFont font =  ui->labelBalance->font();
    font.setPointSize(fontSize);

    QFont textFont = font;
    textFont.setBold(true);

    // Set font size for all labels
    ui->labelBalance->setFont(font);
    ui->lineEditCoinControlChange->setFont(font);
    ui->labelFeeEstimation->setFont(font);
    ui->labelFeeHeadline->setFont(font);
    ui->labelCoinControlFeatures->setFont(textFont);
    ui->labelCoinControlAutomaticallySelected->setFont(font);
    ui->labelCoinControlInsuffFunds->setFont(font);
    ui->labelCoinControlQuantity->setFont(font);
    ui->labelCoinControlBytes->setFont(font);
    ui->labelCoinControlAmount->setFont(font);
    ui->labelCoinControlLowOutput->setFont(font);
    ui->labelCoinControlFee->setFont(font);
    ui->labelCoinControlAfterFee->setFont(font);
    ui->labelCoinControlChange->setFont(font);
    ui->labelFeeMinimized->setFont(font);
    ui->labelBalance->setFont(font);
    ui->radioSmartFee->setFont(font);
    ui->radioCustomPerKilobyte->setFont(font);
    ui->radioCustomFee->setFont(font);
    ui->radioCustomAtLeast->setFont(font);
    ui->labelBalanceText->setFont(font);
    ui->labelFeeEstimation->setFont(font);
    ui->labelSmartFee->setFont(font);
    ui->labelSmartFee2->setFont(font);
    ui->labelSmartFee3->setFont(font);
    ui->labelSmartFeeNormal->setFont(font);
    ui->labelSmartFeeFast->setFont(font);
    ui->labelCoinControlQuantityText->setFont(font);
    ui->labelCoinControlBytesText->setFont(font);
    ui->labelCoinControlAmountText->setFont(font);
    ui->labelCoinControlLowOutputText->setFont(font);
    ui->labelCoinControlFeeText->setFont(font);
    ui->labelCoinControlAfterFeeText->setFont(font);
    ui->labelCoinControlChangeText->setFont(font);
    ui->labelCoinControlChangeLabel->setFont(font);
    ui->labelMinFeeWarning->setFont(font);
    ui->fallbackFeeWarningLabel->setFont(font);
    ui->checkBoxMinimumFee->setFont(font);
    ui->checkBoxCoinControlChange->setFont(font);
    ui->confirmationTargetLabel->setFont(font);


    // Adjust font for all buttons 
    ui->sendButton->setFont(font);
    ui->clearButton->setFont(font);
    ui->addButton->setFont(font);
    ui->pushButtonCoinControl->setFont(font);
    ui->customFee->setFont(font);
}<|MERGE_RESOLUTION|>--- conflicted
+++ resolved
@@ -245,25 +245,6 @@
             if(entry->validate())
             {
                 SendCoinsRecipient recipient = entry->getValue();
-<<<<<<< HEAD
-=======
-                if(entry->isPayToPcode()) {
-                    if (!model->getPcodeModel()) return;
-                    std::unique_ptr<SendtoPcodeDialog> dialog(new SendtoPcodeDialog(this, recipient.address.toStdString(), recipient.label.toStdString()));
-                    dialog->setModel(model);
-                    dialog->exec();
-                    std::pair<SendtoPcodeDialog::Result, CBitcoinAddress> const sendResult = dialog->getResult();
-                    switch (sendResult.first) {
-                        case SendtoPcodeDialog::Result::addressSelected:
-                            recipient.address = sendResult.second.ToString().c_str();
-                            break;
-                        default:
-                            return;
-                    }
-                    ctx = dialog->getUnlockContext();
-                }
-                recipient.message = entry->getValue().message;
->>>>>>> 6da96d8a
                 recipients.append(recipient);
             }
             else
