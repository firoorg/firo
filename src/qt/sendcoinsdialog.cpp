--- conflicted
+++ resolved
@@ -522,8 +522,6 @@
         }
     }
 
-<<<<<<< HEAD
-=======
     if (fGoThroughTransparentAddress) {
         QString transparentAddress = "<span style='font-family: monospace;'>" + recipients[recipients.size()-1].address + "</span>";
         formatted.append("<br />");
@@ -531,7 +529,6 @@
             "Your FIRO will go from Spark to a newly generated transparent address %1 and then immediately be sent to the EX-address.").arg(transparentAddress));
     }
 
->>>>>>> fc2e8762
     QString questionString = tr("Are you sure you want to send?");
     questionString.append(warningMessage);
     questionString.append("<br /><br />%1");
