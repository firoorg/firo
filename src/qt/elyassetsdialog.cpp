// Copyright (c) 2011-2013 The Bitcoin developers
// Copyright (c) 2021 The Firo developers
// Distributed under the MIT/X11 software license, see the accompanying
// file COPYING or http://www.opensource.org/licenses/mit-license.php.

#include "elyassetsdialog.h"
#include "forms/ui_elyassetsdialog.h"

#include "clientmodel.h"
#include "walletmodel.h"
#include "guiutil.h"

#include "elysium/elysium.h"
#include "elysium/sp.h"
#include "elysium/tally.h"
#include "elysium/wallet.h"
#include "elysium/wallettxs.h"

#include "amount.h"
#include "sync.h"
#include "ui_interface.h"
#include "wallet/wallet.h"

#include <stdint.h>
#include <map>
#include <regex>
#include <sstream>
#include <string>

#include <QAbstractItemView>
#include <QAction>
#include <QDialog>
#include <QHeaderView>
#include <QMenu>
#include <QModelIndex>
#include <QPoint>
#include <QResizeEvent>
#include <QString>
#include <QTableWidgetItem>
#include <QWidget>

using std::ostringstream;
using std::string;
using namespace elysium;

ElyAssetsDialog::ElyAssetsDialog(QWidget *parent) :
    QWidget(parent), ui(new Ui::ElyAssetsDialog()), clientModel(0), walletModel(0)
{
    // setup
    ui->setupUi(this);
    ui->balancesTable->setColumnCount(5);
    ui->balancesTable->setHorizontalHeaderItem(0, new QTableWidgetItem("ID"));
    ui->balancesTable->setHorizontalHeaderItem(1, new QTableWidgetItem("Ticker"));
    ui->balancesTable->setHorizontalHeaderItem(2, new QTableWidgetItem("Name"));
    ui->balancesTable->setHorizontalHeaderItem(3, new QTableWidgetItem("Pending"));
    ui->balancesTable->setHorizontalHeaderItem(4, new QTableWidgetItem("Available"));
    borrowedColumnResizingFixer = new GUIUtil::TableViewLastColumnResizingFixer(ui->balancesTable, 100, 100, this);
    // note neither resizetocontents or stretch allow user to adjust - go interactive then manually set widths
    #if QT_VERSION < 0x050000
       ui->balancesTable->horizontalHeader()->setResizeMode(0, QHeaderView::Interactive);
       ui->balancesTable->horizontalHeader()->setResizeMode(1, QHeaderView::Interactive);
       ui->balancesTable->horizontalHeader()->setResizeMode(2, QHeaderView::Interactive);
       ui->balancesTable->horizontalHeader()->setResizeMode(3, QHeaderView::Interactive);
       ui->balancesTable->horizontalHeader()->setResizeMode(4, QHeaderView::Interactive);
    #else
       ui->balancesTable->horizontalHeader()->setSectionResizeMode(0, QHeaderView::Interactive);
       ui->balancesTable->horizontalHeader()->setSectionResizeMode(1, QHeaderView::Interactive);
       ui->balancesTable->horizontalHeader()->setSectionResizeMode(2, QHeaderView::Interactive);
       ui->balancesTable->horizontalHeader()->setSectionResizeMode(3, QHeaderView::Interactive);
       ui->balancesTable->horizontalHeader()->setSectionResizeMode(4, QHeaderView::Interactive);
    #endif
    ui->balancesTable->setAlternatingRowColors(true);
    ui->balancesTable->setSortingEnabled(true);

    // do an initial population
    populateBalances();

    // initial resizing
    ui->balancesTable->resizeColumnToContents(0);
    ui->balancesTable->resizeColumnToContents(1);
    ui->balancesTable->resizeColumnToContents(3);
    ui->balancesTable->resizeColumnToContents(4);
    borrowedColumnResizingFixer->stretchColumnWidth(2);
    ui->balancesTable->verticalHeader()->setVisible(false);
    ui->balancesTable->setHorizontalScrollBarPolicy(Qt::ScrollBarAlwaysOff);
    ui->balancesTable->setSelectionBehavior(QAbstractItemView::SelectRows);
    ui->balancesTable->setSelectionMode(QAbstractItemView::SingleSelection);
    ui->balancesTable->setVerticalScrollBarPolicy(Qt::ScrollBarAlwaysOn);
    ui->balancesTable->setTabKeyNavigation(false);
    ui->balancesTable->setContextMenuPolicy(Qt::CustomContextMenu);
    ui->balancesTable->setEditTriggers(QAbstractItemView::NoEditTriggers);

    // Actions
    QAction *balancesCopyIDAction = new QAction(tr("Copy property ID"), this);
    QAction *balancesCopyTickerAction = new QAction(tr("Copy ticker"), this);
    QAction *balancesCopyNameAction = new QAction(tr("Copy property name"), this);
    QAction *balancesCopyPendingAmountAction = new QAction(tr("Copy pending amount"), this);
    QAction *balancesCopyAvailableAmountAction = new QAction(tr("Copy available amount"), this);

    contextMenu = new QMenu();
    contextMenu->addAction(balancesCopyIDAction);
    contextMenu->addAction(balancesCopyTickerAction);
    contextMenu->addAction(balancesCopyNameAction);
    contextMenu->addAction(balancesCopyPendingAmountAction);
    contextMenu->addAction(balancesCopyAvailableAmountAction);

    // Connect actions
    connect(ui->balancesTable, SIGNAL(customContextMenuRequested(QPoint)), this, SLOT(contextualMenu(QPoint)));

    connect(balancesCopyIDAction, SIGNAL(triggered()), this, SLOT(balancesCopyCol0()));
    connect(balancesCopyTickerAction, SIGNAL(triggered()), this, SLOT(balancesCopyCol1()));
    connect(balancesCopyNameAction, SIGNAL(triggered()), this, SLOT(balancesCopyCol2()));
    connect(balancesCopyPendingAmountAction, SIGNAL(triggered()), this, SLOT(balancesCopyCol3()));
    connect(balancesCopyAvailableAmountAction, SIGNAL(triggered()), this, SLOT(balancesCopyCol4()));
}

ElyAssetsDialog::~ElyAssetsDialog()
{
    delete ui;
}

void ElyAssetsDialog::setClientModel(ClientModel *model)
{
    this->clientModel = model;
    if (model != NULL) {
        connect(model, SIGNAL(refreshElysiumBalance()), this, SLOT(populateBalances()));
        connect(model, SIGNAL(reinitElysiumState()), this, SLOT(populateBalances()));
    }
}

void ElyAssetsDialog::setWalletModel(WalletModel *model)
{
    this->walletModel = model;
    if (model != NULL) { } // do nothing, signals from walletModel no longer needed
}

void ElyAssetsDialog::addRow(const std::string& id, const std::string& ticker, const std::string& name, const std::string& pending, const std::string& available)
{
    int workingRow = ui->balancesTable->rowCount();
    ui->balancesTable->insertRow(workingRow);
    QTableWidgetItem *idCell = new QTableWidgetItem(QString::fromStdString(id));
    QTableWidgetItem *tickerCell = new QTableWidgetItem(QString::fromStdString(ticker));
    QTableWidgetItem *nameCell = new QTableWidgetItem(QString::fromStdString(name));
    QTableWidgetItem *pendingCell = new QTableWidgetItem(QString::fromStdString(pending));
    QTableWidgetItem *availableCell = new QTableWidgetItem(QString::fromStdString(available));
    idCell->setTextAlignment(Qt::AlignLeft + Qt::AlignVCenter);
    tickerCell->setTextAlignment(Qt::AlignLeft + Qt::AlignVCenter);
    nameCell->setTextAlignment(Qt::AlignLeft + Qt::AlignVCenter);
    pendingCell->setTextAlignment(Qt::AlignRight + Qt::AlignVCenter);
    availableCell->setTextAlignment(Qt::AlignRight + Qt::AlignVCenter);
    ui->balancesTable->setItem(workingRow, 0, idCell);
    ui->balancesTable->setItem(workingRow, 1, tickerCell);
    ui->balancesTable->setItem(workingRow, 2, nameCell);
    ui->balancesTable->setItem(workingRow, 3, pendingCell);
    ui->balancesTable->setItem(workingRow, 4, availableCell);
}

void ElyAssetsDialog::populateBalances()
{
    ui->balancesTable->setRowCount(0); // fresh slate (note this will automatically cleanup all existing QWidgetItems in the table)

<<<<<<< HEAD
    LOCK(cs_main);
    //are we summary?
    if(propertyId==2147483646) {
        ui->balancesTable->setHorizontalHeaderItem(0, new QTableWidgetItem("Property ID"));
        ui->balancesTable->setHorizontalHeaderItem(1, new QTableWidgetItem("Property Name"));

        // loop over the wallet property list and add the wallet totals
        for (std::set<uint32_t>::iterator it = global_wallet_property_list.begin() ; it != global_wallet_property_list.end(); ++it) {
            uint32_t propertyId = *it;
            std::string spId = strprintf("%d", propertyId);
            std::string spName = getPropertyName(propertyId).c_str();
            std::string available = FormatMP(propertyId, global_balance_money[propertyId]);
            std::string reserved = FormatMP(propertyId, global_balance_reserved[propertyId]);
            AddRow(spId, spName, reserved, available);
        }
    } else {
        ui->balancesTable->setHorizontalHeaderItem(0, new QTableWidgetItem("Label"));
        ui->balancesTable->setHorizontalHeaderItem(1, new QTableWidgetItem("Address"));
        bool propertyIsDivisible = isPropertyDivisible(propertyId); // only fetch the SP once, not for every address

        // iterate mp_tally_map looking for addresses that hold a balance in propertyId
        for(std::unordered_map<string, CMPTally>::iterator my_it = mp_tally_map.begin(); my_it != mp_tally_map.end(); ++my_it) {
            const std::string& address = my_it->first;
            CMPTally& tally = my_it->second;
            tally.init();

            uint32_t id;
            bool watchAddress = false, includeAddress = false;
            while (0 != (id = (tally.next()))) {
                if (id == propertyId) {
                    includeAddress = true;
                    break;
                }
            }
            if (!includeAddress) continue; //ignore this address, has never transacted in this propertyId

            // determine if this address is in the wallet
            int addressIsMine = IsMyAddress(address);
            if (!addressIsMine) continue; // ignore this address, not in wallet
            if (addressIsMine != ISMINE_SPENDABLE) watchAddress = true;

            // obtain the balances for the address directly form tally
            int64_t available = tally.getMoney(propertyId, BALANCE);
            available += tally.getMoney(propertyId, PENDING);
			int64_t reserved = 0;

            // format the balances
            string reservedStr, availableStr;
            if (propertyIsDivisible) {
                reservedStr = FormatDivisibleMP(reserved);
                availableStr = FormatDivisibleMP(available);
            } else {
                reservedStr = FormatIndivisibleMP(reserved);
                availableStr = FormatIndivisibleMP(available);
            }

            // add the row
            if (!watchAddress) {
                AddRow(GetAddressLabel(my_it->first), address, reservedStr, availableStr);
            } else {
                AddRow(GetAddressLabel(my_it->first), address + " (watch-only)", reservedStr, availableStr);
            }
=======
    LOCK2(cs_main, pwalletMain->cs_wallet); 

    // get anonymous balances
    std::vector<LelantusMint> mints;
    wallet->ListLelantusMints(boost::make_function_output_iterator([&](const std::pair<MintEntryId, LelantusMint>& m) {
        if (m.second.IsSpent() || !m.second.IsOnChain()) {
            return;
>>>>>>> f8ccf650
        }
        mints.push_back(m.second);
    }));

    //         ID                     pending           anon
    std::map<PropertyId, std::pair<LelantusAmount, LelantusAmount>> balances;
    for (const auto& mint : mints) {
        std::pair<LelantusAmount, LelantusAmount>& p = balances[mint.property];
        p.second = mint.amount;
    }

    // get "pending" (not anonymous) balances
    // loop over the wallet property list and add the wallet totals
    for (const auto propertyId : global_wallet_property_list) {
        std::pair<LelantusAmount, LelantusAmount>& p = balances[propertyId];
        p.first = global_balance_money[propertyId];
    }

    std::regex rgx("\\(([A-Z0-9]{3,4}\\))$"); // ticker regex

    for (const auto& balance : balances) {
        std::string id = strprintf("%d", balance.first);
        std::string name = getPropertyName(balance.first);
        std::string pending = FormatMP(balance.first, balance.second.first);
        std::string available = FormatMP(balance.first, balance.second.second);
        
        std::smatch matches;
        std::string ticker = "";
        std::regex_search(name, matches, rgx);
        if (matches.size() != 0 && matches[0] != "(FIRO)") { // ignore special exception "(FIRO)""
            ticker = matches[0];
            name = name.substr(0, name.length() - ticker.length()); // remove ticker from name to be displayed
            ticker = ticker.substr(1, ticker.length() - 2); // remove brackets
        }

        addRow(id, ticker, name, pending, available);
    }
}

void ElyAssetsDialog::contextualMenu(const QPoint &point)
{
    QModelIndex index = ui->balancesTable->indexAt(point);
    if(index.isValid())
    {
        contextMenu->exec(QCursor::pos());
    }
}

void ElyAssetsDialog::balancesCopyCol0()
{
    GUIUtil::setClipboard(ui->balancesTable->item(ui->balancesTable->currentRow(),0)->text());
}

void ElyAssetsDialog::balancesCopyCol1()
{
    GUIUtil::setClipboard(ui->balancesTable->item(ui->balancesTable->currentRow(),1)->text());
}

void ElyAssetsDialog::balancesCopyCol2()
{
    GUIUtil::setClipboard(ui->balancesTable->item(ui->balancesTable->currentRow(),2)->text());
}

void ElyAssetsDialog::balancesCopyCol3()
{
    GUIUtil::setClipboard(ui->balancesTable->item(ui->balancesTable->currentRow(),3)->text());
}

void ElyAssetsDialog::balancesCopyCol4()
{
    GUIUtil::setClipboard(ui->balancesTable->item(ui->balancesTable->currentRow(),4)->text());
}

// We override the virtual resizeEvent of the QWidget to adjust tables column
// sizes as the tables width is proportional to the dialogs width.
void ElyAssetsDialog::resizeEvent(QResizeEvent* event)
{
    QWidget::resizeEvent(event);
    borrowedColumnResizingFixer->stretchColumnWidth(2);
}<|MERGE_RESOLUTION|>--- conflicted
+++ resolved
@@ -159,70 +159,6 @@
 {
     ui->balancesTable->setRowCount(0); // fresh slate (note this will automatically cleanup all existing QWidgetItems in the table)
 
-<<<<<<< HEAD
-    LOCK(cs_main);
-    //are we summary?
-    if(propertyId==2147483646) {
-        ui->balancesTable->setHorizontalHeaderItem(0, new QTableWidgetItem("Property ID"));
-        ui->balancesTable->setHorizontalHeaderItem(1, new QTableWidgetItem("Property Name"));
-
-        // loop over the wallet property list and add the wallet totals
-        for (std::set<uint32_t>::iterator it = global_wallet_property_list.begin() ; it != global_wallet_property_list.end(); ++it) {
-            uint32_t propertyId = *it;
-            std::string spId = strprintf("%d", propertyId);
-            std::string spName = getPropertyName(propertyId).c_str();
-            std::string available = FormatMP(propertyId, global_balance_money[propertyId]);
-            std::string reserved = FormatMP(propertyId, global_balance_reserved[propertyId]);
-            AddRow(spId, spName, reserved, available);
-        }
-    } else {
-        ui->balancesTable->setHorizontalHeaderItem(0, new QTableWidgetItem("Label"));
-        ui->balancesTable->setHorizontalHeaderItem(1, new QTableWidgetItem("Address"));
-        bool propertyIsDivisible = isPropertyDivisible(propertyId); // only fetch the SP once, not for every address
-
-        // iterate mp_tally_map looking for addresses that hold a balance in propertyId
-        for(std::unordered_map<string, CMPTally>::iterator my_it = mp_tally_map.begin(); my_it != mp_tally_map.end(); ++my_it) {
-            const std::string& address = my_it->first;
-            CMPTally& tally = my_it->second;
-            tally.init();
-
-            uint32_t id;
-            bool watchAddress = false, includeAddress = false;
-            while (0 != (id = (tally.next()))) {
-                if (id == propertyId) {
-                    includeAddress = true;
-                    break;
-                }
-            }
-            if (!includeAddress) continue; //ignore this address, has never transacted in this propertyId
-
-            // determine if this address is in the wallet
-            int addressIsMine = IsMyAddress(address);
-            if (!addressIsMine) continue; // ignore this address, not in wallet
-            if (addressIsMine != ISMINE_SPENDABLE) watchAddress = true;
-
-            // obtain the balances for the address directly form tally
-            int64_t available = tally.getMoney(propertyId, BALANCE);
-            available += tally.getMoney(propertyId, PENDING);
-			int64_t reserved = 0;
-
-            // format the balances
-            string reservedStr, availableStr;
-            if (propertyIsDivisible) {
-                reservedStr = FormatDivisibleMP(reserved);
-                availableStr = FormatDivisibleMP(available);
-            } else {
-                reservedStr = FormatIndivisibleMP(reserved);
-                availableStr = FormatIndivisibleMP(available);
-            }
-
-            // add the row
-            if (!watchAddress) {
-                AddRow(GetAddressLabel(my_it->first), address, reservedStr, availableStr);
-            } else {
-                AddRow(GetAddressLabel(my_it->first), address + " (watch-only)", reservedStr, availableStr);
-            }
-=======
     LOCK2(cs_main, pwalletMain->cs_wallet); 
 
     // get anonymous balances
@@ -230,7 +166,6 @@
     wallet->ListLelantusMints(boost::make_function_output_iterator([&](const std::pair<MintEntryId, LelantusMint>& m) {
         if (m.second.IsSpent() || !m.second.IsOnChain()) {
             return;
->>>>>>> f8ccf650
         }
         mints.push_back(m.second);
     }));
