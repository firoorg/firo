// Copyright (c) 2011-2013 The Bitcoin developers
// Copyright (c) 2021 The Firo developers
// Distributed under the MIT/X11 software license, see the accompanying
// file COPYING or http://www.opensource.org/licenses/mit-license.php.

#include "elyassetsdialog.h"
#include "forms/ui_elyassetsdialog.h"

#include "clientmodel.h"
#include "walletmodel.h"
#include "guiutil.h"

#include "elysium/elysium.h"
#include "elysium/sp.h"
#include "elysium/tally.h"
#include "elysium/wallet.h"
#include "elysium/wallettxs.h"

#include "amount.h"
#include "sync.h"
#include "ui_interface.h"
#include "wallet/wallet.h"

#include <stdint.h>
#include <map>
#include <regex>
#include <sstream>
#include <string>

#include <QAbstractItemView>
#include <QAction>
#include <QDialog>
#include <QHeaderView>
#include <QMenu>
#include <QModelIndex>
#include <QPoint>
#include <QResizeEvent>
#include <QString>
#include <QTableWidgetItem>
#include <QWidget>

using std::ostringstream;
using std::string;
using namespace elysium;

ElyAssetsDialog::ElyAssetsDialog(QWidget *parent) :
    QWidget(parent), ui(new Ui::ElyAssetsDialog()), clientModel(0), walletModel(0)
{
    // setup
    ui->setupUi(this);
<<<<<<< HEAD
    ui->balancesTable->setColumnCount(5);
    ui->balancesTable->setHorizontalHeaderItem(0, new QTableWidgetItem("ID"));
    ui->balancesTable->setHorizontalHeaderItem(1, new QTableWidgetItem("Ticker"));
    ui->balancesTable->setHorizontalHeaderItem(2, new QTableWidgetItem("Name"));
    ui->balancesTable->setHorizontalHeaderItem(3, new QTableWidgetItem("Pending"));
    ui->balancesTable->setHorizontalHeaderItem(4, new QTableWidgetItem("Available"));
    borrowedColumnResizingFixer = new GUIUtil::TableViewLastColumnResizingFixer(ui->balancesTable, 100, 100, this);
=======
    ui->balancesTable->setColumnCount(4);
    ui->balancesTable->setHorizontalHeaderItem(0, new QTableWidgetItem("Property ID"));
    ui->balancesTable->setHorizontalHeaderItem(1, new QTableWidgetItem("Property Name"));
    ui->balancesTable->setHorizontalHeaderItem(2, new QTableWidgetItem("Reserved"));
    ui->balancesTable->setHorizontalHeaderItem(3, new QTableWidgetItem("Available"));

>>>>>>> 1a8a4f04
    // note neither resizetocontents or stretch allow user to adjust - go interactive then manually set widths
    #if QT_VERSION < 0x050000
       ui->balancesTable->horizontalHeader()->setResizeMode(0, QHeaderView::Interactive);
       ui->balancesTable->horizontalHeader()->setResizeMode(1, QHeaderView::Interactive);
       ui->balancesTable->horizontalHeader()->setResizeMode(2, QHeaderView::Interactive);
       ui->balancesTable->horizontalHeader()->setResizeMode(3, QHeaderView::Interactive);
       ui->balancesTable->horizontalHeader()->setResizeMode(4, QHeaderView::Interactive);
    #else
       ui->balancesTable->horizontalHeader()->setSectionResizeMode(0, QHeaderView::Interactive);
       ui->balancesTable->horizontalHeader()->setSectionResizeMode(1, QHeaderView::Interactive);
       ui->balancesTable->horizontalHeader()->setSectionResizeMode(2, QHeaderView::Interactive);
       ui->balancesTable->horizontalHeader()->setSectionResizeMode(3, QHeaderView::Interactive);
       ui->balancesTable->horizontalHeader()->setSectionResizeMode(4, QHeaderView::Interactive);
    #endif
    ui->balancesTable->setAlternatingRowColors(true);
    ui->balancesTable->setSortingEnabled(true);

    // do an initial population
    populateBalances();

    // initial resizing
    ui->balancesTable->resizeColumnToContents(0);
    ui->balancesTable->resizeColumnToContents(1);
    ui->balancesTable->resizeColumnToContents(3);
<<<<<<< HEAD
    ui->balancesTable->resizeColumnToContents(4);
    borrowedColumnResizingFixer->stretchColumnWidth(2);
=======
>>>>>>> 1a8a4f04
    ui->balancesTable->verticalHeader()->setVisible(false);
    ui->balancesTable->setHorizontalScrollBarPolicy(Qt::ScrollBarAlwaysOff);
    ui->balancesTable->setSelectionBehavior(QAbstractItemView::SelectRows);
    ui->balancesTable->setSelectionMode(QAbstractItemView::SingleSelection);
    ui->balancesTable->setVerticalScrollBarPolicy(Qt::ScrollBarAlwaysOn);
    ui->balancesTable->setTabKeyNavigation(false);
    ui->balancesTable->setContextMenuPolicy(Qt::CustomContextMenu);
    ui->balancesTable->setEditTriggers(QAbstractItemView::NoEditTriggers);

    // Actions
    QAction *balancesCopyIDAction = new QAction(tr("Copy property ID"), this);
    QAction *balancesCopyTickerAction = new QAction(tr("Copy ticker"), this);
    QAction *balancesCopyNameAction = new QAction(tr("Copy property name"), this);
    QAction *balancesCopyPendingAmountAction = new QAction(tr("Copy pending amount"), this);
    QAction *balancesCopyAvailableAmountAction = new QAction(tr("Copy available amount"), this);

    contextMenu = new QMenu();
    contextMenu->addAction(balancesCopyIDAction);
    contextMenu->addAction(balancesCopyTickerAction);
    contextMenu->addAction(balancesCopyNameAction);
    contextMenu->addAction(balancesCopyPendingAmountAction);
    contextMenu->addAction(balancesCopyAvailableAmountAction);

    // Connect actions
    connect(ui->balancesTable, &QWidget::customContextMenuRequested, this, &ElyAssetsDialog::contextualMenu);
    connect(balancesCopyIDAction, &QAction::triggered, this, &ElyAssetsDialog::balancesCopyCol0);
    connect(balancesCopyNameAction, &QAction::triggered, this, &ElyAssetsDialog::balancesCopyCol1);
    connect(balancesCopyAvailableAmountAction, &QAction::triggered, this, &ElyAssetsDialog::balancesCopyCol3);
}

ElyAssetsDialog::~ElyAssetsDialog()
{
    delete ui;
}

void ElyAssetsDialog::setClientModel(ClientModel *model)
{
    this->clientModel = model;
    if (model != NULL) {
        connect(model, &ClientModel::refreshElysiumBalance, this, &ElyAssetsDialog::populateBalances);
        connect(model, &ClientModel::reinitElysiumState, this, &ElyAssetsDialog::populateBalances);
    }
}

void ElyAssetsDialog::setWalletModel(WalletModel *model)
{
    this->walletModel = model;
    if (model != NULL) { } // do nothing, signals from walletModel no longer needed
}

void ElyAssetsDialog::addRow(const std::string& id, const std::string& ticker, const std::string& name, const std::string& pending, const std::string& available)
{
    int workingRow = ui->balancesTable->rowCount();
    ui->balancesTable->insertRow(workingRow);
    QTableWidgetItem *idCell = new QTableWidgetItem(QString::fromStdString(id));
    QTableWidgetItem *tickerCell = new QTableWidgetItem(QString::fromStdString(ticker));
    QTableWidgetItem *nameCell = new QTableWidgetItem(QString::fromStdString(name));
    QTableWidgetItem *pendingCell = new QTableWidgetItem(QString::fromStdString(pending));
    QTableWidgetItem *availableCell = new QTableWidgetItem(QString::fromStdString(available));
    idCell->setTextAlignment(Qt::AlignLeft + Qt::AlignVCenter);
    tickerCell->setTextAlignment(Qt::AlignLeft + Qt::AlignVCenter);
    nameCell->setTextAlignment(Qt::AlignLeft + Qt::AlignVCenter);
    pendingCell->setTextAlignment(Qt::AlignRight + Qt::AlignVCenter);
    availableCell->setTextAlignment(Qt::AlignRight + Qt::AlignVCenter);
    ui->balancesTable->setItem(workingRow, 0, idCell);
    ui->balancesTable->setItem(workingRow, 1, tickerCell);
    ui->balancesTable->setItem(workingRow, 2, nameCell);
    ui->balancesTable->setItem(workingRow, 3, pendingCell);
    ui->balancesTable->setItem(workingRow, 4, availableCell);
}

void ElyAssetsDialog::populateBalances()
{
    ui->balancesTable->setRowCount(0); // fresh slate (note this will automatically cleanup all existing QWidgetItems in the table)

    LOCK2(cs_main, pwalletMain->cs_wallet);

    // get anonymous balances
    std::vector<LelantusMint> mints;
    wallet->ListLelantusMints(boost::make_function_output_iterator([&](const std::pair<MintEntryId, LelantusMint>& m) {
        if (m.second.IsSpent() || !m.second.IsOnChain()) {
            return;
        }
        mints.push_back(m.second);
    }));

    //         ID                     pending           anon
    std::map<PropertyId, std::pair<LelantusAmount, LelantusAmount>> balances;
    for (const auto& mint : mints) {
        std::pair<LelantusAmount, LelantusAmount>& p = balances[mint.property];
        p.second = mint.amount;
    }

    // get "pending" (not anonymous) balances
    // loop over the wallet property list and add the wallet totals
    for (const auto propertyId : global_wallet_property_list) {
        std::pair<LelantusAmount, LelantusAmount>& p = balances[propertyId];
        p.first = global_balance_money[propertyId];
    }

    std::regex rgx("\\(([A-Z0-9]{3,4}\\))$"); // ticker regex

    for (const auto& balance : balances) {
        std::string id = strprintf("%d", balance.first);
        std::string name = getPropertyName(balance.first);
        std::string pending = FormatMP(balance.first, balance.second.first);
        std::string available = FormatMP(balance.first, balance.second.second);

        std::smatch matches;
        std::string ticker = "";
        std::regex_search(name, matches, rgx);
        if (matches.size() != 0 && matches[0] != "(FIRO)") { // ignore special exception "(FIRO)""
            ticker = matches[0];
            name = name.substr(0, name.length() - ticker.length()); // remove ticker from name to be displayed
            ticker = ticker.substr(1, ticker.length() - 2); // remove brackets
        }

        addRow(id, ticker, name, pending, available);
    }
}

void ElyAssetsDialog::contextualMenu(const QPoint &point)
{
    QModelIndex index = ui->balancesTable->indexAt(point);
    if(index.isValid())
    {
        contextMenu->exec(QCursor::pos());
    }
}

void ElyAssetsDialog::balancesCopyCol0()
{
    GUIUtil::setClipboard(ui->balancesTable->item(ui->balancesTable->currentRow(),0)->text());
}

void ElyAssetsDialog::balancesCopyCol1()
{
    GUIUtil::setClipboard(ui->balancesTable->item(ui->balancesTable->currentRow(),1)->text());
}

void ElyAssetsDialog::balancesCopyCol2()
{
    GUIUtil::setClipboard(ui->balancesTable->item(ui->balancesTable->currentRow(),2)->text());
}

void ElyAssetsDialog::balancesCopyCol3()
{
    GUIUtil::setClipboard(ui->balancesTable->item(ui->balancesTable->currentRow(),3)->text());
}

void ElyAssetsDialog::balancesCopyCol4()
{
<<<<<<< HEAD
    GUIUtil::setClipboard(ui->balancesTable->item(ui->balancesTable->currentRow(),4)->text());
}

// We override the virtual resizeEvent of the QWidget to adjust tables column
// sizes as the tables width is proportional to the dialogs width.
void ElyAssetsDialog::resizeEvent(QResizeEvent* event)
{
    QWidget::resizeEvent(event);
    borrowedColumnResizingFixer->stretchColumnWidth(2);
=======
    UpdatePropSelector();
    propSelectorChanged(); // refresh the table with the currently selected property ID
>>>>>>> 1a8a4f04
}<|MERGE_RESOLUTION|>--- conflicted
+++ resolved
@@ -48,22 +48,13 @@
 {
     // setup
     ui->setupUi(this);
-<<<<<<< HEAD
     ui->balancesTable->setColumnCount(5);
     ui->balancesTable->setHorizontalHeaderItem(0, new QTableWidgetItem("ID"));
     ui->balancesTable->setHorizontalHeaderItem(1, new QTableWidgetItem("Ticker"));
     ui->balancesTable->setHorizontalHeaderItem(2, new QTableWidgetItem("Name"));
     ui->balancesTable->setHorizontalHeaderItem(3, new QTableWidgetItem("Pending"));
     ui->balancesTable->setHorizontalHeaderItem(4, new QTableWidgetItem("Available"));
-    borrowedColumnResizingFixer = new GUIUtil::TableViewLastColumnResizingFixer(ui->balancesTable, 100, 100, this);
-=======
-    ui->balancesTable->setColumnCount(4);
-    ui->balancesTable->setHorizontalHeaderItem(0, new QTableWidgetItem("Property ID"));
-    ui->balancesTable->setHorizontalHeaderItem(1, new QTableWidgetItem("Property Name"));
-    ui->balancesTable->setHorizontalHeaderItem(2, new QTableWidgetItem("Reserved"));
-    ui->balancesTable->setHorizontalHeaderItem(3, new QTableWidgetItem("Available"));
-
->>>>>>> 1a8a4f04
+
     // note neither resizetocontents or stretch allow user to adjust - go interactive then manually set widths
     #if QT_VERSION < 0x050000
        ui->balancesTable->horizontalHeader()->setResizeMode(0, QHeaderView::Interactive);
@@ -88,11 +79,8 @@
     ui->balancesTable->resizeColumnToContents(0);
     ui->balancesTable->resizeColumnToContents(1);
     ui->balancesTable->resizeColumnToContents(3);
-<<<<<<< HEAD
     ui->balancesTable->resizeColumnToContents(4);
     borrowedColumnResizingFixer->stretchColumnWidth(2);
-=======
->>>>>>> 1a8a4f04
     ui->balancesTable->verticalHeader()->setVisible(false);
     ui->balancesTable->setHorizontalScrollBarPolicy(Qt::ScrollBarAlwaysOff);
     ui->balancesTable->setSelectionBehavior(QAbstractItemView::SelectRows);
@@ -245,7 +233,6 @@
 
 void ElyAssetsDialog::balancesCopyCol4()
 {
-<<<<<<< HEAD
     GUIUtil::setClipboard(ui->balancesTable->item(ui->balancesTable->currentRow(),4)->text());
 }
 
@@ -255,8 +242,4 @@
 {
     QWidget::resizeEvent(event);
     borrowedColumnResizingFixer->stretchColumnWidth(2);
-=======
-    UpdatePropSelector();
-    propSelectorChanged(); // refresh the table with the currently selected property ID
->>>>>>> 1a8a4f04
 }