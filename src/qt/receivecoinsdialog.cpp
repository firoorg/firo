// Copyright (c) 2011-2016 The Bitcoin Core developers
// Distributed under the MIT software license, see the accompanying
// file COPYING or http://www.opensource.org/licenses/mit-license.php.

#include "receivecoinsdialog.h"
#include "ui_receivecoinsdialog.h"

#include "addressbookpage.h"
#include "addresstablemodel.h"
#include "bitcoinunits.h"
#include "guiutil.h"
#include "optionsmodel.h"
#include "platformstyle.h"
#include "receiverequestdialog.h"
#include "recentrequeststablemodel.h"
#include "walletmodel.h"

#include <QAction>
#include <QCursor>
#include <QItemSelection>
#include <QMessageBox>
#include <QScrollBar>
#include <QTextDocument>

ReceiveCoinsDialog::ReceiveCoinsDialog(const PlatformStyle *_platformStyle, QWidget *parent) :
    QDialog(parent),
    ui(new Ui::ReceiveCoinsDialog),
    columnResizingFixer(0),
    model(0),
    platformStyle(_platformStyle)
{
    ui->setupUi(this);

    if (!_platformStyle->getImagesOnButtons()) {
        ui->clearButton->setIcon(QIcon());
        ui->receiveButton->setIcon(QIcon());
        ui->showRequestButton->setIcon(QIcon());
        ui->removeRequestButton->setIcon(QIcon());
    } else {
        ui->clearButton->setIcon(_platformStyle->SingleColorIcon(":/icons/remove"));
        ui->receiveButton->setIcon(_platformStyle->SingleColorIcon(":/icons/receiving_addresses"));
        ui->showRequestButton->setIcon(_platformStyle->SingleColorIcon(":/icons/edit"));
        ui->removeRequestButton->setIcon(_platformStyle->SingleColorIcon(":/icons/remove"));
    }

    // context menu actions
    QAction *copyURIAction = new QAction(tr("Copy URI"), this);
    QAction *copyLabelAction = new QAction(tr("Copy label"), this);
    QAction *copyMessageAction = new QAction(tr("Copy message"), this);
    QAction *copyAmountAction = new QAction(tr("Copy amount"), this);

    // context menu
    contextMenu = new QMenu(this);
<<<<<<< HEAD
=======
    contextMenu->addAction(copyURIAction);
>>>>>>> a7b486d6
    contextMenu->addAction(copyLabelAction);
    contextMenu->addAction(copyMessageAction);
    contextMenu->addAction(copyAmountAction);

    // context menu signals
    connect(ui->recentRequestsView, SIGNAL(customContextMenuRequested(QPoint)), this, SLOT(showMenu(QPoint)));
    connect(copyURIAction, SIGNAL(triggered()), this, SLOT(copyURI()));
    connect(copyLabelAction, SIGNAL(triggered()), this, SLOT(copyLabel()));
    connect(copyMessageAction, SIGNAL(triggered()), this, SLOT(copyMessage()));
    connect(copyAmountAction, SIGNAL(triggered()), this, SLOT(copyAmount()));

    connect(ui->clearButton, SIGNAL(clicked()), this, SLOT(clear()));
}

void ReceiveCoinsDialog::setModel(WalletModel *_model)
{
    this->model = _model;

    if(_model && _model->getOptionsModel())
    {
        _model->getRecentRequestsTableModel()->sort(RecentRequestsTableModel::Date, Qt::DescendingOrder);
        connect(_model->getOptionsModel(), SIGNAL(displayUnitChanged(int)), this, SLOT(updateDisplayUnit()));
        updateDisplayUnit();

        QTableView* tableView = ui->recentRequestsView;

        tableView->verticalHeader()->hide();
        tableView->setHorizontalScrollBarPolicy(Qt::ScrollBarAlwaysOff);
        tableView->setModel(_model->getRecentRequestsTableModel());
        tableView->setAlternatingRowColors(true);
        tableView->setSelectionBehavior(QAbstractItemView::SelectRows);
        tableView->setSelectionMode(QAbstractItemView::ContiguousSelection);
        tableView->setColumnWidth(RecentRequestsTableModel::Date, DATE_COLUMN_WIDTH);
        tableView->setColumnWidth(RecentRequestsTableModel::Label, LABEL_COLUMN_WIDTH);
        tableView->setColumnWidth(RecentRequestsTableModel::Amount, AMOUNT_MINIMUM_COLUMN_WIDTH);

        connect(tableView->selectionModel(),
            SIGNAL(selectionChanged(QItemSelection, QItemSelection)), this,
            SLOT(recentRequestsView_selectionChanged(QItemSelection, QItemSelection)));
        // Last 2 columns are set by the columnResizingFixer, when the table geometry is ready.
        columnResizingFixer = new GUIUtil::TableViewLastColumnResizingFixer(tableView, AMOUNT_MINIMUM_COLUMN_WIDTH, DATE_COLUMN_WIDTH, this);
    }
}

ReceiveCoinsDialog::~ReceiveCoinsDialog()
{
    delete ui;
}

void ReceiveCoinsDialog::clear()
{
    ui->reqAmount->clear();
    ui->reqLabel->setText("");
    ui->reqMessage->setText("");
    ui->reuseAddress->setChecked(false);
    updateDisplayUnit();
}

void ReceiveCoinsDialog::reject()
{
    clear();
}

void ReceiveCoinsDialog::accept()
{
    clear();
}

void ReceiveCoinsDialog::updateDisplayUnit()
{
    if(model && model->getOptionsModel())
    {
        ui->reqAmount->setDisplayUnit(model->getOptionsModel()->getDisplayUnit());
    }
}

void ReceiveCoinsDialog::on_receiveButton_clicked()
{
    if(!model || !model->getOptionsModel() || !model->getAddressTableModel() || !model->getRecentRequestsTableModel())
        return;

    QString address;
    QString label = ui->reqLabel->text();
    if(ui->reuseAddress->isChecked())
    {
        /* Choose existing receiving address */
        AddressBookPage dlg(platformStyle, AddressBookPage::ForSelection, AddressBookPage::ReceivingTab, this);
        dlg.setModel(model->getAddressTableModel());
        if(dlg.exec())
        {
            address = dlg.getReturnValue();
            if(label.isEmpty()) /* If no label provided, use the previously used label */
            {
                label = model->getAddressTableModel()->labelForAddress(address);
            }
        } else {
            return;
        }
    } else {
        /* Generate new receiving address */
        address = model->getAddressTableModel()->addRow(AddressTableModel::Receive, label, "");
    }
    SendCoinsRecipient info(address, label,
        ui->reqAmount->value(), ui->reqMessage->text());
    ReceiveRequestDialog *dialog = new ReceiveRequestDialog(this);
    dialog->setAttribute(Qt::WA_DeleteOnClose);
    dialog->setModel(model->getOptionsModel());
    dialog->setInfo(info);
    dialog->show();
    clear();

    /* Store request for later reference */
    model->getRecentRequestsTableModel()->addNewRequest(info);
}

void ReceiveCoinsDialog::on_recentRequestsView_doubleClicked(const QModelIndex &index)
{
    const RecentRequestsTableModel *submodel = model->getRecentRequestsTableModel();
    ReceiveRequestDialog *dialog = new ReceiveRequestDialog(this);
    dialog->setModel(model->getOptionsModel());
    dialog->setInfo(submodel->entry(index.row()).recipient);
    dialog->setAttribute(Qt::WA_DeleteOnClose);
    dialog->show();
}

void ReceiveCoinsDialog::recentRequestsView_selectionChanged(const QItemSelection &selected, const QItemSelection &deselected)
{
    // Enable Show/Remove buttons only if anything is selected.
    bool enable = !ui->recentRequestsView->selectionModel()->selectedRows().isEmpty();
    ui->showRequestButton->setEnabled(enable);
    ui->removeRequestButton->setEnabled(enable);
}

void ReceiveCoinsDialog::on_showRequestButton_clicked()
{
    if(!model || !model->getRecentRequestsTableModel() || !ui->recentRequestsView->selectionModel())
        return;
    QModelIndexList selection = ui->recentRequestsView->selectionModel()->selectedRows();

    Q_FOREACH (const QModelIndex& index, selection) {
        on_recentRequestsView_doubleClicked(index);
    }
}

void ReceiveCoinsDialog::on_removeRequestButton_clicked()
{
    if(!model || !model->getRecentRequestsTableModel() || !ui->recentRequestsView->selectionModel())
        return;
    QModelIndexList selection = ui->recentRequestsView->selectionModel()->selectedRows();
    if(selection.empty())
        return;
    // correct for selection mode ContiguousSelection
    QModelIndex firstIndex = selection.at(0);
    model->getRecentRequestsTableModel()->removeRows(firstIndex.row(), selection.length(), firstIndex.parent());
}

// We override the virtual resizeEvent of the QWidget to adjust tables column
// sizes as the tables width is proportional to the dialogs width.
void ReceiveCoinsDialog::resizeEvent(QResizeEvent *event)
{
    QWidget::resizeEvent(event);
    columnResizingFixer->stretchColumnWidth(RecentRequestsTableModel::Message);
}

void ReceiveCoinsDialog::keyPressEvent(QKeyEvent *event)
{
    if (event->key() == Qt::Key_Return)
    {
        // press return -> submit form
        if (ui->reqLabel->hasFocus() || ui->reqAmount->hasFocus() || ui->reqMessage->hasFocus())
        {
            event->ignore();
            on_receiveButton_clicked();
            return;
        }
    }

    this->QDialog::keyPressEvent(event);
}

QModelIndex ReceiveCoinsDialog::selectedRow()
{
    if(!model || !model->getRecentRequestsTableModel() || !ui->recentRequestsView->selectionModel())
        return QModelIndex();
    QModelIndexList selection = ui->recentRequestsView->selectionModel()->selectedRows();
    if(selection.empty())
        return QModelIndex();
    // correct for selection mode ContiguousSelection
    QModelIndex firstIndex = selection.at(0);
    return firstIndex;
}

// copy column of selected row to clipboard
void ReceiveCoinsDialog::copyColumnToClipboard(int column)
{
    QModelIndex firstIndex = selectedRow();
    if (!firstIndex.isValid()) {
        return;
    }
    GUIUtil::setClipboard(model->getRecentRequestsTableModel()->data(firstIndex.child(firstIndex.row(), column), Qt::EditRole).toString());
}

// context menu
void ReceiveCoinsDialog::showMenu(const QPoint &point)
{
    if (!selectedRow().isValid()) {
        return;
    }
    contextMenu->exec(QCursor::pos());
}

// context menu action: copy URI
void ReceiveCoinsDialog::copyURI()
{
    QModelIndex sel = selectedRow();
    if (!sel.isValid()) {
        return;
    }

    const RecentRequestsTableModel * const submodel = model->getRecentRequestsTableModel();
    const QString uri = GUIUtil::formatBitcoinURI(submodel->entry(sel.row()).recipient);
    GUIUtil::setClipboard(uri);
}

// context menu action: copy label
void ReceiveCoinsDialog::copyLabel()
{
    copyColumnToClipboard(RecentRequestsTableModel::Label);
}

// context menu action: copy message
void ReceiveCoinsDialog::copyMessage()
{
    copyColumnToClipboard(RecentRequestsTableModel::Message);
}

// context menu action: copy amount
void ReceiveCoinsDialog::copyAmount()
{
    copyColumnToClipboard(RecentRequestsTableModel::Amount);
}<|MERGE_RESOLUTION|>--- conflicted
+++ resolved
@@ -51,10 +51,7 @@
 
     // context menu
     contextMenu = new QMenu(this);
-<<<<<<< HEAD
-=======
     contextMenu->addAction(copyURIAction);
->>>>>>> a7b486d6
     contextMenu->addAction(copyLabelAction);
     contextMenu->addAction(copyMessageAction);
     contextMenu->addAction(copyAmountAction);
