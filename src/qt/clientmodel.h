--- conflicted
+++ resolved
@@ -83,15 +83,13 @@
     QString formatClientStartupTime() const;
     QString dataDir() const;
 
-<<<<<<< HEAD
+    // caches for the best header
+    mutable std::atomic<int> cachedBestHeaderHeight;
+    mutable std::atomic<int64_t> cachedBestHeaderTime;
+    
     // Try to avoid Exodus queuing too many messages
     bool tryLockExodusStateChanged();
     bool tryLockExodusBalanceChanged();
-=======
-    // caches for the best header
-    mutable std::atomic<int> cachedBestHeaderHeight;
-    mutable std::atomic<int64_t> cachedBestHeaderTime;
->>>>>>> a7b486d6
 
 private:
     OptionsModel *optionsModel;
