// Copyright (c) 2011-2016 The Bitcoin Core developers
// Distributed under the MIT software license, see the accompanying
// file COPYING or http://www.opensource.org/licenses/mit-license.php.

#ifndef BITCOIN_QT_OVERVIEWPAGE_H
#define BITCOIN_QT_OVERVIEWPAGE_H

#include "amount.h"
#include "uint256.h"

#include <QWidget>
#include <memory>
<<<<<<< HEAD

#include <QSettings>
=======
>>>>>>> a7b486d6

class ClientModel;
class TransactionFilterProxy;
class TxViewDelegate;
class PlatformStyle;
class WalletModel;

namespace Ui {
    class OverviewPage;
}

QT_BEGIN_NAMESPACE
class QModelIndex;
QT_END_NAMESPACE

/** Overview ("home") page widget */
class OverviewPage : public QWidget
{
    Q_OBJECT

public:
    explicit OverviewPage(const PlatformStyle *platformStyle, QWidget *parent = 0);
    ~OverviewPage();

    void setClientModel(ClientModel *clientModel);
    void setWalletModel(WalletModel *walletModel);
    void showOutOfSyncWarning(bool fShow);
    void UpdatePropertyBalance(unsigned int propertyId, uint64_t available, uint64_t reserved);

public Q_SLOTS:
    void setBalance(const CAmount& balance, const CAmount& unconfirmedBalance, const CAmount& immatureBalance,
                    const CAmount& watchOnlyBalance, const CAmount& watchUnconfBalance, const CAmount& watchImmatureBalance);
    //void updateExodus();
    //void reinitExodus();

Q_SIGNALS:
    void transactionClicked(const QModelIndex &index);
<<<<<<< HEAD
    void enabledTorChanged();
    void exodusTransactionClicked(const uint256& txid);
=======
    void outOfSyncWarningClicked();
>>>>>>> a7b486d6

private:
    Ui::OverviewPage *ui;
    ClientModel *clientModel;
    WalletModel *walletModel;
    CAmount currentBalance;
    CAmount currentUnconfirmedBalance;
    CAmount currentImmatureBalance;
    CAmount currentWatchOnlyBalance;
    CAmount currentWatchUnconfBalance;
    CAmount currentWatchImmatureBalance;

    QSettings settings;

    TxViewDelegate *txdelegate;
    std::unique_ptr<TransactionFilterProxy> filter;

private Q_SLOTS:
    void updateDisplayUnit();
    void handleTransactionClicked(const QModelIndex &index);
    void handleEnabledTorChanged();
    void updateAlerts(const QString &warnings);
    void updateWatchOnlyLabels(bool showWatchOnly);
    void handleOutOfSyncWarningClicks();
};

#endif // BITCOIN_QT_OVERVIEWPAGE_H<|MERGE_RESOLUTION|>--- conflicted
+++ resolved
@@ -10,11 +10,8 @@
 
 #include <QWidget>
 #include <memory>
-<<<<<<< HEAD
 
 #include <QSettings>
-=======
->>>>>>> a7b486d6
 
 class ClientModel;
 class TransactionFilterProxy;
@@ -52,12 +49,9 @@
 
 Q_SIGNALS:
     void transactionClicked(const QModelIndex &index);
-<<<<<<< HEAD
     void enabledTorChanged();
     void exodusTransactionClicked(const uint256& txid);
-=======
     void outOfSyncWarningClicked();
->>>>>>> a7b486d6
 
 private:
     Ui::OverviewPage *ui;
