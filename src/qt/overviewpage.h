--- conflicted
+++ resolved
@@ -53,10 +53,8 @@
 Q_SIGNALS:
     void transactionClicked(const QModelIndex &index);
     void enabledTorChanged();
-<<<<<<< HEAD
     void outOfSyncWarningClicked();
-=======
->>>>>>> b6bb14d3
+
 #ifdef ENABLE_ELYSIUM
     void elysiumTransactionClicked(const uint256& txid);
 #endif
