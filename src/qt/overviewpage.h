--- conflicted
+++ resolved
@@ -57,13 +57,6 @@
 #ifdef ENABLE_ELYSIUM
     void elysiumTransactionClicked(const uint256& txid);
 #endif
-<<<<<<< HEAD
-
-#ifdef ENABLE_ELYSIUM
-    void elysiumTransactionClicked(const uint256& txid);
-#endif
-=======
->>>>>>> 35e18533
 
 private:
     Ui::OverviewPage *ui;
