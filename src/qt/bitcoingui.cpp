--- conflicted
+++ resolved
@@ -427,15 +427,8 @@
 	connect(createPcodeAction, &QAction::triggered, this, &BitcoinGUI::gotoCreatePcodePage);
 #ifdef ENABLE_ELYSIUM
     if (elysiumEnabled) {
-<<<<<<< HEAD
         connect(elysiumTokensAction, SIGNAL(triggered()), this, SLOT(showNormalIfMinimized()));
         connect(elysiumTokensAction, SIGNAL(triggered()), this, SLOT(gotoElysiumTokensPage()));
-=======
-        connect(elyAssetsAction, &QAction::triggered, [this]{ showNormalIfMinimized(); });
-        connect(elyAssetsAction, &QAction::triggered, this, &BitcoinGUI::gotoElyAssetsPage);
-        connect(toolboxAction, &QAction::triggered, [this]{ showNormalIfMinimized(); });
-        connect(toolboxAction, &QAction::triggered, this, &BitcoinGUI::gotoToolboxPage);
->>>>>>> 40e8fe01
     }
 #endif
 #endif // ENABLE_WALLET
