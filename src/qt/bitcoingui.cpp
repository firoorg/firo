--- conflicted
+++ resolved
@@ -1503,26 +1503,7 @@
 
     // Retrieve new dimensions from the resize event
     int newWidth = event->size().width();
-<<<<<<< HEAD
-    int newHeight = event->size().height();
     int actionWidth = newWidth / 7;
-
-    // Set widths for each action dynamically
-    QWidget* overviewWidget = toolbar->widgetForAction(overviewAction);
-    QWidget* receiveWidget = toolbar->widgetForAction(receiveCoinsAction);
-    QWidget* historyWidget = toolbar->widgetForAction(historyAction);
-    QWidget* sendCoinsWidget = toolbar->widgetForAction(sendCoinsAction);
-    QWidget* masternodeWidget = toolbar->widgetForAction(masternodeAction);
-    QWidget* myownspatsWidget = toolbar->widgetForAction(myownspatsAction);
-
-    overviewWidget->setMinimumWidth(actionWidth);
-    receiveWidget->setMinimumWidth(actionWidth);
-    historyWidget->setMinimumWidth(actionWidth);
-    sendCoinsWidget->setMinimumWidth(actionWidth);
-    masternodeWidget->setMinimumWidth(actionWidth);
-    myownspatsWidget->setMinimumWidth(actionWidth);
-=======
-    int actionWidth = newWidth / 6;
 
     if (toolbar) {
         // Set widths for each action dynamically
@@ -1531,12 +1512,13 @@
         QWidget* historyWidget = historyAction ? toolbar->widgetForAction(historyAction) : nullptr;
         QWidget* sendCoinsWidget = sendCoinsAction ? toolbar->widgetForAction(sendCoinsAction) : nullptr;
         QWidget* masternodeWidget = masternodeAction ? toolbar->widgetForAction(masternodeAction) : nullptr;
+        QWidget* myownspatsWidget = myownspatsWidget ? toolbar->widgetForAction(myownspatsAction) : nullptr;
 
         if (overviewWidget) overviewWidget->setMinimumWidth(actionWidth);
         if (receiveWidget) receiveWidget->setMinimumWidth(actionWidth);
         if (historyWidget) historyWidget->setMinimumWidth(actionWidth);
         if (sendCoinsWidget) sendCoinsWidget->setMinimumWidth(actionWidth);
         if (masternodeWidget) masternodeWidget->setMinimumWidth(actionWidth);
-    }
->>>>>>> a32ec20f
+        if (myownspatsWidget) myownspatsWidget->setMinimumWidth(actionWidth);
+    }
 }