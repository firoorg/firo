// Copyright (c) 2011-2016 The Bitcoin Core developers
// Distributed under the MIT software license, see the accompanying
// file COPYING or http://www.opensource.org/licenses/mit-license.php.

#include "../boost_function_epilogue.hpp" // TODO remove sometime after Boost upgrade

#include "walletmodel.h"

#include "addresstablemodel.h"
#include "consensus/validation.h"
#include "guiconstants.h"
#include "guiutil.h"
#include "sparkmodel.h"
#include "paymentserver.h"
#include "recentrequeststablemodel.h"
#include "transactiontablemodel.h"

#include "base58.h"
#include "keystore.h"
#include "validation.h"
#include "net.h" // for g_connman
#include "sync.h"
#include "util.h" // for GetBoolArg
#include "wallet/wallet.h"
#include "wallet/walletdb.h" // for BackupWallet
#include "wallet/walletexcept.h"
#include "txmempool.h"
#include "consensus/validation.h"
#include "sigma.h"
#include "sigma/coin.h"
#include "lelantus.h"
#include "bip47/account.h"
#include "bip47/bip47utils.h"
#include "cancelpassworddialog.h"

#include <stdint.h>

#include <QDebug>
#include <QSet>
#include <QTimer>

#include <boost/foreach.hpp>

WalletModel::WalletModel(const PlatformStyle *platformStyle, CWallet *_wallet, OptionsModel *_optionsModel, QObject *parent) :
    QObject(parent), wallet(_wallet), optionsModel(_optionsModel), addressTableModel(0), pcodeAddressTableModel(0),
    sparkModel(0),
    transactionTableModel(0),
    recentRequestsTableModel(0),
    cachedBalance(0), cachedUnconfirmedBalance(0), cachedImmatureBalance(0),
    cachedEncryptionStatus(Unencrypted),
    cachedNumBlocks(0),
    cachedNumISLocks(0)
{
    fHaveWatchOnly = wallet->HaveWatchOnly();
    fForceCheckBalanceChanged = false;

    addressTableModel = new AddressTableModel(wallet, this);
    pcodeAddressTableModel = new PcodeAddressTableModel(wallet, this);
    sparkModel = new SparkModel(platformStyle, wallet, _optionsModel, this);
    transactionTableModel = new TransactionTableModel(platformStyle, wallet, this);
    recentRequestsTableModel = new RecentRequestsTableModel(wallet, this);

    // This timer will be fired repeatedly to update the balance
    pollTimer = new QTimer(this);
    connect(pollTimer, &QTimer::timeout, this, &WalletModel::pollBalanceChanged);
    pollTimer->start(MODEL_UPDATE_DELAY);

    subscribeToCoreSignals();
}

WalletModel::~WalletModel()
{
    unsubscribeFromCoreSignals();
}

CAmount WalletModel::getBalance(const CCoinControl *coinControl, bool fExcludeLocked) const
{
    if (coinControl)
    {
        CAmount nBalance = 0;
        std::vector<COutput> vCoins;
        wallet->AvailableCoins(vCoins, true, coinControl);
        BOOST_FOREACH(const COutput& out, vCoins)
            if(out.fSpendable)
                nBalance += out.tx->tx->vout[out.i].nValue;

        return nBalance;
    }

    return wallet->GetBalance(fExcludeLocked);
}

CAmount WalletModel::getAnonymizableBalance() const
{
    CAmount amount = 0;
    if (sparkModel && spark::IsSparkAllowed()){
        amount = sparkModel->getMintableSparkAmount();
    }
    return amount;
}

CAmount WalletModel::getUnconfirmedBalance() const
{
    return wallet->GetUnconfirmedBalance();
}

CAmount WalletModel::getImmatureBalance() const
{
    return wallet->GetImmatureBalance();
}

bool WalletModel::haveWatchOnly() const
{
    return fHaveWatchOnly;
}

CAmount WalletModel::getWatchBalance() const
{
    return wallet->GetWatchOnlyBalance();
}

CAmount WalletModel::getWatchUnconfirmedBalance() const
{
    return wallet->GetUnconfirmedWatchOnlyBalance();
}

CAmount WalletModel::getWatchImmatureBalance() const
{
    return wallet->GetImmatureWatchOnlyBalance();
}

void WalletModel::updateStatus()
{
    EncryptionStatus newEncryptionStatus = getEncryptionStatus();

    if(cachedEncryptionStatus != newEncryptionStatus)
        Q_EMIT encryptionStatusChanged(newEncryptionStatus);
}

void WalletModel::pollBalanceChanged()
{
    // Get required locks upfront. This avoids the GUI from getting stuck on
    // periodical polls if the core is holding the locks for a longer time -
    // for example, during a wallet rescan.
    LOCK2(cs_main, wallet->cs_wallet);

    if(fForceCheckBalanceChanged || chainActive.Height() != cachedNumBlocks)
    {
        fForceCheckBalanceChanged = false;

        // Balance and number of transactions might have changed
        cachedNumBlocks = chainActive.Height();

        QMetaObject::invokeMethod(this, "checkBalanceChanged", Qt::QueuedConnection);
        if(transactionTableModel)
            QMetaObject::invokeMethod(transactionTableModel, "updateConfirmations", Qt::QueuedConnection);
    }
}

void WalletModel::checkBalanceChanged()
{
    CAmount newBalance = getBalance();
    CAmount newUnconfirmedBalance = getUnconfirmedBalance();
    CAmount newImmatureBalance = getImmatureBalance();
    CAmount newWatchOnlyBalance = 0;
    CAmount newWatchUnconfBalance = 0;
    CAmount newWatchImmatureBalance = 0;
    CAmount newAnonymizableBalance = getAnonymizableBalance();
<<<<<<< HEAD
    auto newSpatsBalances = getSpatsBalances();
=======


    CAmount newPrivateBalance, newUnconfirmedPrivateBalance;
    std::tie(newPrivateBalance, newUnconfirmedPrivateBalance) =
            getSparkBalance();
>>>>>>> 3dbc8ebd

    if (haveWatchOnly())
    {
        newWatchOnlyBalance = getWatchBalance();
        newWatchUnconfBalance = getWatchUnconfirmedBalance();
        newWatchImmatureBalance = getWatchImmatureBalance();
    }

    if(cachedBalance != newBalance
        || cachedUnconfirmedBalance != newUnconfirmedBalance
        || cachedImmatureBalance != newImmatureBalance
        || cachedWatchOnlyBalance != newWatchOnlyBalance
        || cachedWatchUnconfBalance != newWatchUnconfBalance
        || cachedWatchImmatureBalance != newWatchImmatureBalance
        || cachedSpatsBalances_ != newSpatsBalances
        || cachedAnonymizableBalance != newAnonymizableBalance)
    {
        cachedBalance = newBalance;
        cachedUnconfirmedBalance = newUnconfirmedBalance;
        cachedImmatureBalance = newImmatureBalance;
        cachedWatchOnlyBalance = newWatchOnlyBalance;
        cachedWatchUnconfBalance = newWatchUnconfBalance;
        cachedWatchImmatureBalance = newWatchImmatureBalance;
        cachedSpatsBalances_ = std::move(newSpatsBalances);
        cachedAnonymizableBalance = newAnonymizableBalance;
        Q_EMIT balanceChanged(
            newBalance,
            newUnconfirmedBalance,
            newImmatureBalance,
            newWatchOnlyBalance,
            newWatchUnconfBalance,
            newWatchImmatureBalance,
            cachedSpatsBalances_,
            newAnonymizableBalance);
    }
}

void WalletModel::updateTransaction()
{
    // Balance and number of transactions might have changed
    fForceCheckBalanceChanged = true;
}

void WalletModel::updateNumISLocks()
{
    fForceCheckBalanceChanged = true;
    cachedNumISLocks++;
    if (transactionTableModel)
        transactionTableModel->updateNumISLocks(cachedNumISLocks);
}

void WalletModel::updateChainLockHeight(int chainLockHeight)
{
    if (transactionTableModel)
        transactionTableModel->updateChainLockHeight(chainLockHeight);
}

void WalletModel::updateAddressBook(const QString &address, const QString &label,
        bool isMine, const QString &purpose, int status)
{
    if(addressTableModel)
        addressTableModel->updateEntry(address, label, isMine, purpose, status);
}

void WalletModel::updateAddressBook(const QString &pubCoin, const QString &isUsed, int status)
{
    if(addressTableModel)
        addressTableModel->updateEntry(pubCoin, isUsed, status);
}

void WalletModel::updateWatchOnlyFlag(bool fHaveWatchonly)
{
    fHaveWatchOnly = fHaveWatchonly;
    Q_EMIT notifyWatchonlyChanged(fHaveWatchonly);
}

bool WalletModel::validateAddress(const QString &address)
{
    CBitcoinAddress addressParsed(address.toStdString());
    return addressParsed.IsValid();
}

bool WalletModel::validateExchangeAddress(const QString &address)
{
    CBitcoinAddress addressParsed(address.toStdString());
    return addressParsed.IsValid() && addressParsed.Get().type() == typeid(CExchangeKeyID);
}

WalletModel::SendCoinsReturn WalletModel::prepareTransaction(WalletModelTransaction &transaction, const CCoinControl *coinControl)
{
    CAmount total = 0;
    bool fSubtractFeeFromAmount = false;
    QList<SendCoinsRecipient> recipients = transaction.getRecipients();
    std::vector<CRecipient> vecSend;

    if(recipients.empty())
    {
        return OK;
    }

    QSet<QString> setAddress; // Used to detect duplicates
    int nAddresses = 0;

    // Pre-check input data for validity
    for (const SendCoinsRecipient &rcp : recipients)
    {
        if (rcp.fSubtractFeeFromAmount)
            fSubtractFeeFromAmount = true;
            
        {   // User-entered bitcoin address / amount:
            if(!validateAddress(rcp.address))
            {
                return InvalidAddress;
            }
            if(rcp.amount <= 0)
            {
                return InvalidAmount;
            }
            setAddress.insert(rcp.address);
            ++nAddresses;

            CScript scriptPubKey = GetScriptForDestination(CBitcoinAddress(rcp.address.toStdString()).Get());
            CRecipient recipient = {scriptPubKey, rcp.amount, rcp.fSubtractFeeFromAmount};
            vecSend.push_back(recipient);

            total += rcp.amount;
        }
    }
    if(setAddress.size() != nAddresses)
    {
        return DuplicateAddress;
    }

    CAmount nBalance = getBalance(coinControl);

    if(total > nBalance)
    {
        return AmountExceedsBalance;
    }

    {
        LOCK2(cs_main, wallet->cs_wallet);

        transaction.newPossibleKeyChange(wallet);

        CAmount nFeeRequired = 0;
        int nChangePosRet = -1;
        std::string strFailReason;

        CWalletTx *newTx = transaction.getTransaction();
        CReserveKey *keyChange = transaction.getPossibleKeyChange();
        bool fCreated = wallet->CreateTransaction(vecSend, *newTx, *keyChange, nFeeRequired, nChangePosRet, strFailReason, coinControl);
        transaction.setTransactionFee(nFeeRequired);
        if (fSubtractFeeFromAmount && fCreated)
            transaction.reassignAmounts(nChangePosRet);

        if(!fCreated)
        {
            if(!fSubtractFeeFromAmount && (total + nFeeRequired) > nBalance)
            {
                return SendCoinsReturn(AmountWithFeeExceedsBalance);
            }
            Q_EMIT message(tr("Send Coins"), QString::fromStdString(strFailReason),
                         CClientUIInterface::MSG_ERROR);
            return TransactionCreationFailed;
        }

        // reject absurdly high fee. (This can never happen because the
        // wallet caps the fee at maxTxFee. This merely serves as a
        // belt-and-suspenders check)
        if (nFeeRequired > maxTxFee)
            return AbsurdFee;
    }

    return SendCoinsReturn(OK);
}

WalletModel::SendCoinsReturn WalletModel::sendCoins(WalletModelTransaction &transaction)
{
    QByteArray transaction_array; /* store serialized transaction */

    {
        LOCK2(cs_main, wallet->cs_wallet);
        CWalletTx *newTx = transaction.getTransaction();

        for (const SendCoinsRecipient &rcp : transaction.getRecipients())
        {
            if (!rcp.message.isEmpty()) // Message from normal firo:URI (firo:123...?message=example)
                newTx->vOrderForm.push_back(make_pair("Message", rcp.message.toStdString()));
        }

        CReserveKey *keyChange = transaction.getPossibleKeyChange();
        CValidationState state;
        if(!wallet->CommitTransaction(*newTx, *keyChange, g_connman.get(), state))
            return SendCoinsReturn(TransactionCommitFailed, QString::fromStdString(state.GetRejectReason()));

        CDataStream ssTx(SER_NETWORK, PROTOCOL_VERSION);
        ssTx << *newTx->tx;
        transaction_array.append(&(ssTx[0]), ssTx.size());
    }

    // Add addresses / update labels that we've sent to to the address book,
    // and emit coinsSent signal for each recipient
    for (const SendCoinsRecipient &rcp : transaction.getRecipients())
    {
        {
            std::string strAddress = rcp.address.toStdString();
            CTxDestination dest = CBitcoinAddress(strAddress).Get();
            std::string strLabel = rcp.label.toStdString();
            {
                LOCK(wallet->cs_wallet);

                std::map<CTxDestination, CAddressBookData>::iterator mi = wallet->mapAddressBook.find(dest);

                // Check if we have a new address or an updated label
                if (mi == wallet->mapAddressBook.end())
                {
                    wallet->SetAddressBook(dest, strLabel, "send");
                }
                else if (mi->second.name != strLabel)
                {
                    wallet->SetAddressBook(dest, strLabel, ""); // "" means don't change purpose
                }
            }
        }
        Q_EMIT coinsSent(wallet, rcp, transaction_array);
    }
    checkBalanceChanged(); // update balance immediately, otherwise there could be a short noticeable delay until pollBalanceChanged hits

    return SendCoinsReturn(OK);
}

OptionsModel *WalletModel::getOptionsModel()
{
    return optionsModel;
}

const OptionsModel *WalletModel::getOptionsModel() const noexcept
{
    return optionsModel;
}

AddressTableModel *WalletModel::getAddressTableModel()
{
    return addressTableModel;
}

PcodeAddressTableModel *WalletModel::getPcodeAddressTableModel()
{
    return pcodeAddressTableModel;
}

SparkModel *WalletModel::getSparkModel()
{
    return sparkModel;
}

TransactionTableModel *WalletModel::getTransactionTableModel()
{
    return transactionTableModel;
}

RecentRequestsTableModel *WalletModel::getRecentRequestsTableModel()
{
    return recentRequestsTableModel;
}

WalletModel::EncryptionStatus WalletModel::getEncryptionStatus() const
{
    if(!wallet->IsCrypted())
    {
        return Unencrypted;
    }
    else if(wallet->IsLocked())
    {
        return Locked;
    }
    else
    {
        return Unlocked;
    }
}

bool WalletModel::setWalletEncrypted(bool encrypted, const SecureString &passphrase)
{
    if(encrypted)
    {
        // Encrypt
        return wallet->EncryptWallet(passphrase);
    }
    else
    {
        // Decrypt -- TODO; not supported yet
        return false;
    }
}

bool WalletModel::setWalletLocked(bool locked, const SecureString &passPhrase)
{
    if(locked)
    {
        // Lock
        return wallet->Lock();
    }
    else
    {
        // Unlock
        return wallet->Unlock(passPhrase);
    }
}

bool WalletModel::lockWallet()
{
    return wallet->Lock();
}

void WalletModel::lockWalletDelayed(int seconds)
{
    QTimer::singleShot(seconds * 1000, this, &WalletModel::lockWallet);
}

bool WalletModel::changePassphrase(const SecureString &oldPass, const SecureString &newPass)
{
    bool retval;
    {
        LOCK(wallet->cs_wallet);
        wallet->Lock(); // Make sure wallet is locked before attempting pass change
        retval = wallet->ChangeWalletPassphrase(oldPass, newPass);
    }
    return retval;
}

bool WalletModel::backupWallet(const QString &filename)
{
    return wallet->BackupWallet(filename.toLocal8Bit().data());
}

// Handlers for core signals
static void NotifyKeyStoreStatusChanged(WalletModel *walletmodel, CCryptoKeyStore *wallet)
{
    qDebug() << "NotifyKeyStoreStatusChanged";
    QMetaObject::invokeMethod(walletmodel, "updateStatus", Qt::QueuedConnection);
}

static void NotifyAddressBookChanged(WalletModel *walletmodel, CWallet *wallet,
        const CTxDestination &address, const std::string &label, bool isMine,
        const std::string &purpose, ChangeType status)
{
    QString strAddress = QString::fromStdString(CBitcoinAddress(address).ToString());
    QString strLabel = QString::fromStdString(label);
    QString strPurpose = QString::fromStdString(purpose);

    qDebug() << "NotifyAddressBookChanged: " + strAddress + " " + strLabel + " isMine=" + QString::number(isMine) + " purpose=" + strPurpose + " status=" + QString::number(status);
    QMetaObject::invokeMethod(walletmodel, "updateAddressBook", Qt::QueuedConnection,
                              Q_ARG(QString, strAddress),
                              Q_ARG(QString, strLabel),
                              Q_ARG(bool, isMine),
                              Q_ARG(QString, strPurpose),
                              Q_ARG(int, status));
}

static void NotifySparkAddressBookChanged(WalletModel* walletmodel, CWallet* wallet, const std::string& address, const std::string& label, bool isMine, const std::string& purpose, ChangeType status)
{
    QString strAddress = QString::fromStdString(address);
    QString strLabel = QString::fromStdString(label);
    QString strPurpose = QString::fromStdString(purpose);

    qDebug() << "NotifySparkAddressBookChanged: " + strAddress + " " + strLabel + " isMine=" + QString::number(isMine) + " purpose=" + strPurpose + " status=" + QString::number(status);
    QMetaObject::invokeMethod(walletmodel, "updateAddressBook", Qt::QueuedConnection,
        Q_ARG(QString, strAddress),
        Q_ARG(QString, strLabel),
        Q_ARG(bool, isMine),
        Q_ARG(QString, strPurpose),
        Q_ARG(int, status));
}

static void NotifyRAPAddressBookChanged(WalletModel* walletmodel, CWallet* wallet, const std::string& address, const std::string& label, bool isMine, const std::string& purpose, ChangeType status)
{
    QString strAddress = QString::fromStdString(address);
    QString strLabel = QString::fromStdString(label);
    QString strPurpose = QString::fromStdString(purpose);

    qDebug() << "NotifyRAPAddressBookChanged: " + strAddress + " " + strLabel + " isMine=" + QString::number(isMine) + " purpose=" + strPurpose + " status=" + QString::number(status);
    QMetaObject::invokeMethod(walletmodel, "updateAddressBook", Qt::QueuedConnection,
        Q_ARG(QString, strAddress),
        Q_ARG(QString, strLabel),
        Q_ARG(bool, isMine),
        Q_ARG(QString, strPurpose),
        Q_ARG(int, status));
}

static void NotifyZerocoinChanged(WalletModel *walletmodel, CWallet *wallet, const std::string &pubCoin, const std::string &isUsed, ChangeType status)
{
    qDebug() << "NotifyZerocoinChanged:" + QString::fromStdString(pubCoin) + " " + QString::fromStdString(isUsed) + " status=" + QString::number(status);
    QMetaObject::invokeMethod(walletmodel, "updateAddressBook", Qt::QueuedConnection,
                              Q_ARG(QString, QString::fromStdString(pubCoin)),
                              Q_ARG(QString, QString::fromStdString(isUsed)),
                              Q_ARG(int, status));
}

static void NotifyTransactionChanged(WalletModel *walletmodel, CWallet *wallet, const uint256 &hash, ChangeType status)
{
    Q_UNUSED(wallet);
    Q_UNUSED(hash);
    Q_UNUSED(status);
    QMetaObject::invokeMethod(walletmodel, "updateTransaction", Qt::QueuedConnection);
}

static void NotifyISLockReceived(WalletModel *walletmodel)
{
    QMetaObject::invokeMethod(walletmodel, "updateNumISLocks", Qt::QueuedConnection);
}

static void NotifyChainLockReceived(WalletModel *walletmodel, int chainLockHeight)
{
    QMetaObject::invokeMethod(walletmodel, "updateChainLockHeight", Qt::QueuedConnection,
                              Q_ARG(int, chainLockHeight));
}

static void ShowProgress(WalletModel *walletmodel, const std::string &title, int nProgress)
{
    // emits signal "showProgress"
    QMetaObject::invokeMethod(walletmodel, "showProgress", Qt::QueuedConnection,
                              Q_ARG(QString, QString::fromStdString(title)),
                              Q_ARG(int, nProgress));
}

static void NotifyWatchonlyChanged(WalletModel *walletmodel, bool fHaveWatchonly)
{
    QMetaObject::invokeMethod(walletmodel, "updateWatchOnlyFlag", Qt::QueuedConnection,
                              Q_ARG(bool, fHaveWatchonly));
}

static void NotifyBip47KeysChanged(WalletModel *walletmodel, int receiverAccountNum, CBlockIndex * pBlockIndex)
{
    QMetaObject::invokeMethod(walletmodel, "handleBip47Keys", Qt::QueuedConnection,
                            Q_ARG(int, receiverAccountNum),
                            Q_ARG(void *, pBlockIndex)
                        );
}

void WalletModel::subscribeToCoreSignals()
{
    // Connect signals to wallet
    wallet->NotifyStatusChanged.connect(boost::bind(&NotifyKeyStoreStatusChanged, this, _1));
    wallet->NotifyAddressBookChanged.connect(boost::bind(NotifyAddressBookChanged, this, _1, _2, _3, _4, _5, _6));
    wallet->NotifySparkAddressBookChanged.connect(boost::bind(NotifySparkAddressBookChanged, this, _1, _2, _3, _4, _5, _6));
    wallet->NotifyRAPAddressBookChanged.connect(boost::bind(NotifyRAPAddressBookChanged, this, _1, _2, _3, _4, _5, _6));
    wallet->NotifyTransactionChanged.connect(boost::bind(NotifyTransactionChanged, this, _1, _2, _3));
    wallet->NotifyISLockReceived.connect(boost::bind(NotifyISLockReceived, this));
    wallet->NotifyChainLockReceived.connect(boost::bind(NotifyChainLockReceived, this, _1));
    wallet->ShowProgress.connect(boost::bind(ShowProgress, this, _1, _2));
    wallet->NotifyWatchonlyChanged.connect(boost::bind(NotifyWatchonlyChanged, this, _1));
    wallet->NotifyZerocoinChanged.connect(boost::bind(NotifyZerocoinChanged, this, _1, _2, _3, _4));
    wallet->NotifyBip47KeysChanged.connect(boost::bind(NotifyBip47KeysChanged, this, _1, _2));

}

void WalletModel::unsubscribeFromCoreSignals()
{
    // Disconnect signals from wallet
    wallet->NotifyStatusChanged.disconnect(boost::bind(&NotifyKeyStoreStatusChanged, this, _1));
    wallet->NotifyAddressBookChanged.disconnect(boost::bind(NotifyAddressBookChanged, this, _1, _2, _3, _4, _5, _6));
    wallet->NotifySparkAddressBookChanged.disconnect(boost::bind(NotifySparkAddressBookChanged, this, _1, _2, _3, _4, _5, _6));
    wallet->NotifyRAPAddressBookChanged.disconnect(boost::bind(NotifyRAPAddressBookChanged, this, _1, _2, _3, _4, _5, _6));
    wallet->NotifyTransactionChanged.disconnect(boost::bind(NotifyTransactionChanged, this, _1, _2, _3));
    wallet->NotifyISLockReceived.disconnect(boost::bind(NotifyISLockReceived, this));
    wallet->NotifyChainLockReceived.disconnect(boost::bind(NotifyChainLockReceived, this, _1));
    wallet->ShowProgress.disconnect(boost::bind(ShowProgress, this, _1, _2));
    wallet->NotifyWatchonlyChanged.disconnect(boost::bind(NotifyWatchonlyChanged, this, _1));
    wallet->NotifyZerocoinChanged.disconnect(boost::bind(NotifyZerocoinChanged, this, _1, _2, _3, _4));
    wallet->NotifyBip47KeysChanged.disconnect(boost::bind(NotifyBip47KeysChanged, this, _1, _2));
}

// WalletModel::UnlockContext implementation
WalletModel::UnlockContext WalletModel::requestUnlock(const QString & info)
{
    bool was_locked = getEncryptionStatus() == Locked;
    if(was_locked)
    {
        // Request UI to unlock wallet
        Q_EMIT requireUnlock(info);
    }
    // If wallet is still locked, unlock was failed or cancelled, mark context as invalid
    bool valid = getEncryptionStatus() != Locked;

    return UnlockContext(this, valid, was_locked);
}

WalletModel::UnlockContext::UnlockContext(WalletModel *_wallet, bool _valid, bool _relock):
        wallet(_wallet),
        valid(_valid),
        relock(_relock),
        delay(0)
{
}

WalletModel::UnlockContext::~UnlockContext()
{
    if(valid && relock)
    {
        if(delay == 0)
        {
            wallet->setWalletLocked(true);
        }
        else
        {
            wallet->lockWalletDelayed(delay);
        }
    }
}

void WalletModel::UnlockContext::delayRelock(int seconds)
{
    delay = seconds;
}

void WalletModel::UnlockContext::CopyFrom(const UnlockContext& rhs)
{
    // Transfer context; old object no longer relocks wallet
    wallet = rhs.wallet;
    valid = rhs.valid;
    relock = rhs.relock;
    delay = rhs.delay;
    rhs.relock = false;
}

bool WalletModel::IsSpendable(const CTxDestination& dest) const
{
    return IsMine(*wallet, dest) & ISMINE_SPENDABLE;
}

bool WalletModel::IsSpendable(const CScript& script) const
{
    return IsMine(*wallet, script) & ISMINE_SPENDABLE;
}

bool WalletModel::getPubKey(const CKeyID &address, CPubKey& vchPubKeyOut) const
{
    return wallet->GetPubKey(address, vchPubKeyOut);
}

bool WalletModel::havePrivKey(const CKeyID &address) const
{
    return wallet->HaveKey(address);
}

bool WalletModel::getPrivKey(const CKeyID &address, CKey& vchPrivKeyOut) const
{
    return wallet->GetKey(address, vchPrivKeyOut);
}

// returns a list of COutputs from COutPoints
void WalletModel::getOutputs(const std::vector<COutPoint>& vOutpoints, std::vector<COutput>& vOutputs, boost::optional<bool> fMintTabSelected)
{
    TRY_LOCK(cs_main,lock_main);
    if (!lock_main)
        return;
    TRY_LOCK(wallet->cs_wallet,lock_wallet);
    if (!lock_wallet)
        return;

    BOOST_FOREACH(const COutPoint& outpoint, vOutpoints)
    {
        if (!wallet->mapWallet.count(outpoint.hash)) continue;
        int nDepth = wallet->mapWallet[outpoint.hash].GetDepthInMainChain();
        if (nDepth < 0) continue;
        if (fMintTabSelected != boost::none) {
            if(wallet->mapWallet[outpoint.hash].tx->vout[outpoint.n].scriptPubKey.IsSigmaMint()) {
                if (fMintTabSelected.get()) // only allow mint outputs on the "Spend" tab
                    continue;
            }
            else {
                if (!fMintTabSelected.get())
                    continue; // only allow normal outputs on the "Mint" tab
            }
        }
        COutput out(&wallet->mapWallet[outpoint.hash], outpoint.n, nDepth, true, true);
        vOutputs.push_back(out);
    }
}

bool WalletModel::isSpent(const COutPoint& outpoint) const
{
    TRY_LOCK(cs_main,lock_main);
    if (!lock_main)
        return false;
    TRY_LOCK(wallet->cs_wallet,lock_wallet);
    if (!lock_wallet)
        return false;
    return wallet->IsSpent(outpoint.hash, outpoint.n);
}

// AvailableCoins + LockedCoins grouped by wallet address (put change in one group with wallet address)
void WalletModel::listCoins(std::map<QString, std::vector<COutput> >& mapCoins, CoinType nCoinType) const
{
    std::vector<COutput> vCoins;
    CCoinControl coinControl;
    coinControl.nCoinType = nCoinType;
    wallet->AvailableCoins(vCoins, true, &coinControl, false);

    TRY_LOCK(cs_main,lock_main); // ListLockedCoins, mapWallet
    if (!lock_main)
        return;
    TRY_LOCK(wallet->cs_wallet,lock_wallet);
    if (!lock_wallet)
        return;

    std::vector<COutPoint> vLockedCoins;
    wallet->ListLockedCoins(vLockedCoins);

    // add locked coins
    BOOST_FOREACH(const COutPoint& outpoint, vLockedCoins)
    {
        if (!wallet->mapWallet.count(outpoint.hash)) continue;
        int nDepth = wallet->mapWallet[outpoint.hash].GetDepthInMainChain();
        if (nDepth < 0) continue;
        COutput out(&wallet->mapWallet[outpoint.hash], outpoint.n, nDepth, true, true);

        auto const &vout = out.tx->tx->vout[out.i];
        bool isMint = vout.scriptPubKey.IsMint();

        if(nCoinType == CoinType::ALL_COINS){
            // We are now taking ALL_COINS to mean everything sans mints
            if (isMint) continue;
        } else if(nCoinType == CoinType::ONLY_MINTS){
            // Do not consider anything other than mints
            if (!isMint) continue;
        }

        if (outpoint.n < out.tx->tx->vout.size() && wallet->IsMine(out.tx->tx->vout[outpoint.n]) == ISMINE_SPENDABLE)
            vCoins.push_back(out);
    }

    BOOST_FOREACH(const COutput& out, vCoins)
    {
        COutput cout = out;

        while (wallet->IsChange(cout.tx->GetHash(), cout.tx->tx->vout[cout.i]) && cout.tx->tx->vin.size() > 0 && wallet->IsMine(cout.tx->tx->vin[0], *cout.tx->tx))
        {
            if (!wallet->mapWallet.count(cout.tx->tx->vin[0].prevout.hash)) break;
            cout = COutput(&wallet->mapWallet[cout.tx->tx->vin[0].prevout.hash], cout.tx->tx->vin[0].prevout.n, 0, true, true);
        }

        CTxDestination address;
        auto const &vout = cout.tx->tx->vout[cout.i];
        if (vout.scriptPubKey.IsMint()) {
            mapCoins[QString::fromStdString("(mint)")].push_back(out);
            continue;
        }
        else if(!out.fSpendable || !ExtractDestination(cout.tx->tx->vout[cout.i].scriptPubKey, address)){
            continue;
        }

        mapCoins[QString::fromStdString(CBitcoinAddress(address).ToString())].push_back(out);
    }
}

bool WalletModel::isLockedCoin(uint256 hash, unsigned int n) const
{
    TRY_LOCK(cs_main,lock_main);
    if (!lock_main)
        return false;
    TRY_LOCK(wallet->cs_wallet,lock_wallet);
    if (!lock_wallet)
        return false;
    return wallet->IsLockedCoin(hash, n);
}

void WalletModel::lockCoin(COutPoint& output)
{
    TRY_LOCK(cs_main,lock_main);
    if (!lock_main)
        return;
    TRY_LOCK(wallet->cs_wallet,lock_wallet);
    if (!lock_wallet)
        return;
    wallet->LockCoin(output);
    Q_EMIT updateMintable();
}

void WalletModel::unlockCoin(COutPoint& output)
{
    TRY_LOCK(cs_main,lock_main);
    if (!lock_main)
        return;
    TRY_LOCK(wallet->cs_wallet,lock_wallet);
    if (!lock_wallet)
        return;
    wallet->UnlockCoin(output);
    Q_EMIT updateMintable();
}

void WalletModel::listLockedCoins(std::vector<COutPoint>& vOutpts)
{
    TRY_LOCK(cs_main,lock_main);
    if (!lock_main)
        return;
    TRY_LOCK(wallet->cs_wallet,lock_wallet);
    if (!lock_wallet)
        return;
    wallet->ListLockedCoins(vOutpts);
}

void WalletModel::listProTxCoins(std::vector<COutPoint>& vOutpts)
{
    TRY_LOCK(cs_main,lock_main);
    if (!lock_main)
        return;
    TRY_LOCK(wallet->cs_wallet,lock_wallet);
    if (!lock_wallet)
        return;
    wallet->ListProTxCoins(vOutpts);
}

bool WalletModel::hasMasternode()
{
    TRY_LOCK(cs_main,lock_main);
    if (!lock_main)
        return false;
    TRY_LOCK(wallet->cs_wallet,lock_wallet);
    if (!lock_wallet)
        return false;
    return wallet->HasMasternode();
}

void WalletModel::loadReceiveRequests(std::vector<std::string>& vReceiveRequests)
{
    LOCK(wallet->cs_wallet);
    BOOST_FOREACH(const PAIRTYPE(CTxDestination, CAddressBookData)& item, wallet->mapAddressBook)
        BOOST_FOREACH(const PAIRTYPE(std::string, std::string)& item2, item.second.destdata)
            if (item2.first.size() > 2 && item2.first.substr(0,2) == "rr") // receive request
                vReceiveRequests.push_back(item2.second);

    BOOST_FOREACH (const PAIRTYPE(std::string, CAddressBookData) & item, wallet->mapSparkAddressBook)
        BOOST_FOREACH (const PAIRTYPE(std::string, std::string) & item2, item.second.destdata)
            if (item2.first.size() > 2 && item2.first.substr(0, 2) == "rr") // receive request
                vReceiveRequests.push_back(item2.second);
}

bool WalletModel::saveReceiveRequest(const std::string &sAddress, const int64_t nId, const std::string &sRequest)
{
    std::stringstream ss;
    ss << nId;
    std::string key = "rr" + ss.str(); // "rr" prefix = "receive request" in destdata

    LOCK(wallet->cs_wallet);
    if (sRequest.empty())
        return wallet->EraseDestData(sAddress, key);
    else
        return wallet->AddDestData(sAddress, key, sRequest);
}

bool WalletModel::transactionCanBeAbandoned(uint256 hash) const
{
    LOCK2(cs_main, wallet->cs_wallet);
    const CWalletTx *wtx = wallet->GetWalletTx(hash);
    if (!wtx || wtx->isAbandoned() || wtx->GetDepthInMainChain() > 0 || wtx->InMempool() || wtx->InStempool())
        return false;
    return true;
}

bool WalletModel::abandonTransaction(uint256 hash) const
{
    LOCK2(cs_main, wallet->cs_wallet);
    return wallet->AbandonTransaction(hash);
}

bool WalletModel::transactionCanBeRebroadcast(uint256 hash) const
{
    LOCK2(cs_main, wallet->cs_wallet);
    const CWalletTx *wtx = wallet->GetWalletTx(hash);
    if (!wtx || wtx->isAbandoned() || wtx->GetDepthInMainChain() > 0)
        return false;
    return wtx->GetRequestCount() <= 0;
}

bool WalletModel::rebroadcastTransaction(uint256 hash, CValidationState &state)
{
    LOCK2(cs_main, wallet->cs_wallet);
    CWalletTx *wtx = const_cast<CWalletTx*>(wallet->GetWalletTx(hash));

    if (!wtx || wtx->isAbandoned() || wtx->GetDepthInMainChain() > 0)
        return false;
    if (wtx->GetRequestCount() > 0)
        return false;

    CCoinsViewCache &view = *pcoinsTip;
    bool fHaveChain = false;
    for (size_t i=0; i<wtx->tx->vout.size() && !fHaveChain; i++) {
        if (view.HaveCoin(COutPoint(hash, i)))
            fHaveChain = true;
    }

    bool fHaveMempool = mempool.exists(hash);

    if (!fHaveMempool && !fHaveChain) {
        // push to local node and sync with wallets
        bool fMissingInputs;
        if (!AcceptToMemoryPool(mempool, state, wtx->tx, false, &fMissingInputs, NULL, true, false, maxTxFee))
            return false;
    } else if (fHaveChain) {
        return false;
    }

    g_connman->RelayTransaction(*wtx->tx);
    return true;
}

CAmount WalletModel::GetJMintCredit(const CTxOut& txout) const {
    return wallet->GetCredit(txout, ISMINE_SPENDABLE);
}

bool WalletModel::isWalletEnabled()
{
   return !GetBoolArg("-disablewallet", DEFAULT_DISABLE_WALLET);
}

bool WalletModel::hdEnabled() const
{
    return wallet->IsHDEnabled();
}

int WalletModel::getDefaultConfirmTarget() const
{
    return nTxConfirmTarget;
}

void WalletModel::handleBip47Keys(int receiverAccountNum, void * pBlockIndex_)
{
    //These statics are to display only one password prompt at a time and block consequent prompts
    static std::mutex singlePasswordPromptMutex, queueMutex;
    static std::deque<bip47::CAccountReceiver const *> receiverAccountNumQueue;

    if(!pBlockIndex_)
        return;
    CBlockIndex * pBlockIndex = reinterpret_cast<CBlockIndex *>(pBlockIndex_);

    if (wallet->GetBip47Wallet()) {
        bip47::CAccountReceiver const * acc = wallet->GetBip47Wallet()->getReceivingAccount(uint32_t(receiverAccountNum));
        if (!acc)
            return;

        std::unique_lock<std::mutex> _(singlePasswordPromptMutex, std::try_to_lock);
        if (!_.owns_lock()) {
            std::lock_guard<std::mutex> _(queueMutex);
            receiverAccountNumQueue.push_back(acc);
            return;
        }

        static QString const unlockText = tr("You have received a payment to a RAP address, please unlock your wallet to receive.");
        UnlockContext ctx(requestUnlock(unlockText));
        while(!ctx.isValid()) {
            CancelPasswordDialog msgDialog(
                    tr("RAP address payment"),
                    tr("RAP addresses require you to unlock your wallet every time a payment to it is received."),
                    3
            );
            msgDialog.setInformativeText(tr("If you do not enter your password now, you will need to rescan your wallet to receive your FIRO.<br/><br/>Re-enter your password?"));
            if(msgDialog.exec() == QMessageBox::Cancel)
                return;
            ctx = requestUnlock(unlockText);
        }
        ctx.delayRelock(60);
        bip47::utils::AddReceiverSecretAddresses(*acc, *wallet);
        {
            std::lock_guard<std::mutex> _(queueMutex);
            for(std::deque<bip47::CAccountReceiver const *>::iterator iter = receiverAccountNumQueue.begin(); iter != receiverAccountNumQueue.end(); ++iter)
                bip47::utils::AddReceiverSecretAddresses(**iter, *wallet);
            receiverAccountNumQueue.clear();
        }
        LOCK(cs_main);
        if (!chainActive.Contains(pBlockIndex)) {
            pBlockIndex = const_cast<CBlockIndex*>(chainActive.FindFork(pBlockIndex));
            if (!pBlockIndex) return;
        }
        if (pBlockIndex != chainActive.Tip()) {
            wallet->ScanForWalletTransactions(pBlockIndex, false, false);
        }
    }
}

bool WalletModel::validateSparkAddress(const QString& address)
{
    const spark::Params* params = spark::Params::get_default();
    unsigned char network = spark::GetNetworkType();
    unsigned char coinNetwork;
    spark::Address addr(params);
    try {
        coinNetwork = addr.decode(address.toStdString());
    } catch (...) {
        return false;
    }
    return network == coinNetwork;
}

QString WalletModel::generateSparkAddress()
{
    const spark::Params* params = spark::Params::get_default();
    spark::Address address(params);

    {
        LOCK(wallet->cs_wallet);
        address = wallet->sparkWallet->generateNewAddress();
        unsigned char network = spark::GetNetworkType();
    
        wallet->SetSparkAddressBook(address.encode(network), "", "receive");
        return QString::fromStdString(address.encode(network));
    }
}

std::pair<CAmount, CAmount> WalletModel::getSparkBalance()
{
    return wallet->GetSparkBalance();
}

spats::Wallet::asset_balances_t WalletModel::getSpatsBalances()
{
    auto ret = wallet->GetSpatsBalances();
    if (!spark::IsSparkAllowed())
        ret[spats::base::universal_id] = getLelantusModel()->getPrivateBalance();
    return ret;
}

bool WalletModel::getAvailableLelantusCoins()
{
    if (!pwalletMain->zwallet)
        return false;

    std::list<CLelantusEntry> coins = wallet->GetAvailableLelantusCoins();
    if (coins.size() > 0) {
        return true;
    }

    return false;
}

bool WalletModel::migrateLelantusToSpark()
{
    std::string strFailReason;
    bool res = wallet->LelantusToSpark(strFailReason);
    if (!res) {
        Q_EMIT message(tr("Lelantus To Spark"), QString::fromStdString(strFailReason),
            CClientUIInterface::MSG_ERROR);
    }
    return res;
}

WalletModel::SendCoinsReturn WalletModel::prepareMintSparkTransaction(std::vector<WalletModelTransaction> &transactions, QList<SendCoinsRecipient> recipients, std::vector<std::pair<CWalletTx, CAmount> >& wtxAndFees, std::list<CReserveKey>& reservekeys, const CCoinControl* coinControl)
{
    CAmount total = 0;
    bool fSubtractFeeFromAmount = false;

    if (recipients.empty()) {
        return OK;
    }

    QSet<QString> setAddress; // Used to detect duplicates
    int nAddresses = 0;
    std::vector<spark::MintedCoinData> outputs;
    const spark::Params* params = spark::Params::get_default();
    // Pre-check input data for validity
    Q_FOREACH (const SendCoinsRecipient& rcp, recipients) {
        if (rcp.fSubtractFeeFromAmount)
            fSubtractFeeFromAmount = true;

        { // User-entered Firo address / amount:
            if (!validateSparkAddress(rcp.address)) {
                return InvalidAddress;
            }
            if (rcp.amount <= 0) {
                return InvalidAmount;
            }
            setAddress.insert(rcp.address);
            ++nAddresses;

            spark::Address address(params);
            address.decode(rcp.address.toStdString());
            spark::MintedCoinData data;
            data.address = address;
            data.memo = rcp.message.toStdString();
            data.v = rcp.amount;
            outputs.push_back(data);
            total += rcp.amount;
        }
    }
    if (setAddress.size() != nAddresses) {
        return DuplicateAddress;
    }

    CAmount nBalance = getBalance(coinControl);

    if (total > nBalance) {
        return AmountExceedsBalance;
    }

    {
        LOCK2(cs_main, wallet->cs_wallet);

        CAmount nFeeRequired = 0;
        int nChangePosRet = -1;

        std::string strFailReason;
        bool fCreated = wallet->CreateSparkMintTransactions(outputs, wtxAndFees, nFeeRequired, reservekeys, nChangePosRet, fSubtractFeeFromAmount, strFailReason, optionsModel->getfSplit(), coinControl, false);
        transactions.clear();
        transactions.reserve(wtxAndFees.size());
        for (auto &wtxAndFee : wtxAndFees) {
            auto &wtx = wtxAndFee.first;
            auto fee = wtxAndFee.second;

            int changePos = -1;
            for (size_t i = 0; i != wtx.tx->vout.size(); i++) {
                if (!wtx.tx->vout[i].scriptPubKey.IsMint()) changePos = i;
            }

            transactions.emplace_back(recipients);
            auto &tx = transactions.back();

            *tx.getTransaction() = wtx;
            tx.setTransactionFee(fee);
            tx.reassignAmounts(changePos);
        }
        
        if (!fCreated) {
            Q_EMIT message(tr("Mint Spark"), QString::fromStdString(strFailReason),
                CClientUIInterface::MSG_ERROR);
            return TransactionCreationFailed;
        }

        if (!fSubtractFeeFromAmount && (total + nFeeRequired) > nBalance) {
            return SendCoinsReturn(AmountWithFeeExceedsBalance);
        }
        
        if (nFeeRequired > maxTxFee) {
            return AbsurdFee;
        }
    }
    return SendCoinsReturn(OK);
}

WalletModel::SendCoinsReturn WalletModel::prepareSpendSparkTransaction(WalletModelTransaction &transaction, const CCoinControl* coinControl)
{
    CAmount total = 0;
    CAmount nFeeRequired = 0;
    bool fSubtractFeeFromAmount = false;
    QList<SendCoinsRecipient> recipients = transaction.getRecipients();
    std::vector<CRecipient> vecSend;

    if (recipients.empty()) {
        return OK;
    }
    
    QSet<QString> setAddress; // Used to detect duplicates
    int nAddresses = 0;
    std::vector<std::pair<spark::OutputCoinData, bool> > privateRecipients;
    const spark::Params* params = spark::Params::get_default();
    // Pre-check input data for validity
    Q_FOREACH (const SendCoinsRecipient& rcp, recipients) {
        if (rcp.fSubtractFeeFromAmount)
            fSubtractFeeFromAmount = true;

        { // User-entered Firo address / amount:
            if (rcp.amount <= 0) {
                return InvalidAmount;
            }
            setAddress.insert(rcp.address);
            ++nAddresses;

            if (validateAddress(rcp.address)) {
                CScript scriptPubKey = GetScriptForDestination(CBitcoinAddress(rcp.address.toStdString()).Get());
                CRecipient recipient = {scriptPubKey, rcp.amount, rcp.fSubtractFeeFromAmount};
                vecSend.push_back(recipient);
            } else if (validateSparkAddress(rcp.address)) {
                spark::Address address(params);
                address.decode(rcp.address.toStdString());
                spark::OutputCoinData data;
                data.address = address;
                data.memo = rcp.message.toStdString();
                data.v = rcp.amount;
                privateRecipients.push_back(std::make_pair(data, rcp.fSubtractFeeFromAmount));
            } else {
                return InvalidAddress;
            }
            total += rcp.amount;
        }
    }

    if (setAddress.size() != nAddresses) {
        return DuplicateAddress;
    }

    CAmount nBalance;
    std::tie(nBalance, std::ignore) = getSparkBalance();

    if (total > nBalance) {
        return AmountExceedsBalance;
    }

    {
        LOCK2(cs_main, wallet->cs_wallet);
//TODO levon add spats  case
        CWalletTx *newTx = transaction.getTransaction();
        try {
            *newTx = wallet->CreateSparkSpendTransaction(vecSend, privateRecipients, {}, nFeeRequired, coinControl);
        } catch (InsufficientFunds const&) {
            transaction.setTransactionFee(nFeeRequired);
            if (!fSubtractFeeFromAmount && (total + nFeeRequired) > nBalance) {
                return SendCoinsReturn(AmountWithFeeExceedsBalance);
            }
            return SendCoinsReturn(AmountExceedsBalance);
        } catch (std::runtime_error const& e) {
            Q_EMIT message(
                tr("Spend Spark"),
                QString::fromStdString(e.what()),
                CClientUIInterface::MSG_ERROR);

            return TransactionCreationFailed;
        } catch (std::invalid_argument const& e) {
            Q_EMIT message(
                tr("Spend Spark"),
                QString::fromStdString(e.what()),
                CClientUIInterface::MSG_ERROR);

            return TransactionCreationFailed;
        }
        if (nFeeRequired > maxTxFee) {
            return AbsurdFee;
        }

        int changePos = -1;
        for (size_t i = 0; i != newTx->tx->vout.size(); i++) {
            if (!newTx->tx->vout[i].scriptPubKey.IsSparkSMint()) changePos = i;
        }

        transaction.setTransactionFee(nFeeRequired);
        transaction.reassignAmounts(changePos);
    }
    return SendCoinsReturn(OK);
}

bool WalletModel::sparkNamesAllowed() const
{
    int chainHeight;
    {
        LOCK(cs_main);
        chainHeight = chainActive.Height();
    }
    return chainHeight >= Params().GetConsensus().nSparkNamesStartBlock;
}

bool WalletModel::GetSparkNameByAddress(const QString& sparkAddress, QString& name)
{
    LOCK(cs_main);
    std::string name_ = name.toStdString();
    bool result = CSparkNameManager::GetInstance()->GetSparkNameByAddress(sparkAddress.toStdString(), name_);
    if (result)
        name = QString::fromStdString(name_);
    return result;
}

bool WalletModel::validateSparkNameData(const QString &name, const QString &sparkAddress, const QString &additionalData, QString &strError) {
    CSparkNameTxData sparkNameData;

    sparkNameData.name = name.toStdString();
    sparkNameData.sparkAddress = sparkAddress.toStdString();
    sparkNameData.additionalInfo = additionalData.toStdString();
    sparkNameData.sparkNameValidityBlocks = 1000;   // doesn't matter

    {
        LOCK(cs_main);
        std::string _strError;
        bool result = CSparkNameManager::GetInstance()->ValidateSparkNameData(sparkNameData, _strError);
        strError = QString::fromStdString(_strError);
        return result;
    }
}

WalletModelTransaction WalletModel::initSparkNameTransaction(CAmount sparkNameFee) {
    const auto &consensusParams = Params().GetConsensus();
    SendCoinsRecipient recipient;

    recipient.address = QString::fromStdString(consensusParams.stage3DevelopmentFundAddress);
    recipient.amount = sparkNameFee;
    recipient.fSubtractFeeFromAmount = false;

    return WalletModelTransaction({recipient});
}

QString WalletModel::getSparkNameAddress(const QString &sparkName) {
    LOCK(cs_main);
    CSparkNameManager *sparkNameManager = CSparkNameManager::GetInstance();
    std::string sparkAddress;
    if (sparkNameManager->GetSparkAddress(sparkName.toStdString(), sparkAddress)) {
        return QString::fromStdString(sparkAddress);
    }
    else {
        return "";
    }
}

WalletModel::SendCoinsReturn WalletModel::prepareSparkNameTransaction(WalletModelTransaction &transaction, CSparkNameTxData &sparkNameData, CAmount sparkNameFee, const CCoinControl* coinControl)
{
    CAmount nBalance;
    std::tie(nBalance, std::ignore) = getSparkBalance();

    if (sparkNameFee > nBalance) {
        return AmountExceedsBalance;
    }

    {
        LOCK2(cs_main, wallet->cs_wallet);

        CAmount nFeeRequired = 0;
        CWalletTx *newTx = transaction.getTransaction();
        try {
            *newTx = wallet->CreateSparkNameTransaction(sparkNameData, sparkNameFee, nFeeRequired, coinControl);
        }
        catch (InsufficientFunds const&) {
            transaction.setTransactionFee(nFeeRequired);
            if (sparkNameFee + nFeeRequired > nBalance) {
                return SendCoinsReturn(AmountWithFeeExceedsBalance);
            }
            return SendCoinsReturn(AmountExceedsBalance);
        }
        catch (std::runtime_error const& e) {
            Q_EMIT message(
                tr("Spend Spark"),
                QString::fromStdString(e.what()),
                CClientUIInterface::MSG_ERROR);

            return TransactionCreationFailed;
        }
        catch (std::invalid_argument const& e) {
            Q_EMIT message(
                tr("Spend Spark"),
                QString::fromStdString(e.what()),
                CClientUIInterface::MSG_ERROR);

            return TransactionCreationFailed;
        }
        if (nFeeRequired > maxTxFee) {
            return AbsurdFee;
        }

        int changePos = -1;
        for (size_t i = 0; i != newTx->tx->vout.size(); i++) {
            if (!newTx->tx->vout[i].scriptPubKey.IsSparkSMint()) changePos = i;
        }

        transaction.setTransactionFee(nFeeRequired);
        transaction.reassignAmounts(changePos);
    }
    
    return SendCoinsReturn(OK);
}

WalletModel::SendCoinsReturn WalletModel::mintSparkCoins(std::vector<WalletModelTransaction> &transactions, std::vector<std::pair<CWalletTx, CAmount> >& wtxAndFee, std::list<CReserveKey>& reserveKeys)
{
    QByteArray transaction_array; /* store serialized transaction */
    {
        LOCK2(cs_main, wallet->cs_wallet);
        CValidationState state;
        auto reservekey = reserveKeys.begin();

        for (size_t i = 0; i != wtxAndFee.size(); i++) {
            if (!wallet->CommitTransaction(wtxAndFee[i].first, *reservekey++, g_connman.get(), state))
                return SendCoinsReturn(TransactionCommitFailed, QString::fromStdString(state.GetRejectReason()));

            Q_FOREACH(const SendCoinsRecipient &rcp, transactions[i].getRecipients())
            {
                // CWalletTx* newTx = transactions[i].getTransaction();
                if (!rcp.message.isEmpty()) // Message from normal firo:URI (firo:123...?message=example)
                    wtxAndFee[i].first.vOrderForm.push_back(make_pair("Message", rcp.message.toStdString()));

                CDataStream ssTx(SER_NETWORK, PROTOCOL_VERSION);
                ssTx << *wtxAndFee[i].first.tx;
                transaction_array.append(&(ssTx[0]), ssTx.size());

                {
                    std::string strAddress = rcp.address.toStdString();
                    std::string strLabel = rcp.label.toStdString();
                    {
                        LOCK(wallet->cs_wallet);

                        std::map<std::string, CAddressBookData>::iterator mi = wallet->mapSparkAddressBook.find(strAddress);

                        // Check if we have a new address or an updated label
                        if (mi == wallet->mapSparkAddressBook.end()) {
                            wallet->SetSparkAddressBook(strAddress, strLabel, "send");
                        } else if (mi->second.name != strLabel) {
                            wallet->SetSparkAddressBook(strAddress, strLabel, ""); // "" means don't change purpose
                        }
                    }
                }
                Q_EMIT coinsSent(wallet, rcp, transaction_array);
            }

        }
    }

    checkBalanceChanged(); // update balance immediately, otherwise there could be a short noticeable delay until pollBalanceChanged hits
    
    return SendCoinsReturn(OK);
}

WalletModel::SendCoinsReturn WalletModel::spendSparkCoins(WalletModelTransaction &transaction)
{
    QByteArray transaction_array; /* store serialized transaction */

    {
        LOCK2(cs_main, wallet->cs_wallet);
        CValidationState state;
        CReserveKey reserveKey(wallet);
        CWalletTx* newTx = transaction.getTransaction();
        Q_FOREACH(const SendCoinsRecipient &rcp, transaction.getRecipients())
        {
            if (!rcp.message.isEmpty()) // Message from normal firo:URI (firo:123...?message=example)
                newTx->vOrderForm.push_back(make_pair("Message", rcp.message.toStdString()));
        
            if (!wallet->CommitTransaction(*newTx, reserveKey, g_connman.get(), state))
                return SendCoinsReturn(TransactionCommitFailed, QString::fromStdString(state.GetRejectReason()));
            CDataStream ssTx(SER_NETWORK, PROTOCOL_VERSION);
            ssTx << *newTx->tx;
            transaction_array.append(&(ssTx[0]), ssTx.size());
        
            std::string strAddress = rcp.address.toStdString();
            CTxDestination dest = CBitcoinAddress(strAddress).Get();
            std::string strLabel = rcp.label.toStdString();
            {
                LOCK(wallet->cs_wallet);

                if(validateAddress(rcp.address)) {
                    std::map<CTxDestination, CAddressBookData>::iterator mi = wallet->mapAddressBook.find(dest);
                    // Check if we have a new address or an updated label
                    if (mi == wallet->mapAddressBook.end()) {
                        wallet->SetAddressBook(dest, strLabel, "send");
                    } else if (mi->second.name != strLabel) {
                        wallet->SetAddressBook(dest, strLabel, ""); // "" means don't change purpose
                    }
                } else if (validateSparkAddress(rcp.address)) {                
                    std::map<std::string, CAddressBookData>::iterator mi = wallet->mapSparkAddressBook.find(strAddress);

                    // Check if we have a new address or an updated label
                    if (mi == wallet->mapSparkAddressBook.end()) {
                        wallet->SetSparkAddressBook(strAddress, strLabel, "send");
                    } else if (mi->second.name != strLabel) {
                        wallet->SetSparkAddressBook(strAddress, strLabel, ""); // "" means don't change purpose
                    }
                } else {
                    return InvalidAddress;
                }
            }
            Q_EMIT coinsSent(wallet, rcp, transaction_array);
        }
    }

    checkBalanceChanged(); // update balance immediately, otherwise there could be a short noticeable delay until pollBalanceChanged hits

    return SendCoinsReturn(OK);
}<|MERGE_RESOLUTION|>--- conflicted
+++ resolved
@@ -166,15 +166,7 @@
     CAmount newWatchUnconfBalance = 0;
     CAmount newWatchImmatureBalance = 0;
     CAmount newAnonymizableBalance = getAnonymizableBalance();
-<<<<<<< HEAD
     auto newSpatsBalances = getSpatsBalances();
-=======
-
-
-    CAmount newPrivateBalance, newUnconfirmedPrivateBalance;
-    std::tie(newPrivateBalance, newUnconfirmedPrivateBalance) =
-            getSparkBalance();
->>>>>>> 3dbc8ebd
 
     if (haveWatchOnly())
     {
