--- conflicted
+++ resolved
@@ -1305,8 +1305,6 @@
     return SendCoinsReturn(OK);
 }
 
-<<<<<<< HEAD
-=======
 bool WalletModel::sparkNamesAllowed() const
 {
     int chainHeight;
@@ -1317,7 +1315,6 @@
     return chainHeight >= Params().GetConsensus().nSparkNamesStartBlock;
 }
 
->>>>>>> dd2a537d
 bool WalletModel::validateSparkNameData(const QString &name, const QString &sparkAddress, const QString &additionalData, QString &strError) {
     CSparkNameTxData sparkNameData;
 
