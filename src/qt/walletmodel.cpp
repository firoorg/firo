// Copyright (c) 2011-2015 The Bitcoin Core developers
// Distributed under the MIT software license, see the accompanying
// file COPYING or http://www.opensource.org/licenses/mit-license.php.

#include "walletmodel.h"

#include "addresstablemodel.h"
#include "guiconstants.h"
#include "guiutil.h"
#include "paymentserver.h"
#include "recentrequeststablemodel.h"
#include "transactiontablemodel.h"

#include "base58.h"
#include "keystore.h"
#include "main.h"
#include "sync.h"
#include "ui_interface.h"
#include "wallet/wallet.h"
#include "wallet/walletdb.h" // for BackupWallet
#include "wallet/walletexcept.h"
#include "txmempool.h"
#include "consensus/validation.h"
#include "zerocoin_v3.h"
#include "sigma/coin.h"

#include <stdint.h>

#include <QDebug>
#include <QSet>
#include <QTimer>

#include <boost/foreach.hpp>

WalletModel::WalletModel(const PlatformStyle *platformStyle, CWallet *wallet, OptionsModel *optionsModel, QObject *parent) :
    QObject(parent), wallet(wallet), optionsModel(optionsModel), addressTableModel(0),
    transactionTableModel(0),
    recentRequestsTableModel(0),
    cachedBalance(0), cachedUnconfirmedBalance(0), cachedImmatureBalance(0),
    cachedEncryptionStatus(Unencrypted),
    cachedNumBlocks(0)
{
    fHaveWatchOnly = wallet->HaveWatchOnly();
    fForceCheckBalanceChanged = false;

    addressTableModel = new AddressTableModel(wallet, this);
    transactionTableModel = new TransactionTableModel(platformStyle, wallet, this);
    recentRequestsTableModel = new RecentRequestsTableModel(wallet, this);

    // This timer will be fired repeatedly to update the balance
    pollTimer = new QTimer(this);
    connect(pollTimer, SIGNAL(timeout()), this, SLOT(pollBalanceChanged()));
    pollTimer->start(MODEL_UPDATE_DELAY);

    subscribeToCoreSignals();
}

WalletModel::~WalletModel()
{
    unsubscribeFromCoreSignals();
}

CAmount WalletModel::getBalance(const CCoinControl *coinControl) const
{
    if (coinControl)
    {
        CAmount nBalance = 0;
        std::vector<COutput> vCoins;
        wallet->AvailableCoins(vCoins, true, coinControl);
        BOOST_FOREACH(const COutput& out, vCoins)
            if(out.fSpendable)
                nBalance += out.tx->vout[out.i].nValue;

        return nBalance;
    }

    return wallet->GetBalance();
}

CAmount WalletModel::getUnconfirmedBalance() const
{
    return wallet->GetUnconfirmedBalance();
}

CAmount WalletModel::getImmatureBalance() const
{
    return wallet->GetImmatureBalance();
}

bool WalletModel::haveWatchOnly() const
{
    return fHaveWatchOnly;
}

CAmount WalletModel::getWatchBalance() const
{
    return wallet->GetWatchOnlyBalance();
}

CAmount WalletModel::getWatchUnconfirmedBalance() const
{
    return wallet->GetUnconfirmedWatchOnlyBalance();
}

CAmount WalletModel::getWatchImmatureBalance() const
{
    return wallet->GetImmatureWatchOnlyBalance();
}

void WalletModel::updateStatus()
{
    EncryptionStatus newEncryptionStatus = getEncryptionStatus();

    if(cachedEncryptionStatus != newEncryptionStatus)
        Q_EMIT encryptionStatusChanged(newEncryptionStatus);
}

void WalletModel::pollBalanceChanged()
{
    // Get required locks upfront. This avoids the GUI from getting stuck on
    // periodical polls if the core is holding the locks for a longer time -
    // for example, during a wallet rescan.
    TRY_LOCK(cs_main, lockMain);
    if(!lockMain)
        return;
    TRY_LOCK(wallet->cs_wallet, lockWallet);
    if(!lockWallet)
        return;

    if(fForceCheckBalanceChanged || chainActive.Height() != cachedNumBlocks)
    {
        fForceCheckBalanceChanged = false;

        // Balance and number of transactions might have changed
        cachedNumBlocks = chainActive.Height();

        checkBalanceChanged();
        if(transactionTableModel)
            transactionTableModel->updateConfirmations();

        // check sigma
        checkSigmaAmount(false);
    }
}

void WalletModel::updateSigmaCoins(const QString &pubCoin, const QString &isUsed, int status)
{
    if (status == ChangeType::CT_UPDATED) {
        // some coin have been updated to be used
        LOCK2(cs_main, wallet->cs_wallet);
        checkSigmaAmount(true);

    } else if (status == ChangeType::CT_NEW) {
        // new mint
        LOCK2(cs_main, wallet->cs_wallet);
        sigma::CSigmaState *sigmaState = sigma::CSigmaState::GetState();

        std::list<CSigmaEntry> coins;
        CWalletDB(wallet->strWalletFile).ListSigmaPubCoin(coins);

        int block = cachedNumBlocks;
        for (const auto& coin : coins) {
            if (!coin.IsUsed) {
                int coinHeight = sigmaState->GetMintedCoinHeightAndId(
                    sigma::PublicCoin(coin.value, coin.get_denomination())).first;
                if (coinHeight == -1
                    || (coinHeight <= block && coinHeight > block - ZC_MINT_CONFIRMATIONS)) {
                    cachedHavePendingCoin = true;
                }
            }
        }

        if (cachedHavePendingCoin) {
            checkSigmaAmount(true);
        }
    }
}

void WalletModel::checkBalanceChanged()
{
    CAmount newBalance = getBalance();
    CAmount newUnconfirmedBalance = getUnconfirmedBalance();
    CAmount newImmatureBalance = getImmatureBalance();
    CAmount newWatchOnlyBalance = 0;
    CAmount newWatchUnconfBalance = 0;
    CAmount newWatchImmatureBalance = 0;
    if (haveWatchOnly())
    {
        newWatchOnlyBalance = getWatchBalance();
        newWatchUnconfBalance = getWatchUnconfirmedBalance();
        newWatchImmatureBalance = getWatchImmatureBalance();
    }

    if(cachedBalance != newBalance || cachedUnconfirmedBalance != newUnconfirmedBalance || cachedImmatureBalance != newImmatureBalance ||
        cachedWatchOnlyBalance != newWatchOnlyBalance || cachedWatchUnconfBalance != newWatchUnconfBalance || cachedWatchImmatureBalance != newWatchImmatureBalance)
    {
        cachedBalance = newBalance;
        cachedUnconfirmedBalance = newUnconfirmedBalance;
        cachedImmatureBalance = newImmatureBalance;
        cachedWatchOnlyBalance = newWatchOnlyBalance;
        cachedWatchUnconfBalance = newWatchUnconfBalance;
        cachedWatchImmatureBalance = newWatchImmatureBalance;
        Q_EMIT balanceChanged(newBalance, newUnconfirmedBalance, newImmatureBalance,
                            newWatchOnlyBalance, newWatchUnconfBalance, newWatchImmatureBalance);
    }
}

void WalletModel::checkSigmaAmount(bool forced)
{
    if ((cachedHavePendingCoin && cachedNumBlocks > lastBlockCheckSigma) || forced ) {
        std::list<CSigmaEntry> coins;
        CWalletDB(wallet->strWalletFile).ListSigmaPubCoin(coins);

        std::vector<CSigmaEntry> spendable, pending;

        std::vector<sigma::PublicCoin> anonimity_set;
        uint256 blockHash;

        sigma::CSigmaState *sigmaState = sigma::CSigmaState::GetState();

        cachedHavePendingCoin = false;

        for (const auto& coin : coins) {

            if (coin.IsUsed) {
                // ignore spended coin
                continue;
            }

            auto coinHeightAndId = sigmaState->GetMintedCoinHeightAndId(
                sigma::PublicCoin(coin.value, coin.get_denomination()));

            int coinHeight = coinHeightAndId.first;
            int coinGroupID = coinHeightAndId.second;

            if (coinHeight > 0
                && coinHeight + (ZC_MINT_CONFIRMATIONS-1) <= chainActive.Height()
                && sigmaState->GetCoinSetForSpend(
                    &chainActive,
                    chainActive.Height() - (ZC_MINT_CONFIRMATIONS - 1),
                    coin.get_denomination(),
                    coinGroupID,
                    blockHash,
                    anonimity_set) > 1)  {
                spendable.push_back(coin);
            } else {
                cachedHavePendingCoin = true;
                pending.push_back(coin);
            }
        }

        lastBlockCheckSigma = chainActive.Height();
        Q_EMIT notifySigmaChanged(spendable, pending);
    }
}

void WalletModel::updateTransaction()
{
    // Balance and number of transactions might have changed
    fForceCheckBalanceChanged = true;
}

void WalletModel::updateAddressBook(const QString &address, const QString &label,
        bool isMine, const QString &purpose, int status)
{
    if(addressTableModel)
        addressTableModel->updateEntry(address, label, isMine, purpose, status);
}

void WalletModel::updateAddressBook(const QString &pubCoin, const QString &isUsed, int status)
{
    if(addressTableModel)
        addressTableModel->updateEntry(pubCoin, isUsed, status);
}

void WalletModel::updateWatchOnlyFlag(bool fHaveWatchonly)
{
    fHaveWatchOnly = fHaveWatchonly;
    Q_EMIT notifyWatchonlyChanged(fHaveWatchonly);
}

bool WalletModel::validateAddress(const QString &address)
{
    CBitcoinAddress addressParsed(address.toStdString());
    return addressParsed.IsValid();
}

WalletModel::SendCoinsReturn WalletModel::prepareTransaction(WalletModelTransaction &transaction, const CCoinControl *coinControl)
{
    CAmount total = 0;
    bool fSubtractFeeFromAmount = false;
    QList<SendCoinsRecipient> recipients = transaction.getRecipients();
    std::vector<CRecipient> vecSend;

    if(recipients.empty())
    {
        return OK;
    }

    QSet<QString> setAddress; // Used to detect duplicates
    int nAddresses = 0;

    // Pre-check input data for validity
    Q_FOREACH(const SendCoinsRecipient &rcp, recipients)
    {
        if (rcp.fSubtractFeeFromAmount)
            fSubtractFeeFromAmount = true;

        if (rcp.paymentRequest.IsInitialized())
        {   // PaymentRequest...
            CAmount subtotal = 0;
            const payments::PaymentDetails& details = rcp.paymentRequest.getDetails();
            for (int i = 0; i < details.outputs_size(); i++)
            {
                const payments::Output& out = details.outputs(i);
                if (out.amount() <= 0) continue;
                subtotal += out.amount();
                const unsigned char* scriptStr = (const unsigned char*)out.script().data();
                CScript scriptPubKey(scriptStr, scriptStr+out.script().size());
                CAmount nAmount = out.amount();
                CRecipient recipient = {scriptPubKey, nAmount, rcp.fSubtractFeeFromAmount};
                vecSend.push_back(recipient);
            }
            if (subtotal <= 0)
            {
                return InvalidAmount;
            }
            total += subtotal;
        }
        else
        {   // User-entered bitcoin address / amount:
            if(!validateAddress(rcp.address))
            {
                return InvalidAddress;
            }
            if(rcp.amount <= 0)
            {
                return InvalidAmount;
            }
            setAddress.insert(rcp.address);
            ++nAddresses;

            CScript scriptPubKey = GetScriptForDestination(CBitcoinAddress(rcp.address.toStdString()).Get());
            CRecipient recipient = {scriptPubKey, rcp.amount, rcp.fSubtractFeeFromAmount};
            vecSend.push_back(recipient);

            total += rcp.amount;
        }
    }
    if(setAddress.size() != nAddresses)
    {
        return DuplicateAddress;
    }

    CAmount nBalance = getBalance(coinControl);

    if(total > nBalance)
    {
        return AmountExceedsBalance;
    }

    {
        LOCK2(cs_main, wallet->cs_wallet);

        transaction.newPossibleKeyChange(wallet);

        CAmount nFeeRequired = 0;
        int nChangePosRet = -1;
        std::string strFailReason;

        CWalletTx *newTx = transaction.getTransaction();
        CReserveKey *keyChange = transaction.getPossibleKeyChange();
        bool fCreated = wallet->CreateTransaction(vecSend, *newTx, *keyChange, nFeeRequired, nChangePosRet, strFailReason, coinControl);
        transaction.setTransactionFee(nFeeRequired);
        if (fSubtractFeeFromAmount && fCreated)
            transaction.reassignAmounts(nChangePosRet);

        if(!fCreated)
        {
            if(!fSubtractFeeFromAmount && (total + nFeeRequired) > nBalance)
            {
                return SendCoinsReturn(AmountWithFeeExceedsBalance);
            }
            Q_EMIT message(tr("Send Coins"), QString::fromStdString(strFailReason),
                         CClientUIInterface::MSG_ERROR);
            return TransactionCreationFailed;
        }

        // reject absurdly high fee. (This can never happen because the
        // wallet caps the fee at maxTxFee. This merely serves as a
        // belt-and-suspenders check)
        if (nFeeRequired > maxTxFee)
            return AbsurdFee;
    }

    return SendCoinsReturn(OK);
}

WalletModel::SendCoinsReturn WalletModel::sendCoins(WalletModelTransaction &transaction)
{
    QByteArray transaction_array; /* store serialized transaction */

    {
        LOCK2(cs_main, wallet->cs_wallet);
        CWalletTx *newTx = transaction.getTransaction();

        Q_FOREACH(const SendCoinsRecipient &rcp, transaction.getRecipients())
        {
            if (rcp.paymentRequest.IsInitialized())
            {
                // Make sure any payment requests involved are still valid.
                if (PaymentServer::verifyExpired(rcp.paymentRequest.getDetails())) {
                    return PaymentRequestExpired;
                }

                // Store PaymentRequests in wtx.vOrderForm in wallet.
                std::string key("PaymentRequest");
                std::string value;
                rcp.paymentRequest.SerializeToString(&value);
                newTx->vOrderForm.push_back(make_pair(key, value));
            }
            else if (!rcp.message.isEmpty()) // Message from normal bitcoin:URI (bitcoin:123...?message=example)
                newTx->vOrderForm.push_back(make_pair("Message", rcp.message.toStdString()));
        }

        CReserveKey *keyChange = transaction.getPossibleKeyChange();
        if(!wallet->CommitTransaction(*newTx, *keyChange))
            return TransactionCommitFailed;

        CTransaction* t = (CTransaction*)newTx;
        CDataStream ssTx(SER_NETWORK, PROTOCOL_VERSION);
        ssTx << *t;
        transaction_array.append(&(ssTx[0]), ssTx.size());
    }

    // Add addresses / update labels that we've sent to to the address book,
    // and emit coinsSent signal for each recipient
    Q_FOREACH(const SendCoinsRecipient &rcp, transaction.getRecipients())
    {
        // Don't touch the address book when we have a payment request
        if (!rcp.paymentRequest.IsInitialized())
        {
            std::string strAddress = rcp.address.toStdString();
            CTxDestination dest = CBitcoinAddress(strAddress).Get();
            std::string strLabel = rcp.label.toStdString();
            {
                LOCK(wallet->cs_wallet);

                std::map<CTxDestination, CAddressBookData>::iterator mi = wallet->mapAddressBook.find(dest);

                // Check if we have a new address or an updated label
                if (mi == wallet->mapAddressBook.end())
                {
                    wallet->SetAddressBook(dest, strLabel, "send");
                }
                else if (mi->second.name != strLabel)
                {
                    wallet->SetAddressBook(dest, strLabel, ""); // "" means don't change purpose
                }
            }
        }
        Q_EMIT coinsSent(wallet, rcp, transaction_array);
    }
    checkBalanceChanged(); // update balance immediately, otherwise there could be a short noticeable delay until pollBalanceChanged hits

    return SendCoinsReturn(OK);
}

OptionsModel *WalletModel::getOptionsModel()
{
    return optionsModel;
}

AddressTableModel *WalletModel::getAddressTableModel()
{
    return addressTableModel;
}

TransactionTableModel *WalletModel::getTransactionTableModel()
{
    return transactionTableModel;
}

RecentRequestsTableModel *WalletModel::getRecentRequestsTableModel()
{
    return recentRequestsTableModel;
}

WalletModel::EncryptionStatus WalletModel::getEncryptionStatus() const
{
    if(!wallet->IsCrypted())
    {
        return Unencrypted;
    }
    else if(wallet->IsLocked())
    {
        return Locked;
    }
    else
    {
        return Unlocked;
    }
}

bool WalletModel::setWalletEncrypted(bool encrypted, const SecureString &passphrase)
{
    if(encrypted)
    {
        // Encrypt
        return wallet->EncryptWallet(passphrase);
    }
    else
    {
        // Decrypt -- TODO; not supported yet
        return false;
    }
}

bool WalletModel::setWalletLocked(bool locked, const SecureString &passPhrase)
{
    if(locked)
    {
        // Lock
        return wallet->Lock();
    }
    else
    {
        // Unlock
        return wallet->Unlock(passPhrase);
    }
}

bool WalletModel::changePassphrase(const SecureString &oldPass, const SecureString &newPass)
{
    bool retval;
    {
        LOCK(wallet->cs_wallet);
        wallet->Lock(); // Make sure wallet is locked before attempting pass change
        retval = wallet->ChangeWalletPassphrase(oldPass, newPass);
    }
    return retval;
}

bool WalletModel::backupWallet(const QString &filename)
{
    return wallet->BackupWallet(filename.toLocal8Bit().data());
}

// Handlers for core signals
static void NotifyKeyStoreStatusChanged(WalletModel *walletmodel, CCryptoKeyStore *wallet)
{
    qDebug() << "NotifyKeyStoreStatusChanged";
    QMetaObject::invokeMethod(walletmodel, "updateStatus", Qt::QueuedConnection);
}

static void NotifyAddressBookChanged(WalletModel *walletmodel, CWallet *wallet,
        const CTxDestination &address, const std::string &label, bool isMine,
        const std::string &purpose, ChangeType status)
{
    QString strAddress = QString::fromStdString(CBitcoinAddress(address).ToString());
    QString strLabel = QString::fromStdString(label);
    QString strPurpose = QString::fromStdString(purpose);

    qDebug() << "NotifyAddressBookChanged: " + strAddress + " " + strLabel + " isMine=" + QString::number(isMine) + " purpose=" + strPurpose + " status=" + QString::number(status);
    QMetaObject::invokeMethod(walletmodel, "updateAddressBook", Qt::QueuedConnection,
                              Q_ARG(QString, strAddress),
                              Q_ARG(QString, strLabel),
                              Q_ARG(bool, isMine),
                              Q_ARG(QString, strPurpose),
                              Q_ARG(int, status));
}

static void NotifyZerocoinChanged(WalletModel *walletmodel, CWallet *wallet, const std::string &pubCoin, const std::string &isUsed, ChangeType status)
{
//    qDebug() << "NotifyZerocoinChanged %s %s status=%i\n", pubCoin.c_str(), isUsed.c_str(), status);
    qDebug() << "NotifyZerocoinChanged:" + QString::fromStdString(pubCoin) + " " + QString::fromStdString(isUsed) + " status=" + QString::number(status);
    QMetaObject::invokeMethod(walletmodel, "updateAddressBook", Qt::QueuedConnection,
                              Q_ARG(QString, QString::fromStdString(pubCoin)),
                              Q_ARG(QString, QString::fromStdString(isUsed)),
                              Q_ARG(int, status));
    QMetaObject::invokeMethod(walletmodel, "updateSigmaCoins", Qt::QueuedConnection,
                              Q_ARG(QString, QString::fromStdString(pubCoin)),
                              Q_ARG(QString, QString::fromStdString(isUsed)),
                              Q_ARG(int, status));
}

static void NotifyTransactionChanged(WalletModel *walletmodel, CWallet *wallet, const uint256 &hash, ChangeType status)
{
    Q_UNUSED(wallet);
    Q_UNUSED(hash);
    Q_UNUSED(status);
    QMetaObject::invokeMethod(walletmodel, "updateTransaction", Qt::QueuedConnection);
}

static void ShowProgress(WalletModel *walletmodel, const std::string &title, int nProgress)
{
    // emits signal "showProgress"
    QMetaObject::invokeMethod(walletmodel, "showProgress", Qt::QueuedConnection,
                              Q_ARG(QString, QString::fromStdString(title)),
                              Q_ARG(int, nProgress));
}

static void NotifyWatchonlyChanged(WalletModel *walletmodel, bool fHaveWatchonly)
{
    QMetaObject::invokeMethod(walletmodel, "updateWatchOnlyFlag", Qt::QueuedConnection,
                              Q_ARG(bool, fHaveWatchonly));
}

void WalletModel::subscribeToCoreSignals()
{
    // Connect signals to wallet
    wallet->NotifyStatusChanged.connect(boost::bind(&NotifyKeyStoreStatusChanged, this, _1));
    wallet->NotifyAddressBookChanged.connect(boost::bind(NotifyAddressBookChanged, this, _1, _2, _3, _4, _5, _6));
    wallet->NotifyTransactionChanged.connect(boost::bind(NotifyTransactionChanged, this, _1, _2, _3));
    wallet->ShowProgress.connect(boost::bind(ShowProgress, this, _1, _2));
    wallet->NotifyWatchonlyChanged.connect(boost::bind(NotifyWatchonlyChanged, this, _1));
    wallet->NotifyZerocoinChanged.connect(boost::bind(NotifyZerocoinChanged, this, _1, _2, _3, _4));
}

void WalletModel::unsubscribeFromCoreSignals()
{
    // Disconnect signals from wallet
    wallet->NotifyStatusChanged.disconnect(boost::bind(&NotifyKeyStoreStatusChanged, this, _1));
    wallet->NotifyAddressBookChanged.disconnect(boost::bind(NotifyAddressBookChanged, this, _1, _2, _3, _4, _5, _6));
    wallet->NotifyTransactionChanged.disconnect(boost::bind(NotifyTransactionChanged, this, _1, _2, _3));
    wallet->ShowProgress.disconnect(boost::bind(ShowProgress, this, _1, _2));
    wallet->NotifyWatchonlyChanged.disconnect(boost::bind(NotifyWatchonlyChanged, this, _1));
    wallet->NotifyZerocoinChanged.disconnect(boost::bind(NotifyZerocoinChanged, this, _1, _2, _3, _4));
}

// WalletModel::UnlockContext implementation
WalletModel::UnlockContext WalletModel::requestUnlock()
{
    bool was_locked = getEncryptionStatus() == Locked;
    if(was_locked)
    {
        // Request UI to unlock wallet
        Q_EMIT requireUnlock();
    }
    // If wallet is still locked, unlock was failed or cancelled, mark context as invalid
    bool valid = getEncryptionStatus() != Locked;

    return UnlockContext(this, valid, was_locked);
}

WalletModel::UnlockContext::UnlockContext(WalletModel *wallet, bool valid, bool relock):
        wallet(wallet),
        valid(valid),
        relock(relock)
{
}

WalletModel::UnlockContext::~UnlockContext()
{
    if(valid && relock)
    {
        wallet->setWalletLocked(true);
    }
}

void WalletModel::UnlockContext::CopyFrom(const UnlockContext& rhs)
{
    // Transfer context; old object no longer relocks wallet
    *this = rhs;
    rhs.relock = false;
}

bool WalletModel::getPubKey(const CKeyID &address, CPubKey& vchPubKeyOut) const
{
    return wallet->GetPubKey(address, vchPubKeyOut);
}

bool WalletModel::havePrivKey(const CKeyID &address) const
{
    return wallet->HaveKey(address);
}

// returns a list of COutputs from COutPoints
void WalletModel::getOutputs(const std::vector<COutPoint>& vOutpoints, std::vector<COutput>& vOutputs)
{
    LOCK2(cs_main, wallet->cs_wallet);
    BOOST_FOREACH(const COutPoint& outpoint, vOutpoints)
    {
        if (!wallet->mapWallet.count(outpoint.hash)) continue;
        int nDepth = wallet->mapWallet[outpoint.hash].GetDepthInMainChain();
        if (nDepth < 0) continue;
        COutput out(&wallet->mapWallet[outpoint.hash], outpoint.n, nDepth, true, true);
        vOutputs.push_back(out);
    }
}

bool WalletModel::isSpent(const COutPoint& outpoint) const
{
    LOCK2(cs_main, wallet->cs_wallet);
    return wallet->IsSpent(outpoint.hash, outpoint.n);
}

// AvailableCoins + LockedCoins grouped by wallet address (put change in one group with wallet address)
void WalletModel::listCoins(std::map<QString, std::vector<COutput> >& mapCoins) const
{
    std::vector<COutput> vCoins;
    wallet->AvailableCoins(vCoins);

    LOCK2(cs_main, wallet->cs_wallet); // ListLockedCoins, mapWallet
    std::vector<COutPoint> vLockedCoins;
    wallet->ListLockedCoins(vLockedCoins);

    // add locked coins
    BOOST_FOREACH(const COutPoint& outpoint, vLockedCoins)
    {
        if (!wallet->mapWallet.count(outpoint.hash)) continue;
        int nDepth = wallet->mapWallet[outpoint.hash].GetDepthInMainChain();
        if (nDepth < 0) continue;
        COutput out(&wallet->mapWallet[outpoint.hash], outpoint.n, nDepth, true, true);
        if (outpoint.n < out.tx->vout.size() && wallet->IsMine(out.tx->vout[outpoint.n]) == ISMINE_SPENDABLE)
            vCoins.push_back(out);
    }

    BOOST_FOREACH(const COutput& out, vCoins)
    {
        COutput cout = out;

        while (cout.tx->IsChange(static_cast<uint32_t>(cout.i)) && cout.tx->vin.size() > 0 && wallet->IsMine(cout.tx->vin[0]))
        {
            if (!wallet->mapWallet.count(cout.tx->vin[0].prevout.hash)) break;
            cout = COutput(&wallet->mapWallet[cout.tx->vin[0].prevout.hash], cout.tx->vin[0].prevout.n, 0, true, true);
        }

        CTxDestination address;
        if(!out.fSpendable || !ExtractDestination(cout.tx->vout[cout.i].scriptPubKey, address))
            continue;
        mapCoins[QString::fromStdString(CBitcoinAddress(address).ToString())].push_back(out);
    }
}

bool WalletModel::isLockedCoin(uint256 hash, unsigned int n) const
{
    LOCK2(cs_main, wallet->cs_wallet);
    return wallet->IsLockedCoin(hash, n);
}

void WalletModel::lockCoin(COutPoint& output)
{
    LOCK2(cs_main, wallet->cs_wallet);
    wallet->LockCoin(output);
}

void WalletModel::unlockCoin(COutPoint& output)
{
    LOCK2(cs_main, wallet->cs_wallet);
    wallet->UnlockCoin(output);
}

void WalletModel::listLockedCoins(std::vector<COutPoint>& vOutpts)
{
    LOCK2(cs_main, wallet->cs_wallet);
    wallet->ListLockedCoins(vOutpts);
}

void WalletModel::loadReceiveRequests(std::vector<std::string>& vReceiveRequests)
{
    LOCK(wallet->cs_wallet);
    BOOST_FOREACH(const PAIRTYPE(CTxDestination, CAddressBookData)& item, wallet->mapAddressBook)
        BOOST_FOREACH(const PAIRTYPE(std::string, std::string)& item2, item.second.destdata)
            if (item2.first.size() > 2 && item2.first.substr(0,2) == "rr") // receive request
                vReceiveRequests.push_back(item2.second);
}

bool WalletModel::saveReceiveRequest(const std::string &sAddress, const int64_t nId, const std::string &sRequest)
{
    CTxDestination dest = CBitcoinAddress(sAddress).Get();

    std::stringstream ss;
    ss << nId;
    std::string key = "rr" + ss.str(); // "rr" prefix = "receive request" in destdata

    LOCK(wallet->cs_wallet);
    if (sRequest.empty())
        return wallet->EraseDestData(dest, key);
    else
        return wallet->AddDestData(dest, key, sRequest);
}

bool WalletModel::transactionCanBeAbandoned(uint256 hash) const
{
    LOCK2(cs_main, wallet->cs_wallet);
    const CWalletTx *wtx = wallet->GetWalletTx(hash);
    if (!wtx || wtx->isAbandoned() || wtx->GetDepthInMainChain() > 0 ||
        wtx->InMempool() || wtx->InStempool())
        return false;
    return true;
}

bool WalletModel::abandonTransaction(uint256 hash) const
{
    LOCK2(cs_main, wallet->cs_wallet);
    return wallet->AbandonTransaction(hash);
}

bool WalletModel::transactionCanBeRebroadcast(uint256 hash) const
{
    LOCK2(cs_main, wallet->cs_wallet);
    const CWalletTx *wtx = wallet->GetWalletTx(hash);
    if (!wtx || wtx->isAbandoned() || wtx->GetDepthInMainChain() > 0)
        return false;
    return wtx->GetRequestCount() <= 0;
}

bool WalletModel::rebroadcastTransaction(uint256 hash)
{
    LOCK2(cs_main, wallet->cs_wallet);
    CWalletTx *wtx = const_cast<CWalletTx*>(wallet->GetWalletTx(hash));

    if (!wtx || wtx->isAbandoned() || wtx->GetDepthInMainChain() > 0)
        return false;
    if (wtx->GetRequestCount() > 0)
        return false;

    CCoinsViewCache &view = *pcoinsTip;
    const CCoins* existingCoins = view.AccessCoins(hash);
    bool fHaveMempool = mempool.exists(hash);
    bool fHaveChain = existingCoins && existingCoins->nHeight < 1000000000;
    if (!fHaveMempool && !fHaveChain) {
        // push to local node and sync with wallets
        CValidationState state;
        bool fMissingInputs;
        if (!AcceptToMemoryPool(mempool, state, (CTransaction)*wtx, true, false, &fMissingInputs, true, false, maxTxFee))
            return false;
    } else if (fHaveChain) {
        return false;
    }

    RelayTransaction((CTransaction)*wtx);
    return true;
}

// Sigma
WalletModel::SendCoinsReturn WalletModel::prepareSigmaSpendTransaction(
    WalletModelTransaction &transaction,
    std::vector<CSigmaEntry> &selectedCoins,
    std::vector<CSigmaEntry> &changes)
{
    QList<SendCoinsRecipient> recipients = transaction.getRecipients();
    std::vector<CRecipient> sendRecipients;

    if (recipients.empty()) {
        return OK;
    }

    QSet<QString> addresses; // Used to detect duplicates

    for (const auto& rcp : recipients) {
        if (!validateAddress(rcp.address)) {
            return InvalidAmount;
        }
        addresses.insert(rcp.address);

        CScript scriptPubKey = GetScriptForDestination(CBitcoinAddress(rcp.address.toStdString()).Get());
        CRecipient recipient = {scriptPubKey, rcp.amount, rcp.fSubtractFeeFromAmount};
        sendRecipients.push_back(recipient);
    }

    if (addresses.size() != recipients.size()) {
        return DuplicateAddress;
    }

    // create transaction
    CAmount fee;

    CWalletTx *newTx = transaction.getTransaction();
    try {
<<<<<<< HEAD
        *newTx = wallet->CreateZerocoinSpendTransactionV3(sendRecipients, fee, selectedCoins, changes);
    } catch (const InsufficientFunds& err) {
        return AmountExceedsBalance;
    } catch (const std::invalid_argument& err) {
        return ExceedLimit;
=======
        *newTx = wallet->CreateSigmaSpendTransaction(sendRecipients, fee, selectedCoins, changes);
    } catch (const std::runtime_error& err) {
        Q_EMIT message(tr("Send Coins"), QString::fromStdString(err.what()),
                         CClientUIInterface::MSG_ERROR);
        return TransactionCreationFailed;
>>>>>>> a82fa492
    }

    transaction.setTransactionFee(fee);

    return SendCoinsReturn(OK);
}

WalletModel::SendCoinsReturn WalletModel::sendSigma(WalletModelTransaction &transaction,
    std::vector<CSigmaEntry>& coins, std::vector<CSigmaEntry>& changes)
{
    QByteArray transaction_array; /* store serialized transaction */

    {
        LOCK2(cs_main, wallet->cs_wallet);
        CWalletTx *newTx = transaction.getTransaction();

        for (const auto& rcp : transaction.getRecipients()) {
            if (rcp.paymentRequest.IsInitialized())
            {
                // Make sure any payment requests involved are still valid.
                if (PaymentServer::verifyExpired(rcp.paymentRequest.getDetails())) {
                    return PaymentRequestExpired;
                }

                // Store PaymentRequests in wtx.vOrderForm in wallet.
                std::string key("PaymentRequest");
                std::string value;
                rcp.paymentRequest.SerializeToString(&value);
                newTx->vOrderForm.push_back(std::make_pair(key, value));
            } else if (!rcp.message.isEmpty()) {
                // Message from normal bitcoin:URI (bitcoin:123...?message=example)
                newTx->vOrderForm.push_back(std::make_pair("Message", rcp.message.toStdString()));
            }
        }

        try {
            wallet->CommitSigmaTransaction(*newTx, coins, changes);
        } catch (...) {
            return TransactionCommitFailed;
        }

        CTransaction* t = newTx;
        CDataStream ssTx(SER_NETWORK, PROTOCOL_VERSION);
        ssTx << *t;
        transaction_array.append(&(ssTx[0]), ssTx.size());
    }

    // Add addresses / update labels that we've sent to to the address book,
    // and emit coinsSent signal for each recipient
    for (const auto& rcp : transaction.getRecipients()) {
        // Don't touch the address book when we have a payment request
        if (!rcp.paymentRequest.IsInitialized()) {
            std::string address = rcp.address.toStdString();
            CTxDestination dest = CBitcoinAddress(address).Get();
            std::string label = rcp.label.toStdString();
            {
                LOCK(wallet->cs_wallet);

                auto mi = wallet->mapAddressBook.find(dest);

                // Check if we have a new address or an updated label
                if (mi == wallet->mapAddressBook.end()) {
                    wallet->SetAddressBook(dest, label, "send");
                }
                else if (mi->second.name != label) {
                    wallet->SetAddressBook(dest, label, ""); // "" means don't change purpose
                }
            }
        }
        Q_EMIT coinsSent(wallet, rcp, transaction_array);
    }
    checkBalanceChanged();

    return SendCoinsReturn(OK);
}

void WalletModel::sigmaMint(const CAmount& n)
{
    std::vector<sigma::CoinDenomination> denominations;
    sigma::GetAllDenoms(denominations);

    std::vector<sigma::CoinDenomination> mints;
    if (CWallet::SelectMintCoinsForAmount(n, denominations, mints) != n) {
        throw std::runtime_error("Problem with coin selection.\n");
    }

    std::vector<sigma::PrivateCoin> privCoins;

    const sigma::Params* sigmaParams = sigma::Params::get_default();
    std::transform(mints.begin(), mints.end(), std::back_inserter(privCoins),
        [sigmaParams](const sigma::CoinDenomination& denom) -> sigma::PrivateCoin {
            return sigma::PrivateCoin(sigmaParams, denom);
        });

    auto recipients = CWallet::CreateSigmaMintRecipients(privCoins);

    CWalletTx wtx;
    std::string strError = pwalletMain->MintAndStoreSigma(recipients, privCoins, wtx);

    if (strError != "") {
        throw std::range_error(strError);
    }
}<|MERGE_RESOLUTION|>--- conflicted
+++ resolved
@@ -869,19 +869,11 @@
 
     CWalletTx *newTx = transaction.getTransaction();
     try {
-<<<<<<< HEAD
-        *newTx = wallet->CreateZerocoinSpendTransactionV3(sendRecipients, fee, selectedCoins, changes);
+        *newTx = wallet->CreateSigmaSpendTransaction(sendRecipients, fee, selectedCoins, changes);
     } catch (const InsufficientFunds& err) {
         return AmountExceedsBalance;
     } catch (const std::invalid_argument& err) {
         return ExceedLimit;
-=======
-        *newTx = wallet->CreateSigmaSpendTransaction(sendRecipients, fee, selectedCoins, changes);
-    } catch (const std::runtime_error& err) {
-        Q_EMIT message(tr("Send Coins"), QString::fromStdString(err.what()),
-                         CClientUIInterface::MSG_ERROR);
-        return TransactionCreationFailed;
->>>>>>> a82fa492
     }
 
     transaction.setTransactionFee(fee);
