// Copyright (c) 2011-2016 The Bitcoin Core developers
// Distributed under the MIT software license, see the accompanying
// file COPYING or http://www.opensource.org/licenses/mit-license.php.

#include "walletmodel.h"

#include "addresstablemodel.h"
#include "consensus/validation.h"
#include "guiconstants.h"
#include "guiutil.h"
#include "paymentserver.h"
#include "recentrequeststablemodel.h"
#include "transactiontablemodel.h"

#include "base58.h"
#include "keystore.h"
#include "validation.h"
#include "net.h" // for g_connman
#include "sync.h"
#include "ui_interface.h"
#include "util.h" // for GetBoolArg
#include "wallet/wallet.h"
#include "wallet/walletdb.h" // for BackupWallet
#include "wallet/walletexcept.h"
#include "txmempool.h"
#include "consensus/validation.h"
#include "sigma.h"
#include "sigma/coin.h"

#include <stdint.h>

#include <QDebug>
#include <QSet>
#include <QTimer>

#include <boost/foreach.hpp>

WalletModel::WalletModel(const PlatformStyle *platformStyle, CWallet *_wallet, OptionsModel *_optionsModel, QObject *parent) :
    QObject(parent), wallet(_wallet), optionsModel(_optionsModel), addressTableModel(0),
    transactionTableModel(0),
    recentRequestsTableModel(0),
    cachedBalance(0), cachedUnconfirmedBalance(0), cachedImmatureBalance(0),
    cachedEncryptionStatus(Unencrypted),
    cachedNumBlocks(0)
{
    fHaveWatchOnly = wallet->HaveWatchOnly();
    fForceCheckBalanceChanged = false;

    addressTableModel = new AddressTableModel(wallet, this);
    transactionTableModel = new TransactionTableModel(platformStyle, wallet, this);
    recentRequestsTableModel = new RecentRequestsTableModel(wallet, this);

    // This timer will be fired repeatedly to update the balance
    pollTimer = new QTimer(this);
    connect(pollTimer, SIGNAL(timeout()), this, SLOT(pollBalanceChanged()));
    pollTimer->start(MODEL_UPDATE_DELAY);

    subscribeToCoreSignals();
}

WalletModel::~WalletModel()
{
    unsubscribeFromCoreSignals();
}

CAmount WalletModel::getBalance(const CCoinControl *coinControl, bool fExcludeLocked) const
{
    if (coinControl)
    {
        CAmount nBalance = 0;
        std::vector<COutput> vCoins;
        wallet->AvailableCoins(vCoins, true, coinControl);
        BOOST_FOREACH(const COutput& out, vCoins)
            if(out.fSpendable)
                nBalance += out.tx->tx->vout[out.i].nValue;

        return nBalance;
    }

    return wallet->GetBalance(fExcludeLocked);
}

CAmount WalletModel::getUnconfirmedBalance() const
{
    return wallet->GetUnconfirmedBalance();
}

CAmount WalletModel::getImmatureBalance() const
{
    return wallet->GetImmatureBalance();
}

bool WalletModel::haveWatchOnly() const
{
    return fHaveWatchOnly;
}

CAmount WalletModel::getWatchBalance() const
{
    return wallet->GetWatchOnlyBalance();
}

CAmount WalletModel::getWatchUnconfirmedBalance() const
{
    return wallet->GetUnconfirmedWatchOnlyBalance();
}

CAmount WalletModel::getWatchImmatureBalance() const
{
    return wallet->GetImmatureWatchOnlyBalance();
}

void WalletModel::updateStatus()
{
    EncryptionStatus newEncryptionStatus = getEncryptionStatus();

    if(cachedEncryptionStatus != newEncryptionStatus)
        Q_EMIT encryptionStatusChanged(newEncryptionStatus);
}

void WalletModel::pollBalanceChanged()
{
    // Get required locks upfront. This avoids the GUI from getting stuck on
    // periodical polls if the core is holding the locks for a longer time -
    // for example, during a wallet rescan.
    TRY_LOCK(cs_main, lockMain);
    if(!lockMain)
        return;
    TRY_LOCK(wallet->cs_wallet, lockWallet);
    if(!lockWallet)
        return;

    if(fForceCheckBalanceChanged || chainActive.Height() != cachedNumBlocks)
    {
        fForceCheckBalanceChanged = false;

        // Balance and number of transactions might have changed
        cachedNumBlocks = chainActive.Height();

        checkBalanceChanged();
        if(transactionTableModel)
            transactionTableModel->updateConfirmations();

        // check sigma
        // support only hd
        if (zwalletMain) {
            checkSigmaAmount(false);
        }
    }
}

void WalletModel::updateSigmaCoins(const QString &pubCoin, const QString &isUsed, int status)
{
    if (status == ChangeType::CT_UPDATED) {
        // some coin have been updated to be used
        LOCK2(cs_main, wallet->cs_wallet);
        checkSigmaAmount(true);

    } else if (status == ChangeType::CT_NEW) {
        // new mint
        LOCK2(cs_main, wallet->cs_wallet);
        auto coins = zwalletMain->GetTracker().ListMints(true, false, false);

        int block = cachedNumBlocks;
        for (const auto& coin : coins) {
            if (!coin.isUsed) {
                int coinHeight = coin.nHeight;
                if (coinHeight == -1
                    || (coinHeight <= block && coinHeight > block - ZC_MINT_CONFIRMATIONS)) {
                    cachedHavePendingCoin = true;
                }
            }
        }

        if (cachedHavePendingCoin) {
            checkSigmaAmount(true);
        }
    }
}

void WalletModel::checkBalanceChanged()
{
    CAmount newBalance = getBalance();
    CAmount newUnconfirmedBalance = getUnconfirmedBalance();
    CAmount newImmatureBalance = getImmatureBalance();
    CAmount newWatchOnlyBalance = 0;
    CAmount newWatchUnconfBalance = 0;
    CAmount newWatchImmatureBalance = 0;
    if (haveWatchOnly())
    {
        newWatchOnlyBalance = getWatchBalance();
        newWatchUnconfBalance = getWatchUnconfirmedBalance();
        newWatchImmatureBalance = getWatchImmatureBalance();
    }

    if(cachedBalance != newBalance || cachedUnconfirmedBalance != newUnconfirmedBalance || cachedImmatureBalance != newImmatureBalance ||
        cachedWatchOnlyBalance != newWatchOnlyBalance || cachedWatchUnconfBalance != newWatchUnconfBalance || cachedWatchImmatureBalance != newWatchImmatureBalance)
    {
        cachedBalance = newBalance;
        cachedUnconfirmedBalance = newUnconfirmedBalance;
        cachedImmatureBalance = newImmatureBalance;
        cachedWatchOnlyBalance = newWatchOnlyBalance;
        cachedWatchUnconfBalance = newWatchUnconfBalance;
        cachedWatchImmatureBalance = newWatchImmatureBalance;
        Q_EMIT balanceChanged(newBalance, newUnconfirmedBalance, newImmatureBalance,
                            newWatchOnlyBalance, newWatchUnconfBalance, newWatchImmatureBalance);
    }
}

void WalletModel::checkSigmaAmount(bool forced)
{
    auto currentBlock = chainActive.Height();
    if ((cachedHavePendingCoin && currentBlock > lastBlockCheckSigma)
        || currentBlock < lastBlockCheckSigma // reorg
        || forced) {

        auto coins = zwalletMain->GetTracker().ListMints(true, false, false);

        std::vector<CMintMeta> spendable, pending;

        std::vector<sigma::PublicCoin> anonimity_set;
        uint256 blockHash;

        cachedHavePendingCoin = false;

        for (const auto& coin : coins) {

            // ignore spent coin
            if (coin.isUsed)
                continue;

            int coinHeight = coin.nHeight;

            if (coinHeight > 0
                && coinHeight + (ZC_MINT_CONFIRMATIONS-1) <= chainActive.Height())  {
                spendable.push_back(coin);
            } else {
                cachedHavePendingCoin = true;
                pending.push_back(coin);
            }
        }

        lastBlockCheckSigma = currentBlock;
        Q_EMIT notifySigmaChanged(spendable, pending);
    }
}

void WalletModel::updateTransaction()
{
    // Balance and number of transactions might have changed
    fForceCheckBalanceChanged = true;
}

void WalletModel::updateAddressBook(const QString &address, const QString &label,
        bool isMine, const QString &purpose, int status)
{
    if(addressTableModel)
        addressTableModel->updateEntry(address, label, isMine, purpose, status);
}

void WalletModel::updateAddressBook(const QString &pubCoin, const QString &isUsed, int status)
{
    if(addressTableModel)
        addressTableModel->updateEntry(pubCoin, isUsed, status);
}

void WalletModel::updateWatchOnlyFlag(bool fHaveWatchonly)
{
    fHaveWatchOnly = fHaveWatchonly;
    Q_EMIT notifyWatchonlyChanged(fHaveWatchonly);
}

bool WalletModel::validateAddress(const QString &address)
{
    CBitcoinAddress addressParsed(address.toStdString());
    return addressParsed.IsValid();
}

WalletModel::SendCoinsReturn WalletModel::prepareTransaction(WalletModelTransaction &transaction, const CCoinControl *coinControl)
{
    CAmount total = 0;
    bool fSubtractFeeFromAmount = false;
    QList<SendCoinsRecipient> recipients = transaction.getRecipients();
    std::vector<CRecipient> vecSend;

    if(recipients.empty())
    {
        return OK;
    }

    QSet<QString> setAddress; // Used to detect duplicates
    int nAddresses = 0;

    // Pre-check input data for validity
    Q_FOREACH(const SendCoinsRecipient &rcp, recipients)
    {
        if (rcp.fSubtractFeeFromAmount)
            fSubtractFeeFromAmount = true;

        if (rcp.paymentRequest.IsInitialized())
        {   // PaymentRequest...
            CAmount subtotal = 0;
            const payments::PaymentDetails& details = rcp.paymentRequest.getDetails();
            for (int i = 0; i < details.outputs_size(); i++)
            {
                const payments::Output& out = details.outputs(i);
                if (out.amount() <= 0) continue;
                subtotal += out.amount();
                const unsigned char* scriptStr = (const unsigned char*)out.script().data();
                CScript scriptPubKey(scriptStr, scriptStr+out.script().size());
                CAmount nAmount = out.amount();
                CRecipient recipient = {scriptPubKey, nAmount, rcp.fSubtractFeeFromAmount};
                vecSend.push_back(recipient);
            }
            if (subtotal <= 0)
            {
                return InvalidAmount;
            }
            total += subtotal;
        }
        else
        {   // User-entered Zcoin address / amount:
            if(!validateAddress(rcp.address))
            {
                return InvalidAddress;
            }
            if(rcp.amount <= 0)
            {
                return InvalidAmount;
            }
            setAddress.insert(rcp.address);
            ++nAddresses;

            CScript scriptPubKey = GetScriptForDestination(CBitcoinAddress(rcp.address.toStdString()).Get());
            CRecipient recipient = {scriptPubKey, rcp.amount, rcp.fSubtractFeeFromAmount};
            vecSend.push_back(recipient);

            total += rcp.amount;
        }
    }
    if(setAddress.size() != nAddresses)
    {
        return DuplicateAddress;
    }

    CAmount nBalance = getBalance(coinControl);

    if(total > nBalance)
    {
        return AmountExceedsBalance;
    }

    {
        LOCK2(cs_main, wallet->cs_wallet);

        transaction.newPossibleKeyChange(wallet);

        CAmount nFeeRequired = 0;
        int nChangePosRet = -1;
        std::string strFailReason;

        CWalletTx *newTx = transaction.getTransaction();
        CReserveKey *keyChange = transaction.getPossibleKeyChange();
        bool fCreated = wallet->CreateTransaction(vecSend, *newTx, *keyChange, nFeeRequired, nChangePosRet, strFailReason, coinControl);
        transaction.setTransactionFee(nFeeRequired);
        if (fSubtractFeeFromAmount && fCreated)
            transaction.reassignAmounts(nChangePosRet);

        if(!fCreated)
        {
            if(!fSubtractFeeFromAmount && (total + nFeeRequired) > nBalance)
            {
                return SendCoinsReturn(AmountWithFeeExceedsBalance);
            }
            Q_EMIT message(tr("Send Coins"), QString::fromStdString(strFailReason),
                         CClientUIInterface::MSG_ERROR);
            return TransactionCreationFailed;
        }

        // reject absurdly high fee. (This can never happen because the
        // wallet caps the fee at maxTxFee. This merely serves as a
        // belt-and-suspenders check)
        if (nFeeRequired > maxTxFee)
            return AbsurdFee;
    }

    return SendCoinsReturn(OK);
}

WalletModel::SendCoinsReturn WalletModel::sendCoins(WalletModelTransaction &transaction)
{
    QByteArray transaction_array; /* store serialized transaction */

    {
        LOCK2(cs_main, wallet->cs_wallet);
        CWalletTx *newTx = transaction.getTransaction();

        Q_FOREACH(const SendCoinsRecipient &rcp, transaction.getRecipients())
        {
            if (rcp.paymentRequest.IsInitialized())
            {
                // Make sure any payment requests involved are still valid.
                if (PaymentServer::verifyExpired(rcp.paymentRequest.getDetails())) {
                    return PaymentRequestExpired;
                }

                // Store PaymentRequests in wtx.vOrderForm in wallet.
                std::string key("PaymentRequest");
                std::string value;
                rcp.paymentRequest.SerializeToString(&value);
                newTx->vOrderForm.push_back(make_pair(key, value));
            }
            else if (!rcp.message.isEmpty()) // Message from normal zcoin:URI (zcoin:123...?message=example)
                newTx->vOrderForm.push_back(make_pair("Message", rcp.message.toStdString()));
        }

        CReserveKey *keyChange = transaction.getPossibleKeyChange();
        CValidationState state;
        if(!wallet->CommitTransaction(*newTx, *keyChange, g_connman.get(), state))
            return SendCoinsReturn(TransactionCommitFailed, QString::fromStdString(state.GetRejectReason()));

        CDataStream ssTx(SER_NETWORK, PROTOCOL_VERSION);
        ssTx << *newTx->tx;
        transaction_array.append(&(ssTx[0]), ssTx.size());
    }

    // Add addresses / update labels that we've sent to to the address book,
    // and emit coinsSent signal for each recipient
    Q_FOREACH(const SendCoinsRecipient &rcp, transaction.getRecipients())
    {
        // Don't touch the address book when we have a payment request
        if (!rcp.paymentRequest.IsInitialized())
        {
            std::string strAddress = rcp.address.toStdString();
            CTxDestination dest = CBitcoinAddress(strAddress).Get();
            std::string strLabel = rcp.label.toStdString();
            {
                LOCK(wallet->cs_wallet);

                std::map<CTxDestination, CAddressBookData>::iterator mi = wallet->mapAddressBook.find(dest);

                // Check if we have a new address or an updated label
                if (mi == wallet->mapAddressBook.end())
                {
                    wallet->SetAddressBook(dest, strLabel, "send");
                }
                else if (mi->second.name != strLabel)
                {
                    wallet->SetAddressBook(dest, strLabel, ""); // "" means don't change purpose
                }
            }
        }
        Q_EMIT coinsSent(wallet, rcp, transaction_array);
    }
    checkBalanceChanged(); // update balance immediately, otherwise there could be a short noticeable delay until pollBalanceChanged hits

    return SendCoinsReturn(OK);
}

OptionsModel *WalletModel::getOptionsModel()
{
    return optionsModel;
}

AddressTableModel *WalletModel::getAddressTableModel()
{
    return addressTableModel;
}

TransactionTableModel *WalletModel::getTransactionTableModel()
{
    return transactionTableModel;
}

RecentRequestsTableModel *WalletModel::getRecentRequestsTableModel()
{
    return recentRequestsTableModel;
}

WalletModel::EncryptionStatus WalletModel::getEncryptionStatus() const
{
    if(!wallet->IsCrypted())
    {
        return Unencrypted;
    }
    else if(wallet->IsLocked())
    {
        return Locked;
    }
    else
    {
        return Unlocked;
    }
}

bool WalletModel::setWalletEncrypted(bool encrypted, const SecureString &passphrase)
{
    if(encrypted)
    {
        // Encrypt
        return wallet->EncryptWallet(passphrase);
    }
    else
    {
        // Decrypt -- TODO; not supported yet
        return false;
    }
}

bool WalletModel::setWalletLocked(bool locked, const SecureString &passPhrase)
{
    if(locked)
    {
        // Lock
        return wallet->Lock();
    }
    else
    {
        // Unlock
        return wallet->Unlock(passPhrase);
    }
}

bool WalletModel::changePassphrase(const SecureString &oldPass, const SecureString &newPass)
{
    bool retval;
    {
        LOCK(wallet->cs_wallet);
        wallet->Lock(); // Make sure wallet is locked before attempting pass change
        retval = wallet->ChangeWalletPassphrase(oldPass, newPass);
    }
    return retval;
}

bool WalletModel::backupWallet(const QString &filename)
{
    return wallet->BackupWallet(filename.toLocal8Bit().data());
}

// Handlers for core signals
static void NotifyKeyStoreStatusChanged(WalletModel *walletmodel, CCryptoKeyStore *wallet)
{
    qDebug() << "NotifyKeyStoreStatusChanged";
    QMetaObject::invokeMethod(walletmodel, "updateStatus", Qt::QueuedConnection);
}

static void NotifyAddressBookChanged(WalletModel *walletmodel, CWallet *wallet,
        const CTxDestination &address, const std::string &label, bool isMine,
        const std::string &purpose, ChangeType status)
{
    QString strAddress = QString::fromStdString(CBitcoinAddress(address).ToString());
    QString strLabel = QString::fromStdString(label);
    QString strPurpose = QString::fromStdString(purpose);

    qDebug() << "NotifyAddressBookChanged: " + strAddress + " " + strLabel + " isMine=" + QString::number(isMine) + " purpose=" + strPurpose + " status=" + QString::number(status);
    QMetaObject::invokeMethod(walletmodel, "updateAddressBook", Qt::QueuedConnection,
                              Q_ARG(QString, strAddress),
                              Q_ARG(QString, strLabel),
                              Q_ARG(bool, isMine),
                              Q_ARG(QString, strPurpose),
                              Q_ARG(int, status));
}

static void NotifyZerocoinChanged(WalletModel *walletmodel, CWallet *wallet, const std::string &pubCoin, const std::string &isUsed, ChangeType status)
{
    qDebug() << "NotifyZerocoinChanged:" + QString::fromStdString(pubCoin) + " " + QString::fromStdString(isUsed) + " status=" + QString::number(status);
    QMetaObject::invokeMethod(walletmodel, "updateAddressBook", Qt::QueuedConnection,
                              Q_ARG(QString, QString::fromStdString(pubCoin)),
                              Q_ARG(QString, QString::fromStdString(isUsed)),
                              Q_ARG(int, status));

    // disable sigma
    if (zwalletMain) {
        QMetaObject::invokeMethod(walletmodel, "updateSigmaCoins", Qt::QueuedConnection,
                              Q_ARG(QString, QString::fromStdString(pubCoin)),
                              Q_ARG(QString, QString::fromStdString(isUsed)),
                              Q_ARG(int, status));
    }
}

static void NotifyTransactionChanged(WalletModel *walletmodel, CWallet *wallet, const uint256 &hash, ChangeType status)
{
    Q_UNUSED(wallet);
    Q_UNUSED(hash);
    Q_UNUSED(status);
    QMetaObject::invokeMethod(walletmodel, "updateTransaction", Qt::QueuedConnection);
}

static void ShowProgress(WalletModel *walletmodel, const std::string &title, int nProgress)
{
    // emits signal "showProgress"
    QMetaObject::invokeMethod(walletmodel, "showProgress", Qt::QueuedConnection,
                              Q_ARG(QString, QString::fromStdString(title)),
                              Q_ARG(int, nProgress));
}

static void NotifyWatchonlyChanged(WalletModel *walletmodel, bool fHaveWatchonly)
{
    QMetaObject::invokeMethod(walletmodel, "updateWatchOnlyFlag", Qt::QueuedConnection,
                              Q_ARG(bool, fHaveWatchonly));
}

void WalletModel::subscribeToCoreSignals()
{
    // Connect signals to wallet
    wallet->NotifyStatusChanged.connect(boost::bind(&NotifyKeyStoreStatusChanged, this, _1));
    wallet->NotifyAddressBookChanged.connect(boost::bind(NotifyAddressBookChanged, this, _1, _2, _3, _4, _5, _6));
    wallet->NotifyTransactionChanged.connect(boost::bind(NotifyTransactionChanged, this, _1, _2, _3));
    wallet->ShowProgress.connect(boost::bind(ShowProgress, this, _1, _2));
    wallet->NotifyWatchonlyChanged.connect(boost::bind(NotifyWatchonlyChanged, this, _1));
    wallet->NotifyZerocoinChanged.connect(boost::bind(NotifyZerocoinChanged, this, _1, _2, _3, _4));
}

void WalletModel::unsubscribeFromCoreSignals()
{
    // Disconnect signals from wallet
    wallet->NotifyStatusChanged.disconnect(boost::bind(&NotifyKeyStoreStatusChanged, this, _1));
    wallet->NotifyAddressBookChanged.disconnect(boost::bind(NotifyAddressBookChanged, this, _1, _2, _3, _4, _5, _6));
    wallet->NotifyTransactionChanged.disconnect(boost::bind(NotifyTransactionChanged, this, _1, _2, _3));
    wallet->ShowProgress.disconnect(boost::bind(ShowProgress, this, _1, _2));
    wallet->NotifyWatchonlyChanged.disconnect(boost::bind(NotifyWatchonlyChanged, this, _1));
    wallet->NotifyZerocoinChanged.disconnect(boost::bind(NotifyZerocoinChanged, this, _1, _2, _3, _4));
}

// WalletModel::UnlockContext implementation
WalletModel::UnlockContext WalletModel::requestUnlock()
{
    bool was_locked = getEncryptionStatus() == Locked;
    if(was_locked)
    {
        // Request UI to unlock wallet
        Q_EMIT requireUnlock();
    }
    // If wallet is still locked, unlock was failed or cancelled, mark context as invalid
    bool valid = getEncryptionStatus() != Locked;

    return UnlockContext(this, valid, was_locked);
}

WalletModel::UnlockContext::UnlockContext(WalletModel *_wallet, bool _valid, bool _relock):
        wallet(_wallet),
        valid(_valid),
        relock(_relock)
{
}

WalletModel::UnlockContext::~UnlockContext()
{
    if(valid && relock)
    {
        wallet->setWalletLocked(true);
    }
}

void WalletModel::UnlockContext::CopyFrom(const UnlockContext& rhs)
{
    // Transfer context; old object no longer relocks wallet
    *this = rhs;
    rhs.relock = false;
}

bool WalletModel::getPubKey(const CKeyID &address, CPubKey& vchPubKeyOut) const
{
    return wallet->GetPubKey(address, vchPubKeyOut);
}

bool WalletModel::havePrivKey(const CKeyID &address) const
{
    return wallet->HaveKey(address);
}

bool WalletModel::getPrivKey(const CKeyID &address, CKey& vchPrivKeyOut) const
{
    return wallet->GetKey(address, vchPrivKeyOut);
}

// returns a list of COutputs from COutPoints
void WalletModel::getOutputs(const std::vector<COutPoint>& vOutpoints, std::vector<COutput>& vOutputs, boost::optional<bool> fMintTabSelected)
{
    LOCK2(cs_main, wallet->cs_wallet);
    BOOST_FOREACH(const COutPoint& outpoint, vOutpoints)
    {
        if (!wallet->mapWallet.count(outpoint.hash)) continue;
        int nDepth = wallet->mapWallet[outpoint.hash].GetDepthInMainChain();
        if (nDepth < 0) continue;
        if (fMintTabSelected != boost::none) {
            if(wallet->mapWallet[outpoint.hash].tx->vout[outpoint.n].scriptPubKey.IsSigmaMint()) {
                if (fMintTabSelected.get()) // only allow mint outputs on the "Spend" tab
                    continue;
            }
            else {
                if (!fMintTabSelected.get())
                    continue; // only allow normal outputs on the "Mint" tab
            }
        }
        COutput out(&wallet->mapWallet[outpoint.hash], outpoint.n, nDepth, true, true);
        vOutputs.push_back(out);
    }
}

bool WalletModel::isSpent(const COutPoint& outpoint) const
{
    LOCK2(cs_main, wallet->cs_wallet);
    return wallet->IsSpent(outpoint.hash, outpoint.n);
}

// AvailableCoins + LockedCoins grouped by wallet address (put change in one group with wallet address)
void WalletModel::listCoins(std::map<QString, std::vector<COutput> >& mapCoins, AvailableCoinsType nCoinType) const
{
    std::vector<COutput> vCoins;
    wallet->AvailableCoins(vCoins, true, NULL, false, nCoinType, false);

    LOCK2(cs_main, wallet->cs_wallet); // ListLockedCoins, mapWallet
    std::vector<COutPoint> vLockedCoins;
    wallet->ListLockedCoins(vLockedCoins);

    // add locked coins
    BOOST_FOREACH(const COutPoint& outpoint, vLockedCoins)
    {
        if (!wallet->mapWallet.count(outpoint.hash)) continue;
        int nDepth = wallet->mapWallet[outpoint.hash].GetDepthInMainChain();
        if (nDepth < 0) continue;
        COutput out(&wallet->mapWallet[outpoint.hash], outpoint.n, nDepth, true, true);
<<<<<<< HEAD
        if (outpoint.n < out.tx->tx->vout.size() && wallet->IsMine(out.tx->tx->vout[outpoint.n]) == ISMINE_SPENDABLE)
=======

        if(nCoinType == ALL_COINS){
            // We are now taking ALL_COINS to mean everything sans mints
            if(out.tx->vout[out.i].scriptPubKey.IsZerocoinMint() || out.tx->vout[out.i].scriptPubKey.IsSigmaMint() || out.tx->vout[out.i].scriptPubKey.IsZerocoinRemint())
                continue;
        } else if(nCoinType == ONLY_MINTS){
            // Do not consider anything other than mints
            if(!(out.tx->vout[out.i].scriptPubKey.IsZerocoinMint() || out.tx->vout[out.i].scriptPubKey.IsSigmaMint() || out.tx->vout[out.i].scriptPubKey.IsZerocoinRemint()))
                continue;
        }

        if (outpoint.n < out.tx->vout.size() && wallet->IsMine(out.tx->vout[outpoint.n]) == ISMINE_SPENDABLE)
>>>>>>> b63c9804
            vCoins.push_back(out);
    }

    BOOST_FOREACH(const COutput& out, vCoins)
    {
        COutput cout = out;

        while (wallet->IsChange(cout.tx->GetHash(), cout.tx->tx->vout[cout.i]) && cout.tx->tx->vin.size() > 0 && wallet->IsMine(cout.tx->tx->vin[0]))
        {
            if (!wallet->mapWallet.count(cout.tx->tx->vin[0].prevout.hash)) break;
            cout = COutput(&wallet->mapWallet[cout.tx->tx->vin[0].prevout.hash], cout.tx->tx->vin[0].prevout.n, 0, true, true);
        }

        CTxDestination address;
        if(cout.tx->tx->IsZerocoinMint() || cout.tx->tx->IsSigmaMint() || cout.tx->tx->IsZerocoinRemint()){
            mapCoins[QString::fromStdString("(mint)")].push_back(out);
            continue;
        }
        else if(!out.fSpendable || !ExtractDestination(cout.tx->tx->vout[cout.i].scriptPubKey, address)){
            continue;
        }

        mapCoins[QString::fromStdString(CBitcoinAddress(address).ToString())].push_back(out);
    }
}

bool WalletModel::isLockedCoin(uint256 hash, unsigned int n) const
{
    LOCK2(cs_main, wallet->cs_wallet);
    return wallet->IsLockedCoin(hash, n);
}

void WalletModel::lockCoin(COutPoint& output)
{
    LOCK2(cs_main, wallet->cs_wallet);
    wallet->LockCoin(output);
    Q_EMIT updateMintable();
}

void WalletModel::unlockCoin(COutPoint& output)
{
    LOCK2(cs_main, wallet->cs_wallet);
    wallet->UnlockCoin(output);
    Q_EMIT updateMintable();
}

void WalletModel::listLockedCoins(std::vector<COutPoint>& vOutpts)
{
    LOCK2(cs_main, wallet->cs_wallet);
    wallet->ListLockedCoins(vOutpts);
}

void WalletModel::loadReceiveRequests(std::vector<std::string>& vReceiveRequests)
{
    LOCK(wallet->cs_wallet);
    BOOST_FOREACH(const PAIRTYPE(CTxDestination, CAddressBookData)& item, wallet->mapAddressBook)
        BOOST_FOREACH(const PAIRTYPE(std::string, std::string)& item2, item.second.destdata)
            if (item2.first.size() > 2 && item2.first.substr(0,2) == "rr") // receive request
                vReceiveRequests.push_back(item2.second);
}

bool WalletModel::saveReceiveRequest(const std::string &sAddress, const int64_t nId, const std::string &sRequest)
{
    CTxDestination dest = CBitcoinAddress(sAddress).Get();

    std::stringstream ss;
    ss << nId;
    std::string key = "rr" + ss.str(); // "rr" prefix = "receive request" in destdata

    LOCK(wallet->cs_wallet);
    if (sRequest.empty())
        return wallet->EraseDestData(dest, key);
    else
        return wallet->AddDestData(dest, key, sRequest);
}

bool WalletModel::transactionCanBeAbandoned(uint256 hash) const
{
    LOCK2(cs_main, wallet->cs_wallet);
    const CWalletTx *wtx = wallet->GetWalletTx(hash);
    if (!wtx || wtx->isAbandoned() || wtx->GetDepthInMainChain() > 0 || wtx->InMempool() || wtx->InStempool())
        return false;
    return true;
}

bool WalletModel::abandonTransaction(uint256 hash) const
{
    LOCK2(cs_main, wallet->cs_wallet);
    return wallet->AbandonTransaction(hash);
}

bool WalletModel::transactionCanBeRebroadcast(uint256 hash) const
{
    LOCK2(cs_main, wallet->cs_wallet);
    const CWalletTx *wtx = wallet->GetWalletTx(hash);
    if (!wtx || wtx->isAbandoned() || wtx->GetDepthInMainChain() > 0)
        return false;
    return wtx->GetRequestCount() <= 0;
}

bool WalletModel::rebroadcastTransaction(uint256 hash)
{
    LOCK2(cs_main, wallet->cs_wallet);
    CWalletTx *wtx = const_cast<CWalletTx*>(wallet->GetWalletTx(hash));

    if (!wtx || wtx->isAbandoned() || wtx->GetDepthInMainChain() > 0)
        return false;
    if (wtx->GetRequestCount() > 0)
        return false;

    CCoinsViewCache &view = *pcoinsTip;
    const CCoins* existingCoins = view.AccessCoins(hash);
    bool fHaveMempool = mempool.exists(hash);
    bool fHaveChain = existingCoins && existingCoins->nHeight < 1000000000;
    if (!fHaveMempool && !fHaveChain) {
        // push to local node and sync with wallets
        CValidationState state;
        bool fMissingInputs;
        if (!AcceptToMemoryPool(mempool, state, wtx->tx, false, &fMissingInputs, NULL, true, false, maxTxFee))
            return false;
    } else if (fHaveChain) {
        return false;
    }

    g_connman->RelayTransaction(*wtx->tx);
    return true;
}

// Sigma
WalletModel::SendCoinsReturn WalletModel::prepareSigmaSpendTransaction(
    WalletModelTransaction &transaction,
    std::vector<CSigmaEntry> &selectedCoins,
    std::vector<CHDMint> &changes,
    bool& fChangeAddedToFee,
    const CCoinControl *coinControl)
{
    QList<SendCoinsRecipient> recipients = transaction.getRecipients();
    std::vector<CRecipient> sendRecipients;

    if (recipients.empty()) {
        return OK;
    }

    QSet<QString> addresses; // Used to detect duplicates

    for (const auto& rcp : recipients) {
        if (!validateAddress(rcp.address)) {
            return InvalidAmount;
        }
        addresses.insert(rcp.address);

        CScript scriptPubKey = GetScriptForDestination(CBitcoinAddress(rcp.address.toStdString()).Get());
        CRecipient recipient = {scriptPubKey, rcp.amount, rcp.fSubtractFeeFromAmount};
        sendRecipients.push_back(recipient);
    }

    if (addresses.size() != recipients.size()) {
        return DuplicateAddress;
    }

    // create transaction
    CAmount fee;

    CWalletTx *newTx = transaction.getTransaction();
    try {
        *newTx = wallet->CreateSigmaSpendTransaction(sendRecipients, fee, selectedCoins, changes, fChangeAddedToFee, coinControl);
    } catch (const InsufficientFunds& err) {
        return AmountExceedsBalance;
    } catch (const std::runtime_error& err) {
        if (_("Can not choose coins within limit.") == err.what())
            return ExceedLimit;
        if (_("Sigma is disabled at this period.") == err.what())
            return SigmaDisabled;
        throw err;
    } catch (const std::invalid_argument& err) {
        return ExceedLimit;
    }

    transaction.setTransactionFee(fee);

    return SendCoinsReturn(OK);
}

WalletModel::SendCoinsReturn WalletModel::sendSigma(WalletModelTransaction &transaction,
    std::vector<CSigmaEntry>& coins, std::vector<CHDMint>& changes)
{
    QByteArray transaction_array; /* store serialized transaction */

    {
        LOCK2(cs_main, wallet->cs_wallet);
        CWalletTx *newTx = transaction.getTransaction();

        for (const auto& rcp : transaction.getRecipients()) {
            if (rcp.paymentRequest.IsInitialized())
            {
                // Make sure any payment requests involved are still valid.
                if (PaymentServer::verifyExpired(rcp.paymentRequest.getDetails())) {
                    return PaymentRequestExpired;
                }

                // Store PaymentRequests in wtx.vOrderForm in wallet.
                std::string key("PaymentRequest");
                std::string value;
                rcp.paymentRequest.SerializeToString(&value);
                newTx->vOrderForm.push_back(std::make_pair(key, value));
            } else if (!rcp.message.isEmpty()) {
                // Message from normal zcoin:URI (zcoin:123...?message=example)
                newTx->vOrderForm.push_back(std::make_pair("Message", rcp.message.toStdString()));
            }
        }

        try {
            wallet->CommitSigmaTransaction(*newTx, coins, changes);
        } catch (...) {
            return TransactionCommitFailed;
        }

        CTransactionRef t = newTx->tx;
        CDataStream ssTx(SER_NETWORK, PROTOCOL_VERSION);
        ssTx << t;
        transaction_array.append(&(ssTx[0]), ssTx.size());
    }

    // Add addresses / update labels that we've sent to to the address book,
    // and emit coinsSent signal for each recipient
    for (const auto& rcp : transaction.getRecipients()) {
        // Don't touch the address book when we have a payment request
        if (!rcp.paymentRequest.IsInitialized()) {
            std::string address = rcp.address.toStdString();
            CTxDestination dest = CBitcoinAddress(address).Get();
            std::string label = rcp.label.toStdString();
            {
                LOCK(wallet->cs_wallet);

                auto mi = wallet->mapAddressBook.find(dest);

                // Check if we have a new address or an updated label
                if (mi == wallet->mapAddressBook.end()) {
                    wallet->SetAddressBook(dest, label, "send");
                }
                else if (mi->second.name != label) {
                    wallet->SetAddressBook(dest, label, ""); // "" means don't change purpose
                }
            }
        }
        Q_EMIT coinsSent(wallet, rcp, transaction_array);
    }
    checkBalanceChanged();

    return SendCoinsReturn(OK);
}

void WalletModel::sigmaMint(const CAmount& n, const CCoinControl *coinControl)
{
    std::vector<sigma::CoinDenomination> denominations;
    sigma::GetAllDenoms(denominations);

    std::vector<sigma::CoinDenomination> mints;
    if (CWallet::SelectMintCoinsForAmount(n, denominations, mints) != n) {
        throw std::runtime_error("Problem with coin selection.\n");
    }

    std::vector<sigma::PrivateCoin> privCoins;

    const sigma::Params* sigmaParams = sigma::Params::get_default();
    std::transform(mints.begin(), mints.end(), std::back_inserter(privCoins),
        [sigmaParams](const sigma::CoinDenomination& denom) -> sigma::PrivateCoin {
            return sigma::PrivateCoin(sigmaParams, denom);
        });

    vector<CHDMint> vDMints;
    auto recipients = CWallet::CreateSigmaMintRecipients(privCoins, vDMints);

    CWalletTx wtx;
    std::string strError = pwalletMain->MintAndStoreSigma(recipients, privCoins, vDMints, wtx, false, coinControl);

    if (strError != "") {
        throw std::range_error(strError);
    }
}

std::vector<CSigmaEntry> WalletModel::GetUnsafeCoins(const CCoinControl* coinControl)
{
    auto allCoins = wallet->GetAvailableCoins(coinControl, true);
    auto spendableCoins = wallet->GetAvailableCoins(coinControl);
    std::vector<CSigmaEntry> unsafeCoins;
    for (auto& coin : allCoins) {
        if (spendableCoins.end() == std::find_if(spendableCoins.begin(), spendableCoins.end(),
            [coin](const CSigmaEntry& spendalbe) {
                return coin.value == spendalbe.value;
            }
        )) {
            unsafeCoins.push_back(coin);
        }
    }
    return unsafeCoins;
}

bool WalletModel::isWalletEnabled()
{
   return !GetBoolArg("-disablewallet", DEFAULT_DISABLE_WALLET);
}

bool WalletModel::hdEnabled() const
{
    return wallet->IsHDEnabled();
}

int WalletModel::getDefaultConfirmTarget() const
{
    return nTxConfirmTarget;
}<|MERGE_RESOLUTION|>--- conflicted
+++ resolved
@@ -721,22 +721,18 @@
         int nDepth = wallet->mapWallet[outpoint.hash].GetDepthInMainChain();
         if (nDepth < 0) continue;
         COutput out(&wallet->mapWallet[outpoint.hash], outpoint.n, nDepth, true, true);
-<<<<<<< HEAD
-        if (outpoint.n < out.tx->tx->vout.size() && wallet->IsMine(out.tx->tx->vout[outpoint.n]) == ISMINE_SPENDABLE)
-=======
 
         if(nCoinType == ALL_COINS){
             // We are now taking ALL_COINS to mean everything sans mints
-            if(out.tx->vout[out.i].scriptPubKey.IsZerocoinMint() || out.tx->vout[out.i].scriptPubKey.IsSigmaMint() || out.tx->vout[out.i].scriptPubKey.IsZerocoinRemint())
+            if(out.tx->tx->vout[out.i].scriptPubKey.IsZerocoinMint() || out.tx->tx->vout[out.i].scriptPubKey.IsSigmaMint() || out.tx->tx->vout[out.i].scriptPubKey.IsZerocoinRemint())
                 continue;
         } else if(nCoinType == ONLY_MINTS){
             // Do not consider anything other than mints
-            if(!(out.tx->vout[out.i].scriptPubKey.IsZerocoinMint() || out.tx->vout[out.i].scriptPubKey.IsSigmaMint() || out.tx->vout[out.i].scriptPubKey.IsZerocoinRemint()))
+            if(!(out.tx->tx->vout[out.i].scriptPubKey.IsZerocoinMint() || out.tx->tx->vout[out.i].scriptPubKey.IsSigmaMint() || out.tx->tx->vout[out.i].scriptPubKey.IsZerocoinRemint()))
                 continue;
         }
 
-        if (outpoint.n < out.tx->vout.size() && wallet->IsMine(out.tx->vout[outpoint.n]) == ISMINE_SPENDABLE)
->>>>>>> b63c9804
+        if (outpoint.n < out.tx->tx->vout.size() && wallet->IsMine(out.tx->tx->vout[outpoint.n]) == ISMINE_SPENDABLE)
             vCoins.push_back(out);
     }
 
