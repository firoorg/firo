--- conflicted
+++ resolved
@@ -175,20 +175,15 @@
     CAmount newWatchOnlyBalance = 0;
     CAmount newWatchUnconfBalance = 0;
     CAmount newWatchImmatureBalance = 0;
-<<<<<<< HEAD
-    CAmount newAnonymizableBalance = getAnonymizableBalance();
     auto newSpatsBalances = getSpatsBalances();
-=======
     CAmount newAnonymizableBalance = cachedAnonymizableBalance;
 
     if (!wallet->TryGetBalances(newBalance, newUnconfirmedBalance, newImmatureBalance, newAnonymizableBalance))
         return;
-
-
+    
     CAmount newPrivateBalance, newUnconfirmedPrivateBalance;
     std::tie(newPrivateBalance, newUnconfirmedPrivateBalance) =
             getSparkBalance();
->>>>>>> f8a27373
 
     if (haveWatchOnly())
     {
