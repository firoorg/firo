// Copyright (c) 2011-2016 The Bitcoin Core developers
// Distributed under the MIT software license, see the accompanying
// file COPYING or http://www.opensource.org/licenses/mit-license.php.

#include "walletmodel.h"

#include "addresstablemodel.h"
#include "consensus/validation.h"
#include "guiconstants.h"
#include "guiutil.h"
#include "lelantusmodel.h"
#include "sparkmodel.h"
#include "paymentserver.h"
#include "recentrequeststablemodel.h"
#include "transactiontablemodel.h"
#include "pcodemodel.h"

#include "base58.h"
#include "keystore.h"
#include "validation.h"
#include "net.h" // for g_connman
#include "sync.h"
#include "ui_interface.h"
#include "util.h" // for GetBoolArg
#include "wallet/wallet.h"
#include "wallet/walletdb.h" // for BackupWallet
#include "wallet/walletexcept.h"
#include "txmempool.h"
#include "consensus/validation.h"
#include "sigma.h"
#include "sigma/coin.h"
#include "lelantus.h"
#include "bip47/account.h"
#include "bip47/bip47utils.h"
#include "cancelpassworddialog.h"

#include <stdint.h>

#include <QDebug>
#include <QSet>
#include <QTimer>

#include <boost/foreach.hpp>

WalletModel::WalletModel(const PlatformStyle *platformStyle, CWallet *_wallet, OptionsModel *_optionsModel, QObject *parent) :
    QObject(parent), wallet(_wallet), optionsModel(_optionsModel), addressTableModel(0), pcodeAddressTableModel(0),
    lelantusModel(0),
    sparkModel(0),
    transactionTableModel(0),
    recentRequestsTableModel(0),
    pcodeModel(0),
    cachedBalance(0), cachedUnconfirmedBalance(0), cachedImmatureBalance(0),
    cachedEncryptionStatus(Unencrypted),
    cachedNumBlocks(0),
    cachedNumISLocks(0)
{
    fHaveWatchOnly = wallet->HaveWatchOnly();
    fForceCheckBalanceChanged = false;

    addressTableModel = new AddressTableModel(wallet, this);
    pcodeAddressTableModel = new PcodeAddressTableModel(wallet, this);
    lelantusModel = new LelantusModel(platformStyle, wallet, _optionsModel, this);
    sparkModel = new SparkModel(platformStyle, wallet, _optionsModel, this);
    transactionTableModel = new TransactionTableModel(platformStyle, wallet, this);
    recentRequestsTableModel = new RecentRequestsTableModel(wallet, this);
    pcodeModel = new PcodeModel(wallet, this);

    // This timer will be fired repeatedly to update the balance
    pollTimer = new QTimer(this);
    connect(pollTimer, &QTimer::timeout, this, &WalletModel::pollBalanceChanged);
    pollTimer->start(MODEL_UPDATE_DELAY);

    subscribeToCoreSignals();
}

WalletModel::~WalletModel()
{
    unsubscribeFromCoreSignals();
}

CAmount WalletModel::getBalance(const CCoinControl *coinControl, bool fExcludeLocked) const
{
    if (coinControl)
    {
        CAmount nBalance = 0;
        std::vector<COutput> vCoins;
        wallet->AvailableCoins(vCoins, true, coinControl);
        BOOST_FOREACH(const COutput& out, vCoins)
            if(out.fSpendable)
                nBalance += out.tx->tx->vout[out.i].nValue;

        return nBalance;
    }

    return wallet->GetBalance(fExcludeLocked);
}

CAmount WalletModel::getAnonymizableBalance() const
{
    CAmount amount = 0;
    if(lelantus::IsLelantusAllowed()) {
        amount = lelantusModel->getMintableAmount();
    } else if (spark::IsSparkAllowed()){
        amount = sparkModel->getMintableSparkAmount();
    }
    return amount;
}

CAmount WalletModel::getUnconfirmedBalance() const
{
    return wallet->GetUnconfirmedBalance();
}

CAmount WalletModel::getImmatureBalance() const
{
    return wallet->GetImmatureBalance();
}

bool WalletModel::haveWatchOnly() const
{
    return fHaveWatchOnly;
}

CAmount WalletModel::getWatchBalance() const
{
    return wallet->GetWatchOnlyBalance();
}

CAmount WalletModel::getWatchUnconfirmedBalance() const
{
    return wallet->GetUnconfirmedWatchOnlyBalance();
}

CAmount WalletModel::getWatchImmatureBalance() const
{
    return wallet->GetImmatureWatchOnlyBalance();
}

void WalletModel::updateStatus()
{
    EncryptionStatus newEncryptionStatus = getEncryptionStatus();

    if(cachedEncryptionStatus != newEncryptionStatus)
        Q_EMIT encryptionStatusChanged(newEncryptionStatus);
}

void WalletModel::pollBalanceChanged()
{
    // Get required locks upfront. This avoids the GUI from getting stuck on
    // periodical polls if the core is holding the locks for a longer time -
    // for example, during a wallet rescan.
    TRY_LOCK(cs_main, lockMain);
    if(!lockMain)
        return;
    TRY_LOCK(wallet->cs_wallet, lockWallet);
    if(!lockWallet)
        return;

    if(fForceCheckBalanceChanged || chainActive.Height() != cachedNumBlocks)
    {
        fForceCheckBalanceChanged = false;

        // Balance and number of transactions might have changed
        cachedNumBlocks = chainActive.Height();

        checkBalanceChanged();
        if(transactionTableModel)
            transactionTableModel->updateConfirmations();
    }
}

void WalletModel::checkBalanceChanged()
{
    CAmount newBalance = getBalance();
    CAmount newUnconfirmedBalance = getUnconfirmedBalance();
    CAmount newImmatureBalance = getImmatureBalance();
    CAmount newWatchOnlyBalance = 0;
    CAmount newWatchUnconfBalance = 0;
    CAmount newWatchImmatureBalance = 0;
    CAmount newAnonymizableBalance = getAnonymizableBalance();


    CAmount newPrivateBalance, newUnconfirmedPrivateBalance;
    std::tie(newPrivateBalance, newUnconfirmedPrivateBalance) =
        lelantusModel->getPrivateBalance();

    std::pair<CAmount, CAmount> sparkBalance = getSparkBalance();
    newPrivateBalance = spark::IsSparkAllowed() ? sparkBalance.first : newPrivateBalance;
    newUnconfirmedPrivateBalance = spark::IsSparkAllowed() ? sparkBalance.second : newUnconfirmedPrivateBalance;

    if (haveWatchOnly())
    {
        newWatchOnlyBalance = getWatchBalance();
        newWatchUnconfBalance = getWatchUnconfirmedBalance();
        newWatchImmatureBalance = getWatchImmatureBalance();
    }

    if(cachedBalance != newBalance
        || cachedUnconfirmedBalance != newUnconfirmedBalance
        || cachedImmatureBalance != newImmatureBalance
        || cachedWatchOnlyBalance != newWatchOnlyBalance
        || cachedWatchUnconfBalance != newWatchUnconfBalance
        || cachedWatchImmatureBalance != newWatchImmatureBalance
        || cachedPrivateBalance != newPrivateBalance
        || cachedUnconfirmedPrivateBalance != newUnconfirmedPrivateBalance
        || cachedAnonymizableBalance != newAnonymizableBalance)
    {
        cachedBalance = newBalance;
        cachedUnconfirmedBalance = newUnconfirmedBalance;
        cachedImmatureBalance = newImmatureBalance;
        cachedWatchOnlyBalance = newWatchOnlyBalance;
        cachedWatchUnconfBalance = newWatchUnconfBalance;
        cachedWatchImmatureBalance = newWatchImmatureBalance;
        cachedPrivateBalance = newPrivateBalance;
        cachedUnconfirmedPrivateBalance = newUnconfirmedPrivateBalance;
        cachedAnonymizableBalance = newAnonymizableBalance;
        Q_EMIT balanceChanged(
            newBalance,
            newUnconfirmedBalance,
            newImmatureBalance,
            newWatchOnlyBalance,
            newWatchUnconfBalance,
            newWatchImmatureBalance,
            newPrivateBalance,
            newUnconfirmedPrivateBalance,
            newAnonymizableBalance);
    }
}

void WalletModel::updateTransaction()
{
    // Balance and number of transactions might have changed
    fForceCheckBalanceChanged = true;
}

void WalletModel::updateNumISLocks()
{
    fForceCheckBalanceChanged = true;
    cachedNumISLocks++;
    if (transactionTableModel)
        transactionTableModel->updateNumISLocks(cachedNumISLocks);
}

void WalletModel::updateChainLockHeight(int chainLockHeight)
{
    if (transactionTableModel)
        transactionTableModel->updateChainLockHeight(chainLockHeight);
}

void WalletModel::updateAddressBook(const QString &address, const QString &label,
        bool isMine, const QString &purpose, int status)
{
    if(addressTableModel)
        addressTableModel->updateEntry(address, label, isMine, purpose, status);
}

void WalletModel::updateAddressBook(const QString &pubCoin, const QString &isUsed, int status)
{
    if(addressTableModel)
        addressTableModel->updateEntry(pubCoin, isUsed, status);
}

void WalletModel::updateWatchOnlyFlag(bool fHaveWatchonly)
{
    fHaveWatchOnly = fHaveWatchonly;
    Q_EMIT notifyWatchonlyChanged(fHaveWatchonly);
}

bool WalletModel::validateAddress(const QString &address)
{
    CBitcoinAddress addressParsed(address.toStdString());
    return addressParsed.IsValid();
}

bool WalletModel::validateExchangeAddress(const QString &address)
{
    CBitcoinAddress addressParsed(address.toStdString());
    return addressParsed.IsValid() && addressParsed.Get().type() == typeid(CExchangeKeyID);
}

WalletModel::SendCoinsReturn WalletModel::prepareTransaction(WalletModelTransaction &transaction, const CCoinControl *coinControl)
{
    CAmount total = 0;
    bool fSubtractFeeFromAmount = false;
    QList<SendCoinsRecipient> recipients = transaction.getRecipients();
    std::vector<CRecipient> vecSend;

    if(recipients.empty())
    {
        return OK;
    }

    QSet<QString> setAddress; // Used to detect duplicates
    int nAddresses = 0;

    // Pre-check input data for validity
    for (const SendCoinsRecipient &rcp : recipients)
    {
        if (rcp.fSubtractFeeFromAmount)
            fSubtractFeeFromAmount = true;
            
        {   // User-entered bitcoin address / amount:
            if(!validateAddress(rcp.address))
            {
                return InvalidAddress;
            }
            if(rcp.amount <= 0)
            {
                return InvalidAmount;
            }
            setAddress.insert(rcp.address);
            ++nAddresses;

            CScript scriptPubKey = GetScriptForDestination(CBitcoinAddress(rcp.address.toStdString()).Get());
            CRecipient recipient = {scriptPubKey, rcp.amount, rcp.fSubtractFeeFromAmount};
            vecSend.push_back(recipient);

            total += rcp.amount;
        }
    }
    if(setAddress.size() != nAddresses)
    {
        return DuplicateAddress;
    }

    CAmount nBalance = getBalance(coinControl);

    if(total > nBalance)
    {
        return AmountExceedsBalance;
    }

    {
        LOCK2(cs_main, wallet->cs_wallet);

        transaction.newPossibleKeyChange(wallet);

        CAmount nFeeRequired = 0;
        int nChangePosRet = -1;
        std::string strFailReason;

        CWalletTx *newTx = transaction.getTransaction();
        CReserveKey *keyChange = transaction.getPossibleKeyChange();
        bool fCreated = wallet->CreateTransaction(vecSend, *newTx, *keyChange, nFeeRequired, nChangePosRet, strFailReason, coinControl);
        transaction.setTransactionFee(nFeeRequired);
        if (fSubtractFeeFromAmount && fCreated)
            transaction.reassignAmounts(nChangePosRet);

        if(!fCreated)
        {
            if(!fSubtractFeeFromAmount && (total + nFeeRequired) > nBalance)
            {
                return SendCoinsReturn(AmountWithFeeExceedsBalance);
            }
            Q_EMIT message(tr("Send Coins"), QString::fromStdString(strFailReason),
                         CClientUIInterface::MSG_ERROR);
            return TransactionCreationFailed;
        }

        // reject absurdly high fee. (This can never happen because the
        // wallet caps the fee at maxTxFee. This merely serves as a
        // belt-and-suspenders check)
        if (nFeeRequired > maxTxFee)
            return AbsurdFee;
    }

    return SendCoinsReturn(OK);
}

WalletModel::SendCoinsReturn WalletModel::prepareJoinSplitTransaction(
    WalletModelTransaction &transaction,
    const CCoinControl *coinControl)
{
    CAmount total = 0;
    bool fSubtractFeeFromAmount = false;
    QList<SendCoinsRecipient> recipients = transaction.getRecipients();
    std::vector<CRecipient> vecSend;

    if(recipients.empty())
    {
        return OK;
    }

    QSet<QString> setAddress; // Used to detect duplicates
    int nAddresses = 0;

    // Pre-check input data for validity
    for (const SendCoinsRecipient &rcp : recipients)
    {
        if (rcp.fSubtractFeeFromAmount)
            fSubtractFeeFromAmount = true;

        {
            // User-entered Firo address / amount:
            if(!validateAddress(rcp.address))
            {
                return InvalidAddress;
            }
            if(rcp.amount <= 0)
            {
                return InvalidAmount;
            }
            setAddress.insert(rcp.address);
            ++nAddresses;

            CScript scriptPubKey = GetScriptForDestination(CBitcoinAddress(rcp.address.toStdString()).Get());
            CRecipient recipient = {scriptPubKey, rcp.amount, rcp.fSubtractFeeFromAmount};
            vecSend.push_back(recipient);

            total += rcp.amount;
        }
    }
    if(setAddress.size() != nAddresses)
    {
        return DuplicateAddress;
    }

    CAmount nBalance;
    std::tie(nBalance, std::ignore) = lelantusModel->getPrivateBalance();

    if(total > nBalance)
    {
        return AmountExceedsBalance;
    }

    {
        LOCK2(cs_main, wallet->cs_wallet);

        auto &spendCoins = transaction.getSpendCoins();
        auto &sigmaSpendCoins = transaction.getSigmaSpendCoins();
        auto &mintCoins = transaction.getMintCoins();

        CAmount feeRequired = 0;
        std::string strFailReason;

        CWalletTx *newTx = transaction.getTransaction();
        try {
            *newTx = wallet->CreateLelantusJoinSplitTransaction(vecSend, feeRequired, {}, spendCoins, sigmaSpendCoins, mintCoins, coinControl);
        } catch (InsufficientFunds const&) {
            transaction.setTransactionFee(feeRequired);
            if (!fSubtractFeeFromAmount && (total + feeRequired) > nBalance) {
                return SendCoinsReturn(AmountWithFeeExceedsBalance);
            }
            return SendCoinsReturn(AmountExceedsBalance);
        } catch (std::runtime_error const &e) {
            Q_EMIT message(
                tr("Send Coins"),
                QString::fromStdString(e.what()),
                CClientUIInterface::MSG_ERROR);

            return TransactionCreationFailed;
        } catch (std::invalid_argument const &e) {
            Q_EMIT message(
                    tr("Send Coins"),
                    QString::fromStdString(e.what()),
                    CClientUIInterface::MSG_ERROR);

            return TransactionCreationFailed;
        }

        // reject absurdly high fee. (This can never happen because the
        // wallet caps the fee at maxTxFee. This merely serves as a
        // belt-and-suspenders check)
        if (feeRequired > maxTxFee) {
            return AbsurdFee;
        }

        int changePos = -1;
        if (!mintCoins.empty()) {
            for (changePos = 0; changePos < newTx->tx->vout.size(); changePos++) {
                if (newTx->tx->vout[changePos].scriptPubKey.IsLelantusJMint()) {
                    break;
                }
            }

            changePos = changePos >= newTx->tx->vout.size() ? -1 : changePos;
        }

        transaction.setTransactionFee(feeRequired);
        transaction.reassignAmounts(changePos);
    }

    return SendCoinsReturn(OK);
}

WalletModel::SendCoinsReturn WalletModel::prepareMintTransactions(
    CAmount amount,
    std::vector<WalletModelTransaction> &transactions,
    std::list<CReserveKey> &reserveKeys,
    std::vector<CHDMint> &mints,
    const CCoinControl *coinControl)
{
    if (amount <= 0) {
        return InvalidAmount;
    }

    auto balance = getBalance(coinControl);
    if (amount > balance) {
        return AmountExceedsBalance;
    }

    std::vector<std::pair<CWalletTx, CAmount>> wtxAndFees;
    CAmount allFee = 0;
    int changePos = -1;
    std::string failReason;

    bool success = false;
    try {
        success = wallet->CreateLelantusMintTransactions(
                amount, wtxAndFees, allFee, mints, reserveKeys, changePos, failReason, coinControl);

    } catch (std::runtime_error const &e) {
        return SendCoinsReturn(TransactionCreationFailed, e.what());
    }


    transactions.clear();
    transactions.reserve(wtxAndFees.size());
    for (auto &wtxAndFee : wtxAndFees) {
        auto &wtx = wtxAndFee.first;
        auto fee = wtxAndFee.second;

        QList<SendCoinsRecipient> recipients;

        int changePos = -1;
        for (size_t i = 0; i != wtx.tx->vout.size(); i++) {
            if (wtx.tx->vout[i].scriptPubKey.IsMint()) {
                SendCoinsRecipient r;
                r.amount = wtx.tx->vout[i].nValue;
                recipients.push_back(r);
            } else {
                changePos = i;
            }
        }

        transactions.emplace_back(recipients);
        auto &tx = transactions.back();

        *tx.getTransaction() = wtx;
        tx.setTransactionFee(fee);

        tx.reassignAmounts(changePos);
    }

    if (!success) {
        if (amount + allFee > balance) {
            return SendCoinsReturn(AmountWithFeeExceedsBalance);
        }

        Q_EMIT message(
            tr("Coin Anonymizing"),
            QString::fromStdString(failReason),
            CClientUIInterface::MSG_ERROR);

        return TransactionCommitFailed;
    }

    if (allFee > maxTxFee) {
        return WalletModel::AbsurdFee;
    }

    return SendCoinsReturn(OK);
}

WalletModel::SendCoinsReturn WalletModel::sendCoins(WalletModelTransaction &transaction)
{
    QByteArray transaction_array; /* store serialized transaction */

    {
        LOCK2(cs_main, wallet->cs_wallet);
        CWalletTx *newTx = transaction.getTransaction();

        for (const SendCoinsRecipient &rcp : transaction.getRecipients())
        {
            if (!rcp.message.isEmpty()) // Message from normal firo:URI (firo:123...?message=example)
                newTx->vOrderForm.push_back(make_pair("Message", rcp.message.toStdString()));
        }

        CReserveKey *keyChange = transaction.getPossibleKeyChange();
        CValidationState state;
        if(!wallet->CommitTransaction(*newTx, *keyChange, g_connman.get(), state))
            return SendCoinsReturn(TransactionCommitFailed, QString::fromStdString(state.GetRejectReason()));

        CDataStream ssTx(SER_NETWORK, PROTOCOL_VERSION);
        ssTx << *newTx->tx;
        transaction_array.append(&(ssTx[0]), ssTx.size());
    }

    // Add addresses / update labels that we've sent to to the address book,
    // and emit coinsSent signal for each recipient
    for (const SendCoinsRecipient &rcp : transaction.getRecipients())
    {
        {
            std::string strAddress = rcp.address.toStdString();
            CTxDestination dest = CBitcoinAddress(strAddress).Get();
            std::string strLabel = rcp.label.toStdString();
            {
                LOCK(wallet->cs_wallet);

                std::map<CTxDestination, CAddressBookData>::iterator mi = wallet->mapAddressBook.find(dest);

                // Check if we have a new address or an updated label
                if (mi == wallet->mapAddressBook.end())
                {
                    wallet->SetAddressBook(dest, strLabel, "send");
                }
                else if (mi->second.name != strLabel)
                {
                    wallet->SetAddressBook(dest, strLabel, ""); // "" means don't change purpose
                }
            }
        }
        Q_EMIT coinsSent(wallet, rcp, transaction_array);
    }
    checkBalanceChanged(); // update balance immediately, otherwise there could be a short noticeable delay until pollBalanceChanged hits

    return SendCoinsReturn(OK);
}

WalletModel::SendCoinsReturn WalletModel::sendPrivateCoins(WalletModelTransaction &transaction)
{
    QByteArray transaction_array; /* store serialized transaction */

    {
        LOCK2(cs_main, wallet->cs_wallet);
        CWalletTx *newTx = transaction.getTransaction();

        for (const SendCoinsRecipient &rcp : transaction.getRecipients())
        {
            if (!rcp.message.isEmpty()) // Message from normal firo:URI (firo:123...?message=example)
                newTx->vOrderForm.push_back(make_pair("Message", rcp.message.toStdString()));
        }

        try {
            if (!wallet->CommitLelantusTransaction(*newTx, transaction.getSpendCoins(), transaction.getSigmaSpendCoins(), transaction.getMintCoins()))
                return SendCoinsReturn(TransactionCommitFailed);
        } catch (std::runtime_error const &e) {
            return SendCoinsReturn(TransactionCommitFailed, e.what());
        }

        CDataStream ssTx(SER_NETWORK, PROTOCOL_VERSION);
        ssTx << *newTx->tx;
        transaction_array.append(&(ssTx[0]), ssTx.size());
    }

    // Add addresses / update labels that we've sent to to the address book,
    // and emit coinsSent signal for each recipient
    for (const SendCoinsRecipient &rcp : transaction.getRecipients())
    {
        {
            std::string strAddress = rcp.address.toStdString();
            CTxDestination dest = CBitcoinAddress(strAddress).Get();
            std::string strLabel = rcp.label.toStdString();
            {
                LOCK(wallet->cs_wallet);

                std::map<CTxDestination, CAddressBookData>::iterator mi = wallet->mapAddressBook.find(dest);

                // Check if we have a new address or an updated label
                if (mi == wallet->mapAddressBook.end())
                {
                    wallet->SetAddressBook(dest, strLabel, "send");
                }
                else if (mi->second.name != strLabel)
                {
                    wallet->SetAddressBook(dest, strLabel, ""); // "" means don't change purpose
                }
            }
        }
        Q_EMIT coinsSent(wallet, rcp, transaction_array);
    }
    checkBalanceChanged(); // update balance immediately, otherwise there could be a short noticeable delay until pollBalanceChanged hits

    return SendCoinsReturn(OK);
}

WalletModel::SendCoinsReturn WalletModel::sendAnonymizingCoins(
    std::vector<WalletModelTransaction> &transactions,
    std::list<CReserveKey> &reservekeys,
    std::vector<CHDMint> &mints)
{
    auto reservekey = reservekeys.begin();
    CWalletDB db(wallet->strWalletFile);

    for (size_t i = 0; i != transactions.size(); i++) {

        auto tx = transactions[i].getTransaction();

        CValidationState state;
        if (!wallet->CommitTransaction(*tx, *reservekey++, g_connman.get(), state)) {
            return TransactionCommitFailed;
        }

        auto &mintTmp = mints[i];
        mintTmp.SetTxHash(tx->GetHash());
        {
            wallet->zwallet->GetTracker().AddLelantus(db, mintTmp, true);
        }
    }
    wallet->zwallet->UpdateCountDB(db);
    return SendCoinsReturn(OK);
}

OptionsModel *WalletModel::getOptionsModel()
{
    return optionsModel;
}

AddressTableModel *WalletModel::getAddressTableModel()
{
    return addressTableModel;
}

PcodeAddressTableModel *WalletModel::getPcodeAddressTableModel()
{
    return pcodeAddressTableModel;
}

LelantusModel *WalletModel::getLelantusModel()
{
    return lelantusModel;
}

SparkModel *WalletModel::getSparkModel()
{
    return sparkModel;
}

TransactionTableModel *WalletModel::getTransactionTableModel()
{
    return transactionTableModel;
}

RecentRequestsTableModel *WalletModel::getRecentRequestsTableModel()
{
    return recentRequestsTableModel;
}

PcodeModel *WalletModel::getPcodeModel()
{
    return pcodeModel;
}

WalletModel::EncryptionStatus WalletModel::getEncryptionStatus() const
{
    if(!wallet->IsCrypted())
    {
        return Unencrypted;
    }
    else if(wallet->IsLocked())
    {
        return Locked;
    }
    else
    {
        return Unlocked;
    }
}

bool WalletModel::setWalletEncrypted(bool encrypted, const SecureString &passphrase)
{
    if(encrypted)
    {
        // Encrypt
        return wallet->EncryptWallet(passphrase);
    }
    else
    {
        // Decrypt -- TODO; not supported yet
        return false;
    }
}

bool WalletModel::setWalletLocked(bool locked, const SecureString &passPhrase)
{
    if(locked)
    {
        // Lock
        return wallet->Lock();
    }
    else
    {
        // Unlock
        return wallet->Unlock(passPhrase);
    }
}

bool WalletModel::lockWallet()
{
    return wallet->Lock();
}

void WalletModel::lockWalletDelayed(int seconds)
{
    QTimer::singleShot(seconds * 1000, this, &WalletModel::lockWallet);
}

bool WalletModel::changePassphrase(const SecureString &oldPass, const SecureString &newPass)
{
    bool retval;
    {
        LOCK(wallet->cs_wallet);
        wallet->Lock(); // Make sure wallet is locked before attempting pass change
        retval = wallet->ChangeWalletPassphrase(oldPass, newPass);
    }
    return retval;
}

bool WalletModel::backupWallet(const QString &filename)
{
    return wallet->BackupWallet(filename.toLocal8Bit().data());
}

// Handlers for core signals
static void NotifyKeyStoreStatusChanged(WalletModel *walletmodel, CCryptoKeyStore *wallet)
{
    qDebug() << "NotifyKeyStoreStatusChanged";
    QMetaObject::invokeMethod(walletmodel, "updateStatus", Qt::QueuedConnection);
}

static void NotifyAddressBookChanged(WalletModel *walletmodel, CWallet *wallet,
        const CTxDestination &address, const std::string &label, bool isMine,
        const std::string &purpose, ChangeType status)
{
    QString strAddress = QString::fromStdString(CBitcoinAddress(address).ToString());
    QString strLabel = QString::fromStdString(label);
    QString strPurpose = QString::fromStdString(purpose);

    qDebug() << "NotifyAddressBookChanged: " + strAddress + " " + strLabel + " isMine=" + QString::number(isMine) + " purpose=" + strPurpose + " status=" + QString::number(status);
    QMetaObject::invokeMethod(walletmodel, "updateAddressBook", Qt::QueuedConnection,
                              Q_ARG(QString, strAddress),
                              Q_ARG(QString, strLabel),
                              Q_ARG(bool, isMine),
                              Q_ARG(QString, strPurpose),
                              Q_ARG(int, status));
}

static void NotifySparkAddressBookChanged(WalletModel* walletmodel, CWallet* wallet, const std::string& address, const std::string& label, bool isMine, const std::string& purpose, ChangeType status)
{
    QString strAddress = QString::fromStdString(address);
    QString strLabel = QString::fromStdString(label);
    QString strPurpose = QString::fromStdString(purpose);

    qDebug() << "NotifySparkAddressBookChanged: " + strAddress + " " + strLabel + " isMine=" + QString::number(isMine) + " purpose=" + strPurpose + " status=" + QString::number(status);
    QMetaObject::invokeMethod(walletmodel, "updateAddressBook", Qt::QueuedConnection,
        Q_ARG(QString, strAddress),
        Q_ARG(QString, strLabel),
        Q_ARG(bool, isMine),
        Q_ARG(QString, strPurpose),
        Q_ARG(int, status));
}

static void NotifyRAPAddressBookChanged(WalletModel* walletmodel, CWallet* wallet, const std::string& address, const std::string& label, bool isMine, const std::string& purpose, ChangeType status)
{
    QString strAddress = QString::fromStdString(address);
    QString strLabel = QString::fromStdString(label);
    QString strPurpose = QString::fromStdString(purpose);

    qDebug() << "NotifyRAPAddressBookChanged: " + strAddress + " " + strLabel + " isMine=" + QString::number(isMine) + " purpose=" + strPurpose + " status=" + QString::number(status);
    QMetaObject::invokeMethod(walletmodel, "updateAddressBook", Qt::QueuedConnection,
        Q_ARG(QString, strAddress),
        Q_ARG(QString, strLabel),
        Q_ARG(bool, isMine),
        Q_ARG(QString, strPurpose),
        Q_ARG(int, status));
}

static void NotifyZerocoinChanged(WalletModel *walletmodel, CWallet *wallet, const std::string &pubCoin, const std::string &isUsed, ChangeType status)
{
    qDebug() << "NotifyZerocoinChanged:" + QString::fromStdString(pubCoin) + " " + QString::fromStdString(isUsed) + " status=" + QString::number(status);
    QMetaObject::invokeMethod(walletmodel, "updateAddressBook", Qt::QueuedConnection,
                              Q_ARG(QString, QString::fromStdString(pubCoin)),
                              Q_ARG(QString, QString::fromStdString(isUsed)),
                              Q_ARG(int, status));
}

static void NotifyTransactionChanged(WalletModel *walletmodel, CWallet *wallet, const uint256 &hash, ChangeType status)
{
    Q_UNUSED(wallet);
    Q_UNUSED(hash);
    Q_UNUSED(status);
    QMetaObject::invokeMethod(walletmodel, "updateTransaction", Qt::QueuedConnection);
}

static void NotifyISLockReceived(WalletModel *walletmodel)
{
    QMetaObject::invokeMethod(walletmodel, "updateNumISLocks", Qt::QueuedConnection);
}

static void NotifyChainLockReceived(WalletModel *walletmodel, int chainLockHeight)
{
    QMetaObject::invokeMethod(walletmodel, "updateChainLockHeight", Qt::QueuedConnection,
                              Q_ARG(int, chainLockHeight));
}

static void ShowProgress(WalletModel *walletmodel, const std::string &title, int nProgress)
{
    // emits signal "showProgress"
    QMetaObject::invokeMethod(walletmodel, "showProgress", Qt::QueuedConnection,
                              Q_ARG(QString, QString::fromStdString(title)),
                              Q_ARG(int, nProgress));
}

static void NotifyWatchonlyChanged(WalletModel *walletmodel, bool fHaveWatchonly)
{
    QMetaObject::invokeMethod(walletmodel, "updateWatchOnlyFlag", Qt::QueuedConnection,
                              Q_ARG(bool, fHaveWatchonly));
}

static void NotifyBip47KeysChanged(WalletModel *walletmodel, int receiverAccountNum, CBlockIndex * pBlockIndex)
{
    QMetaObject::invokeMethod(walletmodel, "handleBip47Keys", Qt::QueuedConnection,
                            Q_ARG(int, receiverAccountNum),
                            Q_ARG(void *, pBlockIndex)
                        );
}

void WalletModel::subscribeToCoreSignals()
{
    // Connect signals to wallet
    wallet->NotifyStatusChanged.connect(boost::bind(&NotifyKeyStoreStatusChanged, this, _1));
    wallet->NotifyAddressBookChanged.connect(boost::bind(NotifyAddressBookChanged, this, _1, _2, _3, _4, _5, _6));
    wallet->NotifySparkAddressBookChanged.connect(boost::bind(NotifySparkAddressBookChanged, this, _1, _2, _3, _4, _5, _6));
    wallet->NotifyRAPAddressBookChanged.connect(boost::bind(NotifyRAPAddressBookChanged, this, _1, _2, _3, _4, _5, _6));
    wallet->NotifyTransactionChanged.connect(boost::bind(NotifyTransactionChanged, this, _1, _2, _3));
    wallet->NotifyISLockReceived.connect(boost::bind(NotifyISLockReceived, this));
    wallet->NotifyChainLockReceived.connect(boost::bind(NotifyChainLockReceived, this, _1));
    wallet->ShowProgress.connect(boost::bind(ShowProgress, this, _1, _2));
    wallet->NotifyWatchonlyChanged.connect(boost::bind(NotifyWatchonlyChanged, this, _1));
    wallet->NotifyZerocoinChanged.connect(boost::bind(NotifyZerocoinChanged, this, _1, _2, _3, _4));
    wallet->NotifyBip47KeysChanged.connect(boost::bind(NotifyBip47KeysChanged, this, _1, _2));

}

void WalletModel::unsubscribeFromCoreSignals()
{
    // Disconnect signals from wallet
    wallet->NotifyStatusChanged.disconnect(boost::bind(&NotifyKeyStoreStatusChanged, this, _1));
    wallet->NotifyAddressBookChanged.disconnect(boost::bind(NotifyAddressBookChanged, this, _1, _2, _3, _4, _5, _6));
    wallet->NotifySparkAddressBookChanged.disconnect(boost::bind(NotifySparkAddressBookChanged, this, _1, _2, _3, _4, _5, _6));
    wallet->NotifyRAPAddressBookChanged.disconnect(boost::bind(NotifyRAPAddressBookChanged, this, _1, _2, _3, _4, _5, _6));
    wallet->NotifyTransactionChanged.disconnect(boost::bind(NotifyTransactionChanged, this, _1, _2, _3));
    wallet->NotifyISLockReceived.disconnect(boost::bind(NotifyISLockReceived, this));
    wallet->NotifyChainLockReceived.disconnect(boost::bind(NotifyChainLockReceived, this, _1));
    wallet->ShowProgress.disconnect(boost::bind(ShowProgress, this, _1, _2));
    wallet->NotifyWatchonlyChanged.disconnect(boost::bind(NotifyWatchonlyChanged, this, _1));
    wallet->NotifyZerocoinChanged.disconnect(boost::bind(NotifyZerocoinChanged, this, _1, _2, _3, _4));
    wallet->NotifyBip47KeysChanged.disconnect(boost::bind(NotifyBip47KeysChanged, this, _1, _2));
}

// WalletModel::UnlockContext implementation
WalletModel::UnlockContext WalletModel::requestUnlock(const QString & info)
{
    bool was_locked = getEncryptionStatus() == Locked;
    if(was_locked)
    {
        // Request UI to unlock wallet
        Q_EMIT requireUnlock(info);
    }
    // If wallet is still locked, unlock was failed or cancelled, mark context as invalid
    bool valid = getEncryptionStatus() != Locked;

    return UnlockContext(this, valid, was_locked);
}

WalletModel::UnlockContext::UnlockContext(WalletModel *_wallet, bool _valid, bool _relock):
        wallet(_wallet),
        valid(_valid),
        relock(_relock),
        delay(0)
{
}

WalletModel::UnlockContext::~UnlockContext()
{
    if(valid && relock)
    {
        if(delay == 0)
        {
            wallet->setWalletLocked(true);
        }
        else
        {
            wallet->lockWalletDelayed(delay);
        }
    }
}

void WalletModel::UnlockContext::delayRelock(int seconds)
{
    delay = seconds;
}

void WalletModel::UnlockContext::CopyFrom(const UnlockContext& rhs)
{
    // Transfer context; old object no longer relocks wallet
    wallet = rhs.wallet;
    valid = rhs.valid;
    relock = rhs.relock;
    delay = rhs.delay;
    rhs.relock = false;
}

bool WalletModel::IsSpendable(const CTxDestination& dest) const
{
    return IsMine(*wallet, dest) & ISMINE_SPENDABLE;
}

bool WalletModel::IsSpendable(const CScript& script) const
{
    return IsMine(*wallet, script) & ISMINE_SPENDABLE;
}

bool WalletModel::getPubKey(const CKeyID &address, CPubKey& vchPubKeyOut) const
{
    return wallet->GetPubKey(address, vchPubKeyOut);
}

bool WalletModel::havePrivKey(const CKeyID &address) const
{
    return wallet->HaveKey(address);
}

bool WalletModel::getPrivKey(const CKeyID &address, CKey& vchPrivKeyOut) const
{
    return wallet->GetKey(address, vchPrivKeyOut);
}

// returns a list of COutputs from COutPoints
void WalletModel::getOutputs(const std::vector<COutPoint>& vOutpoints, std::vector<COutput>& vOutputs, boost::optional<bool> fMintTabSelected)
{
    LOCK2(cs_main, wallet->cs_wallet);
    BOOST_FOREACH(const COutPoint& outpoint, vOutpoints)
    {
        if (!wallet->mapWallet.count(outpoint.hash)) continue;
        int nDepth = wallet->mapWallet[outpoint.hash].GetDepthInMainChain();
        if (nDepth < 0) continue;
        if (fMintTabSelected != boost::none) {
            if(wallet->mapWallet[outpoint.hash].tx->vout[outpoint.n].scriptPubKey.IsSigmaMint()) {
                if (fMintTabSelected.get()) // only allow mint outputs on the "Spend" tab
                    continue;
            }
            else {
                if (!fMintTabSelected.get())
                    continue; // only allow normal outputs on the "Mint" tab
            }
        }
        COutput out(&wallet->mapWallet[outpoint.hash], outpoint.n, nDepth, true, true);
        vOutputs.push_back(out);
    }
}

bool WalletModel::isSpent(const COutPoint& outpoint) const
{
    LOCK2(cs_main, wallet->cs_wallet);
    return wallet->IsSpent(outpoint.hash, outpoint.n);
}

// AvailableCoins + LockedCoins grouped by wallet address (put change in one group with wallet address)
void WalletModel::listCoins(std::map<QString, std::vector<COutput> >& mapCoins, CoinType nCoinType) const
{
    std::vector<COutput> vCoins;
    CCoinControl coinControl;
    coinControl.nCoinType = nCoinType;
    wallet->AvailableCoins(vCoins, true, &coinControl, false);

    LOCK2(cs_main, wallet->cs_wallet); // ListLockedCoins, mapWallet
    std::vector<COutPoint> vLockedCoins;
    wallet->ListLockedCoins(vLockedCoins);

    // add locked coins
    BOOST_FOREACH(const COutPoint& outpoint, vLockedCoins)
    {
        if (!wallet->mapWallet.count(outpoint.hash)) continue;
        int nDepth = wallet->mapWallet[outpoint.hash].GetDepthInMainChain();
        if (nDepth < 0) continue;
        COutput out(&wallet->mapWallet[outpoint.hash], outpoint.n, nDepth, true, true);

        auto const &vout = out.tx->tx->vout[out.i];
        bool isMint = vout.scriptPubKey.IsMint();

        if(nCoinType == CoinType::ALL_COINS){
            // We are now taking ALL_COINS to mean everything sans mints
            if (isMint) continue;
        } else if(nCoinType == CoinType::ONLY_MINTS){
            // Do not consider anything other than mints
            if (!isMint) continue;
        }

        if (outpoint.n < out.tx->tx->vout.size() && wallet->IsMine(out.tx->tx->vout[outpoint.n]) == ISMINE_SPENDABLE)
            vCoins.push_back(out);
    }

    BOOST_FOREACH(const COutput& out, vCoins)
    {
        COutput cout = out;

        while (wallet->IsChange(cout.tx->GetHash(), cout.tx->tx->vout[cout.i]) && cout.tx->tx->vin.size() > 0 && wallet->IsMine(cout.tx->tx->vin[0], *cout.tx->tx))
        {
            if (!wallet->mapWallet.count(cout.tx->tx->vin[0].prevout.hash)) break;
            cout = COutput(&wallet->mapWallet[cout.tx->tx->vin[0].prevout.hash], cout.tx->tx->vin[0].prevout.n, 0, true, true);
        }

        CTxDestination address;
        auto const &vout = cout.tx->tx->vout[cout.i];
        if (vout.scriptPubKey.IsMint()) {
            mapCoins[QString::fromStdString("(mint)")].push_back(out);
            continue;
        }
        else if(!out.fSpendable || !ExtractDestination(cout.tx->tx->vout[cout.i].scriptPubKey, address)){
            continue;
        }

        mapCoins[QString::fromStdString(CBitcoinAddress(address).ToString())].push_back(out);
    }
}

bool WalletModel::isLockedCoin(uint256 hash, unsigned int n) const
{
    LOCK2(cs_main, wallet->cs_wallet);
    return wallet->IsLockedCoin(hash, n);
}

void WalletModel::lockCoin(COutPoint& output)
{
    LOCK2(cs_main, wallet->cs_wallet);
    wallet->LockCoin(output);
    Q_EMIT updateMintable();
}

void WalletModel::unlockCoin(COutPoint& output)
{
    LOCK2(cs_main, wallet->cs_wallet);
    wallet->UnlockCoin(output);
    Q_EMIT updateMintable();
}

void WalletModel::listLockedCoins(std::vector<COutPoint>& vOutpts)
{
    LOCK2(cs_main, wallet->cs_wallet);
    wallet->ListLockedCoins(vOutpts);
}

void WalletModel::listProTxCoins(std::vector<COutPoint>& vOutpts)
{
    LOCK2(cs_main, wallet->cs_wallet);
    wallet->ListProTxCoins(vOutpts);
}

bool WalletModel::hasMasternode()
{
    LOCK2(cs_main, wallet->cs_wallet);
    return wallet->HasMasternode();
}

void WalletModel::loadReceiveRequests(std::vector<std::string>& vReceiveRequests)
{
    LOCK(wallet->cs_wallet);
    BOOST_FOREACH(const PAIRTYPE(CTxDestination, CAddressBookData)& item, wallet->mapAddressBook)
        BOOST_FOREACH(const PAIRTYPE(std::string, std::string)& item2, item.second.destdata)
            if (item2.first.size() > 2 && item2.first.substr(0,2) == "rr") // receive request
                vReceiveRequests.push_back(item2.second);

    BOOST_FOREACH (const PAIRTYPE(std::string, CAddressBookData) & item, wallet->mapSparkAddressBook)
        BOOST_FOREACH (const PAIRTYPE(std::string, std::string) & item2, item.second.destdata)
            if (item2.first.size() > 2 && item2.first.substr(0, 2) == "rr") // receive request
                vReceiveRequests.push_back(item2.second);
}

bool WalletModel::saveReceiveRequest(const std::string &sAddress, const int64_t nId, const std::string &sRequest)
{
    std::stringstream ss;
    ss << nId;
    std::string key = "rr" + ss.str(); // "rr" prefix = "receive request" in destdata

    LOCK(wallet->cs_wallet);
    if (sRequest.empty())
        return wallet->EraseDestData(sAddress, key);
    else
        return wallet->AddDestData(sAddress, key, sRequest);
}

bool WalletModel::transactionCanBeAbandoned(uint256 hash) const
{
    LOCK2(cs_main, wallet->cs_wallet);
    const CWalletTx *wtx = wallet->GetWalletTx(hash);
    if (!wtx || wtx->isAbandoned() || wtx->GetDepthInMainChain() > 0 || wtx->InMempool() || wtx->InStempool())
        return false;
    return true;
}

bool WalletModel::abandonTransaction(uint256 hash) const
{
    LOCK2(cs_main, wallet->cs_wallet);
    return wallet->AbandonTransaction(hash);
}

bool WalletModel::transactionCanBeRebroadcast(uint256 hash) const
{
    LOCK2(cs_main, wallet->cs_wallet);
    const CWalletTx *wtx = wallet->GetWalletTx(hash);
    if (!wtx || wtx->isAbandoned() || wtx->GetDepthInMainChain() > 0)
        return false;
    return wtx->GetRequestCount() <= 0;
}

bool WalletModel::rebroadcastTransaction(uint256 hash, CValidationState &state)
{
    LOCK2(cs_main, wallet->cs_wallet);
    CWalletTx *wtx = const_cast<CWalletTx*>(wallet->GetWalletTx(hash));

    if (!wtx || wtx->isAbandoned() || wtx->GetDepthInMainChain() > 0)
        return false;
    if (wtx->GetRequestCount() > 0)
        return false;

    CCoinsViewCache &view = *pcoinsTip;
    bool fHaveChain = false;
    for (size_t i=0; i<wtx->tx->vout.size() && !fHaveChain; i++) {
        if (view.HaveCoin(COutPoint(hash, i)))
            fHaveChain = true;
    }

    bool fHaveMempool = mempool.exists(hash);

    if (!fHaveMempool && !fHaveChain) {
        // push to local node and sync with wallets
        bool fMissingInputs;
        if (!AcceptToMemoryPool(mempool, state, wtx->tx, false, &fMissingInputs, NULL, true, false, maxTxFee))
            return false;
    } else if (fHaveChain) {
        return false;
    }

    g_connman->RelayTransaction(*wtx->tx);
    return true;
}

CAmount WalletModel::GetJMintCredit(const CTxOut& txout) const {
    return wallet->GetCredit(txout, ISMINE_SPENDABLE);
}

bool WalletModel::isWalletEnabled()
{
   return !GetBoolArg("-disablewallet", DEFAULT_DISABLE_WALLET);
}

bool WalletModel::hdEnabled() const
{
    return wallet->IsHDEnabled();
}

int WalletModel::getDefaultConfirmTarget() const
{
    return nTxConfirmTarget;
}

void WalletModel::handleBip47Keys(int receiverAccountNum, void * pBlockIndex_)
{
    //These statics are to display only one password prompt at a time and block consequent prompts
    static std::mutex singlePasswordPromptMutex, queueMutex;
    static std::deque<bip47::CAccountReceiver const *> receiverAccountNumQueue;

    if(!pBlockIndex_)
        return;
    CBlockIndex * pBlockIndex = reinterpret_cast<CBlockIndex *>(pBlockIndex_);

    if (wallet->GetBip47Wallet()) {
        bip47::CAccountReceiver const * acc = wallet->GetBip47Wallet()->getReceivingAccount(uint32_t(receiverAccountNum));
        if (!acc)
            return;

        std::unique_lock<std::mutex> _(singlePasswordPromptMutex, std::try_to_lock);
        if (!_.owns_lock()) {
            std::lock_guard<std::mutex> _(queueMutex);
            receiverAccountNumQueue.push_back(acc);
            return;
        }

        static QString const unlockText = tr("You have received a payment to a RAP address, please unlock your wallet to receive.");
        UnlockContext ctx(requestUnlock(unlockText));
        while(!ctx.isValid()) {
            CancelPasswordDialog msgDialog(
                    tr("RAP address payment"),
                    tr("RAP addresses require you to unlock your wallet every time a payment to it is received."),
                    3
            );
            msgDialog.setInformativeText(tr("If you do not enter your password now, you will need to rescan your wallet to receive your FIRO.<br/><br/>Re-enter your password?"));
            if(msgDialog.exec() == QMessageBox::Cancel)
                return;
            ctx = requestUnlock(unlockText);
        }
        ctx.delayRelock(60);
        bip47::utils::AddReceiverSecretAddresses(*acc, *wallet);
        {
            std::lock_guard<std::mutex> _(queueMutex);
            for(std::deque<bip47::CAccountReceiver const *>::iterator iter = receiverAccountNumQueue.begin(); iter != receiverAccountNumQueue.end(); ++iter)
                bip47::utils::AddReceiverSecretAddresses(**iter, *wallet);
            receiverAccountNumQueue.clear();
        }
        LOCK(cs_main);
        if (!chainActive.Contains(pBlockIndex)) {
            pBlockIndex = const_cast<CBlockIndex*>(chainActive.FindFork(pBlockIndex));
            if (!pBlockIndex) return;
        }
        if (pBlockIndex != chainActive.Tip()) {
            wallet->ScanForWalletTransactions(pBlockIndex, false, false);
        }
    }
}

bool WalletModel::validateSparkAddress(const QString& address)
{
    const spark::Params* params = spark::Params::get_default();
    unsigned char network = spark::GetNetworkType();
    unsigned char coinNetwork;
    spark::Address addr(params);
    try {
        coinNetwork = addr.decode(address.toStdString());
    } catch (...) {
        return false;
    }
    return network == coinNetwork;
}

std::pair<CAmount, CAmount> WalletModel::getSparkBalance()
{
    return wallet->GetSparkBalance();
}

bool WalletModel::getAvailableLelantusCoins()
{
    if (!pwalletMain->zwallet)
        return false;

    std::list<CLelantusEntry> coins = wallet->GetAvailableLelantusCoins();
    if (coins.size() > 0) {
        return true;
    } else {
        return false;
    }
} 

bool WalletModel::migrateLelantusToSpark()
{
    std::string strFailReason;
    bool res = wallet->LelantusToSpark(strFailReason);
    if (!res) {
        Q_EMIT message(tr("Lelantus To Spark"), QString::fromStdString(strFailReason),
            CClientUIInterface::MSG_ERROR);
    }
    return res;
}

WalletModel::SendCoinsReturn WalletModel::prepareMintSparkTransaction(std::vector<WalletModelTransaction> &transactions, QList<SendCoinsRecipient> recipients, std::vector<std::pair<CWalletTx, CAmount> >& wtxAndFees, std::list<CReserveKey>& reservekeys, const CCoinControl* coinControl)
{
    CAmount total = 0;
    bool fSubtractFeeFromAmount = false;

    if (recipients.empty()) {
        return OK;
    }

    std::vector<CRecipient> vecSend;
    QSet<QString> setAddress; // Used to detect duplicates
    int nAddresses = 0;
    std::vector<spark::MintedCoinData> outputs;
    const spark::Params* params = spark::Params::get_default();
    // Pre-check input data for validity
    Q_FOREACH (const SendCoinsRecipient& rcp, recipients) {
        if (rcp.fSubtractFeeFromAmount)
            fSubtractFeeFromAmount = true;

        { // User-entered Firo address / amount:
            if (rcp.amount <= 0) {
                return InvalidAmount;
            }

            setAddress.insert(rcp.address);
            ++nAddresses;

<<<<<<< HEAD
            if (validateAddress(rcp.address)) {
                CScript scriptPubKey = GetScriptForDestination(CBitcoinAddress(rcp.address.toStdString()).Get());
                CRecipient recipient = {scriptPubKey, rcp.amount, rcp.fSubtractFeeFromAmount};
                vecSend.push_back(recipient);
            } else if (validateSparkAddress(rcp.address)) {
                spark::Address address(params);
                address.decode(rcp.address.toStdString());
                spark::MintedCoinData data;
                data.address = address;
                data.memo = "";
                data.v = rcp.amount;
                outputs.push_back(data);
            } else {
                return InvalidAddress;
            }
=======
            spark::Address address(params);
            address.decode(rcp.address.toStdString());
            spark::MintedCoinData data;
            data.address = address;
            data.memo = rcp.message.toStdString();
            data.v = rcp.amount;
            outputs.push_back(data);
>>>>>>> 11a05abd
            total += rcp.amount;
        }
    }
    if (setAddress.size() != nAddresses) {
        return DuplicateAddress;
    }

    CAmount nBalance = getBalance(coinControl);

    if (total > nBalance) {
        return AmountExceedsBalance;
    }

    {
        LOCK2(cs_main, wallet->cs_wallet);

        CAmount nFeeRequired = 0;
        int nChangePosRet = -1;

        std::string strFailReason;
        bool fCreated = wallet->CreateSparkMintTransactions(vecSend,outputs, wtxAndFees, nFeeRequired, reservekeys, nChangePosRet, fSubtractFeeFromAmount, strFailReason, coinControl, false);

        transactions.clear();
        transactions.reserve(wtxAndFees.size());
        for (auto &wtxAndFee : wtxAndFees) {
            auto &wtx = wtxAndFee.first;
            auto fee = wtxAndFee.second;

            int changePos = -1;
            for (size_t i = 0; i != wtx.tx->vout.size(); i++) {
                if (!wtx.tx->vout[i].scriptPubKey.IsMint()) changePos = i;
            }

            transactions.emplace_back(recipients);
            auto &tx = transactions.back();

            *tx.getTransaction() = wtx;
            tx.setTransactionFee(fee);
            tx.reassignAmounts(changePos);
        }
        
        if (!fCreated) {
            Q_EMIT message(tr("Mint Spark"), QString::fromStdString(strFailReason),
                CClientUIInterface::MSG_ERROR);
            return TransactionCreationFailed;
        }

        if (!fSubtractFeeFromAmount && (total + nFeeRequired) > nBalance) {
            return SendCoinsReturn(AmountWithFeeExceedsBalance);
        }
        
        if (nFeeRequired > maxTxFee) {
            return AbsurdFee;
        }
    }
    return SendCoinsReturn(OK);
}

WalletModel::SendCoinsReturn WalletModel::prepareSpendSparkTransaction(WalletModelTransaction &transaction, const CCoinControl* coinControl)
{
    CAmount total = 0;
    CAmount nFeeRequired = 0;
    bool fSubtractFeeFromAmount = false;
    QList<SendCoinsRecipient> recipients = transaction.getRecipients();
    std::vector<CRecipient> vecSend;

    if (recipients.empty()) {
        return OK;
    }
    
    QSet<QString> setAddress; // Used to detect duplicates
    int nAddresses = 0;
    std::vector<std::pair<spark::OutputCoinData, bool> > privateRecipients;
    const spark::Params* params = spark::Params::get_default();
    // Pre-check input data for validity
    Q_FOREACH (const SendCoinsRecipient& rcp, recipients) {
        if (rcp.fSubtractFeeFromAmount)
            fSubtractFeeFromAmount = true;

        { // User-entered Firo address / amount:
            if (rcp.amount <= 0) {
                return InvalidAmount;
            }
            setAddress.insert(rcp.address);
            ++nAddresses;

            if (validateAddress(rcp.address)) {
                CScript scriptPubKey = GetScriptForDestination(CBitcoinAddress(rcp.address.toStdString()).Get());
                CRecipient recipient = {scriptPubKey, rcp.amount, rcp.fSubtractFeeFromAmount};
                vecSend.push_back(recipient);
            } else if (validateSparkAddress(rcp.address)) {
                spark::Address address(params);
                address.decode(rcp.address.toStdString());
                spark::OutputCoinData data;
                data.address = address;
                data.memo = rcp.message.toStdString();
                data.v = rcp.amount;
                privateRecipients.push_back(std::make_pair(data, rcp.fSubtractFeeFromAmount));
            } else {
                return InvalidAddress;
            }
            total += rcp.amount;
        }
    }

    if (setAddress.size() != nAddresses) {
        return DuplicateAddress;
    }

    CAmount nBalance;
    std::tie(nBalance, std::ignore) = getSparkBalance();

    if (total > nBalance) {
        return AmountExceedsBalance;
    }

    {
        LOCK2(cs_main, wallet->cs_wallet);

        CWalletTx *newTx = transaction.getTransaction();
        try {
            *newTx = wallet->CreateSparkSpendTransaction(vecSend, privateRecipients, nFeeRequired, coinControl);
        } catch (InsufficientFunds const&) {
            transaction.setTransactionFee(nFeeRequired);
            if (!fSubtractFeeFromAmount && (total + nFeeRequired) > nBalance) {
                return SendCoinsReturn(AmountWithFeeExceedsBalance);
            }
            return SendCoinsReturn(AmountExceedsBalance);
        } catch (std::runtime_error const& e) {
            Q_EMIT message(
                tr("Spend Spark"),
                QString::fromStdString(e.what()),
                CClientUIInterface::MSG_ERROR);

            return TransactionCreationFailed;
        } catch (std::invalid_argument const& e) {
            Q_EMIT message(
                tr("Spend Spark"),
                QString::fromStdString(e.what()),
                CClientUIInterface::MSG_ERROR);

            return TransactionCreationFailed;
        }
        if (nFeeRequired > maxTxFee) {
            return AbsurdFee;
        }

        int changePos = -1;
        for (size_t i = 0; i != newTx->tx->vout.size(); i++) {
            if (!newTx->tx->vout[i].scriptPubKey.IsSparkSMint()) changePos = i;
        }

        transaction.setTransactionFee(nFeeRequired);
        transaction.reassignAmounts(changePos);
    }
    return SendCoinsReturn(OK);
}

WalletModel::SendCoinsReturn WalletModel::mintSparkCoins(std::vector<WalletModelTransaction> &transactions, std::vector<std::pair<CWalletTx, CAmount> >& wtxAndFee, std::list<CReserveKey>& reserveKeys)
{
    QByteArray transaction_array; /* store serialized transaction */
    {
        LOCK2(cs_main, wallet->cs_wallet);
        CValidationState state;
        auto reservekey = reserveKeys.begin();

        for (size_t i = 0; i != wtxAndFee.size(); i++) {
            if (!wallet->CommitTransaction(wtxAndFee[i].first, *reservekey++, g_connman.get(), state))
                return SendCoinsReturn(TransactionCommitFailed, QString::fromStdString(state.GetRejectReason()));

            Q_FOREACH(const SendCoinsRecipient &rcp, transactions[i].getRecipients())
            {
                // CWalletTx* newTx = transactions[i].getTransaction();
                if (!rcp.message.isEmpty()) // Message from normal firo:URI (firo:123...?message=example)
                    wtxAndFee[i].first.vOrderForm.push_back(make_pair("Message", rcp.message.toStdString()));

                CDataStream ssTx(SER_NETWORK, PROTOCOL_VERSION);
                ssTx << *wtxAndFee[i].first.tx;
                transaction_array.append(&(ssTx[0]), ssTx.size());

                {
                    std::string strAddress = rcp.address.toStdString();
                    std::string strLabel = rcp.label.toStdString();
                    {
                        LOCK(wallet->cs_wallet);

                        std::map<std::string, CAddressBookData>::iterator mi = wallet->mapSparkAddressBook.find(strAddress);

                        // Check if we have a new address or an updated label
                        if (mi == wallet->mapSparkAddressBook.end()) {
                            wallet->SetSparkAddressBook(strAddress, strLabel, "send");
                        } else if (mi->second.name != strLabel) {
                            wallet->SetSparkAddressBook(strAddress, strLabel, ""); // "" means don't change purpose
                        }
                    }
                }
                Q_EMIT coinsSent(wallet, rcp, transaction_array);
            }

        }
    }

    checkBalanceChanged(); // update balance immediately, otherwise there could be a short noticeable delay until pollBalanceChanged hits
    
    return SendCoinsReturn(OK);
}

WalletModel::SendCoinsReturn WalletModel::spendSparkCoins(WalletModelTransaction &transaction)
{
    QByteArray transaction_array; /* store serialized transaction */

    {
        LOCK2(cs_main, wallet->cs_wallet);
        CValidationState state;
        CReserveKey reserveKey(wallet);
        CWalletTx* newTx = transaction.getTransaction();
        Q_FOREACH(const SendCoinsRecipient &rcp, transaction.getRecipients())
        {
            if (!rcp.message.isEmpty()) // Message from normal firo:URI (firo:123...?message=example)
                newTx->vOrderForm.push_back(make_pair("Message", rcp.message.toStdString()));
        
            if (!wallet->CommitTransaction(*newTx, reserveKey, g_connman.get(), state))
                return SendCoinsReturn(TransactionCommitFailed, QString::fromStdString(state.GetRejectReason()));
            CDataStream ssTx(SER_NETWORK, PROTOCOL_VERSION);
            ssTx << *newTx->tx;
            transaction_array.append(&(ssTx[0]), ssTx.size());
        
            std::string strAddress = rcp.address.toStdString();
            CTxDestination dest = CBitcoinAddress(strAddress).Get();
            std::string strLabel = rcp.label.toStdString();
            {
                LOCK(wallet->cs_wallet);

                if(validateAddress(rcp.address)) {
                    std::map<CTxDestination, CAddressBookData>::iterator mi = wallet->mapAddressBook.find(dest);
                    // Check if we have a new address or an updated label
                    if (mi == wallet->mapAddressBook.end()) {
                        wallet->SetAddressBook(dest, strLabel, "send");
                    } else if (mi->second.name != strLabel) {
                        wallet->SetAddressBook(dest, strLabel, ""); // "" means don't change purpose
                    }
                } else if (validateSparkAddress(rcp.address)) {                
                    std::map<std::string, CAddressBookData>::iterator mi = wallet->mapSparkAddressBook.find(strAddress);

                    // Check if we have a new address or an updated label
                    if (mi == wallet->mapSparkAddressBook.end()) {
                        wallet->SetSparkAddressBook(strAddress, strLabel, "send");
                    } else if (mi->second.name != strLabel) {
                        wallet->SetSparkAddressBook(strAddress, strLabel, ""); // "" means don't change purpose
                    }
                } else {
                    return InvalidAddress;
                }
            }
            Q_EMIT coinsSent(wallet, rcp, transaction_array);
        }
    }

    checkBalanceChanged(); // update balance immediately, otherwise there could be a short noticeable delay until pollBalanceChanged hits

    return SendCoinsReturn(OK);
}<|MERGE_RESOLUTION|>--- conflicted
+++ resolved
@@ -1379,7 +1379,6 @@
             setAddress.insert(rcp.address);
             ++nAddresses;
 
-<<<<<<< HEAD
             if (validateAddress(rcp.address)) {
                 CScript scriptPubKey = GetScriptForDestination(CBitcoinAddress(rcp.address.toStdString()).Get());
                 CRecipient recipient = {scriptPubKey, rcp.amount, rcp.fSubtractFeeFromAmount};
@@ -1395,15 +1394,6 @@
             } else {
                 return InvalidAddress;
             }
-=======
-            spark::Address address(params);
-            address.decode(rcp.address.toStdString());
-            spark::MintedCoinData data;
-            data.address = address;
-            data.memo = rcp.message.toStdString();
-            data.v = rcp.amount;
-            outputs.push_back(data);
->>>>>>> 11a05abd
             total += rcp.amount;
         }
     }
