--- conflicted
+++ resolved
@@ -991,8 +991,6 @@
     return timeBehindText;
 }
 
-<<<<<<< HEAD
-=======
 void ClickableLabel::mouseReleaseEvent(QMouseEvent *event)
 {
     Q_EMIT clicked(event->pos());
@@ -1003,5 +1001,4 @@
     Q_EMIT clicked(event->pos());
 }
 
->>>>>>> a7b486d6
 } // namespace GUIUtil