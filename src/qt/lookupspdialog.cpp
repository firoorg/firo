--- conflicted
+++ resolved
@@ -334,11 +334,7 @@
     bool manualIssuance = sp.manual;
 
     // sigma
-<<<<<<< HEAD
-    ui->sigmaStatusLabel->setText(QString::fromStdString(std::to_string(sp.lelantusStatus)));
-=======
     // ui->sigmaStatusLabel->setText(QString::fromStdString(std::to_string(sp.sigmaStatus)));
->>>>>>> 560be8f1
     ui->denominationTable->setRowCount(0);
 
     for (size_t i = 0; i < sp.denominations.size(); i++) {
