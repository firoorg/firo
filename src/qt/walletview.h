--- conflicted
+++ resolved
@@ -15,17 +15,6 @@
 #include "masternodelist.h"
 #include "lelantusdialog.h"
 
-<<<<<<< HEAD
-#ifdef ENABLE_ELYSIUM
-#include "elyassetsdialog.h"
-#include "createtokendialog.h"
-#include "minttokendialog.h"
-#include "managetokendialog.h"
-#include "elysiumprivatesenddialog.h"
-#endif
-
-=======
->>>>>>> ab389d8b
 #include <QStackedWidget>
 
 class BitcoinGUI;
@@ -35,15 +24,6 @@
 class ReceiveCoinsDialog;
 class CreatePcodeDialog;
 class SendCoinsDialog;
-<<<<<<< HEAD
-class TradeHistoryDialog;
-class LookupSPDialog;
-class LookupTXDialog;
-class LookupAddressDialog;
-class MetaDExDialog;
-class MetaDExCancelDialog;
-=======
->>>>>>> ab389d8b
 class SendCoinsRecipient;
 class TransactionView;
 class WalletModel;
@@ -96,13 +76,6 @@
 private:
     void setupTransactionPage();
     void setupSendCoinPage();
-<<<<<<< HEAD
-#ifdef ENABLE_ELYSIUM
-    void setupToolboxPage();
-    void setupElysiumTokensPage();
-#endif
-=======
->>>>>>> ab389d8b
     void setupLelantusPage();
 
 private:
@@ -110,23 +83,6 @@
     WalletModel *walletModel;
 
     OverviewPage *overviewPage;
-<<<<<<< HEAD
-#ifdef ENABLE_ELYSIUM
-    ElyAssetsDialog *elyAssetsPage;
-    QWidget *toolboxPage;
-    TXHistoryDialog *elysiumTransactionsView;
-    QTabWidget *transactionTabs;
-    QTabWidget *sendCoinsTabs;
-
-    QWidget *elysiumTokensPage;
-    CreateTokenDialog *createTokenPage;
-    ElysiumPrivateSendDialog *elysiumPrivateSendPage;
-    MintTokenDialog *mintTokenPage;
-    ManageTokenDialog *manageTokenPage;
-    QTabWidget *elysiumTokensTabs;
-#endif
-=======
->>>>>>> ab389d8b
     QWidget *transactionsPage;
     QWidget *smartPropertyPage;
     ReceiveCoinsDialog *receiveCoinsPage;
@@ -150,17 +106,6 @@
 public Q_SLOTS:
     /** Switch to overview (home) page */
     void gotoOverviewPage();
-<<<<<<< HEAD
-#ifdef ENABLE_ELYSIUM
-    /** Switch specifically to elysium tx history tab */
-    void gotoElysiumHistoryTab();
-    /** Switch to elysium tx history tab and focus on specific transaction */
-    void focusElysiumTransaction(const uint256& txid);
-    /** Switch to Elysium Tokens Page */
-    void  gotoElysiumTokensPage();
-#endif
-=======
->>>>>>> ab389d8b
     /** Switch to history (transactions) page */
     void gotoHistoryPage();
     /** Switch specifically to bitcoin tx history tab */
