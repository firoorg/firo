// Copyright (c) 2011-2015 The Bitcoin Core developers
// Distributed under the MIT software license, see the accompanying
// file COPYING or http://www.opensource.org/licenses/mit-license.php.

#ifndef BITCOIN_QT_ADDRESSBOOKPAGE_H
#define BITCOIN_QT_ADDRESSBOOKPAGE_H

#include <QDialog>
#include <QSortFilterProxyModel>

class AddressTableModel;
class OptionsModel;
class PlatformStyle;
class AddressBookFilterProxy;

namespace Ui {
    class AddressBookPage;
}

QT_BEGIN_NAMESPACE
class QItemSelection;
class QMenu;
class QModelIndex;
class QSortFilterProxyModel;
class QTableView;
QT_END_NAMESPACE

/** Widget that shows a list of sending or receiving addresses.
  */
class AddressBookPage : public QDialog
{
    Q_OBJECT

public:
    enum Tabs {
        SendingTab = 0,
        ReceivingTab = 1
    };

    enum Mode {
        ForSelection, /**< Open address book to pick address */
        ForEditing  /**< Open address book for editing */
    };

    enum AddressTypeEnum
    {
<<<<<<< HEAD
        Spark,
        Transparent,
        SparkName
=======
        Spark = 1,
        Transparent,
        SparkName,
        SparkNameMine
>>>>>>> dd2a537d
    };

    explicit AddressBookPage(const PlatformStyle *platformStyle, Mode mode, Tabs tab, QWidget *parent, bool isReused = true);
    ~AddressBookPage();

    void setModel(AddressTableModel *model);
    const QString &getReturnValue() const { return returnValue; }

    void updateSpark();

public Q_SLOTS:
    void done(int retval);

private:
    Ui::AddressBookPage *ui;
    const PlatformStyle *platformStyle;
    AddressTableModel *model;
    Mode mode;
    Tabs tab;
    QString returnValue;
    QSortFilterProxyModel *proxyModel;
    AddressBookFilterProxy *fproxyModel;
    QMenu *contextMenu;
    QAction *copyAddressAction;
    QAction *deleteAction; // to be able to explicitly disable it
    QString newAddressToSelect;
    bool isReused;

private Q_SLOTS:
    /** Delete currently selected address entry */
    void on_deleteAddress_clicked();
    /** Create a new address for receiving coins and / or add a new address book entry */
    void on_newAddress_clicked();
    /** Copy address of currently selected address entry to clipboard */
    void on_copyAddress_clicked();
    /** Copy label of currently selected address entry to clipboard (no button) */
    void onCopyLabelAction();
    /** Edit currently selected address entry (no button) */
    void onEditAction();
    /** Export button clicked */
    void on_exportButton_clicked();

    /** Set button states based on selected tab and selection */
    void selectionChanged();
    /** Spawn contextual menu (right mouse menu) for address book entry */
    void contextualMenu(const QPoint &point);
    /** New entry/entries were added to address table */
    void selectNewAddress(const QModelIndex &parent, int begin, int /*end*/);

    void chooseAddressType(int idx);

Q_SIGNALS:
    void sendCoins(QString addr);
};

class AddressBookFilterProxy : public QSortFilterProxyModel
{
    Q_OBJECT

public:
    explicit AddressBookFilterProxy(QObject *parent = 0);

    // static const quint32 RECEIVE_TYPE = 0xFFFFFFFF;
    static const quint32 RECEIVE_TYPE = 8;

    static quint32 TYPE(int type) { return 1<<type; }

    void setTypeFilter(quint32 modes);

protected:
    bool filterAcceptsRow(int source_row, const QModelIndex & source_parent) const;
    
private:
    quint32 typeFilter;
};

#endif // BITCOIN_QT_ADDRESSBOOKPAGE_H<|MERGE_RESOLUTION|>--- conflicted
+++ resolved
@@ -44,16 +44,10 @@
 
     enum AddressTypeEnum
     {
-<<<<<<< HEAD
-        Spark,
-        Transparent,
-        SparkName
-=======
         Spark = 1,
         Transparent,
         SparkName,
         SparkNameMine
->>>>>>> dd2a537d
     };
 
     explicit AddressBookPage(const PlatformStyle *platformStyle, Mode mode, Tabs tab, QWidget *parent, bool isReused = true);
