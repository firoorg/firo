// Copyright (c) 2011-2016 The Bitcoin Core developers
// Distributed under the MIT software license, see the accompanying
// file COPYING or http://www.opensource.org/licenses/mit-license.php.

//
// Wraps dumb protocol buffer paymentRequest
// with some extra methods
//

#include "paymentrequestplus.h"

#include "util.h"

#include <stdexcept>

#include <openssl/x509_vfy.h>

#include <QDateTime>
#include <QDebug>
#include <QSslCertificate>

class SSLVerifyError : public std::runtime_error
{
public:
    SSLVerifyError(std::string err) : std::runtime_error(err) { }
};

bool PaymentRequestPlus::parse(const QByteArray& data)
{
    bool parseOK = paymentRequest.ParseFromArray(data.data(), data.size());
    if (!parseOK) {
        qWarning() << "PaymentRequestPlus::parse: Error parsing payment request";
        return false;
    }
    if (paymentRequest.payment_details_version() > 1) {
        qWarning() << "PaymentRequestPlus::parse: Received up-version payment details, version=" << paymentRequest.payment_details_version();
        return false;
    }

    parseOK = details.ParseFromString(paymentRequest.serialized_payment_details());
    if (!parseOK)
    {
        qWarning() << "PaymentRequestPlus::parse: Error parsing payment details";
        paymentRequest.Clear();
        return false;
    }
    return true;
}

bool PaymentRequestPlus::SerializeToString(std::string* output) const
{
    return paymentRequest.SerializeToString(output);
}

bool PaymentRequestPlus::IsInitialized() const
{
    return paymentRequest.IsInitialized();
}

bool PaymentRequestPlus::getMerchant(X509_STORE* certStore, QString& merchant) const
{
    merchant.clear();

    if (!IsInitialized())
        return false;

    // One day we'll support more PKI types, but just
    // x509 for now:
    const EVP_MD* digestAlgorithm = NULL;
    if (paymentRequest.pki_type() == "x509+sha256") {
        digestAlgorithm = EVP_sha256();
    }
    else if (paymentRequest.pki_type() == "x509+sha1") {
        digestAlgorithm = EVP_sha1();
    }
    else if (paymentRequest.pki_type() == "none") {
        qWarning() << "PaymentRequestPlus::getMerchant: Payment request: pki_type == none";
        return false;
    }
    else {
        qWarning() << "PaymentRequestPlus::getMerchant: Payment request: unknown pki_type " << QString::fromStdString(paymentRequest.pki_type());
        return false;
    }

    payments::X509Certificates certChain;
    if (!certChain.ParseFromString(paymentRequest.pki_data())) {
        qWarning() << "PaymentRequestPlus::getMerchant: Payment request: error parsing pki_data";
        return false;
    }

    std::vector<X509*> certs;
    const QDateTime currentTime = QDateTime::currentDateTime();
    for (int i = 0; i < certChain.certificate_size(); i++) {
        QByteArray certData(certChain.certificate(i).data(), certChain.certificate(i).size());
        QSslCertificate qCert(certData, QSsl::Der);
        if (currentTime < qCert.effectiveDate() || currentTime > qCert.expiryDate()) {
            qWarning() << "PaymentRequestPlus::getMerchant: Payment request: certificate expired or not yet active: " << qCert;
            return false;
        }
#if QT_VERSION >= 0x050000
        if (qCert.isBlacklisted()) {
            qWarning() << "PaymentRequestPlus::getMerchant: Payment request: certificate blacklisted: " << qCert;
            return false;
        }
#endif
        const unsigned char *data = (const unsigned char *)certChain.certificate(i).data();
        X509 *cert = d2i_X509(NULL, &data, certChain.certificate(i).size());
        if (cert)
            certs.push_back(cert);
    }
    if (certs.empty()) {
        qWarning() << "PaymentRequestPlus::getMerchant: Payment request: empty certificate chain";
        return false;
    }

    // The first cert is the signing cert, the rest are untrusted certs that chain
    // to a valid root authority. OpenSSL needs them separately.
    STACK_OF(X509) *chain = sk_X509_new_null();
    for (int i = certs.size() - 1; i > 0; i--) {
        sk_X509_push(chain, certs[i]);
    }
    X509 *signing_cert = certs[0];

    // Now create a "store context", which is a single use object for checking,
    // load the signing cert into it and verify.
    X509_STORE_CTX *store_ctx = X509_STORE_CTX_new();
    if (!store_ctx) {
        qWarning() << "PaymentRequestPlus::getMerchant: Payment request: error creating X509_STORE_CTX";
        return false;
    }

    char *website = NULL;
    bool fResult = true;
    try
    {
        if (!X509_STORE_CTX_init(store_ctx, certStore, signing_cert, chain))
        {
            int error = X509_STORE_CTX_get_error(store_ctx);
            throw SSLVerifyError(X509_verify_cert_error_string(error));
        }

        // Now do the verification!
        int result = X509_verify_cert(store_ctx);
        if (result != 1) {
            int error = X509_STORE_CTX_get_error(store_ctx);
            // For testing payment requests, we allow self signed root certs!
            // This option is just shown in the UI options, if -help-debug is enabled.
            if (!(error == X509_V_ERR_DEPTH_ZERO_SELF_SIGNED_CERT && GetBoolArg("-allowselfsignedrootcertificates", DEFAULT_SELFSIGNED_ROOTCERTS))) {
                throw SSLVerifyError(X509_verify_cert_error_string(error));
            } else {
               qDebug() << "PaymentRequestPlus::getMerchant: Allowing self signed root certificate, because -allowselfsignedrootcertificates is true.";
            }
        }
        X509_NAME *certname = X509_get_subject_name(signing_cert);

        // Valid cert; check signature:
        payments::PaymentRequest rcopy(paymentRequest); // Copy
        rcopy.set_signature(std::string(""));
        std::string data_to_verify;                     // Everything but the signature
        rcopy.SerializeToString(&data_to_verify);

<<<<<<< HEAD
#if OPENSSL_VERSION_NUMBER >= 0x10100000L
=======
#if HAVE_DECL_EVP_MD_CTX_NEW
>>>>>>> a7b486d6
        EVP_MD_CTX *ctx = EVP_MD_CTX_new();
        if (!ctx) throw SSLVerifyError("Error allocating OpenSSL context.");
#else
        EVP_MD_CTX _ctx;
        EVP_MD_CTX *ctx;
        ctx = &_ctx;
#endif
        EVP_PKEY *pubkey = X509_get_pubkey(signing_cert);
        EVP_MD_CTX_init(ctx);
        if (!EVP_VerifyInit_ex(ctx, digestAlgorithm, NULL) ||
            !EVP_VerifyUpdate(ctx, data_to_verify.data(), data_to_verify.size()) ||
            !EVP_VerifyFinal(ctx, (const unsigned char*)paymentRequest.signature().data(), (unsigned int)paymentRequest.signature().size(), pubkey)) {
            throw SSLVerifyError("Bad signature, invalid payment request.");
        }
<<<<<<< HEAD
#if OPENSSL_VERSION_NUMBER >= 0x10100000L
=======
#if HAVE_DECL_EVP_MD_CTX_NEW
>>>>>>> a7b486d6
        EVP_MD_CTX_free(ctx);
#endif

        // OpenSSL API for getting human printable strings from certs is baroque.
        int textlen = X509_NAME_get_text_by_NID(certname, NID_commonName, NULL, 0);
        website = new char[textlen + 1];
        if (X509_NAME_get_text_by_NID(certname, NID_commonName, website, textlen + 1) == textlen && textlen > 0) {
            merchant = website;
        }
        else {
            throw SSLVerifyError("Bad certificate, missing common name.");
        }
        // TODO: detect EV certificates and set merchant = business name instead of unfriendly NID_commonName ?
    }
    catch (const SSLVerifyError& err) {
        fResult = false;
        qWarning() << "PaymentRequestPlus::getMerchant: SSL error: " << err.what();
    }

    if (website)
        delete[] website;
    X509_STORE_CTX_free(store_ctx);
    for (unsigned int i = 0; i < certs.size(); i++)
        X509_free(certs[i]);

    return fResult;
}

QList<std::pair<CScript,CAmount> > PaymentRequestPlus::getPayTo() const
{
    QList<std::pair<CScript,CAmount> > result;
    for (int i = 0; i < details.outputs_size(); i++)
    {
        const unsigned char* scriptStr = (const unsigned char*)details.outputs(i).script().data();
        CScript s(scriptStr, scriptStr+details.outputs(i).script().size());

        result.append(std::make_pair(s, details.outputs(i).amount()));
    }
    return result;
}<|MERGE_RESOLUTION|>--- conflicted
+++ resolved
@@ -159,11 +159,7 @@
         std::string data_to_verify;                     // Everything but the signature
         rcopy.SerializeToString(&data_to_verify);
 
-<<<<<<< HEAD
-#if OPENSSL_VERSION_NUMBER >= 0x10100000L
-=======
 #if HAVE_DECL_EVP_MD_CTX_NEW
->>>>>>> a7b486d6
         EVP_MD_CTX *ctx = EVP_MD_CTX_new();
         if (!ctx) throw SSLVerifyError("Error allocating OpenSSL context.");
 #else
@@ -178,11 +174,7 @@
             !EVP_VerifyFinal(ctx, (const unsigned char*)paymentRequest.signature().data(), (unsigned int)paymentRequest.signature().size(), pubkey)) {
             throw SSLVerifyError("Bad signature, invalid payment request.");
         }
-<<<<<<< HEAD
-#if OPENSSL_VERSION_NUMBER >= 0x10100000L
-=======
 #if HAVE_DECL_EVP_MD_CTX_NEW
->>>>>>> a7b486d6
         EVP_MD_CTX_free(ctx);
 #endif
 
