#include "../masternode-sync.h"
#include "../validation.h"
#include "../wallet/wallet.h"

#include "automintmodel.h"
#include "bitcoinunits.h"
#include "guiconstants.h"
#include "sparkmodel.h"
#include "optionsmodel.h"

#include <boost/bind/bind.hpp>

IncomingFundNotifier::IncomingFundNotifier(
    CWallet *_wallet, QObject *parent) :
    QObject(parent), wallet(_wallet), timer(0), lastUpdateTime(0)
{
    timer = new QTimer(this);
    timer->setSingleShot(true);

    connect(timer, &QTimer::timeout, this, &IncomingFundNotifier::check, Qt::QueuedConnection);

    QMetaObject::invokeMethod(this, "importTransactions", Qt::QueuedConnection);
    subscribeToCoreSignals();
}

IncomingFundNotifier::~IncomingFundNotifier()
{
    unsubscribeFromCoreSignals();

    delete timer;

    timer = nullptr;
}

void IncomingFundNotifier::newBlock()
{
    LOCK(cs);

    if (!txs.empty()) {
        resetTimer();
    }
}

void IncomingFundNotifier::pushTransaction(uint256 const &id)
{
    LOCK(cs);
    txs.push_back(id);
    resetTimer();
}

void IncomingFundNotifier::check()
{
    TRY_LOCK(cs, lock);
    if(!lock)
        return;

    // update only if there are transaction and last update was done more than 2 minutes ago, and in case it is first time
    if (txs.empty() || (lastUpdateTime!= 0 && (GetSystemTimeInSeconds() - lastUpdateTime <= 120))) {
        return;
    }

    lastUpdateTime = GetSystemTimeInSeconds();

    CAmount credit = 0;
    std::vector<uint256> immatures;

    {
        TRY_LOCK(cs_main,lock_main);
        if (!lock_main)
            return;
        TRY_LOCK(wallet->cs_wallet,lock_wallet);
        if (!lock_wallet)
            return;
        CCoinControl coinControl;
        coinControl.nCoinType = CoinType::ONLY_NOT1000IFMN;
        while (!txs.empty()) {
            auto const &tx = txs.back();
            txs.pop_back();

            auto wtx = wallet->mapWallet.find(tx);
            if (wtx == wallet->mapWallet.end()) {
                continue;
            }

            for (uint32_t i = 0; i != wtx->second.tx->vout.size(); i++) {
                coinControl.Select({wtx->first, i});
            }

            if (wtx->second.GetImmatureCredit() > 0) {
                immatures.push_back(tx);
            }
        }

        std::vector<std::pair<CAmount, std::vector<COutput>>> valueAndUTXOs;
        pwalletMain->AvailableCoinsForLMint(valueAndUTXOs, &coinControl);
<<<<<<< HEAD

        for (auto const &valueAndUTXO : valueAndUTXOs) {
            credit += valueAndUTXO.first;
        }
=======
>>>>>>> 680643df

        for (auto const &valueAndUTXO : valueAndUTXOs) {
            credit += valueAndUTXO.first;
        }
    }

    for (auto const &tx : immatures) {
        txs.push_back(tx);
    }

    if (credit > 0) {
        Q_EMIT matureFund(credit);
    }
}

void IncomingFundNotifier::importTransactions()
{
    LOCK2(cs, cs_main);
    LOCK(wallet->cs_wallet);

    for (auto const &tx : wallet->mapWallet) {
        if (tx.second.GetAvailableCredit() > 0 || tx.second.GetImmatureCredit() > 0) {
            txs.push_back(tx.first);
        }
    }

    resetTimer();
}

void IncomingFundNotifier::resetTimer()
{
    timer->stop();
    timer->start(1000);
}

// Handlers for core signals
static void NotifyTransactionChanged(
    IncomingFundNotifier *model, CWallet *wallet, uint256 const &hash, ChangeType status)
{
    Q_UNUSED(wallet);
    Q_UNUSED(status);
    if (status == ChangeType::CT_NEW || status == ChangeType::CT_UPDATED) {
        QMetaObject::invokeMethod(
            model,
            "pushTransaction",
            Qt::QueuedConnection,
            Q_ARG(uint256, hash));
    }
}

static void IncomingFundNotifyBlockTip(
    IncomingFundNotifier *model, bool initialSync, const CBlockIndex *pIndex)
{
    Q_UNUSED(initialSync);
    Q_UNUSED(pIndex);
    QMetaObject::invokeMethod(
        model,
        "newBlock",
        Qt::QueuedConnection);
}

void IncomingFundNotifier::subscribeToCoreSignals()
{
    wallet->NotifyTransactionChanged.connect(boost::bind(
        NotifyTransactionChanged, this, _1, _2, _3));

    uiInterface.NotifyBlockTip.connect(
        boost::bind(IncomingFundNotifyBlockTip, this, _1, _2));
}

void IncomingFundNotifier::unsubscribeFromCoreSignals()
{
    wallet->NotifyTransactionChanged.disconnect(boost::bind(
        NotifyTransactionChanged, this, _1, _2, _3));

    uiInterface.NotifyBlockTip.disconnect(
        boost::bind(IncomingFundNotifyBlockTip, this, _1, _2));
}

AutoMintSparkModel::AutoMintSparkModel(
    SparkModel *_sparkModel,
    OptionsModel *_optionsModel,
    CWallet *_wallet,
    QObject *parent) :
    QObject(parent),
    sparkModel(_sparkModel),
    optionsModel(_optionsModel),
    wallet(_wallet),
    autoMintSparkState(AutoMintSparkState::Disabled),
    autoMintSparkCheckTimer(0),
    notifier(0)
{
    autoMintSparkCheckTimer = new QTimer(this);
    autoMintSparkCheckTimer->setSingleShot(false);

    connect(autoMintSparkCheckTimer, &QTimer::timeout, [this]{ checkAutoMintSpark(); });

    notifier = new IncomingFundNotifier(wallet, this);

    connect(notifier, &IncomingFundNotifier::matureFund, this, &AutoMintSparkModel::startAutoMintSpark);

    connect(optionsModel, &OptionsModel::autoAnonymizeChanged, this, &AutoMintSparkModel::updateAutoMintSparkOption);
}

AutoMintSparkModel::~AutoMintSparkModel()
{
    delete autoMintSparkCheckTimer;

    autoMintSparkCheckTimer = nullptr;
}

bool AutoMintSparkModel::isSparkAnonymizing() const
{
    return autoMintSparkState == AutoMintSparkState::Anonymizing;
}

void AutoMintSparkModel::ackMintSparkAll(AutoMintSparkAck ack, CAmount minted, QString error)
{
    bool mint = false;
    {
        TRY_LOCK(sparkModel->cs, lock);
        if(!lock)
            return;
        if (autoMintSparkState == AutoMintSparkState::Disabled) {
            // Do nothing
            return;
        } else if (ack == AutoMintSparkAck::WaitUserToActive) {
            autoMintSparkState = AutoMintSparkState::WaitingUserToActivate;
        } else if (ack == AutoMintSparkAck::AskToMint) {
            autoMintSparkState = AutoMintSparkState::Anonymizing;
            autoMintSparkCheckTimer->stop();
            mint = true;
        } else {
            autoMintSparkState = AutoMintSparkState::WaitingIncomingFund;
            autoMintSparkCheckTimer->stop();
        }

        processAutoMintSparkAck(ack, minted, error);
    }

    if (mint) {
        sparkModel->mintSparkAll(AutoMintSparkMode::AutoMintAll);
    }
}

void AutoMintSparkModel::checkAutoMintSpark(bool force)
{
    if (!force) {
        if (!masternodeSync.IsBlockchainSynced()) {
            return;
        }

        bool allowed = spark::IsSparkAllowed();
        if (!allowed) {
            return;
        }
    }

    {
        TRY_LOCK(sparkModel->cs, lock);
        if(!lock)
            return;

        if (fReindex) {
            return;
        }

        switch (autoMintSparkState) {
        case AutoMintSparkState::Disabled:
        case AutoMintSparkState::WaitingIncomingFund:
            if (force) {
                break;
            }
            autoMintSparkCheckTimer->stop();
            return;
        case AutoMintSparkState::WaitingUserToActivate:
            break;
        case AutoMintSparkState::Anonymizing:
            return;
        default:
            throw std::runtime_error("Unknown auto mint state");
        }

        autoMintSparkState = AutoMintSparkState::Anonymizing;
    }

    Q_EMIT requireShowAutomintSparkNotification();
}

void AutoMintSparkModel::startAutoMintSpark()
{
    if (autoMintSparkCheckTimer->isActive()) {
        return;
    }

    if (!optionsModel->getAutoAnonymize()) {
        return;
    }

    CAmount mintable = 0;
    {
        TRY_LOCK(cs_main,lock_main);
        if (!lock_main)
            return;
        TRY_LOCK(wallet->cs_wallet,lock_wallet);
        if (!lock_wallet)
            return;
        mintable = sparkModel->getMintableSparkAmount();
    }

    if (mintable > 0) {
        autoMintSparkState = AutoMintSparkState::WaitingUserToActivate;

        autoMintSparkCheckTimer->start(MODEL_UPDATE_DELAY);
    } else {
        autoMintSparkState = AutoMintSparkState::WaitingIncomingFund;
    }
}

void AutoMintSparkModel::updateAutoMintSparkOption(bool enabled)
{
    TRY_LOCK(cs_main,lock_main);
    if (!lock_main)
        return;
    TRY_LOCK(wallet->cs_wallet,lock_wallet);
    if (!lock_wallet)
        return;
    TRY_LOCK(sparkModel->cs, lock);
    if (!lock)
        return;

    if (enabled) {
        if (autoMintSparkState == AutoMintSparkState::Disabled) {
            startAutoMintSpark();
        }
    } else {
        if (autoMintSparkCheckTimer->isActive()) {
            autoMintSparkCheckTimer->stop();
        }

        // stop mint
        autoMintSparkState = AutoMintSparkState::Disabled;

        Q_EMIT closeAutomintSparkNotification();
    }
}

void AutoMintSparkModel::processAutoMintSparkAck(AutoMintSparkAck ack, CAmount minted, QString error)
{
    QPair<QString, CClientUIInterface::MessageBoxFlags> msgParams;
    msgParams.second = CClientUIInterface::MSG_WARNING;

    switch (ack)
    {
    case AutoMintSparkAck::Success:
        msgParams.first = tr("Successfully anonymized %1")
            .arg(BitcoinUnits::formatWithUnit(optionsModel->getDisplayUnit(), minted));
        msgParams.second = CClientUIInterface::MSG_INFORMATION;
        break;
    case AutoMintSparkAck::WaitUserToActive:
    case AutoMintSparkAck::NotEnoughFund:
        return;
    case AutoMintSparkAck::FailToMint:
        msgParams.first = tr("Fail to mint, %1").arg(error);
        msgParams.second = CClientUIInterface::MSG_ERROR;
        break;
    case AutoMintSparkAck::FailToUnlock:
        msgParams.first = tr("Fail to unlock wallet");
        msgParams.second = CClientUIInterface::MSG_ERROR;
        break;
    default:
        return;
    };

    Q_EMIT message(tr("Auto Anonymize"), msgParams.first, msgParams.second);
}<|MERGE_RESOLUTION|>--- conflicted
+++ resolved
@@ -93,13 +93,6 @@
 
         std::vector<std::pair<CAmount, std::vector<COutput>>> valueAndUTXOs;
         pwalletMain->AvailableCoinsForLMint(valueAndUTXOs, &coinControl);
-<<<<<<< HEAD
-
-        for (auto const &valueAndUTXO : valueAndUTXOs) {
-            credit += valueAndUTXO.first;
-        }
-=======
->>>>>>> 680643df
 
         for (auto const &valueAndUTXO : valueAndUTXOs) {
             credit += valueAndUTXO.first;
