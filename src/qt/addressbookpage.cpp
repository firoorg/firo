// Copyright (c) 2011-2016 The Bitcoin Core developers
// Distributed under the MIT software license, see the accompanying
// file COPYING or http://www.opensource.org/licenses/mit-license.php.

#if defined(HAVE_CONFIG_H)
#include "config/bitcoin-config.h"
#endif

#include "addressbookpage.h"
#include "ui_addressbookpage.h"

#include "addresstablemodel.h"
#include "bitcoingui.h"
#include "csvmodelwriter.h"
#include "editaddressdialog.h"
#include "createsparknamepage.h"
#include "guiutil.h"
#include "platformstyle.h"
#include "bip47/paymentcode.h"
#include "bip47/paymentchannel.h"

#include <QIcon>
#include <QMenu>
#include <QMessageBox>
#include <QSortFilterProxyModel>

AddressBookPage::AddressBookPage(const PlatformStyle *platformStyle, Mode _mode, Tabs _tab, QWidget *parent, bool isReused) :
    QDialog(parent),
    ui(new Ui::AddressBookPage),
    model(0),
    mode(_mode),
    tab(_tab)
{
    ui->setupUi(this);
    this->isReused = isReused;

    if (!platformStyle->getImagesOnButtons()) {
        ui->newAddress->setIcon(QIcon());
        ui->copyAddress->setIcon(QIcon());
        ui->deleteAddress->setIcon(QIcon());
        ui->exportButton->setIcon(QIcon());
    } else {
        ui->newAddress->setIcon(platformStyle->SingleColorIcon(":/icons/add"));
        ui->copyAddress->setIcon(platformStyle->SingleColorIcon(":/icons/editcopy"));
        ui->deleteAddress->setIcon(platformStyle->SingleColorIcon(":/icons/remove"));
        ui->exportButton->setIcon(platformStyle->SingleColorIcon(":/icons/export"));
    }

    switch(mode)
    {
    case ForSelection:
        switch(tab)
        {
        case SendingTab: setWindowTitle(tr("Choose the address to send coins to")); break;
        case ReceivingTab: setWindowTitle(tr("Choose the address to receive coins with")); break;
        }
        connect(ui->tableView, &QTableView::doubleClicked, this, &QDialog::accept);
        ui->tableView->setEditTriggers(QAbstractItemView::NoEditTriggers);
        ui->tableView->setFocus();
        ui->closeButton->setText(tr("C&hoose"));
        ui->exportButton->hide();
        break;
    case ForEditing:
        switch(tab)
        {
        case SendingTab: setWindowTitle(tr("Sending addresses")); break;
        case ReceivingTab: setWindowTitle(tr("Receiving addresses")); break;
        }
        break;
    }
    switch(tab)
    {
    case SendingTab:
        ui->labelExplanation->setText(tr("These are your Firo addresses for sending payments. Always check the amount and the receiving address before sending coins."));
        ui->deleteAddress->setVisible(true);
        break;
    case ReceivingTab:
        ui->labelExplanation->setText(tr("These are your Firo addresses for receiving payments. It is recommended to use a new receiving address for each transaction."));
        ui->deleteAddress->setVisible(false);
        break;
    }

    // Context menu actions
    copyAddressAction = new QAction(tr("&Copy Address"), this);
    QAction *copyLabelAction = new QAction(tr("Copy &Label"), this);
    QAction *editAction = new QAction(tr("&Edit"), this);
    deleteAction = new QAction(ui->deleteAddress->text(), this);

    // Build context menu
    contextMenu = new QMenu(this);
    contextMenu->addAction(copyAddressAction);
    contextMenu->addAction(copyLabelAction);
    contextMenu->addAction(editAction);
    if(tab == SendingTab)
        contextMenu->addAction(deleteAction);
    contextMenu->addSeparator();

    // Connect signals for context menu actions
    connect(copyAddressAction, &QAction::triggered, this, &AddressBookPage::on_copyAddress_clicked);
    connect(copyLabelAction, &QAction::triggered, this, &AddressBookPage::onCopyLabelAction);
    connect(editAction, &QAction::triggered, this, &AddressBookPage::onEditAction);
    connect(deleteAction, &QAction::triggered, this, &AddressBookPage::on_deleteAddress_clicked);

    connect(ui->tableView, &QWidget::customContextMenuRequested, this, &AddressBookPage::contextualMenu);

    connect(ui->closeButton, &QPushButton::clicked, this, &QDialog::accept);
}

AddressBookPage::~AddressBookPage()
{
    delete ui;
}

void AddressBookPage::setModel(AddressTableModel *_model)
{
    this->model = _model;
    if(!_model)
        return;
    bool spark = this->model->IsSparkAllowed();

    if (tab == SendingTab) {
        if (spark)
            ui->addressType->addItem(tr("Spark"), Spark);
        ui->addressType->addItem(tr("Transparent"), Transparent);
<<<<<<< HEAD
        if (spark)
            ui->addressType->addItem(tr("Spark names"), SparkName);
=======
        if (spark) {
            ui->addressType->addItem(tr("Spark names"), SparkName);
            ui->addressType->addItem(tr("My own spark names"), SparkNameMine);
        }
>>>>>>> dd2a537d
    } else if(tab == ReceivingTab && !this->isReused) {
        if (spark) {
            ui->addressType->addItem(tr("Spark"), Spark);
        }
        ui->addressType->addItem(tr("Transparent"), Transparent);
    } else {
        ui->addressType->addItem(tr(""), Transparent);
        ui->addressType->addItem(tr("Transparent"), Transparent);
        ui->addressType->hide();
    }

    proxyModel = new QSortFilterProxyModel(this);
    fproxyModel = new AddressBookFilterProxy(this);
    proxyModel->setSourceModel(model);
    switch(tab)
    {
    case ReceivingTab:
        // Receive filter
        proxyModel->setFilterRole(AddressTableModel::TypeRole);
        proxyModel->setFilterFixedString(AddressTableModel::Receive);
        break;
    case SendingTab:
        // Send filter
        proxyModel->setFilterRole(AddressTableModel::TypeRole);
        proxyModel->setFilterFixedString(AddressTableModel::Send);
        break;
    }
    proxyModel->setDynamicSortFilter(true);
    proxyModel->setSortCaseSensitivity(Qt::CaseInsensitive);
    proxyModel->setFilterCaseSensitivity(Qt::CaseInsensitive);  
        
    fproxyModel->setSourceModel(proxyModel);
    fproxyModel->setDynamicSortFilter(true);
    fproxyModel->setSortCaseSensitivity(Qt::CaseInsensitive);
    fproxyModel->setFilterCaseSensitivity(Qt::CaseInsensitive);
    ui->tableView->setModel(fproxyModel);
    // Set column widths
    #if QT_VERSION < 0x050000
        ui->tableView->horizontalHeader()->setResizeMode(AddressTableModel::Label, QHeaderView::Stretch);
        ui->tableView->horizontalHeader()->setResizeMode(AddressTableModel::Address, QHeaderView::Stretch);
        ui->tableView->horizontalHeader()->setResizeMode(AddressTableModel::AddressType, QHeaderView::Stretch);
    #else
        ui->tableView->horizontalHeader()->setSectionResizeMode(AddressTableModel::Label, QHeaderView::Stretch);
        ui->tableView->horizontalHeader()->setSectionResizeMode(AddressTableModel::Address, QHeaderView::Stretch);
        ui->tableView->horizontalHeader()->setSectionResizeMode(AddressTableModel::AddressType, QHeaderView::Stretch);
    #endif
        ui->tableView->setTextElideMode(Qt::ElideMiddle);
    connect(ui->tableView->selectionModel(), &QItemSelectionModel::selectionChanged, this, &AddressBookPage::selectionChanged);

    // Select row for newly created address
    connect(model, &AddressTableModel::rowsInserted, this, &AddressBookPage::selectNewAddress);

    selectionChanged();
    chooseAddressType(0);
    connect(ui->addressType, qOverload<int>(&QComboBox::activated), this, &AddressBookPage::chooseAddressType);
}

void AddressBookPage::updateSpark() {
    ui->addressType->clear();
    if (tab == SendingTab) {
        ui->addressType->addItem(tr("Spark"), Spark);
        ui->addressType->addItem(tr("Transparent"), Transparent);
    } else if(tab == ReceivingTab && !this->isReused) {
        ui->addressType->addItem(tr("Spark"), Spark);
        ui->addressType->addItem(tr("Transparent"), Transparent);
    } else {
        ui->addressType->addItem(tr(""), Transparent);
        ui->addressType->addItem(tr("Transparent"), Transparent);
        ui->addressType->hide();
    }

    chooseAddressType(0);
}

void AddressBookPage::on_copyAddress_clicked()
{
    GUIUtil::copyEntryData(ui->tableView, AddressTableModel::Address);
}

void AddressBookPage::onCopyLabelAction()
{
    GUIUtil::copyEntryData(ui->tableView, AddressTableModel::Label);
}

void AddressBookPage::onEditAction()
{
    QModelIndexList indexes;

    if (ui->addressType->currentText() == AddressTableModel::SparkName)
        return;

    EditAddressDialog::Mode mode;
    AddressTableModel * pmodel;
    pmodel = model;
    if (ui->addressType->currentText() == AddressTableModel::Transparent) {
        mode = tab == SendingTab ? EditAddressDialog::EditSendingAddress : EditAddressDialog::EditReceivingAddress;
    } else {
        mode = tab == SendingTab ? EditAddressDialog::EditSparkSendingAddress : EditAddressDialog::EditSparkReceivingAddress;
    }

    if (!ui->tableView->selectionModel())
        return;
    indexes = ui->tableView->selectionModel()->selectedRows();
    if (!pmodel || indexes.isEmpty())
        return;

    EditAddressDialog dlg(mode, this);
    dlg.setModel(pmodel);
    QModelIndex origIndex1, origIndex2;
    origIndex1 = fproxyModel->mapToSource(indexes.at(0));
    origIndex2 = proxyModel->mapToSource(origIndex1);
    dlg.loadRow(origIndex2.row());
    dlg.exec();
}

void AddressBookPage::on_newAddress_clicked()
{
    if(!model)
        return;

    if (ui->addressType->currentText() == AddressTableModel::SparkName) {
        CreateSparkNamePage *dialog = new CreateSparkNamePage(platformStyle, this);
        dialog->setAttribute(Qt::WA_DeleteOnClose);
        dialog->setModel(model->getWalletModel());
        dialog->show();
        return;
    }

    AddressTableModel *pmodel;
    EditAddressDialog::Mode mode;
    pmodel = model;
    if (ui->addressType->currentText() == AddressTableModel::Spark) {
        mode = tab == SendingTab ? EditAddressDialog::NewSparkSendingAddress : EditAddressDialog::NewSparkReceivingAddress;
    } else {
        mode = tab == SendingTab ? EditAddressDialog::NewSendingAddress : EditAddressDialog::NewReceivingAddress;
    }

    EditAddressDialog dlg(mode, this);
    dlg.setModel(pmodel);
    if(dlg.exec())
    {
        newAddressToSelect = dlg.getAddress();
    }
}

void AddressBookPage::on_deleteAddress_clicked()
{
    QTableView *table;
    table = ui->tableView;

    if(!table->selectionModel() || ui->addressType->currentText() == AddressTableModel::SparkName)
        return;

    QModelIndexList indexes = table->selectionModel()->selectedRows();

    if(!indexes.isEmpty())
    {
        table->model()->removeRow(indexes.at(0).row());
    }
}

void AddressBookPage::selectionChanged()
{
    // Set button states based on selected tab and selection
    QTableView *table;
    table = ui->tableView;

    if(!table->selectionModel())
        return;

    if(table->selectionModel()->hasSelection())
    {
        bool fSparkNames = ui->addressType->currentText() == AddressTableModel::SparkName;
        switch(tab)
        {
        case SendingTab:
            // In sending tab, allow deletion of selection
            ui->deleteAddress->setEnabled(true);
            ui->deleteAddress->setVisible(!fSparkNames);
            deleteAction->setEnabled(!fSparkNames);
            break;
        case ReceivingTab:
            // Deleting receiving addresses, however, is not allowed
            ui->deleteAddress->setEnabled(false);
            ui->deleteAddress->setVisible(false);
            deleteAction->setEnabled(false);
            break;
        }

        ui->copyAddress->setEnabled(true);
    }
    else
    {
        ui->deleteAddress->setEnabled(false);
        ui->copyAddress->setEnabled(false);
    }
}

void AddressBookPage::done(int retval)
{
    QTableView *table;
    table = ui->tableView;

    if(!table->selectionModel() || !table->model())
        return;

    // Figure out which address was selected, and return it
    QModelIndexList indexes = table->selectionModel()->selectedRows(AddressTableModel::Address);

    for (const QModelIndex& index : indexes) {
        QVariant address = table->model()->data(index);
        returnValue = address.toString();
    }

    if(returnValue.isEmpty())
    {
        // If no address entry selected, return rejected
        retval = Rejected;
    }

    QDialog::done(retval);
}

void AddressBookPage::on_exportButton_clicked()
{
    // CSV is currently the only supported format
    QString filename = GUIUtil::getSaveFileName(this,
        tr("Export Address List"), QString(),
        tr("Comma separated file (*.csv)"), NULL);

    if (filename.isNull())
        return;

    CSVModelWriter writer(filename);

    QTableView *table;
    writer.setModel(proxyModel);
    if (ui->addressType->currentText() == AddressTableModel::Transparent) {
        writer.addColumn("Label", AddressTableModel::Label, Qt::EditRole);
        writer.addColumn("Transparent Address", AddressTableModel::Address, Qt::EditRole);
        writer.addColumn("Address Type", AddressTableModel::AddressType, Qt::EditRole);
    } else {
        writer.addColumn("Label", AddressTableModel::Label, Qt::EditRole);
        writer.addColumn("Spark Address", AddressTableModel::Address, Qt::EditRole);
        writer.addColumn("Address Type", AddressTableModel::AddressType, Qt::EditRole);
    }

    if(!writer.write()) {
        QMessageBox::critical(this, tr("Exporting Failed"),
            tr("There was an error trying to save the address list to %1. Please try again.").arg(filename));
    }
}

void AddressBookPage::contextualMenu(const QPoint &point)
{
    QModelIndex index;
    index = ui->tableView->indexAt(point);

<<<<<<< HEAD
    if (ui->addressType->currentText() == "Spark" || ui->addressType->currentText() == "Spark names") {
=======
    int currentType = ui->addressType->currentData().toInt();
    if (currentType == (int)Spark || currentType == (int)SparkName || currentType == (int)SparkNameMine) {
>>>>>>> dd2a537d
        copyAddressAction->setText(tr("&Copy Spark Address"));
    } else {
        copyAddressAction->setText(tr("&Copy Transparent Address"));
    }
    if(index.isValid())
    {
        contextMenu->exec(QCursor::pos());
    }
}

void AddressBookPage::selectNewAddress(const QModelIndex &parent, int begin, int /*end*/)
{
    QModelIndex idx = proxyModel->mapFromSource(model->index(begin, AddressTableModel::Address, parent));
    if(idx.isValid() && (idx.data(Qt::EditRole).toString() == newAddressToSelect))
    {
        // Select row of newly created address, once
        ui->tableView->setFocus();
        ui->tableView->selectRow(idx.row());
        newAddressToSelect.clear();
    }
}

void AddressBookPage::chooseAddressType(int idx)
{
    if(!proxyModel)
        return;

    if (idx == 2) {
        model->ProcessPendingSparkNameChanges();
        ui->deleteAddress->setEnabled(false);
        deleteAction->setEnabled(false);
    }
    else {
        selectionChanged();
    }
    
    fproxyModel->setTypeFilter(
        ui->addressType->itemData(idx).toInt());
}

AddressBookFilterProxy::AddressBookFilterProxy(QObject *parent) :
    QSortFilterProxyModel(parent)
{
}

bool AddressBookFilterProxy::filterAcceptsRow(int sourceRow, const QModelIndex &sourceParent) const
{
    QModelIndex index = sourceModel()->index(sourceRow, 2, sourceParent);
    QString dataStr = sourceModel()->data(index).toString();

<<<<<<< HEAD
    if (dataStr.contains("spark name"))
        return typeFilter == 2;
    else if (dataStr.contains("spark"))
        return typeFilter == 0;
    else if (dataStr.contains("transparent"))
        return typeFilter == 1;

    return false;
=======
    switch (typeFilter) {
    case (int)AddressBookPage::Spark:
        return dataStr == "spark";
    case (int)AddressBookPage::Transparent:
        return dataStr == "transparent";
    case (int)AddressBookPage::SparkName:
        return dataStr.contains("spark name");
    case (int)AddressBookPage::SparkNameMine:
        return dataStr == "own spark name";
    default:
        return false;
    }
>>>>>>> dd2a537d
}

void AddressBookFilterProxy::setTypeFilter(quint32 modes)
{
    this->typeFilter = modes;
    invalidateFilter();
}<|MERGE_RESOLUTION|>--- conflicted
+++ resolved
@@ -121,16 +121,11 @@
     if (tab == SendingTab) {
         if (spark)
             ui->addressType->addItem(tr("Spark"), Spark);
-        ui->addressType->addItem(tr("Transparent"), Transparent);
-<<<<<<< HEAD
-        if (spark)
-            ui->addressType->addItem(tr("Spark names"), SparkName);
-=======
+        ui->addressType->addItem(tr("Transparent"), Transparent);     
         if (spark) {
             ui->addressType->addItem(tr("Spark names"), SparkName);
             ui->addressType->addItem(tr("My own spark names"), SparkNameMine);
         }
->>>>>>> dd2a537d
     } else if(tab == ReceivingTab && !this->isReused) {
         if (spark) {
             ui->addressType->addItem(tr("Spark"), Spark);
@@ -388,13 +383,8 @@
 {
     QModelIndex index;
     index = ui->tableView->indexAt(point);
-
-<<<<<<< HEAD
-    if (ui->addressType->currentText() == "Spark" || ui->addressType->currentText() == "Spark names") {
-=======
     int currentType = ui->addressType->currentData().toInt();
     if (currentType == (int)Spark || currentType == (int)SparkName || currentType == (int)SparkNameMine) {
->>>>>>> dd2a537d
         copyAddressAction->setText(tr("&Copy Spark Address"));
     } else {
         copyAddressAction->setText(tr("&Copy Transparent Address"));
@@ -444,17 +434,7 @@
 {
     QModelIndex index = sourceModel()->index(sourceRow, 2, sourceParent);
     QString dataStr = sourceModel()->data(index).toString();
-
-<<<<<<< HEAD
-    if (dataStr.contains("spark name"))
-        return typeFilter == 2;
-    else if (dataStr.contains("spark"))
-        return typeFilter == 0;
-    else if (dataStr.contains("transparent"))
-        return typeFilter == 1;
-
-    return false;
-=======
+    
     switch (typeFilter) {
     case (int)AddressBookPage::Spark:
         return dataStr == "spark";
@@ -467,7 +447,6 @@
     default:
         return false;
     }
->>>>>>> dd2a537d
 }
 
 void AddressBookFilterProxy::setTypeFilter(quint32 modes)
