// Copyright (c) 2011-2015 The Bitcoin Core developers
// Distributed under the MIT software license, see the accompanying
// file COPYING or http://www.opensource.org/licenses/mit-license.php.

#ifndef BITCOIN_QT_WALLETMODEL_H
#define BITCOIN_QT_WALLETMODEL_H

#include "paymentrequestplus.h"
#include "walletmodeltransaction.h"

#include "support/allocators/secure.h"

#include "wallet/walletdb.h"

#include <map>
#include <vector>

#include <QObject>

class AddressTableModel;
class OptionsModel;
class PlatformStyle;
class RecentRequestsTableModel;
class TransactionTableModel;
class WalletModelTransaction;

class CCoinControl;
class CKeyID;
class COutPoint;
class COutput;
class CPubKey;
class CWallet;
class uint256;

QT_BEGIN_NAMESPACE
class QTimer;
QT_END_NAMESPACE

class SendCoinsRecipient
{
public:
    explicit SendCoinsRecipient() : amount(0), fSubtractFeeFromAmount(false), nVersion(SendCoinsRecipient::CURRENT_VERSION) { }
    explicit SendCoinsRecipient(const QString &addr, const QString &label, const CAmount& amount, const QString &message):
        address(addr), label(label), amount(amount), message(message), fSubtractFeeFromAmount(false), nVersion(SendCoinsRecipient::CURRENT_VERSION) {}

    // If from an unauthenticated payment request, this is used for storing
    // the addresses, e.g. address-A<br />address-B<br />address-C.
    // Info: As we don't need to process addresses in here when using
    // payment requests, we can abuse it for displaying an address list.
    // Todo: This is a hack, should be replaced with a cleaner solution!
    QString address;
    QString label;
    CAmount amount;
    // If from a payment request, this is used for storing the memo
    QString message;

    // If from a payment request, paymentRequest.IsInitialized() will be true
    PaymentRequestPlus paymentRequest;
    // Empty if no authentication or invalid signature/cert/etc.
    QString authenticatedMerchant;

    bool fSubtractFeeFromAmount; // memory only

    static const int CURRENT_VERSION = 1;
    int nVersion;

    ADD_SERIALIZE_METHODS;

    template <typename Stream, typename Operation>
    inline void SerializationOp(Stream& s, Operation ser_action, int nType, int nVersion) {
        std::string sAddress = address.toStdString();
        std::string sLabel = label.toStdString();
        std::string sMessage = message.toStdString();
        std::string sPaymentRequest;
        if (!ser_action.ForRead() && paymentRequest.IsInitialized())
            paymentRequest.SerializeToString(&sPaymentRequest);
        std::string sAuthenticatedMerchant = authenticatedMerchant.toStdString();

        READWRITE(this->nVersion);
        nVersion = this->nVersion;
        READWRITE(sAddress);
        READWRITE(sLabel);
        READWRITE(amount);
        READWRITE(sMessage);
        READWRITE(sPaymentRequest);
        READWRITE(sAuthenticatedMerchant);

        if (ser_action.ForRead())
        {
            address = QString::fromStdString(sAddress);
            label = QString::fromStdString(sLabel);
            message = QString::fromStdString(sMessage);
            if (!sPaymentRequest.empty())
                paymentRequest.parse(QByteArray::fromRawData(sPaymentRequest.data(), sPaymentRequest.size()));
            authenticatedMerchant = QString::fromStdString(sAuthenticatedMerchant);
        }
    }
};

/** Interface to Bitcoin wallet from Qt view code. */
class WalletModel : public QObject
{
    Q_OBJECT

public:
    explicit WalletModel(const PlatformStyle *platformStyle, CWallet *wallet, OptionsModel *optionsModel, QObject *parent = 0);
    ~WalletModel();

    enum StatusCode // Returned by sendCoins
    {
        OK,
        InvalidAmount,
        InvalidAddress,
        AmountExceedsBalance,
        AmountWithFeeExceedsBalance,
        DuplicateAddress,
        TransactionCreationFailed, // Error returned when wallet is still locked
        TransactionCommitFailed,
        AbsurdFee,
        PaymentRequestExpired,
        ExceedLimit
    };

    enum EncryptionStatus
    {
        Unencrypted,  // !wallet->IsCrypted()
        Locked,       // wallet->IsCrypted() && wallet->IsLocked()
        UnlockedForMixingOnly,  // wallet->IsCrypted() && !wallet->IsLocked(true) && wallet->IsLocked()
        Unlocked      // wallet->IsCrypted() && !wallet->IsLocked()
    };

    OptionsModel *getOptionsModel();
    AddressTableModel *getAddressTableModel();
    TransactionTableModel *getTransactionTableModel();
    RecentRequestsTableModel *getRecentRequestsTableModel();

    CAmount getBalance(const CCoinControl *coinControl = NULL) const;
    CAmount getUnconfirmedBalance() const;
    CAmount getImmatureBalance() const;
    bool haveWatchOnly() const;
    CAmount getWatchBalance() const;
    CAmount getWatchUnconfirmedBalance() const;
    CAmount getWatchImmatureBalance() const;
    EncryptionStatus getEncryptionStatus() const;

    // Check address for validity
    bool validateAddress(const QString &address);

    // Return status record for SendCoins, contains error id + information
    struct SendCoinsReturn
    {
        SendCoinsReturn(StatusCode status = OK):
            status(status) {}
        StatusCode status;
    };

    // prepare transaction for getting txfee before sending coins
    SendCoinsReturn prepareTransaction(WalletModelTransaction &transaction, const CCoinControl *coinControl = NULL);

    // Send coins to a list of recipients
    SendCoinsReturn sendCoins(WalletModelTransaction &transaction);

    // Wallet encryption
    bool setWalletEncrypted(bool encrypted, const SecureString &passphrase);
    // Passphrase only needed when unlocking
    bool setWalletLocked(bool locked, const SecureString &passPhrase=SecureString());
    bool changePassphrase(const SecureString &oldPass, const SecureString &newPass);
    // Wallet backup
    bool backupWallet(const QString &filename);

    // RAI object for unlocking wallet, returned by requestUnlock()
    class UnlockContext
    {
    public:
        UnlockContext(WalletModel *wallet, bool valid, bool relock);
        ~UnlockContext();

        bool isValid() const { return valid; }

        // Copy operator and constructor transfer the context
        UnlockContext(const UnlockContext& obj) { CopyFrom(obj); }
        UnlockContext& operator=(const UnlockContext& rhs) { CopyFrom(rhs); return *this; }
    private:
        WalletModel *wallet;
        bool valid;
        mutable bool relock; // mutable, as it can be set to false by copying

        void CopyFrom(const UnlockContext& rhs);
    };

    UnlockContext requestUnlock();

    bool getPubKey(const CKeyID &address, CPubKey& vchPubKeyOut) const;
    bool havePrivKey(const CKeyID &address) const;
    void getOutputs(const std::vector<COutPoint>& vOutpoints, std::vector<COutput>& vOutputs);
    bool isSpent(const COutPoint& outpoint) const;
    void listCoins(std::map<QString, std::vector<COutput> >& mapCoins) const;

    bool isLockedCoin(uint256 hash, unsigned int n) const;
    void lockCoin(COutPoint& output);
    void unlockCoin(COutPoint& output);
    void listLockedCoins(std::vector<COutPoint>& vOutpts);

    void loadReceiveRequests(std::vector<std::string>& vReceiveRequests);
    bool saveReceiveRequest(const std::string &sAddress, const int64_t nId, const std::string &sRequest);

    bool transactionCanBeAbandoned(uint256 hash) const;
    bool abandonTransaction(uint256 hash) const;

    bool transactionCanBeRebroadcast(uint256 hash) const;
    bool rebroadcastTransaction(uint256 hash);

    // Sigma
    SendCoinsReturn prepareSigmaSpendTransaction(WalletModelTransaction &transaction,
<<<<<<< HEAD
        std::vector<CZerocoinEntryV3>& coins, std::vector<CHDMint>& changes);

    // Send coins to a list of recipients
    SendCoinsReturn sendSigma(WalletModelTransaction &transaction,
        std::vector<CZerocoinEntryV3>& coins, std::vector<CHDMint>& changes);
=======
        std::vector<CSigmaEntry>& coins, std::vector<CSigmaEntry>& changes);

    // Send coins to a list of recipients
    SendCoinsReturn sendSigma(WalletModelTransaction &transaction,
        std::vector<CSigmaEntry>& coins, std::vector<CSigmaEntry>& changes);
>>>>>>> 6edc6fa0

    // Mint sigma
    void sigmaMint(const CAmount& n);
    void checkSigmaAmount(bool forced);


private:
    CWallet *wallet;
    bool fHaveWatchOnly;
    bool fForceCheckBalanceChanged;

    // Wallet has an options model for wallet-specific options
    // (transaction fee, for example)
    OptionsModel *optionsModel;

    AddressTableModel *addressTableModel;
    TransactionTableModel *transactionTableModel;
    RecentRequestsTableModel *recentRequestsTableModel;

    // Cache some values to be able to detect changes
    CAmount cachedBalance;
    CAmount cachedUnconfirmedBalance;
    CAmount cachedImmatureBalance;
    CAmount cachedWatchOnlyBalance;
    CAmount cachedWatchUnconfBalance;
    CAmount cachedWatchImmatureBalance;
    EncryptionStatus cachedEncryptionStatus;
    int cachedNumBlocks;

    // Sigma
    bool cachedHavePendingCoin = true;
    int lastBlockCheckSigma = 0;

    QTimer *pollTimer;

    void subscribeToCoreSignals();
    void unsubscribeFromCoreSignals();
    void checkBalanceChanged();



Q_SIGNALS:
    // Signal that balance in wallet changed
    void balanceChanged(const CAmount& balance, const CAmount& unconfirmedBalance, const CAmount& immatureBalance,
                        const CAmount& watchOnlyBalance, const CAmount& watchUnconfBalance, const CAmount& watchImmatureBalance);

    // Encryption status of wallet changed
    void encryptionStatusChanged(int status);

    // Signal emitted when wallet needs to be unlocked
    // It is valid behaviour for listeners to keep the wallet locked after this signal;
    // this means that the unlocking failed or was cancelled.
    void requireUnlock();

    // Fired when a message should be reported to the user
    void message(const QString &title, const QString &message, unsigned int style);

    // Coins sent: from wallet, to recipient, in (serialized) transaction:
    void coinsSent(CWallet* wallet, SendCoinsRecipient recipient, QByteArray transaction);

    // Show progress dialog e.g. for rescan
    void showProgress(const QString &title, int nProgress);

    // Watch-only address added
    void notifyWatchonlyChanged(bool fHaveWatchonly);

    // Update sigma changed
    void notifySigmaChanged(const std::vector<CSigmaEntry>& spendable, const std::vector<CSigmaEntry>& pending);

public Q_SLOTS:
    /* Wallet status might have changed */
    void updateStatus();
    /* New transaction, or transaction changed status */
    void updateTransaction();
    /* New, updated or removed address book entry */
    void updateAddressBook(const QString &address, const QString &label, bool isMine, const QString &purpose, int status);
    /* New zerocoin book entry */
    void updateAddressBook(const QString &pubCoin, const QString &isUsed, int status);
    /* Watch-only added */
    void updateWatchOnlyFlag(bool fHaveWatchonly);
    /* Current, immature or unconfirmed balance might have changed - emit 'balanceChanged' if so */
    void pollBalanceChanged();
    /* Update Amount of sigma change */
    void updateSigmaCoins(const QString &pubCoin, const QString &isUsed, int status);

};

#endif // BITCOIN_QT_WALLETMODEL_H<|MERGE_RESOLUTION|>--- conflicted
+++ resolved
@@ -212,19 +212,11 @@
 
     // Sigma
     SendCoinsReturn prepareSigmaSpendTransaction(WalletModelTransaction &transaction,
-<<<<<<< HEAD
-        std::vector<CZerocoinEntryV3>& coins, std::vector<CHDMint>& changes);
+        std::vector<CSigmaEntry>& coins, std::vector<CHDMint>& changes);
 
     // Send coins to a list of recipients
     SendCoinsReturn sendSigma(WalletModelTransaction &transaction,
-        std::vector<CZerocoinEntryV3>& coins, std::vector<CHDMint>& changes);
-=======
-        std::vector<CSigmaEntry>& coins, std::vector<CSigmaEntry>& changes);
-
-    // Send coins to a list of recipients
-    SendCoinsReturn sendSigma(WalletModelTransaction &transaction,
-        std::vector<CSigmaEntry>& coins, std::vector<CSigmaEntry>& changes);
->>>>>>> 6edc6fa0
+        std::vector<CSigmaEntry>& coins, std::vector<CHDMint>& changes);
 
     // Mint sigma
     void sigmaMint(const CAmount& n);
