// Copyright (c) 2018-2019 The Dash Core developers
// Distributed under the MIT/X11 software license, see the accompanying
// file COPYING or http://www.opensource.org/licenses/mit-license.php.

#include "quorums_blockprocessor.h"
#include "quorums_commitment.h"
#include "quorums_debug.h"
#include "quorums_utils.h"

#include "evo/specialtx.h"

#include "chain.h"
#include "chainparams.h"
#include "consensus/validation.h"
#include "net.h"
#include "net_processing.h"
#include "primitives/block.h"
#include "validation.h"

namespace llmq
{

CQuorumBlockProcessor* quorumBlockProcessor;

static const std::string DB_MINED_COMMITMENT = "q_mc";
static const std::string DB_MINED_COMMITMENT_BY_INVERSED_HEIGHT = "q_mcih";

static const std::string DB_BEST_BLOCK_UPGRADE = "q_bbu2";

void CQuorumBlockProcessor::ProcessMessage(CNode* pfrom, const std::string& strCommand, CDataStream& vRecv, CConnman& connman)
{
    if (strCommand == NetMsgType::QFCOMMITMENT) {
        CFinalCommitment qc;
        vRecv >> qc;

        auto hash = ::SerializeHash(qc);
        {
            LOCK(cs_main);
            connman.RemoveAskFor(hash);
        }

        if (qc.IsNull()) {
            LOCK(cs_main);
            LogPrintf("CQuorumBlockProcessor::%s -- null commitment from peer=%d\n", __func__, pfrom->id);
            Misbehaving(pfrom->id, 100);
            return;
        }

        if (!Params().GetConsensus().llmqs.count((Consensus::LLMQType)qc.llmqType)) {
            LOCK(cs_main);
            LogPrintf("llmq""CQuorumBlockProcessor::%s -- invalid commitment type %d from peer=%d\n", __func__,
                    qc.llmqType, pfrom->id);
            Misbehaving(pfrom->id, 100);
            return;
        }
        auto type = (Consensus::LLMQType)qc.llmqType;
        const auto& params = Params().GetConsensus().llmqs.at(type);

        // Verify that quorumHash is part of the active chain and that it's the first block in the DKG interval
        const CBlockIndex* pquorumIndex;
        {
            LOCK(cs_main);
            if (!mapBlockIndex.count(qc.quorumHash)) {
                LogPrintf("CQuorumBlockProcessor::%s -- unknown block %s in commitment, peer=%d\n", __func__,
                        qc.quorumHash.ToString(), pfrom->id);
                // can't really punish the node here, as we might simply be the one that is on the wrong chain or not
                // fully synced
                return;
            }
            pquorumIndex = mapBlockIndex[qc.quorumHash];
            if (chainActive.Tip()->GetAncestor(pquorumIndex->nHeight) != pquorumIndex) {
                LogPrintf("CQuorumBlockProcessor::%s -- block %s not in active chain, peer=%d\n", __func__,
                          qc.quorumHash.ToString(), pfrom->id);
                // same, can't punish
                return;
            }
            int quorumHeight = pquorumIndex->nHeight - (pquorumIndex->nHeight % params.dkgInterval);
            if (quorumHeight != pquorumIndex->nHeight) {
                LogPrintf("CQuorumBlockProcessor::%s -- block %s is not the first block in the DKG interval, peer=%d\n", __func__,
                          qc.quorumHash.ToString(), pfrom->id);
                Misbehaving(pfrom->id, 100);
                return;
            }
        }

        {
            // Check if we already got a better one locally
            // We do this before verifying the commitment to avoid DoS
            LOCK(minableCommitmentsCs);
            auto k = std::make_pair(type, qc.quorumHash);
            auto it = minableCommitmentsByQuorum.find(k);
            if (it != minableCommitmentsByQuorum.end()) {
                auto jt = minableCommitments.find(it->second);
                if (jt != minableCommitments.end()) {
                    if (jt->second.CountSigners() <= qc.CountSigners()) {
                        return;
                    }
                }
            }
        }

        auto members = CLLMQUtils::GetAllQuorumMembers(type, pquorumIndex);

        if (!qc.Verify(members, true)) {
            LOCK(cs_main);
            LogPrintf("CQuorumBlockProcessor::%s -- commitment for quorum %s:%d is not valid, peer=%d\n", __func__,
                      qc.quorumHash.ToString(), qc.llmqType, pfrom->id);
            Misbehaving(pfrom->id, 100);
            return;
        }

        LogPrint("llmq", "CQuorumBlockProcessor::%s -- received commitment for quorum %s:%d, validMembers=%d, signers=%d, peer=%d\n", __func__,
                  qc.quorumHash.ToString(), qc.llmqType, qc.CountValidMembers(), qc.CountSigners(), pfrom->id);

        AddMinableCommitment(qc);
    }
}

bool CQuorumBlockProcessor::ProcessBlock(const CBlock& block, const CBlockIndex* pindex, CValidationState& state)
{
    AssertLockHeld(cs_main);

    bool fDIP0003Active = pindex->nHeight >= Params().GetConsensus().DIP0003Height;
    if (!fDIP0003Active) {
        evoDb.Write(DB_BEST_BLOCK_UPGRADE, block.GetHash());
        return true;
    }

    std::map<Consensus::LLMQType, CFinalCommitment> qcs;
    if (!GetCommitmentsFromBlock(block, pindex, qcs, state)) {
        return false;
    }

    // The following checks make sure that there is always a (possibly null) commitment while in the mining phase
    // until the first non-null commitment has been mined. After the non-null commitment, no other commitments are
    // allowed, including null commitments.
    for (const auto& p : Params().GetConsensus().llmqs) {
        auto type = p.first;

        // does the currently processed block contain a (possibly null) commitment for the current session?
        bool hasCommitmentInNewBlock = qcs.count(type) != 0;
        bool isCommitmentRequired = IsCommitmentRequired(type, pindex->nHeight);

        if (hasCommitmentInNewBlock && !isCommitmentRequired) {
            // If we're either not in the mining phase or a non-null commitment was mined already, reject the block
            return state.DoS(100, false, REJECT_INVALID, "bad-qc-not-allowed");
        }

        if (!hasCommitmentInNewBlock && isCommitmentRequired) {
            // If no non-null commitment was mined for the mining phase yet and the new block does not include
            // a (possibly null) commitment, the block should be rejected.
            return state.DoS(100, false, REJECT_INVALID, "bad-qc-missing");
        }
    }

    auto blockHash = block.GetHash();

    for (auto& p : qcs) {
        auto& qc = p.second;
        if (!ProcessCommitment(pindex->nHeight, blockHash, qc, state)) {
            return false;
        }
    }

    evoDb.Write(DB_BEST_BLOCK_UPGRADE, blockHash);

    return true;
}

// We store a mapping from minedHeight->quorumHeight in the DB
// minedHeight is inversed so that entries are traversable in reversed order
static std::tuple<std::string, uint8_t, uint32_t> BuildInversedHeightKey(Consensus::LLMQType llmqType, int nMinedHeight)
{
    // nMinedHeight must be converted to big endian to make it comparable when serialized
    return std::make_tuple(DB_MINED_COMMITMENT_BY_INVERSED_HEIGHT, (uint8_t)llmqType, htobe32(std::numeric_limits<uint32_t>::max() - nMinedHeight));
}

bool CQuorumBlockProcessor::ProcessCommitment(int nHeight, const uint256& blockHash, const CFinalCommitment& qc, CValidationState& state)
{
    auto& params = Params().GetConsensus().llmqs.at((Consensus::LLMQType)qc.llmqType);

    uint256 quorumHash = GetQuorumBlockHash((Consensus::LLMQType)qc.llmqType, nHeight);
    if (quorumHash.IsNull()) {
        return state.DoS(100, false, REJECT_INVALID, "bad-qc-block");
    }
    if (quorumHash != qc.quorumHash) {
        return state.DoS(100, false, REJECT_INVALID, "bad-qc-block");
    }

    if (qc.IsNull()) {
        if (!qc.VerifyNull()) {
            return state.DoS(100, false, REJECT_INVALID, "bad-qc-invalid-null");
        }
        return true;
    }

    if (HasMinedCommitment(params.type, quorumHash)) {
        // should not happen as it's already handled in ProcessBlock
        return state.DoS(100, false, REJECT_INVALID, "bad-qc-dup");
    }

    if (!IsMiningPhase(params.type, nHeight)) {
        // should not happen as it's already handled in ProcessBlock
        return state.DoS(100, false, REJECT_INVALID, "bad-qc-height");
    }

    auto quorumIndex = mapBlockIndex.at(qc.quorumHash);
    auto members = CLLMQUtils::GetAllQuorumMembers(params.type, quorumIndex);

    if (!qc.Verify(members, true)) {
        return state.DoS(100, false, REJECT_INVALID, "bad-qc-invalid");
    }

    // Store commitment in DB
    evoDb.Write(std::make_pair(DB_MINED_COMMITMENT, std::make_pair((uint8_t)params.type, quorumHash)), std::make_pair(qc, blockHash));
    evoDb.Write(BuildInversedHeightKey(params.type, nHeight), quorumIndex->nHeight);

    {
        LOCK(minableCommitmentsCs);
        hasMinedCommitmentCache.erase(std::make_pair(params.type, quorumHash));
    }

    LogPrint("llmq", "CQuorumBlockProcessor::%s -- processed commitment from block. type=%d, quorumHash=%s, signers=%s, validMembers=%d, quorumPublicKey=%s\n", __func__,
              qc.llmqType, quorumHash.ToString(), qc.CountSigners(), qc.CountValidMembers(), qc.quorumPublicKey.ToString());

    return true;
}

bool CQuorumBlockProcessor::UndoBlock(const CBlock& block, const CBlockIndex* pindex)
{
    AssertLockHeld(cs_main);

    std::map<Consensus::LLMQType, CFinalCommitment> qcs;
    CValidationState dummy;
    if (!GetCommitmentsFromBlock(block, pindex, qcs, dummy)) {
        return false;
    }

    for (auto& p : qcs) {
        auto& qc = p.second;
        if (qc.IsNull()) {
            continue;
        }

        evoDb.Erase(std::make_pair(DB_MINED_COMMITMENT, std::make_pair(qc.llmqType, qc.quorumHash)));
        evoDb.Erase(BuildInversedHeightKey((Consensus::LLMQType)qc.llmqType, pindex->nHeight));
        {
            LOCK(minableCommitmentsCs);
            hasMinedCommitmentCache.erase(std::make_pair((Consensus::LLMQType)qc.llmqType, qc.quorumHash));
        }

        // if a reorg happened, we should allow to mine this commitment later
        AddMinableCommitment(qc);
    }

    evoDb.Write(DB_BEST_BLOCK_UPGRADE, pindex->pprev->GetBlockHash());

    return true;
}

// TODO remove this with 0.15.0
void CQuorumBlockProcessor::UpgradeDB()
{
    LOCK(cs_main);
    uint256 bestBlock;
    if (evoDb.GetRawDB().Read(DB_BEST_BLOCK_UPGRADE, bestBlock) && bestBlock == chainActive.Tip()->GetBlockHash()) {
        return;
    }

    LogPrintf("CQuorumBlockProcessor::%s -- Upgrading DB...\n", __func__);

    if (chainActive.Height() >= Params().GetConsensus().DIP0003EnforcementHeight) {
        auto pindex = chainActive[Params().GetConsensus().DIP0003EnforcementHeight];
        while (pindex) {
            CBlock block;
            bool r = ReadBlockFromDisk(block, pindex, Params().GetConsensus());
            assert(r);

            std::map<Consensus::LLMQType, CFinalCommitment> qcs;
            CValidationState dummyState;
            GetCommitmentsFromBlock(block, pindex, qcs, dummyState);

            for (const auto& p : qcs) {
                const auto& qc = p.second;
                if (qc.IsNull()) {
                    continue;
                }
                auto quorumIndex = mapBlockIndex.at(qc.quorumHash);
                evoDb.GetRawDB().Write(std::make_pair(DB_MINED_COMMITMENT, std::make_pair((uint8_t)qc.llmqType, qc.quorumHash)), std::make_pair(qc, pindex->GetBlockHash()));
                evoDb.GetRawDB().Write(BuildInversedHeightKey((Consensus::LLMQType)qc.llmqType, pindex->nHeight), quorumIndex->nHeight);
            }

            evoDb.GetRawDB().Write(DB_BEST_BLOCK_UPGRADE, pindex->GetBlockHash());

            pindex = chainActive.Next(pindex);
        }
    }

    LogPrintf("CQuorumBlockProcessor::%s -- Upgrade done...\n", __func__);
}

bool CQuorumBlockProcessor::GetCommitmentsFromBlock(const CBlock& block, const CBlockIndex* pindex, std::map<Consensus::LLMQType, CFinalCommitment>& ret, CValidationState& state)
{
    AssertLockHeld(cs_main);

    auto& consensus = Params().GetConsensus();
    bool fDIP0003Active = pindex->nHeight >= consensus.DIP0003Height;

    ret.clear();

    for (const auto& tx : block.vtx) {
        if (tx->nType == TRANSACTION_QUORUM_COMMITMENT) {
            CFinalCommitmentTxPayload qc;
            if (!GetTxPayload(*tx, qc)) {
                // should not happen as it was verified before processing the block
                return state.DoS(100, false, REJECT_INVALID, "bad-tx-payload");
            }

            // only allow one commitment per type and per block
            if (ret.count((Consensus::LLMQType)qc.commitment.llmqType)) {
                return state.DoS(100, false, REJECT_INVALID, "bad-qc-dup");
            }

<<<<<<< HEAD
            ret.emplace((Consensus::LLMQType)qc.commitment.llmqType, qc.commitment);
=======
            auto llmqTypeTemp = (Consensus::LLMQType)qc.commitment.llmqType;
            ret.emplace(llmqTypeTemp, std::move(qc.commitment));
>>>>>>> b8abba9e
        }
    }

    if (!fDIP0003Active && !ret.empty()) {
        return state.DoS(100, false, REJECT_INVALID, "bad-qc-premature");
    }

    return true;
}

bool CQuorumBlockProcessor::IsMiningPhase(Consensus::LLMQType llmqType, int nHeight)
{
    const auto& params = Params().GetConsensus().llmqs.at(llmqType);
    int phaseIndex = nHeight % params.dkgInterval;
    if (phaseIndex >= params.dkgMiningWindowStart && phaseIndex <= params.dkgMiningWindowEnd) {
        return true;
    }
    return false;
}

bool CQuorumBlockProcessor::IsCommitmentRequired(Consensus::LLMQType llmqType, int nHeight)
{
    uint256 quorumHash = GetQuorumBlockHash(llmqType, nHeight);

    // perform extra check for quorumHash.IsNull as the quorum hash is unknown for the first block of a session
    // this is because the currently processed block's hash will be the quorumHash of this session
    bool isMiningPhase = !quorumHash.IsNull() && IsMiningPhase(llmqType, nHeight);

    // did we already mine a non-null commitment for this session?
    bool hasMinedCommitment = !quorumHash.IsNull() && HasMinedCommitment(llmqType, quorumHash);

    return isMiningPhase && !hasMinedCommitment;
}

// WARNING: This method returns uint256() on the first block of the DKG interval (because the block hash is not known yet)
uint256 CQuorumBlockProcessor::GetQuorumBlockHash(Consensus::LLMQType llmqType, int nHeight)
{
    AssertLockHeld(cs_main);

    auto& params = Params().GetConsensus().llmqs.at(llmqType);

    int quorumStartHeight = nHeight - (nHeight % params.dkgInterval);
    uint256 quorumBlockHash;
    if (!GetBlockHash(quorumBlockHash, quorumStartHeight)) {
        return uint256();
    }
    return quorumBlockHash;
}

bool CQuorumBlockProcessor::HasMinedCommitment(Consensus::LLMQType llmqType, const uint256& quorumHash)
{
    auto cacheKey = std::make_pair(llmqType, quorumHash);
    {
        LOCK(minableCommitmentsCs);
        auto cacheIt = hasMinedCommitmentCache.find(cacheKey);
        if (cacheIt != hasMinedCommitmentCache.end()) {
            return cacheIt->second;
        }
    }

    auto key = std::make_pair(DB_MINED_COMMITMENT, std::make_pair((uint8_t)llmqType, quorumHash));
    bool ret = evoDb.Exists(key);

    LOCK(minableCommitmentsCs);
    hasMinedCommitmentCache.emplace(cacheKey, ret);
    return ret;
}

bool CQuorumBlockProcessor::GetMinedCommitment(Consensus::LLMQType llmqType, const uint256& quorumHash, CFinalCommitment& retQc, uint256& retMinedBlockHash)
{
    auto key = std::make_pair(DB_MINED_COMMITMENT, std::make_pair((uint8_t)llmqType, quorumHash));
    std::pair<CFinalCommitment, uint256> p;
    if (!evoDb.Read(key, p)) {
        return false;
    }
    retQc = std::move(p.first);
    retMinedBlockHash = p.second;
    return true;
}

std::vector<const CBlockIndex*> CQuorumBlockProcessor::GetMinedCommitmentsUntilBlock(Consensus::LLMQType llmqType, const CBlockIndex* pindex, size_t maxCount)
{
    auto dbIt = evoDb.GetCurTransaction().NewIteratorUniquePtr();

    auto firstKey = BuildInversedHeightKey(llmqType, pindex->nHeight);
    auto lastKey = BuildInversedHeightKey(llmqType, 0);

    dbIt->Seek(firstKey);

    std::vector<const CBlockIndex*> ret;
    ret.reserve(maxCount);

    while (dbIt->Valid() && ret.size() < maxCount) {
        decltype(firstKey) curKey;
        int quorumHeight;
        if (!dbIt->GetKey(curKey) || curKey >= lastKey) {
            break;
        }
        if (std::get<0>(curKey) != DB_MINED_COMMITMENT_BY_INVERSED_HEIGHT || std::get<1>(curKey) != (uint8_t)llmqType) {
            break;
        }

        uint32_t nMinedHeight = std::numeric_limits<uint32_t>::max() - be32toh(std::get<2>(curKey));
        if (nMinedHeight > pindex->nHeight) {
            break;
        }

        if (!dbIt->GetValue(quorumHeight)) {
            break;
        }

        auto quorumIndex = pindex->GetAncestor(quorumHeight);
        assert(quorumIndex);
        ret.emplace_back(quorumIndex);

        dbIt->Next();
    }

    return ret;
}

std::map<Consensus::LLMQType, std::vector<const CBlockIndex*>> CQuorumBlockProcessor::GetMinedAndActiveCommitmentsUntilBlock(const CBlockIndex* pindex)
{
    std::map<Consensus::LLMQType, std::vector<const CBlockIndex*>> ret;

    for (const auto& p : Params().GetConsensus().llmqs) {
        auto& v = ret[p.second.type];
        v.reserve(p.second.signingActiveQuorumCount);
        auto commitments = GetMinedCommitmentsUntilBlock(p.second.type, pindex, p.second.signingActiveQuorumCount);
        for (auto& c : commitments) {
            v.emplace_back(c);
        }
    }

    return ret;
}

bool CQuorumBlockProcessor::HasMinableCommitment(const uint256& hash)
{
    LOCK(minableCommitmentsCs);
    return minableCommitments.count(hash) != 0;
}

void CQuorumBlockProcessor::AddMinableCommitment(const CFinalCommitment& fqc)
{
    bool relay = false;
    uint256 commitmentHash = ::SerializeHash(fqc);

    {
        LOCK(minableCommitmentsCs);

        auto k = std::make_pair((Consensus::LLMQType) fqc.llmqType, fqc.quorumHash);
        auto ins = minableCommitmentsByQuorum.emplace(k, commitmentHash);
        if (ins.second) {
            minableCommitments.emplace(commitmentHash, fqc);
            relay = true;
        } else {
            auto& oldFqc = minableCommitments.at(ins.first->second);
            if (fqc.CountSigners() > oldFqc.CountSigners()) {
                // new commitment has more signers, so override the known one
                ins.first->second = commitmentHash;
                minableCommitments.erase(ins.first->second);
                minableCommitments.emplace(commitmentHash, fqc);
                relay = true;
            }
        }
    }

    // We only relay the new commitment if it's new or better then the old one
    if (relay) {
        CInv inv(MSG_QUORUM_FINAL_COMMITMENT, commitmentHash);
        g_connman->RelayInv(inv, DMN_PROTO_VERSION);
    }
}

bool CQuorumBlockProcessor::GetMinableCommitmentByHash(const uint256& commitmentHash, llmq::CFinalCommitment& ret)
{
    LOCK(minableCommitmentsCs);
    auto it = minableCommitments.find(commitmentHash);
    if (it == minableCommitments.end()) {
        return false;
    }
    ret = it->second;
    return true;
}

// Will return false if no commitment should be mined
// Will return true and a null commitment if no minable commitment is known and none was mined yet
bool CQuorumBlockProcessor::GetMinableCommitment(Consensus::LLMQType llmqType, int nHeight, CFinalCommitment& ret)
{
    AssertLockHeld(cs_main);

    if (!IsCommitmentRequired(llmqType, nHeight)) {
        // no commitment required
        return false;
    }

    uint256 quorumHash = GetQuorumBlockHash(llmqType, nHeight);
    if (quorumHash.IsNull()) {
        return false;
    }

    LOCK(minableCommitmentsCs);

    auto k = std::make_pair(llmqType, quorumHash);
    auto it = minableCommitmentsByQuorum.find(k);
    if (it == minableCommitmentsByQuorum.end()) {
        // null commitment required
        ret = CFinalCommitment(Params().GetConsensus().llmqs.at(llmqType), quorumHash);
        return true;
    }

    ret = minableCommitments.at(it->second);

    return true;
}

bool CQuorumBlockProcessor::GetMinableCommitmentTx(Consensus::LLMQType llmqType, int nHeight, CTransactionRef& ret)
{
    AssertLockHeld(cs_main);

    CFinalCommitmentTxPayload qc;
    if (!GetMinableCommitment(llmqType, nHeight, qc.commitment)) {
        return false;
    }

    qc.nHeight = nHeight;

    CMutableTransaction tx;
    tx.nVersion = 3;
    tx.nType = TRANSACTION_QUORUM_COMMITMENT;
    SetTxPayload(tx, qc);

    ret = MakeTransactionRef(tx);

    return true;
}

}<|MERGE_RESOLUTION|>--- conflicted
+++ resolved
@@ -321,12 +321,8 @@
                 return state.DoS(100, false, REJECT_INVALID, "bad-qc-dup");
             }
 
-<<<<<<< HEAD
-            ret.emplace((Consensus::LLMQType)qc.commitment.llmqType, qc.commitment);
-=======
             auto llmqTypeTemp = (Consensus::LLMQType)qc.commitment.llmqType;
             ret.emplace(llmqTypeTemp, std::move(qc.commitment));
->>>>>>> b8abba9e
         }
     }
 
