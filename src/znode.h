--- conflicted
+++ resolved
@@ -17,14 +17,8 @@
 class CZnodePing;
 
 static const int ZNODE_CHECK_SECONDS               =   5;
-<<<<<<< HEAD
-static const int ZNODE_MIN_MNB_SECONDS             =   1 * 60;
-static const int ZNODE_MIN_MNP_SECONDS             =  1 * 60;
-//static const int ZNODE_MIN_MNP_SECONDS             =  10 * 60;
-=======
 static const int ZNODE_MIN_MNB_SECONDS             =   5 * 60; //BROADCAST_TIME
 static const int ZNODE_MIN_MNP_SECONDS             =  10 * 60; //PRE_ENABLE_TIME
->>>>>>> af591806
 static const int ZNODE_EXPIRATION_SECONDS          =  65 * 60;
 static const int ZNODE_WATCHDOG_MAX_SECONDS        = 120 * 60;
 static const int ZNODE_NEW_START_REQUIRED_SECONDS  = 180 * 60;
