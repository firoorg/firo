#include "state.h"
#include "compat_layer.h"
#include "sparkname.h"
#include "../validation.h"
#include "../batchproof_container.h"

namespace spark {

static CSparkState sparkState;

static bool CheckLTag(
        CValidationState &state,
        CSparkTxInfo *sparkTxInfo,
        const GroupElement& lTag,
        int nHeight,
        bool fConnectTip) {
    // check for Spark transaction in this block as well
    if (sparkTxInfo &&
        !sparkTxInfo->fInfoIsComplete &&
            sparkTxInfo->spentLTags.find(lTag) != sparkTxInfo->spentLTags.end())
        return state.DoS(0, error("CTransaction::CheckTransaction() : two or more spends with same linking tag in the same block"));

    // check for used linking tags in state
    if (sparkState.IsUsedLTag(lTag)) {
        // Proceed with checks ONLY if we're accepting tx into the memory pool or connecting block to the existing blockchain
        if (nHeight == INT_MAX || fConnectTip) {
            return state.DoS(0, error("CTransaction::CheckTransaction() : The Spark coin has been used"));
        }
    }
    return true;
}

bool BuildSparkStateFromIndex(CChain *chain) {
    for (CBlockIndex *blockIndex = chain->Genesis(); blockIndex; blockIndex=chain->Next(blockIndex))
    {
        sparkState.AddBlock(blockIndex);
        CSparkNameManager::GetInstance()->AddBlock(blockIndex);
    }
    // DEBUG
    LogPrintf(
            "Latest ID for Spark coin group  %d\n",
            sparkState.GetLatestCoinID());
    return true;
}

// CSparkTxInfo
void CSparkTxInfo::Complete() {
    // We need to sort mints lexicographically by serialized value of pubCoin. That's the way old code
    // works, we need to stick to it.
    sort(mints.begin(), mints.end(),
         [](decltype(mints)::const_reference m1, decltype(mints)::const_reference m2)->bool {
             CDataStream ds1(SER_DISK, CLIENT_VERSION), ds2(SER_DISK, CLIENT_VERSION);
             ds1 << m1;
             ds2 << m2;
             return ds1.str() < ds2.str();
         });

    // Mark this info as complete
    fInfoIsComplete = true;
}

bool IsSparkAllowed()
{
    LOCK(cs_main);
    return IsSparkAllowed(chainActive.Height());
}

bool IsSparkAllowed(int height)
{
    return height >= ::Params().GetConsensus().nSparkStartBlock;
}

unsigned char GetNetworkType() {
    if (::Params().GetConsensus().IsMain())
        return ADDRESS_NETWORK_MAINNET;
    else if (::Params().GetConsensus().IsTestnet())
        return ADDRESS_NETWORK_TESTNET;
    else if (::Params().GetConsensus().IsDevnet())
        return ADDRESS_NETWORK_DEVNET;
    else
        return ADDRESS_NETWORK_REGTEST;
}

/*
 * Util funtions
 */
size_t CountCoinInBlock(CBlockIndex *index, int id) {
    return index->sparkMintedCoins.count(id) > 0
           ? index->sparkMintedCoins[id].size() : 0;
}

std::vector<unsigned char> GetAnonymitySetHash(CBlockIndex *index, int group_id, bool generation = false) {
    std::vector<unsigned char> out_hash;

    CSparkState::SparkCoinGroupInfo coinGroup;
    if (!sparkState.GetCoinGroupInfo(group_id, coinGroup))
        return out_hash;

    if ((coinGroup.firstBlock == coinGroup.lastBlock && generation) || (coinGroup.nCoins == 0))
        return out_hash;

    while (index != coinGroup.firstBlock) {
        if (index->sparkSetHash.count(group_id) > 0) {
            out_hash = index->sparkSetHash[group_id];
            break;
        }
        index = index->pprev;
    }
    return out_hash;
}

void ParseSparkMintTransaction(const std::vector<CScript>& scripts, MintTransaction& mintTransaction)
{
    std::vector<CDataStream> serializedCoins;
    for (const auto& script : scripts) {
        if (!script.IsSparkMint())
            throw std::invalid_argument("Script is not a Spark mint");

        std::vector<unsigned char> serialized(script.begin() + 1, script.end());
        size_t size = spark::Coin::memoryRequired() + 8; // 8 is the size of uint64_t
        if (serialized.size() < size) {
            throw std::invalid_argument("Script is not a valid Spark mint");
        }

        CDataStream stream(
                std::vector<unsigned char>(serialized.begin(), serialized.end()),
                SER_NETWORK,
                PROTOCOL_VERSION
        );

        serializedCoins.push_back(stream);
    }
    try {
        mintTransaction.setMintTransaction(serializedCoins);
    } catch (const std::exception &) {
        throw std::invalid_argument("Unable to deserialize Spark mint transaction");
    }
}

void ParseSparkMintCoin(const CScript& script, spark::Coin& txCoin)
{
    if (!script.IsSparkMint() && !script.IsSparkSMint())
        throw std::invalid_argument("Script is not a Spark mint");

    if (script.size() < 213) {
        throw std::invalid_argument("Script is not a valid Spark Mint");
    }

    std::vector<unsigned char> serialized(script.begin() + 1, script.end());
    CDataStream stream(
            std::vector<unsigned char>(serialized.begin(), serialized.end()),
            SER_NETWORK,
            PROTOCOL_VERSION
    );

    try {
        stream >> txCoin;
    } catch (const std::exception &) {
        throw std::invalid_argument("Unable to deserialize Spark mint");
    }
}

spark::SpendTransaction ParseSparkSpend(const CTransaction &tx)
{
    if (tx.vin.size() != 1 || tx.vin[0].scriptSig.size() < 1) {
        throw CBadTxIn();
    }
    CDataStream serialized(SER_NETWORK, PROTOCOL_VERSION);

    if (tx.vin[0].scriptSig[0] == OP_SPARKSPEND && tx.nVersion >= 3 && tx.nType == TRANSACTION_SPARK) {
        serialized.write((const char *)tx.vExtraPayload.data(), tx.vExtraPayload.size());
    }
    else {
        throw CBadTxIn();
    }
    const spark::Params* params = spark::Params::get_default();
    spark::SpendTransaction spendTransaction(params);
    serialized >> spendTransaction;
    return spendTransaction;
}


std::vector<GroupElement> GetSparkUsedTags(const CTransaction &tx)
{
    const spark::Params* params = spark::Params::get_default();

    spark::SpendTransaction spendTransaction(params);
    try {
        spendTransaction = ParseSparkSpend(tx);
    } catch (const std::exception &) {
        return std::vector<GroupElement>();
    }

    return  spendTransaction.getUsedLTags();
}

std::vector<spark::Coin> GetSparkMintCoins(const CTransaction &tx)
{
    std::vector<spark::Coin> result;

    if (tx.IsSparkTransaction()) {
        std::vector<unsigned char> serial_context = getSerialContext(tx);
        for (const auto& vout : tx.vout) {
            const auto& script = vout.scriptPubKey;
            if (script.IsSparkMint() || script.IsSparkSMint()) {
                try {
                    spark::Coin coin(Params::get_default());
                    ParseSparkMintCoin(script, coin);
                    coin.setSerialContext(serial_context);
                    result.push_back(coin);
                } catch (const std::exception &) {
                    //Continue
                }
            }
        }
    }

    return result;
}

size_t GetSpendInputs(const CTransaction &tx) {
    return tx.IsSparkSpend() ?
           GetSparkUsedTags(tx).size() : 0;
}

CAmount GetSpendTransparentAmount(const CTransaction& tx) {
    CAmount result = 0;
    if (!tx.IsSparkSpend())
        return 0;

    for (const CTxOut &txout : tx.vout)
        result += txout.nValue;
    return result;
}

/**
 * Connect a new ZCblock to chainActive. pblock is either NULL or a pointer to a CBlock
 * corresponding to pindexNew, to bypass loading it again from disk.
 */
bool ConnectBlockSpark(
        CValidationState &state,
        const CChainParams &chainparams,
        CBlockIndex *pindexNew,
        const CBlock *pblock,
        bool fJustCheck) {

    bool fBackupRewrittenSparkNames = false;
    
    // Add spark transaction information to index
    if (pblock && pblock->sparkTxInfo) {
        if (!fJustCheck) {
            pindexNew->sparkMintedCoins.clear();
            pindexNew->spentLTags.clear();
            pindexNew->sparkSetHash.clear();
        }

        if (!CheckSparkBlock(state, *pblock)) {
            return false;
        }

        BOOST_FOREACH(auto& lTag, pblock->sparkTxInfo->spentLTags) {
            if (!CheckLTag(
                    state,
                    pblock->sparkTxInfo.get(),
                    lTag.first,
                    pindexNew->nHeight,
                    true /* fConnectTip */
            )) {
                return false;
            }
        }

        if (!fJustCheck) {
            BOOST_FOREACH (auto& lTag, pblock->sparkTxInfo->spentLTags) {
                pindexNew->spentLTags.insert(lTag);
                sparkState.AddSpend(lTag.first, lTag.second);
            }
            if (GetBoolArg("-mobile", false)) {
                BOOST_FOREACH (auto& lTag, pblock->sparkTxInfo->ltagTxhash) {
                    pindexNew->ltagTxhash.insert(lTag);
                    sparkState.AddLTagTxHash(lTag.first, lTag.second);
                }
            }
        }
        else {
            return true;
        }

        FIRO_UNUSED const auto& params = ::Params().GetConsensus();
        CHash256 hash;
        bool updateHash = false;

        if (!pblock->sparkTxInfo->mints.empty()) {
            sparkState.AddMintsToStateAndBlockIndex(pindexNew, pblock);
            int latestCoinId  = sparkState.GetLatestCoinID();
            // add  coins into hasher, for generating set hash
            updateHash = true;
            // get previous hash of the set, if there is no such, don't write anything
            std::vector<unsigned char> prev_hash = GetAnonymitySetHash(pindexNew->pprev, latestCoinId, true);
            if (!prev_hash.empty())
                hash.Write(prev_hash.data(), 32);
            else {
                if (latestCoinId > 1) {
                    prev_hash = GetAnonymitySetHash(pindexNew->pprev, latestCoinId - 1, true);
                    hash.Write(prev_hash.data(), 32);
                }
            }

            for (auto &coin : pindexNew->sparkMintedCoins[latestCoinId]) {
                CDataStream serializedCoin(SER_NETWORK, 0);
                serializedCoin << coin;
                std::vector<unsigned char> data(serializedCoin.begin(), serializedCoin.end());
                hash.Write(data.data(), data.size());
            }
        }

        if (!pblock->sparkTxInfo->sparkNames.empty()) {
            FIRO_UNUSED CSparkNameManager *sparkNameManager = CSparkNameManager::GetInstance();
            for (const auto &sparkName : pblock->sparkTxInfo->sparkNames) {
                pindexNew->addedSparkNames[sparkName.first] =
                        CSparkNameBlockIndexData(sparkName.second.name,
                            sparkName.second.sparkAddress,
                            pindexNew->nHeight + sparkName.second.sparkNameValidityBlocks,
                            sparkName.second.additionalInfo);
            }

            // names were added, backup rewritten names if necessary
            fBackupRewrittenSparkNames = true;
        }

        // generate hash if we need it
        if (updateHash) {
            unsigned char hash_result[CSHA256::OUTPUT_SIZE];
            hash.Finalize(hash_result);
            auto &out_hash = pindexNew->sparkSetHash[sparkState.GetLatestCoinID()];
            out_hash.clear();
            out_hash.insert(out_hash.begin(), std::begin(hash_result), std::end(hash_result));
        }
    }
    else if (!fJustCheck) {
        sparkState.AddBlock(pindexNew);
    }

    CSparkNameManager *sparkNameManager = CSparkNameManager::GetInstance();
    pindexNew->removedSparkNames = sparkNameManager->RemoveSparkNamesLosingValidity(pindexNew->nHeight);
    sparkNameManager->AddBlock(pindexNew, fBackupRewrittenSparkNames);

    return true;
}

void RemoveSpendReferencingBlock(CTxMemPool& pool, CBlockIndex* blockIndex) {
    LOCK2(cs_main, pool.cs);
    std::vector<CTransaction> txn_to_remove;
    for (CTxMemPool::txiter mi = pool.mapTx.begin(); mi != pool.mapTx.end(); ++mi) {
        const CTransaction& tx = mi->GetTx();
        if (tx.IsSparkSpend()) {
            // Run over all the inputs, check if their CoinGroup block hash is equal to
            // block removed. If any one is equal, remove txn from mempool.
            for (const CTxIn& txin : tx.vin) {
                if (txin.scriptSig.IsSparkSpend()) {
                    std::unique_ptr<spark::SpendTransaction> sparkSpend;

                    try {
                        sparkSpend = std::make_unique<spark::SpendTransaction>(ParseSparkSpend(tx));
                    }
                    catch (const std::exception &) {
                        txn_to_remove.push_back(tx);
                        break;
                    }

                    const std::map<uint64_t, uint256>& coinGroupIdAndBlockHash = sparkSpend->getBlockHashes();
                    for(const auto& idAndHash : coinGroupIdAndBlockHash) {
                        if (idAndHash.second == blockIndex->GetBlockHash()) {
                            // Do not remove transaction immediately, that will invalidate iterator mi.
                            txn_to_remove.push_back(tx);
                            break;
                        }
                    }
                }
            }
        }
    }
    for (const CTransaction& tx: txn_to_remove) {
        // Remove txn from mempool.
        pool.removeRecursive(tx);
        LogPrintf("DisconnectTipSpark: removed spark spend which referenced a removed blockchain tip.");
    }
}

void DisconnectTipSpark(CBlock& block, CBlockIndex *pindexDelete) {
    CSparkNameManager *sparkNameManager = CSparkNameManager::GetInstance();
    sparkNameManager->RemoveBlock(pindexDelete);

    sparkState.RemoveBlock(pindexDelete);

    // Also remove from mempool spends that reference given block hash.
    RemoveSpendReferencingBlock(mempool, pindexDelete);
    RemoveSpendReferencingBlock(txpools.getStemTxPool(), pindexDelete);
}

bool CheckSparkBlock(CValidationState &state, const CBlock& block) {
    auto& consensus = ::Params().GetConsensus();

    size_t blockSpendsValue = 0;

    for (const auto& tx : block.vtx) {
        auto txSpendsValue =  GetSpendTransparentAmount(*tx);

        if (txSpendsValue > consensus.GetMaxValueSparkSpendPerTransaction(block.nHeight)) {
            return state.DoS(100, false, REJECT_INVALID,
                             "bad-txns-spark-spend-invalid");
        }
        blockSpendsValue += txSpendsValue;
    }

<<<<<<< HEAD
    if (blockSpendsValue > consensus.GetMaxValueSparkSpendPerBlock(block.nHeight)) {
=======
     if (cmp::greater(blockSpendsValue, consensus.GetMaxValueSparkSpendPerBlock(block.nHeight))) {
>>>>>>> d5ef9763
        return state.DoS(100, false, REJECT_INVALID,
                         "bad-txns-spark-spend-invalid");
    }

    return true;
}


bool CheckSparkMintTransaction(
        const std::vector<CTxOut>& txOuts,
        CValidationState &state,
        uint256 hashTx,
        bool fStatefulSigmaCheck,
        CSparkTxInfo* sparkTxInfo) {

    LogPrintf("CheckSparkMintTransaction txHash = %s\n", hashTx.GetHex());
    const spark::Params* params = spark::Params::get_default();
    std::vector<CScript> scripts;
    for (const auto& txOut : txOuts) {
        scripts.push_back(txOut.scriptPubKey);
    }

    MintTransaction mintTransaction(params);
    try {
        ParseSparkMintTransaction(scripts, mintTransaction);
    } catch (std::invalid_argument&) {
        return state.DoS(100,
                         false,
                         PUBCOIN_NOT_VALIDATE,
                         "CTransaction::CheckTransaction() : SparkMint parsing failure.");
    }

    //checking whether MintTransaction is valid
    if (!mintTransaction.verify()) {
        return state.DoS(100,
                         false,
                         PUBCOIN_NOT_VALIDATE,
                         "CheckSparkMintTransaction : mintTransaction verification failed");
    }
    std::vector<Coin> coins;
    mintTransaction.getCoins(coins);

    if (coins.size() != txOuts.size())
        return state.DoS(100,
                         false,
                         PUBCOIN_NOT_VALIDATE,
                         "CheckSparkMintTransaction : mintTransaction parsing failed");


    for (size_t i = 0; i < coins.size(); i++) {
        auto& coin = coins[i];
        if (cmp::not_equal(coin.v, txOuts[i].nValue))
            return state.DoS(100,
                             false,
                             PUBCOIN_NOT_VALIDATE,
                             "CheckSparkMintTransaction : mintTransaction failed, wrong amount");

//        if (coin.v > ::Params().GetConsensus().nMaxValueLelantusMint)
//            return state.DoS(100,
//                             false,
//                             REJECT_INVALID,
//                             "CTransaction::CheckTransaction() : Spark Mint is out of limit.");

        if (sparkTxInfo != NULL && !sparkTxInfo->fInfoIsComplete) {
            // Update coin list in the info
            sparkTxInfo->mints.push_back(coin);
            sparkTxInfo->spTransactions.insert(hashTx);
        }
    }

    return true;
}

bool CheckSparkSMintTransaction(
        const std::vector<CTxOut>& vout,
        CValidationState &state,
        uint256 hashTx,
        bool fStatefulSigmaCheck,
        std::vector<Coin>& out_coins,
        CSparkTxInfo* sparkTxInfo) {

    LogPrintf("CheckSparkSMintTransaction txHash = %s\n", hashTx.ToString());
    for (const auto& out : vout) {
        const auto& script = out.scriptPubKey;
        if (script.IsSparkSMint()) {
            try {
                spark::Coin coin(Params::get_default());
                ParseSparkMintCoin(script, coin);
                out_coins.emplace_back(coin);
            } catch (const std::exception &) {
                return state.DoS(100,
                         false,
                         REJECT_INVALID,
                         "CTransaction::CheckTransaction() : Spark Mint is invalid.");
            }
        }
    }

    for (auto& coin : out_coins) {
        if (sparkTxInfo != NULL && !sparkTxInfo->fInfoIsComplete) {
            // Update coin list in the info
            sparkTxInfo->mints.push_back(coin);
        }
    }

    return true;
}

bool CheckSparkSpendTransaction(
        const CTransaction &tx,
        CValidationState &state,
        uint256 hashTx,
        bool isVerifyDB,
        int nHeight,
        bool isCheckWallet,
        bool fStatefulSigmaCheck,
        CSparkTxInfo* sparkTxInfo) {
    std::unordered_set<GroupElement, spark::CLTagHash> txLTags;

    if (tx.vin.size() != 1 || !tx.vin[0].scriptSig.IsSparkSpend()) {
        // mixing spark spend input with non-spark inputs is prohibited
        return state.DoS(100, false,
                         REJECT_MALFORMED,
                         "CheckSparkSpendTransaction: can't mix spark spend input with other tx types or have more than one spend");
    }

    Consensus::Params const & params = ::Params().GetConsensus();
    int height = nHeight == INT_MAX ? chainActive.Height()+1 : nHeight;
    if (!isVerifyDB) {
            if (height >= params.nSparkStartBlock) {
                // data should be moved to v3 payload
                if (tx.nVersion < 3 || tx.nType != TRANSACTION_SPARK)
                    return state.DoS(100, false, NSEQUENCE_INCORRECT,
                                     "CheckSparkSpendTransaction: spark data should reside in transaction payload");
            }
    }

    std::unique_ptr<spark::SpendTransaction> spend;

    try {
        spend = std::make_unique<spark::SpendTransaction>(ParseSparkSpend(tx));
    }
    catch (CBadTxIn&) {
        return state.DoS(100,
                         false,
                         REJECT_MALFORMED,
                         "CheckSparkSpendTransaction: invalid spend transaction");
    }
    catch (const std::exception &) {
        return state.DoS(100,
                         false,
                         REJECT_MALFORMED,
                         "CheckSparkSpendTransaction: failed to deserialize spend");
    }

    uint256 txHashForMetadata;
    // Obtain the hash of the transaction sans the Spark part
    CMutableTransaction txTemp = tx;
    txTemp.vExtraPayload.clear();
    for (auto itr = txTemp.vout.begin(); itr < txTemp.vout.end(); ++itr) {
        if (itr->scriptPubKey.IsSparkSMint()) {
            txTemp.vout.erase(itr);
            --itr;
        }
    }
    txHashForMetadata = txTemp.GetHash();

    LogPrintf("CheckSparkSpendTransaction: tx metadata hash=%s\n", txHashForMetadata.ToString());

    if (!fStatefulSigmaCheck) {
        return true;
    }

    bool passVerify = false;

    uint64_t Vout = 0;
    std::size_t private_num = 0;
    for (const CTxOut &txout : tx.vout) {
        const auto& script = txout.scriptPubKey;
        if (!script.empty() && script.IsSparkSMint()) {
            private_num++;
        } else if (script.IsSparkMint() ||
                script.IsLelantusMint() ||
                script.IsLelantusJMint() ||
                script.IsSigmaMint()) {
            return false;
        } else {
            Vout += txout.nValue;
        }
    }

    if (private_num > ::Params().GetConsensus().nMaxSparkOutLimitPerTx)
        return false;

    std::vector<Coin> out_coins;
    out_coins.reserve(private_num);
    if (!CheckSparkSMintTransaction(tx.vout, state, hashTx, fStatefulSigmaCheck, out_coins, sparkTxInfo))
        return false;
    spend->setOutCoins(out_coins);
    std::unordered_map<uint64_t, std::vector<Coin>> cover_sets;
    std::unordered_map<uint64_t, CoverSetData> cover_set_data;
    const auto idAndBlockHashes = spend->getBlockHashes();

    BatchProofContainer* batchProofContainer = BatchProofContainer::get_instance();
    bool useBatching = batchProofContainer->fCollectProofs && !isVerifyDB && !isCheckWallet && sparkTxInfo && !sparkTxInfo->fInfoIsComplete;

    for (const auto& idAndHash : idAndBlockHashes) {
        CSparkState::SparkCoinGroupInfo coinGroup;
        if (!sparkState.GetCoinGroupInfo(idAndHash.first, coinGroup))
                return state.DoS(100, false, NO_MINT_ZEROCOIN,
                                 "CheckSparkSpendTransaction: Error: no coins were minted with such parameters");

        CBlockIndex *index = coinGroup.lastBlock;
        // find index for block with hash of accumulatorBlockHash or set index to the coinGroup.firstBlock if not found
        while (index != coinGroup.firstBlock && index->GetBlockHash() != idAndHash.second)
            index = index->pprev;

        // take the hash from last block of anonymity set
        std::vector<unsigned char> set_hash = GetAnonymitySetHash(index, idAndHash.first);

        std::vector<Coin> cover_set;
        cover_set.reserve(coinGroup.nCoins);
        std::size_t set_size = 0;
        // Build a vector with all the public coins with given id before
        // the block on which the spend occurred.
        // This list of public coins is required by function "Verify" of spend.
        while (true) {
            int id = 0;
            if (CountCoinInBlock(index, idAndHash.first)) {
                id = idAndHash.first;
            } else if (CountCoinInBlock(index, idAndHash.first - 1)) {
                id = idAndHash.first - 1;
            }
            if (id) {
                if (index->sparkMintedCoins.count(id) > 0) {
                    BOOST_FOREACH(
                    const auto& coin,
                    index->sparkMintedCoins[id]) {
                        set_size++;
                        if (!useBatching)
                            cover_set.push_back(coin);
                    }
                }
            }

            if (index == coinGroup.firstBlock)
                break;
            index = index->pprev;
        }

        CoverSetData setData;
        setData.cover_set_size = set_size;
        if (!set_hash.empty())
            setData.cover_set_representation = set_hash;
        setData.cover_set_representation.insert(setData.cover_set_representation.end(), txHashForMetadata.begin(), txHashForMetadata.end());

        cover_sets[idAndHash.first] = std::move(cover_set);
        cover_set_data [idAndHash.first] = setData;
    }
    spend->setCoverSets(cover_set_data);
    spend->setVout(Vout);

    const std::vector<uint64_t>& ids = spend->getCoinGroupIds();
    for (const auto& id : ids) {
        if (!cover_sets.count(id) || !cover_set_data.count(id))
            return state.DoS(100,
                             error("CheckSparkSpendTransaction: No cover set found."));
    }
    
    // if we are collecting proofs, skip verification and collect proofs
    // add proofs into container
    if (useBatching) {
        passVerify = true;
        batchProofContainer->add(*spend);
    } else {
        try {
            passVerify = spark::SpendTransaction::verify(*spend, cover_sets);
        } catch (const std::exception &) {
            passVerify = false;
        }
    }

    if (passVerify) {
        const std::vector<GroupElement>& lTags = spend->getUsedLTags();

        if (lTags.size() != ids.size()) {
            return state.DoS(100,
                             error("CheckSparkSpendTransaction: size of lTags and group ids don't match."));
        }

        // do not check for duplicates in case we've seen exact copy of this tx in this block before
        if (!(sparkTxInfo && sparkTxInfo->spTransactions.count(hashTx) > 0)) {
            for (size_t i = 0; i < lTags.size(); ++i) {
                    if (!CheckLTag(state, sparkTxInfo, lTags[i], nHeight, false)) {
                        LogPrintf("CheckSparkSpendTransaction: lTAg check failed, ltag=%s\n", lTags[i]);
                        return false;
                    }
            }
        }

        // check duplicated linking tags in same transaction.
        for (const auto &lTag : lTags) {
            if (!txLTags.insert(lTag).second) {
                return state.DoS(100,
                                 error("CheckSparkSpendTransaction: two or more spends with same linking tag in the same transaction"));
            }
        }

        if (!isVerifyDB && !isCheckWallet) {
            // add spend information to the index
            if (sparkTxInfo && !sparkTxInfo->fInfoIsComplete) {
                for (size_t i = 0; i < lTags.size(); i++) {
                    sparkTxInfo->spentLTags.insert(std::make_pair(lTags[i], ids[i]));
                    if (GetBoolArg("-mobile", false)) {
                        sparkTxInfo->ltagTxhash.insert(std::make_pair(primitives::GetLTagHash(lTags[i]), hashTx));
                    }
                }
            }
        }
    }
    else {
        LogPrintf("CheckSparkSpendTransaction: verification failed at block %d\n", nHeight);
        return false;
    }

    if (!isVerifyDB && !isCheckWallet) {
        if (sparkTxInfo && !sparkTxInfo->fInfoIsComplete) {
            sparkTxInfo->spTransactions.insert(hashTx);
        }
    }

    return true;
}

bool CheckSparkTransaction(
        const CTransaction &tx,
        CValidationState &state,
        uint256 hashTx,
        bool isVerifyDB,
        int nHeight,
        bool isCheckWallet,
        bool fStatefulSigmaCheck,
        CSparkTxInfo* sparkTxInfo)
{
    Consensus::Params const & consensus = ::Params().GetConsensus();

    bool const allowSpark = IsSparkAllowed();

    // Check Spark Mint Transaction
    if (allowSpark && !isVerifyDB && tx.IsSparkMint()) {
        std::vector<CTxOut> txOuts;
        for (const CTxOut &txout : tx.vout) {
            if (!txout.scriptPubKey.empty() && txout.scriptPubKey.IsSparkMint()) {
                txOuts.push_back(txout);
            }
        }
        if (!txOuts.empty()) {
            try {
                if (!CheckSparkMintTransaction(txOuts, state, hashTx, fStatefulSigmaCheck, sparkTxInfo)) {
                    LogPrintf("CheckSparkTransaction::Mint verification failed.\n");
                    return false;
                }
            }
            catch (const std::exception &x) {
                return state.Error(x.what());
            }
        } else {
            return state.DoS(100, false,
                             REJECT_INVALID,
                             "bad-txns-mint-invalid");
        }
    }

    // Check Spark Spend
    if (tx.IsSparkSpend()) {
        int nRealHeight = nHeight;
        if (nRealHeight == INT_MAX)  // if height is not set, use chainActive height
        {
            LOCK(cs_main);
            nRealHeight = chainActive.Height();
        }
        if (GetSpendTransparentAmount(tx) > consensus.GetMaxValueSparkSpendPerTransaction(nRealHeight)) {
            return state.DoS(100, false,
                             REJECT_INVALID,
                             "bad-txns-spend-invalid");
        }

        if (!isVerifyDB) {
            try {
                if (!CheckSparkSpendTransaction(
                        tx, state, hashTx, isVerifyDB, nHeight,
                        isCheckWallet, fStatefulSigmaCheck, sparkTxInfo)) {
                    return false;
                }

                CSparkNameManager *sparkNameManager = CSparkNameManager::GetInstance();
                CSparkNameTxData sparkTxData;
                if (sparkNameManager->CheckSparkNameTx(tx, nHeight, state, &sparkTxData)) {
                    if (!sparkTxData.name.empty() && sparkTxInfo && !sparkTxInfo->fInfoIsComplete) {
                        // Check if the block already contains conflicting spark name
                        if (CSparkNameManager::IsInConflict(sparkTxData, sparkTxInfo->sparkNames,
                                [=](decltype(sparkTxInfo->sparkNames)::const_iterator it)->std::string {
                                    return it->second.sparkAddress;
                                }))
                            return false;

                        sparkTxInfo->sparkNames[CSparkNameManager::ToUpper(sparkTxData.name)] = sparkTxData;
                    }
                }
                else {
                    return false;
                }

            }
            catch (const std::exception &x) {
                return state.Error(x.what());
            }
        }
    }

    return true;
}

uint256 GetTxHashFromCoin(const spark::Coin& coin) {
    COutPoint outPoint;
    GetOutPoint(outPoint, coin);
    return  outPoint.hash;
}

bool GetOutPoint(COutPoint& outPoint, const spark::Coin& coin)
{
    spark::CSparkState *sparkState = spark::CSparkState::GetState();
    auto mintedCoinHeightAndId = sparkState->GetMintedCoinHeightAndId(coin);
    int mintHeight = mintedCoinHeightAndId.first;
    int coinId = mintedCoinHeightAndId.second;

    if (mintHeight==-1 && coinId==-1)
        return false;

    // get block containing mint
    CBlockIndex *mintBlock = chainActive[mintHeight];
    CBlock block;
    //TODO levon, try to optimize this
    if (!ReadBlockFromDisk(block, mintBlock, ::Params().GetConsensus())) {
        LogPrintf("can't read block from disk.\n");
        return false;
    }

    return GetOutPointFromBlock(outPoint, coin, block);
}

bool GetOutPoint(COutPoint& outPoint, const uint256& coinHash)
{
    spark::Coin coin(Params::get_default());
    spark::CSparkState *sparkState = spark::CSparkState::GetState();
    if (!sparkState->HasCoinHash(coin, coinHash)) {
        return false;
    }

    return GetOutPoint(outPoint, coin);
}

bool GetOutPointFromBlock(COutPoint& outPoint, const spark::Coin& coin, const CBlock &block) {
    spark::Coin txCoin(coin.params);
    // cycle transaction hashes, looking for this coin
    for (CTransactionRef tx : block.vtx){
        uint32_t nIndex = 0;
        for (const CTxOut &txout : tx->vout) {
            if (txout.scriptPubKey.IsSparkMint() || txout.scriptPubKey.IsSparkSMint()) {
                try {
                    ParseSparkMintCoin(txout.scriptPubKey, txCoin);
                }
                catch (const std::exception &) {
                    continue;
                }
                if (coin == txCoin) {
                    outPoint = COutPoint(tx->GetHash(), nIndex);
                    return true;
                }
            }
            nIndex++;
        }
    }
    return false;
}

std::vector<unsigned char> getSerialContext(const CTransaction &tx) {
    CDataStream serialContextStream(SER_NETWORK, PROTOCOL_VERSION);
    if (tx.IsSparkSpend()) {
        try {
            spark::SpendTransaction spend = ParseSparkSpend(tx);
            serialContextStream << spend.getUsedLTags();
        } catch (const std::exception &) {
            return std::vector<unsigned char>();
        }
    } else {
        for (auto input: tx.vin) {
            input.scriptSig.clear();
            serialContextStream << input;
        }
    }

    std::vector<unsigned char> serial_context(serialContextStream.begin(), serialContextStream.end());
    return serial_context;
}

FIRO_UNUSED static bool CheckSparkSpendTAg(
        CValidationState& state,
        CSparkTxInfo* sparkTxInfo,
        const GroupElement& tag,
        int nHeight,
        bool fConnectTip) {
    // check for spark transaction in this block as well
    if (sparkTxInfo &&
        !sparkTxInfo->fInfoIsComplete &&
        sparkTxInfo->spentLTags.find(tag) != sparkTxInfo->spentLTags.end())
        return state.DoS(0, error("CTransaction::CheckTransaction() : two or more spark spends with same tag in the same block"));

    // check for used tags in sparkState
    if (sparkState.IsUsedLTag(tag)) {
        // Proceed with checks ONLY if we're accepting tx into the memory pool or connecting block to the existing blockchain
        if (nHeight == INT_MAX || fConnectTip) {
            return state.DoS(0, error("CTransaction::CheckTransaction() : The Spark spend tag has been used"));
        }
    }
    return true;
}

/******************************************************************************/
// CSparkState
/******************************************************************************/

CSparkState::CSparkState(
        size_t maxCoinInGroup,
        size_t startGroupSize)
        :
        maxCoinInGroup(maxCoinInGroup),
        startGroupSize(startGroupSize)
{
    Reset();
}

void CSparkState::Reset() {
    ShutdownWallet();
    coinGroups.clear();
    latestCoinId = 0;
    mintedCoins.clear();
    usedLTags.clear();
    mintMetaInfo.clear();
    spendMetaInfo.clear();
}

std::pair<int, int> CSparkState::GetMintedCoinHeightAndId(const spark::Coin& coin) {
    auto coinIt = mintedCoins.find(coin);

    if (coinIt != mintedCoins.end()) {
        return std::make_pair(coinIt->second.nHeight, coinIt->second.coinGroupId);
    }
    return std::make_pair(-1, -1);
}

bool CSparkState::HasCoin(const spark::Coin& coin) {
    return mintedCoins.find(coin) != mintedCoins.end();

}

bool CSparkState::HasCoinHash(spark::Coin& coin, const uint256& coinHash) {
    for (auto it = mintedCoins.begin(); it != mintedCoins.end(); ++it ){
        const spark::Coin& coin_ = (*it).first;
        if (primitives::GetSparkCoinHash(coin_) == coinHash) {
            coin = coin_;
            return true;
        }
    }
    return false;
}

bool CSparkState::GetCoinGroupInfo(
        int group_id,
        SparkCoinGroupInfo& result) {
    if (coinGroups.count(group_id) == 0)
        return false;

    result = coinGroups[group_id];
    return true;
}

int CSparkState::GetLatestCoinID() const {
    return latestCoinId;
}

bool CSparkState::IsUsedLTag(const GroupElement& lTag) {
    return usedLTags.count(lTag) != 0;
}

bool CSparkState::IsUsedLTagHash(GroupElement& lTag, const uint256 &coinLTaglHash) {
    for ( auto it = GetSpends().begin(); it != GetSpends().end(); ++it ) {
        if (primitives::GetLTagHash(it->first) == coinLTaglHash) {
            lTag = it->first;
            return true;
        }
    }
    return false;
}


bool CSparkState::CanAddSpendToMempool(const GroupElement& lTag) {
    LOCK(mempool.cs);
    return !IsUsedLTag(lTag) && !mempool.sparkState.HasLTag(lTag);
}

bool CSparkState::CanAddMintToMempool(const spark::Coin& coin){
    LOCK(mempool.cs);
    return !HasCoin(coin) && !mempool.sparkState.HasMint(coin);
}

void CSparkState::AddMint(const spark::Coin& coin, const CMintedCoinInfo& coinInfo) {
    mintedCoins.insert(std::make_pair(coin, coinInfo));
    mintMetaInfo[coinInfo.coinGroupId] += 1;
}

void CSparkState::RemoveMint(const spark::Coin& coin) {
    auto iter = mintedCoins.find(coin);
    if (iter != mintedCoins.end()) {
        mintMetaInfo[iter->second.coinGroupId] -= 1;
        mintedCoins.erase(iter);
    }
}

void CSparkState::AddMintsToStateAndBlockIndex(
        CBlockIndex *index,
        const CBlock* pblock) {

    std::vector<spark::Coin> blockMints = pblock->sparkTxInfo->mints;

    latestCoinId = std::max(1, latestCoinId);
    auto &coinGroup = coinGroups[latestCoinId];

    if (coinGroup.nCoins + blockMints.size() <= maxCoinInGroup) {
        if (coinGroup.nCoins == 0) {
            // first group of coins
            assert(coinGroup.firstBlock == nullptr);
            assert(coinGroup.lastBlock == nullptr);

            coinGroup.firstBlock = coinGroup.lastBlock = index;
        } else {
            assert(coinGroup.firstBlock != nullptr);
            assert(coinGroup.lastBlock != nullptr);
            assert(coinGroup.lastBlock->nHeight <= index->nHeight);

            coinGroup.lastBlock = index;
        }
        coinGroup.nCoins += blockMints.size();
    } else {
        auto& newCoinGroup = coinGroups[++latestCoinId];

        CBlockIndex *first;
        auto coins = CountLastNCoins(latestCoinId - 1, startGroupSize, first);
        newCoinGroup.firstBlock = first ? first : index;
        newCoinGroup.lastBlock = index;
        newCoinGroup.nCoins = coins + blockMints.size();
    }

    for (const auto& mint : blockMints) {
        AddMint(mint, CMintedCoinInfo::make(latestCoinId, index->nHeight));
        LogPrintf("AddMintsToStateAndBlockIndex: Spark mint added id=%d\n", latestCoinId);
        index->sparkMintedCoins[latestCoinId].push_back(mint);
        if (GetBoolArg("-mobile", false)) {
            COutPoint outPoint;
            GetOutPointFromBlock(outPoint, mint, *pblock);
            CTransactionRef tx;
            for (CTransactionRef itr : pblock->vtx) {
                if (outPoint.hash == itr->GetHash())
                    tx = itr;
            }
            index->sparkTxHashContext[mint.S] = {outPoint.hash, getSerialContext(*tx)};
        }
    }
}

void CSparkState::AddSpend(const GroupElement& lTag, int coinGroupId) {
    if (mintMetaInfo.count(coinGroupId) > 0) {
        usedLTags[lTag] = coinGroupId;
        spendMetaInfo[coinGroupId] += 1;
    }
}

void CSparkState::AddLTagTxHash(const uint256& lTagHash, const uint256& txHash) {
    ltagTxhash[lTagHash] = txHash;
}

void CSparkState::RemoveSpend(const GroupElement& lTag) {
    auto iter = usedLTags.find(lTag);
    if (iter != usedLTags.end()) {
        spendMetaInfo[iter->second] -= 1;
        usedLTags.erase(iter);
    }
}

void CSparkState::AddBlock(CBlockIndex *index) {
    for (auto const& coins : index->sparkMintedCoins) {
        if (coins.second.empty())
            continue;

        auto &coinGroup = coinGroups[coins.first];

        if (coinGroup.firstBlock == nullptr) {
            coinGroup.firstBlock = index;

            if (coins.first > 1) {
                CBlockIndex *first;
                coinGroup.nCoins = CountLastNCoins(coins.first - 1, startGroupSize, first);
                coinGroup.firstBlock = first ? first : index;
            }
        }
        coinGroup.lastBlock = index;
        coinGroup.nCoins += coins.second.size();

        latestCoinId = coins.first;
        for (auto const &coin : coins.second) {
            AddMint(coin, CMintedCoinInfo::make(coins.first, index->nHeight));
        }
    }

    for (auto const &lTags : index->spentLTags) {
        AddSpend(lTags.first, lTags.second);
    }
    if (GetBoolArg("-mobile", false)) {
        for (auto const &elem : index->ltagTxhash) {
            AddLTagTxHash(elem.first, elem.second);
        }
    }
}

void CSparkState::RemoveBlock(CBlockIndex *index) {
    // roll back coin group updates
    for (auto &coins : index->sparkMintedCoins)
    {
        if (coinGroups.count(coins.first) == 0)
            continue;

        SparkCoinGroupInfo& coinGroup = coinGroups[coins.first];
        auto nMintsToForget = coins.second.size();

        if (nMintsToForget == 0)
            continue;

        assert(cmp::greater_equal(coinGroup.nCoins, nMintsToForget));
        auto isExtended = coins.first > 1;
        coinGroup.nCoins -= nMintsToForget;

        // if `index` is edged block we need to erase group
        auto isEdgedBlock = false;
        if (isExtended) {
            auto prevBlockContainMints = index;
            size_t prevGroupCount = 0;

            // find block that contain some Spark mints
            do {
                prevBlockContainMints = prevBlockContainMints->pprev;
            } while (prevBlockContainMints
                     && CountCoinInBlock(prevBlockContainMints, coins.first) == 0
                     && (prevGroupCount = CountCoinInBlock(prevBlockContainMints, coins.first - 1)) == 0);

            isEdgedBlock = prevGroupCount > 0 && (coinGroup.nCoins - prevGroupCount) < startGroupSize;
        }

        if ((!isExtended && coinGroup.nCoins == 0) || (isExtended && isEdgedBlock)) {
            // all the coins of this group have been erased, remove the group altogether
            coinGroups.erase(coins.first);
            // decrease pubcoin id
            latestCoinId--;
        } else {
            // roll back lastBlock to previous position
            assert(coinGroup.lastBlock == index);

            do {
                assert(coinGroup.lastBlock != coinGroup.firstBlock);
                coinGroup.lastBlock = coinGroup.lastBlock->pprev;
            } while (coinGroup.lastBlock->sparkMintedCoins.count(coins.first) == 0);
        }
    }

    // roll back mints
    for (auto const&coins : index->sparkMintedCoins) {
        for (auto const& coin : coins.second) {
            auto mintCoins = GetMints().equal_range(coin);
            auto coinIt = find_if(
                    mintCoins.first, mintCoins.second,
                    [&coins](const std::unordered_map<spark::Coin, CMintedCoinInfo, spark::CoinHash>::value_type& v) {
                        return v.second.coinGroupId == coins.first;
                    });
            assert(coinIt != mintCoins.second);
            RemoveMint(coinIt->first);
        }
    }

    // roll back spends
    for (auto const& lTag : index->spentLTags) {
        RemoveSpend(lTag.first);
    }
}

bool CSparkState::AddSpendToMempool(const std::vector<GroupElement>& lTags, uint256 txHash) {
    LOCK(mempool.cs);
    for (const auto& lTag : lTags){
        if (IsUsedLTag(lTag) || mempool.sparkState.HasLTag(lTag))
            return false;

        mempool.sparkState.AddSpendToMempool(lTag, txHash);
    }

    return true;
}

void CSparkState::RemoveSpendFromMempool(const std::vector<GroupElement>& lTags) {
    LOCK(mempool.cs);
    for (const auto& lTag : lTags) {
        mempool.sparkState.RemoveSpendFromMempool(lTag);
    }
}

void CSparkState::AddMintsToMempool(const std::vector<spark::Coin>& coins) {
    LOCK(mempool.cs);
    for (const auto& coin : coins) {
        mempool.sparkState.AddMintToMempool(coin);
    }
}

void CSparkState::RemoveMintFromMempool(const spark::Coin& coin) {
    LOCK(mempool.cs);
    mempool.sparkState.RemoveMintFromMempool(coin);
}

uint256 CSparkState::GetMempoolConflictingTxHash(const GroupElement& lTag) {
    LOCK(mempool.cs);
    return mempool.sparkState.GetMempoolConflictingTxHash(lTag);
}

CSparkState* CSparkState::GetState() {
    return &sparkState;
}

void CSparkState::GetCoinSet(
        int coinGroupID,
        std::vector<spark::Coin>& coins_out) {
    int maxHeight;
    uint256 blockHash;
    std::vector<unsigned char> setHash;
    {
        FIRO_UNUSED const auto &params = ::Params().GetConsensus();
        LOCK(cs_main);
        maxHeight = chainActive.Height() - (ZC_MINT_CONFIRMATIONS - 1);
    }
    GetCoinSetForSpend(
            &chainActive,
            maxHeight,
            coinGroupID,
            blockHash,
            coins_out,
            setHash);
}

int CSparkState::GetCoinSetForSpend(
        CChain *chain,
        int maxHeight,
        int coinGroupID,
        uint256& blockHash_out,
        std::vector<spark::Coin>& coins_out,
        std::vector<unsigned char>& setHash_out) {

    coins_out.clear();

    if (coinGroups.count(coinGroupID) == 0) {
        return 0;
    }

    SparkCoinGroupInfo &coinGroup = coinGroups[coinGroupID];
    coins_out.reserve(coinGroup.nCoins);
    int numberOfCoins = 0;
    for (CBlockIndex *block = coinGroup.lastBlock;; block = block->pprev) {

        // ignore block heigher than max height
        if (block->nHeight > maxHeight) {
            continue;
        }

        // check coins in group coinGroupID - 1 in the case that using coins from prev group.
        int id = 0;
        if (CountCoinInBlock(block, coinGroupID)) {
            id = coinGroupID;
        } else if (CountCoinInBlock(block, coinGroupID - 1)) {
            id = coinGroupID - 1;
        }

        if (id) {
            if (numberOfCoins == 0) {
                // latest block satisfying given conditions
                // remember block hash and set hash
                blockHash_out = block->GetBlockHash();
                setHash_out =  GetAnonymitySetHash(block, id);
            }
            numberOfCoins += block->sparkMintedCoins[id].size();
            if (block->sparkMintedCoins.count(id) > 0) {
                for (const auto &coin : block->sparkMintedCoins[id]) {
                    coins_out.push_back(coin);
                }
            }
        }

        if (block == coinGroup.firstBlock) {
            break ;
        }
    }

    return numberOfCoins;
}

void CSparkState::GetCoinsForRecovery(
        CChain *chain,
        int maxHeight,
        int coinGroupID,
        std::string start_block_hash,
        uint256& blockHash_out,
        std::vector<std::pair<spark::Coin, std::pair<uint256, std::vector<unsigned char>>>>& coins,
        std::vector<unsigned char>& setHash_out) {
    coins.clear();
    if (coinGroups.count(coinGroupID) == 0) {
        return;
    }
    SparkCoinGroupInfo &coinGroup = coinGroups[coinGroupID];
    int numberOfCoins = 0;
    for (CBlockIndex *block = coinGroup.lastBlock;; block = block->pprev) {
        // ignore block heigher than max height
        if (block->nHeight > maxHeight) {
            continue;
        }
        if (block->GetBlockHash().GetHex() == start_block_hash) {
            break;
        }
        // check coins in group coinGroupID - 1 in the case that using coins from prev group.
        int id = 0;
        if (CountCoinInBlock(block, coinGroupID)) {
            id = coinGroupID;
        } else if (CountCoinInBlock(block, coinGroupID - 1)) {
            id = coinGroupID - 1;
        }
        if (id) {
            if (numberOfCoins == 0) {
                // latest block satisfying given conditions
                // remember block hash and set hash
                blockHash_out = block->GetBlockHash();
                setHash_out =  GetAnonymitySetHash(block, id);
            }
            numberOfCoins += block->sparkMintedCoins[id].size();
            if (block->sparkMintedCoins.count(id) > 0) {
                for (const auto &coin : block->sparkMintedCoins[id]) {
                    std::pair<uint256, std::vector<unsigned char>> txHashContext;
                    if (block->sparkTxHashContext.count(coin.S))
                        txHashContext = block->sparkTxHashContext[coin.S];
                    coins.push_back({coin, txHashContext});
                }
            }
        }
        if (block == coinGroup.firstBlock) {
            break ;
        }
    }
}

void CSparkState::GetAnonSetMetaData(
        CChain *chain,
        int maxHeight,
        int coinGroupID,
        uint256& blockHash_out,
        std::vector<unsigned char>& setHash_out,
        int& size) {
    if (coinGroups.count(coinGroupID) == 0) {
        return;
    }
    SparkCoinGroupInfo &coinGroup = coinGroups[coinGroupID];
    size = 0;
    for (CBlockIndex *block = coinGroup.lastBlock;; block = block->pprev) {
        // check coins in group coinGroupID - 1 in the case that using coins from prev group.
        int id = 0;
        if (CountCoinInBlock(block, coinGroupID)) {
            id = coinGroupID;
        } else if (CountCoinInBlock(block, coinGroupID - 1)) {
            id = coinGroupID - 1;
        }
        if (id) {
            if (size == 0) {
                // latest block satisfying given conditions
                // remember block hash and set hash
                blockHash_out = block->GetBlockHash();
                setHash_out =  GetAnonymitySetHash(block, id);
            }
            size += block->sparkMintedCoins[id].size();
        }
        if (block == coinGroup.firstBlock) {
            break ;
        }
    }
}

void CSparkState::GetCoinsForRecovery(
        CChain *chain,
        int maxHeight,
        int coinGroupID,
        int startIndex,
        int endIndex,
        uint256& blockHash,
        std::vector<std::pair<spark::Coin, std::pair<uint256, std::vector<unsigned char>>>>& coins) {
    coins.clear();
    if (coinGroups.count(coinGroupID) == 0) {
        throw std::runtime_error(std::string("There is no anonymity set with this id: " + std::to_string(coinGroupID)));
    }
    SparkCoinGroupInfo &coinGroup = coinGroups[coinGroupID];
    CBlockIndex *index = coinGroup.lastBlock;
    // find index for block with hash of accumulatorBlockHash or set index to the coinGroup.firstBlock if not found
    while (index != coinGroup.firstBlock && index->GetBlockHash() != blockHash)
        index = index->pprev;

    if (index == coinGroup.firstBlock && coinGroup.firstBlock != coinGroup.lastBlock)
        throw std::runtime_error(std::string("Incorrect blockHash provided: " + blockHash.GetHex()));

    std::size_t counter = 0;
    for (CBlockIndex *block = index;; block = block->pprev) {
        // ignore block heigher than max height
        if (block->nHeight > maxHeight) {
            continue;
        }

        // check coins in group coinGroupID - 1 in the case that using coins from prev group.
        int id = 0;
        if (CountCoinInBlock(block, coinGroupID)) {
            id = coinGroupID;
        } else if (CountCoinInBlock(block, coinGroupID - 1)) {
            id = coinGroupID - 1;
        }
        if (id) {
            if (block->sparkMintedCoins.count(id) > 0) {
                for (const auto &coin : block->sparkMintedCoins[id]) {
                    if (cmp::less(counter, startIndex)) {
                        ++counter;
                        continue;
                    }
                    if (cmp::greater_equal(counter, endIndex)) {
                        break;
                    }
                    std::pair<uint256, std::vector<unsigned char>> txHashContext;
                    if (block->sparkTxHashContext.count(coin.S))
                        txHashContext = block->sparkTxHashContext[coin.S];
                    coins.push_back({coin, txHashContext});
                    ++counter;
                }
            }
        }
        if (block == coinGroup.firstBlock || cmp::greater_equal(counter, endIndex)) {
            break ;
        }
    }
}

std::unordered_map<spark::Coin, CMintedCoinInfo, spark::CoinHash> const & CSparkState::GetMints() const {
    return mintedCoins;
}
std::unordered_map<GroupElement, int, spark::CLTagHash> const & CSparkState::GetSpends() const {
    return usedLTags;
}

std::unordered_map<uint256, uint256> const& CSparkState::GetSpendTxIds() const {
    return ltagTxhash;
}

std::unordered_map<int, CSparkState::SparkCoinGroupInfo> const& CSparkState::GetCoinGroups() const {
    return coinGroups;
}

std::unordered_map<GroupElement, uint256, spark::CLTagHash> const& CSparkState::GetMempoolLTags() const {
    LOCK(mempool.cs);
    return mempool.sparkState.GetMempoolLTags();
}

// private
size_t CSparkState::CountLastNCoins(int groupId, size_t required, CBlockIndex* &first) {
    first = nullptr;
    size_t coins = 0;

    if (coinGroups.count(groupId)) {
        auto &group = coinGroups[groupId];

        for (auto block = group.lastBlock
                ; coins < required && block
                ; block = block->pprev) {

            size_t inBlock;
            if (block->sparkMintedCoins.count(groupId)
                && (inBlock = block->sparkMintedCoins[groupId].size())) {

                coins += inBlock;
                first = block;
            }
        }
    }

    return coins;
}


// CSparkMempoolState
bool CSparkMempoolState::HasMint(const spark::Coin& coin) {
    return mempoolMints.count(coin) > 0;
}

void CSparkMempoolState::AddMintToMempool(const spark::Coin& coin) {
    mempoolMints.insert(coin);
}

void CSparkMempoolState::RemoveMintFromMempool(const spark::Coin& coin) {
    mempoolMints.erase(coin);
}

bool CSparkMempoolState::HasLTag(const GroupElement& lTag) {
    return mempoolLTags.count(lTag) > 0;
}

bool CSparkMempoolState::AddSpendToMempool(const GroupElement& lTag, uint256 txHash) {
    return mempoolLTags.insert({lTag, txHash}).second;
}

void CSparkMempoolState::RemoveSpendFromMempool(const GroupElement& lTag) {
    mempoolLTags.erase(lTag);
}

uint256 CSparkMempoolState::GetMempoolConflictingTxHash(const GroupElement& lTag) {
    if (mempoolLTags.count(lTag) == 0)
        return uint256();

    return mempoolLTags[lTag];
}

void CSparkMempoolState::Reset() {
    mempoolLTags.clear();
    mempoolMints.clear();
}

} // namespace spark<|MERGE_RESOLUTION|>--- conflicted
+++ resolved
@@ -413,11 +413,7 @@
         blockSpendsValue += txSpendsValue;
     }
 
-<<<<<<< HEAD
-    if (blockSpendsValue > consensus.GetMaxValueSparkSpendPerBlock(block.nHeight)) {
-=======
-     if (cmp::greater(blockSpendsValue, consensus.GetMaxValueSparkSpendPerBlock(block.nHeight))) {
->>>>>>> d5ef9763
+    if (cmp::greater(blockSpendsValue, consensus.GetMaxValueSparkSpendPerBlock(block.nHeight))) {
         return state.DoS(100, false, REJECT_INVALID,
                          "bad-txns-spark-spend-invalid");
     }
