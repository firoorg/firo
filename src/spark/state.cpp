--- conflicted
+++ resolved
@@ -1,9 +1,6 @@
-<<<<<<< HEAD
 #include <boost/exception/diagnostic_information.hpp>
 
-=======
 #include "../liblelantus/threadpool.h"
->>>>>>> f8a27373
 #include "state.h"
 #include "compat_layer.h"
 #include "sparkname.h"
@@ -242,7 +239,6 @@
     spark::SpendTransaction spendTransaction(params);
     serialized >> spendTransaction;
     return spendTransaction;
-<<<<<<< HEAD
 }
 
 static spats::CreateAssetAction ParseSpatsCreateTransaction(const CTransaction &tx)
@@ -544,8 +540,6 @@
     spats::SpendTransaction spendTransaction(params);
     serialized >> spendTransaction;
     return std::move(spendTransaction);
-=======
->>>>>>> f8a27373
 }
 
 
@@ -1079,13 +1073,8 @@
         int nHeight,
         bool isCheckWallet,
         bool fStatefulSigmaCheck,
-<<<<<<< HEAD
-        CSparkTxInfo* sparkTxInfo)
-{
-=======
         CSparkTxInfo* sparkTxInfo) {
 
->>>>>>> f8a27373
     std::unordered_set<GroupElement, spark::CLTagHash> txLTags;
 
     if (tx.vin.size() != 1 || !tx.vin[0].scriptSig.IsSparkSpend()) {
@@ -1106,7 +1095,6 @@
             }
     }
 
-<<<<<<< HEAD
     bool spatsStarted = height >= params.nSpatsStartBlock;
 
     std::unique_ptr<spark::BaseSpendTransaction> spend;
@@ -1116,12 +1104,6 @@
             spend = std::make_unique<spats::SpendTransaction>(ParseSpatsSpend(tx));
         else
             spend = std::make_unique<spark::SpendTransaction>(ParseSparkSpend(tx));
-=======
-    std::shared_ptr<spark::SpendTransaction> spend;
-
-    try {
-        spend = std::make_shared<spark::SpendTransaction>(ParseSparkSpend(tx));
->>>>>>> f8a27373
     }
     catch (CBadTxIn&) {
         return state.DoS(100,
@@ -1266,16 +1248,6 @@
         bool fChecked = false;
 
         try {
-<<<<<<< HEAD
-            if (spatsStarted) {
-                auto* typed = static_cast<spats::SpendTransaction*>(spend.get());
-                passVerify = spats::SpendTransaction::verify(*typed, cover_sets);
-            } else {
-                auto* typed = static_cast<spark::SpendTransaction*>(spend.get());
-                passVerify = spark::SpendTransaction::verify(*typed, cover_sets);
-            }
-        } catch (const std::exception &) {
-=======
             bool fRecheckNeeded;
             do {
                 fRecheckNeeded = false;
@@ -1338,7 +1310,13 @@
             else {
                 if (fStatefulSigmaCheck) {
                     // we need the answer now, so verify and execute
-                    passVerify = spark::SpendTransaction::verify(*spend, cover_sets);
+                    if (spatsStarted) {
+                        auto* typed = static_cast<spats::SpendTransaction*>(spend.get());
+                        passVerify = spats::SpendTransaction::verify(*typed, cover_sets);
+                    } else {
+                        auto* typed = static_cast<spark::SpendTransaction*>(spend.get());
+                        passVerify = spark::SpendTransaction::verify(*typed, cover_sets);
+                    }
                 }
                 else {
                     // return true for now, the result will be processed later
@@ -1347,7 +1325,6 @@
             }
         }
         catch (const std::exception &) {
->>>>>>> f8a27373
             passVerify = false;
         }
 
@@ -2178,13 +2155,8 @@
         uint256& blockHash,
         std::vector<std::pair<spark::Coin, std::pair<uint256, std::vector<unsigned char>>>>& coins) {
     coins.clear();
-<<<<<<< HEAD
     if (!coinGroups.contains(coinGroupID)) {
         throw std::runtime_error("There is no anonymity set with this id: " + std::to_string(coinGroupID));
-=======
-    if (coinGroups.count(coinGroupID) == 0) {
-        throw std::runtime_error(std::string("There is no anonymity set with this id: " + std::to_string(coinGroupID)));
->>>>>>> f8a27373
     }
     SparkCoinGroupInfo &coinGroup = coinGroups[coinGroupID];
     CBlockIndex *index = coinGroup.lastBlock;
