--- conflicted
+++ resolved
@@ -1310,15 +1310,6 @@
             throw std::runtime_error(_("Spats not started."));
 
         identifier = std::make_pair(spatsRecipients[0].a, spatsRecipients[0].iota);
-<<<<<<< HEAD
-        for (const auto& privRecipient : spatsRecipients) {
-            spatsMintVOut += privRecipient.v;
-            if (privRecipient.a != identifier.first || privRecipient.iota != identifier.second)
-                throw std::runtime_error(_("Not allowed to mix assets in one spend transaction."));
-        }
-    }
-
-=======
 	for (const auto& privRecipient : spatsRecipients) {
             spatsMintVOut += privRecipient.v;
             if (privRecipient.a != identifier.first || privRecipient.iota != identifier.second)
@@ -1336,7 +1327,6 @@
 
 
 
->>>>>>> f184fb7f
     if (vOut > consensusParams.nMaxValueSparkSpendPerTransaction)
         throw std::runtime_error(_("Spend to transparent address limit exceeded (10,000 Firo per transaction)."));
 
@@ -1780,7 +1770,6 @@
     // A limitation of spats mint coin functionality, at least currently, is that the recipient address should be that of the initiator, i.e. the asset admin itself.
     // TODO Therefore it makes sense to remove the 'recipient' field from the GUI.
     if (!isAddressMine(spatsRecipient.second))
-<<<<<<< HEAD
         throw std::domain_error(_("Spark address doesn't belong to the wallet"));
     const spats::asset_type_t a{std::stoull(spatsRecipient.first.a.tostring())};
     if (!is_fungible_asset_type(a)) [[unlikely]]
@@ -1800,17 +1789,11 @@
     return *wtx;
 #endif
 
-    // TODO GV #Review: What is 8 here for? And shouldn't we add SchnorrProof::memoryRequired() too?
+    // TODO GV #Review: What is 8 here for? And shouldn't we add SchnorrProof::memoryRequired() too? And for burn?
     const auto additionalTxSize = spark::OwnershipProof::memoryRequired() + spark::Coin::memoryRequiredSpats() + 8 +
         action_params.initiator_public_address().size() + GetSizeOfCompactSize(action_params.initiator_public_address().size()) + sizeof(*precision);
-    CWalletTx wtxSparkSpend = CreateSparkSpendTransaction({}, {}, {}, fee, coinControl, additionalTxSize);
-=======
-        throw std::runtime_error(_("Spark address doesn't belong to the wallet"));
-
-    CAmount additionalTxSize = spark::OwnershipProof::memoryRequired() + spark::Coin::memoryRequired() + 8;
     std::pair<CAmount, std::pair<Scalar, Scalar>>  emptyBurn;
     CWalletTx wtxSparkSpend = CreateSparkSpendTransaction({}, {}, {}, fee, emptyBurn, coinControl, additionalTxSize);
->>>>>>> f184fb7f
 
     CMutableTransaction tx = CMutableTransaction(*wtxSparkSpend.tx);
     AppendSpatsMintTxData(tx, spatsRecipient, ensureSpendKey(), action_params.initiator_public_address(), *precision);
