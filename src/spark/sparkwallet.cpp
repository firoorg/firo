#include "../liblelantus/threadpool.h"
#include "sparkwallet.h"
#include "state.h"
#include "../wallet/wallet.h"
#include "../wallet/coincontrol.h"
#include "../wallet/walletexcept.h"
#include "../hash.h"
#include "../validation.h"
#include "../policy/policy.h"
#include "../script/sign.h"
#include "state.h"
#include "../libspark/spats/spend_transaction.h"
#include "sparkname.h"
<<<<<<< HEAD
=======
#include "../chain.h"
>>>>>>> f8a27373
#include <boost/format.hpp>

const uint32_t DEFAULT_SPARK_NCOUNT = 1;
const Scalar ZERO = Scalar((uint64_t)0);

CSparkWallet::CSparkWallet(const std::string& strWalletFile)
   : spats_wallet_(*this)
{

    CWalletDB walletdb(strWalletFile);
    this->strWalletFile = strWalletFile;

    const spark::Params* params = spark::Params::get_default();

    fullViewKey = spark::FullViewKey(params);
    viewKey = spark::IncomingViewKey(params);

    bool fWalletJustUnlocked = false;

    // try to get incoming view key from db, if it fails, that means it is first start
    if (!walletdb.readFullViewKey(fullViewKey)) {
        if (pwalletMain->IsLocked()) {
            pwalletMain->RequestUnlock();
            if (pwalletMain->WaitForUnlock()) {
                fWalletJustUnlocked = true;
            } else {
                throw std::runtime_error("Spark wallet creation FAILED, wallet could not be unlocked\n");
                return;
            }
        }

        // Generating spark key set first time
        spark::SpendKey spendKey = generateSpendKey(params);
        fullViewKey = generateFullViewKey(spendKey);
        viewKey = generateIncomingViewKey(fullViewKey);

        // Write incoming view key into db, it is safe to be kept in db, it is used to identify incoming coins belonging to the wallet
        walletdb.writeFullViewKey(fullViewKey);
        // generate one initial address for wallet
        lastDiversifier = 0;
        addresses[lastDiversifier] = getDefaultAddress();
        // set 0 as last diversifier into db, we will update it later, in case coin comes, or user manually generates new address
        walletdb.writeDiversifier(lastDiversifier);
    } else {
        viewKey = generateIncomingViewKey(fullViewKey);
        int32_t diversifierInDB = 0;
        // read diversifier from db
        walletdb.readDiversifier(diversifierInDB);
        lastDiversifier = -1;

        // generate all used addresses
         while (lastDiversifier <  diversifierInDB) {
             addresses[lastDiversifier] = generateNextAddress();
         }

         // get the list of coin metadata from db
        {
            LOCK(cs_spark_wallet);
            coinMeta = walletdb.ListSparkMints();
            for (auto& coin : coinMeta) {
                coin.second.coin.setParams(params);
                coin.second.coin.setSerialContext(coin.second.serial_context);
            }
        }

    }
    threadPool = new ParallelOpThreadPool<void>(boost::thread::hardware_concurrency());

    if (fWalletJustUnlocked)
        pwalletMain->Lock();
}

CSparkWallet::~CSparkWallet() {
    delete (ParallelOpThreadPool<void>*)threadPool;
}

void CSparkWallet::FinishTasks() {
    ((ParallelOpThreadPool<void>*)threadPool)->Shutdown();
    spark::ShutdownSparkState();
}

void CSparkWallet::resetDiversifierFromDB(CWalletDB& walletdb) {
    walletdb.readDiversifier(lastDiversifier);
}

void CSparkWallet::updateDiversifierInDB(CWalletDB& walletdb) const
{
    walletdb.writeDiversifier(lastDiversifier);
}

CAmount CSparkWallet::getFullBalance() const
{
    // TODO GV #Review: While this implementation is straightforward, it might lead to inaccurate results due to locking twice at different times.
    //                  Also, this is more inefficient than the correct implementation would be.
    return getAvailableBalance() + getUnconfirmedBalance();
}

<<<<<<< HEAD
CAmount CSparkWallet::getAvailableBalance() const
{
=======
std::pair<CAmount, CAmount> CSparkWallet::getSparkBalance() {
    std::pair<CAmount, CAmount> result = {0, 0};
    LOCK(cs_spark_wallet);
    for (auto& it : coinMeta) {
        CSparkMintMeta mint = it.second;

        if (mint.isUsed)
            continue;

        // Not confirmed
        if (mint.nHeight >= 1)
            result.first += mint.v;
        else
            result.second += mint.v;
    }

    return result;
}

CAmount CSparkWallet::getAvailableBalance() {
>>>>>>> f8a27373
    CAmount result = 0;
    VisitUnusedCoinMetasWhere([](const CSparkMintMeta& meta) { return meta.IsConfirmed() && !meta.IsSpats(); },
                              [&result] (const CSparkMintMeta& meta) { assert(meta.coin.iota.isZero()); result += meta.GetValue(); });
    return result;
}

CAmount CSparkWallet::getUnconfirmedBalance() const
{
    CAmount result = 0;
<<<<<<< HEAD
    VisitUnusedCoinMetasWhere([](const CSparkMintMeta& meta) { return meta.IsUnconfirmed() && !meta.IsSpats(); },
                              [&result] (const CSparkMintMeta& meta) { assert(meta.coin.iota.isZero()); result += meta.GetValue(); });
=======
    LOCK(cs_spark_wallet);
    for (auto& it : coinMeta) {
        CSparkMintMeta mint = it.second;
        if (mint.isUsed)
            continue;

        // Continue if confirmed
        if (mint.nHeight >= 1)
            continue;

        result += mint.v;
    }

>>>>>>> f8a27373
    return result;
}

CAmount CSparkWallet::getAddressFullBalance(const spark::Address& address) const
{
    // TODO GV #Review: same comment as for getFullBalance()
    return getAddressAvailableBalance(address) + getAddressUnconfirmedBalance(address);
}

CAmount CSparkWallet::getAddressAvailableBalance(const spark::Address& address) const
{
    CAmount result = 0;
    const auto& d = address.get_d();
    VisitUnusedCoinMetasWhere([&d](const CSparkMintMeta& meta) { return meta.IsConfirmed() && meta.d == d && !meta.IsSpats(); }, [&result] (const CSparkMintMeta& meta) { result += meta.GetValue(); });
    return result;
}

CAmount CSparkWallet::getAddressUnconfirmedBalance(const spark::Address& address) const
{
    CAmount result = 0;
<<<<<<< HEAD
    const auto& d = address.get_d();
    VisitUnusedCoinMetasWhere([&d](const CSparkMintMeta& meta) { return meta.IsUnconfirmed() && meta.d == d && !meta.IsSpats(); }, [&result] (const CSparkMintMeta& meta) { result += meta.GetValue(); });
=======
    LOCK(cs_spark_wallet);
    for (auto& it : coinMeta) {
        CSparkMintMeta mint = it.second;

        if (mint.isUsed)
            continue;

        // Not confirmed
        if (mint.nHeight >= 1)
            continue;

        if (address.get_d() != mint.d)
            continue;

        result += mint.v;
    }

>>>>>>> f8a27373
    return result;
}

spats::Wallet::asset_balances_t CSparkWallet::getAssetBalances() const
{
    auto ret = spats_wallet_.get_asset_balances();
    if (spark::IsSparkAllowed())
        ret[spats::base::universal_id] = std::pair(getAvailableBalance(), getUnconfirmedBalance());
    return ret;
}

spark::Address CSparkWallet::generateNextAddress() {
    lastDiversifier++;
    return spark::Address(viewKey, lastDiversifier);
}

spark::Address CSparkWallet::generateNewAddress() {
    lastDiversifier++;
    spark::Address address(viewKey, lastDiversifier);

    addresses[lastDiversifier] = address; // TODO GV #Review: shouldn't there be MT protection for `addresses` access?
    CWalletDB walletdb(strWalletFile);
    updateDiversifierInDB(walletdb);
    return  address;
}

spark::Address CSparkWallet::getDefaultAddress() {
    if (addresses.count(0))
        return addresses[0];
    lastDiversifier = 0; // TODO GV #Review: why should calling this function change lastDiversifier? Why is this function not const?
    return spark::Address(viewKey, lastDiversifier);
}

spark::Address CSparkWallet::getChangeAddress() const
{
    return spark::Address(viewKey, SPARK_CHANGE_D);
}

spark::OwnershipProof CSparkWallet::makeDefaultAddressOwnershipProof(const secp_primitives::Scalar& m)
{
   spark::SpendKey spend_key = generateSpendKey(spark::Params::get_default());
   spark::FullViewKey full_view_key(spend_key);
   spark::IncomingViewKey incoming_view_key(full_view_key);
   spark::OwnershipProof proof;
   getDefaultAddress().prove_own(m, spend_key, incoming_view_key, proof);
   // TODO Performance: add move operations to GroupElement and Scalar classes
   return proof;
}

spark::SpendKey CSparkWallet::generateSpendKey(const spark::Params* params) {
    if (pwalletMain->IsLocked()) {
        LogPrintf("Spark spend key generation FAILED, wallet is locked\n");
        return spark::SpendKey(params);
    }

    CKey secret;
    uint32_t nCount;
    {
        LOCK(pwalletMain->cs_wallet);
        nCount = GetArg("-sparkncount", DEFAULT_SPARK_NCOUNT);
        pwalletMain->GetKeyFromKeypath(BIP44_SPARK_INDEX, nCount, secret);
    }

    std::string nCountStr = std::to_string(nCount);
    CHash256 hasher;
    std::string prefix = "r_generation";
    hasher.Write(reinterpret_cast<const unsigned char*>(prefix.c_str()), prefix.size());
    hasher.Write(secret.begin(), secret.size());
    hasher.Write(reinterpret_cast<const unsigned char*>(nCountStr.c_str()), nCountStr.size());
    unsigned char hash[CSHA256::OUTPUT_SIZE];
    hasher.Finalize(hash);

    secp_primitives::Scalar r;
    r.memberFromSeed(hash);
    spark::SpendKey key(params, r);
    return key;
}

spark::FullViewKey CSparkWallet::generateFullViewKey(const spark::SpendKey& spend_key) const
{
    return spark::FullViewKey(spend_key);
}

spark::IncomingViewKey CSparkWallet::generateIncomingViewKey(const spark::FullViewKey& full_view_key) {
    viewKey = spark::IncomingViewKey(full_view_key);
    return viewKey;
}

spark::SpendKey CSparkWallet::ensureSpendKey()
{
    const spark::Params* params = spark::Params::get_default();
    spark::SpendKey spendKey(params);
    try {
        spendKey = generateSpendKey(params);
    } catch (std::exception&) {
        throw std::runtime_error(_("Unable to generate spend key."));
    }

    if (spendKey == spark::SpendKey(params))
        throw std::runtime_error(_("Unable to generate spend key, looks the wallet is locked."));
    return spendKey;
}

std::unordered_map<int32_t, spark::Address> CSparkWallet::getAllAddresses() const
{
    return addresses;
}

spark::Address CSparkWallet::getAddress(const int32_t i) const
{
    if (i <= lastDiversifier)
        if (const auto it = addresses.find(i); it != addresses.end())
            return it->second;
    return spark::Address(viewKey, lastDiversifier);
}

bool CSparkWallet::isAddressMine(const std::string& encodedAddr) const
{
    const spark::Params* params = spark::Params::get_default();
    spark::Address address(params);
    try {
        address.decode(encodedAddr);
    } catch (const std::exception &) {
        return false;
    }
    return isAddressMine(address);
}

bool CSparkWallet::isAddressMine(const spark::Address& address) const
{
    for (const auto& itr : addresses) {
        if (itr.second.get_Q1() == address.get_Q1() && itr.second.get_Q2() == address.get_Q2())
            return true;
    }

    uint64_t d;

    try {
        d = viewKey.get_diversifier(address.get_d());
    } catch (const std::exception &) {
        return false;
    }

    spark::Address newAddr = getAddress(int32_t(d));
    if (newAddr.get_Q1() == address.get_Q1() && newAddr.get_Q2() == address.get_Q2())
        return true;

    return false;
}

bool CSparkWallet::isChangeAddress(const uint64_t& i) const {
    return i == SPARK_CHANGE_D;
}

spark::Address CSparkWallet::decodeAddress(const std::string& encoded_address)
{
    spark::Address address(spark::Params::get_default());
    address.decode(encoded_address);    // may throw
    return address;
}

std::vector<CSparkMintMeta> CSparkWallet::ListSparkMints(bool fUnusedOnly, bool fMatureOnly) const {
    std::vector<CSparkMintMeta> setMints;
    VisitCoinMetasWhere([=] (const CSparkMintMeta& meta) { return !(fUnusedOnly && meta.IsUsed()) && !(fMatureOnly && meta.IsUnconfirmed()) && !meta.IsSpats(); },
                        [&setMints] (const CSparkMintMeta& meta) { setMints.push_back(meta); });
    return setMints;
}

std::list<CSparkSpendEntry> CSparkWallet::ListSparkSpends() const {
    std::list<CSparkSpendEntry> result;
    CWalletDB walletdb(strWalletFile);
    walletdb.ListSparkSpends(result);
    return result;
}

std::unordered_map<uint256, CSparkMintMeta> CSparkWallet::getMintMap() const {
    LOCK(cs_spark_wallet);
    return coinMeta;
}


spark::Coin CSparkWallet::getCoinFromMeta(const CSparkMintMeta& meta) const {
    const spark::Params* params = spark::Params::get_default();
    if (meta.coin != spark::Coin())
        return meta.coin;

    spark::Address address(viewKey, meta.i);
    return spark::Coin(params, meta.type, meta.k, address, meta.v, meta.memo, meta.serial_context, meta.a, meta.iota);
}

spark::Coin CSparkWallet::getCoinFromLTagHash(const uint256& lTagHash) const {
    LOCK(cs_spark_wallet);
    if (const auto it = coinMeta.find(lTagHash); it != coinMeta.end())
        return getCoinFromMeta(it->second);
    return spark::Coin();
}

spark::Coin CSparkWallet::getCoinFromLTag(const GroupElement& lTag) const {
    uint256 lTagHash = primitives::GetLTagHash(lTag);
    return getCoinFromLTagHash(lTagHash);
}


void CSparkWallet::clearAllMints(CWalletDB& walletdb) {
    LOCK(cs_spark_wallet);
    for (auto& itr : coinMeta) {
        walletdb.EraseSparkMint(itr.first);
    }

    coinMeta.clear();
    notifyCoinMetasChanged();
    lastDiversifier = 0;
    walletdb.writeDiversifier(lastDiversifier);
}

void CSparkWallet::eraseMint(const uint256& hash, CWalletDB& walletdb) {
    LOCK(cs_spark_wallet);
    const auto it = coinMeta.find(hash);
    const bool is_spats = it != coinMeta.end() && it->second.IsSpats();
    walletdb.EraseSparkMint(hash);
    if (it != coinMeta.end()) {
        coinMeta.erase(it);
        notifyCoinMetasChanged(is_spats);
    }
}

void CSparkWallet::addOrUpdateMint(const CSparkMintMeta& mint, const uint256& lTagHash, CWalletDB& walletdb) {
    LOCK(cs_spark_wallet);

    if (cmp::greater(mint.i, lastDiversifier)) {
        lastDiversifier = mint.i;
        walletdb.writeDiversifier(lastDiversifier);
    }

    // just some sanity validation
    if (const auto it = coinMeta.find(lTagHash); it != coinMeta.end())
        assert(it->second.IsSpats() == mint.IsSpats());

    coinMeta[lTagHash] = mint;
    notifyCoinMetasChanged(mint.IsSpats());
    walletdb.WriteSparkMint(lTagHash, mint);
}

void CSparkWallet::updateMint(const CSparkMintMeta& mint, CWalletDB& walletdb) {
    LOCK(cs_spark_wallet);
    for (const auto& coin : coinMeta) {
        if (mint == coin.second) {
            addOrUpdateMint(mint, coin.first, walletdb);
        }
    }
}

void CSparkWallet::setCoinUnused(const GroupElement& lTag) {
    LOCK(cs_spark_wallet);
    CWalletDB walletdb(strWalletFile);
    uint256 lTagHash = primitives::GetLTagHash(lTag);
    CSparkMintMeta coinMeta = getMintMeta(lTagHash);

    if (coinMeta != CSparkMintMeta()) {
        coinMeta.isUsed = false;
        updateMint(coinMeta, walletdb);
    }
}

void CSparkWallet::updateMintInMemory(const CSparkMintMeta& mint) {
    LOCK(cs_spark_wallet);
    for (auto& itr : coinMeta) {
        if (itr.second == mint) {
            assert(itr.second.IsSpats() == mint.IsSpats());
            itr.second = mint;
            notifyCoinMetasChanged(mint.IsSpats());
            break;
        }
    }
}

CSparkMintMeta CSparkWallet::getMintMeta(const uint256& hash) const
{
    LOCK(cs_spark_wallet);
    if (const auto it = coinMeta.find(hash); it != coinMeta.end())
        return it->second;
    return CSparkMintMeta();
}

CSparkMintMeta CSparkWallet::getMintMeta(const secp_primitives::Scalar& nonce) const
{
    LOCK(cs_spark_wallet);
    for (const auto& meta : coinMeta) {
        if (meta.second.k == nonce)
            return meta.second;
    }

    return CSparkMintMeta();
}

bool CSparkWallet::getMintMeta(spark::Coin coin, CSparkMintMeta& mintMeta) const
{
    spark::IdentifiedCoinData identifiedCoinData;
    try {
        identifiedCoinData = coin.identify(this->viewKey);
    } catch (...) {
        return false;
    }
    mintMeta = getMintMeta(identifiedCoinData.k);
    if(mintMeta == CSparkMintMeta())
        return false;
    return true;
}

bool CSparkWallet::getMintAmount(spark::Coin coin, CAmount& amount) const
{
    spark::IdentifiedCoinData identifiedCoinData;
    try {
        identifiedCoinData = coin.identify(this->viewKey);
    } catch (const std::exception &) {
        return false;
    }
    amount = identifiedCoinData.v;
    return true;
}

void CSparkWallet::UpdateSpendState(const GroupElement& lTag, const uint256& lTagHash, const uint256& txHash, bool fUpdateMint) {
    if (coinMeta.count(lTagHash)) {
        auto mintMeta = coinMeta[lTagHash];

        CSparkSpendEntry spendEntry;
        spendEntry.lTag = lTag;
        spendEntry.lTagHash = lTagHash;
        spendEntry.hashTx = txHash;
        spendEntry.amount = mintMeta.v;

        CWalletDB walletdb(strWalletFile);
        walletdb.WriteSparkSpendEntry(spendEntry);

        if (fUpdateMint) {
            mintMeta.isUsed = true;
            addOrUpdateMint(mintMeta, lTagHash, walletdb);
        }

//        pwalletMain->NotifyZerocoinChanged(
//                pwalletMain,
//                lTagHash.GetHex(),
//                std::string("used (") + std::to_string((double)mintMeta.v / COIN) + "mint)",
//                CT_UPDATED);
    }
}

void CSparkWallet::UpdateSpendState(const GroupElement& lTag, const uint256& txHash, bool fUpdateMint) {
    uint256 lTagHash = primitives::GetLTagHash(lTag);
    UpdateSpendState(lTag, lTagHash, txHash, fUpdateMint);
}

void CSparkWallet::UpdateSpendStateFromMempool(const std::vector<GroupElement>& lTags, const uint256& txHash, bool fUpdateMint) {
    ((ParallelOpThreadPool<void>*)threadPool)->PostTask([=, this]() {
        LOCK(cs_spark_wallet);
        for (const auto& lTag : lTags) {
            uint256 lTagHash = primitives::GetLTagHash(lTag);
            if (coinMeta.count(lTagHash)) {
                UpdateSpendState(lTag, lTagHash, txHash, fUpdateMint);
            }
        }
    });
}

void CSparkWallet::UpdateSpendStateFromBlock(const CBlock& block) {
    const auto& transactions = block.vtx;
    ((ParallelOpThreadPool<void>*)threadPool)->PostTask([=, this]() {
        LOCK(cs_spark_wallet);
        for (const auto& tx : transactions) {
            if (tx->IsSparkSpend()) {
                try {
                    const auto& txLTags = spark::GetSparkUsedTags(*tx);
                    for (const auto& txLTag : txLTags) {
                        uint256 txHash = tx->GetHash();
                        uint256 lTagHash = primitives::GetLTagHash(txLTag);
                        UpdateSpendState(txLTag, lTagHash, txHash);
                    }
                } catch (const std::exception &) {
                }
            }
        }
    });
}

bool CSparkWallet::isMine(spark::Coin coin) const {
    try {
        spark::IdentifiedCoinData identifiedCoinData = coin.identify(this->viewKey);
    } catch (const std::exception &) {
        return false;
    }

    return true;
}

bool CSparkWallet::isMine(const std::vector<GroupElement>& lTags) const {
    LOCK(cs_spark_wallet);
    for (const auto& lTag : lTags) {
        uint256 lTagHash = primitives::GetLTagHash(lTag);
        if (coinMeta.count(lTagHash)) {
            return true;
        }
    }

    return false;
}

CAmount CSparkWallet::getMyCoinV(spark::Coin coin) const {
    CAmount v(0);
    try {
        spark::IdentifiedCoinData identifiedCoinData = coin.identify(this->viewKey);
        v = identifiedCoinData.v;
    } catch (const std::runtime_error&) {
        // do nothing, leaving v 0
    }
    return v;
}

bool CSparkWallet::getMyCoinIsChange(spark::Coin coin) const {
    try {
        spark::IdentifiedCoinData identifiedCoinData = coin.identify(this->viewKey);
        return isChangeAddress(identifiedCoinData.i);
    } catch (const std::runtime_error& e) {
        return false;
    }
}

spark::Address CSparkWallet::getMyCoinAddress(spark::Coin coin) const
{
    spark::Address address;
    try {
        spark::IdentifiedCoinData identifiedCoinData = coin.identify(this->viewKey);
        address = getAddress(int32_t(identifiedCoinData.i));
    } catch (const std::runtime_error& e) {
        // do nothing
    }
    return address;
}

CAmount CSparkWallet::getMySpendAmount(const std::vector<GroupElement>& lTags) const {
    CAmount result = 0;
    LOCK(cs_spark_wallet);
    for (const auto& lTag : lTags) {
        uint256 lTagHash = primitives::GetLTagHash(lTag);
        if (coinMeta.count(lTagHash)) {
            result += coinMeta.at(lTagHash).v;
        }
    }

    return result;
}

void CSparkWallet::UpdateMintState(const std::vector<spark::Coin>& coins, const uint256& txHash, CWalletDB& walletdb) {
    spark::CSparkState *sparkState = spark::CSparkState::GetState();
    for (auto coin : coins) {
        try {
            spark::IdentifiedCoinData identifiedCoinData = coin.identify(this->viewKey);
            spark::RecoveredCoinData recoveredCoinData = coin.recover(this->fullViewKey, identifiedCoinData);
            CSparkMintMeta mintMeta;
            auto mintedCoinHeightAndId = sparkState->GetMintedCoinHeightAndId(coin);
            mintMeta.nHeight = mintedCoinHeightAndId.first;
            mintMeta.nId = mintedCoinHeightAndId.second;
            mintMeta.isUsed = false;
            mintMeta.txid = txHash;
            mintMeta.i = identifiedCoinData.i;
            mintMeta.d = identifiedCoinData.d;
            mintMeta.v = identifiedCoinData.v;
            mintMeta.k = identifiedCoinData.k;
            mintMeta.memo = identifiedCoinData.memo;
            mintMeta.a = identifiedCoinData.a;
            mintMeta.iota = identifiedCoinData.iota;
            mintMeta.serial_context = coin.serial_context;
            mintMeta.coin = coin;
            mintMeta.type = coin.type;
            //! Check whether this mint has been spent and is considered 'pending' or 'confirmed'
            {
                LOCK(mempool.cs);
                mintMeta.isUsed = mempool.sparkState.HasLTag(recoveredCoinData.T);
            }

            uint256 lTagHash = primitives::GetLTagHash(recoveredCoinData.T);
            addOrUpdateMint(mintMeta, lTagHash, walletdb);

            if (mintMeta.isUsed) {
                uint256 spendTxHash;
                {
                    LOCK(mempool.cs);
                    spendTxHash = mempool.sparkState.GetMempoolConflictingTxHash(recoveredCoinData.T);
                }
                UpdateSpendState(recoveredCoinData.T, lTagHash, spendTxHash, false);
            }

//            pwalletMain->NotifyZerocoinChanged(
//                    pwalletMain,
//                    lTagHash.GetHex(),
//                    std::string("Update (") + std::to_string((double)mintMeta.v / COIN) + "mint)",
//                    CT_UPDATED);
        } catch (const std::runtime_error& e) {
            continue;
        }
    }
}

void CSparkWallet::UpdateMintStateFromMempool(const std::vector<spark::Coin>& coins, const uint256& txHash) {
    ((ParallelOpThreadPool<void>*)threadPool)->PostTask([=, this]() mutable {
        LOCK(cs_spark_wallet);
        CWalletDB walletdb(strWalletFile);
        UpdateMintState(coins, txHash, walletdb);
    });
}

void CSparkWallet::UpdateMintStateFromBlock(const CBlock& block) {
    const auto& transactions = block.vtx;

    ((ParallelOpThreadPool<void>*)threadPool)->PostTask([=, this] () mutable {
        LOCK(cs_spark_wallet);
        CWalletDB walletdb(strWalletFile);
        for (const auto& tx : transactions) {
            if (tx->IsSparkTransaction()) {
                auto coins =  spark::GetSparkMintCoins(*tx);
                uint256 txHash = tx->GetHash();
                UpdateMintState(coins, txHash, walletdb);
            }
        }
    });
}

void CSparkWallet::RemoveSparkMints(const std::vector<spark::Coin>& mints) {
    for (auto coin : mints) {
        try {
            spark::IdentifiedCoinData identifiedCoinData = coin.identify(this->viewKey);
            spark::RecoveredCoinData recoveredCoinData = coin.recover(this->fullViewKey, identifiedCoinData);

            CWalletDB walletdb(strWalletFile);
            uint256 lTagHash = primitives::GetLTagHash(recoveredCoinData.T);

            eraseMint(lTagHash, walletdb);
        } catch (const std::runtime_error &e) {
            continue;
        }
    }
}


void CSparkWallet::RemoveSparkSpends(const std::unordered_map<GroupElement, int>& spends) {
    LOCK(cs_spark_wallet);
    for (const auto& spend : spends) {
        uint256 lTagHash = primitives::GetLTagHash(spend.first);
        if (coinMeta.count(lTagHash)) {
            auto mintMeta = coinMeta[lTagHash];
            mintMeta.isUsed = false;
            CWalletDB walletdb(strWalletFile);
            addOrUpdateMint(mintMeta, lTagHash, walletdb);
            walletdb.EraseSparkSpendEntry(spend.first);
        }
    }
}

void CSparkWallet::AbandonSparkMints(const std::vector<spark::Coin>& mints) {
    RemoveSparkMints(mints);
}

void CSparkWallet::AbandonSpends(const std::vector<GroupElement>& spends) {
    LOCK(cs_spark_wallet);
    for (const auto& spend : spends) {
        uint256 lTagHash = primitives::GetLTagHash(spend);
        if (coinMeta.count(lTagHash)) {
            auto mintMeta = coinMeta[lTagHash];
            mintMeta.isUsed = false;
            CWalletDB walletdb(strWalletFile);
            addOrUpdateMint(mintMeta, lTagHash, walletdb);
            walletdb.EraseSparkSpendEntry(spend);
        }
    }
}

std::vector<CSparkMintMeta> CSparkWallet::listAddressCoins(const int32_t i, bool fUnusedOnly) const
{
    std::vector<CSparkMintMeta> listMints;
<<<<<<< HEAD
    VisitCoinMetasWhere([=] (const CSparkMintMeta& meta) { return !(fUnusedOnly && meta.IsUsed()) && meta.i == i; },
                        [&listMints] (const CSparkMintMeta& meta) { listMints.push_back(meta); });
=======
    LOCK(cs_spark_wallet);
    for (auto& itr : coinMeta) {
        if (cmp::equal(itr.second.i, i)) {
            if (fUnusedOnly && itr.second.isUsed)
                continue;
            listMints.push_back(itr.second);
        }
    }
>>>>>>> f8a27373
    return listMints;
}

std::vector<CRecipient> CSparkWallet::CreateSparkMintRecipients(
        const std::vector<spark::MintedCoinData>& outputs,
        const std::vector<unsigned char>& serial_context,
        bool generate)
{
    const spark::Params* params = spark::Params::get_default();

    // create spark mints, if generate is false, skip actual math operations
    spark::MintTransaction sparkMint(params, outputs, serial_context, generate);

    // verify if the mint is valid
    if (generate && !sparkMint.verify()) {
        throw std::runtime_error("Unable to validate spark mint.");
    }

    // get serialized coins, also a schnorr proof with first coin,
    std::vector<CDataStream> serializedCoins = sparkMint.getMintedCoinsSerialized();

    if (outputs.size() != serializedCoins.size())
        throw std::runtime_error("Spark mint output number should be equal to required number.");

    std::vector<CRecipient> results;
    results.reserve(outputs.size());

    // serialize coins and put into scripts
    for (size_t i = 0; i < outputs.size(); i++) {
        // Create script for a coin
        CScript script;
        // opcode is inserted as 1 byte according to file script/script.h
        script << OP_SPARKMINT;
        script.insert(script.end(), serializedCoins[i].begin(), serializedCoins[i].end());
        unsigned char network = spark::GetNetworkType();
        std::string addr = outputs[i].address.encode(network);
        std::string memo = outputs[i].memo;
        const std::size_t max_memo_size = outputs[i].address.get_params()->get_memo_bytes();
        if (memo.length() > max_memo_size) {
            throw std::runtime_error(strprintf("Memo exceeds maximum length of %d bytes", max_memo_size));
        }
        CRecipient recipient = {script, CAmount(outputs[i].v), false, addr, memo};
        results.emplace_back(recipient);
    }

    return results;
}

bool CSparkWallet::CreateSparkMintTransactions(
        const std::vector<spark::MintedCoinData>& outputs,
        std::vector<std::pair<CWalletTx, CAmount>>& wtxAndFee,
        CAmount& nAllFeeRet,
        std::list<CReserveKey>& reservekeys,
        int& nChangePosInOut,
        bool subtractFeeFromAmount,
        std::string& strFailReason,
        bool fSplit,
        const CCoinControl *coinControl,
        bool autoMintAll)
{

    int nChangePosRequest = nChangePosInOut;

    // Create transaction template
    CWalletTx wtxNew;
    wtxNew.fTimeReceivedIsTxTime = true;
    wtxNew.BindWallet(pwalletMain);

    CMutableTransaction txNew;
    txNew.nLockTime = chainActive.Height();

    assert(txNew.nLockTime <= (unsigned int) chainActive.Height());
    assert(txNew.nLockTime < LOCKTIME_THRESHOLD);
    std::vector<spark::MintedCoinData> outputs_ = outputs;
    CAmount valueToMint = 0;

    for (auto& output : outputs_)
        valueToMint += output.v;

    {
        LOCK2(cs_main, pwalletMain->cs_wallet);
        {
            std::list<CWalletTx> cacheWtxs;
            // vector pairs<available amount, outputs> for each transparent address
            std::vector<std::pair<CAmount, std::vector<COutput>>> valueAndUTXO;
            if (fSplit) {
                pwalletMain->AvailableCoinsForLMint(valueAndUTXO, coinControl);
                Shuffle(valueAndUTXO.begin(), valueAndUTXO.end(), FastRandomContext());
            } else {
                std::vector<COutput> vAvailableCoins;
                pwalletMain->AvailableCoins(vAvailableCoins, true, coinControl);
                CAmount balance = 0;
                for (auto& coin : vAvailableCoins)
                    balance += coin.tx->tx->vout[coin.i].nValue;
                valueAndUTXO.emplace_back(std::make_pair(balance, vAvailableCoins));
            }
            while (!valueAndUTXO.empty()) {

                // initialize
                CWalletTx wtx = wtxNew;
                CMutableTransaction tx = txNew;

                reservekeys.emplace_back(pwalletMain);
                auto &reservekey = reservekeys.back();

                if (GetRandInt(10) == 0)
                    tx.nLockTime = std::max(0, (int) tx.nLockTime - GetRandInt(100));

                auto nFeeRet = 0;
                LogPrintf("nFeeRet=%s\n", nFeeRet);

                auto itr = valueAndUTXO.begin();

//                CAmount valueToMintInTx = std::min(
//                        ::Params().GetConsensus().nMaxValueLelantusMint, itr->first);

                CAmount valueToMintInTx = itr->first;

                if (!autoMintAll) {
                    valueToMintInTx = std::min(valueToMintInTx, valueToMint);
                }

                CAmount nValueToSelect, mintedValue;

                std::set<std::pair<const CWalletTx *, unsigned int>> setCoins;
                bool skipCoin = false;
                // Start with no fee and loop until there is enough fee
                while (true) {
                    mintedValue = valueToMintInTx;
                    if (subtractFeeFromAmount)
                        nValueToSelect = mintedValue;
                    else
                        nValueToSelect = mintedValue + nFeeRet;

                    // if no enough coins in this group then subtract fee from mint
                    if (nValueToSelect > itr->first && !subtractFeeFromAmount) {
                        nValueToSelect = mintedValue;
                        mintedValue -= nFeeRet;
                    }

                    if (!MoneyRange(mintedValue) || mintedValue == 0) {
                        valueAndUTXO.erase(itr);
                        skipCoin = true;
                        break;
                    }

                    nChangePosInOut = nChangePosRequest;
                    tx.vin.clear();
                    tx.vout.clear();
                    wtx.fFromMe = true;
                    wtx.changes.clear();
                    setCoins.clear();
                    std::vector<spark::MintedCoinData>  remainingOutputs = outputs_;
                    std::vector<spark::MintedCoinData> singleTxOutputs;
                    if (autoMintAll) {
                        spark::MintedCoinData  mintedCoinData;
                        mintedCoinData.v = mintedValue;
                        mintedCoinData.memo = "";
                        mintedCoinData.address = getDefaultAddress();
                        singleTxOutputs.push_back(mintedCoinData);
                    } else {
                        uint64_t remainingMintValue = mintedValue;
                        while (remainingMintValue > 0){
                            // Create the mint data and push into vector
                            uint64_t singleMintValue = std::min(remainingMintValue, remainingOutputs.begin()->v);
                            spark::MintedCoinData mintedCoinData;
                            mintedCoinData.v = singleMintValue;
                            mintedCoinData.address = remainingOutputs.begin()->address;
                            mintedCoinData.memo = remainingOutputs.begin()->memo;
                            singleTxOutputs.push_back(mintedCoinData);

                            // subtract minted amount from remaining value
                            remainingMintValue -= singleMintValue;
                            remainingOutputs.begin()->v -= singleMintValue;

                            if (remainingOutputs.begin()->v == 0)
                                remainingOutputs.erase(remainingOutputs.begin());
                        }
                    }

                    if (subtractFeeFromAmount) {
                        CAmount singleFee = nFeeRet / singleTxOutputs.size();
                        CAmount reminder = nFeeRet % singleTxOutputs.size();
                        for (size_t i = 0; i < singleTxOutputs.size(); ++i) {
                            if (cmp::less_equal(singleTxOutputs[i].v, singleFee)) {
                                singleTxOutputs.erase(singleTxOutputs.begin() + i);
                                reminder += singleTxOutputs[i].v - singleFee;
                                if (!singleTxOutputs.size()) {
                                    strFailReason = _("Transaction amount too small");
                                    return false;
                                }
                                --i;
                            }
                            singleTxOutputs[i].v -= singleFee;
                            if (reminder > 0 && singleTxOutputs[i].v > nFeeRet % singleTxOutputs.size()) {// first receiver pays the remainder not divisible by output count
                                singleTxOutputs[i].v -= reminder;
                                reminder = 0;
                            }
                        }
                    }

                    // Generate dummy mint coins to save time
                    std::vector<unsigned char> serial_context;
                    std::vector<CRecipient> recipients = CSparkWallet::CreateSparkMintRecipients(singleTxOutputs, serial_context, false);
                    for (auto& recipient : recipients) {
                        // vout to create mint
                        CTxOut txout(recipient.nAmount, recipient.scriptPubKey);

                        if (txout.IsDust(::minRelayTxFee)) {
                            strFailReason = _("Transaction amount too small");
                            return false;
                        }

                        tx.vout.push_back(txout);
                    }
                    // Choose coins to use
                    CAmount nValueIn = 0;
                    if (!pwalletMain->SelectCoins(itr->second, nValueToSelect, setCoins, nValueIn, coinControl)) {

                        if (nValueIn < nValueToSelect) {
                            strFailReason = _("Insufficient funds");
                        }
                        return false;
                    }

                    double dPriority = 0;
                    for (auto const &pcoin : setCoins) {
                        CAmount nCredit = pcoin.first->tx->vout[pcoin.second].nValue;
                        //The coin age after the next block (depth+1) is used instead of the current,
                        //reflecting an assumption the user would accept a bit more delay for
                        //a chance at a free transaction.
                        //But mempool inputs might still be in the mempool, so their age stays 0
                        int age = pcoin.first->GetDepthInMainChain();
                        assert(age >= 0);
                        if (age != 0)
                            age += 1;
                        dPriority += (double) nCredit * age;
                    }

                    CAmount nChange = nValueIn - nValueToSelect;

                    if (nChange > 0) {
                        // Fill a vout to ourself
                        // TODO: pass in scriptChange instead of reservekey so
                        // change transaction isn't always pay-to-bitcoin-address
                        CScript scriptChange;

                        // coin control: send change to custom address
                        if (coinControl && !boost::get<CNoDestination>(&coinControl->destChange))
                            scriptChange = GetScriptForDestination(coinControl->destChange);

                            // send change to one of the specified change addresses
                        else if (IsArgSet("-change") && mapMultiArgs.at("-change").size() > 0) {
                            CBitcoinAddress address(
                                    mapMultiArgs.at("change")[GetRandInt(mapMultiArgs.at("-change").size())]);
                            CKeyID keyID;
                            if (!address.GetKeyID(keyID)) {
                                strFailReason = _("Bad change address");
                                return false;
                            }
                            scriptChange = GetScriptForDestination(keyID);
                        }

                            // no coin control: send change to newly generated address
                        else {
                            // Note: We use a new key here to keep it from being obvious which side is the change.
                            //  The drawback is that by not reusing a previous key, the change may be lost if a
                            //  backup is restored, if the backup doesn't have the new private key for the change.
                            //  If we reused the old key, it would be possible to add code to look for and
                            //  rediscover unknown transactions that were written with keys of ours to recover
                            //  post-backup change.

                            // Reserve a new key pair from key pool
                            CPubKey vchPubKey;
                            bool ret;
                            ret = reservekey.GetReservedKey(vchPubKey);
                            if (!ret) {
                                strFailReason = _("Keypool ran out, please call keypoolrefill first");
                                return false;
                            }

                            scriptChange = GetScriptForDestination(vchPubKey.GetID());
                        }

                        CTxOut newTxOut(nChange, scriptChange);

                        // Never create dust outputs; if we would, just
                        // add the dust to the fee.
                        if (newTxOut.IsDust(::minRelayTxFee)) {
                            nChangePosInOut = -1;
                            nFeeRet += nChange;
                            reservekey.ReturnKey();
                        } else {

                            if (nChangePosInOut == -1) {

                                // Insert change txn at random position:
                                nChangePosInOut = GetRandInt(tx.vout.size() + 1);
                            } else if ((unsigned int) nChangePosInOut > tx.vout.size()) {

                                strFailReason = _("Change index out of range");
                                return false;
                            }

                            std::vector<CTxOut>::iterator position = tx.vout.begin() + nChangePosInOut;
                            tx.vout.insert(position, newTxOut);
                            wtx.changes.insert(static_cast<uint32_t>(nChangePosInOut));
                        }
                    } else {
                        reservekey.ReturnKey();
                    }

                    // Fill vin
                    //
                    // Note how the sequence number is set to max()-1 so that the
                    // nLockTime set above actually works.
                    for (const auto &coin : setCoins) {
                        tx.vin.push_back(CTxIn(
                                coin.first->GetHash(),
                                coin.second,
                                CScript(),
                                std::numeric_limits<unsigned int>::max() - 1));
                    }

                    // Fill in dummy signatures for fee calculation.
                    if (!pwalletMain->DummySignTx(tx, setCoins)) {
                        strFailReason = _("Signing transaction failed");
                        return false;
                    }

                    unsigned int nBytes = GetVirtualTransactionSize(tx);

                    // Limit size
                    CTransaction txConst(tx);
                    if (GetTransactionWeight(txConst) >= MAX_NEW_TX_WEIGHT) {
                        strFailReason = _("Transaction is too large (size limit: 250Kb). Select less inputs or consolidate your UTXOs");
                        return false;
                    }
                    dPriority = txConst.ComputePriority(dPriority, nBytes);

                    // Remove scriptSigs to eliminate the fee calculation dummy signatures
                    for (auto &vin : tx.vin) {
                        vin.scriptSig = CScript();
                        vin.scriptWitness.SetNull();
                    }

                    // Can we complete this as a free transaction?
                    if (fSendFreeTransactions && nBytes <= MAX_FREE_TRANSACTION_CREATE_SIZE) {
                        // Not enough fee: enough priority?
                        double dPriorityNeeded = mempool.estimateSmartPriority(nTxConfirmTarget);
                        // Require at least hard-coded AllowFree.
                        if (dPriority >= dPriorityNeeded && AllowFree(dPriority))
                            break;
                    }
                    CAmount nFeeNeeded = CWallet::GetMinimumFee(nBytes, nTxConfirmTarget, mempool);

                    if (coinControl && nFeeNeeded > 0 && coinControl->nMinimumTotalFee > nFeeNeeded) {
                        nFeeNeeded = coinControl->nMinimumTotalFee;
                    }

                    if (coinControl && coinControl->fOverrideFeeRate)
                        nFeeNeeded = coinControl->nFeeRate.GetFee(nBytes);

                    // If we made it here and we aren't even able to meet the relay fee on the next pass, give up
                    // because we must be at the maximum allowed fee.
                    if (nFeeNeeded < ::minRelayTxFee.GetFee(nBytes)) {
                        strFailReason = _("Transaction too large for fee policy");
                        return false;
                    }

                    if (nFeeRet >= nFeeNeeded) {
                        for (auto &usedCoin : setCoins) {
                            for (auto coin = itr->second.begin(); coin != itr->second.end(); coin++) {
                                if (usedCoin.first == coin->tx && cmp::equal(usedCoin.second, coin->i)) {
                                    itr->first -= coin->tx->tx->vout[coin->i].nValue;
                                    itr->second.erase(coin);
                                    break;
                                }
                            }
                        }

                        if (itr->second.empty()) {
                            valueAndUTXO.erase(itr);
                        }

                        // Generate real mint coins
                        CDataStream serialContextStream(SER_NETWORK, PROTOCOL_VERSION);
                        for (auto& input : tx.vin) {
                            serialContextStream << input;
                        }

                        recipients = CSparkWallet::CreateSparkMintRecipients(singleTxOutputs, std::vector<unsigned char>(serialContextStream.begin(), serialContextStream.end()), true);

                        size_t i = 0;
                        for (auto& recipient : recipients) {
                            CTxOut txout(recipient.nAmount, recipient.scriptPubKey);
                            LogPrintf("txout: %s\n", txout.ToString());
                            while (i < tx.vout.size()) {
                                if (tx.vout[i].scriptPubKey.IsSparkMint()) {
                                    tx.vout[i] = txout;
                                    CWalletDB walletdb(pwalletMain->strWalletFile);
                                    CSparkOutputTx output;
                                    output.address = recipient.address;
                                    output.amount = recipient.nAmount;
                                    output.memo = recipient.memo;
                                    walletdb.WriteSparkOutputTx(recipient.scriptPubKey, output);
                                    break;
                                }
                                ++i;
                            }
                            ++i;
                        }

                        //remove output from outputs_ vector if it got all requested value
                        outputs_ = remainingOutputs;

                        break; // Done, enough fee included.
                    }

                    // Include more fee and try again.
                    nFeeRet = nFeeNeeded;
                    continue;
                }

                if (skipCoin)
                    continue;

                if (GetBoolArg("-walletrejectlongchains", DEFAULT_WALLET_REJECT_LONG_CHAINS)) {
                    // Lastly, ensure this tx will pass the mempool's chain limits
                    LockPoints lp;
                    CTxMemPoolEntry entry(MakeTransactionRef(tx), 0, 0, 0, 0, false, 0, lp);
                    CTxMemPool::setEntries setAncestors;
                    size_t nLimitAncestors = GetArg("-limitancestorcount", DEFAULT_ANCESTOR_LIMIT);
                    size_t nLimitAncestorSize = GetArg("-limitancestorsize", DEFAULT_ANCESTOR_SIZE_LIMIT) * 1000;
                    size_t nLimitDescendants = GetArg("-limitdescendantcount", DEFAULT_DESCENDANT_LIMIT);
                    size_t nLimitDescendantSize =
                            GetArg("-limitdescendantsize", DEFAULT_DESCENDANT_SIZE_LIMIT) * 1000;
                    std::string errString;
                    if (!mempool.CalculateMemPoolAncestors(entry, setAncestors, nLimitAncestors, nLimitAncestorSize,
                                                           nLimitDescendants, nLimitDescendantSize, errString)) {
                        strFailReason = _("Transaction has too long of a mempool chain");
                        return false;
                    }
                }

                // Sign
                int nIn = 0;
                CTransaction txNewConst(tx);
                for (const auto &coin : setCoins) {
                    bool signSuccess = false;
                    const CScript &scriptPubKey = coin.first->tx->vout[coin.second].scriptPubKey;
                    SignatureData sigdata;
                    signSuccess = ProduceSignature(TransactionSignatureCreator(pwalletMain, &txNewConst, nIn,
                                                                               coin.first->tx->vout[coin.second].nValue,
                                                                               SIGHASH_ALL), scriptPubKey, sigdata);

                    if (!signSuccess) {
                        strFailReason = _("Signing transaction failed");
                        return false;
                    } else {
                        UpdateTransaction(tx, nIn, sigdata);
                    }
                    nIn++;
                }

                {
                    CValidationState state;
                    if (!mempool.IsTransactionAllowed(*wtx.tx, state)) {
                        strFailReason = _("Signing transaction failed");
                        return false;
                    }
                }

                wtx.SetTx(MakeTransactionRef(std::move(tx)));

                wtxAndFee.push_back(std::make_pair(wtx, nFeeRet));

                if (nChangePosInOut >= 0) {
                    // Cache wtx to somewhere because COutput use pointer of it.
                    cacheWtxs.push_back(wtx);
                    auto &wtx = cacheWtxs.back();

                    COutput out(&wtx, nChangePosInOut, wtx.GetDepthInMainChain(false), true, true);
                    auto val = wtx.tx->vout[nChangePosInOut].nValue;

                    bool added = false;
                    for (auto &utxos : valueAndUTXO) {
                        auto const &o = utxos.second.front();
                        if (o.tx->tx->vout[o.i].scriptPubKey == wtx.tx->vout[nChangePosInOut].scriptPubKey) {
                            utxos.first += val;
                            utxos.second.push_back(out);

                            added = true;
                        }
                    }

                    if (!added) {
                        valueAndUTXO.push_back({val, {out}});
                    }
                }

                nAllFeeRet += nFeeRet;
                if (!autoMintAll) {
                    valueToMint -= mintedValue;
                    if (valueToMint == 0)
                        break;
                }
            }
        }
    }

    if (!autoMintAll && valueToMint > 0) {
        return false;
    }

    return true;
}

bool getIndex(const spark::Coin& coin, const std::vector<spark::Coin>& anonymity_set, size_t& index) {
    for (std::size_t j = 0; j < anonymity_set.size(); ++j) {
        if (anonymity_set[j] == coin){
            index = j;
            return true;
        }
    }
    return false;
}

CWalletTx CSparkWallet::CreateSparkSpendTransaction(
        const std::vector<CRecipient>& recipients,
        const std::vector<std::pair<spark::OutputCoinData, bool>>& privateRecipients,
        const std::vector<spark::OutputCoinData>& spatsRecipients,
        CAmount &fee,
        const std::pair<CAmount, std::pair<Scalar, Scalar>> &burnAsset,
        const CCoinControl *coinControl,
        std::size_t additionalTxSize) {

    // if additionalTxSize is not 0 that means we are creating spats mint transaction // TODO GV #Review: not necessarily, it could be a spark name creation too
    if (recipients.empty() && privateRecipients.empty() && spatsRecipients.empty() && !additionalTxSize && burnAsset.first <= 0) {
        throw std::runtime_error(_("At least one of recipients, privateRecipients, spatsRecipients, additionalTxSize, or spats burn has to be provided."));
    }

    const auto &consensusParams = Params().GetConsensus();
    if ((privateRecipients.size() +  spatsRecipients.size()) >= (consensusParams.nMaxSparkOutLimitPerTx - 1))
        throw std::runtime_error(_("Spark shielded output limit exceeded."));

    // calculate the total value to spend
    CAmount vOut = 0;
    CAmount mintVOut = 0;
    CAmount spatsMintVOut = 0;
    unsigned recipientsToSubtractFee = 0;
    std::size_t spats_script_sizes_total = 0;

    for (size_t i = 0; i < recipients.size(); i++) {
        const auto& recipient = recipients[i];

        if (recipient.scriptPubKey.IsPayToExchangeAddress()) {
            throw std::runtime_error("Exchange addresses cannot receive private funds. Please transfer your funds to a transparent address first before sending to an Exchange address");
        }

        if (!MoneyRange(recipient.nAmount)) {
            throw std::runtime_error(boost::str(boost::format(_("Recipient %1% has invalid amount")) % i));
        }

        vOut += recipient.nAmount;

        if (recipient.fSubtractFeeFromAmount) {
            recipientsToSubtractFee++;
        }

        if (recipient.scriptPubKey.HasSerializedSpatsAction())
            spats_script_sizes_total += recipient.scriptPubKey.size();
    }

    for (const auto& privRecipient : privateRecipients) {
        mintVOut += privRecipient.first.v;
        if (privRecipient.second) {
            recipientsToSubtractFee++;
        }
        if (privRecipient.first.a != ZERO || privRecipient.first.iota != ZERO)
            throw std::runtime_error(_("Not allowed to pass generic asset into privRecipient container."));
    }

    std::pair<Scalar, Scalar> identifier;
    if (spatsRecipients.size() > 0) {
        if(!spark::IsSpatsStarted())
            throw std::runtime_error(_("Spats not started."));

        identifier = std::make_pair(spatsRecipients[0].a, spatsRecipients[0].iota);
        for (const auto& privRecipient : spatsRecipients) {
            spatsMintVOut += privRecipient.v;
            if (privRecipient.a != identifier.first || privRecipient.iota != identifier.second)
                throw std::runtime_error(_("Not allowed to mix assets in one spend transaction."));
        }
    }

    const auto& burn_asset_type = burnAsset.second.first;
    if (burnAsset.first > 0) {
        if (!spats::is_fungible_asset_type(spats::asset_type_t{std::stoull(burn_asset_type.tostring())}))
            throw std::runtime_error(_("Burning is allowed only for fungible assets."));
        if (!burnAsset.second.second.isZero())
            throw std::domain_error("Cannot burn an asset which has an identifier (NFT ID).");
        if (spatsMintVOut > 0) {
            if (burnAsset.second != identifier)
                throw std::runtime_error(_("Not allowed to mix assets in one spend transaction."));
        } else {
            assert(identifier.first.isZero());
            assert(identifier.second.isZero());
            identifier = burnAsset.second;
        }
        spatsMintVOut += burnAsset.first;
        additionalTxSize += 2 * Scalar::memoryRequired();
    }

    int nHeight;
    {
        LOCK(cs_main);
        nHeight = chainActive.Height();
    }

    if (vOut > consensusParams.GetMaxValueSparkSpendPerBlock(nHeight))
        throw std::runtime_error(_("Spend to transparent address limit exceeded."));

    std::vector<CWalletTx> result;
    std::vector<CMutableTransaction> txs;
    CWalletTx wtxNew;
    CMutableTransaction tx;
    wtxNew.fTimeReceivedIsTxTime = true;
    wtxNew.BindWallet(pwalletMain);


    // Discourage fee sniping.
    //
    // For a large miner the value of the transactions in the best block and
    // the mempool can exceed the cost of deliberately attempting to mine two
    // blocks to orphan the current best block. By setting nLockTime such that
    // only the next block can include the transaction, we discourage this
    // practice as the height restricted and limited blocksize gives miners
    // considering fee sniping fewer options for pulling off this attack.
    //
    // A simple way to think about this is from the wallet's point of view we
    // always want the blockchain to move forward. By setting nLockTime this
    // way we're basically making the statement that we only want this
    // transaction to appear in the next block; we don't want to potentially
    // encourage reorgs by allowing transactions to appear at lower heights
    // than the next block in forks of the best chain.
    //
    // Of course, the subsidy is high enough, and transaction volume low
    // enough, that fee sniping isn't a problem yet, but by implementing a fix
    // now we ensure code won't be written that makes assumptions about
    // nLockTime that preclude a fix later.
    tx.nLockTime = chainActive.Height();

    // Secondly occasionally randomly pick a nLockTime even further back, so
    // that transactions that are delayed after signing for whatever reason,
    // e.g. high-latency mix networks and some CoinJoin implementations, have
    // better privacy.
    if (GetRandInt(10) == 0) {
        tx.nLockTime = std::max(0, static_cast<int>(tx.nLockTime) - GetRandInt(100));
    }

    assert(tx.nLockTime <= static_cast<unsigned>(chainActive.Height()));
    assert(tx.nLockTime < LOCKTIME_THRESHOLD);
    std::pair<CAmount, std::vector<CSparkMintMeta>> estimated;
    std::vector<CSparkMintMeta> spatsSpendCoins;

    if (spark::IsSpatsStarted()) {
        estimated = SelectSparkCoinsNew(vOut + mintVOut, spatsMintVOut, identifier, recipientsToSubtractFee, privateRecipients.size() + spatsRecipients.size(), recipients.size(), spatsSpendCoins, coinControl, additionalTxSize + spats_script_sizes_total);
    } else
        estimated = SelectSparkCoins(vOut + mintVOut, recipientsToSubtractFee, privateRecipients.size(), recipients.size(), coinControl, additionalTxSize);

    std::vector<CRecipient> recipients_ = recipients;
    std::vector<std::pair<spark::OutputCoinData, bool>> privateRecipients_ = privateRecipients;
    {
        bool remainderSubtracted = false;
        fee = estimated.first;
        for (size_t i = 0; i < recipients_.size(); i++) {
            auto &recipient = recipients_[i];

            if (recipient.fSubtractFeeFromAmount) {
                // Subtract fee equally from each selected recipient.
                recipient.nAmount -= fee / recipientsToSubtractFee;

                if (!remainderSubtracted) {
                    // First receiver pays the remainder not divisible by output count.
                    recipient.nAmount -= fee % recipientsToSubtractFee;
                    remainderSubtracted = true;
                }
            }
        }

        for (size_t i = 0; i < privateRecipients_.size(); i++) {
            auto &privateRecipient = privateRecipients_[i];

            if (privateRecipient.second) {
                // Subtract fee equally from each selected recipient.
                privateRecipient.first.v -= fee / recipientsToSubtractFee;

                if (!remainderSubtracted) {
                    // First receiver pays the remainder not divisible by output count.
                    privateRecipient.first.v -= fee % recipientsToSubtractFee;
                    remainderSubtracted = true;
                }
            }
        }

    }

    {
        LOCK2(cs_main, pwalletMain->cs_wallet);
        {
            const spark::Params* params = spark::Params::get_default();
            spark::CSparkState *sparkState = spark::CSparkState::GetState();
            spark::SpendKey spendKey(params);
            try {
                spendKey = std::move(generateSpendKey(params));
            } catch (std::exception& e) {
                throw std::runtime_error(_("Unable to generate spend key."));
            }

            if (spendKey == spark::SpendKey(params))
                throw std::runtime_error(_("Unable to generate spend key, looks wallet locked."));


            tx.vin.clear();
            tx.vout.clear();
            wtxNew.fFromMe = true;
            wtxNew.changes.clear();

            CAmount spendInCurrentTx = 0;
            for (auto& spendCoin : estimated.second)
                spendInCurrentTx += spendCoin.v;
            spendInCurrentTx -= fee;

            CAmount spatsSpendAmount = 0;
            for (auto& spendCoin : spatsSpendCoins)
                spatsSpendAmount += spendCoin.v;

            uint64_t transparentOut = 0;
            // fill outputs
            for (size_t i = 0; i < recipients_.size(); i++) {
                auto& recipient = recipients_[i];
                const bool is_spats_action = recipient.scriptPubKey.HasSerializedSpatsAction();
                if (recipient.nAmount == 0 && !is_spats_action)
                    continue;

                CTxOut vout(recipient.nAmount, recipient.scriptPubKey);

                if (!is_spats_action && vout.IsDust(minRelayTxFee)) {
                    std::string err;

                    if (recipient.fSubtractFeeFromAmount && fee > 0) {
                        if (vout.nValue < 0) {
                            err = boost::str(boost::format(_("Amount for recipient %1% is too small to pay the fee")) % i);
                        } else {
                            err = boost::str(boost::format(_("Amount for recipient %1% is too small to send after the fee has been deducted")) % i);
                        }
                    } else {
                        err = boost::str(boost::format(_("Amount for recipient %1% is too small")) % i);
                    }

                    throw std::runtime_error(err);
                }

                transparentOut += vout.nValue;
                tx.vout.push_back(vout);
            }

            spendInCurrentTx -= transparentOut;
            std::vector<spark::OutputCoinData> privOutputs;
            // fill outputs
            for (size_t i = 0; i < privateRecipients_.size(); i++) {
                auto& recipient = privateRecipients_[i];
                if (recipient.first.v == 0)
                    continue;

                CAmount recipientAmount = recipient.first.v;
                spendInCurrentTx -= recipientAmount;
                spark::OutputCoinData output = recipient.first;
                output.v = recipientAmount;
                privOutputs.push_back(output);
            }
            auto base_outputs_count = privOutputs.size();

            if (!privOutputs.size() || spendInCurrentTx > 0) {
                spark::OutputCoinData output;
                output.address = getChangeAddress();
                output.memo = "";
                if (spendInCurrentTx > 0)
                    output.v = spendInCurrentTx;
                else
                    output.v = 0;
                wtxNew.changes.insert(static_cast<uint32_t>(tx.vout.size() + privOutputs.size()));
                privOutputs.push_back(output);
            }

            for (size_t i = 0; i < spatsRecipients.size(); i++) {
                auto& recipient = spatsRecipients[i];
                if (recipient.v == 0)
                    continue;

                CAmount recipientAmount = recipient.v;
                spatsSpendAmount -= recipientAmount;
                spark::OutputCoinData output = recipient;
                output.v = recipientAmount;
                privOutputs.push_back(output);
            }

            if (burnAsset.first > 0) {
                spatsSpendAmount -= burnAsset.first;
            }

            if (spendInCurrentTx < 0 || spatsSpendAmount < 0)
                throw std::invalid_argument(_("Unable to create spend transaction."));

            // also add send the change for asset too
            if (spatsSpendAmount > 0) {
                spark::OutputCoinData output;
                output.address = getChangeAddress();
                output.memo = "";
                output.v = spatsSpendAmount;
                output.a = identifier.first;
                output.iota = identifier.second;
                wtxNew.changes.insert(static_cast<uint32_t>(tx.vout.size() + privOutputs.size()));
                privOutputs.push_back(output);
            }


            // fill inputs
            uint32_t sequence = CTxIn::SEQUENCE_FINAL;
            CScript script;
            if(!spark::IsSpatsStarted()) {
            	script << OP_SPARKSPEND;
            } else
                script << OP_SPATSSPEND;    // TODO question for Levon: any benefit of making all spend txs spats, even when spatsRecipients is empty? This way old nodes and tools will have a problem with all spark spends, not just spats
            tx.vin.emplace_back(COutPoint(), script, sequence);

            // clear vExtraPayload to calculate metadata hash correctly
            tx.vExtraPayload.clear();

            // set correct type of transaction (this affects metadata hash)
            tx.nVersion = 3;
            tx.nType = TRANSACTION_SPARK;

            // now every field is populated then we can sign transaction
            // We will write this into cover set representation, with anonymity set hash
            uint256 sig = tx.GetHash();

            std::vector<spark::InputCoinData> inputs;
            std::map<uint64_t, uint256> idAndBlockHashes;
            std::unordered_map<uint64_t, spark::CoverSetData> cover_set_data;
            std::unordered_map<uint64_t, std::vector<spark::Coin>> cover_sets;

            // merge two containers of spending coins
            std::vector<CSparkMintMeta> coinsToSpend;
            coinsToSpend.insert(coinsToSpend.end(), estimated.second.begin(),  estimated.second.end());
            coinsToSpend.insert(coinsToSpend.end(), spatsSpendCoins.begin(), spatsSpendCoins.end());

            for (auto& coin : coinsToSpend) {
                spark::CSparkState::SparkCoinGroupInfo nextCoinGroupInfo;
                uint64_t groupId = coin.nId;
                if (cmp::greater(sparkState->GetLatestCoinID(), groupId) && sparkState->GetCoinGroupInfo(groupId + 1, nextCoinGroupInfo)) {
                    if (nextCoinGroupInfo.firstBlock->nHeight <= coin.nHeight)
                        groupId += 1;
                }

                if (cover_set_data.count(groupId) == 0) {
                    std::vector<spark::Coin> set;
                    uint256 blockHash;
                    std::vector<unsigned char> setHash;
                    if (sparkState->GetCoinSetForSpend(
                            &chainActive,
                            chainActive.Height() -
                            (ZC_MINT_CONFIRMATIONS - 1), // required 1 confirmation for mint to spend
                            groupId,
                            blockHash,
                            set,
                            setHash) < 2)
                        throw std::runtime_error(
                                _("Has to have at least two mint coins with at least 1 confirmation in order to spend a coin"));

                    spark::CoverSetData coverSetData;
                    coverSetData.cover_set_size = set.size();
                    coverSetData.cover_set_representation = setHash;
                    coverSetData.cover_set_representation.insert(coverSetData.cover_set_representation.end(), sig.begin(), sig.end());
                    cover_set_data[groupId] = coverSetData;
                    cover_sets[groupId] = set;
                    idAndBlockHashes[groupId] = blockHash;
                }


                spark::InputCoinData inputCoinData;
                inputCoinData.cover_set_id = groupId;
                std::size_t index = 0;
                if (!getIndex(coin.coin, cover_sets[groupId], index))
                    throw std::runtime_error(
                            _("No such coin in set"));
                inputCoinData.index = index;
                inputCoinData.v = coin.v;
                inputCoinData.k = coin.k;

                spark::IdentifiedCoinData identifiedCoinData;
                identifiedCoinData.i = coin.i;
                identifiedCoinData.d = coin.d;
                identifiedCoinData.v = coin.v;
                identifiedCoinData.k = coin.k;
                identifiedCoinData.memo = coin.memo;
                spark::RecoveredCoinData recoveredCoinData = coin.coin.recover(fullViewKey, identifiedCoinData);

                inputCoinData.a = coin.a;
                inputCoinData.iota = coin.iota;
                inputCoinData.T = recoveredCoinData.T;
                inputCoinData.s = recoveredCoinData.s;
                inputs.push_back(inputCoinData);

            }
            CDataStream serialized(SER_NETWORK, PROTOCOL_VERSION);
            std::vector<spark::Coin> outCoins;

            if(!spark::IsSpatsStarted()) {
                spark::SpendTransaction spendTransaction(params, fullViewKey, spendKey, inputs, cover_set_data, cover_sets, fee, transparentOut, privOutputs);
                spendTransaction.setBlockHashes(idAndBlockHashes);
                serialized << spendTransaction;
                outCoins = spendTransaction.getOutCoins();
            } else {
                spats::SpendTransaction spendTransaction(params, fullViewKey, spendKey, inputs, cover_set_data, cover_sets, fee, transparentOut, burnAsset.first, privOutputs);
                spendTransaction.setBlockHashes(idAndBlockHashes);
                serialized << spendTransaction;
                outCoins = spendTransaction.getOutCoins();
            }
            tx.vExtraPayload.assign(serialized.begin(), serialized.end());


            size_t i = 0;

            unsigned char network = spark::GetNetworkType();
            for (auto& outCoin : outCoins) {
                // construct spend script
                CDataStream serialized(SER_NETWORK, PROTOCOL_VERSION);
                serialized << outCoin;
                CScript script;
                script << OP_SPARKSMINT;    // TODO question for Levon: what if outCoin is spats, doesn't the loop body need to change to adapt for that possibility?
                script.insert(script.end(), serialized.begin(), serialized.end());
                CWalletDB walletdb(strWalletFile);
                CSparkOutputTx output;
                output.address =  privOutputs[i].address.encode(network);
                output.amount = privOutputs[i].v;
                output.memo = privOutputs[i].memo;
                walletdb.WriteSparkOutputTx(script, output);    // TODO for Levon: this needs to be adapted for spats
                tx.vout.push_back(CTxOut(0, script));
                i++;
            }

            if (burnAsset.first > 0) {
                // construct spend script
                CScript script;
                script << OP_SPATSBURNAMOUNT;
                CDataStream serialized(SER_NETWORK, PROTOCOL_VERSION);
                serialized << burnAsset.second; // pair of Scalars
                script.insert(script.end(), serialized.begin(), serialized.end());
                tx.vout.push_back(CTxOut(burnAsset.first, script));
            }

            if (GetTransactionWeight(tx) >= MAX_NEW_TX_WEIGHT) {
                throw std::runtime_error(_("Transaction is too large (size limit: 250Kb). Select less inputs or consolidate your UTXOs"));
            }

            // check fee
            unsigned size = GetVirtualTransactionSize(tx);
            CAmount feeNeeded = CWallet::GetMinimumFee(size, nTxConfirmTarget, mempool);

            // If we made it here and we aren't even able to meet the relay fee on the next pass, give up
            // because we must be at the maximum allowed fee.
            if (feeNeeded < minRelayTxFee.GetFee(size)) {
                throw std::invalid_argument(_("Transaction too large for fee policy"));
            }

            if (fee < feeNeeded) {
                throw std::invalid_argument(_("Not enough fee estimated"));
            }

            wtxNew.SetTx(MakeTransactionRef(std::move(tx)));

            result.push_back(wtxNew);
        }
    }
    {
        CValidationState state;
        for (CWalletTx& wtx : result) {
            if (!mempool.IsTransactionAllowed(*wtx.tx, state))
                throw std::invalid_argument(_("Spark transactions are disabled at the moment"));
        }
    }
    if (GetBoolArg("-walletrejectlongchains", DEFAULT_WALLET_REJECT_LONG_CHAINS)) {
        // Lastly, ensure this tx will pass the mempool's chain limits
        size_t nLimitAncestors = GetArg("-limitancestorcount", DEFAULT_ANCESTOR_LIMIT);
        size_t nLimitAncestorSize = GetArg("-limitancestorsize", DEFAULT_ANCESTOR_SIZE_LIMIT) * 1000;
        size_t nLimitDescendants = GetArg("-limitdescendantcount", DEFAULT_DESCENDANT_LIMIT);
        size_t nLimitDescendantSize = GetArg("-limitdescendantsize", DEFAULT_DESCENDANT_SIZE_LIMIT) * 1000;
        std::string errString;

        for (auto &tx_: txs) {
            LockPoints lp;
            CTxMemPoolEntry entry(MakeTransactionRef(tx_), 0, 0, 0, 0, false, 0, lp);
            CTxMemPool::setEntries setAncestors;
            if (!mempool.CalculateMemPoolAncestors(entry, setAncestors, nLimitAncestors, nLimitAncestorSize,
                                                   nLimitDescendants, nLimitDescendantSize, errString)) {
                throw std::runtime_error(_("Transaction has too long of a mempool chain"));
            }
        }
    }

    return wtxNew;
}

void CSparkWallet::AppendSpatsMintTxData(CMutableTransaction& tx,
    const std::pair<spark::MintedCoinData, spark::Address>& spatsRecipient,
    const spark::SpendKey& spendKey, const spats::public_address_t& initiator_public_address)
{
    std::vector<unsigned char> serialContext = spark::getSerialContext(tx);

    const spark::Params* params = spark::Params::get_default();
    spark::MintTransaction spatskMint(params, {spatsRecipient.first}, serialContext, true);
    CDataStream serializedMint = spatskMint.getMintedCoinsSerialized().front();

    CScript script;
    // opcode is inserted as 1 byte according to file script/script.h
    script << OP_SPATSMINTCOIN;
    script.insert(script.end(), serializedMint.begin(), serializedMint.end());

    // serialize & insert initiator address and asset precision too
    CDataStream serialized(SER_NETWORK, PROTOCOL_VERSION);
    serialized << initiator_public_address;
    script.insert(script.end(), serialized.begin(), serialized.end());
    script.insert(script.end(), spark::OwnershipProof::memoryRequired(), 0);    // placeholder for OwnershipProof

    tx.vout.push_back(CTxOut(spatsRecipient.first.v, script));

    assert(isAddressMine(spatsRecipient.second));
    assert(spatsRecipient.second.encode(spark::GetNetworkType()) == initiator_public_address);
    Scalar m = spark::GetSpatsMintM(tx);
    spark::OwnershipProof ownershipProof;
    spatsRecipient.second.prove_own(m, spendKey, viewKey, ownershipProof);
    assert(decodeAddress(initiator_public_address).verify_own(m, ownershipProof));
    CDataStream serializedOwn(SER_NETWORK, PROTOCOL_VERSION);
    serializedOwn << ownershipProof;

    auto& scriptRef = tx.vout.back().scriptPubKey;
    std::copy(serializedOwn.begin(), serializedOwn.end(), scriptRef.end() - spark::OwnershipProof::memoryRequired());
}

std::optional<CWalletTx> CSparkWallet::CreateSpatsMintTransaction(
        const std::pair<spark::MintedCoinData, spark::Address>& spatsRecipient,
        CAmount &fee,
        const CCoinControl *coinControl,
        std::optional<spats::supply_amount_t::precision_type> precision,
        const std::function<bool(const spats::MintAction &action, CAmount standard_fee, std::int64_t txsize)> &user_confirmation_callback)
{
    // A limitation of spats mint coin functionality, at least currently, is that the recipient address should be that of the initiator, i.e. the asset admin itself.
    // TODO Therefore it makes sense to remove the 'recipient' field from the GUI.
    if (!isAddressMine(spatsRecipient.second))
        throw std::domain_error(_("Spark address doesn't belong to the wallet"));
    const spats::asset_type_t a{std::stoull(spatsRecipient.first.a.tostring())};
    if (!is_fungible_asset_type(a)) [[unlikely]]
        throw std::invalid_argument(_("NFTs can never have their total supply changed by any means, including minting"));
    // Constructing a MintParameters object so that basic validations can be performed. On validation failure the next line with throw.
    const spats::MintParameters action_params(a, spatsRecipient.first.v,
                                              spatsRecipient.second.encode(spark::GetNetworkType()), spats_wallet_.my_public_address_as_admin(), precision);
    // Constructing this too, for user confirmation callback and for validation that the exact expected action can be extracted from the transaction.
    const spats::MintAction action(action_params);

    // TODO GV #Review: What is 8 here for? And shouldn't we add SchnorrProof::memoryRequired() too?
    const auto additionalTxSize = spark::OwnershipProof::memoryRequired() + spark::Coin::memoryRequiredSpats() + 8 +
        action_params.initiator_public_address().size() + GetSizeOfCompactSize(action_params.initiator_public_address().size());
    CWalletTx wtxSparkSpend = CreateSparkSpendTransaction({}, {}, {}, fee, {}, coinControl, additionalTxSize);

    CMutableTransaction tx = CMutableTransaction(*wtxSparkSpend.tx);
    AppendSpatsMintTxData(tx, spatsRecipient, ensureSpendKey(), action_params.initiator_public_address());
    // TODO GV #Review: what was this for?:    spark::Address  address(spark::Params::get_default());

    wtxSparkSpend.tx = MakeTransactionRef(std::move(tx));

    assert(spark::ExtractSpatsMintAction(wtxSparkSpend).first == action.copy_without_optionals());

    if (user_confirmation_callback) // give the user a chance to confirm/cancel, if there are means to do so
        if (const auto tx_size = ::GetVirtualTransactionSize(wtxSparkSpend); !user_confirmation_callback(action, fee, tx_size)) {
            LogPrintf("User cancelled %s, which would require fee=%d and txsize=%d\n", action.summary(), fee, tx_size);
            return {};
        }

    return wtxSparkSpend;
}

CWalletTx CSparkWallet::CreateSparkNameTransaction(CSparkNameTxData &nameData, CAmount sparkNameFee, CAmount &txFee, const CCoinControl *coinConrol) {
       CSparkNameManager *sparkNameManager = CSparkNameManager::GetInstance();

    const auto &consensusParams = Params().GetConsensus();
    int nHeight;
    {
        LOCK(cs_main);
        nHeight = chainActive.Height();
    }
    std::string payoutAddress = nHeight >= consensusParams.stage41StartBlockDevFundAddressChange
        ? consensusParams.stage3CommunityFundAddress
        : consensusParams.stage3DevelopmentFundAddress;

    CRecipient devPayout;
    devPayout.nAmount = sparkNameFee;
    devPayout.scriptPubKey = GetScriptForDestination(CBitcoinAddress(payoutAddress).Get());
    devPayout.fSubtractFeeFromAmount = false;
    CWalletTx wtxSparkSpend = CreateSparkSpendTransaction({devPayout}, {}, {}, txFee, {}, coinConrol,
        sparkNameManager->GetSparkNameTxDataSize(nameData) + 20 /* add a little bit to the fee to be on the safe side */);

    const spark::Params* params = spark::Params::get_default();
    spark::SpendKey spendKey(params);
    try {
        spendKey = std::move(generateSpendKey(params));
    } catch (std::exception& e) {
        throw std::runtime_error(_("Unable to generate spend key."));
    }

    if (spendKey == spark::SpendKey(params))
        throw std::runtime_error(_("Unable to generate spend key, looks the wallet is locked."));

    spark::Address  address(spark::Params::get_default());
    try {
        address.decode(nameData.sparkAddress);
    } catch (std::exception& e) {
        throw std::runtime_error(_("Invalid spark address"));
    }

    if (!isAddressMine(address))
        throw std::runtime_error(_("Spark address doesn't belong to the wallet"));

    CMutableTransaction tx = CMutableTransaction(*wtxSparkSpend.tx);
    sparkNameManager->AppendSparkNameTxData(tx, nameData, spendKey, fullViewKey);

    wtxSparkSpend.tx = MakeTransactionRef(std::move(tx));
    return wtxSparkSpend;
}

template<typename Iterator>
static CAmount CalculateBalance(Iterator begin, Iterator end) {
    CAmount balance(0);
    for (auto itr = begin; itr != end; itr++) {
        balance += itr->v;
    }
    return balance;
}

bool CSparkWallet::GetCoinsToSpend(
        CAmount required,
        std::vector<CSparkMintMeta>& coinsToSpend_out,
        std::list<CSparkMintMeta> coins,
        int64_t& changeToMint,
        const CCoinControl *coinControl,
        bool fSpats)
{
    CAmount availableBalance = CalculateBalance(coins.begin(), coins.end());

    if (required > availableBalance) {
        throw InsufficientFunds();
    }

    // sort by biggest amount. if it is same amount we will prefer the older block
    auto comparer = [](const CSparkMintMeta& a, const CSparkMintMeta& b) -> bool {
        return a.v != b.v ? a.v > b.v : a.nHeight < b.nHeight;
    };
    coins.sort(comparer);

    CAmount spend_val(0);

    std::list<CSparkMintMeta> coinsToSpend;

    // If coinControl, want to use all inputs
    bool coinControlUsed = false;
    if (coinControl != NULL) {
        if (coinControl->HasSelected()) {
            auto coinIt = coins.rbegin();
            for (; coinIt != coins.rend(); coinIt++) {
                if (!((!fSpats && coinIt->a == ZERO && coinIt->iota == ZERO) ||
                      ( fSpats && coinIt->a != ZERO && coinIt->iota != ZERO))) {
                    continue;
                }
                coinsToSpend.push_back(*coinIt);
                spend_val += coinIt->v;
            }
            coinControlUsed = true;
        }
    }

    if (!coinControlUsed) {
        while (spend_val < required) {
            if (coins.empty())
                break;

            CSparkMintMeta choosen;
            CAmount need = required - spend_val;

            auto itr = coins.begin();
            if (cmp::greater_equal(need, itr->v)) {
                choosen = *itr;
                coins.erase(itr);
            } else {
                for (auto coinIt = coins.rbegin(); coinIt != coins.rend(); coinIt++) {
                    auto nextItr = coinIt;
                    nextItr++;

                    if (cmp::greater_equal(coinIt->v, need) && (nextItr == coins.rend() || nextItr->v != coinIt->v)) {
                        choosen = *coinIt;
                        coins.erase(std::next(coinIt).base());
                        break;
                    }
                }
            }

            spend_val += choosen.v;
            coinsToSpend.push_back(choosen);
        }
    }

    // sort by group id ay ascending order. it is mandatory for creting proper joinsplit
    auto idComparer = [](const CSparkMintMeta& a, const CSparkMintMeta& b) -> bool {
        return a.nId < b.nId;
    };
    coinsToSpend.sort(idComparer);

    changeToMint = spend_val - required;
    coinsToSpend_out.insert(coinsToSpend_out.begin(), coinsToSpend.begin(), coinsToSpend.end());

    return true;
}

std::pair<CAmount, std::vector<CSparkMintMeta>> CSparkWallet::SelectSparkCoins(
        CAmount required,
        bool subtractFeeFromAmount,
        std::size_t mintNum,
        std::size_t utxoNum,
        const CCoinControl *coinControl,
        size_t additionalTxSize)
{
    // get available coins for base spark asset
    std::list<CSparkMintMeta> coins = GetAvailableSparkCoins(std::make_pair(ZERO, ZERO), coinControl);

    CAmount fee;
    unsigned size;
    int64_t changeToMint = 0; // this value can be negative, that means we need to spend remaining part of required value with another transaction (nMaxInputPerTransaction exceeded)

    std::vector<CSparkMintMeta> spendCoins;
    for (fee = payTxFee.GetFeePerK();;) {
        CAmount currentRequired = required;

        if (!subtractFeeFromAmount)
            currentRequired += fee;
        spendCoins.clear();
        if (!GetCoinsToSpend(currentRequired, spendCoins, coins, changeToMint, coinControl)) {
            throw std::invalid_argument(_("Unable to select coins for spend"));
        }

        // 1803 is for the first grootle proof/aux data
        // 322 for each private output, 34 for each utxo, 924 for constant parts of tx
        size = 924 + 1803*(spendCoins.size()) + 322*(mintNum+1) + 34*utxoNum + additionalTxSize;
        const CAmount feeNeeded = CWallet::GetMinimumFee(size, nTxConfirmTarget, mempool);

        if (fee >= feeNeeded) {
            break;
        }

        fee = feeNeeded;

        if (subtractFeeFromAmount)
            break;
    }

    if (changeToMint < 0)
        throw std::invalid_argument(_("Unable to select coins for spend"));

    return std::make_pair(fee, spendCoins);
}

std::pair<CAmount, std::vector<CSparkMintMeta>> CSparkWallet::SelectSparkCoinsNew(
        CAmount required,
        CAmount spatsRequired,
        const std::pair<Scalar, Scalar>& identifier,
        bool subtractFeeFromAmount,
        std::size_t mintNum,
        std::size_t utxoNum,
        std::vector<CSparkMintMeta>& spatsSpendCoins,
        const CCoinControl *coinControl,
        size_t additionalTxSize) {
    // get available coins for base spark asset
    std::list<CSparkMintMeta> coins = GetAvailableSparkCoins(std::make_pair(ZERO, ZERO), coinControl);
    // get spend coins for generic asset
    int64_t sChangeToMint = 0;
    if (spatsRequired > 0) {
        std::list<CSparkMintMeta> spatsCoins = GetAvailableSparkCoins(identifier, coinControl);
            if (!GetCoinsToSpend(spatsRequired, spatsSpendCoins, spatsCoins, sChangeToMint, coinControl, true)) {
                throw std::invalid_argument(_("Unable to select spats coins for spend"));
            }
    }
    CAmount fee;
    unsigned size;
    int64_t changeToMint = 0; // this value can be negative, that means we need to spend remaining part of required value with another transaction (nMaxInputPerTransaction exceeded)

    std::vector<CSparkMintMeta> spendCoins;
    for (fee = payTxFee.GetFeePerK();;) {
        CAmount currentRequired = required;

        if (!subtractFeeFromAmount)
            currentRequired += fee;
        spendCoins.clear();
        if (!GetCoinsToSpend(currentRequired, spendCoins, coins, changeToMint, coinControl)) {
            throw std::invalid_argument(_("Unable to select coins for spend"));
        }

        // 1803 is for the first grootle proof/aux data
        // 322 for each private output, 34 for each utxo, 1571 for constant parts of tx
        // TODO take spats burn into account?
        size = 1571 + 1803*(spendCoins.size() + spatsSpendCoins.size()) + 322*(mintNum + 1 + (sChangeToMint > 0)) + 34*utxoNum + additionalTxSize;
        CAmount feeNeeded = CWallet::GetMinimumFee(size, nTxConfirmTarget, mempool);
        if (fee >= feeNeeded) {
            break;
        }

        fee = feeNeeded;

        if (subtractFeeFromAmount)
            break;
    }

    if (changeToMint < 0)
        throw std::invalid_argument(_("Unable to select coins for spend"));

    return std::make_pair(fee, spendCoins);
}

std::list<CSparkMintMeta> CSparkWallet::GetAvailableSparkCoins(const std::pair<Scalar, Scalar>& identifier, const CCoinControl *coinControl) const
{
    std::list<CSparkMintMeta> coins;
    // get all unused coins from spark wallet
    VisitUnusedCoinMetasWhere([&] (const CSparkMintMeta& meta) {
            return meta.IsConfirmed() && meta.a == identifier.first && meta.iota == identifier.second &&
                   meta.v != 0; // ignore 0 mints which were created to increase privacy
        },
        [&coins] (const CSparkMintMeta& meta) { coins.push_back(meta); });

    std::set<COutPoint> lockedCoins = pwalletMain->setLockedCoins; // TODO GV #Review: isn't this a potential data race?

    // Filter out coins that have not been selected from CoinControl should that be used
    // TODO GV #Review Performance: move these checks to inside the predicate for VisitCoinMetasWhere, and get rid of this remove_if
    coins.remove_if([&lockedCoins, coinControl](const CSparkMintMeta& coin) {
        COutPoint outPoint;
        // ignore if the coin is not actually on chain
        if (!spark::GetOutPoint(outPoint, coin.coin)) {
            return true;
        }

        // if we are using coincontrol, filter out unselected coins
        if (coinControl) {
            if (coinControl->HasSelected()){
                if (!coinControl->IsSelected(outPoint)){
                    return true;
                }
            }
        }

        // ignore if the coin is locked
        if (lockedCoins.contains(outPoint)) {
            return true;
        }

        return false;
    });

    return coins;
}

void CSparkWallet::notifyCoinMetasChanged(bool potential_spats_coin_change)
{
    // TODO Performance: clear some atomic flag in this class too, that will be used to update various caches built off of coins,
    //                   to avoid needlessly recalculating those each time they are requested
    if (potential_spats_coin_change)
        spats_wallet_.notify_coins_changed();
}<|MERGE_RESOLUTION|>--- conflicted
+++ resolved
@@ -11,10 +11,7 @@
 #include "state.h"
 #include "../libspark/spats/spend_transaction.h"
 #include "sparkname.h"
-<<<<<<< HEAD
-=======
 #include "../chain.h"
->>>>>>> f8a27373
 #include <boost/format.hpp>
 
 const uint32_t DEFAULT_SPARK_NCOUNT = 1;
@@ -112,10 +109,6 @@
     return getAvailableBalance() + getUnconfirmedBalance();
 }
 
-<<<<<<< HEAD
-CAmount CSparkWallet::getAvailableBalance() const
-{
-=======
 std::pair<CAmount, CAmount> CSparkWallet::getSparkBalance() {
     std::pair<CAmount, CAmount> result = {0, 0};
     LOCK(cs_spark_wallet);
@@ -136,7 +129,6 @@
 }
 
 CAmount CSparkWallet::getAvailableBalance() {
->>>>>>> f8a27373
     CAmount result = 0;
     VisitUnusedCoinMetasWhere([](const CSparkMintMeta& meta) { return meta.IsConfirmed() && !meta.IsSpats(); },
                               [&result] (const CSparkMintMeta& meta) { assert(meta.coin.iota.isZero()); result += meta.GetValue(); });
@@ -146,24 +138,8 @@
 CAmount CSparkWallet::getUnconfirmedBalance() const
 {
     CAmount result = 0;
-<<<<<<< HEAD
     VisitUnusedCoinMetasWhere([](const CSparkMintMeta& meta) { return meta.IsUnconfirmed() && !meta.IsSpats(); },
                               [&result] (const CSparkMintMeta& meta) { assert(meta.coin.iota.isZero()); result += meta.GetValue(); });
-=======
-    LOCK(cs_spark_wallet);
-    for (auto& it : coinMeta) {
-        CSparkMintMeta mint = it.second;
-        if (mint.isUsed)
-            continue;
-
-        // Continue if confirmed
-        if (mint.nHeight >= 1)
-            continue;
-
-        result += mint.v;
-    }
-
->>>>>>> f8a27373
     return result;
 }
 
@@ -184,28 +160,8 @@
 CAmount CSparkWallet::getAddressUnconfirmedBalance(const spark::Address& address) const
 {
     CAmount result = 0;
-<<<<<<< HEAD
     const auto& d = address.get_d();
     VisitUnusedCoinMetasWhere([&d](const CSparkMintMeta& meta) { return meta.IsUnconfirmed() && meta.d == d && !meta.IsSpats(); }, [&result] (const CSparkMintMeta& meta) { result += meta.GetValue(); });
-=======
-    LOCK(cs_spark_wallet);
-    for (auto& it : coinMeta) {
-        CSparkMintMeta mint = it.second;
-
-        if (mint.isUsed)
-            continue;
-
-        // Not confirmed
-        if (mint.nHeight >= 1)
-            continue;
-
-        if (address.get_d() != mint.d)
-            continue;
-
-        result += mint.v;
-    }
-
->>>>>>> f8a27373
     return result;
 }
 
@@ -784,19 +740,8 @@
 std::vector<CSparkMintMeta> CSparkWallet::listAddressCoins(const int32_t i, bool fUnusedOnly) const
 {
     std::vector<CSparkMintMeta> listMints;
-<<<<<<< HEAD
     VisitCoinMetasWhere([=] (const CSparkMintMeta& meta) { return !(fUnusedOnly && meta.IsUsed()) && meta.i == i; },
                         [&listMints] (const CSparkMintMeta& meta) { listMints.push_back(meta); });
-=======
-    LOCK(cs_spark_wallet);
-    for (auto& itr : coinMeta) {
-        if (cmp::equal(itr.second.i, i)) {
-            if (fUnusedOnly && itr.second.isUsed)
-                continue;
-            listMints.push_back(itr.second);
-        }
-    }
->>>>>>> f8a27373
     return listMints;
 }
 
