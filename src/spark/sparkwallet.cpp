--- conflicted
+++ resolved
@@ -283,11 +283,6 @@
         return false;
     }
 
-<<<<<<< HEAD
-
-
-=======
->>>>>>> fc39863b
     return isAddressMine(address);
 }
 
