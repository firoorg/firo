#include "../liblelantus/threadpool.h"
#include "sparkwallet.h"
#include "../wallet/wallet.h"
#include "../wallet/coincontrol.h"
#include "../wallet/walletexcept.h"
#include "../hash.h"
#include "../validation.h"
#include "../policy/policy.h"
#include "../script/sign.h"
#include "state.h"
<<<<<<< HEAD
#include "../libspark/spats/spend_transaction.h"
=======
#include "sparkname.h"

>>>>>>> fc39863b
#include <boost/format.hpp>

const uint32_t DEFAULT_SPARK_NCOUNT = 1;
const Scalar ZERO = Scalar((uint64_t)0);

CSparkWallet::CSparkWallet(const std::string& strWalletFile) {

    CWalletDB walletdb(strWalletFile);
    this->strWalletFile = strWalletFile;

    const spark::Params* params = spark::Params::get_default();

    fullViewKey = spark::FullViewKey(params);
    viewKey = spark::IncomingViewKey(params);

    bool fWalletJustUnlocked = false;

    // try to get incoming view key from db, if it fails, that means it is first start
    if (!walletdb.readFullViewKey(fullViewKey)) {
        if (pwalletMain->IsLocked()) {
            pwalletMain->RequestUnlock();
            if (pwalletMain->WaitForUnlock()) {
                fWalletJustUnlocked = true;
            } else {
                throw std::runtime_error("Spark wallet creation FAILED, wallet could not be unlocked\n");
                return;
            }
        }

        // Generating spark key set first time
        spark::SpendKey spendKey = generateSpendKey(params);
        fullViewKey = generateFullViewKey(spendKey);
        viewKey = generateIncomingViewKey(fullViewKey);

        // Write incoming view key into db, it is safe to be kept in db, it is used to identify incoming coins belonging to the wallet
        walletdb.writeFullViewKey(fullViewKey);
        // generate one initial address for wallet
        lastDiversifier = 0;
        addresses[lastDiversifier] = getDefaultAddress();
        // set 0 as last diversifier into db, we will update it later, in case coin comes, or user manually generates new address
        walletdb.writeDiversifier(lastDiversifier);
    } else {
        viewKey = generateIncomingViewKey(fullViewKey);
        int32_t diversifierInDB = 0;
        // read diversifier from db
        walletdb.readDiversifier(diversifierInDB);
        lastDiversifier = -1;

        // generate all used addresses
         while (lastDiversifier <  diversifierInDB) {
             addresses[lastDiversifier] = generateNextAddress();
         }

         // get the list of coin metadata from db
        {
            LOCK(cs_spark_wallet);
            coinMeta = walletdb.ListSparkMints();
            for (auto& coin : coinMeta) {
                coin.second.coin.setParams(params);
                coin.second.coin.setSerialContext(coin.second.serial_context);

            }
        }

    }
    threadPool = new ParallelOpThreadPool<void>(boost::thread::hardware_concurrency());

    if (fWalletJustUnlocked)
        pwalletMain->Lock();
}

CSparkWallet::~CSparkWallet() {
    delete (ParallelOpThreadPool<void>*)threadPool;
}

void CSparkWallet::FinishTasks() {
    ((ParallelOpThreadPool<void>*)threadPool)->Shutdown();
}

void CSparkWallet::resetDiversifierFromDB(CWalletDB& walletdb) {
    walletdb.readDiversifier(lastDiversifier);
}

void CSparkWallet::updatetDiversifierInDB(CWalletDB& walletdb) {
    walletdb.writeDiversifier(lastDiversifier);
}

CAmount CSparkWallet::getFullBalance() {
    return getAvailableBalance() + getUnconfirmedBalance();
}

CAmount CSparkWallet::getAvailableBalance() {
    CAmount result = 0;
    LOCK(cs_spark_wallet);
    for (auto& it : coinMeta) {
        CSparkMintMeta mint = it.second;

        if (mint.isUsed)
            continue;

        // Not confirmed
        if (mint.nHeight < 1)
            continue;

        result += mint.v;
    }

    return result;
}

CAmount CSparkWallet::getUnconfirmedBalance() {
    CAmount result = 0;
    LOCK(cs_spark_wallet);
    for (auto& it : coinMeta) {
        CSparkMintMeta mint = it.second;
        if (mint.isUsed)
            continue;

        // Continue if confirmed
        if (mint.nHeight > 1)
            continue;

        result += mint.v;
    }

    return result;
}

CAmount CSparkWallet::getAddressFullBalance(const spark::Address& address) {
    return getAddressAvailableBalance(address) + getAddressUnconfirmedBalance(address);
}

CAmount CSparkWallet::getAddressAvailableBalance(const spark::Address& address) {
    CAmount result = 0;
    LOCK(cs_spark_wallet);
    for (auto& it : coinMeta) {
        CSparkMintMeta mint = it.second;

        if (mint.isUsed)
            continue;

        // Not confirmed
        if (mint.nHeight < 1)
            continue;

        if (address.get_d() != mint.d)
            continue;

        result += mint.v;
    }

    return result;
}

CAmount CSparkWallet::getAddressUnconfirmedBalance(const spark::Address& address) {
    CAmount result = 0;
    LOCK(cs_spark_wallet);
    for (auto& it : coinMeta) {
        CSparkMintMeta mint = it.second;

        if (mint.isUsed)
            continue;

        // Not confirmed
        if (mint.nHeight > 1)
            continue;

        if (address.get_d() != mint.d)
            continue;

        result += mint.v;
    }

    return result;
}

spark::Address CSparkWallet::generateNextAddress() {
    lastDiversifier++;
    return spark::Address(viewKey, lastDiversifier);
}

spark::Address CSparkWallet::generateNewAddress() {
    lastDiversifier++;
    spark::Address address(viewKey, lastDiversifier);

    addresses[lastDiversifier] = address;
    CWalletDB walletdb(strWalletFile);
    updatetDiversifierInDB(walletdb);
    return  address;
}

spark::Address CSparkWallet::getDefaultAddress() {
    if (addresses.count(0))
        return addresses[0];
    lastDiversifier = 0;
    return spark::Address(viewKey, lastDiversifier);
}

spark::Address CSparkWallet::getChangeAddress() {
    return spark::Address(viewKey, SPARK_CHANGE_D);
}

spark::SpendKey CSparkWallet::generateSpendKey(const spark::Params* params) {
    if (pwalletMain->IsLocked()) {
        LogPrintf("Spark spend key generation FAILED, wallet is locked\n");
        return spark::SpendKey(params);
    }

    CKey secret;
    uint32_t nCount;
    {
        LOCK(pwalletMain->cs_wallet);
        nCount = GetArg("-sparkncount", DEFAULT_SPARK_NCOUNT);
        pwalletMain->GetKeyFromKeypath(BIP44_SPARK_INDEX, nCount, secret);
    }

    std::string nCountStr = std::to_string(nCount);
    CHash256 hasher;
    std::string prefix = "r_generation";
    hasher.Write(reinterpret_cast<const unsigned char*>(prefix.c_str()), prefix.size());
    hasher.Write(secret.begin(), secret.size());
    hasher.Write(reinterpret_cast<const unsigned char*>(nCountStr.c_str()), nCountStr.size());
    unsigned char hash[CSHA256::OUTPUT_SIZE];
    hasher.Finalize(hash);

    secp_primitives::Scalar r;
    r.memberFromSeed(hash);
    spark::SpendKey key(params, r);
    return key;
}

spark::FullViewKey CSparkWallet::generateFullViewKey(const spark::SpendKey& spend_key) {
    return spark::FullViewKey(spend_key);
}

spark::IncomingViewKey CSparkWallet::generateIncomingViewKey(const spark::FullViewKey& full_view_key) {
    viewKey = spark::IncomingViewKey(full_view_key);
    return viewKey;
}

std::unordered_map<int32_t, spark::Address> CSparkWallet::getAllAddresses() {
    return addresses;
}

spark::Address CSparkWallet::getAddress(const int32_t& i) {
    if (lastDiversifier < i || addresses.count(i) == 0)
        return spark::Address(viewKey, lastDiversifier);

    return addresses[i];
}

bool CSparkWallet::isAddressMine(const std::string& encodedAddr) {
    const spark::Params* params = spark::Params::get_default();
    spark::Address address(params);
    try {
        address.decode(encodedAddr);
    } catch (const std::exception &) {
        return false;
    }
    return isAddressMine(address);
}

<<<<<<< HEAD
=======
    return isAddressMine(address);
}

>>>>>>> fc39863b
bool CSparkWallet::isAddressMine(const spark::Address& address) {
    for (const auto& itr : addresses) {
        if (itr.second.get_Q1() == address.get_Q1() && itr.second.get_Q2() == address.get_Q2())
            return true;
    }

    uint64_t d;

    try {
        d = viewKey.get_diversifier(address.get_d());
    } catch (const std::exception &) {
        return false;
    }

    spark::Address newAddr = getAddress(int32_t(d));
    if (newAddr.get_Q1() == address.get_Q1() && newAddr.get_Q2() == address.get_Q2())
        return true;

    return false;
}

bool CSparkWallet::isChangeAddress(const uint64_t& i) const {
    return i == SPARK_CHANGE_D;
}

std::vector<CSparkMintMeta> CSparkWallet::ListSparkMints(bool fUnusedOnly, bool fMatureOnly) const {
    std::vector<CSparkMintMeta> setMints;
    LOCK(cs_spark_wallet);
    for (auto& it : coinMeta) {
        CSparkMintMeta mint = it.second;
        if (fUnusedOnly && mint.isUsed)
            continue;

        // Not confirmed
        if (fMatureOnly && mint.nHeight < 1)
            continue;

        setMints.push_back(mint);
    }

    return setMints;
}

std::list<CSparkSpendEntry> CSparkWallet::ListSparkSpends() const {
    std::list<CSparkSpendEntry> result;
    CWalletDB walletdb(strWalletFile);
    walletdb.ListSparkSpends(result);
    return result;
}

std::unordered_map<uint256, CSparkMintMeta> CSparkWallet::getMintMap() const {
    LOCK(cs_spark_wallet);
    return coinMeta;
}


spark::Coin CSparkWallet::getCoinFromMeta(const CSparkMintMeta& meta) const {
    const spark::Params* params = spark::Params::get_default();
    if (meta.coin != spark::Coin())
        return meta.coin;

    spark::Address address(viewKey, meta.i);
    return spark::Coin(params, meta.type, meta.k, address, meta.v, meta.memo, meta.serial_context);
}

spark::Coin CSparkWallet::getCoinFromLTagHash(const uint256& lTagHash) const {
    LOCK(cs_spark_wallet);
    CSparkMintMeta meta;
    if (coinMeta.count(lTagHash)) {
        meta = coinMeta.at(lTagHash);
        return getCoinFromMeta(meta);
    }
    return spark::Coin();
}

spark::Coin CSparkWallet::getCoinFromLTag(const GroupElement& lTag) const {
    uint256 lTagHash = primitives::GetLTagHash(lTag);
    return getCoinFromLTagHash(lTagHash);
}


void CSparkWallet::clearAllMints(CWalletDB& walletdb) {
    LOCK(cs_spark_wallet);
    for (auto& itr : coinMeta) {
        walletdb.EraseSparkMint(itr.first);
    }

    coinMeta.clear();
    lastDiversifier = 0;
    walletdb.writeDiversifier(lastDiversifier);
}

void CSparkWallet::eraseMint(const uint256& hash, CWalletDB& walletdb) {
    LOCK(cs_spark_wallet);
    walletdb.EraseSparkMint(hash);
    coinMeta.erase(hash);
}

void CSparkWallet::addOrUpdateMint(const CSparkMintMeta& mint, const uint256& lTagHash, CWalletDB& walletdb) {
    LOCK(cs_spark_wallet);

    if (mint.i > lastDiversifier) {
        lastDiversifier = mint.i;
        walletdb.writeDiversifier(lastDiversifier);
    }
    coinMeta[lTagHash] = mint;
    walletdb.WriteSparkMint(lTagHash, mint);
}

void CSparkWallet::updateMint(const CSparkMintMeta& mint, CWalletDB& walletdb) {
    LOCK(cs_spark_wallet);
    for (const auto& coin : coinMeta) {
        if (mint ==  coin.second) {
            addOrUpdateMint(mint, coin.first, walletdb);
        }
    }
}

void CSparkWallet::setCoinUnused(const GroupElement& lTag) {
    LOCK(cs_spark_wallet);
    CWalletDB walletdb(strWalletFile);
    uint256 lTagHash = primitives::GetLTagHash(lTag);
    CSparkMintMeta coinMeta = getMintMeta(lTagHash);

    if (coinMeta != CSparkMintMeta()) {
        coinMeta.isUsed = false;
        updateMint(coinMeta, walletdb);
    }
}

void CSparkWallet::updateMintInMemory(const CSparkMintMeta& mint) {
    LOCK(cs_spark_wallet);
    for (auto& itr : coinMeta) {
        if (itr.second == mint) {
            coinMeta[itr.first] = mint;
            break;
        }
    }
}

CSparkMintMeta CSparkWallet::getMintMeta(const uint256& hash) {
    LOCK(cs_spark_wallet);
    if (coinMeta.count(hash))
        return coinMeta[hash];
    return CSparkMintMeta();
}

CSparkMintMeta CSparkWallet::getMintMeta(const secp_primitives::Scalar& nonce) {
    LOCK(cs_spark_wallet);
    for (const auto& meta : coinMeta) {
        if (meta.second.k == nonce)
            return meta.second;
    }

    return CSparkMintMeta();
}

bool CSparkWallet::getMintMeta(spark::Coin coin, CSparkMintMeta& mintMeta) {
    spark::IdentifiedCoinData identifiedCoinData;
    try {
        identifiedCoinData = coin.identify(this->viewKey);
    } catch (...) {
        return false;
    }
    mintMeta = getMintMeta(identifiedCoinData.k);
    if(mintMeta == CSparkMintMeta())
        return false;
    return true;
}

bool CSparkWallet::getMintAmount(spark::Coin coin, CAmount& amount) {
    spark::IdentifiedCoinData identifiedCoinData;
    try {
        identifiedCoinData = coin.identify(this->viewKey);
    } catch (const std::exception &) {
        return false;
    }
    amount = identifiedCoinData.v;
    return true;
}

void CSparkWallet::UpdateSpendState(const GroupElement& lTag, const uint256& lTagHash, const uint256& txHash, bool fUpdateMint) {
    if (coinMeta.count(lTagHash)) {
        auto mintMeta = coinMeta[lTagHash];

        CSparkSpendEntry spendEntry;
        spendEntry.lTag = lTag;
        spendEntry.lTagHash = lTagHash;
        spendEntry.hashTx = txHash;
        spendEntry.amount = mintMeta.v;

        CWalletDB walletdb(strWalletFile);
        walletdb.WriteSparkSpendEntry(spendEntry);

        if (fUpdateMint) {
            mintMeta.isUsed = true;
            addOrUpdateMint(mintMeta, lTagHash, walletdb);
        }

//        pwalletMain->NotifyZerocoinChanged(
//                pwalletMain,
//                lTagHash.GetHex(),
//                std::string("used (") + std::to_string((double)mintMeta.v / COIN) + "mint)",
//                CT_UPDATED);
    }
}

void CSparkWallet::UpdateSpendState(const GroupElement& lTag, const uint256& txHash, bool fUpdateMint) {
    uint256 lTagHash = primitives::GetLTagHash(lTag);
    UpdateSpendState(lTag, lTagHash, txHash, fUpdateMint);
}

void CSparkWallet::UpdateSpendStateFromMempool(const std::vector<GroupElement>& lTags, const uint256& txHash, bool fUpdateMint) {
    ((ParallelOpThreadPool<void>*)threadPool)->PostTask([=]() {
        LOCK(cs_spark_wallet);
        for (const auto& lTag : lTags) {
            uint256 lTagHash = primitives::GetLTagHash(lTag);
            if (coinMeta.count(lTagHash)) {
                UpdateSpendState(lTag, lTagHash, txHash, fUpdateMint);
            }
        }
    });
}

void CSparkWallet::UpdateSpendStateFromBlock(const CBlock& block) {
    const auto& transactions = block.vtx;
    ((ParallelOpThreadPool<void>*)threadPool)->PostTask([=]() {
        LOCK(cs_spark_wallet);
        for (const auto& tx : transactions) {
            if (tx->IsSparkSpend()) {
                try {
                    const auto& txLTags = spark::GetSparkUsedTags(*tx);
                    for (const auto& txLTag : txLTags) {
                        uint256 txHash = tx->GetHash();
                        uint256 lTagHash = primitives::GetLTagHash(txLTag);
                        UpdateSpendState(txLTag, lTagHash, txHash);
                    }
                } catch (const std::exception &) {
                }
            }
        }
    });
}

bool CSparkWallet::isMine(spark::Coin coin) const {
    try {
        spark::IdentifiedCoinData identifiedCoinData = coin.identify(this->viewKey);
    } catch (const std::exception &) {
        return false;
    }

    return true;
}

bool CSparkWallet::isMine(const std::vector<GroupElement>& lTags) const {
    LOCK(cs_spark_wallet);
    for (const auto& lTag : lTags) {
        uint256 lTagHash = primitives::GetLTagHash(lTag);
        if (coinMeta.count(lTagHash)) {
            return true;
        }
    }

    return false;
}

CAmount CSparkWallet::getMyCoinV(spark::Coin coin) const {
    CAmount v(0);
    try {
        spark::IdentifiedCoinData identifiedCoinData = coin.identify(this->viewKey);
        v = identifiedCoinData.v;
    } catch (const std::runtime_error& e) {
        //don nothing
    }
    return v;
}

bool CSparkWallet::getMyCoinIsChange(spark::Coin coin) const {
    try {
        spark::IdentifiedCoinData identifiedCoinData = coin.identify(this->viewKey);
        return isChangeAddress(identifiedCoinData.i);
    } catch (const std::runtime_error& e) {
        return false;
    }
}

spark::Address CSparkWallet::getMyCoinAddress(spark::Coin coin) {
    spark::Address address;
    try {
        spark::IdentifiedCoinData identifiedCoinData = coin.identify(this->viewKey);
        address = getAddress(int32_t(identifiedCoinData.i));
    } catch (const std::runtime_error& e) {
        // do nothing
    }
    return address;
}

CAmount CSparkWallet::getMySpendAmount(const std::vector<GroupElement>& lTags) const {
    CAmount result = 0;
    LOCK(cs_spark_wallet);
    for (const auto& lTag : lTags) {
        uint256 lTagHash = primitives::GetLTagHash(lTag);
        if (coinMeta.count(lTagHash)) {
            result += coinMeta.at(lTagHash).v;
        }
    }

    return result;
}

void CSparkWallet::UpdateMintState(const std::vector<spark::Coin>& coins, const uint256& txHash, CWalletDB& walletdb) {
    spark::CSparkState *sparkState = spark::CSparkState::GetState();
    for (auto coin : coins) {
        try {
            spark::IdentifiedCoinData identifiedCoinData = coin.identify(this->viewKey);
            spark::RecoveredCoinData recoveredCoinData = coin.recover(this->fullViewKey, identifiedCoinData);
            CSparkMintMeta mintMeta;
            auto mintedCoinHeightAndId = sparkState->GetMintedCoinHeightAndId(coin);
            mintMeta.nHeight = mintedCoinHeightAndId.first;
            mintMeta.nId = mintedCoinHeightAndId.second;
            mintMeta.isUsed = false;
            mintMeta.txid = txHash;
            mintMeta.i = identifiedCoinData.i;
            mintMeta.d = identifiedCoinData.d;
            mintMeta.v = identifiedCoinData.v;
            mintMeta.k = identifiedCoinData.k;
            mintMeta.memo = identifiedCoinData.memo;
            mintMeta.serial_context = coin.serial_context;
            mintMeta.coin = coin;
            mintMeta.type = coin.type;
            //! Check whether this mint has been spent and is considered 'pending' or 'confirmed'
            {
                LOCK(mempool.cs);
                mintMeta.isUsed = mempool.sparkState.HasLTag(recoveredCoinData.T);
            }

            uint256 lTagHash = primitives::GetLTagHash(recoveredCoinData.T);
            addOrUpdateMint(mintMeta, lTagHash, walletdb);

            if (mintMeta.isUsed) {
                uint256 spendTxHash;
                {
                    LOCK(mempool.cs);
                    spendTxHash = mempool.sparkState.GetMempoolConflictingTxHash(recoveredCoinData.T);
                }
                UpdateSpendState(recoveredCoinData.T, lTagHash, spendTxHash, false);
            }

//            pwalletMain->NotifyZerocoinChanged(
//                    pwalletMain,
//                    lTagHash.GetHex(),
//                    std::string("Update (") + std::to_string((double)mintMeta.v / COIN) + "mint)",
//                    CT_UPDATED);
        } catch (const std::runtime_error& e) {
            continue;
        }
    }
}

void CSparkWallet::UpdateMintStateFromMempool(const std::vector<spark::Coin>& coins, const uint256& txHash) {
    ((ParallelOpThreadPool<void>*)threadPool)->PostTask([=]() mutable {
        LOCK(cs_spark_wallet);
        CWalletDB walletdb(strWalletFile);
        UpdateMintState(coins, txHash, walletdb);
    });
}

void CSparkWallet::UpdateMintStateFromBlock(const CBlock& block) {
    const auto& transactions = block.vtx;

    ((ParallelOpThreadPool<void>*)threadPool)->PostTask([=] () mutable {
        LOCK(cs_spark_wallet);
        CWalletDB walletdb(strWalletFile);
        for (const auto& tx : transactions) {
            if (tx->IsSparkTransaction()) {
                auto coins =  spark::GetSparkMintCoins(*tx);
                uint256 txHash = tx->GetHash();
                UpdateMintState(coins, txHash, walletdb);
            }
        }
    });
}

void CSparkWallet::RemoveSparkMints(const std::vector<spark::Coin>& mints) {
    for (auto coin : mints) {
        try {
            spark::IdentifiedCoinData identifiedCoinData = coin.identify(this->viewKey);
            spark::RecoveredCoinData recoveredCoinData = coin.recover(this->fullViewKey, identifiedCoinData);

            CWalletDB walletdb(strWalletFile);
            uint256 lTagHash = primitives::GetLTagHash(recoveredCoinData.T);

            eraseMint(lTagHash, walletdb);
        } catch (const std::runtime_error &e) {
            continue;
        }
    }
}


void CSparkWallet::RemoveSparkSpends(const std::unordered_map<GroupElement, int>& spends) {
    LOCK(cs_spark_wallet);
    for (const auto& spend : spends) {
        uint256 lTagHash = primitives::GetLTagHash(spend.first);
        if (coinMeta.count(lTagHash)) {
            auto mintMeta = coinMeta[lTagHash];
            mintMeta.isUsed = false;
            CWalletDB walletdb(strWalletFile);
            addOrUpdateMint(mintMeta, lTagHash, walletdb);
            walletdb.EraseSparkSpendEntry(spend.first);
        }
    }
}

void CSparkWallet::AbandonSparkMints(const std::vector<spark::Coin>& mints) {
    RemoveSparkMints(mints);
}

void CSparkWallet::AbandonSpends(const std::vector<GroupElement>& spends) {
    LOCK(cs_spark_wallet);
    for (const auto& spend : spends) {
        uint256 lTagHash = primitives::GetLTagHash(spend);
        if (coinMeta.count(lTagHash)) {
            auto mintMeta = coinMeta[lTagHash];
            mintMeta.isUsed = false;
            CWalletDB walletdb(strWalletFile);
            addOrUpdateMint(mintMeta, lTagHash, walletdb);
            walletdb.EraseSparkSpendEntry(spend);
        }
    }
}

std::vector<CSparkMintMeta> CSparkWallet::listAddressCoins(const int32_t& i, bool fUnusedOnly) {
    std::vector<CSparkMintMeta> listMints;
    LOCK(cs_spark_wallet);
    for (auto& itr : coinMeta) {
        if (itr.second.i == i) {
            if (fUnusedOnly && itr.second.isUsed)
                continue;
            listMints.push_back(itr.second);
        }
    }
    return listMints;
}

std::vector<CRecipient> CSparkWallet::CreateSparkMintRecipients(
        const std::vector<spark::MintedCoinData>& outputs,
        const std::vector<unsigned char>& serial_context,
        bool generate)
{
    const spark::Params* params = spark::Params::get_default();

    // create spark mints, if generate is false, skip actual math operations
    spark::MintTransaction sparkMint(params, outputs, serial_context, generate);

    // verify if the mint is valid
    if (generate && !sparkMint.verify()) {
        throw std::runtime_error("Unable to validate spark mint.");
    }

    // get serialized coins, also a schnorr proof with first coin,
    std::vector<CDataStream> serializedCoins = sparkMint.getMintedCoinsSerialized();

    if (outputs.size() != serializedCoins.size())
        throw std::runtime_error("Spark mint output number should be equal to required number.");

    std::vector<CRecipient> results;
    results.reserve(outputs.size());

    // serialize coins and put into scripts
    for (size_t i = 0; i < outputs.size(); i++) {
        // Create script for a coin
        CScript script;
        // opcode is inserted as 1 byte according to file script/script.h
        script << OP_SPARKMINT;
        script.insert(script.end(), serializedCoins[i].begin(), serializedCoins[i].end());
        unsigned char network = spark::GetNetworkType();
        std::string addr = outputs[i].address.encode(network);
        std::string memo = outputs[i].memo;
        const std::size_t max_memo_size = outputs[i].address.get_params()->get_memo_bytes();
        if (memo.length() > max_memo_size) {
            throw std::runtime_error(strprintf("Memo exceeds maximum length of %d bytes", max_memo_size));
        }
        CRecipient recipient = {script, CAmount(outputs[i].v), false, addr, memo};
        results.emplace_back(recipient);
    }

    return results;
}

bool CSparkWallet::CreateSparkMintTransactions(
        const std::vector<spark::MintedCoinData>& outputs,
        std::vector<std::pair<CWalletTx, CAmount>>& wtxAndFee,
        CAmount& nAllFeeRet,
        std::list<CReserveKey>& reservekeys,
        int& nChangePosInOut,
        bool subtractFeeFromAmount,
        std::string& strFailReason,
        bool fSplit,
        const CCoinControl *coinControl,
        bool autoMintAll)
{

    int nChangePosRequest = nChangePosInOut;

    // Create transaction template
    CWalletTx wtxNew;
    wtxNew.fTimeReceivedIsTxTime = true;
    wtxNew.BindWallet(pwalletMain);

    CMutableTransaction txNew;
    txNew.nLockTime = chainActive.Height();

    assert(txNew.nLockTime <= (unsigned int) chainActive.Height());
    assert(txNew.nLockTime < LOCKTIME_THRESHOLD);
    std::vector<spark::MintedCoinData> outputs_ = outputs;
    CAmount valueToMint = 0;

    for (auto& output : outputs_)
        valueToMint += output.v;

    {
        LOCK2(cs_main, pwalletMain->cs_wallet);
        {
            std::list<CWalletTx> cacheWtxs;
            // vector pairs<available amount, outputs> for each transparent address
            std::vector<std::pair<CAmount, std::vector<COutput>>> valueAndUTXO;
            if (fSplit) {
                pwalletMain->AvailableCoinsForLMint(valueAndUTXO, coinControl);
                Shuffle(valueAndUTXO.begin(), valueAndUTXO.end(), FastRandomContext());
            } else {
                std::vector<COutput> vAvailableCoins;
                pwalletMain->AvailableCoins(vAvailableCoins, true, coinControl);
                CAmount balance = 0;
                for (auto& coin : vAvailableCoins)
                    balance += coin.tx->tx->vout[coin.i].nValue;
                valueAndUTXO.emplace_back(std::make_pair(balance, vAvailableCoins));
            }
            while (!valueAndUTXO.empty()) {

                // initialize
                CWalletTx wtx = wtxNew;
                CMutableTransaction tx = txNew;

                reservekeys.emplace_back(pwalletMain);
                auto &reservekey = reservekeys.back();

                if (GetRandInt(10) == 0)
                    tx.nLockTime = std::max(0, (int) tx.nLockTime - GetRandInt(100));

                auto nFeeRet = 0;
                LogPrintf("nFeeRet=%s\n", nFeeRet);

                auto itr = valueAndUTXO.begin();

//                CAmount valueToMintInTx = std::min(
//                        ::Params().GetConsensus().nMaxValueLelantusMint, itr->first);

                CAmount valueToMintInTx = itr->first;

                if (!autoMintAll) {
                    valueToMintInTx = std::min(valueToMintInTx, valueToMint);
                }

                CAmount nValueToSelect, mintedValue;

                std::set<std::pair<const CWalletTx *, unsigned int>> setCoins;
                bool skipCoin = false;
                // Start with no fee and loop until there is enough fee
                while (true) {
                    mintedValue = valueToMintInTx;
                    if (subtractFeeFromAmount)
                        nValueToSelect = mintedValue;
                    else
                        nValueToSelect = mintedValue + nFeeRet;

                    // if no enough coins in this group then subtract fee from mint
                    if (nValueToSelect > itr->first && !subtractFeeFromAmount) {
                        nValueToSelect = mintedValue;
                        mintedValue -= nFeeRet;
                    }

                    if (!MoneyRange(mintedValue) || mintedValue == 0) {
                        valueAndUTXO.erase(itr);
                        skipCoin = true;
                        break;
                    }

                    nChangePosInOut = nChangePosRequest;
                    tx.vin.clear();
                    tx.vout.clear();
                    wtx.fFromMe = true;
                    wtx.changes.clear();
                    setCoins.clear();
                    std::vector<spark::MintedCoinData>  remainingOutputs = outputs_;
                    std::vector<spark::MintedCoinData> singleTxOutputs;
                    if (autoMintAll) {
                        spark::MintedCoinData  mintedCoinData;
                        mintedCoinData.v = mintedValue;
                        mintedCoinData.memo = "";
                        mintedCoinData.address = getDefaultAddress();
                        singleTxOutputs.push_back(mintedCoinData);
                    } else {
                        uint64_t remainingMintValue = mintedValue;
                        while (remainingMintValue > 0){
                            // Create the mint data and push into vector
                            uint64_t singleMintValue = std::min(remainingMintValue, remainingOutputs.begin()->v);
                            spark::MintedCoinData mintedCoinData;
                            mintedCoinData.v = singleMintValue;
                            mintedCoinData.address = remainingOutputs.begin()->address;
                            mintedCoinData.memo = remainingOutputs.begin()->memo;
                            singleTxOutputs.push_back(mintedCoinData);

                            // subtract minted amount from remaining value
                            remainingMintValue -= singleMintValue;
                            remainingOutputs.begin()->v -= singleMintValue;

                            if (remainingOutputs.begin()->v == 0)
                                remainingOutputs.erase(remainingOutputs.begin());
                        }
                    }

                    if (subtractFeeFromAmount) {
                        CAmount singleFee = nFeeRet / singleTxOutputs.size();
                        CAmount reminder = nFeeRet % singleTxOutputs.size();
                        for (size_t i = 0; i < singleTxOutputs.size(); ++i) {
                            if (singleTxOutputs[i].v <= singleFee) {
                                singleTxOutputs.erase(singleTxOutputs.begin() + i);
                                reminder += singleTxOutputs[i].v - singleFee;
                                if (!singleTxOutputs.size()) {
                                    strFailReason = _("Transaction amount too small");
                                    return false;
                                }
                                --i;
                            }
                            singleTxOutputs[i].v -= singleFee;
                            if (reminder > 0 && singleTxOutputs[i].v > nFeeRet % singleTxOutputs.size()) {// first receiver pays the remainder not divisible by output count
                                singleTxOutputs[i].v -= reminder;
                                reminder = 0;
                            }
                        }
                    }

                    // Generate dummy mint coins to save time
                    std::vector<unsigned char> serial_context;
                    std::vector<CRecipient> recipients = CSparkWallet::CreateSparkMintRecipients(singleTxOutputs, serial_context, false);
                    for (auto& recipient : recipients) {
                        // vout to create mint
                        CTxOut txout(recipient.nAmount, recipient.scriptPubKey);

                        if (txout.IsDust(::minRelayTxFee)) {
                            strFailReason = _("Transaction amount too small");
                            return false;
                        }

                        tx.vout.push_back(txout);
                    }
                    // Choose coins to use
                    CAmount nValueIn = 0;
                    if (!pwalletMain->SelectCoins(itr->second, nValueToSelect, setCoins, nValueIn, coinControl)) {

                        if (nValueIn < nValueToSelect) {
                            strFailReason = _("Insufficient funds");
                        }
                        return false;
                    }

                    double dPriority = 0;
                    for (auto const &pcoin : setCoins) {
                        CAmount nCredit = pcoin.first->tx->vout[pcoin.second].nValue;
                        //The coin age after the next block (depth+1) is used instead of the current,
                        //reflecting an assumption the user would accept a bit more delay for
                        //a chance at a free transaction.
                        //But mempool inputs might still be in the mempool, so their age stays 0
                        int age = pcoin.first->GetDepthInMainChain();
                        assert(age >= 0);
                        if (age != 0)
                            age += 1;
                        dPriority += (double) nCredit * age;
                    }

                    CAmount nChange = nValueIn - nValueToSelect;

                    if (nChange > 0) {
                        // Fill a vout to ourself
                        // TODO: pass in scriptChange instead of reservekey so
                        // change transaction isn't always pay-to-bitcoin-address
                        CScript scriptChange;

                        // coin control: send change to custom address
                        if (coinControl && !boost::get<CNoDestination>(&coinControl->destChange))
                            scriptChange = GetScriptForDestination(coinControl->destChange);

                            // send change to one of the specified change addresses
                        else if (IsArgSet("-change") && mapMultiArgs.at("-change").size() > 0) {
                            CBitcoinAddress address(
                                    mapMultiArgs.at("change")[GetRandInt(mapMultiArgs.at("-change").size())]);
                            CKeyID keyID;
                            if (!address.GetKeyID(keyID)) {
                                strFailReason = _("Bad change address");
                                return false;
                            }
                            scriptChange = GetScriptForDestination(keyID);
                        }

                            // no coin control: send change to newly generated address
                        else {
                            // Note: We use a new key here to keep it from being obvious which side is the change.
                            //  The drawback is that by not reusing a previous key, the change may be lost if a
                            //  backup is restored, if the backup doesn't have the new private key for the change.
                            //  If we reused the old key, it would be possible to add code to look for and
                            //  rediscover unknown transactions that were written with keys of ours to recover
                            //  post-backup change.

                            // Reserve a new key pair from key pool
                            CPubKey vchPubKey;
                            bool ret;
                            ret = reservekey.GetReservedKey(vchPubKey);
                            if (!ret) {
                                strFailReason = _("Keypool ran out, please call keypoolrefill first");
                                return false;
                            }

                            scriptChange = GetScriptForDestination(vchPubKey.GetID());
                        }

                        CTxOut newTxOut(nChange, scriptChange);

                        // Never create dust outputs; if we would, just
                        // add the dust to the fee.
                        if (newTxOut.IsDust(::minRelayTxFee)) {
                            nChangePosInOut = -1;
                            nFeeRet += nChange;
                            reservekey.ReturnKey();
                        } else {

                            if (nChangePosInOut == -1) {

                                // Insert change txn at random position:
                                nChangePosInOut = GetRandInt(tx.vout.size() + 1);
                            } else if ((unsigned int) nChangePosInOut > tx.vout.size()) {

                                strFailReason = _("Change index out of range");
                                return false;
                            }

                            std::vector<CTxOut>::iterator position = tx.vout.begin() + nChangePosInOut;
                            tx.vout.insert(position, newTxOut);
                            wtx.changes.insert(static_cast<uint32_t>(nChangePosInOut));
                        }
                    } else {
                        reservekey.ReturnKey();
                    }

                    // Fill vin
                    //
                    // Note how the sequence number is set to max()-1 so that the
                    // nLockTime set above actually works.
                    for (const auto &coin : setCoins) {
                        tx.vin.push_back(CTxIn(
                                coin.first->GetHash(),
                                coin.second,
                                CScript(),
                                std::numeric_limits<unsigned int>::max() - 1));
                    }

                    // Fill in dummy signatures for fee calculation.
                    if (!pwalletMain->DummySignTx(tx, setCoins)) {
                        strFailReason = _("Signing transaction failed");
                        return false;
                    }

                    unsigned int nBytes = GetVirtualTransactionSize(tx);

                    // Limit size
                    CTransaction txConst(tx);
                    if (GetTransactionWeight(txConst) >= MAX_NEW_TX_WEIGHT) {
                        strFailReason = _("Transaction is too large (size limit: 250Kb). Select less inputs or consolidate your UTXOs");
                        return false;
                    }
                    dPriority = txConst.ComputePriority(dPriority, nBytes);

                    // Remove scriptSigs to eliminate the fee calculation dummy signatures
                    for (auto &vin : tx.vin) {
                        vin.scriptSig = CScript();
                        vin.scriptWitness.SetNull();
                    }

                    // Can we complete this as a free transaction?
                    if (fSendFreeTransactions && nBytes <= MAX_FREE_TRANSACTION_CREATE_SIZE) {
                        // Not enough fee: enough priority?
                        double dPriorityNeeded = mempool.estimateSmartPriority(nTxConfirmTarget);
                        // Require at least hard-coded AllowFree.
                        if (dPriority >= dPriorityNeeded && AllowFree(dPriority))
                            break;
                    }
                    CAmount nFeeNeeded = CWallet::GetMinimumFee(nBytes, nTxConfirmTarget, mempool);

                    if (coinControl && nFeeNeeded > 0 && coinControl->nMinimumTotalFee > nFeeNeeded) {
                        nFeeNeeded = coinControl->nMinimumTotalFee;
                    }

                    if (coinControl && coinControl->fOverrideFeeRate)
                        nFeeNeeded = coinControl->nFeeRate.GetFee(nBytes);

                    // If we made it here and we aren't even able to meet the relay fee on the next pass, give up
                    // because we must be at the maximum allowed fee.
                    if (nFeeNeeded < ::minRelayTxFee.GetFee(nBytes)) {
                        strFailReason = _("Transaction too large for fee policy");
                        return false;
                    }

                    if (nFeeRet >= nFeeNeeded) {
                        for (auto &usedCoin : setCoins) {
                            for (auto coin = itr->second.begin(); coin != itr->second.end(); coin++) {
                                if (usedCoin.first == coin->tx && usedCoin.second == coin->i) {
                                    itr->first -= coin->tx->tx->vout[coin->i].nValue;
                                    itr->second.erase(coin);
                                    break;
                                }
                            }
                        }

                        if (itr->second.empty()) {
                            valueAndUTXO.erase(itr);
                        }

                        // Generate real mint coins
                        CDataStream serialContextStream(SER_NETWORK, PROTOCOL_VERSION);
                        for (auto& input : tx.vin) {
                            serialContextStream << input;
                        }

                        recipients = CSparkWallet::CreateSparkMintRecipients(singleTxOutputs, std::vector<unsigned char>(serialContextStream.begin(), serialContextStream.end()), true);

                        size_t i = 0;
                        for (auto& recipient : recipients) {
                            CTxOut txout(recipient.nAmount, recipient.scriptPubKey);
                            LogPrintf("txout: %s\n", txout.ToString());
                            while (i < tx.vout.size()) {
                                if (tx.vout[i].scriptPubKey.IsSparkMint()) {
                                    tx.vout[i] = txout;
                                    CWalletDB walletdb(pwalletMain->strWalletFile);
                                    CSparkOutputTx output;
                                    output.address = recipient.address;
                                    output.amount = recipient.nAmount;
                                    output.memo = recipient.memo;
                                    walletdb.WriteSparkOutputTx(recipient.scriptPubKey, output);
                                    break;
                                }
                                ++i;
                            }
                            ++i;
                        }

                        //remove output from outputs_ vector if it got all requested value
                        outputs_ = remainingOutputs;

                        break; // Done, enough fee included.
                    }

                    // Include more fee and try again.
                    nFeeRet = nFeeNeeded;
                    continue;
                }

                if (skipCoin)
                    continue;

                if (GetBoolArg("-walletrejectlongchains", DEFAULT_WALLET_REJECT_LONG_CHAINS)) {
                    // Lastly, ensure this tx will pass the mempool's chain limits
                    LockPoints lp;
                    CTxMemPoolEntry entry(MakeTransactionRef(tx), 0, 0, 0, 0, false, 0, lp);
                    CTxMemPool::setEntries setAncestors;
                    size_t nLimitAncestors = GetArg("-limitancestorcount", DEFAULT_ANCESTOR_LIMIT);
                    size_t nLimitAncestorSize = GetArg("-limitancestorsize", DEFAULT_ANCESTOR_SIZE_LIMIT) * 1000;
                    size_t nLimitDescendants = GetArg("-limitdescendantcount", DEFAULT_DESCENDANT_LIMIT);
                    size_t nLimitDescendantSize =
                            GetArg("-limitdescendantsize", DEFAULT_DESCENDANT_SIZE_LIMIT) * 1000;
                    std::string errString;
                    if (!mempool.CalculateMemPoolAncestors(entry, setAncestors, nLimitAncestors, nLimitAncestorSize,
                                                           nLimitDescendants, nLimitDescendantSize, errString)) {
                        strFailReason = _("Transaction has too long of a mempool chain");
                        return false;
                    }
                }

                // Sign
                int nIn = 0;
                CTransaction txNewConst(tx);
                for (const auto &coin : setCoins) {
                    bool signSuccess = false;
                    const CScript &scriptPubKey = coin.first->tx->vout[coin.second].scriptPubKey;
                    SignatureData sigdata;
                    signSuccess = ProduceSignature(TransactionSignatureCreator(pwalletMain, &txNewConst, nIn,
                                                                               coin.first->tx->vout[coin.second].nValue,
                                                                               SIGHASH_ALL), scriptPubKey, sigdata);

                    if (!signSuccess) {
                        strFailReason = _("Signing transaction failed");
                        return false;
                    } else {
                        UpdateTransaction(tx, nIn, sigdata);
                    }
                    nIn++;
                }

                {
                    CValidationState state;
                    if (!mempool.IsTransactionAllowed(*wtx.tx, state)) {
                        strFailReason = _("Signing transaction failed");
                        return false;
                    }
                }

                wtx.SetTx(MakeTransactionRef(std::move(tx)));

                wtxAndFee.push_back(std::make_pair(wtx, nFeeRet));

                if (nChangePosInOut >= 0) {
                    // Cache wtx to somewhere because COutput use pointer of it.
                    cacheWtxs.push_back(wtx);
                    auto &wtx = cacheWtxs.back();

                    COutput out(&wtx, nChangePosInOut, wtx.GetDepthInMainChain(false), true, true);
                    auto val = wtx.tx->vout[nChangePosInOut].nValue;

                    bool added = false;
                    for (auto &utxos : valueAndUTXO) {
                        auto const &o = utxos.second.front();
                        if (o.tx->tx->vout[o.i].scriptPubKey == wtx.tx->vout[nChangePosInOut].scriptPubKey) {
                            utxos.first += val;
                            utxos.second.push_back(out);

                            added = true;
                        }
                    }

                    if (!added) {
                        valueAndUTXO.push_back({val, {out}});
                    }
                }

                nAllFeeRet += nFeeRet;
                if (!autoMintAll) {
                    valueToMint -= mintedValue;
                    if (valueToMint == 0)
                        break;
                }
            }
        }
    }

    if (!autoMintAll && valueToMint > 0) {
        return false;
    }

    return true;
}

bool getIndex(const spark::Coin& coin, const std::vector<spark::Coin>& anonymity_set, size_t& index) {
    for (std::size_t j = 0; j < anonymity_set.size(); ++j) {
        if (anonymity_set[j] == coin){
            index = j;
            return true;
        }
    }
    return false;
}

CWalletTx CSparkWallet::CreateSparkSpendTransaction(
        const std::vector<CRecipient>& recipients,
        const std::vector<std::pair<spark::OutputCoinData, bool>>& privateRecipients,
        const std::vector<spark::OutputCoinData>& spatsRecipients,
        CAmount &fee,
        const CCoinControl *coinControl,
        CAmount additionalTxSize) {

    if (recipients.empty() && privateRecipients.empty()) {
        throw std::runtime_error(_("Either recipients or newMints has to be nonempty."));
    }

    const auto &consensusParams = Params().GetConsensus();
    if ((privateRecipients.size() +  spatsRecipients.size()) >= (consensusParams.nMaxSparkOutLimitPerTx - 1))
        throw std::runtime_error(_("Spark shielded output limit exceeded."));

    // calculate total value to spend
    CAmount vOut = 0;
    CAmount mintVOut = 0;
    CAmount spatsMintVOut = 0;
    unsigned recipientsToSubtractFee = 0;

    for (size_t i = 0; i < recipients.size(); i++) {
        auto& recipient = recipients[i];

        if (recipient.scriptPubKey.IsPayToExchangeAddress()) {
            throw std::runtime_error("Exchange addresses cannot receive private funds. Please transfer your funds to a transparent address first before sending to an Exchange address");
        }

        if (!MoneyRange(recipient.nAmount)) {
            throw std::runtime_error(boost::str(boost::format(_("Recipient has invalid amount")) % i));
        }

        vOut += recipient.nAmount;

        if (recipient.fSubtractFeeFromAmount) {
            recipientsToSubtractFee++;
        }
    }

    for (const auto& privRecipient : privateRecipients) {
        mintVOut += privRecipient.first.v;
        if (privRecipient.second) {
            recipientsToSubtractFee++;
        }
        if (privRecipient.first.a != ZERO || privRecipient.first.iota != ZERO)
            throw std::runtime_error(_("Not allowed to pass generic asset into privRecipient container."));
    }

    std::pair<Scalar, Scalar> identifier;
    if (spatsRecipients.size() > 0) {
        if(!spark::IsSpatsStarted())
            throw std::runtime_error(_("Spats not started."));

        identifier = std::make_pair(spatsRecipients[0].a, spatsRecipients[0].iota);
	for (const auto& privRecipient : spatsRecipients) {
            spatsMintVOut += privRecipient.v;
            if (privRecipient.a != identifier.first || privRecipient.iota != identifier.second)
                throw std::runtime_error(_("Not allowed to mix assets in one spend transaction."));
	}
    }
    if (vOut > consensusParams.nMaxValueSparkSpendPerTransaction)
        throw std::runtime_error(_("Spend to transparent address limit exceeded (10,000 Firo per transaction)."));

    std::vector<CWalletTx> result;
    std::vector<CMutableTransaction> txs;
    CWalletTx wtxNew;
    CMutableTransaction tx;
    wtxNew.fTimeReceivedIsTxTime = true;
    wtxNew.BindWallet(pwalletMain);


    // Discourage fee sniping.
    //
    // For a large miner the value of the transactions in the best block and
    // the mempool can exceed the cost of deliberately attempting to mine two
    // blocks to orphan the current best block. By setting nLockTime such that
    // only the next block can include the transaction, we discourage this
    // practice as the height restricted and limited blocksize gives miners
    // considering fee sniping fewer options for pulling off this attack.
    //
    // A simple way to think about this is from the wallet's point of view we
    // always want the blockchain to move forward. By setting nLockTime this
    // way we're basically making the statement that we only want this
    // transaction to appear in the next block; we don't want to potentially
    // encourage reorgs by allowing transactions to appear at lower heights
    // than the next block in forks of the best chain.
    //
    // Of course, the subsidy is high enough, and transaction volume low
    // enough, that fee sniping isn't a problem yet, but by implementing a fix
    // now we ensure code won't be written that makes assumptions about
    // nLockTime that preclude a fix later.
    tx.nLockTime = chainActive.Height();

    // Secondly occasionally randomly pick a nLockTime even further back, so
    // that transactions that are delayed after signing for whatever reason,
    // e.g. high-latency mix networks and some CoinJoin implementations, have
    // better privacy.
    if (GetRandInt(10) == 0) {
        tx.nLockTime = std::max(0, static_cast<int>(tx.nLockTime) - GetRandInt(100));
    }

    assert(tx.nLockTime <= static_cast<unsigned>(chainActive.Height()));
    assert(tx.nLockTime < LOCKTIME_THRESHOLD);
    std::pair<CAmount, std::vector<CSparkMintMeta>> estimated;
    std::vector<CSparkMintMeta> spatsSpendCoins;

<<<<<<< HEAD
    if (spark::IsSpatsStarted()) {
        estimated = SelectSparkCoinsNew(vOut + mintVOut, spatsMintVOut, identifier, recipientsToSubtractFee, privateRecipients.size() + spatsRecipients.size(), recipients.size(), spatsSpendCoins, coinControl);
    } else
        estimated = SelectSparkCoins(vOut + mintVOut, recipientsToSubtractFee, privateRecipients.size(), recipients.size(), coinControl);
=======
    std::pair<CAmount, std::vector<CSparkMintMeta>> estimated =
            SelectSparkCoins(vOut + mintVOut, recipientsToSubtractFee, coins, privateRecipients.size(), recipients.size(), coinControl, additionalTxSize);
>>>>>>> fc39863b

    std::vector<CRecipient> recipients_ = recipients;
    std::vector<std::pair<spark::OutputCoinData, bool>> privateRecipients_ = privateRecipients;
    {
        bool remainderSubtracted = false;
        fee = estimated.first;
        for (size_t i = 0; i < recipients_.size(); i++) {
            auto &recipient = recipients_[i];

            if (recipient.fSubtractFeeFromAmount) {
                // Subtract fee equally from each selected recipient.
                recipient.nAmount -= fee / recipientsToSubtractFee;

                if (!remainderSubtracted) {
                    // First receiver pays the remainder not divisible by output count.
                    recipient.nAmount -= fee % recipientsToSubtractFee;
                    remainderSubtracted = true;
                }
            }
        }

        for (size_t i = 0; i < privateRecipients_.size(); i++) {
            auto &privateRecipient = privateRecipients_[i];

            if (privateRecipient.second) {
                // Subtract fee equally from each selected recipient.
                privateRecipient.first.v -= fee / recipientsToSubtractFee;

                if (!remainderSubtracted) {
                    // First receiver pays the remainder not divisible by output count.
                    privateRecipient.first.v -= fee % recipientsToSubtractFee;
                    remainderSubtracted = true;
                }
            }
        }

    }

    {
        LOCK2(cs_main, pwalletMain->cs_wallet);
        {
            const spark::Params* params = spark::Params::get_default();
            spark::CSparkState *sparkState = spark::CSparkState::GetState();
            spark::SpendKey spendKey(params);
            try {
                spendKey = std::move(generateSpendKey(params));
            } catch (std::exception& e) {
                throw std::runtime_error(_("Unable to generate spend key."));
            }

            if (spendKey == spark::SpendKey(params))
                throw std::runtime_error(_("Unable to generate spend key, looks wallet locked."));


            tx.vin.clear();
            tx.vout.clear();
            wtxNew.fFromMe = true;
            wtxNew.changes.clear();

            CAmount spendInCurrentTx = 0;
            for (auto& spendCoin : estimated.second)
                spendInCurrentTx += spendCoin.v;
            spendInCurrentTx -= fee;

            CAmount spatsSpendAmount = 0;
            for (auto& spendCoin : spatsSpendCoins)
                spatsSpendAmount += spendCoin.v;

            uint64_t transparentOut = 0;
            // fill outputs
            for (size_t i = 0; i < recipients_.size(); i++) {
                auto& recipient = recipients_[i];
                if (recipient.nAmount == 0)
                    continue;

                CTxOut vout(recipient.nAmount, recipient.scriptPubKey);

                if (vout.IsDust(minRelayTxFee)) {
                    std::string err;

                    if (recipient.fSubtractFeeFromAmount && fee > 0) {
                        if (vout.nValue < 0) {
                            err = boost::str(boost::format(_("Amount for recipient %1% is too small to pay the fee")) % i);
                        } else {
                            err = boost::str(boost::format(_("Amount for recipient %1% is too small to send after the fee has been deducted")) % i);
                        }
                    } else {
                        err = boost::str(boost::format(_("Amount for recipient %1% is too small")) % i);
                    }

                    throw std::runtime_error(err);
                }

                transparentOut += vout.nValue;
                tx.vout.push_back(vout);
            }

            spendInCurrentTx -= transparentOut;
            std::vector<spark::OutputCoinData> privOutputs;
            // fill outputs
            for (size_t i = 0; i < privateRecipients_.size(); i++) {
                auto& recipient = privateRecipients_[i];
                if (recipient.first.v == 0)
                    continue;

                CAmount recipientAmount = recipient.first.v;
                spendInCurrentTx -= recipientAmount;
                spark::OutputCoinData output = recipient.first;
                output.v = recipientAmount;
                privOutputs.push_back(output);
            }

            for (size_t i = 0; i < spatsRecipients.size(); i++) {
                auto& recipient = spatsRecipients[i];
                if (recipient.v == 0)
                    continue;

                CAmount recipientAmount = recipient.v;
                spatsSpendAmount -= recipientAmount;
                spark::OutputCoinData output = recipient;
                output.v = recipientAmount;
                privOutputs.push_back(output);
            }

            if (spendInCurrentTx < 0 || spatsSpendAmount < 0)
                throw std::invalid_argument(_("Unable to create spend transaction."));

            if (!privOutputs.size() || spendInCurrentTx > 0) {
                spark::OutputCoinData output;
                output.address = getChangeAddress();
                output.memo = "";
                if (spendInCurrentTx > 0)
                    output.v = spendInCurrentTx;
                else
                    output.v = 0;
                wtxNew.changes.insert(static_cast<uint32_t>(tx.vout.size() + privOutputs.size()));
                privOutputs.push_back(output);
            }
            // also add send the change for asset too
            if (spatsSpendAmount > 0) {
                spark::OutputCoinData output;
                output.address = getChangeAddress();
                output.memo = "";
                output.v = spatsSpendAmount;
                wtxNew.changes.insert(static_cast<uint32_t>(tx.vout.size() + privOutputs.size()));
                privOutputs.push_back(output);
            }


            // fill inputs
            uint32_t sequence = CTxIn::SEQUENCE_FINAL;
            CScript script;
            if(!spark::IsSpatsStarted()) {
            	script << OP_SPARKSPEND;
            } else
                script << OP_SPATSSPEND;
            tx.vin.emplace_back(COutPoint(), script, sequence);

            // clear vExtraPayload to calculate metadata hash correctly
            tx.vExtraPayload.clear();

            // set correct type of transaction (this affects metadata hash)
            tx.nVersion = 3;
            tx.nType = TRANSACTION_SPARK;

            // now every field is populated then we can sign transaction
            // We will write this into cover set representation, with anonymity set hash
            uint256 sig = tx.GetHash();

            std::vector<spark::InputCoinData> inputs;
            std::map<uint64_t, uint256> idAndBlockHashes;
            std::unordered_map<uint64_t, spark::CoverSetData> cover_set_data;
            std::unordered_map<uint64_t, std::vector<spark::Coin>> cover_sets;

            // merge two containers of spending cons
            std::vector<CSparkMintMeta> coinsToSpend;
            coinsToSpend.insert(coinsToSpend.end(), estimated.second.begin(),  estimated.second.end());
            coinsToSpend.insert(coinsToSpend.end(), spatsSpendCoins.begin(), spatsSpendCoins.end());

            for (auto& coin : coinsToSpend) {
                spark::CSparkState::SparkCoinGroupInfo nextCoinGroupInfo;
                uint64_t groupId = coin.nId;
                if (sparkState->GetLatestCoinID() > groupId && sparkState->GetCoinGroupInfo(groupId + 1, nextCoinGroupInfo)) {
                    if (nextCoinGroupInfo.firstBlock->nHeight <= coin.nHeight)
                        groupId += 1;
                }

                if (cover_set_data.count(groupId) == 0) {
                    std::vector<spark::Coin> set;
                    uint256 blockHash;
                    std::vector<unsigned char> setHash;
                    if (sparkState->GetCoinSetForSpend(
                            &chainActive,
                            chainActive.Height() -
                            (ZC_MINT_CONFIRMATIONS - 1), // required 1 confirmation for mint to spend
                            groupId,
                            blockHash,
                            set,
                            setHash) < 2)
                        throw std::runtime_error(
                                _("Has to have at least two mint coins with at least 1 confirmation in order to spend a coin"));

                    spark::CoverSetData coverSetData;
                    coverSetData.cover_set_size = set.size();
                    coverSetData.cover_set_representation = setHash;
                    coverSetData.cover_set_representation.insert(coverSetData.cover_set_representation.end(), sig.begin(), sig.end());
                    cover_set_data[groupId] = coverSetData;
                    cover_sets[groupId] = set;
                    idAndBlockHashes[groupId] = blockHash;
                }


                spark::InputCoinData inputCoinData;
                inputCoinData.cover_set_id = groupId;
                std::size_t index = 0;
                if (!getIndex(coin.coin, cover_sets[groupId], index))
                    throw std::runtime_error(
                            _("No such coin in set"));
                inputCoinData.index = index;
                inputCoinData.v = coin.v;
                inputCoinData.k = coin.k;

                spark::IdentifiedCoinData identifiedCoinData;
                identifiedCoinData.i = coin.i;
                identifiedCoinData.d = coin.d;
                identifiedCoinData.v = coin.v;
                identifiedCoinData.k = coin.k;
                identifiedCoinData.memo = coin.memo;
                spark::RecoveredCoinData recoveredCoinData = coin.coin.recover(fullViewKey, identifiedCoinData);

                inputCoinData.T = recoveredCoinData.T;
                inputCoinData.s = recoveredCoinData.s;
                inputs.push_back(inputCoinData);

            }
            CDataStream serialized(SER_NETWORK, PROTOCOL_VERSION);
            std::vector<spark::Coin> outCoins;

            if(!spark::IsSpatsStarted()) {
                spark::SpendTransaction spendTransaction(params, fullViewKey, spendKey, inputs, cover_set_data, cover_sets, fee, transparentOut, privOutputs);
                spendTransaction.setBlockHashes(idAndBlockHashes);
                serialized << spendTransaction;
                outCoins = spendTransaction.getOutCoins();
            } else {
                spats::SpendTransaction spendTransaction(params, fullViewKey, spendKey, inputs, cover_set_data, cover_sets, fee, transparentOut, privOutputs);
                spendTransaction.setBlockHashes(idAndBlockHashes);
                serialized << spendTransaction;
                outCoins = spendTransaction.getOutCoins();
            }
            tx.vExtraPayload.assign(serialized.begin(), serialized.end());


            size_t i = 0;

            unsigned char network = spark::GetNetworkType();
            for (auto& outCoin : outCoins) {
                // construct spend script
                CDataStream serialized(SER_NETWORK, PROTOCOL_VERSION);
                serialized << outCoin;
                CScript script;
                script << OP_SPARKSMINT;
                script.insert(script.end(), serialized.begin(), serialized.end());
                CWalletDB walletdb(strWalletFile);
                CSparkOutputTx output;
                output.address =  privOutputs[i].address.encode(network);
                output.amount = privOutputs[i].v;
                output.memo = privOutputs[i].memo;
                walletdb.WriteSparkOutputTx(script, output);
                tx.vout.push_back(CTxOut(0, script));
                i++;
            }

            if (GetTransactionWeight(tx) >= MAX_NEW_TX_WEIGHT) {
                throw std::runtime_error(_("Transaction is too large (size limit: 250Kb). Select less inputs or consolidate your UTXOs"));
            }

            // check fee
            unsigned size = GetVirtualTransactionSize(tx);
            CAmount feeNeeded = CWallet::GetMinimumFee(size, nTxConfirmTarget, mempool);

            // If we made it here and we aren't even able to meet the relay fee on the next pass, give up
            // because we must be at the maximum allowed fee.
            if (feeNeeded < minRelayTxFee.GetFee(size)) {
                throw std::invalid_argument(_("Transaction too large for fee policy"));
            }

            if (fee < feeNeeded) {
                throw std::invalid_argument(_("Not enough fee estimated"));
            }

            wtxNew.SetTx(MakeTransactionRef(std::move(tx)));
            
            result.push_back(wtxNew);
        }
    }
    {
        CValidationState state;
        for (CWalletTx& wtx : result) {
            if (!mempool.IsTransactionAllowed(*wtx.tx, state))
                throw std::invalid_argument(_("Spark transactions are disabled at the moment"));
        }
    }
    if (GetBoolArg("-walletrejectlongchains", DEFAULT_WALLET_REJECT_LONG_CHAINS)) {
        // Lastly, ensure this tx will pass the mempool's chain limits
        size_t nLimitAncestors = GetArg("-limitancestorcount", DEFAULT_ANCESTOR_LIMIT);
        size_t nLimitAncestorSize = GetArg("-limitancestorsize", DEFAULT_ANCESTOR_SIZE_LIMIT) * 1000;
        size_t nLimitDescendants = GetArg("-limitdescendantcount", DEFAULT_DESCENDANT_LIMIT);
        size_t nLimitDescendantSize = GetArg("-limitdescendantsize", DEFAULT_DESCENDANT_SIZE_LIMIT) * 1000;
        std::string errString;

        for (auto &tx_: txs) {
            LockPoints lp;
            CTxMemPoolEntry entry(MakeTransactionRef(tx_), 0, 0, 0, 0, false, 0, lp);
            CTxMemPool::setEntries setAncestors;
            if (!mempool.CalculateMemPoolAncestors(entry, setAncestors, nLimitAncestors, nLimitAncestorSize,
                                                   nLimitDescendants, nLimitDescendantSize, errString)) {
                throw std::runtime_error(_("Transaction has too long of a mempool chain"));
            }
        }
    }

    return wtxNew;
}

<<<<<<< HEAD
void CSparkWallet::AppendSpatsMintTxData(CMutableTransaction& tx,
    const std::pair<spark::MintedCoinData, spark::Address>& spatsRecipient,
    const spark::SpendKey& spendKey) {

    std::vector<unsigned char> serialContext = spark::getSerialContext(tx);

    const spark::Params* params = spark::Params::get_default();
    spark::MintTransaction spatskMint(params, {spatsRecipient.first}, serialContext, true);
    CDataStream serializedMint = spatskMint.getMintedCoinsSerialized()[0];

    CScript script;
    // opcode is inserted as 1 byte according to file script/script.h
    script << OP_SPATSMINT;
    script.insert(script.end(), serializedMint.begin(), serializedMint.end());
    tx.vout.push_back(CTxOut(spatsRecipient.first.v, script));

    Scalar m = spark::GetSpatsMintM(tx);
    spark::OwnershipProof ownershipProof;
    spatsRecipient.second.prove_own(m, spendKey, viewKey, ownershipProof);
    CDataStream serializedOwn(SER_NETWORK, PROTOCOL_VERSION);
    serializedOwn << ownershipProof;

    auto& scriptRef = tx.vout.back().scriptPubKey;
    scriptRef.insert(scriptRef.end(), serializedOwn.begin(), serializedOwn.end());
}

CWalletTx CSparkWallet::CreateSpatsMintTransaction(
        const std::pair<spark::MintedCoinData, spark::Address>& spatsRecipient,
        CAmount &fee,
        const CCoinControl *coinControl) {

    if (spatsRecipient.first.a == Scalar(uint64_t(0)) || spatsRecipient.first.iota == Scalar(uint64_t(0)))
        throw std::runtime_error(_("Invalid assed type and identifier, please use spark mint creation."));
	// TODO levon also check type and identifier against spark asset registry
    if (!isAddressMine(spatsRecipient.second))
        throw std::runtime_error(_("Spark address doesn't belong to the wallet"));

    CWalletTx wtxSparkSpend = CreateSparkSpendTransaction({}, {}, {}, fee, coinControl);
=======
CWalletTx CSparkWallet::CreateSparkNameTransaction(CSparkNameTxData &nameData, CAmount sparkNameFee, CAmount &txFee, const CCoinControl *coinConrol) {
    CSparkNameManager *sparkNameManager = CSparkNameManager::GetInstance();

    CRecipient devPayout;
    devPayout.nAmount = sparkNameFee;
    devPayout.scriptPubKey = GetScriptForDestination(CBitcoinAddress(Params().GetConsensus().stage3DevelopmentFundAddress).Get());
    devPayout.fSubtractFeeFromAmount = false;

    CWalletTx wtxSparkSpend = CreateSparkSpendTransaction({devPayout}, {}, txFee, coinConrol,
        sparkNameManager->GetSparkNameTxDataSize(nameData) + 20 /* add a little bit to the fee to be on the safe side */);
>>>>>>> fc39863b

    const spark::Params* params = spark::Params::get_default();
    spark::SpendKey spendKey(params);
    try {
        spendKey = std::move(generateSpendKey(params));
    } catch (std::exception& e) {
        throw std::runtime_error(_("Unable to generate spend key."));
    }

    if (spendKey == spark::SpendKey(params))
        throw std::runtime_error(_("Unable to generate spend key, looks the wallet is locked."));

<<<<<<< HEAD
    CMutableTransaction tx = CMutableTransaction(*wtxSparkSpend.tx);
    AppendSpatsMintTxData(tx, spatsRecipient, spendKey);
=======
    spark::Address  address(spark::Params::get_default());
    try {
        address.decode(nameData.sparkAddress);
    } catch (std::exception& e) {
        throw std::runtime_error(_("Invalid spark address"));
    }

    if (!isAddressMine(address))
        throw std::runtime_error(_("Spark address doesn't belong to the wallet"));

    CMutableTransaction tx = CMutableTransaction(*wtxSparkSpend.tx);    
    sparkNameManager->AppendSparkNameTxData(tx, nameData, spendKey, fullViewKey);
>>>>>>> fc39863b

    wtxSparkSpend.tx = MakeTransactionRef(std::move(tx));
    return wtxSparkSpend;
}

template<typename Iterator>
static CAmount CalculateBalance(Iterator begin, Iterator end) {
    CAmount balance(0);
    for (auto itr = begin; itr != end; itr++) {
        balance += itr->v;
    }
    return balance;
}

bool CSparkWallet::GetCoinsToSpend(
        CAmount required,
        std::vector<CSparkMintMeta>& coinsToSpend_out,
        std::list<CSparkMintMeta> coins,
        int64_t& changeToMint,
        const CCoinControl *coinControl,
        bool fSpats)
{
    CAmount availableBalance = CalculateBalance(coins.begin(), coins.end());

    if (required > availableBalance) {
        throw InsufficientFunds();
    }

    // sort by biggest amount. if it is same amount we will prefer the older block
    auto comparer = [](const CSparkMintMeta& a, const CSparkMintMeta& b) -> bool {
        return a.v != b.v ? a.v > b.v : a.nHeight < b.nHeight;
    };
    coins.sort(comparer);

    CAmount spend_val(0);

    std::list<CSparkMintMeta> coinsToSpend;

    // If coinControl, want to use all inputs
    bool coinControlUsed = false;
    if (coinControl != NULL) {
        if (coinControl->HasSelected()) {
            auto coinIt = coins.rbegin();
            for (; coinIt != coins.rend(); coinIt++) {
                if (!((!fSpats && coinIt->a == ZERO && coinIt->iota == ZERO) ||
                      ( fSpats && coinIt->a != ZERO && coinIt->iota != ZERO))) {
                    continue;
                }
                coinsToSpend.push_back(*coinIt);
                spend_val += coinIt->v;
            }
            coinControlUsed = true;
        }
    }

    if (!coinControlUsed) {
        while (spend_val < required) {
            if (coins.empty())
                break;

            CSparkMintMeta choosen;
            CAmount need = required - spend_val;

            auto itr = coins.begin();
            if (need >= itr->v) {
                choosen = *itr;
                coins.erase(itr);
            } else {
                for (auto coinIt = coins.rbegin(); coinIt != coins.rend(); coinIt++) {
                    auto nextItr = coinIt;
                    nextItr++;

                    if (coinIt->v >= need && (nextItr == coins.rend() || nextItr->v != coinIt->v)) {
                        choosen = *coinIt;
                        coins.erase(std::next(coinIt).base());
                        break;
                    }
                }
            }

            spend_val += choosen.v;
            coinsToSpend.push_back(choosen);
        }
    }

    // sort by group id ay ascending order. it is mandatory for creting proper joinsplit
    auto idComparer = [](const CSparkMintMeta& a, const CSparkMintMeta& b) -> bool {
        return a.nId < b.nId;
    };
    coinsToSpend.sort(idComparer);

    changeToMint = spend_val - required;
    coinsToSpend_out.insert(coinsToSpend_out.begin(), coinsToSpend.begin(), coinsToSpend.end());

    return true;
}

std::pair<CAmount, std::vector<CSparkMintMeta>> CSparkWallet::SelectSparkCoins(
        CAmount required,
        bool subtractFeeFromAmount,
        std::size_t mintNum,
        std::size_t utxoNum,
<<<<<<< HEAD
        const CCoinControl *coinControl) {
    // get available coins for base spark asset
    std::list<CSparkMintMeta> coins = GetAvailableSparkCoins(std::make_pair(ZERO, ZERO), coinControl);
=======
        const CCoinControl *coinControl,
        size_t additionalTxSize) {
>>>>>>> fc39863b

    CAmount fee;
    unsigned size;
    int64_t changeToMint = 0; // this value can be negative, that means we need to spend remaining part of required value with another transaction (nMaxInputPerTransaction exceeded)

    std::vector<CSparkMintMeta> spendCoins;
    for (fee = payTxFee.GetFeePerK();;) {
        CAmount currentRequired = required;

        if (!subtractFeeFromAmount)
            currentRequired += fee;
        spendCoins.clear();
        if (!GetCoinsToSpend(currentRequired, spendCoins, coins, changeToMint, coinControl)) {
            throw std::invalid_argument(_("Unable to select coins for spend"));
        }

        // 1803 is for first grootle proof/aux data
        // 213 for each private output, 34 for each utxo,924 constant parts of tx parts of tx,
        size = 924 + 1803*(spendCoins.size()) + 322*(mintNum+1) + 34*utxoNum + additionalTxSize;
        CAmount feeNeeded = CWallet::GetMinimumFee(size, nTxConfirmTarget, mempool);

        if (fee >= feeNeeded) {
            break;
        }

        fee = feeNeeded;

        if (subtractFeeFromAmount)
            break;
    }

    if (changeToMint < 0)
        throw std::invalid_argument(_("Unable to select cons for spend"));

    return std::make_pair(fee, spendCoins);
}

std::pair<CAmount, std::vector<CSparkMintMeta>> CSparkWallet::SelectSparkCoinsNew(
        CAmount required,
        CAmount spatsRequired,
        const std::pair<Scalar, Scalar>& identifier,
        bool subtractFeeFromAmount,
        std::size_t mintNum,
        std::size_t utxoNum,
        std::vector<CSparkMintMeta>& spatsSpendCoins,
        const CCoinControl *coinControl) {
    // get available coins for base spark asset
    std::list<CSparkMintMeta> coins = GetAvailableSparkCoins(std::make_pair(ZERO, ZERO), coinControl);
    // get spend coins for generic asset
    int64_t sChangeToMint = 0;
    if (spatsRequired > 0) {
        std::list<CSparkMintMeta> spatsCoins = GetAvailableSparkCoins(identifier, coinControl);
            if (!GetCoinsToSpend(spatsRequired, spatsSpendCoins, spatsCoins, sChangeToMint, coinControl, true)) {
                throw std::invalid_argument(_("Unable to select spats coins for spend"));
            }
    }
    CAmount fee;
    unsigned size;
    int64_t changeToMint = 0; // this value can be negative, that means we need to spend remaining part of required value with another transaction (nMaxInputPerTransaction exceeded)

    std::vector<CSparkMintMeta> spendCoins;
    for (fee = payTxFee.GetFeePerK();;) {
        CAmount currentRequired = required;

        if (!subtractFeeFromAmount)
            currentRequired += fee;
        spendCoins.clear();
        if (!GetCoinsToSpend(currentRequired, spendCoins, coins, changeToMint, coinControl)) {
            throw std::invalid_argument(_("Unable to select coins for spend"));
        }

        // 1803 is for first grootle proof/aux data
        // 213 for each private output, 34 for each utxo,940 constant parts of tx parts of tx,
        size = 1228 + 1803*(spendCoins.size() + spatsSpendCoins.size()) + 322*(mintNum+1) + 34*utxoNum;
        CAmount feeNeeded = CWallet::GetMinimumFee(size, nTxConfirmTarget, mempool);

        if (fee >= feeNeeded) {
            break;
        }

        fee = feeNeeded;

        if (subtractFeeFromAmount)
            break;
    }

    if (changeToMint < 0)
        throw std::invalid_argument(_("Unable to select cons for spend"));

    return std::make_pair(fee, spendCoins);
}

std::list<CSparkMintMeta> CSparkWallet::GetAvailableSparkCoins(const std::pair<Scalar, Scalar>& identifier, const CCoinControl *coinControl) const {
    std::list<CSparkMintMeta> coins;
    // get all unsued coins from spark wallet
    std::vector<CSparkMintMeta> vecMints = this->ListSparkMints(true, true);
    for (const auto& mint : vecMints) {
        if (mint.v == 0) // ignore 0 mints which where created to increase privacy
            continue;
        coins.push_back(mint);
    }

    std::set<COutPoint> lockedCoins = pwalletMain->setLockedCoins;

    // Filter out coins that have not been selected from CoinControl should that be used
    coins.remove_if([lockedCoins, identifier, coinControl](const CSparkMintMeta& coin) {
        COutPoint outPoint;

        if (coin.a != identifier.first)
            return true;

        // ignore if the coin is not actually on chain
        if (!spark::GetOutPoint(outPoint, coin.coin)) {
            return true;
        }

        // if we are using coincontrol, filter out unselected coins
        if (coinControl != NULL){
            if (coinControl->HasSelected()){
                if (!coinControl->IsSelected(outPoint)){
                    return true;
                }
            }
        }

        // ignore if coin is locked
        if (lockedCoins.count(outPoint) > 0){
            return true;
        }

        return false;
    });

    return coins;
}<|MERGE_RESOLUTION|>--- conflicted
+++ resolved
@@ -8,12 +8,8 @@
 #include "../policy/policy.h"
 #include "../script/sign.h"
 #include "state.h"
-<<<<<<< HEAD
 #include "../libspark/spats/spend_transaction.h"
-=======
 #include "sparkname.h"
-
->>>>>>> fc39863b
 #include <boost/format.hpp>
 
 const uint32_t DEFAULT_SPARK_NCOUNT = 1;
@@ -276,12 +272,6 @@
     return isAddressMine(address);
 }
 
-<<<<<<< HEAD
-=======
-    return isAddressMine(address);
-}
-
->>>>>>> fc39863b
 bool CSparkWallet::isAddressMine(const spark::Address& address) {
     for (const auto& itr : addresses) {
         if (itr.second.get_Q1() == address.get_Q1() && itr.second.get_Q2() == address.get_Q2())
@@ -1359,15 +1349,10 @@
     std::pair<CAmount, std::vector<CSparkMintMeta>> estimated;
     std::vector<CSparkMintMeta> spatsSpendCoins;
 
-<<<<<<< HEAD
     if (spark::IsSpatsStarted()) {
         estimated = SelectSparkCoinsNew(vOut + mintVOut, spatsMintVOut, identifier, recipientsToSubtractFee, privateRecipients.size() + spatsRecipients.size(), recipients.size(), spatsSpendCoins, coinControl);
     } else
-        estimated = SelectSparkCoins(vOut + mintVOut, recipientsToSubtractFee, privateRecipients.size(), recipients.size(), coinControl);
-=======
-    std::pair<CAmount, std::vector<CSparkMintMeta>> estimated =
-            SelectSparkCoins(vOut + mintVOut, recipientsToSubtractFee, coins, privateRecipients.size(), recipients.size(), coinControl, additionalTxSize);
->>>>>>> fc39863b
+        estimated = SelectSparkCoins(vOut + mintVOut, recipientsToSubtractFee, privateRecipients.size(), recipients.size(), coinControl, additionalTxSize);
 
     std::vector<CRecipient> recipients_ = recipients;
     std::vector<std::pair<spark::OutputCoinData, bool>> privateRecipients_ = privateRecipients;
@@ -1692,7 +1677,6 @@
     return wtxNew;
 }
 
-<<<<<<< HEAD
 void CSparkWallet::AppendSpatsMintTxData(CMutableTransaction& tx,
     const std::pair<spark::MintedCoinData, spark::Address>& spatsRecipient,
     const spark::SpendKey& spendKey) {
@@ -1731,18 +1715,6 @@
         throw std::runtime_error(_("Spark address doesn't belong to the wallet"));
 
     CWalletTx wtxSparkSpend = CreateSparkSpendTransaction({}, {}, {}, fee, coinControl);
-=======
-CWalletTx CSparkWallet::CreateSparkNameTransaction(CSparkNameTxData &nameData, CAmount sparkNameFee, CAmount &txFee, const CCoinControl *coinConrol) {
-    CSparkNameManager *sparkNameManager = CSparkNameManager::GetInstance();
-
-    CRecipient devPayout;
-    devPayout.nAmount = sparkNameFee;
-    devPayout.scriptPubKey = GetScriptForDestination(CBitcoinAddress(Params().GetConsensus().stage3DevelopmentFundAddress).Get());
-    devPayout.fSubtractFeeFromAmount = false;
-
-    CWalletTx wtxSparkSpend = CreateSparkSpendTransaction({devPayout}, {}, txFee, coinConrol,
-        sparkNameManager->GetSparkNameTxDataSize(nameData) + 20 /* add a little bit to the fee to be on the safe side */);
->>>>>>> fc39863b
 
     const spark::Params* params = spark::Params::get_default();
     spark::SpendKey spendKey(params);
@@ -1755,10 +1727,36 @@
     if (spendKey == spark::SpendKey(params))
         throw std::runtime_error(_("Unable to generate spend key, looks the wallet is locked."));
 
-<<<<<<< HEAD
     CMutableTransaction tx = CMutableTransaction(*wtxSparkSpend.tx);
     AppendSpatsMintTxData(tx, spatsRecipient, spendKey);
-=======
+    spark::Address  address(spark::Params::get_default());
+
+    wtxSparkSpend.tx = MakeTransactionRef(std::move(tx));
+    return wtxSparkSpend;
+}
+
+CWalletTx CSparkWallet::CreateSparkNameTransaction(CSparkNameTxData &nameData, CAmount sparkNameFee, CAmount &txFee, const CCoinControl *coinConrol) {
+       CSparkNameManager *sparkNameManager = CSparkNameManager::GetInstance();
+
+    CRecipient devPayout;
+    devPayout.nAmount = sparkNameFee;
+    devPayout.scriptPubKey = GetScriptForDestination(CBitcoinAddress(Params().GetConsensus().stage3DevelopmentFundAddress).Get());
+    devPayout.fSubtractFeeFromAmount = false;
+
+    CWalletTx wtxSparkSpend = CreateSparkSpendTransaction({devPayout}, {}, {}, txFee, coinConrol,
+        sparkNameManager->GetSparkNameTxDataSize(nameData) + 20 /* add a little bit to the fee to be on the safe side */);
+
+    const spark::Params* params = spark::Params::get_default();
+    spark::SpendKey spendKey(params);
+    try {
+        spendKey = std::move(generateSpendKey(params));
+    } catch (std::exception& e) {
+        throw std::runtime_error(_("Unable to generate spend key."));
+    }
+
+    if (spendKey == spark::SpendKey(params))
+        throw std::runtime_error(_("Unable to generate spend key, looks the wallet is locked."));
+
     spark::Address  address(spark::Params::get_default());
     try {
         address.decode(nameData.sparkAddress);
@@ -1769,9 +1767,8 @@
     if (!isAddressMine(address))
         throw std::runtime_error(_("Spark address doesn't belong to the wallet"));
 
-    CMutableTransaction tx = CMutableTransaction(*wtxSparkSpend.tx);    
+    CMutableTransaction tx = CMutableTransaction(*wtxSparkSpend.tx);
     sparkNameManager->AppendSparkNameTxData(tx, nameData, spendKey, fullViewKey);
->>>>>>> fc39863b
 
     wtxSparkSpend.tx = MakeTransactionRef(std::move(tx));
     return wtxSparkSpend;
@@ -1874,14 +1871,10 @@
         bool subtractFeeFromAmount,
         std::size_t mintNum,
         std::size_t utxoNum,
-<<<<<<< HEAD
-        const CCoinControl *coinControl) {
+        const CCoinControl *coinControl,
+    	size_t additionalTxSize) {
     // get available coins for base spark asset
     std::list<CSparkMintMeta> coins = GetAvailableSparkCoins(std::make_pair(ZERO, ZERO), coinControl);
-=======
-        const CCoinControl *coinControl,
-        size_t additionalTxSize) {
->>>>>>> fc39863b
 
     CAmount fee;
     unsigned size;
