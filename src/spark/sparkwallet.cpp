--- conflicted
+++ resolved
@@ -1334,10 +1334,7 @@
     // get available coins for base spark asset
     std::list<CSparkMintMeta> coins = GetAvailableSparkCoins(std::make_pair(ZERO, ZERO), coinControl);
     std::pair<CAmount, std::vector<CSparkMintMeta>> estimated =
-<<<<<<< HEAD
-            SelectSparkCoins(vOut + mintVOut, recipientsToSubtractFee, coins, privateRecipients.size(), recipients.size(), coinControl, spats_script_sizes_total);
-=======
-            SelectSparkCoins(vOut + mintVOut, recipientsToSubtractFee, coins, privateRecipients.size() + spatsRecipients.size(), recipients.size(), coinControl);
+            SelectSparkCoins(vOut + mintVOut, recipientsToSubtractFee, coins, privateRecipients.size() + spatsRecipients.size(), recipients.size(), coinControl, spats_script_sizes_total);
 
     // get available coins for generic asset
     std::list<CSparkMintMeta> spatsCoins = GetAvailableSparkCoins(identifier, coinControl);
@@ -1347,7 +1344,6 @@
     if (!GetCoinsToSpend(spatsMintVOut, spatsSpendCoins, spatsCoins, changeToMint, coinControl, true)) {
         throw std::invalid_argument(_("Unable to select spats coins for spend"));
     }
->>>>>>> f247ce4d
 
     std::vector<CRecipient> recipients_ = recipients;
     std::vector<std::pair<spark::OutputCoinData, bool>> privateRecipients_ = privateRecipients;
