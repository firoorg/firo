--- conflicted
+++ resolved
@@ -292,13 +292,9 @@
     typedef std::map<int, size_t> metainfo_container_t;
     metainfo_container_t extendedMintMetaInfo, mintMetaInfo, spendMetaInfo;
 
-<<<<<<< HEAD
     spats::Manager spats_manager_;
 
-    friend class spark_mintspend::spark_mintspend_test;
-=======
     friend struct spark_mintspend::spark_mintspend_test;
->>>>>>> f8a27373
 };
 
 std::pair<spats::MintAction, spark::Coin> ExtractSpatsMintAction(const CTransaction &tx);
