--- conflicted
+++ resolved
@@ -139,10 +139,7 @@
             const std::vector<CRecipient>& recipients,
             const std::vector<std::pair<spark::OutputCoinData, bool>>&  privateRecipients,
             CAmount &fee,
-<<<<<<< HEAD
             const CCoinControl *coinControl = nullptr);
-=======
-            const CCoinControl *coinControl = NULL);
 	void AppendSpatsMintTxData(CMutableTransaction& tx,
         const std::pair<spark::MintedCoinData, spark::Address>& spatsRecipient,
         const spark::SpendKey& spendKey);
@@ -150,8 +147,7 @@
     CWalletTx CreateSpatsMintTransaction(
             const std::pair<spark::MintedCoinData, spark::Address>& spatsRecipient,
             CAmount &fee,
-            const CCoinControl *coinControl = NULL);
->>>>>>> 040cd981
+            const CCoinControl *coinControl = nullptr);
 
     std::pair<CAmount, std::vector<CSparkMintMeta>> SelectSparkCoins(
             CAmount required,
