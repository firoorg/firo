#include "validation.h"
#include "lelantus.h"
#include "timedata.h"
#include "chainparams.h"
#include "util.h"
#include "base58.h"
#include "definition.h"
#include "txmempool.h"
#include "wallet/wallet.h"
#include "wallet/walletdb.h"
#include "crypto/sha256.h"
#include "liblelantus/coin.h"
#include "liblelantus/schnorr_prover.h"
#include "liblelantus/schnorr_verifier.h"
#include "primitives/mint_spend.h"
#include "liblelantus/challenge_generator_impl.h"
#include "policy/policy.h"
#include "coins.h"
#include "batchproof_container.h"

#include <atomic>
#include <sstream>
#include <chrono>

#include <boost/foreach.hpp>
#include <boost/scope_exit.hpp>

#include <ios>

namespace lelantus {

static CLelantusState lelantusState;

static bool CheckLelantusSpendSerial(
        CValidationState &state,
        CLelantusTxInfo *lelantusTxInfo,
        const Scalar &serial,
        int nHeight,
        bool fConnectTip) {
    // check for Lelantus transaction in this block as well
    if (lelantusTxInfo &&
            !lelantusTxInfo->fInfoIsComplete &&
            lelantusTxInfo->spentSerials.find(serial) != lelantusTxInfo->spentSerials.end())
        return state.DoS(0, error("CTransaction::CheckTransaction() : two or more joinsplits with same serial in the same block"));

    // check for used serials in lelantusState
    if (lelantusState.IsUsedCoinSerial(serial)) {
        // Proceed with checks ONLY if we're accepting tx into the memory pool or connecting block to the existing blockchain
        if (nHeight == INT_MAX || fConnectTip) {
            return state.DoS(0, error("CTransaction::CheckTransaction() : The lelantus JoinSplit serial has been used"));
        }
    }
    return true;
}


std::vector<unsigned char> GetAnonymitySetHash(CBlockIndex *index, int group_id, bool generation = false) {
    std::vector<unsigned char> out_hash;

    CLelantusState::LelantusCoinGroupInfo coinGroup;
    if (!lelantusState.GetCoinGroupInfo(group_id, coinGroup))
        return out_hash;

    if ((coinGroup.firstBlock == coinGroup.lastBlock && generation) || (coinGroup.nCoins == 0))
        return out_hash;

    while (index != coinGroup.firstBlock) {
        if (index->anonymitySetHash.count(group_id) > 0) {
            out_hash = index->anonymitySetHash[group_id];
            break;
        }
        index = index->pprev;
    }
    return out_hash;
}

bool IsLelantusAllowed()
{
    LOCK(cs_main);
    return IsLelantusAllowed(chainActive.Height());
}

bool IsLelantusAllowed(int height)
{
	return height >= ::Params().GetConsensus().nLelantusStartBlock;
}

bool IsAvailableToMint(const CAmount& amount)
{
    return amount <= ::Params().GetConsensus().nMaxValueLelantusMint;
}

void GenerateMintSchnorrProof(const lelantus::PrivateCoin& coin, CDataStream&  serializedSchnorrProof)
{
    auto params = lelantus::Params::get_default();

    LOCK(cs_main);
    SchnorrProof schnorrProof;

    // after nLelantusFixesStartBlock block start to pass whole data to transcript
    bool afterFixes = chainActive.Height() >= ::Params().GetConsensus().nLelantusFixesStartBlock;
    SchnorrProver schnorrProver(params->get_g(), params->get_h0(), afterFixes);
    Scalar v = coin.getVScalar();
    secp_primitives::GroupElement commit = coin.getPublicCoin().getValue();
    secp_primitives::GroupElement comm = commit + (params->get_h1() * v.negate());

    std::unique_ptr<ChallengeGenerator> challengeGenerator;
    if (afterFixes) {
        // start to use CHash256 which is more secure
        challengeGenerator = std::make_unique<ChallengeGeneratorImpl<CHash256>>(1);
    }  else {
        challengeGenerator = std::make_unique<ChallengeGeneratorImpl<CSHA256>>(0);
    }

    // commit (G^s*H1^v*H2^r), comm (G^s*H2^r), and H1^v are used in challenge generation if nLelantusFixesStartBlock is passed
    schnorrProver.proof(coin.getSerialNumber(), coin.getRandomness(), comm, commit, (params->get_h1() * v), challengeGenerator, schnorrProof);

    serializedSchnorrProof << schnorrProof;
}

bool VerifyMintSchnorrProof(const uint64_t& v, const secp_primitives::GroupElement& commit, const SchnorrProof& schnorrProof)
{
    auto params = lelantus::Params::get_default();

    LOCK(cs_main);
    // after nLelantusFixesStartBlock block start to pass whole data to transcript
    bool afterFixes = chainActive.Height() >= ::Params().GetConsensus().nLelantusFixesStartBlock;
    secp_primitives::GroupElement comm = commit + (params->get_h1() * Scalar(v).negate());
    SchnorrVerifier verifier(params->get_g(), params->get_h0(), afterFixes);
    std::unique_ptr<ChallengeGenerator> challengeGenerator;
    if (afterFixes) {
        // start to use CHash256 which is more secure
        challengeGenerator = std::make_unique<ChallengeGeneratorImpl<CHash256>>(1);
    }  else {
        challengeGenerator = std::make_unique<ChallengeGeneratorImpl<CSHA256>>(0);
    }

    // commit (G^s*H1^v*H2^r), comm (G^s*H2^r), and H1^v are used in challenge generation if nLelantusFixesStartBlock is passed
    return verifier.verify(comm, commit, (params->get_h1() * Scalar(v)), schnorrProof, challengeGenerator);
}

void ParseLelantusMintScript(const CScript& script, secp_primitives::GroupElement& pubcoin,  SchnorrProof& schnorrProof, uint256& mintTag)
{
    if (script.size() < 1) {
        throw std::invalid_argument("Script is not a valid Lelantus mint");
    }

    std::vector<unsigned char> serialized(script.begin() + 1, script.end());
    if (serialized.size() < (pubcoin.memoryRequired() + schnorrProof.memoryRequired())) {
        throw std::invalid_argument("Script is not a valid Lelantus mint");
    }

    bool skipTag = serialized.size() == (pubcoin.memoryRequired() + schnorrProof.memoryRequired());

    pubcoin.deserialize(serialized.data());

    CDataStream stream(
            std::vector<unsigned char>(serialized.begin() + pubcoin.memoryRequired(), serialized.end()),
            SER_NETWORK,
            PROTOCOL_VERSION
    );

    stream >> schnorrProof;
    if(!skipTag)
        stream >> mintTag;
}

void ParseLelantusJMintScript(const CScript& script, secp_primitives::GroupElement& pubcoin, std::vector<unsigned char>& encryptedValue)
{
    uint256 mintTag;
    ParseLelantusJMintScript(script, pubcoin, encryptedValue, mintTag);
}

void ParseLelantusJMintScript(const CScript& script, secp_primitives::GroupElement& pubcoin, std::vector<unsigned char>& encryptedValue, uint256& mintTag)
{
    if (script.size() < 1) {
        throw std::invalid_argument("Script is not a valid Lelantus jMint");
    }

    std::vector<unsigned char> serialized(script.begin() + 1, script.end());
    // 16 is the size of encrypted mint value, 32 is size of mintTag
    if (serialized.size() < (pubcoin.memoryRequired() + 16)) {
        throw std::invalid_argument("Script is not a valid Lelantus jMint");
    }

    bool skipTag = serialized.size() == (pubcoin.memoryRequired() + 16);

    pubcoin.deserialize(serialized.data());
    encryptedValue.insert(encryptedValue.begin(), serialized.begin() + pubcoin.memoryRequired(), serialized.end());
    CDataStream stream(
            std::vector<unsigned char>(serialized.begin() + pubcoin.memoryRequired() + 16, serialized.end()),
            SER_NETWORK,
            PROTOCOL_VERSION
    );
    if(!skipTag)
        stream >> mintTag;
}


void ParseLelantusMintScript(const CScript& script, secp_primitives::GroupElement& pubcoin)
{
    uint256 mintTag;
    if(script.IsLelantusMint()) {
        SchnorrProof schnorrProof;
        ParseLelantusMintScript(script, pubcoin, schnorrProof, mintTag);
    } else if (script.IsLelantusJMint()) {
        std::vector<unsigned char> encryptedValue;
        ParseLelantusJMintScript(script, pubcoin, encryptedValue, mintTag);
    }
}

std::unique_ptr<JoinSplit> ParseLelantusJoinSplit(const CTransaction &tx)
{
    if (tx.vin.size() != 1 || tx.vin[0].scriptSig.size() < 1) {
        throw CBadTxIn();
    }

    CDataStream serialized(SER_NETWORK, PROTOCOL_VERSION);

    if (tx.vin[0].scriptSig[0] == OP_LELANTUSJOINSPLIT) {
        serialized.write((const char *)tx.vin[0].scriptSig.data()+1, tx.vin[0].scriptSig.size()-1);
    }
    else if (tx.vin[0].scriptSig[0] == OP_LELANTUSJOINSPLITPAYLOAD && tx.nVersion >= 3 && tx.nType == TRANSACTION_LELANTUS) {
        serialized.write((const char *)tx.vExtraPayload.data(), tx.vExtraPayload.size());
    }
    else
        throw CBadTxIn();

    return std::make_unique<lelantus::JoinSplit>(lelantus::Params::get_default(), serialized);
}

bool CheckLelantusBlock(CValidationState &state, const CBlock& block) {
    auto& consensus = ::Params().GetConsensus();

    size_t blockSpendsAmount = 0;
    CAmount blockSpendsValue(0);

    for (const auto& tx : block.vtx) {
        auto txSpendsValue =  GetSpendTransparentAmount(*tx);
        size_t txSpendNumber = GetSpendInputs(*tx);

        if (txSpendNumber > consensus.nMaxLelantusInputPerTransaction) {
            return state.DoS(100, false, REJECT_INVALID,
                "bad-txns-lelantus-spend-invalid");
        }

        if (txSpendsValue > consensus.nMaxValueLelantusSpendPerTransaction) {
            return state.DoS(100, false, REJECT_INVALID,
                             "bad-txns-lelantus-spend-invalid");
        }

        blockSpendsAmount += txSpendNumber;
        blockSpendsValue += txSpendsValue;
    }

    if (blockSpendsAmount > consensus.nMaxLelantusInputPerBlock) {
        return state.DoS(100, false, REJECT_INVALID,
            "bad-txns-lelantus-spend-invalid");
    }

    if (blockSpendsValue > consensus.nMaxValueLelantusSpendPerBlock) {
        return state.DoS(100, false, REJECT_INVALID,
                         "bad-txns-lelantus-spend-invalid");
    }

    return true;
}

bool CheckLelantusJMintTransaction(
        const CTxOut &txout,
        CValidationState &state,
        uint256 hashTx,
        bool fStatefulSigmaCheck,
        std::vector<PublicCoin>& Cout,
        CLelantusTxInfo* lelantusTxInfo) {

    LogPrintf("CheckLelantusJMintTransaction txHash = %s\n", txout.GetHash().ToString());

    secp_primitives::GroupElement pubCoinValue;
    uint256 mintTag;
    std::vector<unsigned char> encryptedValue;
    try {
        ParseLelantusJMintScript(txout.scriptPubKey, pubCoinValue, encryptedValue, mintTag);
    } catch (std::invalid_argument&) {
        return state.DoS(100,
            false,
            PUBCOIN_NOT_VALIDATE,
            "CTransaction::CheckTransaction() : Mint parsing failure.");
    }

    lelantus::PublicCoin pubCoin(pubCoinValue);

    //checking whether commitment is valid
    if(!pubCoin.validate())
        return state.DoS(100,
                         false,
                         PUBCOIN_NOT_VALIDATE,
                         "CheckLelantusMintTransaction : PubCoin validation failed");

    bool hasCoin = lelantusState.HasCoin(pubCoin);

    if (!hasCoin && lelantusTxInfo && !lelantusTxInfo->fInfoIsComplete) {
        BOOST_FOREACH(const auto& mint, lelantusTxInfo->mints) {
            if (mint.first == pubCoin) {
                hasCoin = true;
                break;
            }
        }
    }

    if (hasCoin && fStatefulSigmaCheck) {
       LogPrintf("CheckLelantusMintTransaction: double mint, tx=%s\n",
                txout.GetHash().ToString());
        return state.DoS(100,
                false,
                PUBCOIN_NOT_VALIDATE,
                "CheckLelantusMintTransaction: double mint");
    }

    uint64_t amount = 0;
#ifdef ENABLE_WALLET
    if (!GetBoolArg("-disablewallet", false)) {
        if (!pwalletMain->DecryptMintAmount(encryptedValue, pubCoinValue, amount))
            amount = 0;
    }
#endif
    if (lelantusTxInfo != NULL && !lelantusTxInfo->fInfoIsComplete) {

        // Update public coin list in the info
        lelantusTxInfo->mints.push_back(std::make_pair(pubCoin, std::make_pair(amount, mintTag)));
        lelantusTxInfo->zcTransactions.insert(hashTx);
    }

    Cout.push_back(pubCoin);

    return true;
}

bool CheckLelantusJoinSplitTransaction(
        const CTransaction &tx,
        CValidationState &state,
        uint256 hashTx,
        bool isVerifyDB,
        int nHeight,
        int realHeight,
        bool isCheckWallet,
        bool fStatefulSigmaCheck,
        sigma::CSigmaTxInfo* sigmaTxInfo,
        CLelantusTxInfo* lelantusTxInfo) {
    std::unordered_set<Scalar, sigma::CScalarHash> txSerials;

    Consensus::Params const & params = ::Params().GetConsensus();

    if(tx.vin.size() != 1 || !tx.vin[0].scriptSig.IsLelantusJoinSplit()) {
        // mixing lelantus spend input with non-lelantus inputs is prohibited
        return state.DoS(100, false,
                         REJECT_MALFORMED,
                         "CheckLelantusJoinSplitTransaction: can't mix lelantus spend input with other tx types or have more than one spend");
    }

    int height = nHeight == INT_MAX ? chainActive.Height()+1 : nHeight;
    if (!isVerifyDB) {
        if (height >= params.nLelantusV3PayloadStartBlock) {
            // data should be moved to v3 payload
            if (tx.nVersion < 3 || tx.nType != TRANSACTION_LELANTUS)
                return state.DoS(100, false, NSEQUENCE_INCORRECT,
                        "CheckLelantusJoinSplitTransaction: lelantus data should reside in transaction payload");
        }
        else {
            if (tx.nVersion >= 3 && tx.nType != TRANSACTION_NORMAL)
                return state.DoS(100, false, NSEQUENCE_INCORRECT,
                        "CheckLelantusJoinSplitTransaction: network hasn't yet switched over to lelantus payload data");
        }
    }

<<<<<<< HEAD
=======
    const CTxIn &txin = tx.vin[0];
>>>>>>> f488a2ac
    std::unique_ptr<lelantus::JoinSplit> joinsplit;

    try {
        joinsplit = ParseLelantusJoinSplit(tx);
    }
    catch (CBadTxIn&) {
        return state.DoS(100,
            false,
            REJECT_MALFORMED,
            "CheckLelantusJoinSplitTransaction: invalid joinsplit transaction");
    }

    int jSplitVersion = joinsplit->getVersion();

    if (jSplitVersion < LELANTUS_TX_VERSION_4 ||
        (!isVerifyDB &&
        ((height >= params.nLelantusFixesStartBlock && height < params.nLelantusV3PayloadStartBlock && jSplitVersion != LELANTUS_TX_VERSION_4_5 && jSplitVersion != SIGMA_TO_LELANTUS_JOINSPLIT_FIXED) ||
        (height >= params.nLelantusV3PayloadStartBlock && jSplitVersion != LELANTUS_TX_TPAYLOAD && jSplitVersion != SIGMA_TO_LELANTUS_TX_TPAYLOAD)))) {
        return state.DoS(100,
                         false,
                         NSEQUENCE_INCORRECT,
                         "CTransaction::CheckLelantusJoinSplitTransaction() : Error: incorrect joinsplit transaction verion");
    }

    uint256 txHashForMetadata;

    // Obtain the hash of the transaction sans the zerocoin part
    CMutableTransaction txTemp = tx;
    txTemp.vin[0].scriptSig.clear();
    txTemp.vExtraPayload.clear();

    txHashForMetadata = txTemp.GetHash();

    LogPrintf("CheckLelantusJoinSplitTransaction: tx version=%d, tx metadata hash=%s\n",
              jSplitVersion, txHashForMetadata.ToString());

    if (!fStatefulSigmaCheck) {
        return true;
    }

    bool passVerify = false;
    std::map<uint32_t, std::vector<PublicCoin>> anonymity_sets;
    std::vector<PublicCoin> Cout;
    uint64_t Vout = 0;

    for (const CTxOut &txout : tx.vout) {
        if (!txout.scriptPubKey.empty() && txout.scriptPubKey.IsLelantusJMint()) {
            if (!CheckLelantusJMintTransaction(txout, state, hashTx, fStatefulSigmaCheck, Cout, lelantusTxInfo))
                return false;
        } else if(txout.scriptPubKey.IsLelantusMint()) {
            return false; //putting regular mints at JoinSplit transactions is not allowed
        } else {
            Vout += txout.nValue;
        }
    }

    std::vector<std::vector<unsigned char>> anonymity_set_hashes;

    for (auto& idAndHash : joinsplit->getIdAndBlockHashes()) {
        auto& anonymity_set = anonymity_sets[idAndHash.first];
        int coinGroupId = idAndHash.first % (CENT / 1000);
        int64_t intDenom = (idAndHash.first - coinGroupId);
        intDenom *= 1000;

        sigma::CoinDenomination denomination;
        if (joinsplit->isSigmaToLelantus() && sigma::IntegerToDenomination(intDenom, denomination)) {

            sigma::CSigmaState::SigmaCoinGroupInfo coinGroup;
            sigma::CSigmaState *sigmaState = sigma::CSigmaState::GetState();
            if (!sigmaState->GetCoinGroupInfo(denomination, coinGroupId, coinGroup))
                return state.DoS(100, false, NO_MINT_ZEROCOIN,
                                 "CheckSigmaSpendTransaction: Error: no coins were minted with such parameters");

            CBlockIndex *index = coinGroup.lastBlock;

            // find index for block with hash of accumulatorBlockHash or set index to the coinGroup.firstBlock if not found
            while (index != coinGroup.firstBlock && index->GetBlockHash() != idAndHash.second)
                index = index->pprev;

            std::pair<sigma::CoinDenomination, int> denominationAndId = std::make_pair(denomination, coinGroupId);

            auto lelantusParams = lelantus::Params::get_default();
            while (true) {
                if (index->sigmaMintedPubCoins.count(denominationAndId) > 0) {
                    BOOST_FOREACH(
                    const sigma::PublicCoin &pubCoinValue,
                    index->sigmaMintedPubCoins[denominationAndId]) {
                        if (::Params().GetConsensus().sigmaBlacklist.count(pubCoinValue.getValue()) > 0) {
                            continue;
                        }
                        lelantus::PublicCoin publicCoin(pubCoinValue.getValue() + lelantusParams->get_h1() * intDenom);
                        anonymity_set.push_back(publicCoin);
                    }
                }
                if (index == coinGroup.firstBlock)
                    break;
                index = index->pprev;
            }
        } else {
            CLelantusState::LelantusCoinGroupInfo coinGroup;
            if (!lelantusState.GetCoinGroupInfo(idAndHash.first, coinGroup))
                return state.DoS(100, false, NO_MINT_ZEROCOIN,
                                 "CheckLelantusJoinSplitTransaction: Error: no coins were minted with such parameters");

            CBlockIndex *index = coinGroup.lastBlock;


            // find index for block with hash of accumulatorBlockHash or set index to the coinGroup.firstBlock if not found
            while (index != coinGroup.firstBlock && index->GetBlockHash() != idAndHash.second)
                index = index->pprev;

            // take the hash from last block of anonymity set, it is used at challenge generation if nLelantusFixesStartBlock is passed
            if (nHeight >= params.nLelantusFixesStartBlock) {
                std::vector<unsigned char> set_hash = GetAnonymitySetHash(index, idAndHash.first);
                if (!set_hash.empty())
                    anonymity_set_hashes.push_back(set_hash);
            }
            // Build a vector with all the public coins with given id before
            // the block on which the spend occured.
            // This list of public coins is required by function "Verify" of JoinSplit.

            while (true) {
                if(index->lelantusMintedPubCoins.count(idAndHash.first) > 0) {
                    BOOST_FOREACH(
                    const auto& pubCoinValue,
                    index->lelantusMintedPubCoins[idAndHash.first]) {
                        // skip mints from blacklist if nLelantusFixesStartBlock is passed
                        if (chainActive.Height() >= ::Params().GetConsensus().nLelantusFixesStartBlock) {
                            if (::Params().GetConsensus().lelantusBlacklist.count(pubCoinValue.first.getValue()) > 0) {
                                continue;
                            }
                        }
                        anonymity_set.push_back(pubCoinValue.first);
                    }
                }
                if (index == coinGroup.firstBlock)
                    break;
                index = index->pprev;
            }
        }
        anonymity_sets[idAndHash.first] = anonymity_set;
    }

    BatchProofContainer* batchProofContainer = BatchProofContainer::get_instance();
    bool useBatching = batchProofContainer->fCollectProofs && !isVerifyDB && !isCheckWallet && lelantusTxInfo && !lelantusTxInfo->fInfoIsComplete;

    Scalar challenge;
    // if we are collecting proofs, skip verification and collect proofs
    passVerify = joinsplit->Verify(anonymity_sets, anonymity_set_hashes, Cout, Vout, txHashForMetadata, challenge, useBatching);

    // add proofs into container
    if(useBatching) {
        std::map<uint32_t, size_t> idAndSizes;

        for(auto itr : anonymity_sets)
            idAndSizes[itr.first] = itr.second.size();

        batchProofContainer->add(joinsplit.get(), idAndSizes, challenge, nHeight >= params.nLelantusFixesStartBlock);
    }

    if (passVerify) {
        const std::vector<Scalar>& serials = joinsplit->getCoinSerialNumbers();
        const std::vector<uint32_t> &ids = joinsplit->getCoinGroupIds();

        if (serials.size() != ids.size()) {
            return state.DoS(100,
                             error("CheckLelantusJoinSplitTransaction: sized of serials and group ids don't match."));
        }

        // do not check for duplicates in case we've seen exact copy of this tx in this block before
        if (!(sigmaTxInfo && sigmaTxInfo->zcTransactions.count(hashTx) > 0) && !(lelantusTxInfo && lelantusTxInfo->zcTransactions.count(hashTx) > 0)) {
            for (size_t i = 0; i < serials.size(); ++i) {
                int coinGroupId = ids[i] % (CENT / 1000);
                int64_t intDenom = (ids[i] - coinGroupId);
                intDenom *= 1000;
                sigma::CoinDenomination denomination;

                if (realHeight < params.nLelantusV3PayloadStartBlock || (joinsplit->isSigmaToLelantus() && sigma::IntegerToDenomination(intDenom, denomination))) {
                    if (!sigma::CheckSigmaSpendSerial(
                            state, sigmaTxInfo, serials[i], nHeight, false)) {
                        LogPrintf("CheckSigmaSpendTransaction: serial check failed, serial=%s\n", serials[i]);
                        return false;
                    } else if (!CheckLelantusSpendSerial(
                            state, lelantusTxInfo, serials[i], nHeight, false)) {
                        LogPrintf("CheckLelantusJoinSplitTransaction: serial check failed, serial=%s\n", serials[i]);
                        return false;

                    }
                } else {
                    if (!CheckLelantusSpendSerial(
                            state, lelantusTxInfo, serials[i], nHeight, false)) {
                        LogPrintf("CheckLelantusJoinSplitTransaction: serial check failed, serial=%s\n", serials[i]);
                        return false;
                    }
                }
            }
        }

        // check duplicated serials in same transaction.
        for (const auto &serial : serials) {
            if (!txSerials.insert(serial).second) {
                return state.DoS(100,
                                 error("CheckLelantusJoinSplitTransaction: two or more spends with same serial in the same transaction"));
            }
        }

        if (!isVerifyDB && !isCheckWallet) {
            // add spend information to the index
            if (joinsplit->isSigmaToLelantus()) {
                if (sigmaTxInfo && !sigmaTxInfo->fInfoIsComplete) {
                    for (size_t i = 0; i < serials.size(); i++) {
                        int coinGroupId = ids[i] % (CENT / 1000);
                        int64_t intDenom = (ids[i] - coinGroupId);
                        intDenom *= 1000;
                        sigma::CoinDenomination denomination;
                        if(!sigma::IntegerToDenomination(intDenom, denomination) && lelantusTxInfo && !lelantusTxInfo->fInfoIsComplete)
                            lelantusTxInfo->spentSerials.insert(std::make_pair(serials[i], ids[i]));
                        else
                            sigmaTxInfo->spentSerials.insert(std::make_pair(
                                    serials[i], sigma::CSpendCoinInfo::make(denomination, coinGroupId)));
                    }
                }
            } else {
                if (lelantusTxInfo && !lelantusTxInfo->fInfoIsComplete) {
                    for (size_t i = 0; i < serials.size(); i++) {
                        lelantusTxInfo->spentSerials.insert(std::make_pair(serials[i], ids[i]));
                    }
                }
            }
        }
    }
    else {
        LogPrintf("CheckLelantusJoinSplitTransaction: verification failed at block %d\n", nHeight);
        return false;
    }

    if(!isVerifyDB && !isCheckWallet) {
        if (lelantusTxInfo && !lelantusTxInfo->fInfoIsComplete) {
            lelantusTxInfo->zcTransactions.insert(hashTx);
        }
    }

    return true;
}

bool CheckLelantusMintTransaction(
        const CTxOut &txout,
        CValidationState &state,
        uint256 hashTx,
        bool fStatefulSigmaCheck,
        CLelantusTxInfo* lelantusTxInfo) {
    secp_primitives::GroupElement pubCoinValue;
    uint256 mintTag;
    SchnorrProof schnorrProof;

    LogPrintf("CheckLelantusMintTransaction txHash = %s\n", txout.GetHash().ToString());
    LogPrintf("nValue = %d\n", txout.nValue);
    if(txout.nValue > ::Params().GetConsensus().nMaxValueLelantusMint)
        return state.DoS(100,
                         false,
                         REJECT_INVALID,
                         "CTransaction::CheckTransaction() : Mint is out of limit.");

    try {
        ParseLelantusMintScript(txout.scriptPubKey, pubCoinValue, schnorrProof, mintTag);
    } catch (std::invalid_argument&) {
        return state.DoS(100,
            false,
            PUBCOIN_NOT_VALIDATE,
            "CTransaction::CheckTransaction() : Mint parsing failure.");
    }

    lelantus::PublicCoin pubCoin(pubCoinValue);

    //checking whether commitment is valid
    if(!VerifyMintSchnorrProof(txout.nValue, pubCoinValue, schnorrProof) || !pubCoin.validate())
        return state.DoS(100,
                         false,
                         PUBCOIN_NOT_VALIDATE,
                         "CheckLelantusMintTransaction : PubCoin validation failed");


    bool hasCoin = lelantusState.HasCoin(pubCoin);

    if (!hasCoin && lelantusTxInfo && !lelantusTxInfo->fInfoIsComplete) {
        BOOST_FOREACH(const auto& mint, lelantusTxInfo->mints) {
            if (mint.first == pubCoin) {
                hasCoin = true;
                break;
            }
        }
    }

    if (hasCoin && fStatefulSigmaCheck) {
       LogPrintf("CheckLelantusMintTransaction: double mint, tx=%s\n",
                txout.GetHash().ToString());
        return state.DoS(100,
                false,
                PUBCOIN_NOT_VALIDATE,
                "CheckLelantusMintTransaction: double mint");
    }

    if (lelantusTxInfo != NULL && !lelantusTxInfo->fInfoIsComplete) {
        // Update public coin list in the info
        lelantusTxInfo->mints.push_back(std::make_pair(pubCoin, std::make_pair(txout.nValue, mintTag)));
        lelantusTxInfo->zcTransactions.insert(hashTx);
    }

    return true;
}

bool CheckLelantusTransaction(
        const CTransaction &tx,
        CValidationState &state,
        uint256 hashTx,
        bool isVerifyDB,
        int nHeight,
        bool isCheckWallet,
        bool fStatefulSigmaCheck,
        sigma::CSigmaTxInfo* sigmaTxInfo,
        CLelantusTxInfo* lelantusTxInfo)
{
    Consensus::Params const & consensus = ::Params().GetConsensus();


    if(tx.IsLelantusJoinSplit()) {
        CAmount nFees;
        try {
            nFees = lelantus::ParseLelantusJoinSplit(tx)->getFee();
        }
        catch (CBadTxIn&) {
            return state.DoS(0, false, REJECT_INVALID, "unable to parse joinsplit");
        }

    }

    int realHeight = nHeight;

    if (realHeight == INT_MAX) {
        LOCK(cs_main);
        realHeight = chainActive.Height();
    }

    bool const allowLelantus = (realHeight >= consensus.nLelantusStartBlock);

    if (!isVerifyDB && !isCheckWallet) {
        if (allowLelantus && lelantusState.IsSurgeConditionDetected()) {
            return state.DoS(100, false,
                REJECT_INVALID,
                "Lelantus surge protection is ON.");
        }
    }

    // Check Mint Lelantus Transaction
    if (allowLelantus && !isVerifyDB) {
        for (const CTxOut &txout : tx.vout) {
            if (!txout.scriptPubKey.empty() && txout.scriptPubKey.IsLelantusMint()) {
                if (!CheckLelantusMintTransaction(txout, state, hashTx, fStatefulSigmaCheck, lelantusTxInfo))
                    return false;
            }
        }
    }

    // Check Lelantus JoinSplit Transaction
    if(tx.IsLelantusJoinSplit()) {
        // First check number of inputs does not exceed transaction limit
        if (GetSpendInputs(tx) > consensus.nMaxLelantusInputPerTransaction) {
            return state.DoS(100, false,
                REJECT_INVALID,
                "bad-txns-spend-invalid");
        }

        if (GetSpendTransparentAmount(tx) > consensus.nMaxValueLelantusSpendPerTransaction) {
            return state.DoS(100, false,
                             REJECT_INVALID,
                             "bad-txns-spend-invalid");
        }

        if (!isVerifyDB) {
            if (!CheckLelantusJoinSplitTransaction(
                tx, state, hashTx, isVerifyDB, nHeight, realHeight,
                isCheckWallet, fStatefulSigmaCheck, sigmaTxInfo, lelantusTxInfo)) {
                    return false;
            }
        }
    }

    return true;
}

void RemoveLelantusJoinSplitReferencingBlock(CTxMemPool& pool, CBlockIndex* blockIndex) {
    LOCK2(cs_main, pool.cs);
    std::vector<CTransaction> txn_to_remove;
    for (CTxMemPool::txiter mi = pool.mapTx.begin(); mi != pool.mapTx.end(); ++mi) {
        const CTransaction& tx = mi->GetTx();
        if (tx.IsLelantusJoinSplit()) {
            // Run over all the inputs, check if their CoinGroup block hash is equal to
            // block removed. If any one is equal, remove txn from mempool.
            for (const CTxIn& txin : tx.vin) {
                if (txin.IsLelantusJoinSplit()) {
                    std::unique_ptr<lelantus::JoinSplit> joinsplit;

                    try {
                        joinsplit = ParseLelantusJoinSplit(tx);
                    }
                    catch (const std::ios_base::failure &) {
                        txn_to_remove.push_back(tx);
                        break;
                    }

                    const std::vector<std::pair<uint32_t, uint256>>& coinGroupIdAndBlockHash = joinsplit->getIdAndBlockHashes();
                    for(const auto& idAndHash : coinGroupIdAndBlockHash) {
                        if (idAndHash.second == blockIndex->GetBlockHash()) {
                        // Do not remove transaction immediately, that will invalidate iterator mi.
                        txn_to_remove.push_back(tx);
                        break;
                        }
                    }
                }
            }
        }
    }
    for (const CTransaction& tx: txn_to_remove) {
        // Remove txn from mempool.
        pool.removeRecursive(tx);
        LogPrintf("DisconnectTipLelantus: removed lelantus joinsplit which referenced a removed blockchain tip.");
    }
}

void DisconnectTipLelantus(CBlock& block, CBlockIndex *pindexDelete) {
    lelantusState.RemoveBlock(pindexDelete);

    // Also remove from mempool lelantus joinsplits that reference given block hash.
    RemoveLelantusJoinSplitReferencingBlock(mempool, pindexDelete);
    RemoveLelantusJoinSplitReferencingBlock(txpools.getStemTxPool(), pindexDelete);
}

std::vector<Scalar> GetLelantusJoinSplitSerialNumbers(const CTransaction &tx, const CTxIn &txin) {
    if (!tx.IsLelantusJoinSplit())
        return std::vector<Scalar>();

    try {
        return ParseLelantusJoinSplit(tx)->getCoinSerialNumbers();
    }
    catch (const std::ios_base::failure &) {
        return std::vector<Scalar>();
    }
}

std::vector<uint32_t> GetLelantusJoinSplitIds(const CTransaction &tx, const CTxIn &txin) {
    if (!tx.IsLelantusJoinSplit())
        return std::vector<uint32_t>();

    try {
        return ParseLelantusJoinSplit(tx)->getCoinGroupIds();
    }
    catch (const std::ios_base::failure &) {
        return std::vector<uint32_t>();
    }
}

size_t GetSpendInputs(const CTransaction &tx, const CTxIn& in) {
    return in.IsLelantusJoinSplit() ?
        GetLelantusJoinSplitSerialNumbers(tx, in).size() : 0;
}

size_t GetSpendInputs(const CTransaction &tx) {
    size_t sum = 0;
    for (const auto& vin : tx.vin) {
        sum += GetSpendInputs(tx, vin);
    }
    return sum;
}

CAmount GetSpendTransparentAmount(const CTransaction& tx) {
    CAmount result = 0;
    if(!tx.IsLelantusJoinSplit())
        return 0;

    for (const CTxOut &txout : tx.vout)
        result += txout.nValue;
    return result;
}

/**
 * Connect a new ZCblock to chainActive. pblock is either NULL or a pointer to a CBlock
 * corresponding to pindexNew, to bypass loading it again from disk.
 */
bool ConnectBlockLelantus(
        CValidationState &state,
        const CChainParams &chainparams,
        CBlockIndex *pindexNew,
        const CBlock *pblock,
        bool fJustCheck) {
    // Add lelantus transaction information to index
    if (pblock && pblock->lelantusTxInfo) {
        if (!fJustCheck) {
            pindexNew->lelantusMintedPubCoins.clear();
            pindexNew->lelantusSpentSerials.clear();
            pindexNew->anonymitySetHash.clear();
        }

        if (!CheckLelantusBlock(state, *pblock)) {
            return false;
        }

        BOOST_FOREACH(auto& serial, pblock->lelantusTxInfo->spentSerials) {
            if (!CheckLelantusSpendSerial(
                    state,
                    pblock->lelantusTxInfo.get(),
                    serial.first,
                    pindexNew->nHeight,
                    true /* fConnectTip */
                    )) {
                return false;
            }

            if (!fJustCheck) {
                pindexNew->lelantusSpentSerials.insert(serial);
                lelantusState.AddSpend(serial.first, serial.second);
            }
        }

        if (fJustCheck)
            return true;

        auto& params = ::Params().GetConsensus();
        CHash256 hash;
        std::vector<unsigned char> data(GroupElement::serialize_size);
        bool updateHash = false;

        // create first anonymity set hash with whole existing set, at HF block
        if (pindexNew->nHeight == params.nLelantusFixesStartBlock) {
            updateHash = true;
            std::vector<lelantus::PublicCoin> coins;
            lelantusState.GetAnonymitySet(1, false, coins);
            for (auto &coin : coins) {
                coin.getValue().serialize(data.data());
                hash.Write(data.data(), data.size());
            }
        }

        if (!pblock->lelantusTxInfo->mints.empty()) {
            lelantusState.AddMintsToStateAndBlockIndex(pindexNew, pblock);
            int latestCoinId  = lelantusState.GetLatestCoinID();
            // add  coins into hasher, for generating set hash
            // if this is HF block just add mint from this block too,
            // else hasher is supposed to be empty, so add previous hash first, then coins
            if (pindexNew->nHeight >= params.nLelantusFixesStartBlock) {
                updateHash = true;

                if (pindexNew->nHeight > params.nLelantusFixesStartBlock) {
                    // get previous hash of the set, if there is no such, don't write anything
                    std::vector<unsigned char> prev_hash = GetAnonymitySetHash(pindexNew->pprev, latestCoinId, true);
                    if (!prev_hash.empty())
                        hash.Write(prev_hash.data(), 32);
                }

                for (auto &coin : pindexNew->lelantusMintedPubCoins[latestCoinId]) {
                    coin.first.getValue().serialize(data.data());
                    hash.Write(data.data(), data.size());
                }
            }
        }

        // generate hash if we need it
        if (updateHash) {
            unsigned char hash_result[CSHA256::OUTPUT_SIZE];
            hash.Finalize(hash_result);
            auto &out_hash = pindexNew->anonymitySetHash[lelantusState.GetLatestCoinID()];
            out_hash.clear();
            out_hash.insert(out_hash.begin(), std::begin(hash_result), std::end(hash_result));
        }
    }
    else if (!fJustCheck) {
        lelantusState.AddBlock(pindexNew);
    }
    return true;
}

bool GetOutPointFromBlock(COutPoint& outPoint, const GroupElement &pubCoinValue, const CBlock &block) {
    secp_primitives::GroupElement txPubCoinValue;
    // cycle transaction hashes, looking for this pubcoin.
    BOOST_FOREACH(CTransactionRef tx, block.vtx){
        uint32_t nIndex = 0;
        for (const CTxOut &txout: tx->vout) {
            if (txout.scriptPubKey.IsLelantusMint() || txout.scriptPubKey.IsLelantusJMint()) {
                ParseLelantusMintScript(txout.scriptPubKey, txPubCoinValue);
                if(pubCoinValue==txPubCoinValue){
                    outPoint = COutPoint(tx->GetHash(), nIndex);
                    return true;
                }
            }
            nIndex++;
        }
    }

    return false;
}

bool GetOutPoint(COutPoint& outPoint, const lelantus::PublicCoin &pubCoin) {

    lelantus::CLelantusState *lelantusState = lelantus::CLelantusState::GetState();
    auto mintedCoinHeightAndId = lelantusState->GetMintedCoinHeightAndId(pubCoin);
    int mintHeight = mintedCoinHeightAndId.first;
    int coinId = mintedCoinHeightAndId.second;

    if(mintHeight==-1 && coinId==-1)
        return false;

    // get block containing mint
    CBlockIndex *mintBlock = chainActive[mintHeight];
    CBlock block;
    if(!ReadBlockFromDisk(block, mintBlock, ::Params().GetConsensus()))
        LogPrintf("can't read block from disk.\n");

    return GetOutPointFromBlock(outPoint, pubCoin.getValue(), block);
}

bool GetOutPoint(COutPoint& outPoint, const GroupElement &pubCoinValue) {
    lelantus::PublicCoin pubCoin(pubCoinValue);

    return GetOutPoint(outPoint, pubCoin);
}

bool GetOutPoint(COutPoint& outPoint, const uint256 &pubCoinValueHash) {
    GroupElement pubCoinValue;
    lelantus::CLelantusState *lelantusState = lelantus::CLelantusState::GetState();
    if(!lelantusState->HasCoinHash(pubCoinValue, pubCoinValueHash)){
        return false;
    }

    return GetOutPoint(outPoint, pubCoinValue);
}

bool GetOutPointFromMintTag(COutPoint& outPoint, const uint256 &pubCoinTag) {
    GroupElement pubCoinValue;
    lelantus::CLelantusState *lelantusState = lelantus::CLelantusState::GetState();
    if(!lelantusState->HasCoinTag(pubCoinValue, pubCoinTag)){
        return false;
    }

    return GetOutPoint(outPoint, pubCoinValue);
}

bool BuildLelantusStateFromIndex(CChain *chain) {
    for (CBlockIndex *blockIndex = chain->Genesis(); blockIndex; blockIndex=chain->Next(blockIndex))
    {
        lelantusState.AddBlock(blockIndex);
    }
    // DEBUG
    LogPrintf(
        "Latest ID for Lelantus coin group  %d\n",
        lelantusState.GetLatestCoinID());
    return true;
}

// CLelantusTxInfo
void CLelantusTxInfo::Complete() {
    // We need to sort mints lexicographically by serialized value of pubCoin. That's the way old code
    // works, we need to stick to it.
    sort(mints.begin(), mints.end(),
            [](decltype(mints)::const_reference m1, decltype(mints)::const_reference m2)->bool {
            CDataStream ds1(SER_DISK, CLIENT_VERSION), ds2(SER_DISK, CLIENT_VERSION);
            ds1 << m1;
            ds2 << m2;
            return ds1.str() < ds2.str();
            });

    // Mark this info as complete
    fInfoIsComplete = true;
}

/*
 * Util funtions
 */
size_t CountCoinInBlock(CBlockIndex *index, int id) {
    return index->lelantusMintedPubCoins.count(id) > 0
        ? index->lelantusMintedPubCoins[id].size() : 0;
}

/******************************************************************************/
// CLelantusState::Containers
/******************************************************************************/

CLelantusState::Containers::Containers(std::atomic<bool> & surgeCondition)
: surgeCondition(surgeCondition)
{}

void CLelantusState::Containers::AddMint(lelantus::PublicCoin const & pubCoin, CMintedCoinInfo const & coinInfo, const uint256& tag) {
    mintedPubCoins.insert(std::make_pair(pubCoin, coinInfo));
    tagToPublicCoin.insert(std::make_pair(tag, pubCoin));
    mintMetaInfo[coinInfo.coinGroupId] += 1;
    CheckSurgeCondition();
}

void CLelantusState::Containers::RemoveMint(lelantus::PublicCoin const & pubCoin) {
    mint_info_container::const_iterator iter = mintedPubCoins.find(pubCoin);
    if (iter != mintedPubCoins.end()) {
        for(auto hashPair =  tagToPublicCoin.begin(); hashPair !=  tagToPublicCoin.end(); hashPair++)
            if(hashPair->second == pubCoin) {
                tagToPublicCoin.erase(hashPair);
                break;
            }

        mintMetaInfo[iter->second.coinGroupId] -= 1;
        mintedPubCoins.erase(iter);
        CheckSurgeCondition();
    }
}

void CLelantusState::Containers::AddSpend(Scalar const & serial, int coinGroupId) {
    if (!mintMetaInfo.count(coinGroupId)) {
        throw std::invalid_argument("group id doesn't exist");
    }

    usedCoinSerials[serial] = coinGroupId;
    spendMetaInfo[coinGroupId] += 1;
    CheckSurgeCondition();
}

void CLelantusState::Containers::RemoveSpend(Scalar const & serial) {
    auto iter = usedCoinSerials.find(serial);
    if (iter != usedCoinSerials.end()) {
        spendMetaInfo[iter->second] -= 1;
        usedCoinSerials.erase(iter);
        CheckSurgeCondition();
    }
}

void CLelantusState::Containers::AddExtendedMints(int group, size_t mints) {
    extendedMintMetaInfo[group] = mints;
    CheckSurgeCondition();
}

void CLelantusState::Containers::RemoveExtendedMints(int group) {
    extendedMintMetaInfo.erase(group);
    CheckSurgeCondition();
}

mint_info_container const & CLelantusState::Containers::GetMints() const {
    return mintedPubCoins;
}

std::unordered_map<uint256, lelantus::PublicCoin>&  CLelantusState::Containers::GetTagToPublicCoin() {
    return tagToPublicCoin;
}

std::unordered_map<Scalar, int> const & CLelantusState::Containers::GetSpends() const {
    return usedCoinSerials;
}

bool CLelantusState::Containers::IsSurgeCondition() const {
    return surgeCondition;
}

void CLelantusState::Containers::Reset() {
    mintedPubCoins.clear();
    usedCoinSerials.clear();
    mintMetaInfo.clear();
    spendMetaInfo.clear();
    tagToPublicCoin.clear();
    surgeCondition = false;
}

void CLelantusState::Containers::CheckSurgeCondition() {
    bool result = false;

    // find a range of groups that sum of serials larger than sum of mints
    size_t serials = 0;
    size_t mints = 0;
    int start = 0;

    for (auto it = mintMetaInfo.begin(); it != mintMetaInfo.end(); it++) {
        auto id = it->first;

        // include serials and mints to accumulators
        serials += spendMetaInfo.count(id) ? spendMetaInfo[id] : 0;
        mints += it->second;

        // serials exceed mints then trigger
        if (serials > mints) {
            result = true;

            std::ostringstream ostr;
            ostr << "Turning Lelantus surge protection ON: in group range: " << start << " - " << id << '\n';
            error(ostr.str().c_str());

            break;
        }

        auto extendedMints = extendedMintMetaInfo.count(id + 1) ?
            extendedMintMetaInfo[id + 1] : 0;

        if (serials <= mints - extendedMints) {
            start = id + 1;
            serials = 0;
            mints = extendedMints;
        }
    }

    surgeCondition = result;
}

/******************************************************************************/
// CLelantusState
/******************************************************************************/

CLelantusState::CLelantusState(
    size_t maxCoinInGroup,
    size_t startGroupSize)
    :containers(surgeCondition),
    maxCoinInGroup(maxCoinInGroup),
    startGroupSize(startGroupSize)
{
    Reset();
}

void CLelantusState::AddMintsToStateAndBlockIndex(
        CBlockIndex *index,
        const CBlock* pblock) {

    std::vector<std::pair<lelantus::PublicCoin, uint256>> blockMints;
    for (const auto& mint : pblock->lelantusTxInfo->mints) {
        blockMints.push_back(std::make_pair(mint.first, mint.second.second));
    }

    latestCoinId = std::max(1, latestCoinId);

    auto &coinGroup = coinGroups[latestCoinId];

    if (coinGroup.nCoins + blockMints.size() <= maxCoinInGroup) {
        if (coinGroup.nCoins == 0) {
            // first group of coins
            assert(coinGroup.firstBlock == nullptr);
            assert(coinGroup.lastBlock == nullptr);

            coinGroup.firstBlock = coinGroup.lastBlock = index;
        } else {
            assert(coinGroup.firstBlock != nullptr);
            assert(coinGroup.lastBlock != nullptr);
            assert(coinGroup.lastBlock->nHeight <= index->nHeight);

            coinGroup.lastBlock = index;
        }
        coinGroup.nCoins += blockMints.size();
    } else {
        auto& newCoinGroup = coinGroups[++latestCoinId];

        CBlockIndex *first;
        auto coins = CountLastNCoins(latestCoinId - 1, startGroupSize, first);
        newCoinGroup.firstBlock = first ? first : index;
        newCoinGroup.lastBlock = index;
        newCoinGroup.nCoins = coins + blockMints.size();

        containers.AddExtendedMints(latestCoinId, coins);
    }

    for (const auto& mint : blockMints) {
        containers.AddMint(mint.first, CMintedCoinInfo::make(latestCoinId, index->nHeight), mint.second);

        LogPrintf("AddMintsToStateAndBlockIndex: Lelantus mint added id=%d\n", latestCoinId);
        index->lelantusMintedPubCoins[latestCoinId].push_back(mint);
    }
}

void CLelantusState::AddSpend(const Scalar &serial, int coinGroupId) {
    containers.AddSpend(serial, coinGroupId);
}

void CLelantusState::AddBlock(CBlockIndex *index) {
    for (auto const &pubCoins : index->lelantusMintedPubCoins) {

        if (pubCoins.second.empty())
            continue;

        auto &coinGroup = coinGroups[pubCoins.first];

        if (coinGroup.firstBlock == nullptr) {
            coinGroup.firstBlock = index;

            if (pubCoins.first > 1) {
                CBlockIndex *first;
                coinGroup.nCoins = CountLastNCoins(pubCoins.first - 1, startGroupSize, first);
                coinGroup.firstBlock = first ? first : index;

                containers.AddExtendedMints(pubCoins.first, coinGroup.nCoins);
            }
        }
        coinGroup.lastBlock = index;
        coinGroup.nCoins += pubCoins.second.size();

        latestCoinId = pubCoins.first;
        for (auto const &coin : pubCoins.second) {
            containers.AddMint(coin.first, CMintedCoinInfo::make(pubCoins.first, index->nHeight), coin.second);
        }
    }

    for (auto const &serial : index->lelantusSpentSerials) {
        AddSpend(serial.first, serial.second);
    }
}

void CLelantusState::RemoveBlock(CBlockIndex *index) {
    // roll back coin group updates
    for (auto &coins : index->lelantusMintedPubCoins)
    {
        if (coinGroups.count(coins.first) == 0) {
            throw std::invalid_argument("Group Id does not exist");
        }

        LelantusCoinGroupInfo& coinGroup = coinGroups[coins.first];
        auto nMintsToForget = coins.second.size();

        if (nMintsToForget == 0)
            continue;

        assert(coinGroup.nCoins >= nMintsToForget);
        auto isExtended = coins.first > 1;
        coinGroup.nCoins -= nMintsToForget;

        // if `index` is edged block we need to erase group
        auto isEdgedBlock = false;
        if (isExtended) {
            auto prevBlockContainMints = index;
            size_t prevGroupCount = 0;

            // find block that contain some Lelantus mints
            do {
                prevBlockContainMints = prevBlockContainMints->pprev;
            } while (prevBlockContainMints
                && CountCoinInBlock(prevBlockContainMints, coins.first) == 0
                && (prevGroupCount = CountCoinInBlock(prevBlockContainMints, coins.first - 1)) == 0);

            isEdgedBlock = prevGroupCount > 0 && (coinGroup.nCoins - prevGroupCount) < startGroupSize;
        }

        if ((!isExtended && coinGroup.nCoins == 0) || (isExtended && isEdgedBlock)) {
            // all the coins of this group have been erased, remove the group altogether
            coinGroups.erase(coins.first);
            // decrease pubcoin id
            latestCoinId--;
            // erase from containers
            containers.RemoveExtendedMints(coins.first);
        } else {
            // roll back lastBlock to previous position
            assert(coinGroup.lastBlock == index);

            do {
                assert(coinGroup.lastBlock != coinGroup.firstBlock);
                coinGroup.lastBlock = coinGroup.lastBlock->pprev;
            } while (coinGroup.lastBlock->lelantusMintedPubCoins.count(coins.first) == 0);
        }
    }

    // roll back mints
    for (auto const &pubCoins : index->lelantusMintedPubCoins) {
        for (auto const &coin : pubCoins.second) {
            auto coins = containers.GetMints().equal_range(coin.first);
            auto coinIt = find_if(
                coins.first, coins.second,
                [&pubCoins](const mint_info_container::value_type &v) {
                    return v.second.coinGroupId == pubCoins.first;
                });
            assert(coinIt != coins.second);
            containers.RemoveMint(coinIt->first);
        }
    }

    // roll back spends
    for (auto const &serial : index->lelantusSpentSerials) {
        containers.RemoveSpend(serial.first);
    }
}

bool CLelantusState::GetCoinGroupInfo(
        int group_id,
        LelantusCoinGroupInfo& result) {
    if (coinGroups.count(group_id) == 0)
        return false;

    result = coinGroups[group_id];
    return true;
}

bool CLelantusState::IsUsedCoinSerial(const Scalar &coinSerial) {
    return containers.GetSpends().count(coinSerial) != 0;
}

bool CLelantusState::IsUsedCoinSerialHash(Scalar &coinSerial, const uint256 &coinSerialHash) {
    for ( auto it = GetSpends().begin(); it != GetSpends().end(); ++it ){
        if(primitives::GetSerialHash(it->first)==coinSerialHash){
            coinSerial = it->first;
            return true;
        }
    }
    return false;
}

bool CLelantusState::HasCoin(const lelantus::PublicCoin& pubCoin) {
    return containers.GetMints().find(pubCoin) != containers.GetMints().end();
}

bool CLelantusState::HasCoinHash(GroupElement &pubCoinValue, const uint256 &pubCoinValueHash) {
    for ( auto it = GetMints().begin(); it != GetMints().end(); ++it ){
        const lelantus::PublicCoin & pubCoin = (*it).first;
        if(pubCoin.getValueHash()==pubCoinValueHash){
            pubCoinValue = pubCoin.getValue();
            return true;
        }
    }
    return false;
}

bool CLelantusState::HasCoinTag(GroupElement& pubCoinValue, const uint256& pubCoinTag) {
    auto const& mints = containers.GetTagToPublicCoin();
    if(mints.count(pubCoinTag) > 0) {
        pubCoinValue = mints.at(pubCoinTag).getValue();
        return true;
    }
    return false;
}

int CLelantusState::GetCoinSetForSpend(
    CChain *chain,
    int maxHeight,
    int coinGroupID,
    uint256& blockHash_out,
    std::vector<lelantus::PublicCoin>& coins_out,
    std::vector<unsigned char>& setHash_out) {

    coins_out.clear();

    if (coinGroups.count(coinGroupID) == 0) {
        return 0;
    }

    LelantusCoinGroupInfo &coinGroup = coinGroups[coinGroupID];

    int numberOfCoins = 0;
    for (CBlockIndex *block = coinGroup.lastBlock;; block = block->pprev) {

        // ignore block heigher than max height
        if (block->nHeight > maxHeight) {
            continue;
        }

        // check coins in group coinGroupID - 1 in the case that using coins from prev group.
        int id = 0;
        if (CountCoinInBlock(block, coinGroupID)) {
            id = coinGroupID;
        } else if (CountCoinInBlock(block, coinGroupID - 1)) {
            id = coinGroupID - 1;
        }

        if (id) {
            if (numberOfCoins == 0) {
                // latest block satisfying given conditions
                // remember block hash and set hash
                blockHash_out = block->GetBlockHash();
                setHash_out =  GetAnonymitySetHash(block, id);
            }
            numberOfCoins += block->lelantusMintedPubCoins[id].size();
            if (block->lelantusMintedPubCoins.count(id) > 0) {
                for (const auto &coin : block->lelantusMintedPubCoins[id]) {
                    LOCK(cs_main);
                    // skip mints from blacklist if nLelantusFixesStartBlock is passed
                    if (chainActive.Height() >= ::Params().GetConsensus().nLelantusFixesStartBlock) {
                        if (::Params().GetConsensus().lelantusBlacklist.count(coin.first.getValue()) > 0) {
                            continue;
                        }
                    }
                    coins_out.push_back(coin.first);
                }
            }
        }

        if (block == coinGroup.firstBlock) {
            break ;
        }
    }

    return numberOfCoins;
}

void CLelantusState::GetAnonymitySet(
        int coinGroupID,
        bool fStartLelantusBlacklist,
        std::vector<lelantus::PublicCoin>& coins_out) {

    coins_out.clear();

    if (coinGroups.count(coinGroupID) == 0) {
        return;
    }

    LelantusCoinGroupInfo &coinGroup = coinGroups[coinGroupID];
    auto params = ::Params().GetConsensus();
    LOCK(cs_main);
    int maxHeight = fStartLelantusBlacklist ? (chainActive.Height() - (ZC_MINT_CONFIRMATIONS - 1)) : (params.nLelantusFixesStartBlock - 1);

    for (CBlockIndex *block = coinGroup.lastBlock;; block = block->pprev) {

        // ignore block heigher than max height
        if (block->nHeight > maxHeight) {
            continue;
        }

        // check coins in group coinGroupID - 1 in the case that using coins from prev group.
        int id = 0;
        if (CountCoinInBlock(block, coinGroupID)) {
            id = coinGroupID;
        } else if (CountCoinInBlock(block, coinGroupID - 1)) {
            id = coinGroupID - 1;
        }

        if (id) {
            if(block->lelantusMintedPubCoins.count(id) > 0) {
                for (const auto &coin : block->lelantusMintedPubCoins[id]) {
                    if (fStartLelantusBlacklist &&
                        chainActive.Height() >= ::Params().GetConsensus().nLelantusFixesStartBlock) {
                        std::vector<unsigned char> vch = coin.first.getValue().getvch();
                        if (::Params().GetConsensus().lelantusBlacklist.count(coin.first.getValue()) > 0) {
                            continue;
                        }
                    }
                    coins_out.push_back(coin.first);
                }
            }
        }

        if (block == coinGroup.firstBlock) {
            break ;
        }
    }
}

std::pair<int, int> CLelantusState::GetMintedCoinHeightAndId(
        const lelantus::PublicCoin& pubCoin) {
    auto coinIt = containers.GetMints().find(pubCoin);

    if (coinIt != containers.GetMints().end()) {
        return std::make_pair(coinIt->second.nHeight, coinIt->second.coinGroupId);
    }
    return std::make_pair(-1, -1);
}

bool CLelantusState::AddSpendToMempool(const std::vector<Scalar> &coinSerials, uint256 txHash) {
    LOCK(mempool.cs);
    BOOST_FOREACH(const Scalar& coinSerial, coinSerials){
        if (IsUsedCoinSerial(coinSerial) || mempool.lelantusState.HasCoinSerial(coinSerial))
            return false;

        mempool.lelantusState.AddSpendToMempool(coinSerial, txHash);
    }

    return true;
}

void CLelantusState::RemoveSpendFromMempool(const std::vector<Scalar> &coinSerials) {
    LOCK(mempool.cs);
    BOOST_FOREACH(const Scalar& coinSerial, coinSerials) {
        mempool.lelantusState.RemoveSpendFromMempool(coinSerial);
    }
}

void CLelantusState::AddMintsToMempool(const std::vector<GroupElement>& pubCoins) {
    LOCK(mempool.cs);
    BOOST_FOREACH(const GroupElement& pubCoin, pubCoins) {
        mempool.lelantusState.AddMintToMempool(pubCoin);
    }
}

void CLelantusState::RemoveMintFromMempool(const GroupElement& pubCoin) {
    LOCK(mempool.cs);
    mempool.lelantusState.RemoveMintFromMempool(pubCoin);
}

uint256 CLelantusState::GetMempoolConflictingTxHash(const Scalar& coinSerial) {
    LOCK(mempool.cs);
    return mempool.lelantusState.GetMempoolConflictingTxHash(coinSerial);
}

bool CLelantusState::CanAddSpendToMempool(const Scalar& coinSerial) {
    LOCK(mempool.cs);    
    return !IsUsedCoinSerial(coinSerial) && !mempool.lelantusState.HasCoinSerial(coinSerial);
}

bool CLelantusState::CanAddMintToMempool(const GroupElement& pubCoin){
    LOCK(mempool.cs);
    return !HasCoin(pubCoin) && !mempool.lelantusState.HasMint(pubCoin);
}

void CLelantusState::Reset() {
    coinGroups.clear();
    latestCoinId = 0;
    containers.Reset();
}

CLelantusState* CLelantusState::GetState() {
    return &lelantusState;
}

int CLelantusState::GetLatestCoinID() const {
    return latestCoinId;
}

bool CLelantusState::IsSurgeConditionDetected() const {
    return surgeCondition;
}

mint_info_container const & CLelantusState::GetMints() const {
    return containers.GetMints();
}

std::unordered_map<Scalar, int> const & CLelantusState::GetSpends() const {
    return containers.GetSpends();
}

std::unordered_map<int, CLelantusState::LelantusCoinGroupInfo> const & CLelantusState::GetCoinGroups() const {
    return coinGroups;
}

std::unordered_map<Scalar, uint256, sigma::CScalarHash> const & CLelantusState::GetMempoolCoinSerials() const {
    LOCK(mempool.cs);
    return mempool.lelantusState.GetMempoolCoinSerials();
}

// private
size_t CLelantusState::CountLastNCoins(int groupId, size_t required, CBlockIndex* &first) {
    first = nullptr;
    size_t coins = 0;

    if (coinGroups.count(groupId)) {
        auto &group = coinGroups[groupId];

        for (auto block = group.lastBlock
            ; coins < required && block
            ; block = block->pprev) {

            size_t inBlock;
            if (block->lelantusMintedPubCoins.count(groupId)
                && (inBlock = block->lelantusMintedPubCoins[groupId].size())) {

                coins += inBlock;
                first = block;
            }
        }
    }

    return coins;
}

// CLelantusMempoolState

bool CLelantusMempoolState::HasCoinSerial(const Scalar& coinSerial) {
    return mempoolCoinSerials.count(coinSerial) > 0;
}

bool CLelantusMempoolState::HasMint(const GroupElement& pubCoin) {
    return mempoolMints.count(pubCoin) > 0;
}

bool CLelantusMempoolState::AddSpendToMempool(const Scalar &coinSerial, uint256 txHash) {
    return mempoolCoinSerials.insert({coinSerial, txHash}).second;
}

void CLelantusMempoolState::AddMintToMempool(const GroupElement& pubCoin) {
    mempoolMints.insert(pubCoin);
}

void CLelantusMempoolState::RemoveMintFromMempool(const GroupElement& pubCoin) {
    mempoolMints.erase(pubCoin);
}

uint256 CLelantusMempoolState::GetMempoolConflictingTxHash(const Scalar& coinSerial) {
    if (mempoolCoinSerials.count(coinSerial) == 0)
        return uint256();

    return mempoolCoinSerials[coinSerial];
}

void CLelantusMempoolState::RemoveSpendFromMempool(const Scalar &coinSerial) {
    mempoolCoinSerials.erase(coinSerial);
}

void CLelantusMempoolState::Reset() {
    mempoolCoinSerials.clear();
    mempoolMints.clear();
}


} // end of namespace lelantus.<|MERGE_RESOLUTION|>--- conflicted
+++ resolved
@@ -372,11 +372,7 @@
                         "CheckLelantusJoinSplitTransaction: network hasn't yet switched over to lelantus payload data");
         }
     }
-
-<<<<<<< HEAD
-=======
     const CTxIn &txin = tx.vin[0];
->>>>>>> f488a2ac
     std::unique_ptr<lelantus::JoinSplit> joinsplit;
 
     try {
