#include "validation.h"
#include "lelantus.h"
#include "timedata.h"
#include "chainparams.h"
#include "util.h"
#include "base58.h"
#include "definition.h"
#include "txmempool.h"
#include "wallet/wallet.h"
#include "wallet/walletdb.h"
#include "crypto/sha256.h"
#include "liblelantus/coin.h"
#include "liblelantus/schnorr_prover.h"
#include "liblelantus/schnorr_verifier.h"
#include "primitives/mint_spend.h"
#include "liblelantus/challenge_generator_impl.h"
#include "policy/policy.h"
#include "coins.h"
#include "batchproof_container.h"

#include <atomic>
#include <sstream>
#include <chrono>

#include <boost/foreach.hpp>
#include <boost/scope_exit.hpp>

#include <ios>

namespace lelantus {

static CLelantusState lelantusState;

static bool CheckLelantusSpendSerial(
        CValidationState &state,
        CLelantusTxInfo *lelantusTxInfo,
        const Scalar &serial,
        int nHeight,
        bool fConnectTip) {
    // check for Lelantus transaction in this block as well
    if (lelantusTxInfo &&
            !lelantusTxInfo->fInfoIsComplete &&
            lelantusTxInfo->spentSerials.find(serial) != lelantusTxInfo->spentSerials.end())
        return state.DoS(0, error("CTransaction::CheckTransaction() : two or more joinsplits with same serial in the same block"));

    // check for used serials in lelantusState
    if (lelantusState.IsUsedCoinSerial(serial)) {
        // Proceed with checks ONLY if we're accepting tx into the memory pool or connecting block to the existing blockchain
        if (nHeight == INT_MAX || fConnectTip) {
            return state.DoS(0, error("CTransaction::CheckTransaction() : The lelantus JoinSplit serial has been used"));
        }
    }
    return true;
}


std::vector<unsigned char> GetAnonymitySetHash(CBlockIndex *index, int group_id, bool generation = false) {
    std::vector<unsigned char> out_hash;

    CLelantusState::LelantusCoinGroupInfo coinGroup;
    if (!lelantusState.GetCoinGroupInfo(group_id, coinGroup))
        return out_hash;

    if ((coinGroup.firstBlock == coinGroup.lastBlock && generation) || (coinGroup.nCoins == 0))
        return out_hash;

    while (index != coinGroup.firstBlock) {
        if (index->anonymitySetHash.count(group_id) > 0) {
            out_hash = index->anonymitySetHash[group_id];
            break;
        }
        index = index->pprev;
    }
    return out_hash;
}

bool IsLelantusAllowed()
{
    LOCK(cs_main);
    return IsLelantusAllowed(chainActive.Height());
}

bool IsLelantusAllowed(int height)
{
	return height >= ::Params().GetConsensus().nLelantusStartBlock;
}

bool IsAvailableToMint(const CAmount& amount)
{
    return amount <= ::Params().GetConsensus().nMaxValueLelantusMint;
}

void GenerateMintSchnorrProof(const lelantus::PrivateCoin& coin, CDataStream&  serializedSchnorrProof)
{
    auto params = lelantus::Params::get_default();

    LOCK(cs_main);
    SchnorrProof schnorrProof;

    // after nLelantusFixesStartBlock block start to pass whole data to transcript
    bool afterFixes = chainActive.Height() >= ::Params().GetConsensus().nLelantusFixesStartBlock;
    SchnorrProver schnorrProver(params->get_g(), params->get_h0(), afterFixes);
    Scalar v = coin.getVScalar();
    secp_primitives::GroupElement commit = coin.getPublicCoin().getValue();
    secp_primitives::GroupElement comm = commit + (params->get_h1() * v.negate());

    std::unique_ptr<ChallengeGenerator> challengeGenerator;
    if (afterFixes) {
        // start to use CHash256 which is more secure
        challengeGenerator = std::make_unique<ChallengeGeneratorImpl<CHash256>>(1);
    }  else {
        challengeGenerator = std::make_unique<ChallengeGeneratorImpl<CSHA256>>(0);
    }

    // commit (G^s*H1^v*H2^r), comm (G^s*H2^r), and H1^v are used in challenge generation if nLelantusFixesStartBlock is passed
    schnorrProver.proof(coin.getSerialNumber(), coin.getRandomness(), comm, commit, (params->get_h1() * v), challengeGenerator, schnorrProof);

    serializedSchnorrProof << schnorrProof;
}

bool VerifyMintSchnorrProof(const uint64_t& v, const secp_primitives::GroupElement& commit, const SchnorrProof& schnorrProof)
{
    auto params = lelantus::Params::get_default();

    LOCK(cs_main);
    // after nLelantusFixesStartBlock block start to pass whole data to transcript
    bool afterFixes = chainActive.Height() >= ::Params().GetConsensus().nLelantusFixesStartBlock;
    secp_primitives::GroupElement comm = commit + (params->get_h1() * Scalar(v).negate());
    SchnorrVerifier verifier(params->get_g(), params->get_h0(), afterFixes);
    std::unique_ptr<ChallengeGenerator> challengeGenerator;
    if (afterFixes) {
        // start to use CHash256 which is more secure
        challengeGenerator = std::make_unique<ChallengeGeneratorImpl<CHash256>>(1);
    }  else {
        challengeGenerator = std::make_unique<ChallengeGeneratorImpl<CSHA256>>(0);
    }

    // commit (G^s*H1^v*H2^r), comm (G^s*H2^r), and H1^v are used in challenge generation if nLelantusFixesStartBlock is passed
    return verifier.verify(comm, commit, (params->get_h1() * Scalar(v)), schnorrProof, challengeGenerator);
}

void ParseLelantusMintScript(const CScript& script, secp_primitives::GroupElement& pubcoin,  SchnorrProof& schnorrProof, uint256& mintTag)
{
    if (script.size() < 1) {
        throw std::invalid_argument("Script is not a valid Lelantus mint");
    }

    std::vector<unsigned char> serialized(script.begin() + 1, script.end());
    if (serialized.size() < (pubcoin.memoryRequired() + schnorrProof.memoryRequired())) {
        throw std::invalid_argument("Script is not a valid Lelantus mint");
    }

    bool skipTag = serialized.size() == (pubcoin.memoryRequired() + schnorrProof.memoryRequired());

    pubcoin.deserialize(serialized.data());

    CDataStream stream(
            std::vector<unsigned char>(serialized.begin() + pubcoin.memoryRequired(), serialized.end()),
            SER_NETWORK,
            PROTOCOL_VERSION
    );

    stream >> schnorrProof;
    if(!skipTag)
        stream >> mintTag;
}

void ParseLelantusJMintScript(const CScript& script, secp_primitives::GroupElement& pubcoin, std::vector<unsigned char>& encryptedValue)
{
    uint256 mintTag;
    ParseLelantusJMintScript(script, pubcoin, encryptedValue, mintTag);
}

void ParseLelantusJMintScript(const CScript& script, secp_primitives::GroupElement& pubcoin, std::vector<unsigned char>& encryptedValue, uint256& mintTag)
{
    if (script.size() < 1) {
        throw std::invalid_argument("Script is not a valid Lelantus jMint");
    }

    std::vector<unsigned char> serialized(script.begin() + 1, script.end());
    // 16 is the size of encrypted mint value, 32 is size of mintTag
    if (serialized.size() < (pubcoin.memoryRequired() + 16)) {
        throw std::invalid_argument("Script is not a valid Lelantus jMint");
    }

    bool skipTag = serialized.size() == (pubcoin.memoryRequired() + 16);

    pubcoin.deserialize(serialized.data());
    encryptedValue.insert(encryptedValue.begin(), serialized.begin() + pubcoin.memoryRequired(), serialized.end());
    CDataStream stream(
            std::vector<unsigned char>(serialized.begin() + pubcoin.memoryRequired() + 16, serialized.end()),
            SER_NETWORK,
            PROTOCOL_VERSION
    );
    if(!skipTag)
        stream >> mintTag;
}


void ParseLelantusMintScript(const CScript& script, secp_primitives::GroupElement& pubcoin)
{
    uint256 mintTag;
    if(script.IsLelantusMint()) {
        SchnorrProof schnorrProof;
        ParseLelantusMintScript(script, pubcoin, schnorrProof, mintTag);
    } else if (script.IsLelantusJMint()) {
        std::vector<unsigned char> encryptedValue;
        ParseLelantusJMintScript(script, pubcoin, encryptedValue, mintTag);
    }
}

std::unique_ptr<JoinSplit> ParseLelantusJoinSplit(const CTransaction &tx)
{
    if (tx.vin.size() != 1 || tx.vin[0].scriptSig.size() < 1) {
        throw CBadTxIn();
    }

    CDataStream serialized(SER_NETWORK, PROTOCOL_VERSION);

    if (tx.vin[0].scriptSig[0] == OP_LELANTUSJOINSPLIT) {
        serialized.write((const char *)tx.vin[0].scriptSig.data()+1, tx.vin[0].scriptSig.size()-1);
    }
    else if (tx.vin[0].scriptSig[0] == OP_LELANTUSJOINSPLITPAYLOAD && tx.nVersion >= 3 && tx.nType == TRANSACTION_LELANTUS) {
        serialized.write((const char *)tx.vExtraPayload.data(), tx.vExtraPayload.size());
    }
    else
        throw CBadTxIn();

    return std::make_unique<lelantus::JoinSplit>(lelantus::Params::get_default(), serialized);
}

bool CheckLelantusBlock(CValidationState &state, const CBlock& block) {
    auto& consensus = ::Params().GetConsensus();

    size_t blockSpendsAmount = 0;
    CAmount blockSpendsValue(0);

    for (const auto& tx : block.vtx) {
        auto txSpendsValue =  GetSpendTransparentAmount(*tx);
        size_t txSpendNumber = GetSpendInputs(*tx);

        if (txSpendNumber > consensus.nMaxLelantusInputPerTransaction) {
            return state.DoS(100, false, REJECT_INVALID,
                "bad-txns-lelantus-spend-invalid");
        }

        if (txSpendsValue > consensus.nMaxValueLelantusSpendPerTransaction) {
            return state.DoS(100, false, REJECT_INVALID,
                             "bad-txns-lelantus-spend-invalid");
        }

        blockSpendsAmount += txSpendNumber;
        blockSpendsValue += txSpendsValue;
    }

    if (blockSpendsAmount > consensus.nMaxLelantusInputPerBlock) {
        return state.DoS(100, false, REJECT_INVALID,
            "bad-txns-lelantus-spend-invalid");
    }

    if (blockSpendsValue > consensus.nMaxValueLelantusSpendPerBlock) {
        return state.DoS(100, false, REJECT_INVALID,
                         "bad-txns-lelantus-spend-invalid");
    }

    return true;
}

bool CheckLelantusJMintTransaction(
        const CTxOut &txout,
        CValidationState &state,
        uint256 hashTx,
        bool fStatefulSigmaCheck,
        std::vector<PublicCoin>& Cout,
        CLelantusTxInfo* lelantusTxInfo) {

    LogPrintf("CheckLelantusJMintTransaction txHash = %s\n", txout.GetHash().ToString());

    secp_primitives::GroupElement pubCoinValue;
    uint256 mintTag;
    std::vector<unsigned char> encryptedValue;
    try {
        ParseLelantusJMintScript(txout.scriptPubKey, pubCoinValue, encryptedValue, mintTag);
    } catch (std::invalid_argument&) {
        return state.DoS(100,
            false,
            PUBCOIN_NOT_VALIDATE,
            "CTransaction::CheckTransaction() : Mint parsing failure.");
    }

    lelantus::PublicCoin pubCoin(pubCoinValue);

    //checking whether commitment is valid
    if(!pubCoin.validate())
        return state.DoS(100,
                         false,
                         PUBCOIN_NOT_VALIDATE,
                         "CheckLelantusMintTransaction : PubCoin validation failed");

    bool hasCoin = lelantusState.HasCoin(pubCoin);

    if (!hasCoin && lelantusTxInfo && !lelantusTxInfo->fInfoIsComplete) {
        BOOST_FOREACH(const auto& mint, lelantusTxInfo->mints) {
            if (mint.first == pubCoin) {
                hasCoin = true;
                break;
            }
        }
    }

    if (hasCoin && fStatefulSigmaCheck) {
       LogPrintf("CheckLelantusMintTransaction: double mint, tx=%s\n",
                txout.GetHash().ToString());
        return state.DoS(100,
                false,
                PUBCOIN_NOT_VALIDATE,
                "CheckLelantusMintTransaction: double mint");
    }

    uint64_t amount = 0;
#ifdef ENABLE_WALLET
    if (!GetBoolArg("-disablewallet", false)) {
        if (!pwalletMain->DecryptMintAmount(encryptedValue, pubCoinValue, amount))
            amount = 0;
    }
#endif
    if (lelantusTxInfo != NULL && !lelantusTxInfo->fInfoIsComplete) {

        // Update public coin list in the info
        lelantusTxInfo->mints.push_back(std::make_pair(pubCoin, std::make_pair(amount, mintTag)));
        lelantusTxInfo->zcTransactions.insert(hashTx);
    }

    Cout.push_back(pubCoin);

    return true;
}

bool CheckLelantusJoinSplitTransaction(
        const CTransaction &tx,
        CValidationState &state,
        uint256 hashTx,
        bool isVerifyDB,
        int nHeight,
        int realHeight,
        bool isCheckWallet,
        bool fStatefulSigmaCheck,
        sigma::CSigmaTxInfo* sigmaTxInfo,
        CLelantusTxInfo* lelantusTxInfo) {
    std::unordered_set<Scalar, sigma::CScalarHash> txSerials;

    Consensus::Params const & params = ::Params().GetConsensus();

    if(tx.vin.size() != 1 || !tx.vin[0].scriptSig.IsLelantusJoinSplit()) {
        // mixing lelantus spend input with non-lelantus inputs is prohibited
        return state.DoS(100, false,
                         REJECT_MALFORMED,
                         "CheckLelantusJoinSplitTransaction: can't mix lelantus spend input with other tx types or have more than one spend");
    }

    int height = nHeight == INT_MAX ? chainActive.Height()+1 : nHeight;
    if (!isVerifyDB) {
        if (height >= params.nLelantusV3PayloadStartBlock) {
            // data should be moved to v3 payload
            if (tx.nVersion < 3 || tx.nType != TRANSACTION_LELANTUS)
                return state.DoS(100, false, NSEQUENCE_INCORRECT,
                        "CheckLelantusJoinSplitTransaction: lelantus data should reside in transaction payload");
        }
        else {
            if (tx.nVersion >= 3 && tx.nType != TRANSACTION_NORMAL)
                return state.DoS(100, false, NSEQUENCE_INCORRECT,
                        "CheckLelantusJoinSplitTransaction: network hasn't yet switched over to lelantus payload data");
        }
    }
<<<<<<< HEAD

=======
    const CTxIn &txin = tx.vin[0];
>>>>>>> b2eba125
    std::unique_ptr<lelantus::JoinSplit> joinsplit;

    try {
        joinsplit = ParseLelantusJoinSplit(tx);
    }
    catch (CBadTxIn&) {
        return state.DoS(100,
            false,
            REJECT_MALFORMED,
            "CheckLelantusJoinSplitTransaction: invalid joinsplit transaction");
    }

    int jSplitVersion = joinsplit->getVersion();

    if (jSplitVersion < LELANTUS_TX_VERSION_4 ||
        (!isVerifyDB &&
        ((height >= params.nLelantusFixesStartBlock && height < params.nLelantusV3PayloadStartBlock && jSplitVersion != LELANTUS_TX_VERSION_4_5 && jSplitVersion != SIGMA_TO_LELANTUS_JOINSPLIT_FIXED) ||
        (height >= params.nLelantusV3PayloadStartBlock && jSplitVersion != LELANTUS_TX_TPAYLOAD && jSplitVersion != SIGMA_TO_LELANTUS_TX_TPAYLOAD)))) {
        return state.DoS(100,
                         false,
                         NSEQUENCE_INCORRECT,
                         "CTransaction::CheckLelantusJoinSplitTransaction() : Error: incorrect joinsplit transaction verion");
    }

    uint256 txHashForMetadata;

    // Obtain the hash of the transaction sans the zerocoin part
    CMutableTransaction txTemp = tx;
    txTemp.vin[0].scriptSig.clear();
    txTemp.vExtraPayload.clear();

    txHashForMetadata = txTemp.GetHash();

    LogPrintf("CheckLelantusJoinSplitTransaction: tx version=%d, tx metadata hash=%s\n",
              jSplitVersion, txHashForMetadata.ToString());

    if (!fStatefulSigmaCheck) {
        return true;
    }

    bool passVerify = false;
    std::map<uint32_t, std::vector<PublicCoin>> anonymity_sets;
    std::vector<PublicCoin> Cout;
    uint64_t Vout = 0;

    for (const CTxOut &txout : tx.vout) {
        if (!txout.scriptPubKey.empty() && txout.scriptPubKey.IsLelantusJMint()) {
            if (!CheckLelantusJMintTransaction(txout, state, hashTx, fStatefulSigmaCheck, Cout, lelantusTxInfo))
                return false;
        } else if(txout.scriptPubKey.IsLelantusMint()) {
            return false; //putting regular mints at JoinSplit transactions is not allowed
        } else {
            Vout += txout.nValue;
        }
    }

    std::vector<std::vector<unsigned char>> anonymity_set_hashes;

    for (auto& idAndHash : joinsplit->getIdAndBlockHashes()) {
        auto& anonymity_set = anonymity_sets[idAndHash.first];
        int coinGroupId = idAndHash.first % (CENT / 1000);
        int64_t intDenom = (idAndHash.first - coinGroupId);
        intDenom *= 1000;

        sigma::CoinDenomination denomination;
        if (joinsplit->isSigmaToLelantus() && sigma::IntegerToDenomination(intDenom, denomination)) {

            sigma::CSigmaState::SigmaCoinGroupInfo coinGroup;
            sigma::CSigmaState *sigmaState = sigma::CSigmaState::GetState();
            if (!sigmaState->GetCoinGroupInfo(denomination, coinGroupId, coinGroup))
                return state.DoS(100, false, NO_MINT_ZEROCOIN,
                                 "CheckSigmaSpendTransaction: Error: no coins were minted with such parameters");

            CBlockIndex *index = coinGroup.lastBlock;

            // find index for block with hash of accumulatorBlockHash or set index to the coinGroup.firstBlock if not found
            while (index != coinGroup.firstBlock && index->GetBlockHash() != idAndHash.second)
                index = index->pprev;

            std::pair<sigma::CoinDenomination, int> denominationAndId = std::make_pair(denomination, coinGroupId);

            auto lelantusParams = lelantus::Params::get_default();
            while (true) {
                if (index->sigmaMintedPubCoins.count(denominationAndId) > 0) {
                    BOOST_FOREACH(
                    const sigma::PublicCoin &pubCoinValue,
                    index->sigmaMintedPubCoins[denominationAndId]) {
                        if (::Params().GetConsensus().sigmaBlacklist.count(pubCoinValue.getValue()) > 0) {
                            continue;
                        }
                        lelantus::PublicCoin publicCoin(pubCoinValue.getValue() + lelantusParams->get_h1() * intDenom);
                        anonymity_set.push_back(publicCoin);
                    }
                }
                if (index == coinGroup.firstBlock)
                    break;
                index = index->pprev;
            }
        } else {
            CLelantusState::LelantusCoinGroupInfo coinGroup;
            if (!lelantusState.GetCoinGroupInfo(idAndHash.first, coinGroup))
                return state.DoS(100, false, NO_MINT_ZEROCOIN,
                                 "CheckLelantusJoinSplitTransaction: Error: no coins were minted with such parameters");

            CBlockIndex *index = coinGroup.lastBlock;


            // find index for block with hash of accumulatorBlockHash or set index to the coinGroup.firstBlock if not found
            while (index != coinGroup.firstBlock && index->GetBlockHash() != idAndHash.second)
                index = index->pprev;

            // take the hash from last block of anonymity set, it is used at challenge generation if nLelantusFixesStartBlock is passed
            if (nHeight >= params.nLelantusFixesStartBlock) {
                std::vector<unsigned char> set_hash = GetAnonymitySetHash(index, idAndHash.first);
                if (!set_hash.empty())
                    anonymity_set_hashes.push_back(set_hash);
            }
            // Build a vector with all the public coins with given id before
            // the block on which the spend occured.
            // This list of public coins is required by function "Verify" of JoinSplit.

            while (true) {
                if(index->lelantusMintedPubCoins.count(idAndHash.first) > 0) {
                    BOOST_FOREACH(
                    const auto& pubCoinValue,
                    index->lelantusMintedPubCoins[idAndHash.first]) {
                        // skip mints from blacklist if nLelantusFixesStartBlock is passed
                        if (chainActive.Height() >= ::Params().GetConsensus().nLelantusFixesStartBlock) {
                            if (::Params().GetConsensus().lelantusBlacklist.count(pubCoinValue.first.getValue()) > 0) {
                                continue;
                            }
                        }
                        anonymity_set.push_back(pubCoinValue.first);
                    }
                }
                if (index == coinGroup.firstBlock)
                    break;
                index = index->pprev;
            }
        }
        anonymity_sets[idAndHash.first] = anonymity_set;
    }

    BatchProofContainer* batchProofContainer = BatchProofContainer::get_instance();
    bool useBatching = batchProofContainer->fCollectProofs && !isVerifyDB && !isCheckWallet && lelantusTxInfo && !lelantusTxInfo->fInfoIsComplete;

    Scalar challenge;
    // if we are collecting proofs, skip verification and collect proofs
    passVerify = joinsplit->Verify(anonymity_sets, anonymity_set_hashes, Cout, Vout, txHashForMetadata, challenge, useBatching);

    // add proofs into container
    if(useBatching) {
        std::map<uint32_t, size_t> idAndSizes;

        for(auto itr : anonymity_sets)
            idAndSizes[itr.first] = itr.second.size();

        batchProofContainer->add(joinsplit.get(), idAndSizes, challenge, nHeight >= params.nLelantusFixesStartBlock);
    }

    if (passVerify) {
        const std::vector<Scalar>& serials = joinsplit->getCoinSerialNumbers();
        const std::vector<uint32_t> &ids = joinsplit->getCoinGroupIds();

        if (serials.size() != ids.size()) {
            return state.DoS(100,
                             error("CheckLelantusJoinSplitTransaction: sized of serials and group ids don't match."));
        }

        // do not check for duplicates in case we've seen exact copy of this tx in this block before
        if (!(sigmaTxInfo && sigmaTxInfo->zcTransactions.count(hashTx) > 0) && !(lelantusTxInfo && lelantusTxInfo->zcTransactions.count(hashTx) > 0)) {
            for (size_t i = 0; i < serials.size(); ++i) {
                int coinGroupId = ids[i] % (CENT / 1000);
                int64_t intDenom = (ids[i] - coinGroupId);
                intDenom *= 1000;
                sigma::CoinDenomination denomination;

                if (realHeight < params.nLelantusV3PayloadStartBlock || (joinsplit->isSigmaToLelantus() && sigma::IntegerToDenomination(intDenom, denomination))) {
                    if (!sigma::CheckSigmaSpendSerial(
                            state, sigmaTxInfo, serials[i], nHeight, false)) {
                        LogPrintf("CheckSigmaSpendTransaction: serial check failed, serial=%s\n", serials[i]);
                        return false;
                    } else if (!CheckLelantusSpendSerial(
                            state, lelantusTxInfo, serials[i], nHeight, false)) {
                        LogPrintf("CheckLelantusJoinSplitTransaction: serial check failed, serial=%s\n", serials[i]);
                        return false;

                    }
                } else {
                    if (!CheckLelantusSpendSerial(
                            state, lelantusTxInfo, serials[i], nHeight, false)) {
                        LogPrintf("CheckLelantusJoinSplitTransaction: serial check failed, serial=%s\n", serials[i]);
                        return false;
                    }
                }
            }
        }

        // check duplicated serials in same transaction.
        for (const auto &serial : serials) {
            if (!txSerials.insert(serial).second) {
                return state.DoS(100,
                                 error("CheckLelantusJoinSplitTransaction: two or more spends with same serial in the same transaction"));
            }
        }

        if (!isVerifyDB && !isCheckWallet) {
            // add spend information to the index
            if (joinsplit->isSigmaToLelantus()) {
                if (sigmaTxInfo && !sigmaTxInfo->fInfoIsComplete) {
                    for (size_t i = 0; i < serials.size(); i++) {
                        int coinGroupId = ids[i] % (CENT / 1000);
                        int64_t intDenom = (ids[i] - coinGroupId);
                        intDenom *= 1000;
                        sigma::CoinDenomination denomination;
                        if(!sigma::IntegerToDenomination(intDenom, denomination) && lelantusTxInfo && !lelantusTxInfo->fInfoIsComplete)
                            lelantusTxInfo->spentSerials.insert(std::make_pair(serials[i], ids[i]));
                        else
                            sigmaTxInfo->spentSerials.insert(std::make_pair(
                                    serials[i], sigma::CSpendCoinInfo::make(denomination, coinGroupId)));
                    }
                }
            } else {
                if (lelantusTxInfo && !lelantusTxInfo->fInfoIsComplete) {
                    for (size_t i = 0; i < serials.size(); i++) {
                        lelantusTxInfo->spentSerials.insert(std::make_pair(serials[i], ids[i]));
                    }
                }
            }
        }
    }
    else {
        LogPrintf("CheckLelantusJoinSplitTransaction: verification failed at block %d\n", nHeight);
        return false;
    }

    if(!isVerifyDB && !isCheckWallet) {
        if (lelantusTxInfo && !lelantusTxInfo->fInfoIsComplete) {
            lelantusTxInfo->zcTransactions.insert(hashTx);
        }
    }

    return true;
}

bool CheckLelantusMintTransaction(
        const CTxOut &txout,
        CValidationState &state,
        uint256 hashTx,
        bool fStatefulSigmaCheck,
        CLelantusTxInfo* lelantusTxInfo) {
    secp_primitives::GroupElement pubCoinValue;
    uint256 mintTag;
    SchnorrProof schnorrProof;

    LogPrintf("CheckLelantusMintTransaction txHash = %s\n", txout.GetHash().ToString());
    LogPrintf("nValue = %d\n", txout.nValue);
    if(txout.nValue > ::Params().GetConsensus().nMaxValueLelantusMint)
        return state.DoS(100,
                         false,
                         REJECT_INVALID,
                         "CTransaction::CheckTransaction() : Mint is out of limit.");

    try {
        ParseLelantusMintScript(txout.scriptPubKey, pubCoinValue, schnorrProof, mintTag);
    } catch (std::invalid_argument&) {
        return state.DoS(100,
            false,
            PUBCOIN_NOT_VALIDATE,
            "CTransaction::CheckTransaction() : Mint parsing failure.");
    }

    lelantus::PublicCoin pubCoin(pubCoinValue);

    //checking whether commitment is valid
    if(!VerifyMintSchnorrProof(txout.nValue, pubCoinValue, schnorrProof) || !pubCoin.validate())
        return state.DoS(100,
                         false,
                         PUBCOIN_NOT_VALIDATE,
                         "CheckLelantusMintTransaction : PubCoin validation failed");


    bool hasCoin = lelantusState.HasCoin(pubCoin);

    if (!hasCoin && lelantusTxInfo && !lelantusTxInfo->fInfoIsComplete) {
        BOOST_FOREACH(const auto& mint, lelantusTxInfo->mints) {
            if (mint.first == pubCoin) {
                hasCoin = true;
                break;
            }
        }
    }

    if (hasCoin && fStatefulSigmaCheck) {
       LogPrintf("CheckLelantusMintTransaction: double mint, tx=%s\n",
                txout.GetHash().ToString());
        return state.DoS(100,
                false,
                PUBCOIN_NOT_VALIDATE,
                "CheckLelantusMintTransaction: double mint");
    }

    if (lelantusTxInfo != NULL && !lelantusTxInfo->fInfoIsComplete) {
        // Update public coin list in the info
        lelantusTxInfo->mints.push_back(std::make_pair(pubCoin, std::make_pair(txout.nValue, mintTag)));
        lelantusTxInfo->zcTransactions.insert(hashTx);
    }

    return true;
}

bool CheckLelantusTransaction(
        const CTransaction &tx,
        CValidationState &state,
        uint256 hashTx,
        bool isVerifyDB,
        int nHeight,
        bool isCheckWallet,
        bool fStatefulSigmaCheck,
        sigma::CSigmaTxInfo* sigmaTxInfo,
        CLelantusTxInfo* lelantusTxInfo)
{
    Consensus::Params const & consensus = ::Params().GetConsensus();


    if(tx.IsLelantusJoinSplit()) {
        CAmount nFees;
        try {
            nFees = lelantus::ParseLelantusJoinSplit(tx)->getFee();
        }
        catch (CBadTxIn&) {
            return state.DoS(0, false, REJECT_INVALID, "unable to parse joinsplit");
        }

    }

    int realHeight = nHeight;

    if (realHeight == INT_MAX) {
        LOCK(cs_main);
        realHeight = chainActive.Height();
    }

    bool const allowLelantus = (realHeight >= consensus.nLelantusStartBlock);

    if (!isVerifyDB && !isCheckWallet) {
        if (allowLelantus && lelantusState.IsSurgeConditionDetected()) {
            return state.DoS(100, false,
                REJECT_INVALID,
                "Lelantus surge protection is ON.");
        }
    }

    // Check Mint Lelantus Transaction
    if (allowLelantus && !isVerifyDB) {
        for (const CTxOut &txout : tx.vout) {
            if (!txout.scriptPubKey.empty() && txout.scriptPubKey.IsLelantusMint()) {
                if (!CheckLelantusMintTransaction(txout, state, hashTx, fStatefulSigmaCheck, lelantusTxInfo))
                    return false;
            }
        }
    }

    // Check Lelantus JoinSplit Transaction
    if(tx.IsLelantusJoinSplit()) {
        // First check number of inputs does not exceed transaction limit
        if (GetSpendInputs(tx) > consensus.nMaxLelantusInputPerTransaction) {
            return state.DoS(100, false,
                REJECT_INVALID,
                "bad-txns-spend-invalid");
        }

        if (GetSpendTransparentAmount(tx) > consensus.nMaxValueLelantusSpendPerTransaction) {
            return state.DoS(100, false,
                             REJECT_INVALID,
                             "bad-txns-spend-invalid");
        }

        if (!isVerifyDB) {
            if (!CheckLelantusJoinSplitTransaction(
                tx, state, hashTx, isVerifyDB, nHeight, realHeight,
                isCheckWallet, fStatefulSigmaCheck, sigmaTxInfo, lelantusTxInfo)) {
                    return false;
            }
        }
    }

    return true;
}

void RemoveLelantusJoinSplitReferencingBlock(CTxMemPool& pool, CBlockIndex* blockIndex) {
    LOCK2(cs_main, pool.cs);
    std::vector<CTransaction> txn_to_remove;
    for (CTxMemPool::txiter mi = pool.mapTx.begin(); mi != pool.mapTx.end(); ++mi) {
        const CTransaction& tx = mi->GetTx();
        if (tx.IsLelantusJoinSplit()) {
            // Run over all the inputs, check if their CoinGroup block hash is equal to
            // block removed. If any one is equal, remove txn from mempool.
            for (const CTxIn& txin : tx.vin) {
                if (txin.IsLelantusJoinSplit()) {
                    std::unique_ptr<lelantus::JoinSplit> joinsplit;

                    try {
                        joinsplit = ParseLelantusJoinSplit(tx);
                    }
                    catch (const std::ios_base::failure &) {
                        txn_to_remove.push_back(tx);
                        break;
                    }

                    const std::vector<std::pair<uint32_t, uint256>>& coinGroupIdAndBlockHash = joinsplit->getIdAndBlockHashes();
                    for(const auto& idAndHash : coinGroupIdAndBlockHash) {
                        if (idAndHash.second == blockIndex->GetBlockHash()) {
                        // Do not remove transaction immediately, that will invalidate iterator mi.
                        txn_to_remove.push_back(tx);
                        break;
                        }
                    }
                }
            }
        }
    }
    for (const CTransaction& tx: txn_to_remove) {
        // Remove txn from mempool.
        pool.removeRecursive(tx);
        LogPrintf("DisconnectTipLelantus: removed lelantus joinsplit which referenced a removed blockchain tip.");
    }
}

void DisconnectTipLelantus(CBlock& block, CBlockIndex *pindexDelete) {
    lelantusState.RemoveBlock(pindexDelete);

    // Also remove from mempool lelantus joinsplits that reference given block hash.
    RemoveLelantusJoinSplitReferencingBlock(mempool, pindexDelete);
    RemoveLelantusJoinSplitReferencingBlock(txpools.getStemTxPool(), pindexDelete);
}

std::vector<Scalar> GetLelantusJoinSplitSerialNumbers(const CTransaction &tx, const CTxIn &txin) {
    if (!tx.IsLelantusJoinSplit())
        return std::vector<Scalar>();

    try {
        return ParseLelantusJoinSplit(tx)->getCoinSerialNumbers();
    }
    catch (const std::ios_base::failure &) {
        return std::vector<Scalar>();
    }
}

std::vector<uint32_t> GetLelantusJoinSplitIds(const CTransaction &tx, const CTxIn &txin) {
    if (!tx.IsLelantusJoinSplit())
        return std::vector<uint32_t>();

    try {
        return ParseLelantusJoinSplit(tx)->getCoinGroupIds();
    }
    catch (const std::ios_base::failure &) {
        return std::vector<uint32_t>();
    }
}

size_t GetSpendInputs(const CTransaction &tx, const CTxIn& in) {
    return in.IsLelantusJoinSplit() ?
        GetLelantusJoinSplitSerialNumbers(tx, in).size() : 0;
}

size_t GetSpendInputs(const CTransaction &tx) {
    size_t sum = 0;
    for (const auto& vin : tx.vin) {
        sum += GetSpendInputs(tx, vin);
    }
    return sum;
}

CAmount GetSpendTransparentAmount(const CTransaction& tx) {
    CAmount result = 0;
    if(!tx.IsLelantusJoinSplit())
        return 0;

    for (const CTxOut &txout : tx.vout)
        result += txout.nValue;
    return result;
}

/**
 * Connect a new ZCblock to chainActive. pblock is either NULL or a pointer to a CBlock
 * corresponding to pindexNew, to bypass loading it again from disk.
 */
bool ConnectBlockLelantus(
        CValidationState &state,
        const CChainParams &chainparams,
        CBlockIndex *pindexNew,
        const CBlock *pblock,
        bool fJustCheck) {
    // Add lelantus transaction information to index
    if (pblock && pblock->lelantusTxInfo) {
        if (!fJustCheck) {
            pindexNew->lelantusMintedPubCoins.clear();
            pindexNew->lelantusSpentSerials.clear();
            pindexNew->anonymitySetHash.clear();
        }

        if (!CheckLelantusBlock(state, *pblock)) {
            return false;
        }

        BOOST_FOREACH(auto& serial, pblock->lelantusTxInfo->spentSerials) {
            if (!CheckLelantusSpendSerial(
                    state,
                    pblock->lelantusTxInfo.get(),
                    serial.first,
                    pindexNew->nHeight,
                    true /* fConnectTip */
                    )) {
                return false;
            }

            if (!fJustCheck) {
                pindexNew->lelantusSpentSerials.insert(serial);
                lelantusState.AddSpend(serial.first, serial.second);
            }
        }

        if (fJustCheck)
            return true;

        auto& params = ::Params().GetConsensus();
        CHash256 hash;
        std::vector<unsigned char> data(GroupElement::serialize_size);
        bool updateHash = false;

        // create first anonymity set hash with whole existing set, at HF block
        if (pindexNew->nHeight == params.nLelantusFixesStartBlock) {
            updateHash = true;
            std::vector<lelantus::PublicCoin> coins;
            lelantusState.GetAnonymitySet(1, false, coins);
            for (auto &coin : coins) {
                coin.getValue().serialize(data.data());
                hash.Write(data.data(), data.size());
            }
        }

        if (!pblock->lelantusTxInfo->mints.empty()) {
            lelantusState.AddMintsToStateAndBlockIndex(pindexNew, pblock);
            int latestCoinId  = lelantusState.GetLatestCoinID();
            // add  coins into hasher, for generating set hash
            // if this is HF block just add mint from this block too,
            // else hasher is supposed to be empty, so add previous hash first, then coins
            if (pindexNew->nHeight >= params.nLelantusFixesStartBlock) {
                updateHash = true;

                if (pindexNew->nHeight > params.nLelantusFixesStartBlock) {
                    // get previous hash of the set, if there is no such, don't write anything
                    std::vector<unsigned char> prev_hash = GetAnonymitySetHash(pindexNew->pprev, latestCoinId, true);
                    if (!prev_hash.empty())
                        hash.Write(prev_hash.data(), 32);
                }

                for (auto &coin : pindexNew->lelantusMintedPubCoins[latestCoinId]) {
                    coin.first.getValue().serialize(data.data());
                    hash.Write(data.data(), data.size());
                }
            }
        }

        // generate hash if we need it
        if (updateHash) {
            unsigned char hash_result[CSHA256::OUTPUT_SIZE];
            hash.Finalize(hash_result);
            auto &out_hash = pindexNew->anonymitySetHash[lelantusState.GetLatestCoinID()];
            out_hash.clear();
            out_hash.insert(out_hash.begin(), std::begin(hash_result), std::end(hash_result));
        }
    }
    else if (!fJustCheck) {
        lelantusState.AddBlock(pindexNew);
    }
    return true;
}

bool GetOutPointFromBlock(COutPoint& outPoint, const GroupElement &pubCoinValue, const CBlock &block) {
    secp_primitives::GroupElement txPubCoinValue;
    // cycle transaction hashes, looking for this pubcoin.
    BOOST_FOREACH(CTransactionRef tx, block.vtx){
        uint32_t nIndex = 0;
        for (const CTxOut &txout: tx->vout) {
            if (txout.scriptPubKey.IsLelantusMint() || txout.scriptPubKey.IsLelantusJMint()) {
                ParseLelantusMintScript(txout.scriptPubKey, txPubCoinValue);
                if(pubCoinValue==txPubCoinValue){
                    outPoint = COutPoint(tx->GetHash(), nIndex);
                    return true;
                }
            }
            nIndex++;
        }
    }

    return false;
}

bool GetOutPoint(COutPoint& outPoint, const lelantus::PublicCoin &pubCoin) {

    lelantus::CLelantusState *lelantusState = lelantus::CLelantusState::GetState();
    auto mintedCoinHeightAndId = lelantusState->GetMintedCoinHeightAndId(pubCoin);
    int mintHeight = mintedCoinHeightAndId.first;
    int coinId = mintedCoinHeightAndId.second;

    if(mintHeight==-1 && coinId==-1)
        return false;

    // get block containing mint
    CBlockIndex *mintBlock = chainActive[mintHeight];
    CBlock block;
    if(!ReadBlockFromDisk(block, mintBlock, ::Params().GetConsensus()))
        LogPrintf("can't read block from disk.\n");

    return GetOutPointFromBlock(outPoint, pubCoin.getValue(), block);
}

bool GetOutPoint(COutPoint& outPoint, const GroupElement &pubCoinValue) {
    lelantus::PublicCoin pubCoin(pubCoinValue);

    return GetOutPoint(outPoint, pubCoin);
}

bool GetOutPoint(COutPoint& outPoint, const uint256 &pubCoinValueHash) {
    GroupElement pubCoinValue;
    lelantus::CLelantusState *lelantusState = lelantus::CLelantusState::GetState();
    if(!lelantusState->HasCoinHash(pubCoinValue, pubCoinValueHash)){
        return false;
    }

    return GetOutPoint(outPoint, pubCoinValue);
}

bool GetOutPointFromMintTag(COutPoint& outPoint, const uint256 &pubCoinTag) {
    GroupElement pubCoinValue;
    lelantus::CLelantusState *lelantusState = lelantus::CLelantusState::GetState();
    if(!lelantusState->HasCoinTag(pubCoinValue, pubCoinTag)){
        return false;
    }

    return GetOutPoint(outPoint, pubCoinValue);
}

bool BuildLelantusStateFromIndex(CChain *chain) {
    for (CBlockIndex *blockIndex = chain->Genesis(); blockIndex; blockIndex=chain->Next(blockIndex))
    {
        lelantusState.AddBlock(blockIndex);
    }
    // DEBUG
    LogPrintf(
        "Latest ID for Lelantus coin group  %d\n",
        lelantusState.GetLatestCoinID());
    return true;
}

// CLelantusTxInfo
void CLelantusTxInfo::Complete() {
    // We need to sort mints lexicographically by serialized value of pubCoin. That's the way old code
    // works, we need to stick to it.
    sort(mints.begin(), mints.end(),
            [](decltype(mints)::const_reference m1, decltype(mints)::const_reference m2)->bool {
            CDataStream ds1(SER_DISK, CLIENT_VERSION), ds2(SER_DISK, CLIENT_VERSION);
            ds1 << m1;
            ds2 << m2;
            return ds1.str() < ds2.str();
            });

    // Mark this info as complete
    fInfoIsComplete = true;
}

/*
 * Util funtions
 */
size_t CountCoinInBlock(CBlockIndex *index, int id) {
    return index->lelantusMintedPubCoins.count(id) > 0
        ? index->lelantusMintedPubCoins[id].size() : 0;
}

/******************************************************************************/
// CLelantusState::Containers
/******************************************************************************/

CLelantusState::Containers::Containers(std::atomic<bool> & surgeCondition)
: surgeCondition(surgeCondition)
{}

void CLelantusState::Containers::AddMint(lelantus::PublicCoin const & pubCoin, CMintedCoinInfo const & coinInfo, const uint256& tag) {
    mintedPubCoins.insert(std::make_pair(pubCoin, coinInfo));
    tagToPublicCoin.insert(std::make_pair(tag, pubCoin));
    mintMetaInfo[coinInfo.coinGroupId] += 1;
    CheckSurgeCondition();
}

void CLelantusState::Containers::RemoveMint(lelantus::PublicCoin const & pubCoin) {
    mint_info_container::const_iterator iter = mintedPubCoins.find(pubCoin);
    if (iter != mintedPubCoins.end()) {
        for(auto hashPair =  tagToPublicCoin.begin(); hashPair !=  tagToPublicCoin.end(); hashPair++)
            if(hashPair->second == pubCoin) {
                tagToPublicCoin.erase(hashPair);
                break;
            }

        mintMetaInfo[iter->second.coinGroupId] -= 1;
        mintedPubCoins.erase(iter);
        CheckSurgeCondition();
    }
}

void CLelantusState::Containers::AddSpend(Scalar const & serial, int coinGroupId) {
    if (!mintMetaInfo.count(coinGroupId)) {
        throw std::invalid_argument("group id doesn't exist");
    }

    usedCoinSerials[serial] = coinGroupId;
    spendMetaInfo[coinGroupId] += 1;
    CheckSurgeCondition();
}

void CLelantusState::Containers::RemoveSpend(Scalar const & serial) {
    auto iter = usedCoinSerials.find(serial);
    if (iter != usedCoinSerials.end()) {
        spendMetaInfo[iter->second] -= 1;
        usedCoinSerials.erase(iter);
        CheckSurgeCondition();
    }
}

void CLelantusState::Containers::AddExtendedMints(int group, size_t mints) {
    extendedMintMetaInfo[group] = mints;
    CheckSurgeCondition();
}

void CLelantusState::Containers::RemoveExtendedMints(int group) {
    extendedMintMetaInfo.erase(group);
    CheckSurgeCondition();
}

mint_info_container const & CLelantusState::Containers::GetMints() const {
    return mintedPubCoins;
}

std::unordered_map<uint256, lelantus::PublicCoin>&  CLelantusState::Containers::GetTagToPublicCoin() {
    return tagToPublicCoin;
}

std::unordered_map<Scalar, int> const & CLelantusState::Containers::GetSpends() const {
    return usedCoinSerials;
}

bool CLelantusState::Containers::IsSurgeCondition() const {
    return surgeCondition;
}

void CLelantusState::Containers::Reset() {
    mintedPubCoins.clear();
    usedCoinSerials.clear();
    mintMetaInfo.clear();
    spendMetaInfo.clear();
    tagToPublicCoin.clear();
    surgeCondition = false;
}

void CLelantusState::Containers::CheckSurgeCondition() {
    bool result = false;

    // find a range of groups that sum of serials larger than sum of mints
    size_t serials = 0;
    size_t mints = 0;
    int start = 0;

    for (auto it = mintMetaInfo.begin(); it != mintMetaInfo.end(); it++) {
        auto id = it->first;

        // include serials and mints to accumulators
        serials += spendMetaInfo.count(id) ? spendMetaInfo[id] : 0;
        mints += it->second;

        // serials exceed mints then trigger
        if (serials > mints) {
            result = true;

            std::ostringstream ostr;
            ostr << "Turning Lelantus surge protection ON: in group range: " << start << " - " << id << '\n';
            error(ostr.str().c_str());

            break;
        }

        auto extendedMints = extendedMintMetaInfo.count(id + 1) ?
            extendedMintMetaInfo[id + 1] : 0;

        if (serials <= mints - extendedMints) {
            start = id + 1;
            serials = 0;
            mints = extendedMints;
        }
    }

    surgeCondition = result;
}

/******************************************************************************/
// CLelantusState
/******************************************************************************/

CLelantusState::CLelantusState(
    size_t maxCoinInGroup,
    size_t startGroupSize)
    :containers(surgeCondition),
    maxCoinInGroup(maxCoinInGroup),
    startGroupSize(startGroupSize)
{
    Reset();
}

void CLelantusState::AddMintsToStateAndBlockIndex(
        CBlockIndex *index,
        const CBlock* pblock) {

    std::vector<std::pair<lelantus::PublicCoin, uint256>> blockMints;
    for (const auto& mint : pblock->lelantusTxInfo->mints) {
        blockMints.push_back(std::make_pair(mint.first, mint.second.second));
    }

    latestCoinId = std::max(1, latestCoinId);

    auto &coinGroup = coinGroups[latestCoinId];

    if (coinGroup.nCoins + blockMints.size() <= maxCoinInGroup) {
        if (coinGroup.nCoins == 0) {
            // first group of coins
            assert(coinGroup.firstBlock == nullptr);
            assert(coinGroup.lastBlock == nullptr);

            coinGroup.firstBlock = coinGroup.lastBlock = index;
        } else {
            assert(coinGroup.firstBlock != nullptr);
            assert(coinGroup.lastBlock != nullptr);
            assert(coinGroup.lastBlock->nHeight <= index->nHeight);

            coinGroup.lastBlock = index;
        }
        coinGroup.nCoins += blockMints.size();
    } else {
        auto& newCoinGroup = coinGroups[++latestCoinId];

        CBlockIndex *first;
        auto coins = CountLastNCoins(latestCoinId - 1, startGroupSize, first);
        newCoinGroup.firstBlock = first ? first : index;
        newCoinGroup.lastBlock = index;
        newCoinGroup.nCoins = coins + blockMints.size();

        containers.AddExtendedMints(latestCoinId, coins);
    }

    for (const auto& mint : blockMints) {
        containers.AddMint(mint.first, CMintedCoinInfo::make(latestCoinId, index->nHeight), mint.second);

        LogPrintf("AddMintsToStateAndBlockIndex: Lelantus mint added id=%d\n", latestCoinId);
        index->lelantusMintedPubCoins[latestCoinId].push_back(mint);
    }
}

void CLelantusState::AddSpend(const Scalar &serial, int coinGroupId) {
    containers.AddSpend(serial, coinGroupId);
}

void CLelantusState::AddBlock(CBlockIndex *index) {
    for (auto const &pubCoins : index->lelantusMintedPubCoins) {

        if (pubCoins.second.empty())
            continue;

        auto &coinGroup = coinGroups[pubCoins.first];

        if (coinGroup.firstBlock == nullptr) {
            coinGroup.firstBlock = index;

            if (pubCoins.first > 1) {
                CBlockIndex *first;
                coinGroup.nCoins = CountLastNCoins(pubCoins.first - 1, startGroupSize, first);
                coinGroup.firstBlock = first ? first : index;

                containers.AddExtendedMints(pubCoins.first, coinGroup.nCoins);
            }
        }
        coinGroup.lastBlock = index;
        coinGroup.nCoins += pubCoins.second.size();

        latestCoinId = pubCoins.first;
        for (auto const &coin : pubCoins.second) {
            containers.AddMint(coin.first, CMintedCoinInfo::make(pubCoins.first, index->nHeight), coin.second);
        }
    }

    for (auto const &serial : index->lelantusSpentSerials) {
        AddSpend(serial.first, serial.second);
    }
}

void CLelantusState::RemoveBlock(CBlockIndex *index) {
    // roll back coin group updates
    for (auto &coins : index->lelantusMintedPubCoins)
    {
        if (coinGroups.count(coins.first) == 0) {
            throw std::invalid_argument("Group Id does not exist");
        }

        LelantusCoinGroupInfo& coinGroup = coinGroups[coins.first];
        auto nMintsToForget = coins.second.size();

        if (nMintsToForget == 0)
            continue;

        assert(coinGroup.nCoins >= nMintsToForget);
        auto isExtended = coins.first > 1;
        coinGroup.nCoins -= nMintsToForget;

        // if `index` is edged block we need to erase group
        auto isEdgedBlock = false;
        if (isExtended) {
            auto prevBlockContainMints = index;
            size_t prevGroupCount = 0;

            // find block that contain some Lelantus mints
            do {
                prevBlockContainMints = prevBlockContainMints->pprev;
            } while (prevBlockContainMints
                && CountCoinInBlock(prevBlockContainMints, coins.first) == 0
                && (prevGroupCount = CountCoinInBlock(prevBlockContainMints, coins.first - 1)) == 0);

            isEdgedBlock = prevGroupCount > 0 && (coinGroup.nCoins - prevGroupCount) < startGroupSize;
        }

        if ((!isExtended && coinGroup.nCoins == 0) || (isExtended && isEdgedBlock)) {
            // all the coins of this group have been erased, remove the group altogether
            coinGroups.erase(coins.first);
            // decrease pubcoin id
            latestCoinId--;
            // erase from containers
            containers.RemoveExtendedMints(coins.first);
        } else {
            // roll back lastBlock to previous position
            assert(coinGroup.lastBlock == index);

            do {
                assert(coinGroup.lastBlock != coinGroup.firstBlock);
                coinGroup.lastBlock = coinGroup.lastBlock->pprev;
            } while (coinGroup.lastBlock->lelantusMintedPubCoins.count(coins.first) == 0);
        }
    }

    // roll back mints
    for (auto const &pubCoins : index->lelantusMintedPubCoins) {
        for (auto const &coin : pubCoins.second) {
            auto coins = containers.GetMints().equal_range(coin.first);
            auto coinIt = find_if(
                coins.first, coins.second,
                [&pubCoins](const mint_info_container::value_type &v) {
                    return v.second.coinGroupId == pubCoins.first;
                });
            assert(coinIt != coins.second);
            containers.RemoveMint(coinIt->first);
        }
    }

    // roll back spends
    for (auto const &serial : index->lelantusSpentSerials) {
        containers.RemoveSpend(serial.first);
    }
}

bool CLelantusState::GetCoinGroupInfo(
        int group_id,
        LelantusCoinGroupInfo& result) {
    if (coinGroups.count(group_id) == 0)
        return false;

    result = coinGroups[group_id];
    return true;
}

bool CLelantusState::IsUsedCoinSerial(const Scalar &coinSerial) {
    return containers.GetSpends().count(coinSerial) != 0;
}

bool CLelantusState::IsUsedCoinSerialHash(Scalar &coinSerial, const uint256 &coinSerialHash) {
    for ( auto it = GetSpends().begin(); it != GetSpends().end(); ++it ){
        if(primitives::GetSerialHash(it->first)==coinSerialHash){
            coinSerial = it->first;
            return true;
        }
    }
    return false;
}

bool CLelantusState::HasCoin(const lelantus::PublicCoin& pubCoin) {
    return containers.GetMints().find(pubCoin) != containers.GetMints().end();
}

bool CLelantusState::HasCoinHash(GroupElement &pubCoinValue, const uint256 &pubCoinValueHash) {
    for ( auto it = GetMints().begin(); it != GetMints().end(); ++it ){
        const lelantus::PublicCoin & pubCoin = (*it).first;
        if(pubCoin.getValueHash()==pubCoinValueHash){
            pubCoinValue = pubCoin.getValue();
            return true;
        }
    }
    return false;
}

bool CLelantusState::HasCoinTag(GroupElement& pubCoinValue, const uint256& pubCoinTag) {
    auto const& mints = containers.GetTagToPublicCoin();
    if(mints.count(pubCoinTag) > 0) {
        pubCoinValue = mints.at(pubCoinTag).getValue();
        return true;
    }
    return false;
}

int CLelantusState::GetCoinSetForSpend(
    CChain *chain,
    int maxHeight,
    int coinGroupID,
    uint256& blockHash_out,
    std::vector<lelantus::PublicCoin>& coins_out,
    std::vector<unsigned char>& setHash_out) {

    coins_out.clear();

    if (coinGroups.count(coinGroupID) == 0) {
        return 0;
    }

    LelantusCoinGroupInfo &coinGroup = coinGroups[coinGroupID];

    int numberOfCoins = 0;
    for (CBlockIndex *block = coinGroup.lastBlock;; block = block->pprev) {

        // ignore block heigher than max height
        if (block->nHeight > maxHeight) {
            continue;
        }

        // check coins in group coinGroupID - 1 in the case that using coins from prev group.
        int id = 0;
        if (CountCoinInBlock(block, coinGroupID)) {
            id = coinGroupID;
        } else if (CountCoinInBlock(block, coinGroupID - 1)) {
            id = coinGroupID - 1;
        }

        if (id) {
            if (numberOfCoins == 0) {
                // latest block satisfying given conditions
                // remember block hash and set hash
                blockHash_out = block->GetBlockHash();
                setHash_out =  GetAnonymitySetHash(block, id);
            }
            numberOfCoins += block->lelantusMintedPubCoins[id].size();
            if (block->lelantusMintedPubCoins.count(id) > 0) {
                for (const auto &coin : block->lelantusMintedPubCoins[id]) {
                    LOCK(cs_main);
                    // skip mints from blacklist if nLelantusFixesStartBlock is passed
                    if (chainActive.Height() >= ::Params().GetConsensus().nLelantusFixesStartBlock) {
                        if (::Params().GetConsensus().lelantusBlacklist.count(coin.first.getValue()) > 0) {
                            continue;
                        }
                    }
                    coins_out.push_back(coin.first);
                }
            }
        }

        if (block == coinGroup.firstBlock) {
            break ;
        }
    }

    return numberOfCoins;
}

void CLelantusState::GetAnonymitySet(
        int coinGroupID,
        bool fStartLelantusBlacklist,
        std::vector<lelantus::PublicCoin>& coins_out) {

    coins_out.clear();

    if (coinGroups.count(coinGroupID) == 0) {
        return;
    }

    LelantusCoinGroupInfo &coinGroup = coinGroups[coinGroupID];
    auto params = ::Params().GetConsensus();
    LOCK(cs_main);
    int maxHeight = fStartLelantusBlacklist ? (chainActive.Height() - (ZC_MINT_CONFIRMATIONS - 1)) : (params.nLelantusFixesStartBlock - 1);

    for (CBlockIndex *block = coinGroup.lastBlock;; block = block->pprev) {

        // ignore block heigher than max height
        if (block->nHeight > maxHeight) {
            continue;
        }

        // check coins in group coinGroupID - 1 in the case that using coins from prev group.
        int id = 0;
        if (CountCoinInBlock(block, coinGroupID)) {
            id = coinGroupID;
        } else if (CountCoinInBlock(block, coinGroupID - 1)) {
            id = coinGroupID - 1;
        }

        if (id) {
            if(block->lelantusMintedPubCoins.count(id) > 0) {
                for (const auto &coin : block->lelantusMintedPubCoins[id]) {
                    if (fStartLelantusBlacklist &&
                        chainActive.Height() >= ::Params().GetConsensus().nLelantusFixesStartBlock) {
                        std::vector<unsigned char> vch = coin.first.getValue().getvch();
                        if (::Params().GetConsensus().lelantusBlacklist.count(coin.first.getValue()) > 0) {
                            continue;
                        }
                    }
                    coins_out.push_back(coin.first);
                }
            }
        }

        if (block == coinGroup.firstBlock) {
            break ;
        }
    }
}

std::pair<int, int> CLelantusState::GetMintedCoinHeightAndId(
        const lelantus::PublicCoin& pubCoin) {
    auto coinIt = containers.GetMints().find(pubCoin);

    if (coinIt != containers.GetMints().end()) {
        return std::make_pair(coinIt->second.nHeight, coinIt->second.coinGroupId);
    }
    return std::make_pair(-1, -1);
}

bool CLelantusState::AddSpendToMempool(const std::vector<Scalar> &coinSerials, uint256 txHash) {
    LOCK(mempool.cs);
    BOOST_FOREACH(const Scalar& coinSerial, coinSerials){
        if (IsUsedCoinSerial(coinSerial) || mempool.lelantusState.HasCoinSerial(coinSerial))
            return false;

        mempool.lelantusState.AddSpendToMempool(coinSerial, txHash);
    }

    return true;
}

void CLelantusState::RemoveSpendFromMempool(const std::vector<Scalar> &coinSerials) {
    LOCK(mempool.cs);
    BOOST_FOREACH(const Scalar& coinSerial, coinSerials) {
        mempool.lelantusState.RemoveSpendFromMempool(coinSerial);
    }
}

void CLelantusState::AddMintsToMempool(const std::vector<GroupElement>& pubCoins) {
    LOCK(mempool.cs);
    BOOST_FOREACH(const GroupElement& pubCoin, pubCoins) {
        mempool.lelantusState.AddMintToMempool(pubCoin);
    }
}

void CLelantusState::RemoveMintFromMempool(const GroupElement& pubCoin) {
    LOCK(mempool.cs);
    mempool.lelantusState.RemoveMintFromMempool(pubCoin);
}

uint256 CLelantusState::GetMempoolConflictingTxHash(const Scalar& coinSerial) {
    LOCK(mempool.cs);
    return mempool.lelantusState.GetMempoolConflictingTxHash(coinSerial);
}

bool CLelantusState::CanAddSpendToMempool(const Scalar& coinSerial) {
    LOCK(mempool.cs);    
    return !IsUsedCoinSerial(coinSerial) && !mempool.lelantusState.HasCoinSerial(coinSerial);
}

bool CLelantusState::CanAddMintToMempool(const GroupElement& pubCoin){
    LOCK(mempool.cs);
    return !HasCoin(pubCoin) && !mempool.lelantusState.HasMint(pubCoin);
}

void CLelantusState::Reset() {
    coinGroups.clear();
    latestCoinId = 0;
    containers.Reset();
}

CLelantusState* CLelantusState::GetState() {
    return &lelantusState;
}

int CLelantusState::GetLatestCoinID() const {
    return latestCoinId;
}

bool CLelantusState::IsSurgeConditionDetected() const {
    return surgeCondition;
}

mint_info_container const & CLelantusState::GetMints() const {
    return containers.GetMints();
}

std::unordered_map<Scalar, int> const & CLelantusState::GetSpends() const {
    return containers.GetSpends();
}

std::unordered_map<int, CLelantusState::LelantusCoinGroupInfo> const & CLelantusState::GetCoinGroups() const {
    return coinGroups;
}

std::unordered_map<Scalar, uint256, sigma::CScalarHash> const & CLelantusState::GetMempoolCoinSerials() const {
    LOCK(mempool.cs);
    return mempool.lelantusState.GetMempoolCoinSerials();
}

// private
size_t CLelantusState::CountLastNCoins(int groupId, size_t required, CBlockIndex* &first) {
    first = nullptr;
    size_t coins = 0;

    if (coinGroups.count(groupId)) {
        auto &group = coinGroups[groupId];

        for (auto block = group.lastBlock
            ; coins < required && block
            ; block = block->pprev) {

            size_t inBlock;
            if (block->lelantusMintedPubCoins.count(groupId)
                && (inBlock = block->lelantusMintedPubCoins[groupId].size())) {

                coins += inBlock;
                first = block;
            }
        }
    }

    return coins;
}

// CLelantusMempoolState

bool CLelantusMempoolState::HasCoinSerial(const Scalar& coinSerial) {
    return mempoolCoinSerials.count(coinSerial) > 0;
}

bool CLelantusMempoolState::HasMint(const GroupElement& pubCoin) {
    return mempoolMints.count(pubCoin) > 0;
}

bool CLelantusMempoolState::AddSpendToMempool(const Scalar &coinSerial, uint256 txHash) {
    return mempoolCoinSerials.insert({coinSerial, txHash}).second;
}

void CLelantusMempoolState::AddMintToMempool(const GroupElement& pubCoin) {
    mempoolMints.insert(pubCoin);
}

void CLelantusMempoolState::RemoveMintFromMempool(const GroupElement& pubCoin) {
    mempoolMints.erase(pubCoin);
}

uint256 CLelantusMempoolState::GetMempoolConflictingTxHash(const Scalar& coinSerial) {
    if (mempoolCoinSerials.count(coinSerial) == 0)
        return uint256();

    return mempoolCoinSerials[coinSerial];
}

void CLelantusMempoolState::RemoveSpendFromMempool(const Scalar &coinSerial) {
    mempoolCoinSerials.erase(coinSerial);
}

void CLelantusMempoolState::Reset() {
    mempoolCoinSerials.clear();
    mempoolMints.clear();
}


} // end of namespace lelantus.<|MERGE_RESOLUTION|>--- conflicted
+++ resolved
@@ -372,11 +372,7 @@
                         "CheckLelantusJoinSplitTransaction: network hasn't yet switched over to lelantus payload data");
         }
     }
-<<<<<<< HEAD
-
-=======
     const CTxIn &txin = tx.vin[0];
->>>>>>> b2eba125
     std::unique_ptr<lelantus::JoinSplit> joinsplit;
 
     try {
