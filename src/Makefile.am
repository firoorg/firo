# Copyright (c) 2013-2016 The Bitcoin Core developers
# Distributed under the MIT software license, see the accompanying
# file COPYING or http://www.opensource.org/licenses/mit-license.php.

DIST_SUBDIRS = secp256k1 univalue tor

AM_LDFLAGS = $(PTHREAD_CFLAGS) $(LIBTOOL_LDFLAGS) $(HARDENED_LDFLAGS)
AM_CXXFLAGS = $(HARDENED_CXXFLAGS)
AM_CPPFLAGS = $(HARDENED_CPPFLAGS)
EXTRA_LIBRARIES =

if EMBEDDED_UNIVALUE
LIBUNIVALUE = univalue/libunivalue.la

$(LIBUNIVALUE): $(wildcard univalue/lib/*) $(wildcard univalue/include/*)
	$(AM_V_at)$(MAKE) $(AM_MAKEFLAGS) -C $(@D) $(@F)
else
LIBUNIVALUE = $(UNIVALUE_LIBS)
endif

TOR_LIBS = tor/src/or/libtor.a \
	tor/src/common/libor.a \
	tor/src/common/libor-ctime.a \
	tor/src/common/libor-crypto.a \
	tor/src/common/libor-event.a \
	tor/src/trunnel/libor-trunnel.a \
	tor/src/common/libcurve25519_donna.a \
	tor/src/ext/ed25519/donna/libed25519_donna.a \
	tor/src/ext/ed25519/ref10/libed25519_ref10.a \
	tor/src/ext/keccak-tiny/libkeccak-tiny.a

tor.timestamp: $(wildcard tor/src/or/*.c) $(wildcard tor/src/or/*.h) \
		$(wildcard tor/src/common/*.c) $(wildcard tor/src/common/*.h) \
		$(wildcard tor/src/trunnel/*.c) $(wildcard tor/src/trunnel/*.h) \
		$(wildcard tor/src/ext/*.c) $(wildcard tor/src/ext/*.h)
	@rm -f tor.timestamp.tmp
	@touch tor.timestamp.tmp
	$(AM_V_at)$(MAKE) $(AM_MAKEFLAGS) -C tor
	@mv -f tor.timestamp.tmp tor.timestamp

$(TOR_LIBS): tor.timestamp
	@if test -f $@; then :; else \
		rm -f tor.timestamp; \
		$(MAKE) $(AM_MAKEFLAGS) tor.timestamp; \
	fi

BITCOIN_CONFIG_INCLUDES=-I$(builddir)/config
BITCOIN_INCLUDES=-I$(builddir) -I$(builddir)/obj $(BDB_CPPFLAGS) $(BOOST_CPPFLAGS) $(LEVELDB_CPPFLAGS) $(MINIZIP_CFLAGS) $(CRYPTO_CFLAGS) $(SSL_CFLAGS)

BITCOIN_INCLUDES += -I$(srcdir)/secp256k1/include
BITCOIN_INCLUDES += -I$(srcdir)/secp256k1/src
BITCOIN_INCLUDES += $(UNIVALUE_CFLAGS)

LIBBITCOIN_SERVER=libbitcoin_server.a
LIBBITCOIN_COMMON=libbitcoin_common.a
LIBBITCOIN_CONSENSUS=libbitcoin_consensus.a
LIBBITCOIN_CLI=libbitcoin_cli.a
LIBBITCOIN_UTIL=libbitcoin_util.a
LIBBITCOIN_CRYPTO=crypto/libbitcoin_crypto.a
LIBBITCOINQT=qt/libzcoinqt.a
LIBSECP256K1=secp256k1/libsecp256k1.la

LIBZCOIN_SIGMA=libsigma.a
LIBBITCOIN_ZMQ=libbitcoin_zmq.a

if BUILD_BITCOIN_LIBS
LIBBITCOINCONSENSUS=libbitcoinconsensus.la
endif
if ENABLE_WALLET
LIBBITCOIN_WALLET=libbitcoin_wallet.a
endif

$(LIBSECP256K1): $(wildcard secp256k1/src/*) $(wildcard secp256k1/include/*)
	$(AM_V_at)$(MAKE) $(AM_MAKEFLAGS) -C $(@D) $(@F)



# Make is not made aware of per-object dependencies to avoid limiting building parallelization
# But to build the less dependent modules first, we manually select their order here:
EXTRA_LIBRARIES += \
  $(LIBBITCOIN_CRYPTO) \
  $(LIBBITCOIN_UTIL) \
  $(LIBBITCOIN_COMMON) \
  $(LIBBITCOIN_CONSENSUS) \
  $(LIBBITCOIN_SERVER) \
  $(LIBBITCOIN_CLI) \
  $(LIBBITCOIN_WALLET) \
  $(LIBBITCOIN_ZMQ) \
  $(LIBZCOIN_SIGMA)

lib_LTLIBRARIES = $(LIBBITCOINCONSENSUS)

bin_PROGRAMS =
noinst_PROGRAMS =
TESTS =
BENCHMARKS =

if BUILD_BITCOIND
  bin_PROGRAMS += zcoind
endif

if BUILD_BITCOIN_UTILS
  bin_PROGRAMS += zcoin-cli zcoin-tx
endif

.PHONY: FORCE check-symbols check-security
# bitcoin core #
BITCOIN_CORE_H = \
  activeznode.h \
  addressindex.h \
  spentindex.h \
  addrman.h \
  base58.h \
  bloom.h \
  blockencodings.h \
  chain.h \
  chainparams.h \
  chainparamsbase.h \
  chainparamsseeds.h \
  checkpoints.h \
  checkqueue.h \
  clientversion.h \
  client-api/protocol.h \
  client-api/register.h \
  client-api/send.h \
  client-api/server.h \
  client-api/settings.h \
  client-api/wallet.h \
  coincontrol.h \
  coins.h \
  compat.h \
  compat/byteswap.h \
  compat/endian.h \
  compat/sanity.h \
  compressor.h \
  consensus/consensus.h \
  core_io.h \
  core_memusage.h \
  httprpc.h \
  httpserver.h \
  indirectmap.h \
  darksend.h \
  darksend-relay.h \
  init.h \
  instantx.h \
  key.h \
  keystore.h \
  dbwrapper.h \
  limitedmap.h \
  threadinterrupt.h \
  main.h \
  znode.h \
  znode-payments.h \
  znode-sync.h \
  znodeman.h \
  znodeconfig.h \
  memusage.h \
  merkleblock.h \
  miner.h \
  net.h \
  netbase.h \
  netfulfilledman.h \
  noui.h \
  policy/fees.h \
  policy/policy.h \
  policy/rbf.h \
  primitives/zerocoin.h \
  fixed.h \
  pow.h \
  hdmint/hdmint.h \
  protocol.h \
  random.h \
  reverselock.h \
  rpc/client.h \
  rpc/protocol.h \
  rpc/server.h \
  rpc/register.h \
  scheduler.h \
  script/sigcache.h \
  script/sign.h \
  script/standard.h \
  script/ismine.h \
  streams.h \
  support/allocators/secure.h \
  support/allocators/zeroafterfree.h \
  support/cleanse.h \
  support/pagelocker.h \
  sync.h \
  threadsafety.h \
  timedata.h \
  torcontrol.h \
  txdb.h \
  txmempool.h \
  ui_interface.h \
  undo.h \
  util.h \
  utilmoneystr.h \
  utiltime.h \
  validation.h \
  validationinterface.h \
  versionbits.h \
  wallet/crypter.h \
  wallet/db.h \
  wallet/rpcwallet.h \
  wallet/sigmaspendbuilder.h \
  wallet/txbuilder.h \
  wallet/wallet.h \
  wallet/walletexcept.h \
  wallet/walletdb.h \
  wallet/authhelper.h \
  definition.h \
<<<<<<< HEAD
  zmqserver/zmqabstract.h \
  zmqserver/zmqconfig.h \
  zmqserver/zmqinterface.h \
  zmqserver/zmqpublisher.h \
  zmqserver/zmqreplier.h \
=======
  zmq/zmqabstractnotifier.h \
  zmq/zmqconfig.h\
  zmq/zmqnotificationinterface.h \
  zmq/zmqpublishnotifier.h \
  hdmint/mintpool.h \
  hdmint/tracker.h \
  hdmint/wallet.h \
>>>>>>> 777563e5
  zerocoin.h \
  zerocoin_v3.h \
  coin_containers.h \
  zerocoin_params.h \
  addresstype.h \
  mtpstate.h

obj/build.h: FORCE
	@$(MKDIR_P) $(builddir)/obj
	@$(top_srcdir)/share/genbuild.sh $(abs_top_builddir)/src/obj/build.h \
	  $(abs_top_srcdir)
libbitcoin_util_a-clientversion.$(OBJEXT): obj/build.h

# server: shared between zcoind and zcoin-qt
libbitcoin_server_a_CPPFLAGS = $(AM_CPPFLAGS) $(BITCOIN_INCLUDES) $(MINIUPNPC_CPPFLAGS) $(EVENT_CFLAGS) $(EVENT_PTHREADS_CFLAGS)
libbitcoin_server_a_CXXFLAGS = $(AM_CXXFLAGS) $(PIE_FLAGS)
libbitcoin_server_a_SOURCES = \
  addrman.cpp \
  bloom.cpp \
  blockencodings.cpp \
  chain.cpp \
  checkpoints.cpp \
  httprpc.cpp \
  httpserver.cpp \
  init.cpp \
  dbwrapper.cpp \
  threadinterrupt.cpp \
  main.cpp \
  merkleblock.cpp \
  miner.cpp \
  net.cpp \
  netfulfilledman.cpp \
  noui.cpp \
  policy/fees.cpp \
  policy/policy.cpp \
  primitives/zerocoin.cpp \
  pow.cpp \
  rest.cpp \
  rpc/blockchain.cpp \
  rpc/mining.cpp \
  rpc/misc.cpp \
  rpc/net.cpp \
  rpc/rawtransaction.cpp \
  rpc/rpcznode.cpp \
  rpc/server.cpp \
  script/sigcache.cpp \
  script/ismine.cpp \
  timedata.cpp \
  torcontrol.cpp \
  txdb.cpp \
  txmempool.cpp \
  ui_interface.cpp \
  validation.cpp \
  validationinterface.cpp \
  versionbits.cpp \
  zerocoin.cpp \
  zerocoin_v3.cpp \
  coin_containers.cpp \
  mtpstate.cpp \
  $(BITCOIN_CORE_H)

libbitcoin_zmq_a_CPPFLAGS = $(BITCOIN_INCLUDES) $(ZMQ_CFLAGS)
libbitcoin_zmq_a_CXXFLAGS = $(AM_CXXFLAGS) $(PIE_FLAGS)
libbitcoin_zmq_a_SOURCES = \
  zmqserver/zmqabstract.cpp \
  zmqserver/zmqinterface.cpp \
  zmqserver/zmqpublisher.cpp \
  zmqserver/zmqreplier.cpp \
  client-api/protocol.cpp \
  client-api/server.cpp \
  client-api/settings.cpp \
  client-api/misc.cpp \
  client-api/wallet.cpp \
  client-api/blockchain.cpp \
  client-api/send.cpp \
  client-api/znode.cpp \
  client-api/zerocoin.cpp
  
# wallet: shared between zcoind and zcoin-qt, but only linked
# when wallet enabled
libbitcoin_wallet_a_CPPFLAGS = $(AM_CPPFLAGS) $(BITCOIN_INCLUDES)
libbitcoin_wallet_a_CXXFLAGS = $(AM_CXXFLAGS) $(PIE_FLAGS)
libbitcoin_wallet_a_SOURCES = \
  activeznode.cpp \
  darksend.cpp \
  hdmint/hdmint.cpp \
  znode.cpp \
  instantx.cpp \
  znode-payments.cpp \
  znode-sync.cpp \
  znodeconfig.cpp \
  znodeman.cpp \
  hdmint/mintpool.cpp \
  hdmint/wallet.cpp \
  zerocoin_v3.cpp \
  wallet/crypter.cpp \
  wallet/db.cpp \
  wallet/rpcdump.cpp \
  wallet/rpcwallet.cpp \
  wallet/sigmaspendbuilder.cpp \
  wallet/txbuilder.cpp \
  wallet/walletexcept.cpp \
  wallet/wallet.cpp \
  wallet/walletdb.cpp \
  wallet/authhelper.cpp \
  hdmint/tracker.cpp \
  policy/rbf.cpp \
  primitives/zerocoin.cpp \
  $(BITCOIN_CORE_H)

# crypto primitives library
crypto_libbitcoin_crypto_a_CPPFLAGS = $(AM_CPPFLAGS) $(BITCOIN_CONFIG_INCLUDES)
crypto_libbitcoin_crypto_a_CXXFLAGS = $(AM_CXXFLAGS) $(PIE_FLAGS)
crypto_libbitcoin_crypto_a_SOURCES = \
  crypto/aes.cpp \
  crypto/aes.h \
  crypto/common.h \
  crypto/chacha20.h \
  crypto/chacha20.cpp \
  crypto/hmac_sha256.cpp \
  crypto/hmac_sha256.h \
  crypto/hmac_sha512.cpp \
  crypto/hmac_sha512.h \
  crypto/ripemd160.cpp \
  crypto/ripemd160.h \
  crypto/sha1.cpp \
  crypto/sha1.h \
  crypto/sha256.cpp \
  crypto/sha256.h \
  crypto/sha512.cpp \
  crypto/sha512.h

# consensus: shared between all executables that validate any consensus rules.
libbitcoin_consensus_a_CPPFLAGS = $(AM_CPPFLAGS) $(BITCOIN_INCLUDES) $(PIC_FLAGS)
libbitcoin_consensus_a_CXXFLAGS = $(AM_CXXFLAGS) $(PIE_FLAGS) $(PIC_FLAGS)
libbitcoin_consensus_a_SOURCES = \
  amount.h \
  arith_uint256.cpp \
  arith_uint256.h \
  consensus/merkle.cpp \
  consensus/merkle.h \
  consensus/params.h \
  consensus/validation.h \
  hash.cpp \
  flat-database.h \
  hash.h \
  prevector.h \
  crypto/scrypt.h \
  primitives/block.h \
  primitives/precomputed_hash.h \
  primitives/transaction.cpp \
  primitives/transaction.h \
  pubkey.cpp \
  pubkey.h \
  script/bitcoinconsensus.cpp \
  script/interpreter.cpp \
  script/interpreter.h \
  script/script.cpp \
  script/script.h \
  script/script_error.cpp \
  script/script_error.h \
  serialize.h \
  spork.h \
  tinyformat.h \
  uint256.cpp \
  uint256.h \
  utilstrencodings.cpp \
  utilstrencodings.h \
  version.h \
  auxpow.h \
  crypto/Lyra2Z/Lyra2.h \
  crypto/Lyra2Z/Lyra2.c \
  crypto/Lyra2Z/Lyra2Z.h \
  crypto/Lyra2Z/Lyra2Z.c \
  crypto/Lyra2Z/blake.c \
  crypto/Lyra2Z/sph_blake.h \
  crypto/Lyra2Z/sph_types.h \
  crypto/Lyra2Z/Sponge.c \
  crypto/Lyra2Z/Sponge.h \
  crypto/MerkleTreeProof/mtp.h \
  crypto/MerkleTreeProof/argon2.h \
  crypto/MerkleTreeProof/thread.h \
  crypto/MerkleTreeProof/merkle-tree.hpp \
  crypto/MerkleTreeProof/core.h \
  crypto/MerkleTreeProof/ref.h \
  crypto/MerkleTreeProof/blake2/blake2.h \
  crypto/MerkleTreeProof/blake2/blamka-round-opt.h \
  crypto/MerkleTreeProof/blake2/blake2-impl.h \
  crypto/MerkleTreeProof/blake2/blamka-round-ref.h \
  crypto/MerkleTreeProof/thread.c \
  crypto/MerkleTreeProof/core.c \
  crypto/MerkleTreeProof/ref.c \
  crypto/MerkleTreeProof/blake2/blake2b.c

# common: shared between zcoind, and zcoin-qt and non-server tools
libbitcoin_common_a_CPPFLAGS = $(AM_CPPFLAGS) $(BITCOIN_INCLUDES)
libbitcoin_common_a_CXXFLAGS = $(AM_CXXFLAGS) $(PIE_FLAGS)
libbitcoin_common_a_SOURCES = \
  amount.cpp \
  base58.cpp \
  chainparams.cpp \
  coins.cpp \
  auxpow.cpp \
  compressor.cpp \
  core_read.cpp \
  core_write.cpp \
  hdmint/hdmint.cpp \
  key.cpp \
  keystore.cpp \
  netbase.cpp \
  protocol.cpp \
  scheduler.cpp \
  script/sign.cpp \
  script/standard.cpp \
  spork.cpp \
  $(BITCOIN_CORE_H)

# util: shared between all executables.
# This library *must* be included to make sure that the glibc
# backward-compatibility objects and their sanity checks are linked.
libbitcoin_util_a_CPPFLAGS = $(AM_CPPFLAGS) $(BITCOIN_INCLUDES)
libbitcoin_util_a_CXXFLAGS = $(AM_CXXFLAGS) $(PIE_FLAGS)
libbitcoin_util_a_SOURCES = \
  support/pagelocker.cpp \
  chainparamsbase.cpp \
  clientversion.cpp \
  compat/glibc_sanity.cpp \
  compat/glibcxx_sanity.cpp \
  compat/strnlen.cpp \
  random.cpp \
  rpc/protocol.cpp \
  client-api/protocol.cpp \
  support/cleanse.cpp \
  sync.cpp \
  util.cpp \
  utilmoneystr.cpp \
  utilstrencodings.cpp \
  utiltime.cpp \
  crypto/scrypt.cpp \
  primitives/block.cpp \
  libzerocoin/bitcoin_bignum/allocators.h \
  libzerocoin/bitcoin_bignum/bignum.h \
  libzerocoin/bitcoin_bignum/compat.h \
  libzerocoin/bitcoin_bignum/netbase.h \
  libzerocoin/Accumulator.h \
  libzerocoin/Accumulator.cpp \
  libzerocoin/AccumulatorProofOfKnowledge.h \
  libzerocoin/AccumulatorProofOfKnowledge.cpp \
  libzerocoin/Coin.h \
  libzerocoin/Coin.cpp \
  libzerocoin/CoinSpend.h \
  libzerocoin/CoinSpend.cpp \
  libzerocoin/Commitment.h \
  libzerocoin/Commitment.cpp \
  libzerocoin/ParallelTasks.h \
  libzerocoin/ParallelTasks.cpp \
  libzerocoin/ParamGeneration.h \
  libzerocoin/ParamGeneration.cpp \
  libzerocoin/Params.h \
  libzerocoin/Params.cpp \
  libzerocoin/SerialNumberSignatureOfKnowledge.h \
  libzerocoin/SerialNumberSignatureOfKnowledge.cpp \
  libzerocoin/AccumulatorProofOfKnowledge.cpp \
  libzerocoin/SpendMetaData.h \
  libzerocoin/SpendMetaData.cpp \
  libzerocoin/Zerocoin.h \
  crypto/MerkleTreeProof/mtp.cpp \
  crypto/MerkleTreeProof/merkle-tree.cpp \
  $(BITCOIN_CORE_H)

libsigma_a_CPPFLAGS = $(AM_CPPFLAGS) $(BITCOIN_INCLUDES) -Werror
libsigma_a_CXXFLAGS = $(AM_CXXFLAGS) $(PIE_FLAGS) -Werror
libsigma_a_SOURCES = \
  sigma/r1_proof.h \
  sigma/r1_proof_generator.h \
  sigma/r1_proof_generator.hpp \
  sigma/r1_proof_verifier.h \
  sigma/r1_proof_verifier.hpp \
  sigma/sigmaplus_proof.h \
  sigma/sigmaplus_prover.h \
  sigma/sigmaplus_prover.hpp \
  sigma/sigmaplus_verifier.h \
  sigma/sigmaplus_verifier.hpp \
  sigma/sigma_primitives.h \
  sigma/sigma_primitives.hpp \
  sigma/coin.h \
  sigma/coin.cpp \
  sigma/coinspend.cpp \
  sigma/coinspend.h \
  sigma/spend_metadata.cpp \
  sigma/spend_metadata.h \
  sigma/remint.h \
  sigma/remint.cpp \
  sigma/remint-blacklist.cpp \
  sigma/params.h \
  sigma/params.cpp \
  sigma/openssl_context.h

if GLIBC_BACK_COMPAT
libbitcoin_util_a_SOURCES += compat/glibc_compat.cpp
endif

# cli: shared between zcoin-cli and zcoin-qt
libbitcoin_cli_a_CPPFLAGS = $(AM_CPPFLAGS) $(BITCOIN_INCLUDES)
libbitcoin_cli_a_CXXFLAGS = $(AM_CXXFLAGS) $(PIE_FLAGS)
libbitcoin_cli_a_SOURCES = \
  rpc/client.cpp \
  $(BITCOIN_CORE_H)

nodist_libbitcoin_util_a_SOURCES = $(srcdir)/obj/build.h
#

# bitcoind binary #
zcoind_SOURCES = bitcoind.cpp
zcoind_CPPFLAGS = $(AM_CPPFLAGS) $(BITCOIN_INCLUDES)
zcoind_CXXFLAGS = $(AM_CXXFLAGS) $(PIE_FLAGS)
zcoind_LDFLAGS = $(RELDFLAGS) $(AM_LDFLAGS) $(LIBTOOL_APP_LDFLAGS)

if TARGET_WINDOWS
zcoind_SOURCES += bitcoind-res.rc
endif

zcoind_LDADD = \
  $(LIBBITCOIN_SERVER) \
  $(LIBBITCOIN_COMMON) \
  $(LIBUNIVALUE) \
  $(LIBBITCOIN_UTIL) \
  $(LIBBITCOIN_WALLET) \
  $(LIBZCOIN_SIGMA) \
  $(LIBBITCOIN_ZMQ) \
  $(LIBBITCOIN_CONSENSUS) \
  $(LIBBITCOIN_CRYPTO) \
  $(LIBLEVELDB) \
  $(LIBMEMENV) \
  $(LIBSECP256K1)


zcoind_LDADD += $(TOR_LIBS) $(BOOST_LIBS) $(BDB_LIBS) $(SSL_LIBS) $(CRYPTO_LIBS) $(MINIUPNPC_LIBS) $(EVENT_PTHREADS_LIBS) $(EVENT_LIBS) $(ZMQ_LIBS) $(MINIZIP_LIBS) -lz

zcoind_LDADD += $(TOR_LIBS) $(BOOST_LIBS) $(BDB_LIBS) $(SSL_LIBS) $(CRYPTO_LIBS) $(MINIUPNPC_LIBS) $(EVENT_PTHREADS_LIBS) $(EVENT_LIBS) $(ZMQ_LIBS) -lz

# bitcoin-cli binary #
zcoin_cli_SOURCES = bitcoin-cli.cpp
zcoin_cli_CPPFLAGS = $(AM_CPPFLAGS) $(BITCOIN_INCLUDES) $(EVENT_CFLAGS)
zcoin_cli_CXXFLAGS = $(AM_CXXFLAGS) $(PIE_FLAGS)
zcoin_cli_LDFLAGS = $(RELDFLAGS) $(AM_LDFLAGS) $(LIBTOOL_APP_LDFLAGS)

if TARGET_WINDOWS
zcoin_cli_SOURCES += bitcoin-cli-res.rc
endif

zcoin_cli_LDADD = \
  $(LIBBITCOIN_CLI) \
  $(LIBUNIVALUE) \
  $(LIBBITCOIN_UTIL) \
  $(LIBBITCOIN_CRYPTO)

zcoin_cli_LDADD += $(BOOST_LIBS) $(SSL_LIBS) $(CRYPTO_LIBS) $(EVENT_LIBS) $(MINIZIP_LIBS)
#

# bitcoin-tx binary #
zcoin_tx_SOURCES = bitcoin-tx.cpp
zcoin_tx_CPPFLAGS = $(AM_CPPFLAGS) $(BITCOIN_INCLUDES)
zcoin_tx_CXXFLAGS = $(AM_CXXFLAGS) $(PIE_FLAGS)
zcoin_tx_LDFLAGS = $(RELDFLAGS) $(AM_LDFLAGS) $(LIBTOOL_APP_LDFLAGS)

if TARGET_WINDOWS
zcoin_tx_SOURCES += bitcoin-tx-res.rc
endif

zcoin_tx_LDADD = \
  $(LIBUNIVALUE) \
  $(LIBBITCOIN_COMMON) \
  $(LIBBITCOIN_UTIL) \
  $(LIBBITCOIN_CONSENSUS) \
  $(LIBBITCOIN_CRYPTO) \
  $(LIBSECP256K1)

zcoin_tx_LDADD += $(BOOST_LIBS) $(CRYPTO_LIBS) $(MINIZIP_LIBS)
#

# bitcoinconsensus library #
if BUILD_BITCOIN_LIBS
include_HEADERS = script/bitcoinconsensus.h
libbitcoinconsensus_la_SOURCES = $(crypto_libbitcoin_crypto_a_SOURCES) $(libbitcoin_consensus_a_SOURCES)

if GLIBC_BACK_COMPAT
  libbitcoinconsensus_la_SOURCES += compat/glibc_compat.cpp
endif

libbitcoinconsensus_la_LDFLAGS = $(AM_LDFLAGS) -no-undefined $(RELDFLAGS)
libbitcoinconsensus_la_LIBADD = $(LIBSECP256K1)
libbitcoinconsensus_la_CPPFLAGS = $(AM_CPPFLAGS) -I$(builddir)/obj -I$(srcdir)/secp256k1/include -DBUILD_BITCOIN_INTERNAL
libbitcoinconsensus_la_CXXFLAGS = $(AM_CXXFLAGS) $(PIE_FLAGS)

endif
#

CTAES_DIST =  crypto/ctaes/bench.c
CTAES_DIST += crypto/ctaes/ctaes.c
CTAES_DIST += crypto/ctaes/ctaes.h
CTAES_DIST += crypto/ctaes/README.md
CTAES_DIST += crypto/ctaes/test.c

CLEANFILES = $(EXTRA_LIBRARIES)

CLEANFILES += *.gcda *.gcno
CLEANFILES += compat/*.gcda compat/*.gcno
CLEANFILES += consensus/*.gcda consensus/*.gcno
CLEANFILES += crypto/*.gcda crypto/*.gcno
CLEANFILES += policy/*.gcda policy/*.gcno
CLEANFILES += primitives/*.gcda primitives/*.gcno
CLEANFILES += script/*.gcda script/*.gcno
CLEANFILES += support/*.gcda support/*.gcno
CLEANFILES += univalue/*.gcda univalue/*.gcno
CLEANFILES += wallet/*.gcda wallet/*.gcno
CLEANFILES += wallet/test/*.gcda wallet/test/*.gcno
CLEANFILES += zmq/*.gcda zmq/*.gcno
CLEANFILES += tor.timestamp tor.timestamp.tmp

DISTCLEANFILES = obj/build.h

EXTRA_DIST = $(CTAES_DIST)

clean-local:
	-$(MAKE) -C secp256k1 clean
	-$(MAKE) -C univalue clean
	-$(MAKE) -C tor clean
	-rm -f leveldb/*/*.gcda leveldb/*/*.gcno leveldb/helpers/memenv/*.gcda leveldb/helpers/memenv/*.gcno
	-rm -f config.h
	-rm -rf test/__pycache__

.rc.o:
	@test -f $(WINDRES)
	## FIXME: How to get the appropriate modulename_CPPFLAGS in here?
	$(AM_V_GEN) $(WINDRES) $(DEFS) $(DEFAULT_INCLUDES) $(INCLUDES) $(CPPFLAGS) -DWINDRES_PREPROC -i $< -o $@

.mm.o:
	$(AM_V_CXX) $(OBJCXX) $(DEFS) $(DEFAULT_INCLUDES) $(INCLUDES) $(AM_CPPFLAGS) \
	  $(CPPFLAGS) $(AM_CXXFLAGS) $(QT_INCLUDES) $(AM_CXXFLAGS) $(PIE_FLAGS) $(CXXFLAGS) -c -o $@ $<

check-symbols: $(bin_PROGRAMS)
if GLIBC_BACK_COMPAT
	@echo "Checking glibc back compat..."
	$(AM_V_at) READELF=$(READELF) CPPFILT=$(CPPFILT) $(top_srcdir)/contrib/devtools/symbol-check.py < $(bin_PROGRAMS)
endif

check-security: $(bin_PROGRAMS)
if HARDEN
	@echo "Checking binary security..."
	$(AM_V_at) READELF=$(READELF) OBJDUMP=$(OBJDUMP) $(top_srcdir)/contrib/devtools/security-check.py < $(bin_PROGRAMS)
endif

%.pb.cc %.pb.h: %.proto
	@test -f $(PROTOC)
	$(AM_V_GEN) $(PROTOC) --cpp_out=$(@D) --proto_path=$(<D) $<

if EMBEDDED_LEVELDB
include Makefile.leveldb.include
endif

if ENABLE_QT
include Makefile.qt.include
endif

if ENABLE_TESTS
include Makefile.test.include
else
check-local:
	$(error Please rerun configure with tests enabling flag)
endif

# Exodus
include Makefile.exodus.include
#<|MERGE_RESOLUTION|>--- conflicted
+++ resolved
@@ -209,21 +209,14 @@
   wallet/walletdb.h \
   wallet/authhelper.h \
   definition.h \
-<<<<<<< HEAD
   zmqserver/zmqabstract.h \
   zmqserver/zmqconfig.h \
   zmqserver/zmqinterface.h \
   zmqserver/zmqpublisher.h \
   zmqserver/zmqreplier.h \
-=======
-  zmq/zmqabstractnotifier.h \
-  zmq/zmqconfig.h\
-  zmq/zmqnotificationinterface.h \
-  zmq/zmqpublishnotifier.h \
   hdmint/mintpool.h \
   hdmint/tracker.h \
   hdmint/wallet.h \
->>>>>>> 777563e5
   zerocoin.h \
   zerocoin_v3.h \
   coin_containers.h \
