--- conflicted
+++ resolved
@@ -104,13 +104,9 @@
 .PHONY: FORCE check-symbols check-security
 # bitcoin core #
 BITCOIN_CORE_H = \
-<<<<<<< HEAD
-  activevnode.h \
-=======
-  activeznode.h \
   addressindex.h \
   spentindex.h \
->>>>>>> 060b1a6d
+  activevnode.h \
   addrman.h \
   base58.h \
   bloom.h \
