--- conflicted
+++ resolved
@@ -144,11 +144,7 @@
   $(LIBBITCOIN_CLI) \
   $(LIBBITCOIN_WALLET) \
   $(LIBBITCOIN_ZMQ) \
-<<<<<<< HEAD
-  $(LIBZCOIN_SIGMA) \
-=======
   $(LIBFIRO_SIGMA) \
->>>>>>> 2508162a
   $(LIBLELANTUS)
 
 lib_LTLIBRARIES = $(LIBBITCOINCONSENSUS)
@@ -587,11 +583,7 @@
   crypto/MerkleTreeProof/ref.c \
   crypto/MerkleTreeProof/blake2/blake2b.c
 
-<<<<<<< HEAD
-# common: shared between zcoind, and zcoin-qt and non-server tools
-=======
 # common: shared between firod, and firo-qt and non-server tools
->>>>>>> 2508162a
 libbitcoin_common_a_CPPFLAGS = $(AM_CPPFLAGS) $(BITCOIN_INCLUDES) $(LIBBLSSIG_INCLUDES)
 libbitcoin_common_a_CXXFLAGS = $(AM_CXXFLAGS) $(PIE_FLAGS)
 libbitcoin_common_a_SOURCES = \
@@ -781,11 +773,7 @@
   $(LIBUNIVALUE) \
   $(LIBBITCOIN_UTIL) \
   $(LIBBITCOIN_WALLET) \
-<<<<<<< HEAD
-  $(LIBZCOIN_SIGMA) \
-=======
   $(LIBFIRO_SIGMA) \
->>>>>>> 2508162a
   $(LIBLELANTUS) \
   $(LIBBITCOIN_ZMQ) \
   $(LIBBITCOIN_CONSENSUS) \
