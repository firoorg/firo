#include "elysium.h"

#include "activation.h"
#include "consensushash.h"
#include "convert.h"
#include "errors.h"
#include "lelantusdb.h"
#include "log.h"
#include "notifications.h"
#include "packetencoder.h"
#include "pending.h"
#include "persistence.h"
#include "rules.h"
#include "script.h"
#include "sp.h"
#include "tally.h"
#include "tx.h"
#include "txprocessor.h"
#include "utils.h"
#include "utilsbitcoin.h"
#include "version.h"
#ifdef ENABLE_WALLET
#include "wallet.h"
#endif
#include "walletcache.h"
#include "wallettxs.h"

#include "../base58.h"
#include "../chainparams.h"
#include "../wallet/coincontrol.h"
#include "../coins.h"
#include "../core_io.h"
#include "../init.h"
#include "../validation.h"
#include "../net.h"
#include "../lelantus.h"
#include "../primitives/block.h"
#include "../primitives/transaction.h"
#include "../script/script.h"
#include "../script/standard.h"
#include "../sync.h"
#include "../tinyformat.h"
#include "../uint256.h"
#include "../ui_interface.h"
#include "../util.h"
#include "../utilstrencodings.h"
#include "../utiltime.h"
#ifdef ENABLE_WALLET
#include "../script/ismine.h"
#include "../wallet/wallet.h"
#endif

#include <univalue.h>

#include <boost/algorithm/string.hpp>
#include <boost/exception/to_string.hpp>
#include <boost/filesystem.hpp>
#include <boost/foreach.hpp>
#include <boost/lexical_cast.hpp>

#include <openssl/sha.h>

#include "leveldb/db.h"

#include <assert.h>
#include <stdint.h>
#include <stdio.h>

#include <fstream>
#include <map>
#include <set>
#include <string>
#include <unordered_map>
#include <vector>

using boost::algorithm::token_compress_on;
using boost::to_string;

using leveldb::Iterator;
using leveldb::Slice;
using leveldb::Status;

using std::endl;
using std::make_pair;
using std::map;
using std::ofstream;
using std::pair;
using std::string;
using std::vector;

using namespace elysium;

static int nWaterlineBlock = 0;

//! Available balances of wallet properties
std::map<uint32_t, int64_t> global_balance_money;
//! Reserved balances of wallet propertiess
std::map<uint32_t, int64_t> global_balance_reserved;
//! Vector containing a list of properties relative to the wallet
std::set<uint32_t> global_wallet_property_list;

//! Set containing properties that have freezing enabled
std::set<std::pair<uint32_t,int> > setFreezingEnabledProperties;
//! Set containing addresses that have been frozen
std::set<std::pair<std::string,uint32_t> > setFrozenAddresses;

/**
 * Used to indicate, whether to automatically commit created transactions.
 *
 * Can be set with configuration "-autocommit" or RPC "setautocommit_ELYSIUM".
 */
bool autoCommit = true;

//! Number of "Dev ELYSIUM" of the last processed block
static int64_t elysium_prev = 0;

static boost::filesystem::path MPPersistencePath;

static int elysiumInitialized = 0;

static int reorgRecoveryMode = 0;
static int reorgRecoveryMaxHeight = 0;

CMPTxList *elysium::p_txlistdb;
CMPSTOList *elysium::s_stolistdb;
CElysiumTransactionDB *elysium::p_ElysiumTXDB;

// indicate whether persistence is enabled at this point, or not
// used to write/read files, for breakout mode, debugging, etc.
static bool writePersistence(int block_now)
{
  // if too far away from the top -- do not write
  if (GetHeight() > (block_now + MAX_STATE_HISTORY)) return false;

  return true;
}

bool isElysiumEnabled()
{
    return GetBoolArg("-elysium", false);
}

std::string elysium::strMPProperty(uint32_t propertyId)
{
    std::string str = "*unknown*";

    // test user-token
    if (0x80000000 & propertyId) {
        str = strprintf("Test token: %d : 0x%08X", 0x7FFFFFFF & propertyId, propertyId);
    } else {
        switch (propertyId) {
            case ELYSIUM_PROPERTY_FIRO: str = "FIRO";
                break;
            case ELYSIUM_PROPERTY_ELYSIUM: str = "ELYSIUM";
                break;
            case ELYSIUM_PROPERTY_TELYSIUM: str = "TELYSIUM";
                break;
            default:
                str = strprintf("SP token: %d", propertyId);
        }
    }

    return str;
}

std::string FormatDivisibleShortMP(int64_t n)
{
    int64_t n_abs = (n > 0 ? n : -n);
    int64_t quotient = n_abs / COIN;
    int64_t remainder = n_abs % COIN;
    std::string str = strprintf("%d.%08d", quotient, remainder);
    // clean up trailing zeros - good for RPC not so much for UI
    str.erase(str.find_last_not_of('0') + 1, std::string::npos);
    if (str.length() > 0) {
        std::string::iterator it = str.end() - 1;
        if (*it == '.') {
            str.erase(it);
        }
    } //get rid of trailing dot if non decimal
    return str;
}

std::string FormatDivisibleMP(int64_t n, bool fSign)
{
    // Note: not using straight sprintf here because we do NOT want
    // localized number formatting.
    int64_t n_abs = (n > 0 ? n : -n);
    int64_t quotient = n_abs / COIN;
    int64_t remainder = n_abs % COIN;
    std::string str = strprintf("%d.%08d", quotient, remainder);

    if (!fSign) return str;

    if (n < 0)
        str.insert((unsigned int) 0, 1, '-');
    else
        str.insert((unsigned int) 0, 1, '+');
    return str;
}

std::string elysium::FormatIndivisibleMP(int64_t n)
{
    return strprintf("%d", n);
}

std::string FormatShortMP(uint32_t property, int64_t n)
{
    if (isPropertyDivisible(property)) {
        return FormatDivisibleShortMP(n);
    } else {
        return FormatIndivisibleMP(n);
    }
}

std::string FormatMP(uint32_t property, int64_t n, bool fSign)
{
    if (isPropertyDivisible(property)) {
        return FormatDivisibleMP(n, fSign);
    } else {
        return FormatIndivisibleMP(n);
    }
}

std::string FormatByType(int64_t amount, uint16_t propertyType)
{
    if (propertyType & ELYSIUM_PROPERTY_TYPE_INDIVISIBLE) {
        return FormatIndivisibleMP(amount);
    } else {
        return FormatDivisibleMP(amount);
    }
}

CMPSPInfo *elysium::_my_sps;

// this is the master list of all amounts for all addresses for all properties, map is unsorted
std::unordered_map<std::string, CMPTally> elysium::mp_tally_map;

CMPTally* elysium::getTally(const std::string& address)
{
    std::unordered_map<std::string, CMPTally>::iterator it = mp_tally_map.find(address);

    if (it != mp_tally_map.end()) return &(it->second);

    return (CMPTally *) NULL;
}

// look at balance for an address
int64_t getMPbalance(const std::string& address, uint32_t propertyId, TallyType ttype)
{
    int64_t balance = 0;
    if (TALLY_TYPE_COUNT <= ttype) {
        return 0;
    }

    LOCK(cs_main);
    const std::unordered_map<std::string, CMPTally>::iterator my_it = mp_tally_map.find(address);
    if (my_it != mp_tally_map.end()) {
        balance = (my_it->second).getMoney(propertyId, ttype);
    }

    return balance;
}

int64_t getUserAvailableMPbalance(const std::string& address, uint32_t propertyId)
{
    int64_t money = getMPbalance(address, propertyId, BALANCE);
    int64_t pending = getMPbalance(address, propertyId, PENDING);

    if (0 > pending) {
        return (money + pending); // show the decrease in available money
    }

    return money;
}

int64_t getUserFrozenMPbalance(const std::string& address, uint32_t propertyId)
{
    int64_t frozen = 0;

    if (isAddressFrozen(address, propertyId)) {
        frozen = getMPbalance(address, propertyId, BALANCE);
    }

    return frozen;
}

bool elysium::isTestEcosystemProperty(uint32_t propertyId)
{
    if ((ELYSIUM_PROPERTY_TELYSIUM == propertyId) || (TEST_ECO_PROPERTY_1 <= propertyId)) return true;

    return false;
}

bool elysium::isMainEcosystemProperty(uint32_t propertyId)
{
    if ((ELYSIUM_PROPERTY_FIRO != propertyId) && !isTestEcosystemProperty(propertyId)) return true;

    return false;
}

void elysium::ClearFreezeState()
{
    // Should only ever be called in the event of a reorg
    setFreezingEnabledProperties.clear();
    setFrozenAddresses.clear();
}

void elysium::PrintFreezeState()
{
    PrintToLog("setFrozenAddresses state:\n");
    for (std::set<std::pair<std::string,uint32_t> >::iterator it = setFrozenAddresses.begin(); it != setFrozenAddresses.end(); it++) {
        PrintToLog("  %s:%d\n", (*it).first, (*it).second);
    }
    PrintToLog("setFreezingEnabledProperties state:\n");
    for (std::set<std::pair<uint32_t,int> >::iterator it = setFreezingEnabledProperties.begin(); it != setFreezingEnabledProperties.end(); it++) {
        PrintToLog("  %d:%d\n", (*it).first, (*it).second);
    }
}

void elysium::enableFreezing(uint32_t propertyId, int liveBlock)
{
    setFreezingEnabledProperties.insert(std::make_pair(propertyId, liveBlock));
    assert(isFreezingEnabled(propertyId, liveBlock));
    PrintToLog("Freezing for property %d will be enabled at block %d.\n", propertyId, liveBlock);
}

void elysium::disableFreezing(uint32_t propertyId)
{
    int liveBlock = 0;
    for (std::set<std::pair<uint32_t,int> >::iterator it = setFreezingEnabledProperties.begin(); it != setFreezingEnabledProperties.end(); it++) {
        if (propertyId == (*it).first) {
            liveBlock = (*it).second;
        }
    }
    assert(liveBlock > 0);

    setFreezingEnabledProperties.erase(std::make_pair(propertyId, liveBlock));
    PrintToLog("Freezing for property %d has been disabled.\n", propertyId);

    // When disabling freezing for a property, all frozen addresses for that property will be unfrozen!
    for (std::set<std::pair<std::string,uint32_t> >::iterator it = setFrozenAddresses.begin(); it != setFrozenAddresses.end(); ) {
        if ((*it).second == propertyId) {
            PrintToLog("Address %s has been unfrozen for property %d.\n", (*it).first, propertyId);
            it = setFrozenAddresses.erase(it);
            assert(!isAddressFrozen((*it).first, (*it).second));
        } else {
            it++;
        }
    }

    assert(!isFreezingEnabled(propertyId, liveBlock));
}

bool elysium::isFreezingEnabled(uint32_t propertyId, int block)
{
    for (std::set<std::pair<uint32_t,int> >::iterator it = setFreezingEnabledProperties.begin(); it != setFreezingEnabledProperties.end(); it++) {
        uint32_t itemPropertyId = (*it).first;
        int itemBlock = (*it).second;
        if (propertyId == itemPropertyId && block >= itemBlock) {
            return true;
        }
    }
    return false;
}

void elysium::freezeAddress(const std::string& address, uint32_t propertyId)
{
    setFrozenAddresses.insert(std::make_pair(address, propertyId));
    assert(isAddressFrozen(address, propertyId));
    PrintToLog("Address %s has been frozen for property %d.\n", address, propertyId);
}

void elysium::unfreezeAddress(const std::string& address, uint32_t propertyId)
{
    setFrozenAddresses.erase(std::make_pair(address, propertyId));
    assert(!isAddressFrozen(address, propertyId));
    PrintToLog("Address %s has been unfrozen for property %d.\n", address, propertyId);
}

bool elysium::isAddressFrozen(const std::string& address, uint32_t propertyId)
{
    if (setFrozenAddresses.find(std::make_pair(address, propertyId)) != setFrozenAddresses.end()) {
        return true;
    }
    return false;
}

std::string elysium::getTokenLabel(uint32_t propertyId)
{
    std::string tokenStr;
    if (propertyId < 3) {
        if (propertyId == 1) {
            tokenStr = " ELYSIUM";
        } else {
            tokenStr = " TELYSIUM";
        }
    } else {
        tokenStr = strprintf(" SPT#%d", propertyId);
    }
    return tokenStr;
}

// get total tokens for a property
// optionally counts the number of addresses who own that property: n_owners_total
int64_t elysium::getTotalTokens(uint32_t propertyId, int64_t* n_owners_total)
{
    int64_t prev = 0;
    int64_t owners = 0;
    int64_t totalTokens = 0;

    LOCK(cs_main);

    CMPSPInfo::Entry property;
    if (false == _my_sps->getSP(propertyId, property)) {
        return 0; // property ID does not exist
    }

    if (!property.fixed || n_owners_total) {
        for (std::unordered_map<std::string, CMPTally>::const_iterator it = mp_tally_map.begin(); it != mp_tally_map.end(); ++it) {
            const CMPTally& tally = it->second;

            totalTokens += tally.getMoney(propertyId, BALANCE);

            if (prev != totalTokens) {
                prev = totalTokens;
                owners++;
            }
        }
        // int64_t cachedFee = p_feecache->GetCachedAmount(propertyId);
        // totalTokens += cachedFee;
    }

    if (property.fixed) {
        totalTokens = property.num_tokens; // only valid for TX50
    }

    if (n_owners_total) *n_owners_total = owners;

    return totalTokens;
}

// return true if everything is ok
bool elysium::update_tally_map(const std::string& who, uint32_t propertyId, int64_t amount, TallyType ttype)
{
    if (0 == amount) {
        PrintToLog("%s(%s, %u=0x%X, %+d, ttype=%d) ERROR: amount to credit or debit is zero\n", __func__, who, propertyId, propertyId, amount, ttype);
        return false;
    }
    if (ttype >= TALLY_TYPE_COUNT) {
        PrintToLog("%s(%s, %u=0x%X, %+d, ttype=%d) ERROR: invalid tally type\n", __func__, who, propertyId, propertyId, amount, ttype);
        return false;
    }

    bool bRet = false;
    int64_t before = 0;
    int64_t after = 0;

    LOCK(cs_main);

    if (ttype == BALANCE && amount < 0) {
        assert(!isAddressFrozen(who, propertyId)); // for safety, this should never fail if everything else is working properly.
    }

    before = getMPbalance(who, propertyId, ttype);

    std::unordered_map<std::string, CMPTally>::iterator my_it = mp_tally_map.find(who);
    if (my_it == mp_tally_map.end()) {
        // insert an empty element
        my_it = (mp_tally_map.insert(std::make_pair(who, CMPTally()))).first;
    }

    CMPTally& tally = my_it->second;
    bRet = tally.updateMoney(propertyId, amount, ttype);

    after = getMPbalance(who, propertyId, ttype);
    if (!bRet) {
        assert(before == after);
        PrintToLog("%s(%s, %u=0x%X, %+d, ttype=%d) ERROR: insufficient balance (=%d)\n", __func__, who, propertyId, propertyId, amount, ttype, before);
    }
    if (elysium_debug_tally && (CBitcoinAddress(who) != GetSystemAddress() || elysium_debug_ely)) {
        PrintToLog("%s(%s, %u=0x%X, %+d, ttype=%d): before=%d, after=%d\n", __func__, who, propertyId, propertyId, amount, ttype, before, after);
    }

    return bRet;
}

uint32_t elysium::GetNextPropertyId(bool maineco)
{
    if (maineco) {
        return _my_sps->peekNextSPID(1);
    } else {
        return _my_sps->peekNextSPID(2);
    }
}

void CheckWalletUpdate(bool forceUpdate)
{
    if (!WalletCacheUpdate()) {
        // no balance changes were detected that affect wallet addresses, signal a generic change to overall Elysium state
        if (!forceUpdate) {
            uiInterface.ElysiumStateChanged();
            return;
        }
    }
#ifdef ENABLE_WALLET
    LOCK(cs_main);

    // balance changes were found in the wallet, update the global totals and signal a Elysium balance change
    global_balance_money.clear();
    global_balance_reserved.clear();

    // populate global balance totals and wallet property list - note global balances do not include additional balances from watch-only addresses
    for (std::unordered_map<std::string, CMPTally>::iterator my_it = mp_tally_map.begin(); my_it != mp_tally_map.end(); ++my_it) {
        // check if the address is a wallet address (including watched addresses)
        std::string address = my_it->first;
        int addressIsMine = IsMyAddress(address);
        if (!addressIsMine) continue;
        // iterate only those properties in the TokenMap for this address
        my_it->second.init();
        uint32_t propertyId;
        while (0 != (propertyId = (my_it->second).next())) {
            // add to the global wallet property list
            global_wallet_property_list.insert(propertyId);
            // check if the address is spendable (only spendable balances are included in totals)
            if (addressIsMine != ISMINE_SPENDABLE) continue;
            // work out the balances and add to globals
            global_balance_money[propertyId] += getUserAvailableMPbalance(address, propertyId);
        }
    }
    // signal an Elysium balance change
    uiInterface.ElysiumBalanceChanged();
#endif
}

// TODO: move
CCoinsView elysium::viewDummy;
CCoinsViewCache elysium::view(&viewDummy);

static unsigned int nCacheHits = 0;
static unsigned int nCacheMiss = 0;

/**
 * Fetches transaction inputs and adds them to the coins view cache.
 *
 * Note: cs_main should be locked, when adding and accessing inputs!
 *
 * @param tx[in]  The transaction to fetch inputs for
 * @return True, if all inputs were successfully added to the cache
 */
static bool FillTxInputCache(const CTransaction& tx)
{
    AssertLockHeld(cs_main);

    static unsigned int nCacheSize = GetArg("-elysiumtxcache", 500000);

    if (view.GetCacheSize() > nCacheSize) {
        PrintToLog("%s(): clearing cache before insertion [size=%d, hit=%d, miss=%d]\n",
                __func__, view.GetCacheSize(), nCacheHits, nCacheMiss);
        view.Flush();
    }

    for (std::vector<CTxIn>::const_iterator it = tx.vin.begin(); it != tx.vin.end(); ++it) {
        const CTxIn& txIn = *it;

        if (it->scriptSig.IsLelantusJoinSplit()) {
            continue;
        }

        unsigned int nOut = txIn.prevout.n;
        Coin coin = view.AccessCoin(txIn.prevout);

        if (!coin.IsSpent()) {
            ++nCacheHits;
            continue;
        } else {
            ++nCacheMiss;
        }

        CTransactionRef txPrev;
        uint256 hashBlock;
        if (!GetTransaction(txIn.prevout.hash, txPrev, Params().GetConsensus(), hashBlock, true)) {
            return false;
        }

        coin.out.scriptPubKey = txPrev->vout[nOut].scriptPubKey;
        coin.out.nValue = txPrev->vout[nOut].nValue;
        view.AddCoin(txIn.prevout, std::move(coin), true);
    }

    return true;
}

// idx is position within the block, 0-based
// int elysium_tx_push(const CTransaction &wtx, int nBlock, unsigned int idx)
// INPUT: bRPConly -- set to true to avoid moving funds; to be called from various RPC calls like this
// RETURNS: 0 if parsed a MP TX
// RETURNS: < 0 if a non-MP-TX or invalid
// RETURNS: >0 if 1 or more payments have been made
static int parseTransaction(bool bRPConly, const CTransaction& wtx, int nBlock, unsigned int idx, CMPTransaction& mp_tx, unsigned int nTime)
{
    InputMode inputMode = InputMode::NORMAL;

	if (wtx.IsLelantusJoinSplit()) {
        inputMode = InputMode::LELANTUS;
    }

    assert(bRPConly == mp_tx.isRpcOnly());
    mp_tx.Set(wtx.GetHash(), nBlock, idx, nTime);

    // ### CLASS IDENTIFICATION AND MARKER CHECK ###
	boost::optional<PacketClass> elysiumClass = DeterminePacketClass(wtx, nBlock);

	if (elysiumClass == PacketClass::C) {
		LogPrintf("Class C\n");
	} 

    if (!elysiumClass) {
        return -1; // No Elysium/Elysium marker, thus not a valid Elysium transaction
    }

    if (!bRPConly || elysium_debug_parser_readonly) {
		LogPrintf("____________________________________________________________________________________________________________________________________\n");
		LogPrintf("%s(block=%d, %s idx= %d); txid: %s\n", __FUNCTION__, nBlock, DateTimeStrFormat("%Y-%m-%d %H:%M:%S", nTime), idx, wtx.GetHash().GetHex());
    }

    // ### SENDER IDENTIFICATION ###
    boost::optional<CBitcoinAddress> sender;
    int64_t inAll = 0;

    { // needed to ensure the cache isn't cleared in the meantime when doing parallel queries
    LOCK(cs_main);

    // Add previous transaction inputs to the cache
    if (!FillTxInputCache(wtx)) {
		LogPrintf("%s() ERROR: failed to get inputs for %s\n", __func__, wtx.GetHash().GetHex());
        return -101;
    }

    assert(view.HaveInputs(wtx));

    if (elysiumClass != PacketClass::C) {
        if (inputMode != InputMode::NORMAL) {
            PrintToLog("%s() ERROR: other input than normal is not allowed when packet class is not C\n", __func__, wtx.GetHash().GetHex());
            return -101;
        }

        // OLD LOGIC - collect input amounts and identify sender via "largest input by sum"
        std::map<CBitcoinAddress, int64_t> inputs_sum_of_values;

        for (unsigned int i = 0; i < wtx.vin.size(); ++i) {
            if (elysium_debug_vin) PrintToLog("vin=%d:%s\n", i, ScriptToAsmStr(wtx.vin[i].scriptSig));

            const CTxIn& txIn = wtx.vin[i];
            const Coin& txOut = view.AccessCoin(txIn.prevout);

            CTxDestination source;
            txnouttype whichType;
            if (!GetOutputType(txOut.out.scriptPubKey, whichType)) {
                return -104;
            }
            if (!IsAllowedInputType(whichType, nBlock)) {
                return -105;
            }
            if (ExtractDestination(txOut.out.scriptPubKey, source)) { // extract the destination of the previous transaction's vout[n] and check it's allowed type
                inputs_sum_of_values[CBitcoinAddress(source)] += txOut.out.nValue;
            }
            else return -106;
        }

        int64_t nMax = 0;
        for (auto it = inputs_sum_of_values.begin(); it != inputs_sum_of_values.end(); ++it) { // find largest by sum
            int64_t nTemp = it->second;
            if (nTemp > nMax) {
                sender = it->first;
                if (elysium_debug_ely) PrintToLog("looking for The Sender: %s , nMax=%lu, nTemp=%d\n", sender->ToString(), nMax, nTemp);
                nMax = nTemp;
            }
        }

        if (!sender) {
            PrintToLog("Failed to determine sender for transaction %s\n", wtx.GetHash().GetHex());
            return -5;
        }
    }
    else if (inputMode != InputMode::LELANTUS)
    {
        // NEW LOGIC - the sender is chosen based on the first vin

        // determine the sender, but invalidate transaction, if the input is not accepted

        // do not need to check sigma.

        unsigned int vin_n = 0; // the first input
        // if (elysium_debug_vin) 
		LogPrintf("vin=%d:%s\n", vin_n, ScriptToAsmStr(wtx.vin[vin_n].scriptSig));

        const CTxIn& txIn = wtx.vin[vin_n];
        const Coin& txOut = view.AccessCoin(txIn.prevout);

        txnouttype whichType;
        if (!GetOutputType(txOut.out.scriptPubKey, whichType)) {
            return -108;
        }
        if (!IsAllowedInputType(whichType, nBlock)) {
            return -109;
        }
        CTxDestination source;
        if (ExtractDestination(txOut.out.scriptPubKey, source)) {
            sender = source;
        }
        else return -110;
    }

	if (inputMode == InputMode::LELANTUS) {
		inAll = lelantus::GetSpendTransparentAmount(wtx);
	}else{
        inAll = view.GetValueIn(wtx);
    }

    } // end of LOCK(cs_main)

    int64_t outAll = wtx.GetValueOut();

    // ### DATA POPULATION ### - save output addresses, values and scripts
    boost::optional<CBitcoinAddress> referenceAddr;
    boost::optional<CAmount> referenceAmount;
    std::vector<unsigned char> payload;
    std::vector<CBitcoinAddress> address_data;
    std::vector<CAmount> value_data;

    for (unsigned int n = 0; n < wtx.vout.size(); ++n) {
        txnouttype whichType;
        if (!GetOutputType(wtx.vout[n].scriptPubKey, whichType)) {
            continue;
        }
        if (!IsAllowedOutputType(whichType, nBlock)) {
            continue;
        }
        CTxDestination dest;
        if (ExtractDestination(wtx.vout[n].scriptPubKey, dest)) {
            CBitcoinAddress address(dest);
            if (address != GetSystemAddress()) {
                // saving for reference
                address_data.push_back(address);
                value_data.push_back(wtx.vout[n].nValue);
                LogPrintf("saving address_data #%d: %s:%s\n", n, address.ToString(), ScriptToAsmStr(wtx.vout[n].scriptPubKey));
            }
        }
    }
    LogPrintf("address_data.size=%lu value_data.size=%lu\n", address_data.size(), value_data.size());

    // ### CLASS C PARSING ###
    LogPrintf("Beginning reference identification\n");

    bool changeRemoved = false; // bool to hold whether we've ignored the first output to sender as change
    unsigned int potentialReferenceOutputs = 0; // int to hold number of potential reference outputs
    for (unsigned k = 0; k < address_data.size(); ++k) { // how many potential reference outputs do we have, if just one select it right here
        auto& addr = address_data[k];
        LogPrintf("ref? data[%d]: %s (%s)\n", k, addr.ToString(), FormatIndivisibleMP(value_data[k]));

        ++potentialReferenceOutputs;
        if (1 == potentialReferenceOutputs) {
            referenceAddr = addr;
            referenceAmount = value_data[k];
			LogPrintf("Single reference potentially id'd as follows: %s \n", referenceAddr->ToString());
        } else { //as soon as potentialReferenceOutputs > 1 we need to go fishing
            referenceAddr = boost::none; // avoid leaving referenceAddr populated for sanity
            referenceAmount = boost::none;
			LogPrintf("More than one potential reference candidate, blanking referenceAddr, need to go fishing\n");
        }
    }
    if (!referenceAddr) { // do we have a reference now? or do we need to dig deeper
		LogPrintf("Reference has not been found yet, going fishing\n");
        for (unsigned k = 0; k < address_data.size(); ++k) {
            auto& addr = address_data[k];

            if (sender && !changeRemoved && addr == *sender) {
                changeRemoved = true; // per spec ignore first output to sender as change if multiple possible ref addresses
				LogPrintf("Removed change\n");
            } else {
                referenceAddr = addr; // this may be set several times, but last time will be highest vout
                referenceAmount = value_data[k];
				LogPrintf("Resetting referenceAddr as follows: %s \n ", referenceAddr->ToString());
            }
        }
    }

    if (elysiumClass == PacketClass::C) {
        // ### CLASS C SPECIFIC PARSING ###
        std::vector<std::vector<unsigned char>> op_return_script_data;

        // ### POPULATE OP RETURN SCRIPT DATA ###
        for (unsigned int n = 0; n < wtx.vout.size(); ++n) {
            txnouttype whichType;
            if (!GetOutputType(wtx.vout[n].scriptPubKey, whichType)) {
                continue;
            }
            if (!IsAllowedOutputType(whichType, nBlock)) {
                continue;
            }
            if (whichType == TX_NULL_DATA) {
                // only consider outputs, which are explicitly tagged
                std::vector<std::vector<unsigned char>> pushes;

                GetPushedValues(wtx.vout[n].scriptPubKey, std::back_inserter(pushes));

                if (pushes.empty() || pushes[0].size() < magic.size() || !std::equal(magic.begin(), magic.end(), pushes[0].begin())) {
                    continue;
                }

                // Strip out the magic at the very beginning
                pushes[0].erase(pushes[0].begin(), pushes[0].begin() + magic.size());

                op_return_script_data.insert(
                    op_return_script_data.end(),
                    std::make_move_iterator(pushes.begin()),
                    std::make_move_iterator(pushes.end())
                );

				LogPrintf("Class C transaction detected: %s parsed to %s at vout %d\n", wtx.GetHash().GetHex(), HexStr(pushes[0]), n);
                
            }
        }
        // ### EXTRACT PAYLOAD FOR CLASS C ###
        for (unsigned int n = 0; n < op_return_script_data.size(); ++n) {
            if (!op_return_script_data[n].empty()) {
                auto& vch = op_return_script_data[n];
                unsigned int payload_size = vch.size();

                if (payload_size > 0) {
                    payload.insert(payload.end(), vch.begin(), vch.begin() + payload_size);
                }
            }
        }
    }

    mp_tx.Set(
        sender ? sender->ToString() : "",
        referenceAddr ? referenceAddr->ToString() : "",
        0,
        wtx.GetHash(),
        nBlock,
        idx,
        payload.data(),
        payload.size(),
        elysiumClass,
        inAll - outAll,
        referenceAmount
    );

    return 0;
}

/**
 * Provides access to parseTransaction in read-only mode.
 */
int ParseTransaction(const CTransaction& tx, int nBlock, unsigned int idx, CMPTransaction& mptx, unsigned int nTime)
{
    return parseTransaction(true, tx, nBlock, idx, mptx, nTime);
}

/**
 * Reports the progress of the initial transaction scanning.
 *
 * The progress is printed to the console, written to the debug log file, and
 * the RPC status, as well as the splash screen progress label, are updated.
 *
 * @see elysium_initial_scan()
 */
class ProgressReporter
{
private:
    const CBlockIndex* m_pblockFirst;
    const CBlockIndex* m_pblockLast;
    const int64_t m_timeStart;

    /** Returns the estimated remaining time in milliseconds. */
    int64_t estimateRemainingTime(double progress) const
    {
        int64_t timeSinceStart = GetTimeMillis() - m_timeStart;

        double timeRemaining = 3600000.0; // 1 hour
        if (progress > 0.0 && timeSinceStart > 0) {
            timeRemaining = (100.0 - progress) / progress * timeSinceStart;
        }

        return static_cast<int64_t>(timeRemaining);
    }

    /** Converts a time span to a human readable string. */
    std::string remainingTimeAsString(int64_t remainingTime) const
    {
        int64_t secondsTotal = 0.001 * remainingTime;
        int64_t hours = secondsTotal / 3600;
        int64_t minutes = secondsTotal / 60;
        int64_t seconds = secondsTotal % 60;

        if (hours > 0) {
            return strprintf("%d:%02d:%02d hours", hours, minutes, seconds);
        } else if (minutes > 0) {
            return strprintf("%d:%02d minutes", minutes, seconds);
        } else {
            return strprintf("%d seconds", seconds);
        }
    }

public:
    ProgressReporter(const CBlockIndex* pblockFirst, const CBlockIndex* pblockLast)
    : m_pblockFirst(pblockFirst), m_pblockLast(pblockLast), m_timeStart(GetTimeMillis())
    {
    }

    /** Prints the current progress to the console and notifies the UI. */
    void update(const CBlockIndex* pblockNow) const
    {
        int nLastBlock = m_pblockLast->nHeight;
        int nCurrentBlock = pblockNow->nHeight;
        unsigned int nFirst = m_pblockFirst->nChainTx;
        unsigned int nCurrent = pblockNow->nChainTx;
        unsigned int nLast = m_pblockLast->nChainTx;

        double dProgress = 100.0 * (nCurrent - nFirst) / (nLast - nFirst);
        int64_t nRemainingTime = estimateRemainingTime(dProgress);

        std::string strProgress = strprintf(
                "Still scanning.. at block %d of %d. Progress: %.2f %%, about %s remaining..\n",
                nCurrentBlock, nLastBlock, dProgress, remainingTimeAsString(nRemainingTime));
        std::string strProgressUI = strprintf(
                "Still scanning.. at block %d of %d.\nProgress: %.2f %% (about %s remaining)",
                nCurrentBlock, nLastBlock, dProgress, remainingTimeAsString(nRemainingTime));

        PrintToLog(strProgress);
        uiInterface.InitMessage(strProgressUI);
    }
};

/**
 * Scans the blockchain for meta transactions.
 *
 * It scans the blockchain, starting at the given block index, to the current
 * tip, much like as if new block were arriving and being processed on the fly.
 *
 * Every 30 seconds the progress of the scan is reported.
 *
 * In case the current block being processed is not part of the active chain, or
 * if a block could not be retrieved from the disk, then the scan stops early.
 * Likewise, global shutdown requests are honored, and stop the scan progress.
 *
 * @see elysium_handler_block_begin()
 * @see elysium_handler_tx()
 * @see elysium_handler_block_end()
 *
 * @param nFirstBlock[in]  The index of the first block to scan
 * @return An exit code, indicating success or failure
 */
static int elysium_initial_scan(int nFirstBlock)
{
    int nTimeBetweenProgressReports = GetArg("-elysiumprogressfrequency", 30);  // seconds
    int64_t nNow = GetTime();
    size_t nTxsTotal = 0, nTxsFoundTotal = 0;
    int nBlock = 999999;
    const int nLastBlock = GetHeight();

    // this function is useless if there are not enough blocks in the blockchain yet!
    if (nFirstBlock < 0 || nLastBlock < nFirstBlock) return -1;
    PrintToLog("Scanning for transactions in block %d to block %d..\n", nFirstBlock, nLastBlock);

    // used to print the progress to the console and notifies the UI
    ProgressReporter progressReporter(chainActive[nFirstBlock], chainActive[nLastBlock]);

    for (nBlock = nFirstBlock; nBlock <= nLastBlock; ++nBlock)
    {
        if (ShutdownRequested()) {
            PrintToLog("Shutdown requested, stop scan at block %d of %d\n", nBlock, nLastBlock);
            break;
        }

        CBlockIndex* pblockindex = chainActive[nBlock];
        if (NULL == pblockindex) break;
        std::string strBlockHash = pblockindex->GetBlockHash().GetHex();

        if (elysium_debug_ely) PrintToLog("%s(%d; max=%d):%s, line %d, file: %s\n",
            __FUNCTION__, nBlock, nLastBlock, strBlockHash, __LINE__, __FILE__);

        if (GetTime() >= nNow + nTimeBetweenProgressReports) {
            progressReporter.update(pblockindex);
            nNow = GetTime();
        }

        // Get block to parse.
        CBlock block;

        if (!ReadBlockFromDisk(block, pblockindex, Params().GetConsensus())) {
            break;
        }

        // Parse block.
        unsigned parsed = 0;

        elysium_handler_block_begin(nBlock, pblockindex);

        for (unsigned i = 0; i < block.vtx.size(); i++) {
            if (elysium_handler_tx(*block.vtx[i], nBlock, i, pblockindex)) {
                parsed++;
            }
        }

        elysium_handler_block_end(nBlock, pblockindex, parsed);

        // Sum total parsed.
        nTxsFoundTotal += parsed;
        nTxsTotal += block.vtx.size();

        if (nBlock % 100 == 0) LogPrintf("Finished scanning block %d\n", nBlock);
    }

    if (nBlock < nLastBlock) {
        PrintToLog("Scan stopped early at block %d of block %d\n", nBlock, nLastBlock);
    }

    PrintToLog("%zu transactions processed, %zu meta transactions found\n", nTxsTotal, nTxsFoundTotal);

    return 0;
}

int input_elysium_balances_string(const std::string& s)
{
    // "address=propertybalancedata"
    std::vector<std::string> addrData;
    boost::split(addrData, s, boost::is_any_of("="), boost::token_compress_on);
    if (addrData.size() != 2) return -1;

    std::string strAddress = addrData[0];

    // split the tuples of properties
    std::vector<std::string> vProperties;
    boost::split(vProperties, addrData[1], boost::is_any_of(";"), boost::token_compress_on);

    std::vector<std::string>::const_iterator iter;
    for (iter = vProperties.begin(); iter != vProperties.end(); ++iter) {
        if ((*iter).empty()) {
            continue;
        }

        // "propertyid:balancedata"
        std::vector<std::string> propertyBalance;
        boost::split(propertyBalance, *iter, boost::is_any_of(":"), boost::token_compress_on);
        if (propertyBalance.size() != 2) return -1;

        uint32_t propertyId = boost::lexical_cast<uint32_t>(propertyBalance[0]);
        int64_t balance = boost::lexical_cast<int64_t>(propertyBalance[1]);

        if (balance) update_tally_map(strAddress, propertyId, balance, BALANCE);
    }

    return 0;
}

// elysium_prev
int input_globals_state_string(const string &s)
{
  uint64_t elysiumPrev;
  unsigned int nextSPID, nextTestSPID;
  std::vector<std::string> vstr;
  boost::split(vstr, s, boost::is_any_of(" ,="), token_compress_on);
  if (3 != vstr.size()) return -1;

  int i = 0;
  elysiumPrev = boost::lexical_cast<uint64_t>(vstr[i++]);
  nextSPID = boost::lexical_cast<unsigned int>(vstr[i++]);
  nextTestSPID = boost::lexical_cast<unsigned int>(vstr[i++]);

  elysium_prev = elysiumPrev;
  _my_sps->init(nextSPID, nextTestSPID);
  return 0;
}

static int elysium_file_load(const string &filename, int what, bool verifyHash = false)
{
  int lines = 0;
  int (*inputLineFunc)(const string &) = NULL;

  SHA256_CTX shaCtx;
  SHA256_Init(&shaCtx);

  switch (what)
  {
    case FILETYPE_BALANCES:
      mp_tally_map.clear();
      inputLineFunc = input_elysium_balances_string;
      break;

   case FILETYPE_GLOBALS:
      inputLineFunc = input_globals_state_string;
      break;

    default:
      return -1;
  }

  if (elysium_debug_persistence)
  {
    LogPrintf("Loading %s ... \n", filename);
    PrintToLog("%s(%s), line %d, file: %s\n", __FUNCTION__, filename, __LINE__, __FILE__);
  }

  std::ifstream file;
  file.open(filename.c_str());
  if (!file.is_open())
  {
    if (elysium_debug_persistence) LogPrintf("%s(%s): file not found, line %d, file: %s\n", __FUNCTION__, filename, __LINE__, __FILE__);
    return -1;
  }

  int res = 0;

  std::string fileHash;
  while (file.good())
  {
    std::string line;
    std::getline(file, line);
    if (line.empty() || line[0] == '#') continue;

    // remove \r if the file came from Windows
    line.erase( std::remove( line.begin(), line.end(), '\r' ), line.end() ) ;

    // record and skip hashes in the file
    if (line[0] == '!') {
      fileHash = line.substr(1);
      continue;
    }

    // update hash?
    if (verifyHash) {
      SHA256_Update(&shaCtx, line.c_str(), line.length());
    }

    if (inputLineFunc) {
      if (inputLineFunc(line) < 0) {
        res = -1;
        break;
      }
    }

    ++lines;
  }

  file.close();

  if (verifyHash && res == 0) {
    // generate and wite the double hash of all the contents written
    uint256 hash1;
    SHA256_Final((unsigned char*)&hash1, &shaCtx);
    uint256 hash2;
    SHA256((unsigned char*)&hash1, sizeof(hash1), (unsigned char*)&hash2);

    if (false == boost::iequals(hash2.ToString(), fileHash)) {
      PrintToLog("File %s loaded, but failed hash validation!\n", filename);
      res = -1;
    }
  }

  PrintToLog("%s(%s), loaded lines= %d, res= %d\n", __FUNCTION__, filename, lines, res);
  LogPrintf("%s(): file: %s , loaded lines= %d, res= %d\n", __FUNCTION__, filename, lines, res);

  return res;
}

static char const * const statePrefix[NUM_FILETYPES] = {
    "balances",
    "globals",
};

// returns the height of the state loaded
static int load_most_relevant_state()
{
  int res = -1;
  // check the SP database and roll it back to its latest valid state
  // according to the active chain
  uint256 spWatermark;
  if (!_my_sps->getWatermark(spWatermark)) {
    //trigger a full reparse, if the SP database has no watermark
    return -1;
  }

  CBlockIndex const *spBlockIndex = GetBlockIndex(spWatermark);
  if (NULL == spBlockIndex) {
    //trigger a full reparse, if the watermark isn't a real block
    return -1;
  }

  uint256 watermarkBlock;
  while (NULL != spBlockIndex && false == chainActive.Contains(spBlockIndex)) {
    int remainingSPs = _my_sps->popBlock(spBlockIndex->GetBlockHash());
    if (remainingSPs < 0) {
      // trigger a full reparse, if the levelDB cannot roll back
      return -1;
    } /*else if (remainingSPs == 0) {
      // potential optimization here?
    }*/
    spBlockIndex = spBlockIndex->pprev;
    if (spBlockIndex) watermarkBlock = spBlockIndex->GetBlockHash();
  }
  if (watermarkBlock != uint256()) {
    _my_sps->setWatermark(watermarkBlock);
  }

  // prepare a set of available files by block hash pruning any that are
  // not in the active chain
  std::set<uint256> persistedBlocks;
  boost::filesystem::directory_iterator dIter(MPPersistencePath);
  boost::filesystem::directory_iterator endIter;
  for (; dIter != endIter; ++dIter) {
    if (false == boost::filesystem::is_regular_file(dIter->status()) || dIter->path().empty()) {
      // skip funny business
      continue;
    }

    std::string fName = (*--dIter->path().end()).string();
    std::vector<std::string> vstr;
    boost::split(vstr, fName, boost::is_any_of("-."), token_compress_on);
    if (  vstr.size() == 3 &&
          boost::equals(vstr[2], "dat")) {
      uint256 blockHash;
      blockHash.SetHex(vstr[1]);
      CBlockIndex *pBlockIndex = GetBlockIndex(blockHash);
      if (pBlockIndex == NULL || false == chainActive.Contains(pBlockIndex)) {
        continue;
      }

      // this is a valid block in the active chain, store it
      persistedBlocks.insert(blockHash);
    }
  }

  // using the SP's watermark after its fixed-up as the tip
  // walk backwards until we find a valid and full set of persisted state files
  // for each block we discard, roll back the SP database
  // Note: to avoid rolling back all the way to the genesis block (which appears as if client is hung) abort after MAX_STATE_HISTORY attempts
  CBlockIndex const *curTip = spBlockIndex;
  int abortRollBackBlock;
  if (curTip != NULL) abortRollBackBlock = curTip->nHeight - (MAX_STATE_HISTORY+1);
  while (NULL != curTip && persistedBlocks.size() > 0 && curTip->nHeight > abortRollBackBlock) {
    if (persistedBlocks.find(spBlockIndex->GetBlockHash()) != persistedBlocks.end()) {
      int success = -1;
      for (int i = 0; i < NUM_FILETYPES; ++i) {
        boost::filesystem::path path = MPPersistencePath / strprintf("%s-%s.dat", statePrefix[i], curTip->GetBlockHash().ToString());
        const std::string strFile = path.string();
        try {
            success = elysium_file_load(strFile, i, true);
        } catch (std::exception &e) {
            LogPrintf("Loading elysium state %s failed: %s\n", strFile, e.what());
            success = -1;
        }
        if (success < 0) {
          break;
        }
      }

      if (success >= 0) {
        res = curTip->nHeight;
        break;
      }

      // remove this from the persistedBlock Set
      persistedBlocks.erase(spBlockIndex->GetBlockHash());
    }

    // go to the previous block
    if (0 > _my_sps->popBlock(curTip->GetBlockHash())) {
      // trigger a full reparse, if the levelDB cannot roll back
      return -1;
    }
    curTip = curTip->pprev;
    if (curTip != NULL) {
        _my_sps->setWatermark(curTip->GetBlockHash());
    }
  }

  if (persistedBlocks.size() == 0) {
    // trigger a reparse if we exhausted the persistence files without success
    return -1;
  }

  // return the height of the block we settled at
  return res;
}

static int write_elysium_balances(std::ofstream& file, SHA256_CTX* shaCtx)
{
    std::unordered_map<std::string, CMPTally>::iterator iter;
    for (iter = mp_tally_map.begin(); iter != mp_tally_map.end(); ++iter) {
        bool emptyWallet = true;

        std::string lineOut = (*iter).first;
        lineOut.append("=");
        CMPTally& curAddr = (*iter).second;
        curAddr.init();
        uint32_t propertyId = 0;
        while (0 != (propertyId = curAddr.next())) {
            int64_t balance = (*iter).second.getMoney(propertyId, BALANCE);

            // we don't allow 0 balances to read in, so if we don't write them
            // it makes things match up better between persisted state and processed state
            if (0 == balance) {
                continue;
            }

            emptyWallet = false;

            lineOut.append(strprintf("%d:%d;",
                    propertyId,
                    balance));
        }

        if (false == emptyWallet) {
            // add the line to the hash
            SHA256_Update(shaCtx, lineOut.c_str(), lineOut.length());

            // write the line
            file << lineOut << endl;
        }
    }

    return 0;
}

static int write_globals_state(ofstream &file, SHA256_CTX *shaCtx)
{
  unsigned int nextSPID = _my_sps->peekNextSPID(ELYSIUM_PROPERTY_ELYSIUM);
  unsigned int nextTestSPID = _my_sps->peekNextSPID(ELYSIUM_PROPERTY_TELYSIUM);
  std::string lineOut = strprintf("%d,%d,%d",
    elysium_prev,
    nextSPID,
    nextTestSPID);

  // add the line to the hash
  SHA256_Update(shaCtx, lineOut.c_str(), lineOut.length());

  // write the line
  file << lineOut << endl;

  return 0;
}

static int write_state_file( CBlockIndex const *pBlockIndex, int what )
{
  boost::filesystem::path path = MPPersistencePath / strprintf("%s-%s.dat", statePrefix[what], pBlockIndex->GetBlockHash().ToString());
  const std::string strFile = path.string();

  std::ofstream file;
  file.open(strFile.c_str());

  SHA256_CTX shaCtx;
  SHA256_Init(&shaCtx);

  int result = 0;

  switch(what) {
  case FILETYPE_BALANCES:
    result = write_elysium_balances(file, &shaCtx);
    break;

  case FILETYPE_GLOBALS:
    result = write_globals_state(file, &shaCtx);
    break;

  }

  // generate and wite the double hash of all the contents written
  uint256 hash1;
  SHA256_Final((unsigned char*)&hash1, &shaCtx);
  uint256 hash2;
  SHA256((unsigned char*)&hash1, sizeof(hash1), (unsigned char*)&hash2);
  file << "!" << hash2.ToString() << endl;

  file.flush();
  file.close();
  return result;
}

static bool is_state_prefix( std::string const &str )
{
  for (int i = 0; i < NUM_FILETYPES; ++i) {
    if (boost::equals(str,  statePrefix[i])) {
      return true;
    }
  }

  return false;
}

static void prune_state_files( CBlockIndex const *topIndex )
{
  // build a set of blockHashes for which we have any state files
  std::set<uint256> statefulBlockHashes;

  boost::filesystem::directory_iterator dIter(MPPersistencePath);
  boost::filesystem::directory_iterator endIter;
  for (; dIter != endIter; ++dIter) {
    std::string fName = dIter->path().empty() ? "<invalid>" : (*--dIter->path().end()).string();
    if (false == boost::filesystem::is_regular_file(dIter->status())) {
      // skip funny business
      PrintToLog("Non-regular file found in persistence directory : %s\n", fName);
      continue;
    }

    std::vector<std::string> vstr;
    boost::split(vstr, fName, boost::is_any_of("-."), token_compress_on);
    if (  vstr.size() == 3 &&
          is_state_prefix(vstr[0]) &&
          boost::equals(vstr[2], "dat")) {
      uint256 blockHash;
      blockHash.SetHex(vstr[1]);
      statefulBlockHashes.insert(blockHash);
    }
  }

  // for each blockHash in the set, determine the distance from the given block
  std::set<uint256>::const_iterator iter;
  for (iter = statefulBlockHashes.begin(); iter != statefulBlockHashes.end(); ++iter) {
    // look up the CBlockIndex for height info
    CBlockIndex const *curIndex = GetBlockIndex(*iter);

    // if we have nothing int the index, or this block is too old..
    if (NULL == curIndex || (topIndex->nHeight - curIndex->nHeight) > MAX_STATE_HISTORY ) {
     if (elysium_debug_persistence)
     {
      if (curIndex) {
        PrintToLog("State from Block:%s is no longer need, removing files (age-from-tip: %d)\n", (*iter).ToString(), topIndex->nHeight - curIndex->nHeight);
      } else {
        PrintToLog("State from Block:%s is no longer need, removing files (not in index)\n", (*iter).ToString());
      }
     }

      // destroy the associated files!
      std::string strBlockHash = iter->ToString();
      for (int i = 0; i < NUM_FILETYPES; ++i) {
        boost::filesystem::path path = MPPersistencePath / strprintf("%s-%s.dat", statePrefix[i], strBlockHash);
		LogPrint("handler", "boost::filesystem::remove(%s / %s)\n", statePrefix[i], strBlockHash);
		if(statePrefix[i] != NULL) boost::filesystem::remove(path);
      }
    }
  }
}

int elysium_save_state( CBlockIndex const *pBlockIndex )
{
    // write the new state as of the given block
    write_state_file(pBlockIndex, FILETYPE_BALANCES);
    write_state_file(pBlockIndex, FILETYPE_GLOBALS);

    // clean-up the directory
    prune_state_files(pBlockIndex);	
    _my_sps->setWatermark(pBlockIndex->GetBlockHash());

    return 0;
}

/**
 * Clears the state of the system.
 */
void clear_all_state()
{
    LOCK(cs_main);

    // Memory based storage
    mp_tally_map.clear();
    my_pending.clear();
    ResetConsensusParams();
    ClearActivations();
    ClearAlerts();
    ClearFreezeState();

    // LevelDB based storage
    _my_sps->Clear();
    p_txlistdb->Clear();
	lelantusDb->Clear();
    s_stolistdb->Clear();
    p_ElysiumTXDB->Clear();
    assert(p_txlistdb->setDBVersion() == DB_VERSION); // new set of databases, set DB version
    elysium_prev = 0;

    // Clear wallet state
#ifdef ENABLE_WALLET
    if (wallet) {
        wallet->ClearAllChainState();
    }
#endif
}

/**
 * Global handler to initialize Elysium Core.
 *
 * @return An exit code, indicating success or failure
 */
int elysium_init()
{
    LOCK(cs_main);

    if (elysiumInitialized) {
        // nothing to do
        return 0;
    }

    PrintToLog("\nInitializing Elysium v%s [%s]\n", ElysiumVersion(), Params().NetworkIDString());
    PrintToLog("Startup time: %s\n", DateTimeStrFormat("%Y-%m-%d %H:%M:%S", GetTime()));

    InitDebugLogLevels();
    ShrinkDebugLog();

    // check for --autocommit option and set transaction commit flag accordingly
    if (!GetBoolArg("-autocommit", true)) {
        PrintToLog("Process was started with --autocommit set to false. "
                "Created Elysium transactions will not be committed to wallet or broadcast.\n");
        autoCommit = false;
    }

    // check for --startclean option and delete MP_ folders if present
    bool startClean = false;
    if (GetBoolArg("-startclean", false)) {
        PrintToLog("Process was started with --startclean option, attempting to clear persistence files..\n");
        try {
            boost::filesystem::path persistPath = GetDataDir() / "MP_persist";
            boost::filesystem::path txlistPath = GetDataDir() / "MP_txlist";
			boost::filesystem::path lelantusPath = GetDataDir() / "MP_lelantus";
            boost::filesystem::path spPath = GetDataDir() / "MP_spinfo";
            boost::filesystem::path stoPath = GetDataDir() / "MP_stolist";
            boost::filesystem::path elysiumTXDBPath = GetDataDir() / "Elysium_TXDB";
            if (boost::filesystem::exists(persistPath)) boost::filesystem::remove_all(persistPath);
            if (boost::filesystem::exists(txlistPath)) boost::filesystem::remove_all(txlistPath);
			if (boost::filesystem::exists(lelantusPath)) boost::filesystem::remove_all(lelantusPath);
            if (boost::filesystem::exists(spPath)) boost::filesystem::remove_all(spPath);
            if (boost::filesystem::exists(stoPath)) boost::filesystem::remove_all(stoPath);
            if (boost::filesystem::exists(elysiumTXDBPath)) boost::filesystem::remove_all(elysiumTXDBPath);
            PrintToLog("Success clearing persistence files in datadir %s\n", GetDataDir().string());
            startClean = true;
        } catch (const boost::filesystem::filesystem_error& e) {
            PrintToLog("Failed to delete persistence folders: %s\n", e.what());
        }
    }

    s_stolistdb = new CMPSTOList(GetDataDir() / "MP_stolist", fReindex);
    p_txlistdb = new CMPTxList(GetDataDir() / "MP_txlist", fReindex);
    lelantusDb = new LelantusDb(GetDataDir() / "MP_lelantus", fReindex);
    _my_sps = new CMPSPInfo(GetDataDir() / "MP_spinfo", fReindex);
    p_ElysiumTXDB = new CElysiumTransactionDB(GetDataDir() / "Elysium_TXDB", fReindex);

    MPPersistencePath = GetDataDir() / "MP_persist";
    TryCreateDirectory(MPPersistencePath);

    txProcessor = new TxProcessor();

#ifdef ENABLE_WALLET
    if (pwalletMain) {
        wallet = new Wallet(pwalletMain->strWalletFile);

        if (!pwalletMain->IsLocked()) {
            wallet->ReloadMasterKey();
        }
    } else {
        wallet = nullptr;
    }
#endif

    bool wrongDBVersion = (p_txlistdb->getDBVersion() != DB_VERSION);

    ++elysiumInitialized;

    nWaterlineBlock = load_most_relevant_state();
    bool noPreviousState = (nWaterlineBlock <= 0);

    if (startClean) {
        assert(p_txlistdb->setDBVersion() == DB_VERSION); // new set of databases, set DB version
    } else if (wrongDBVersion) {
        nWaterlineBlock = -1; // force a clear_all_state and parse from start
    }

    if (nWaterlineBlock > 0) {
        PrintToLog("Loading persistent state: OK [block %d]\n", nWaterlineBlock);
    } else {
        std::string strReason = "unknown";
        if (wrongDBVersion) strReason = "client version changed";
        if (noPreviousState) strReason = "no usable previous state found";
        if (startClean) strReason = "-startclean parameter used";
        PrintToLog("Loading persistent state: NONE (%s)\n", strReason);
    }

    if (nWaterlineBlock < 0) {
        // persistence says we reparse!, nuke some stuff in case the partial loads left stale bits
        clear_all_state();
    }

    // legacy code, setting to pre-genesis-block
    int snapshotHeight = ConsensusParams().GENESIS_BLOCK - 1;

    if (nWaterlineBlock < snapshotHeight) {
        nWaterlineBlock = snapshotHeight;
        elysium_prev = 0;
    }

    // advance the waterline so that we start on the next unaccounted for block
    nWaterlineBlock += 1;

    // collect the real Elysium balances available at the snapshot time
    // redundant? do we need to show it both pre-parse and post-parse?  if so let's label the printfs accordingly
    if (elysium_debug_ely) {
        int64_t elysium_balance = getMPbalance(GetSystemAddress().ToString(), ELYSIUM_PROPERTY_ELYSIUM, BALANCE);
        PrintToLog("Elysium balance at start: %s\n", FormatDivisibleMP(elysium_balance));
    }

    // load feature activation messages from txlistdb and process them accordingly
    p_txlistdb->LoadActivations(nWaterlineBlock);

    // load all alerts from levelDB (and immediately expire old ones)
    p_txlistdb->LoadAlerts(nWaterlineBlock);

    // load the state of any freeable properties and frozen addresses from levelDB
    if (!p_txlistdb->LoadFreezeState(nWaterlineBlock)) {
        std::string strShutdownReason = "Failed to load freeze state from levelDB.  It is unsafe to continue.\n";
        PrintToLog(strShutdownReason);
        if (!GetBoolArg("-overrideforcedshutdown", false)) {
            AbortNode(strShutdownReason, strShutdownReason);
        }
    }

    // initial scan
    elysium_initial_scan(nWaterlineBlock);

    // display Elysium balance
    int64_t elysium_balance = getMPbalance(GetSystemAddress().ToString(), ELYSIUM_PROPERTY_ELYSIUM, BALANCE);

    PrintToLog("Elysium balance after initialization: %s\n", FormatDivisibleMP(elysium_balance));
    PrintToLog("Elysium initialization completed\n");

    return 0;
}

/**
 * Global handler to shut down Elysium Core.
 *
 * In particular, the LevelDB databases of the global state objects are closed
 * properly.
 *
 * @return An exit code, indicating success or failure
 */
int elysium_shutdown()
{
    LOCK(cs_main);

#ifdef ENABLE_WALLET
    delete wallet; wallet = nullptr;
#endif
    delete txProcessor; txProcessor = nullptr;
	delete lelantusDb; lelantusDb = nullptr;
    delete p_txlistdb; p_txlistdb = nullptr;
    delete s_stolistdb; s_stolistdb = nullptr;
    delete _my_sps; _my_sps = nullptr;
    delete p_ElysiumTXDB; p_ElysiumTXDB = nullptr;

    elysiumInitialized = 0;

    PrintToLog("Elysium Core shutdown completed\n");
    PrintToLog("Shutdown time: %s\n", DateTimeStrFormat("%Y-%m-%d %H:%M:%S", GetTime()));

    return 0;
}

/**
 * This handler is called for every new transaction that comes in (actually in block parsing loop).
 *
 * @return True, if the transaction was a valid Elysium transaction
 */
bool elysium_handler_tx(const CTransaction& tx, int nBlock, unsigned int idx, const CBlockIndex* pBlockIndex)
{
    LOCK(cs_main);

    if (!elysiumInitialized) {
        elysium_init();
    }

    // clear pending, if any
    // NOTE1: Every incoming TX is checked, not just MP-ones because:
    // if for some reason the incoming TX doesn't pass our parser validation steps successfuly, I'd still want to clear pending amounts for that TX.
    // NOTE2: Plus I wanna clear the amount before that TX is parsed by our protocol, in case we ever consider pending amounts in internal calculations.
    PendingDelete(tx.GetHash());

    // we do not care about parsing blocks prior to our waterline (empty blockchain defense)
    if (nBlock < nWaterlineBlock) return false;
    int64_t nBlockTime = pBlockIndex->GetBlockTime();

    CMPTransaction mp_obj;
    mp_obj.unlockLogic();

    bool fFoundTx = false;
    int pop_ret = parseTransaction(false, tx, nBlock, idx, mp_obj, nBlockTime);

    if (0 == pop_ret) {
        int interp_ret = txProcessor->ProcessTx(pBlockIndex, mp_obj);
		LogPrintf("interp_ret = %d \n", interp_ret);
        if (interp_ret) {
            PrintToLog("!!! interpretPacket() returned %d !!!\n", interp_ret);
        }

        // Only structurally valid transactions get recorded in levelDB
        // PKT_ERROR - 2 = interpret_Transaction failed, structurally invalid payload
        if (interp_ret != PKT_ERROR - 2) {
            bool bValid = (0 <= interp_ret);
            p_txlistdb->recordTX(tx.GetHash(), bValid, nBlock, mp_obj.getType(), mp_obj.getNewAmount());
            p_ElysiumTXDB->RecordTransaction(tx.GetHash(), idx, interp_ret);
        }
        fFoundTx |= (interp_ret == 0);
    }

    if (fFoundTx && elysium_debug_consensus_hash_every_transaction) {
        uint256 consensusHash = GetConsensusHash();
        PrintToLog("Consensus hash for transaction %s: %s\n", tx.GetHash().GetHex(), consensusHash.GetHex());
    }

    return fFoundTx;
}

/**
 * Determines, whether it is valid to use a Class C transaction for a given payload size.
 *
 * @param nDataSize The length of the payload
 * @return True, if Class C is enabled and the payload is small enough
 */
bool elysium::UseEncodingClassC(size_t nDataSize)
{
    size_t nTotalSize = nDataSize + magic.size(); // Marker "elysium"
    bool fDataEnabled = GetBoolArg("-datacarrier", true);
    int nBlockNow = GetHeight();
    if (!IsAllowedOutputType(TX_NULL_DATA, nBlockNow)) {
        fDataEnabled = false;
    }
    return nTotalSize <= nMaxDatacarrierBytes && fDataEnabled;
}

// This function requests the wallet create an Elysium transaction using the supplied parameters and payload
int elysium::WalletTxBuilder(const std::string &senderAddress, const std::string &receiverAddress,
                             const std::string &redemptionAddress, const std::vector<unsigned char> &data,
                             uint256 &txid, std::string &rawHex, bool commit, InputMode inputMode)
{
	if (inputMode == InputMode::NORMAL) LogPrintf("inputMode Normal \n");
	else if (inputMode == InputMode::LELANTUS) LogPrintf("inputMode Lelantus \n");
#ifdef ENABLE_WALLET
    if (pwalletMain == NULL) return MP_ERR_WALLET_ACCESS;

    // Determine the class to send the transaction via - default is Class C
    bool useClassC = (inputMode == InputMode::NORMAL && !UseEncodingClassC(data.size())) ? false : true;

    // Prepare the transaction - first setup some vars
    CCoinControl coinControl;
    CWalletTx wtxNew;
    int64_t nFeeRet = 0;
    int nChangePosInOut = -1;
    std::string strFailReason;
    std::vector<CTxOut> vecSend;
    CReserveKey reserveKey(pwalletMain);

    // Next, we set the change address to the sender
    CBitcoinAddress addr = CBitcoinAddress(senderAddress);
    coinControl.destChange = addr.Get();

    // Select the inputs
<<<<<<< HEAD
    if (0 >= SelectCoins(senderAddress, coinControl, referenceAmount, inputMode)) {
=======
    if (0 >= SelectCoins(senderAddress, coinControl, ConsensusParams().REFERENCE_AMOUNT, inputMode)) {
>>>>>>> f8ccf650
        switch (inputMode) {
        case InputMode::NORMAL:
            return MP_INPUTS_INVALID;
        case InputMode::LELANTUS:
            return MP_LELANTUS_INPUTS_INVALID;
        }
    }

    // Encode the data outputs
    if (useClassC) {
        try {
            vecSend.push_back(EncodeClassC(data.begin(), data.end()));
        } catch (std::exception& e) {
            PrintToLog("Fail to encode packet with class C: %s\n", e.what());
            return MP_ENCODING_ERROR;
        }
    } else {
        CPubKey redeemingPubKey;

        if (inputMode != InputMode::NORMAL) {
            return MP_INPUTS_INVALID;
        }

        if (!AddressToPubKey(redemptionAddress.empty() ? senderAddress : redemptionAddress, redeemingPubKey)) {
            return MP_REDEMP_BAD_VALIDATION;
        }

        return MP_ENCODING_ERROR;
        
    }

    // Then add a paytopubkeyhash output for the recipient (if needed) - note we do this last as we want this to be the highest vout
    if (!receiverAddress.empty()) {
        CScript scriptPubKey = GetScriptForDestination(CBitcoinAddress(receiverAddress).Get());
        vecSend.push_back(CTxOut(ConsensusParams().REFERENCE_AMOUNT, scriptPubKey));
    }

    // Now we have what we need to pass to the wallet to create the transaction, perform some checks first

    if (!coinControl.HasSelected()) return MP_ERR_INPUTSELECT_FAIL;

    std::vector<CRecipient> vecRecipients;
    for (size_t i = 0; i < vecSend.size(); ++i) {
        auto& output = vecSend[i];
        CRecipient recipient = {output.scriptPubKey, output.nValue, false};
        vecRecipients.push_back(recipient);
    }

    std::vector<CSigmaEntry> sigmaSpendCoins;
    std::vector<CLelantusEntry> lelantusSpendCoins;
    std::vector<CHDMint> lelantusMintCoins;

    CAmount fee;

	

	if(inputMode == InputMode::NORMAL) {
		LogPrintf("inputMode Normal \n");
		// Ask the wallet to create the transaction (note mining fee determined by Bitcoin Core params)
		if (!pwalletMain->CreateTransaction(vecRecipients, wtxNew, reserveKey, nFeeRet, nChangePosInOut, strFailReason, &coinControl)) {
			PrintToLog("%s: ERROR: wallet transaction creation failed: %s\n", __func__, strFailReason);
			return MP_ERR_CREATE_TX;
		}
	}else if (inputMode == InputMode::LELANTUS) {
		LogPrintf("inputMode Lelantus \n");
		try {
			wtxNew = pwalletMain->CreateLelantusJoinSplitTransaction(
				vecRecipients, fee, {}, lelantusSpendCoins, sigmaSpendCoins, lelantusMintCoins, &coinControl);
		}
		catch (std::exception const &err) {
			PrintToLog("%s: ERROR: wallet transaction creation failed: %s\n", __func__, err.what());
			return MP_ERR_CREATE_LELANTUS_TX;
		}
	}else{
        PrintToLog("%s: ERROR: wallet transaction creation failed: input mode is invalid\n", __func__);
        return MP_ERR_CREATE_TX;
    }

    // If this request is only to create, but not commit the transaction then display it and exit
    if (!commit) {
        rawHex = EncodeHexTx(wtxNew);
        return 0;
    } else {
        // Commit the transaction to the wallet and broadcast)
        PrintToLog("%s: %s; nFeeRet = %d\n", __func__, wtxNew.tx->ToString(), nFeeRet);
        switch (inputMode) {
        case InputMode::NORMAL:
            {
                CValidationState state;
                if (!pwalletMain->CommitTransaction(wtxNew, reserveKey, g_connman.get(), state)) return MP_ERR_COMMIT_TX;
            }
            break;
        case InputMode::LELANTUS:
            try {
                if (!pwalletMain->CommitLelantusTransaction(wtxNew, lelantusSpendCoins, sigmaSpendCoins, lelantusMintCoins)) return MP_ERR_COMMIT_TX;
            } catch (...) {
                return MP_ERR_COMMIT_TX;
            }
            break;
        default:
            return MP_ERR_COMMIT_TX;
        }
        txid = wtxNew.GetHash();
        return 0;
    }
#else
    return MP_ERR_WALLET_ACCESS;
#endif

}

void CElysiumTransactionDB::RecordTransaction(const uint256& txid, uint32_t posInBlock, int processingResult)
{
    assert(pdb);

    const std::string key = txid.ToString();
    const std::string value = strprintf("%d:%d", posInBlock, processingResult);

    Status status = pdb->Put(writeoptions, key, value);
    ++nWritten;
}

std::vector<std::string> CElysiumTransactionDB::FetchTransactionDetails(const uint256& txid)
{
    assert(pdb);
    std::string strValue;
    std::vector<std::string> vTransactionDetails;

    Status status = pdb->Get(readoptions, txid.ToString(), &strValue);
    if (status.ok()) {
        std::vector<std::string> vStr;
        boost::split(vStr, strValue, boost::is_any_of(":"), boost::token_compress_on);
        if (vStr.size() == 2) {
            vTransactionDetails.push_back(vStr[0]);
            vTransactionDetails.push_back(vStr[1]);
        } else {
            PrintToLog("ERROR: Entry (%s) found in ElysiumTXDB with unexpected number of attributes!\n", txid.GetHex());
        }
    } else {
        PrintToLog("ERROR: Entry (%s) could not be loaded from ElysiumTXDB!\n", txid.GetHex());
    }

    return vTransactionDetails;
}

uint32_t CElysiumTransactionDB::FetchTransactionPosition(const uint256& txid)
{
    uint32_t posInBlock = 999999; // setting an initial arbitrarily high value will ensure transaction is always "last" in event of bug/exploit

    std::vector<std::string> vTransactionDetails = FetchTransactionDetails(txid);
    if (vTransactionDetails.size() == 2) {
        posInBlock = boost::lexical_cast<uint32_t>(vTransactionDetails[0]);
    }

    return posInBlock;
}

std::string CElysiumTransactionDB::FetchInvalidReason(const uint256& txid)
{
    int processingResult = -999999;

    std::vector<std::string> vTransactionDetails = FetchTransactionDetails(txid);
    if (vTransactionDetails.size() == 2) {
        processingResult = boost::lexical_cast<int>(vTransactionDetails[1]);
    }

    return error_str(processingResult);
}

std::set<int> CMPTxList::GetSeedBlocks(int startHeight, int endHeight)
{
    std::set<int> setSeedBlocks;

    if (!pdb) return setSeedBlocks;

    Iterator* it = NewIterator();

    for (it->SeekToFirst(); it->Valid(); it->Next()) {
        std::string itData = it->value().ToString();
        std::vector<std::string> vstr;
        boost::split(vstr, itData, boost::is_any_of(":"), boost::token_compress_on);
        if (4 != vstr.size()) continue; // unexpected number of tokens
        int block = atoi(vstr[1]);
        if (block >= startHeight && block <= endHeight) {
            setSeedBlocks.insert(block);
        }
    }

    delete it;

    return setSeedBlocks;
}

bool CMPTxList::CheckForFreezeTxs(int blockHeight)
{
    assert(pdb);
    Iterator* it = NewIterator();

    for (it->SeekToFirst(); it->Valid(); it->Next()) {
        std::string itData = it->value().ToString();
        std::vector<std::string> vstr;
        boost::split(vstr, itData, boost::is_any_of(":"), token_compress_on);
        if (4 != vstr.size()) continue;
        int block = atoi(vstr[1]);
        if (block < blockHeight) continue;
        uint16_t txtype = atoi(vstr[2]);
        if (txtype == ELYSIUM_TYPE_FREEZE_PROPERTY_TOKENS || txtype == ELYSIUM_TYPE_UNFREEZE_PROPERTY_TOKENS ||
            txtype == ELYSIUM_TYPE_ENABLE_FREEZING || txtype == ELYSIUM_TYPE_DISABLE_FREEZING) {
            delete it;
            return true;
        }
    }

    delete it;
    return false;
}

bool CMPTxList::LoadFreezeState(int blockHeight)
{
    assert(pdb);
    std::vector<std::pair<std::string, uint256> > loadOrder;
    Iterator* it = NewIterator();
    PrintToLog("Loading freeze state from levelDB\n");

    for (it->SeekToFirst(); it->Valid(); it->Next()) {
        std::string itData = it->value().ToString();
        std::vector<std::string> vstr;
        boost::split(vstr, itData, boost::is_any_of(":"), token_compress_on);
        if (4 != vstr.size()) continue;
        uint16_t txtype = atoi(vstr[2]);
        if (txtype != ELYSIUM_TYPE_FREEZE_PROPERTY_TOKENS && txtype != ELYSIUM_TYPE_UNFREEZE_PROPERTY_TOKENS &&
            txtype != ELYSIUM_TYPE_ENABLE_FREEZING && txtype != ELYSIUM_TYPE_DISABLE_FREEZING) continue;
        if (atoi(vstr[0]) != 1) continue; // invalid, ignore
        uint256 txid = uint256S(it->key().ToString());
        int txPosition = p_ElysiumTXDB->FetchTransactionPosition(txid);
        std::string sortKey = strprintf("%06d%010d", atoi(vstr[1]), txPosition);
        loadOrder.push_back(std::make_pair(sortKey, txid));
    }

    delete it;

    std::sort (loadOrder.begin(), loadOrder.end());

    for (std::vector<std::pair<std::string, uint256> >::iterator it = loadOrder.begin(); it != loadOrder.end(); ++it) {
        uint256 hash = (*it).second;
        uint256 blockHash;
        CTransactionRef wtx;
        CMPTransaction mp_obj;
        if (!GetTransaction(hash, wtx, Params().GetConsensus(), blockHash, true)) {
            PrintToLog("ERROR: While loading freeze transaction %s: tx in levelDB but does not exist.\n", hash.GetHex());
            return false;
        }
        if (blockHash.IsNull() || (NULL == GetBlockIndex(blockHash))) {
            PrintToLog("ERROR: While loading freeze transaction %s: failed to retrieve block hash.\n", hash.GetHex());
            return false;
        }
        CBlockIndex* pBlockIndex = GetBlockIndex(blockHash);
        if (NULL == pBlockIndex) {
            PrintToLog("ERROR: While loading freeze transaction %s: failed to retrieve block index.\n", hash.GetHex());
            return false;
        }
        int txBlockHeight = pBlockIndex->nHeight;
        if (txBlockHeight > blockHeight) {
            PrintToLog("ERROR: While loading freeze transaction %s: transaction is in the future.\n", hash.GetHex());
            return false;
        }
        if (0 != ParseTransaction(*wtx, txBlockHeight, 0, mp_obj)) {
            PrintToLog("ERROR: While loading freeze transaction %s: failed ParseTransaction.\n", hash.GetHex());
            return false;
        }
        if (!mp_obj.interpret_Transaction()) {
            PrintToLog("ERROR: While loading freeze transaction %s: failed interpret_Transaction.\n", hash.GetHex());
            return false;
        }
        if (ELYSIUM_TYPE_FREEZE_PROPERTY_TOKENS != mp_obj.getType() && ELYSIUM_TYPE_UNFREEZE_PROPERTY_TOKENS != mp_obj.getType() &&
            ELYSIUM_TYPE_ENABLE_FREEZING != mp_obj.getType() && ELYSIUM_TYPE_DISABLE_FREEZING != mp_obj.getType()) {
            PrintToLog("ERROR: While loading freeze transaction %s: levelDB type mismatch, not a freeze transaction.\n", hash.GetHex());
            return false;
        }

        if (0 != txProcessor->ProcessTx(pBlockIndex, mp_obj)) {
            PrintToLog("ERROR: While loading freeze transaction %s: non-zero return from interpretPacket\n", hash.GetHex());
            return false;
        }

    }

    return true;
}

void CMPTxList::LoadActivations(int blockHeight)
{
    if (!pdb) return;

    Slice skey, svalue;
    Iterator* it = NewIterator();

    PrintToLog("Loading feature activations from levelDB\n");

    std::vector<std::pair<int64_t, uint256> > loadOrder;

    for (it->SeekToFirst(); it->Valid(); it->Next()) {
        std::string itData = it->value().ToString();
        std::vector<std::string> vstr;
        boost::split(vstr, itData, boost::is_any_of(":"), token_compress_on);
        if (4 != vstr.size()) continue; // unexpected number of tokens
        if (atoi(vstr[2]) != ELYSIUM_MESSAGE_TYPE_ACTIVATION || atoi(vstr[0]) != 1) continue; // we only care about valid activations
        uint256 txid = uint256S(it->key().ToString());;
        loadOrder.push_back(std::make_pair(atoi(vstr[1]), txid));
    }

    std::sort (loadOrder.begin(), loadOrder.end());

    for (std::vector<std::pair<int64_t, uint256> >::iterator it = loadOrder.begin(); it != loadOrder.end(); ++it) {
        uint256 hash = (*it).second;
        uint256 blockHash;
        CTransactionRef wtx;
        CMPTransaction mp_obj;

        if (!GetTransaction(hash, wtx, Params().GetConsensus(), blockHash, true)) {
            PrintToLog("ERROR: While loading activation transaction %s: tx in levelDB but does not exist.\n", hash.GetHex());
            continue;
        }
        if (blockHash.IsNull() || (NULL == GetBlockIndex(blockHash))) {
            PrintToLog("ERROR: While loading activation transaction %s: failed to retrieve block hash.\n", hash.GetHex());
            continue;
        }
        CBlockIndex* pBlockIndex = GetBlockIndex(blockHash);
        if (NULL == pBlockIndex) {
            PrintToLog("ERROR: While loading activation transaction %s: failed to retrieve block index.\n", hash.GetHex());
            continue;
        }
        int blockHeight = pBlockIndex->nHeight;
        if (0 != ParseTransaction(*wtx, blockHeight, 0, mp_obj)) {
            PrintToLog("ERROR: While loading activation transaction %s: failed ParseTransaction.\n", hash.GetHex());
            continue;
        }
        if (!mp_obj.interpret_Transaction()) {
            PrintToLog("ERROR: While loading activation transaction %s: failed interpret_Transaction.\n", hash.GetHex());
            continue;
        }
        if (ELYSIUM_MESSAGE_TYPE_ACTIVATION != mp_obj.getType()) {
            PrintToLog("ERROR: While loading activation transaction %s: levelDB type mismatch, not an activation.\n", hash.GetHex());
            continue;
        }

        if (0 != txProcessor->ProcessTx(pBlockIndex, mp_obj)) {
            PrintToLog("ERROR: While loading activation transaction %s: non-zero return from interpretPacket\n", hash.GetHex());
            continue;
        }
    }
    delete it;
    CheckLiveActivations(blockHeight);

    // This alert never expires as long as custom activations are used
    if (IsArgSet("-elysiumactivationallowsender") || IsArgSet("-elysiumactivationignoresender")) {
        AddAlert("elysium", ALERT_CLIENT_VERSION_EXPIRY, std::numeric_limits<uint32_t>::max(),
                 "Authorization for feature activation has been modified.  Data provided by this client should not be trusted.");
    }
}

void CMPTxList::LoadAlerts(int blockHeight)
{
    if (!pdb) return;
    Slice skey, svalue;
    Iterator* it = NewIterator();

    std::vector<std::pair<int64_t, uint256> > loadOrder;

    for (it->SeekToFirst(); it->Valid(); it->Next()) {
        std::string itData = it->value().ToString();
        std::vector<std::string> vstr;
        boost::split(vstr, itData, boost::is_any_of(":"), token_compress_on);
        if (4 != vstr.size()) continue; // unexpected number of tokens
        if (atoi(vstr[2]) != ELYSIUM_MESSAGE_TYPE_ALERT || atoi(vstr[0]) != 1) continue; // not a valid alert
        uint256 txid = uint256S(it->key().ToString());;
        loadOrder.push_back(std::make_pair(atoi(vstr[1]), txid));
    }

    std::sort (loadOrder.begin(), loadOrder.end());

    for (std::vector<std::pair<int64_t, uint256> >::iterator it = loadOrder.begin(); it != loadOrder.end(); ++it) {
        uint256 txid = (*it).second;
        uint256 blockHash;
        CTransactionRef wtx;
        CMPTransaction mp_obj;
        if (!GetTransaction(txid, wtx, Params().GetConsensus(), blockHash, true)) {
            PrintToLog("ERROR: While loading alert %s: tx in levelDB but does not exist.\n", txid.GetHex());
            continue;
        }
        if (0 != ParseTransaction(*wtx, blockHeight, 0, mp_obj)) {
            PrintToLog("ERROR: While loading alert %s: failed ParseTransaction.\n", txid.GetHex());
            continue;
        }
        if (!mp_obj.interpret_Transaction()) {
            PrintToLog("ERROR: While loading alert %s: failed interpret_Transaction.\n", txid.GetHex());
            continue;
        }
        if (ELYSIUM_MESSAGE_TYPE_ALERT != mp_obj.getType()) {
            PrintToLog("ERROR: While loading alert %s: levelDB type mismatch, not an alert.\n", txid.GetHex());
            continue;
        }
        if (!CheckAlertAuthorization(mp_obj.getSender())) {
            PrintToLog("ERROR: While loading alert %s: sender is not authorized to send alerts.\n", txid.GetHex());
            continue;
        }

        if (mp_obj.getAlertType() == 65535) { // set alert type to FFFF to clear previously sent alerts
            DeleteAlerts(mp_obj.getSender());
        } else {
            AddAlert(mp_obj.getSender(), mp_obj.getAlertType(), mp_obj.getAlertExpiry(), mp_obj.getAlertMessage());
        }
    }

    delete it;
    int64_t blockTime = 0;
    CBlockIndex* pBlockIndex = chainActive[blockHeight-1];
    if (pBlockIndex != NULL) {
        blockTime = pBlockIndex->GetBlockTime();
    }
    if (blockTime > 0) {
        CheckExpiredAlerts(blockHeight, blockTime);
    }
}

/*
 * Gets the DB version from txlistdb
 *
 * Returns the current version
 */
int CMPTxList::getDBVersion()
{
    std::string strValue;
    int verDB = 0;

    Status status = pdb->Get(readoptions, "dbversion", &strValue);
    if (status.ok()) {
        verDB = boost::lexical_cast<uint64_t>(strValue);
    }

    if (elysium_debug_txdb) PrintToLog("%s(): dbversion %s status %s, line %d, file: %s\n", __FUNCTION__, strValue, status.ToString(), __LINE__, __FILE__);

    return verDB;
}

/*
 * Sets the DB version for txlistdb
 *
 * Returns the current version after update
 */
int CMPTxList::setDBVersion()
{
    std::string verStr = boost::lexical_cast<std::string>(DB_VERSION);
    Status status = pdb->Put(writeoptions, "dbversion", verStr);

    if (elysium_debug_txdb) PrintToLog("%s(): dbversion %s status %s, line %d, file: %s\n", __FUNCTION__, verStr, status.ToString(), __LINE__, __FILE__);

    return getDBVersion();
}

/**
 * Returns the number of sub records.
 */
int CMPTxList::getNumberOfSubRecords(const uint256& txid)
{
    int numberOfSubRecords = 0;

    std::string strValue;
    Status status = pdb->Get(readoptions, txid.ToString(), &strValue);
    if (status.ok()) {
        std::vector<std::string> vstr;
        boost::split(vstr, strValue, boost::is_any_of(":"), boost::token_compress_on);
        if (4 <= vstr.size()) {
            numberOfSubRecords = boost::lexical_cast<int>(vstr[3]);
        }
    }

    return numberOfSubRecords;
}

int CMPTxList::getMPTransactionCountTotal()
{
    int count = 0;
    Slice skey, svalue;
    Iterator* it = NewIterator();
    for(it->SeekToFirst(); it->Valid(); it->Next())
    {
        skey = it->key();
        if (skey.ToString().length() == 64) { ++count; } //extra entries for cancels and purchases are more than 64 chars long
    }
    delete it;
    return count;
}

int CMPTxList::getMPTransactionCountBlock(int block)
{
    int count = 0;
    Slice skey, svalue;
    Iterator* it = NewIterator();
    for(it->SeekToFirst(); it->Valid(); it->Next())
    {
        skey = it->key();
        svalue = it->value();
        if (skey.ToString().length() == 64)
        {
            string strValue = svalue.ToString();
            std::vector<std::string> vstr;
            boost::split(vstr, strValue, boost::is_any_of(":"), token_compress_on);
            if (4 == vstr.size())
            {
                if (atoi(vstr[1]) == block) { ++count; }
            }
        }
    }
    delete it;
    return count;
}

string CMPTxList::getKeyValue(string key)
{
    if (!pdb) return "";
    string strValue;
    Status status = pdb->Get(readoptions, key, &strValue);
    if (status.ok()) { return strValue; } else { return ""; }
}

/**
 * Retrieves details about a "send all" record.
 */
bool CMPTxList::getSendAllDetails(const uint256& txid, int subSend, uint32_t& propertyId, int64_t& amount)
{
    std::string strKey = strprintf("%s-%d", txid.ToString(), subSend);
    std::string strValue;
    leveldb::Status status = pdb->Get(readoptions, strKey, &strValue);
    if (status.ok()) {
        std::vector<std::string> vstr;
        boost::split(vstr, strValue, boost::is_any_of(":"), boost::token_compress_on);
        if (2 == vstr.size()) {
            propertyId = boost::lexical_cast<uint32_t>(vstr[0]);
            amount = boost::lexical_cast<int64_t>(vstr[1]);
            return true;
        }
    }
    return false;
}

bool CMPTxList::getPurchaseDetails(const uint256 txid, int purchaseNumber, string *buyer, string *seller, uint64_t *vout, uint64_t *propertyId, uint64_t *nValue)
{
    if (!pdb) return 0;
    std::vector<std::string> vstr;
    string strValue;
    Status status = pdb->Get(readoptions, txid.ToString()+"-"+to_string(purchaseNumber), &strValue);
    if (status.ok())
    {
        // parse the string returned
        boost::split(vstr, strValue, boost::is_any_of(":"), token_compress_on);
        // obtain the requisite details
        if (5 == vstr.size())
        {
            *vout = atoi(vstr[0]);
            *buyer = vstr[1];
            *seller = vstr[2];
            *propertyId = atoi(vstr[3]);
            *nValue = boost::lexical_cast<boost::uint64_t>(vstr[4]);;
            return true;
        }
    }
    return false;
}

/**
 * Records a "send all" sub record.
 */
void CMPTxList::recordSendAllSubRecord(const uint256& txid, int subRecordNumber, uint32_t propertyId, int64_t nValue)
{
    std::string strKey = strprintf("%s-%d", txid.ToString(), subRecordNumber);
    std::string strValue = strprintf("%d:%d", propertyId, nValue);

    leveldb::Status status = pdb->Put(writeoptions, strKey, strValue);
    ++nWritten;
    if (elysium_debug_txdb) PrintToLog("%s(): store: %s=%s, status: %s\n", __func__, strKey, strValue, status.ToString());
}

void CMPTxList::recordTX(const uint256 &txid, bool fValid, int nBlock, unsigned int type, uint64_t nValue)
{
  if (!pdb) return;

  // overwrite detection, we should never be overwriting a tx, as that means we have redone something a second time
  // reorgs delete all txs from levelDB above reorg_chain_height
  if (p_txlistdb->exists(txid)) PrintToLog("LEVELDB TX OVERWRITE DETECTION - %s\n", txid.ToString());

const string key = txid.ToString();
const string value = strprintf("%u:%d:%u:%lu", fValid ? 1:0, nBlock, type, nValue);
Status status;

  PrintToLog("%s(%s, valid=%s, block= %d, type= %d, value= %lu)\n",
   __FUNCTION__, txid.ToString(), fValid ? "YES":"NO", nBlock, type, nValue);

  if (pdb)
  {
    status = pdb->Put(writeoptions, key, value);
    ++nWritten;
    if (elysium_debug_txdb) PrintToLog("%s(): %s, line %d, file: %s\n", __FUNCTION__, status.ToString(), __LINE__, __FILE__);
  }
}

bool CMPTxList::exists(const uint256 &txid)
{
  if (!pdb) return false;

string strValue;
Status status = pdb->Get(readoptions, txid.ToString(), &strValue);

  if (!status.ok())
  {
    if (status.IsNotFound()) return false;
  }

  return true;
}

bool CMPTxList::getTX(const uint256 &txid, string &value)
{
Status status = pdb->Get(readoptions, txid.ToString(), &value);

  ++nRead;

  if (status.ok())
  {
    return true;
  }

  return false;
}

void CMPTxList::printStats()
{
  PrintToLog("CMPTxList stats: nWritten= %d , nRead= %d\n", nWritten, nRead);
}

void CMPTxList::printAll()
{
int count = 0;
Slice skey, svalue;
  Iterator* it = NewIterator();

  for(it->SeekToFirst(); it->Valid(); it->Next())
  {
    skey = it->key();
    svalue = it->value();
    ++count;
    PrintToLog("entry #%8d= %s:%s\n", count, skey.ToString(), svalue.ToString());
  }

  delete it;
}

// figure out if there was at least 1 Master Protocol transaction within the block range, or a block if starting equals ending
// block numbers are inclusive
// pass in bDeleteFound = true to erase each entry found within the block range
bool CMPTxList::isMPinBlockRange(int starting_block, int ending_block, bool bDeleteFound)
{
leveldb::Slice skey, svalue;
unsigned int count = 0;
std::vector<std::string> vstr;
int block;
unsigned int n_found = 0;

  leveldb::Iterator* it = NewIterator();

  for(it->SeekToFirst(); it->Valid(); it->Next())
  {
    skey = it->key();
    svalue = it->value();

    ++count;

    string strvalue = it->value().ToString();

    // parse the string returned, find the validity flag/bit & other parameters
    boost::split(vstr, strvalue, boost::is_any_of(":"), token_compress_on);

    // only care about the block number/height here
    if (2 <= vstr.size())
    {
      block = atoi(vstr[1]);

      if ((starting_block <= block) && (block <= ending_block))
      {
        ++n_found;
        PrintToLog("%s() DELETING: %s=%s\n", __FUNCTION__, skey.ToString(), svalue.ToString());
        if (bDeleteFound) pdb->Delete(writeoptions, skey);
      }
    }
  }

  PrintToLog("%s(%d, %d); n_found= %d\n", __FUNCTION__, starting_block, ending_block, n_found);

  delete it;

  return (n_found);
}

// MPSTOList here
std::string CMPSTOList::getMySTOReceipts(string filterAddress)
{
  if (!pdb) return "";
  string mySTOReceipts = "";
  Slice skey, svalue;
  Iterator* it = NewIterator();
  for(it->SeekToFirst(); it->Valid(); it->Next()) {
      skey = it->key();
      string recipientAddress = skey.ToString();
      if(!IsMyAddress(recipientAddress)) continue; // not ours, not interested
      if((!filterAddress.empty()) && (filterAddress != recipientAddress)) continue; // not the filtered address
      // ours, get info
      svalue = it->value();
      string strValue = svalue.ToString();
      // break into individual receipts
      std::vector<std::string> vstr;
      boost::split(vstr, strValue, boost::is_any_of(","), token_compress_on);
      for(uint32_t i = 0; i<vstr.size(); i++) {
          // add to array
          std::vector<std::string> svstr;
          boost::split(svstr, vstr[i], boost::is_any_of(":"), token_compress_on);
          if(4 == svstr.size()) {
              size_t txidMatch = mySTOReceipts.find(svstr[0]);
              if(txidMatch==std::string::npos) mySTOReceipts += svstr[0]+":"+svstr[1]+":"+recipientAddress+":"+svstr[2]+",";
          }
      }
  }
  delete it;
  // above code will leave a trailing comma - strip it
  if (mySTOReceipts.size() > 0) mySTOReceipts.resize(mySTOReceipts.size()-1);
  return mySTOReceipts;
}

void CMPSTOList::getRecipients(const uint256 txid, string filterAddress, UniValue *recipientArray, uint64_t *total, uint64_t *numRecipients)
{
  if (!pdb) return;

  bool filter = true; //default
  bool filterByWallet = true; //default
  bool filterByAddress = false; //default

  if (filterAddress == "*") filter = false;
  if ((filterAddress != "") && (filterAddress != "*")) { filterByWallet = false; filterByAddress = true; }

  // iterate through SDB, dropping all records where key is not filterAddress (if filtering)
  int count = 0;

  // the fee is variable based on version of STO - provide number of recipients and allow calling function to work out fee
  *numRecipients = 0;

  Slice skey, svalue;
  Iterator* it = NewIterator();
  for(it->SeekToFirst(); it->Valid(); it->Next())
  {
      skey = it->key();
      string recipientAddress = skey.ToString();
      svalue = it->value();
      string strValue = svalue.ToString();
      // see if txid is in the data
      size_t txidMatch = strValue.find(txid.ToString());
      if(txidMatch!=std::string::npos)
      {
          ++*numRecipients;
          // the txid exists inside the data, this address was a recipient of this STO, check filter and add the details
          if(filter)
          {
              if( ( (filterByAddress) && (filterAddress == recipientAddress) ) || ( (filterByWallet) && (IsMyAddress(recipientAddress)) ) )
              { } else { continue; } // move on if no filter match (but counter still increased for fee)
          }
          std::vector<std::string> vstr;
          boost::split(vstr, strValue, boost::is_any_of(","), token_compress_on);
          for(uint32_t i = 0; i<vstr.size(); i++)
          {
              std::vector<std::string> svstr;
              boost::split(svstr, vstr[i], boost::is_any_of(":"), token_compress_on);
              if(4 == svstr.size())
              {
                  if(svstr[0] == txid.ToString())
                  {
                      //add data to array
                      uint64_t amount = 0;
                      uint64_t propertyId = 0;
                      try
                      {
                          amount = boost::lexical_cast<uint64_t>(svstr[3]);
                          propertyId = boost::lexical_cast<uint64_t>(svstr[2]);
                      } catch (const boost::bad_lexical_cast &e)
                      {
                          PrintToLog("DEBUG STO - error in converting values from leveldb\n");
                          delete it;
                          return; //(something went wrong)
                      }
                      UniValue recipient(UniValue::VOBJ);
                      recipient.push_back(Pair("address", recipientAddress));
                      if(isPropertyDivisible(propertyId))
                      {
                         recipient.push_back(Pair("amount", FormatDivisibleMP(amount)));
                      }
                      else
                      {
                         recipient.push_back(Pair("amount", FormatIndivisibleMP(amount)));
                      }
                      *total += amount;
                      recipientArray->push_back(recipient);
                      ++count;
                  }
              }
          }
      }
  }

  delete it;
  return;
}

bool CMPSTOList::exists(string address)
{
  if (!pdb) return false;

  string strValue;
  Status status = pdb->Get(readoptions, address, &strValue);

  if (!status.ok())
  {
    if (status.IsNotFound()) return false;
  }

  return true;
}

void CMPSTOList::recordSTOReceive(string address, const uint256 &txid, int nBlock, unsigned int propertyId, uint64_t amount)
{
  if (!pdb) return;

  bool addressExists = s_stolistdb->exists(address);
  if (addressExists)
  {
      //retrieve existing record
      std::vector<std::string> vstr;
      string strValue;
      Status status = pdb->Get(readoptions, address, &strValue);
      if (status.ok())
      {
          // add details to record
          // see if we are overwriting (check)
          size_t txidMatch = strValue.find(txid.ToString());
          if(txidMatch!=std::string::npos) PrintToLog("STODEBUG : Duplicating entry for %s : %s\n",address,txid.ToString());

          const string key = address;
          const string newValue = strprintf("%s:%d:%u:%lu,", txid.ToString(), nBlock, propertyId, amount);
          strValue += newValue;
          // write updated record
          Status status;
          if (pdb)
          {
              status = pdb->Put(writeoptions, key, strValue);
              PrintToLog("STODBDEBUG : %s(): %s, line %d, file: %s\n", __FUNCTION__, status.ToString(), __LINE__, __FILE__);
          }
      }
  }
  else
  {
      const string key = address;
      const string value = strprintf("%s:%d:%u:%lu,", txid.ToString(), nBlock, propertyId, amount);
      Status status;
      if (pdb)
      {
          status = pdb->Put(writeoptions, key, value);
          PrintToLog("STODBDEBUG : %s(): %s, line %d, file: %s\n", __FUNCTION__, status.ToString(), __LINE__, __FILE__);
      }
  }
}

void CMPSTOList::printAll()
{
  int count = 0;
  Slice skey, svalue;
  Iterator* it = NewIterator();

  for(it->SeekToFirst(); it->Valid(); it->Next())
  {
    skey = it->key();
    svalue = it->value();
    ++count;
    PrintToLog("entry #%8d= %s:%s\n", count, skey.ToString(), svalue.ToString());
  }

  delete it;
}

void CMPSTOList::printStats()
{
  PrintToLog("CMPSTOList stats: tWritten= %d , tRead= %d\n", nWritten, nRead);
}

/**
 * This function deletes records of STO receivers above/equal to a specific block from the STO database.
 *
 * Returns the number of records changed.
 */
int CMPSTOList::deleteAboveBlock(int blockNum)
{
  unsigned int n_found = 0;
  std::vector<std::string> vecSTORecords;
  leveldb::Iterator* it = NewIterator();
  for (it->SeekToFirst(); it->Valid(); it->Next()) {
      std::string newValue;
      std::string oldValue = it->value().ToString();
      bool needsUpdate = false;
      boost::split(vecSTORecords, oldValue, boost::is_any_of(","), boost::token_compress_on);
      for (uint32_t i = 0; i<vecSTORecords.size(); i++) {
          std::vector<std::string> vecSTORecordFields;
          boost::split(vecSTORecordFields, vecSTORecords[i], boost::is_any_of(":"), boost::token_compress_on);
          if (4 != vecSTORecordFields.size()) continue;
          if (atoi(vecSTORecordFields[1]) < blockNum) {
              newValue += vecSTORecords[i].append(","); // STO before the reorg, add data back to new value string
          } else {
              needsUpdate = true;
          }
      }
      if (needsUpdate) { // rewrite record with existing key and new value
          ++n_found;
          leveldb::Status status = pdb->Put(writeoptions, it->key().ToString(), newValue);
          PrintToLog("DEBUG STO - rewriting STO data after reorg\n");
          PrintToLog("STODBDEBUG : %s(): %s, line %d, file: %s\n", __FUNCTION__, status.ToString(), __LINE__, __FILE__);
      }
  }

  PrintToLog("%s(%d); stodb updated records= %d\n", __FUNCTION__, blockNum, n_found);

  delete it;

  return (n_found);
}

// global wrapper, block numbers are inclusive, if ending_block is 0 top of the chain will be used
bool elysium::isMPinBlockRange(int starting_block, int ending_block, bool bDeleteFound)
{
  if (!p_txlistdb) return false;

  if (0 == ending_block) ending_block = GetHeight(); // will scan 'til the end

  return p_txlistdb->isMPinBlockRange(starting_block, ending_block, bDeleteFound);
}

// call it like so (variable # of parameters):
// int block = 0;
// ...
// uint64_t nNew = 0;
//
// if (getValidMPTX(txid, &block, &type, &nNew)) // if true -- the TX is a valid MP TX
//
bool elysium::getValidMPTX(const uint256 &txid, int *block, unsigned int *type, uint64_t *nAmended)
{
string result;
int validity = 0;

  if (elysium_debug_txdb) PrintToLog("%s()\n", __FUNCTION__);

  if (!p_txlistdb) return false;

  if (!p_txlistdb->getTX(txid, result)) return false;

  // parse the string returned, find the validity flag/bit & other parameters
  std::vector<std::string> vstr;
  boost::split(vstr, result, boost::is_any_of(":"), token_compress_on);

  if (elysium_debug_txdb) PrintToLog("%s() size=%lu : %s\n", __FUNCTION__, vstr.size(), result);

  if (1 <= vstr.size()) validity = atoi(vstr[0]);

  if (block)
  {
    if (2 <= vstr.size()) *block = atoi(vstr[1]);
    else *block = 0;
  }

  if (type)
  {
    if (3 <= vstr.size()) *type = atoi(vstr[2]);
    else *type = 0;
  }

  if (nAmended)
  {
    if (4 <= vstr.size()) *nAmended = boost::lexical_cast<boost::uint64_t>(vstr[3]);
    else nAmended = 0;
  }

  if (elysium_debug_txdb) p_txlistdb->printStats();

  if ((int)0 == validity) return false;

  return true;
}

int elysium_handler_block_begin(int nBlockPrev, CBlockIndex const * pBlockIndex)
{
    LOCK(cs_main);

    if (reorgRecoveryMode > 0) {
        reorgRecoveryMode = 0; // clear reorgRecovery here as this is likely re-entrant

        // Check if any freeze related transactions would be rolled back - if so wipe the state and startclean
        bool reorgContainsFreeze = p_txlistdb->CheckForFreezeTxs(pBlockIndex->nHeight);

        // NOTE: The blockNum parameter is inclusive, so deleteAboveBlock(1000) will delete records in block 1000 and above.
        p_txlistdb->isMPinBlockRange(pBlockIndex->nHeight, reorgRecoveryMaxHeight, true);
        s_stolistdb->deleteAboveBlock(pBlockIndex->nHeight);
		lelantusDb->DeleteAll(pBlockIndex->nHeight);
        reorgRecoveryMaxHeight = 0;

        nWaterlineBlock = ConsensusParams().GENESIS_BLOCK - 1;

        if (reorgContainsFreeze) {
            PrintToLog("Reorganization containing freeze related transactions detected, forcing a reparse...\n");
            clear_all_state(); // unable to reorg freezes safely, clear state and reparse
        } else {
            int best_state_block = load_most_relevant_state();
            if (best_state_block < 0) {
                // unable to recover easily, remove stale stale state bits and reparse from the beginning.
                clear_all_state();
            } else {
                nWaterlineBlock = best_state_block;
            }
        }

        // clear the global wallet property list, perform a forced wallet update and tell the UI that state is no longer valid, and UI views need to be reinit
        global_wallet_property_list.clear();
        CheckWalletUpdate(true);
        uiInterface.ElysiumStateInvalidated();

        if (nWaterlineBlock < nBlockPrev) {
            // scan from the block after the best active block to catch up to the active chain
            elysium_initial_scan(nWaterlineBlock + 1);
        }
    }

    // handle any features that go live with this block
    CheckLiveActivations(pBlockIndex->nHeight);

    return 0;
}

// called once per block, after the block has been processed
// TODO: consolidate into *handler_block_begin() << need to adjust Accept expiry check.............
// it performs cleanup and other functions
int elysium_handler_block_end(int nBlockNow, CBlockIndex const * pBlockIndex,
        unsigned int countMP)
{
    LOCK(cs_main);

    lelantusDb->CommitCoins();

    if (!elysiumInitialized) {
        elysium_init();
    }

    // check the alert status, do we need to do anything else here?
    CheckExpiredAlerts(nBlockNow, pBlockIndex->GetBlockTime());

    // check that pending transactions are still in the mempool
    PendingCheck();

    // transactions were found in the block, signal the UI accordingly
    if (countMP > 0) CheckWalletUpdate(true);

    // calculate and print a consensus hash if required
    if (ShouldConsensusHashBlock(nBlockNow)) {
        uint256 consensusHash = GetConsensusHash();
        PrintToLog("Consensus hash for block %d: %s\n", nBlockNow, consensusHash.GetHex());
    }
	
    // request checkpoint verification
    bool checkpointValid = VerifyCheckpoint(nBlockNow, pBlockIndex->GetBlockHash());

    if (!checkpointValid) {
        // failed checkpoint, can't be trusted to provide valid data - shutdown client
        const std::string& msg = strprintf("Shutting down due to failed checkpoint for block %d (hash %s)\n", nBlockNow, pBlockIndex->GetBlockHash().GetHex());
        PrintToLog(msg);
        if (!GetBoolArg("-overrideforcedshutdown", false)) {
            boost::filesystem::path persistPath = GetDataDir() / "MP_persist";
            if (boost::filesystem::exists(persistPath)) boost::filesystem::remove_all(persistPath); // prevent the node being restarted without a reparse after forced shutdown
            AbortNode(msg, msg);
        }
    } else {		
        // save out the state after this block
        if (writePersistence(nBlockNow)) {
            elysium_save_state(pBlockIndex);
        }
    }

    return 0;
}

int elysium_handler_disc_begin(int nBlockNow, CBlockIndex const * pBlockIndex)
{
    LOCK(cs_main);

    reorgRecoveryMode = 1;
    reorgRecoveryMaxHeight = (pBlockIndex->nHeight > reorgRecoveryMaxHeight) ? pBlockIndex->nHeight: reorgRecoveryMaxHeight;
    return 0;
}

int elysium_handler_disc_end(int nBlockNow, CBlockIndex const * pBlockIndex)
{
    return 0;
}<|MERGE_RESOLUTION|>--- conflicted
+++ resolved
@@ -1764,11 +1764,7 @@
     coinControl.destChange = addr.Get();
 
     // Select the inputs
-<<<<<<< HEAD
-    if (0 >= SelectCoins(senderAddress, coinControl, referenceAmount, inputMode)) {
-=======
     if (0 >= SelectCoins(senderAddress, coinControl, ConsensusParams().REFERENCE_AMOUNT, inputMode)) {
->>>>>>> f8ccf650
         switch (inputMode) {
         case InputMode::NORMAL:
             return MP_INPUTS_INVALID;
