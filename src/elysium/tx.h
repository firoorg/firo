#ifndef FIRO_ELYSIUM_TX_H
#define FIRO_ELYSIUM_TX_H

class CMPMetaDEx;
class CMPOffer;
class CTransaction;

#include "ecdsa_signature.h"
#include "elysium.h"
#include "packetencoder.h"
#include "sp.h"
#include "lelantusprimitives.h"

#include <boost/iterator/transform_iterator.hpp>
#include <boost/optional.hpp>

#include "../uint256.h"
#include "../utilstrencodings.h"

#include <memory>
#include <string>
#include <vector>

#include <inttypes.h>

using elysium::strTransactionType;

enum TransactionType {
    ELYSIUM_TYPE_SIMPLE_SEND                 =  0,
    ELYSIUM_TYPE_RESTRICTED_SEND             =  2,
    ELYSIUM_TYPE_SEND_TO_OWNERS              =  3,
    ELYSIUM_TYPE_SEND_ALL                    =  4,
    ELYSIUM_TYPE_SAVINGS_MARK                = 10,
    ELYSIUM_TYPE_SAVINGS_COMPROMISED         = 11,
    ELYSIUM_TYPE_RATELIMITED_MARK            = 12,
    ELYSIUM_TYPE_AUTOMATIC_DISPENSARY        = 15,
    ELYSIUM_TYPE_NOTIFICATION                = 31,
    ELYSIUM_TYPE_CREATE_PROPERTY_FIXED       = 50,
    ELYSIUM_TYPE_CREATE_PROPERTY_VARIABLE    = 51,
    ELYSIUM_TYPE_CREATE_PROPERTY_MANUAL      = 54,
    ELYSIUM_TYPE_GRANT_PROPERTY_TOKENS       = 55,
    ELYSIUM_TYPE_REVOKE_PROPERTY_TOKENS      = 56,
    ELYSIUM_TYPE_CHANGE_ISSUER_ADDRESS       = 70,
    ELYSIUM_TYPE_ENABLE_FREEZING             = 71,
    ELYSIUM_TYPE_DISABLE_FREEZING            = 72,
    ELYSIUM_TYPE_FREEZE_PROPERTY_TOKENS      = 185,
    ELYSIUM_TYPE_UNFREEZE_PROPERTY_TOKENS    = 186,
    ELYSIUM_TYPE_LELANTUS_MINT               = 1027,
    ELYSIUM_TYPE_LELANTUS_JOINSPLIT          = 1028,
    ELYSIUM_TYPE_CHANGE_LELANTUS_STATUS      = 1029,
    ELYSIUM_MESSAGE_TYPE_DEACTIVATION        = 65533,
    ELYSIUM_MESSAGE_TYPE_ACTIVATION          = 65534,
    ELYSIUM_MESSAGE_TYPE_ALERT               = 65535
};

/** The class is responsible for transaction interpreting/parsing.
 *
 * It invokes other classes and methods: offers, accepts, tallies (balances).
 */
class CMPTransaction
{
private:
    uint256 txid;
    int block = -1;
    int64_t blockTime;  // internally nTime is still an "unsigned int"
    unsigned int tx_idx;  // tx # within the block, 0-based
    uint64_t tx_fee_paid;

    boost::optional<elysium::PacketClass> packetClass;

    std::string sender;
    std::string receiver;
    boost::optional<CAmount> referenceAmount;

    unsigned int type;
    unsigned short version; // = MP_TX_PKT_V0;

    // SimpleSend, SendToOwners, TradeOffer, MetaDEx, AcceptOfferBTC,
    // CreatePropertyFixed, CreatePropertyVariable, GrantTokens, RevokeTokens
    uint64_t nValue;
    uint64_t nNewValue;

    // SimpleSend, SendToOwners, TradeOffer, MetaDEx, AcceptOfferBTC,
    // CreatePropertyFixed, CreatePropertyVariable, CloseCrowdsale,
    // CreatePropertyMananged, GrantTokens, RevokeTokens, ChangeIssuer
    unsigned int property;

    // SendToOwners v1
    unsigned int distribution_property;

    // CreatePropertyFixed, CreatePropertyVariable, CreatePropertyMananged, MetaDEx, SendAll
    unsigned char ecosystem;

    // CreatePropertyFixed, CreatePropertyVariable, CreatePropertyMananged
    unsigned short prop_type;
    unsigned int prev_prop_id;
    char category[SP_STRING_FIELD_LEN];
    char subcategory[SP_STRING_FIELD_LEN];
    char name[SP_STRING_FIELD_LEN];
    char url[SP_STRING_FIELD_LEN];
    char data[SP_STRING_FIELD_LEN];

    // Alert
    uint16_t alert_type;
    uint32_t alert_expiry;
    char alert_text[SP_STRING_FIELD_LEN];

    // Activation
    uint16_t feature_id;
    uint32_t activation_block;
    uint32_t min_client_version;

<<<<<<< HEAD
    // Lelantus
    LelantusStatus lelantusStatus;
    boost::optional<lelantus::PublicCoin> lelantusMint;
    uint64_t lelantusMintValue;
    boost::optional<MintEntryId> lelantusId;
    std::vector<unsigned char> lelantusSchnorrProof;

    boost::optional<lelantus::JoinSplit> lelantusJoinSplit;
    uint64_t lelantusSpendAmount;
    boost::optional<JoinSplitMint> lelantusJoinSplitMint;
=======
    // Sigma
    elysium::SigmaStatus sigmaStatus;
    std::vector<std::pair<uint8_t, elysium::SigmaPublicKey>> mints;
    uint8_t denomination;
    uint32_t group;
    uint16_t groupSize;
    std::unique_ptr<secp_primitives::Scalar> serial;
    std::unique_ptr<elysium::SigmaProof> spend;

    CPubKey ecdsaPubkey;
    elysium::ECDSASignature ecdsaSignature;
>>>>>>> 99ee21de

    // Indicates whether the transaction can be used to execute logic
    bool rpcOnly;

    /** Checks whether a pointer to the payload is past it's last position. */
    bool isOverrun(const unsigned char *p);

    /**
     * Payload parsing
     */
    bool interpret_TransactionType();
    bool interpret_SimpleSend();
    bool interpret_SendToOwners();
    bool interpret_SendAll();
    bool interpret_CreatePropertyFixed();
    bool interpret_CreatePropertyManaged();
    bool interpret_GrantTokens();
    bool interpret_RevokeTokens();
    bool interpret_ChangeIssuer();
    bool interpret_EnableFreezing();
    bool interpret_DisableFreezing();
    bool interpret_FreezeTokens();
    bool interpret_UnfreezeTokens();
    bool interpret_LelantusMint();
    bool interpret_LelantusJoinSplit();
    bool interpret_ChangeLelantusStatus();
    bool interpret_Activation();
    bool interpret_Deactivation();
    bool interpret_Alert();

    /**
     * Logic and "effects"
     */
    int logicMath_SimpleSend();
    int logicMath_SendToOwners();
    int logicMath_SendAll();
    int logicMath_CreatePropertyFixed();
    int logicMath_CreatePropertyManaged();
    int logicMath_GrantTokens();
    int logicMath_RevokeTokens();
    int logicMath_ChangeIssuer();
    int logicMath_EnableFreezing();
    int logicMath_DisableFreezing();
    int logicMath_FreezeTokens();
    int logicMath_UnfreezeTokens();
    int logicMath_Activation();
    int logicMath_Deactivation();
    int logicMath_Alert();


public:

    uint256 getHash() const { return txid; }
    int getBlock() const { return block; }
    const std::vector<unsigned char>& getRaw() const { return raw; }
    unsigned int getType() const { return type; }
    std::string getTypeString() const { return strTransactionType(getType()); }
    unsigned int getProperty() const { return property; }
    unsigned short getVersion() const { return version; }
    unsigned short getPropertyType() const { return prop_type; }
    uint64_t getFeePaid() const { return tx_fee_paid; }
    const std::string& getSender() const { return sender; }
    const std::string& getReceiver() const { return receiver; }
    const boost::optional<CAmount>& getReferenceAmount() const { return referenceAmount; }
    uint64_t getAmount() const { return nValue; }
    uint64_t getNewAmount() const { return nNewValue; }
    uint8_t getEcosystem() const { return ecosystem; }
    uint32_t getPreviousId() const { return prev_prop_id; }
    std::string getSPCategory() const { return category; }
    std::string getSPSubCategory() const { return subcategory; }
    std::string getSPName() const { return name; }
    std::string getSPUrl() const { return url; }
    std::string getSPData() const { return data; }
    bool isRpcOnly() const { return rpcOnly; }
    const boost::optional<elysium::PacketClass>& getPacketClass() const { return packetClass; }
    uint16_t getAlertType() const { return alert_type; }
    uint32_t getAlertExpiry() const { return alert_expiry; }
    std::string getAlertMessage() const { return alert_text; }
    uint16_t getFeatureId() const { return feature_id; }
    uint32_t getActivationBlock() const { return activation_block; }
    uint32_t getMinClientVersion() const { return min_client_version; }
    unsigned int getIndexInBlock() const { return tx_idx; }
    uint32_t getDistributionProperty() const { return distribution_property; }

<<<<<<< HEAD
    /** Lelantus */
    lelantus::PublicCoin getLelantusMint() const { return lelantusMint.get(); }
    uint64_t getLelantusMintValue() const { return lelantusMintValue; }
    MintEntryId getLelantusMintId() const { return lelantusId.get(); }
    std::vector<unsigned char> getLelantusSchnorrProof() const { return lelantusSchnorrProof; }
    LelantusStatus getLelantusStatus() const { return lelantusStatus; }
=======
    /** Sigma */
    std::vector<std::pair<uint8_t, elysium::SigmaPublicKey>> const & getMints() const { return mints; }
    uint8_t getDenomination() const { return denomination; }
    uint32_t getGroup() const { return group; }
    uint16_t getGroupSize() const { return groupSize; }
    const secp_primitives::Scalar *getSerial() const { return serial.get(); }
    const elysium::SigmaProof *getSpend() const { return spend.get(); }
    const CPubKey &getECDSAPublicKey() const { return ecdsaPubkey; }
    const elysium::ECDSASignature &getECDSASignature() const { return ecdsaSignature; }
    CAmount getMintAmount() const {
        auto itr = boost::make_transform_iterator(mints.begin(), [] (std::pair<uint8_t, elysium::SigmaPublicKey> const &m) -> uint8_t {
            return m.first;
        });

        return SumDenominationsValue(getProperty(), itr, itr + mints.size());
    }

    CAmount getSpendAmount() const {
        std::array<uint8_t, 1> denoms = {getDenomination()};
        return elysium::SumDenominationsValue(getProperty(), denoms.begin(), denoms.end());
    }
>>>>>>> 99ee21de

    lelantus::JoinSplit getLelantusJoinSplit() const { return lelantusJoinSplit.get(); };
    uint64_t getLelantusSpendAmount() const { return lelantusSpendAmount; }
    boost::optional<JoinSplitMint> getLelantusJoinSplitMint() const { return lelantusJoinSplitMint; }

    /** Creates a new CMPTransaction object. */
    CMPTransaction()
    {
        SetNull();
    }

    /** Resets and clears all values. */
    void SetNull()
    {
        txid.SetNull();
        block = -1;
        blockTime = 0;
        raw.clear();
        tx_idx = 0;
        tx_fee_paid = 0;
        packetClass = boost::none;
        sender.clear();
        receiver.clear();
        referenceAmount = boost::none;
        type = 0;
        version = 0;
        nValue = 0;
        nNewValue = 0;
        property = 0;
        ecosystem = 0;
        prop_type = 0;
        prev_prop_id = 0;
        memset(&category, 0, sizeof(category));
        memset(&subcategory, 0, sizeof(subcategory));
        memset(&name, 0, sizeof(name));
        memset(&url, 0, sizeof(url));
        memset(&data, 0, sizeof(data));
        alert_type = 0;
        alert_expiry = 0;
        memset(&alert_text, 0, sizeof(alert_text));
        rpcOnly = true;
        feature_id = 0;
        activation_block = 0;
        min_client_version = 0;
        distribution_property = 0;
<<<<<<< HEAD
        lelantusStatus = LelantusStatus::SoftDisabled;
=======
        sigmaStatus = elysium::SigmaStatus::SoftDisabled;
>>>>>>> 99ee21de
    }

    /** Sets the given values. */
    void Set(const uint256& t, int b, unsigned int idx, int64_t bt)
    {
        txid = t;
        block = b;
        tx_idx = idx;
        blockTime = bt;
    }

    /** Sets the given values. */
    void Set(
        const std::string& s,
        const std::string& r,
        uint64_t n,
        const uint256& t,
        int b,
        unsigned int idx,
        unsigned char *p,
        unsigned int size,
        const boost::optional<elysium::PacketClass>& packetClass,
        uint64_t txf,
        const boost::optional<CAmount>& referenceAmount);

    /** Parses the packet or payload. */
    bool interpret_Transaction();

    /** Interprets the payload and executes the logic. */
    int interpretPacket();

    /** Enables access of interpretPacket. */
    void unlockLogic() { rpcOnly = false; };

    /** Compares transaction objects based on block height and position within the block. */
    bool operator<(const CMPTransaction& other) const
    {
        if (block != other.block) return block > other.block;
        return tx_idx > other.tx_idx;
    }

private:
    bool CheckPropertyCreationFee();

private:
    std::vector<unsigned char> raw;
};

/** Parses a transaction and populates the CMPTransaction object. */
int ParseTransaction(const CTransaction& tx, int nBlock, unsigned int idx, CMPTransaction& mptx, unsigned int nTime=0);

#endif // FIRO_ELYSIUM_TX_H<|MERGE_RESOLUTION|>--- conflicted
+++ resolved
@@ -110,30 +110,16 @@
     uint32_t activation_block;
     uint32_t min_client_version;
 
-<<<<<<< HEAD
     // Lelantus
-    LelantusStatus lelantusStatus;
+    elysium::LelantusStatus lelantusStatus;
     boost::optional<lelantus::PublicCoin> lelantusMint;
     uint64_t lelantusMintValue;
-    boost::optional<MintEntryId> lelantusId;
+    boost::optional<elysium::MintEntryId> lelantusId;
     std::vector<unsigned char> lelantusSchnorrProof;
 
     boost::optional<lelantus::JoinSplit> lelantusJoinSplit;
     uint64_t lelantusSpendAmount;
-    boost::optional<JoinSplitMint> lelantusJoinSplitMint;
-=======
-    // Sigma
-    elysium::SigmaStatus sigmaStatus;
-    std::vector<std::pair<uint8_t, elysium::SigmaPublicKey>> mints;
-    uint8_t denomination;
-    uint32_t group;
-    uint16_t groupSize;
-    std::unique_ptr<secp_primitives::Scalar> serial;
-    std::unique_ptr<elysium::SigmaProof> spend;
-
-    CPubKey ecdsaPubkey;
-    elysium::ECDSASignature ecdsaSignature;
->>>>>>> 99ee21de
+    boost::optional<elysium::JoinSplitMint> lelantusJoinSplitMint;
 
     // Indicates whether the transaction can be used to execute logic
     bool rpcOnly;
@@ -218,40 +204,16 @@
     unsigned int getIndexInBlock() const { return tx_idx; }
     uint32_t getDistributionProperty() const { return distribution_property; }
 
-<<<<<<< HEAD
     /** Lelantus */
     lelantus::PublicCoin getLelantusMint() const { return lelantusMint.get(); }
     uint64_t getLelantusMintValue() const { return lelantusMintValue; }
-    MintEntryId getLelantusMintId() const { return lelantusId.get(); }
+    elysium::MintEntryId getLelantusMintId() const { return lelantusId.get(); }
     std::vector<unsigned char> getLelantusSchnorrProof() const { return lelantusSchnorrProof; }
-    LelantusStatus getLelantusStatus() const { return lelantusStatus; }
-=======
-    /** Sigma */
-    std::vector<std::pair<uint8_t, elysium::SigmaPublicKey>> const & getMints() const { return mints; }
-    uint8_t getDenomination() const { return denomination; }
-    uint32_t getGroup() const { return group; }
-    uint16_t getGroupSize() const { return groupSize; }
-    const secp_primitives::Scalar *getSerial() const { return serial.get(); }
-    const elysium::SigmaProof *getSpend() const { return spend.get(); }
-    const CPubKey &getECDSAPublicKey() const { return ecdsaPubkey; }
-    const elysium::ECDSASignature &getECDSASignature() const { return ecdsaSignature; }
-    CAmount getMintAmount() const {
-        auto itr = boost::make_transform_iterator(mints.begin(), [] (std::pair<uint8_t, elysium::SigmaPublicKey> const &m) -> uint8_t {
-            return m.first;
-        });
-
-        return SumDenominationsValue(getProperty(), itr, itr + mints.size());
-    }
-
-    CAmount getSpendAmount() const {
-        std::array<uint8_t, 1> denoms = {getDenomination()};
-        return elysium::SumDenominationsValue(getProperty(), denoms.begin(), denoms.end());
-    }
->>>>>>> 99ee21de
+    elysium::LelantusStatus getLelantusStatus() const { return lelantusStatus; }
 
     lelantus::JoinSplit getLelantusJoinSplit() const { return lelantusJoinSplit.get(); };
     uint64_t getLelantusSpendAmount() const { return lelantusSpendAmount; }
-    boost::optional<JoinSplitMint> getLelantusJoinSplitMint() const { return lelantusJoinSplitMint; }
+    boost::optional<elysium::JoinSplitMint> getLelantusJoinSplitMint() const { return lelantusJoinSplitMint; }
 
     /** Creates a new CMPTransaction object. */
     CMPTransaction()
@@ -293,11 +255,7 @@
         activation_block = 0;
         min_client_version = 0;
         distribution_property = 0;
-<<<<<<< HEAD
-        lelantusStatus = LelantusStatus::SoftDisabled;
-=======
-        sigmaStatus = elysium::SigmaStatus::SoftDisabled;
->>>>>>> 99ee21de
+        lelantusStatus = elysium::LelantusStatus::SoftDisabled;
     }
 
     /** Sets the given values. */
