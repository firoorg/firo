--- conflicted
+++ resolved
@@ -169,14 +169,11 @@
         return PKT_ERROR_LELANTUS - 902;
     }
 
-<<<<<<< HEAD
-=======
     if (!tx.getReferenceAmount() || tx.getReferenceAmount().get() < ConsensusParams().REFERENCE_AMOUNT) {
         LogPrintf("%s(): rejected: insufficient reference amount\n", __func__);
         return PKT_ERROR_LELANTUS - 29;
     }
 
->>>>>>> f8ccf650
     lelantus::JoinSplit joinSplit = tx.getLelantusJoinSplit();
 
     CBitcoinAddress receiver(tx.getReceiver());
