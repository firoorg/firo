#include "wallet.h"
#include "lelantusdb.h"
#include "sigma.h"

#include <functional>
#include <utility>

namespace elysium {

Wallet *wallet;

Wallet::Wallet(const std::string& walletFile) : walletFile(walletFile)
{
    using std::placeholders::_1;
    using std::placeholders::_2;
    using std::placeholders::_3;
    using std::placeholders::_4;
    using std::placeholders::_5;
    using std::placeholders::_6;

    // Subscribe to events.
    LOCK(cs_main);

    {
        auto h = std::bind(&Wallet::OnLelantusMintAdded, this, _1, _2, _3, _4, _5, _6);
        eventConnections.emplace_front(lelantusDb->MintAdded.connect(h));
    }
    {
        auto h = std::bind(&Wallet::OnLelantusMintRemoved, this, _1, _2);
        eventConnections.emplace_front(lelantusDb->MintRemoved.connect(h));
    }
}

Wallet::~Wallet()
{
}

void Wallet::ReloadMasterKey()
{
    lelantusWallet.ReloadMasterKey();
}

LelantusWallet::MintReservation Wallet::CreateLelantusMint(PropertyId property, LelantusAmount amount)
{
    return lelantusWallet.GenerateMint(property, amount);
}

void Wallet::SetLelantusMintUsedTransaction(const MintEntryId& id, const uint256& tx)
{
    lelantusWallet.UpdateMintSpendTx(id, tx);
}

void Wallet::ClearAllChainState()
{
	lelantusWallet.ClearMintsChainState();
}

bool Wallet::SyncWithChain()
{
    return lelantusWallet.SyncWithChain();
}

lelantus::JoinSplit Wallet::CreateLelantusJoinSplit(
    PropertyId property,
    CAmount amountToSpend,
    uint256 const &metadata,
    std::vector<SpendableCoin> &spendables,
    boost::optional<LelantusWallet::MintReservation> &changeMint,
    LelantusAmount &changeValue)
{
    return lelantusWallet.CreateJoinSplit(property, amountToSpend, metadata, spendables, changeMint, changeValue);
}

bool Wallet::HasLelantusMint(const MintEntryId& id)
{
    return lelantusWallet.HasMint(id);
}

bool Wallet::HasLelantusMint(const secp_primitives::Scalar &serial)
{
    return lelantusWallet.HasMint(serial);
}

void Wallet::SetLelantusMintChainState(const MintEntryId &id, const LelantusMintChainState &state)
{
    lelantusWallet.UpdateMintChainstate(id, state);
}

void Wallet::OnLelantusMintAdded(
    PropertyId property,
    MintEntryId id,
    LelantusGroup group,
    LelantusIndex idx,
    boost::optional<LelantusAmount> amount,
    int block)
{
    LogPrintf("%s : Mint added = block : %d, group : %d, idx : %d\n", __func__, block, group, idx);
    auto locked = pwalletMain->IsLocked();
<<<<<<< HEAD
    auto knowAmount = amount.has_value();
=======
    auto knowAmount = amount.get_ptr() != nullptr;
>>>>>>> 06a8d072

    // Can set state if wallet is not encrypt or encrypted but amount is known
    auto canSetState = !locked || knowAmount;
    if (!canSetState) {
        LogPrintf("%s : Can not set state\n", __func__);
        return;
    }

    if (HasLelantusMint(id)) {

        // 1. is in wallet then update state
        SetLelantusMintChainState(id, {block, group, idx});
        return;
    }

    if (!locked) {

        // 2. try to recover new mint from pool
        LelantusMintChainState state(block, group, idx);
        if (lelantusWallet.TryRecoverMint(id, state, property, amount.get())) {
            LogPrintf("%s : Found new mint when try to recover\n", __func__);
        }
        return;
    }
}

void Wallet::OnLelantusMintRemoved(
    PropertyId property,
    MintEntryId id)
{
    if (!HasLelantusMint(id)) {
        return;
    }

    SetLelantusMintChainState(id, {});
}

} // namespace elysium<|MERGE_RESOLUTION|>--- conflicted
+++ resolved
@@ -96,11 +96,7 @@
 {
     LogPrintf("%s : Mint added = block : %d, group : %d, idx : %d\n", __func__, block, group, idx);
     auto locked = pwalletMain->IsLocked();
-<<<<<<< HEAD
-    auto knowAmount = amount.has_value();
-=======
     auto knowAmount = amount.get_ptr() != nullptr;
->>>>>>> 06a8d072
 
     // Can set state if wallet is not encrypt or encrypted but amount is known
     auto canSetState = !locked || knowAmount;
