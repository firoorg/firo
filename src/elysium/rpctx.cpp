#include "rpctx.h"

#include "createpayload.h"
#include "errors.h"
#include "elysium.h"
#include "pending.h"
#include "rpcrequirements.h"
#include "rpcvalues.h"
#include "rules.h"
#include "sp.h"
#include "tx.h"
#include "lelantusutils.h"
#include "utilsbitcoin.h"
#include "wallet.h"

#include "../init.h"
#include "../validation.h"
#include "../lelantus.h"
#include "../rpc/server.h"
#include "../sync.h"
#include "../wallet/wallet.h"
#include "../wallet/walletexcept.h"

#include <univalue.h>

#include <boost/iterator/function_output_iterator.hpp>
#include <boost/optional.hpp>

#include <stdexcept>
#include <string>

#include <inttypes.h>

using std::runtime_error;
using namespace elysium;


UniValue elysium_sendrawtx(const JSONRPCRequest& request)
{
    if (request.fHelp || request.params.size() < 2 || request.params.size() > 5)
        throw runtime_error(
            "elysium_sendrawtx \"fromaddress\" \"rawtransaction\" ( \"referenceaddress\" \"redeemaddress\" \"referenceamount\" )\n"
            "\nBroadcasts a raw Elysium Layer transaction.\n"
            "\nArguments:\n"
            "1. fromaddress          (string, required) the address to send from\n"
            "2. rawtransaction       (string, required) the hex-encoded raw transaction\n"
            "3. referenceaddress     (string, optional) a reference address (none by default)\n"
            "4. redeemaddress        (string, optional) an address that can spent the transaction dust (sender by default)\n"
            "5. referenceamount      (string, optional) a firo amount that is sent to the receiver (minimal by default)\n"
            "\nResult:\n"
            "\"hash\"                  (string) the hex-encoded transaction hash\n"
            "\nExamples:\n"
            + HelpExampleCli("elysium_sendrawtx", "\"1MCHESTptvd2LnNp7wmr2sGTpRomteAkq8\" \"000000000000000100000000017d7840\" \"1EqTta1Rt8ixAA32DuC29oukbsSWU62qAV\"")
            + HelpExampleRpc("elysium_sendrawtx", "\"1MCHESTptvd2LnNp7wmr2sGTpRomteAkq8\", \"000000000000000100000000017d7840\", \"1EqTta1Rt8ixAA32DuC29oukbsSWU62qAV\"")
        );

    std::string fromAddress = ParseAddress(request.params[0]);
    std::vector<unsigned char> data = ParseHexV(request.params[1], "raw transaction");
    std::string toAddress = (request.params.size() > 2) ? ParseAddressOrEmpty(request.params[2]): "";
    std::string redeemAddress = (request.params.size() > 3) ? ParseAddressOrEmpty(request.params[3]): "";
    int64_t referenceAmount = (request.params.size() > 4) ? ParseAmount(request.params[4], true): 0;

    //some sanity checking of the data supplied?
    uint256 newTX;
    std::string rawHex;
    int result = WalletTxBuilder(fromAddress, toAddress, redeemAddress, data, newTX, rawHex, autoCommit);

    // check error and return the txid (or raw hex depending on autocommit)
    if (result != 0) {
        throw JSONRPCError(result, error_str(result));
    } else {
        if (!autoCommit) {
            return rawHex;
        } else {
            return newTX.GetHex();
        }
    }
}


UniValue elysium_send(const JSONRPCRequest& request)
{
    if (request.fHelp || request.params.size() < 4 || request.params.size() > 6)
        throw runtime_error(
            "elysium_send \"fromaddress\" \"toaddress\" propertyid \"amount\" ( \"redeemaddress\" \"referenceamount\" )\n"

            "\nCreate and broadcast a simple send transaction.\n"

            "\nArguments:\n"
            "1. fromaddress          (string, required) the address to send from\n"
            "2. toaddress            (string, required) the address of the receiver\n"
            "3. propertyid           (number, required) the identifier of the tokens to send\n"
            "4. amount               (string, required) the amount to send\n"
            "5. redeemaddress        (string, optional) an address that can spend the transaction dust (sender by default)\n"
            "6. referenceamount      (string, optional) a firo amount that is sent to the receiver (minimal by default)\n"

            "\nResult:\n"
            "\"hash\"                  (string) the hex-encoded transaction hash\n"

            "\nExamples:\n"
            + HelpExampleCli("elysium_send", "\"3M9qvHKtgARhqcMtM5cRT9VaiDJ5PSfQGY\" \"37FaKponF7zqoMLUjEiko25pDiuVH5YLEa\" 1 \"100.0\"")
            + HelpExampleRpc("elysium_send", "\"3M9qvHKtgARhqcMtM5cRT9VaiDJ5PSfQGY\", \"37FaKponF7zqoMLUjEiko25pDiuVH5YLEa\", 1, \"100.0\"")
        );

    // obtain parameters & info
    std::string fromAddress = ParseAddress(request.params[0]);
    std::string toAddress = ParseAddress(request.params[1]);
    uint32_t propertyId = ParsePropertyId(request.params[2]);
    int64_t amount = ParseAmount(request.params[3], isPropertyDivisible(propertyId));
    std::string redeemAddress = (request.params.size() > 4 && !ParseText(request.params[4]).empty()) ? ParseAddress(request.params[4]): "";
    int64_t referenceAmount = (request.params.size() > 5) ? ParseAmount(request.params[5], true): 0;

    // perform checks
    RequireExistingProperty(propertyId);
    RequireBalance(fromAddress, propertyId, amount);
    RequireSaneReferenceAmount(referenceAmount);

    // create a payload for the transaction
    std::vector<unsigned char> payload = CreatePayload_SimpleSend(propertyId, amount);

    // request the wallet build the transaction (and if needed commit it)
    uint256 txid;
    std::string rawHex;
    int result = WalletTxBuilder(fromAddress, toAddress, redeemAddress, payload, txid, rawHex, autoCommit);

    // check error and return the txid (or raw hex depending on autocommit)
    if (result != 0) {
        throw JSONRPCError(result, error_str(result));
    } else {
        if (!autoCommit) {
            return rawHex;
        } else {
            PendingAdd(txid, fromAddress, ELYSIUM_TYPE_SIMPLE_SEND, propertyId, amount);
            return txid.GetHex();
        }
    }
}


UniValue elysium_sendall(const JSONRPCRequest& request)
{
    if (request.fHelp || request.params.size() < 3 || request.params.size() > 5)
        throw runtime_error(
            "elysium_sendall \"fromaddress\" \"toaddress\" ecosystem ( \"redeemaddress\" \"referenceamount\" )\n"

            "\nTransfers all available tokens in the given ecosystem to the recipient.\n"

            "\nArguments:\n"
            "1. fromaddress          (string, required) the address to send from\n"
            "2. toaddress            (string, required) the address of the receiver\n"
            "3. ecosystem            (number, required) the ecosystem of the tokens to send (1 for main ecosystem, 2 for test ecosystem)\n"
            "4. redeemaddress        (string, optional) an address that can spend the transaction dust (sender by default)\n"
            "5. referenceamount      (string, optional) a firo amount that is sent to the receiver (minimal by default)\n"

            "\nResult:\n"
            "\"hash\"                  (string) the hex-encoded transaction hash\n"

            "\nExamples:\n"
            + HelpExampleCli("elysium_sendall", "\"3M9qvHKtgARhqcMtM5cRT9VaiDJ5PSfQGY\" \"37FaKponF7zqoMLUjEiko25pDiuVH5YLEa\" 2")
            + HelpExampleRpc("elysium_sendall", "\"3M9qvHKtgARhqcMtM5cRT9VaiDJ5PSfQGY\", \"37FaKponF7zqoMLUjEiko25pDiuVH5YLEa\" 2")
        );

    // obtain parameters & info
    std::string fromAddress = ParseAddress(request.params[0]);
    std::string toAddress = ParseAddress(request.params[1]);
    uint8_t ecosystem = ParseEcosystem(request.params[2]);
    std::string redeemAddress = (request.params.size() > 3 && !ParseText(request.params[3]).empty()) ? ParseAddress(request.params[3]): "";
    int64_t referenceAmount = (request.params.size() > 4) ? ParseAmount(request.params[4], true): 0;

    // perform checks
    RequireSaneReferenceAmount(referenceAmount);

    // create a payload for the transaction
    std::vector<unsigned char> payload = CreatePayload_SendAll(ecosystem);

    // request the wallet build the transaction (and if needed commit it)
    uint256 txid;
    std::string rawHex;
    int result = WalletTxBuilder(fromAddress, toAddress, redeemAddress, payload, txid, rawHex, autoCommit);

    // check error and return the txid (or raw hex depending on autocommit)
    if (result != 0) {
        throw JSONRPCError(result, error_str(result));
    } else {
        if (!autoCommit) {
            return rawHex;
        } else {
            // TODO: pending
            return txid.GetHex();
        }
    }
}

UniValue elysium_sendissuancefixed(const JSONRPCRequest& request)
{
	
    if (request.fHelp || request.params.size() < 10 || request.params.size() > 11)
        throw runtime_error(
            "elysium_sendissuancefixed \"fromaddress\" ecosystem type previousid \"category\" \"subcategory\" \"name\" \"url\" \"data\" \"amount\" ( lelantus )\n"

            "\nCreate new tokens with fixed supply.\n"

            "\nArguments:\n"
            "1. fromaddress          (string, required) the address to send from\n"
            "2. ecosystem            (string, required) the ecosystem to create the tokens in (1 for main ecosystem, 2 for test ecosystem)\n"
            "3. type                 (number, required) the type of the tokens to create: (1 for indivisible tokens, 2 for divisible tokens)\n"
            "4. previousid           (number, required) an identifier of a predecessor token (use 0 for new tokens)\n"
            "5. category             (string, required) a category for the new tokens (can be \"\")\n"
            "6. subcategory          (string, required) a subcategory for the new tokens  (can be \"\")\n"
            "7. name                 (string, required) the name of the new tokens to create\n"
            "8. url                  (string, required) an URL for further information about the new tokens (can be \"\")\n"
            "9. data                 (string, required) a description for the new tokens (can be \"\")\n"
            "10. amount              (string, required) the number of tokens to create\n"
            "11. lelantus            (number, optional, default=0) flag to control lelantus feature for the new tokens: (0 for soft disabled, 1 for soft enabled, 2 for hard disabled, 3 for hard enabled)\n"

            "\nResult:\n"
            "\"hash\"                  (string) the hex-encoded transaction hash\n"

            "\nExamples:\n"
            + HelpExampleCli("elysium_sendissuancefixed", "\"aGoK6MF87K2SgT7cnJFhSWt7u2cAS5m18p\" 2 1 0 \"Companies\" \"Firo Mining\" \"Quantum Miner\" \"\" \"\" \"1000000\"")
            + HelpExampleRpc("elysium_sendissuancefixed", "\"aGoK6MF87K2SgT7cnJFhSWt7u2cAS5m18p\", 2, 1, 0, \"Companies\", \"Firo Mining\", \"Quantum Miner\", \"\", \"\", \"1000000\"")
        );

    // obtain parameters & info
    std::string fromAddress = ParseAddress(request.params[0]);
    uint8_t ecosystem = ParseEcosystem(request.params[1]);
    uint16_t type = ParsePropertyType(request.params[2]);
    uint32_t previousId = ParsePreviousPropertyId(request.params[3]);
    std::string category = ParseText(request.params[4]);
    std::string subcategory = ParseText(request.params[5]);
    std::string name = ParseText(request.params[6]);
    std::string url = ParseText(request.params[7]);
    std::string data = ParseText(request.params[8]);
    int64_t amount = ParseAmount(request.params[9], type);
    boost::optional<LelantusStatus> lelantus;

    if (request.params.size() > 10) {
        lelantus = static_cast<LelantusStatus>(request.params[10].get_int());
    }

    // perform checks
    RequirePropertyName(name);

    if (lelantus) {
        RequireLelantusStatus(lelantus.get());
    }

    // create a payload for the transaction
    std::vector<unsigned char> payload = CreatePayload_IssuanceFixed(
        ecosystem,
        type,
        previousId,
        category,
        subcategory,
        name,
        url,
        data,
        amount,
        lelantus
    );

    // request the wallet build the transaction (and if needed commit it)
    auto& consensus = ConsensusParams();
    uint256 txid;
    std::string rawHex;
    std::string receiver;
    CAmount fee = 0;

    if (IsRequireCreationFee(ecosystem)) {
        receiver = consensus.PROPERTY_CREATION_FEE_RECEIVER.ToString();
        fee = consensus.PROPERTY_CREATION_FEE;
    }

<<<<<<< HEAD
    int result = WalletTxBuilder(fromAddress, receiver, "", fee, payload, txid, rawHex, autoCommit);
=======
    int result = WalletTxBuilder(fromAddress, receiver, "", payload, txid, rawHex, autoCommit);
>>>>>>> f8ccf650

    // check error and return the txid (or raw hex depending on autocommit)
    if (result != 0) {
        throw JSONRPCError(result, error_str(result));
    } else {
        if (!autoCommit) {
            return rawHex;
        } else {
            return txid.GetHex();
        }
    }
}


UniValue elysium_sendissuancemanaged(const JSONRPCRequest& request)
{
    if (request.fHelp || request.params.size() < 9 || request.params.size() > 10)
        throw runtime_error(
            "elysium_sendissuancemanaged \"fromaddress\" ecosystem type previousid \"category\" \"subcategory\" \"name\" \"url\" \"data\" ( lelantus )\n"

            "\nCreate new tokens with manageable supply.\n"

            "\nArguments:\n"
            "1. fromaddress          (string, required) the address to send from\n"
            "2. ecosystem            (string, required) the ecosystem to create the tokens in (1 for main ecosystem, 2 for test ecosystem)\n"
            "3. type                 (number, required) the type of the tokens to create: (1 for indivisible tokens, 2 for divisible tokens)\n"
            "4. previousid           (number, required) an identifier of a predecessor token (use 0 for new tokens)\n"
            "5. category             (string, required) a category for the new tokens (can be \"\")\n"
            "6. subcategory          (string, required) a subcategory for the new tokens  (can be \"\")\n"
            "7. name                 (string, required) the name of the new tokens to create\n"
            "8. url                  (string, required) an URL for further information about the new tokens (can be \"\")\n"
            "9. data                 (string, required) a description for the new tokens (can be \"\")\n"
            "10. lelantus            (number, optional, default=0) flag to control lelantus feature for the new tokens: (0 for soft disabled, 1 for soft enabled, 2 for hard disabled, 3 for hard enabled)\n"

            "\nResult:\n"
            "\"hash\"                  (string) the hex-encoded transaction hash\n"

            "\nExamples:\n"
            + HelpExampleCli("elysium_sendissuancemanaged", "\"aGoK6MF87K2SgT7cnJFhSWt7u2cAS5m18p\" 2 1 0 \"Companies\" \"Firo Mining\" \"Quantum Miner\" \"\" \"\"")
            + HelpExampleRpc("elysium_sendissuancemanaged", "\"aGoK6MF87K2SgT7cnJFhSWt7u2cAS5m18p\", 2, 1, 0, \"Companies\", \"Firo Mining\", \"Quantum Miner\", \"\", \"\"")
        );

    // obtain parameters & info
    std::string fromAddress = ParseAddress(request.params[0]);
    uint8_t ecosystem = ParseEcosystem(request.params[1]);
    uint16_t type = ParsePropertyType(request.params[2]);
    uint32_t previousId = ParsePreviousPropertyId(request.params[3]);
    std::string category = ParseText(request.params[4]);
    std::string subcategory = ParseText(request.params[5]);
    std::string name = ParseText(request.params[6]);
    std::string url = ParseText(request.params[7]);
    std::string data = ParseText(request.params[8]);
    boost::optional<LelantusStatus> lelantus;

    if (request.params.size() > 9) {
        lelantus = static_cast<LelantusStatus>(request.params[9].get_int());
    }

    // perform checks
    RequirePropertyName(name);


    if (lelantus) {
        RequireLelantusStatus(lelantus.get());
    }

    // create a payload for the transaction
    std::vector<unsigned char> payload = CreatePayload_IssuanceManaged(
        ecosystem,
        type,
        previousId,
        category,
        subcategory,
        name,
        url,
        data,
        lelantus
    );

    // request the wallet build the transaction (and if needed commit it)
    auto& consensus = ConsensusParams();
    uint256 txid;
    std::string rawHex;
    std::string receiver;
    CAmount fee = 0;

    if (IsRequireCreationFee(ecosystem)) {
        receiver = consensus.PROPERTY_CREATION_FEE_RECEIVER.ToString();
        fee = consensus.PROPERTY_CREATION_FEE;
    }

<<<<<<< HEAD
    int result = WalletTxBuilder(fromAddress, receiver, "", fee, payload, txid, rawHex, autoCommit);
=======
    int result = WalletTxBuilder(fromAddress, receiver, "", payload, txid, rawHex, autoCommit);
>>>>>>> f8ccf650

    // check error and return the txid (or raw hex depending on autocommit)
    if (result != 0) {
        throw JSONRPCError(result, error_str(result));
    } else {
        if (!autoCommit) {
            return rawHex;
        } else {
            return txid.GetHex();
        }
    }
}

UniValue elysium_sendgrant(const JSONRPCRequest& request)
{
    if (request.fHelp || request.params.size() < 4 || request.params.size() > 5)
        throw runtime_error(
            "elysium_sendgrant \"fromaddress\" \"toaddress\" propertyid \"amount\" ( \"memo\" )\n"

            "\nIssue or grant new units of managed tokens.\n"

            "\nArguments:\n"
            "1. fromaddress          (string, required) the address to send from\n"
            "2. toaddress            (string, required) the receiver of the tokens (sender by default, can be \"\")\n"
            "3. propertyid           (number, required) the identifier of the tokens to grant\n"
            "4. amount               (string, required) the amount of tokens to create\n"
            "5. memo                 (string, optional) a text note attached to this transaction (none by default)\n"

            "\nResult:\n"
            "\"hash\"                  (string) the hex-encoded transaction hash\n"

            "\nExamples:\n"
            + HelpExampleCli("elysium_sendgrant", "\"3HsJvhr9qzgRe3ss97b1QHs38rmaLExLcH\" \"\" 51 \"7000\"")
            + HelpExampleRpc("elysium_sendgrant", "\"3HsJvhr9qzgRe3ss97b1QHs38rmaLExLcH\", \"\", 51, \"7000\"")
        );

    // obtain parameters & info
    std::string fromAddress = ParseAddress(request.params[0]);
    std::string toAddress = !ParseText(request.params[1]).empty() ? ParseAddress(request.params[1]): "";
    uint32_t propertyId = ParsePropertyId(request.params[2]);
    int64_t amount = ParseAmount(request.params[3], isPropertyDivisible(propertyId));
    std::string memo = (request.params.size() > 4) ? ParseText(request.params[4]): "";

    // perform checks
    RequireExistingProperty(propertyId);
    RequireManagedProperty(propertyId);
    RequireTokenIssuer(fromAddress, propertyId);

    // create a payload for the transaction
    std::vector<unsigned char> payload = CreatePayload_Grant(propertyId, amount, memo);

    // request the wallet build the transaction (and if needed commit it)
    uint256 txid;
    std::string rawHex;
<<<<<<< HEAD
    int result = WalletTxBuilder(fromAddress, toAddress, "", 0, payload, txid, rawHex, autoCommit);
=======
    int result = WalletTxBuilder(fromAddress, toAddress, "", payload, txid, rawHex, autoCommit);
>>>>>>> f8ccf650

    // check error and return the txid (or raw hex depending on autocommit)
    if (result != 0) {
        throw JSONRPCError(result, error_str(result));
    } else {
        if (!autoCommit) {
            return rawHex;
        } else {
            return txid.GetHex();
        }
    }
}


UniValue elysium_sendrevoke(const JSONRPCRequest& request)
{
    if (request.fHelp || request.params.size() < 3 || request.params.size() > 4)
        throw runtime_error(
            "elysium_sendrevoke \"fromaddress\" propertyid \"amount\" ( \"memo\" )\n"

            "\nRevoke units of managed tokens.\n"

            "\nArguments:\n"
            "1. fromaddress          (string, required) the address to revoke the tokens from\n"
            "2. propertyid           (number, required) the identifier of the tokens to revoke\n"
            "3. amount               (string, required) the amount of tokens to revoke\n"
            "4. memo                 (string, optional) a text note attached to this transaction (none by default)\n"

            "\nResult:\n"
            "\"hash\"                  (string) the hex-encoded transaction hash\n"

            "\nExamples:\n"
            + HelpExampleCli("elysium_sendrevoke", "\"3HsJvhr9qzgRe3ss97b1QHs38rmaLExLcH\" \"\" 51 \"100\"")
            + HelpExampleRpc("elysium_sendrevoke", "\"3HsJvhr9qzgRe3ss97b1QHs38rmaLExLcH\", \"\", 51, \"100\"")
        );

    // obtain parameters & info
    std::string fromAddress = ParseAddress(request.params[0]);
    uint32_t propertyId = ParsePropertyId(request.params[1]);
    int64_t amount = ParseAmount(request.params[2], isPropertyDivisible(propertyId));
    std::string memo = (request.params.size() > 3) ? ParseText(request.params[3]): "";

    // perform checks
    RequireExistingProperty(propertyId);
    RequireManagedProperty(propertyId);
    RequireTokenIssuer(fromAddress, propertyId);
    RequireBalance(fromAddress, propertyId, amount);

    // create a payload for the transaction
    std::vector<unsigned char> payload = CreatePayload_Revoke(propertyId, amount, memo);

    // request the wallet build the transaction (and if needed commit it)
    uint256 txid;
    std::string rawHex;
<<<<<<< HEAD
    int result = WalletTxBuilder(fromAddress, "", "", 0, payload, txid, rawHex, autoCommit);
=======
    int result = WalletTxBuilder(fromAddress, "", "", payload, txid, rawHex, autoCommit);
>>>>>>> f8ccf650

    // check error and return the txid (or raw hex depending on autocommit)
    if (result != 0) {
        throw JSONRPCError(result, error_str(result));
    } else {
        if (!autoCommit) {
            return rawHex;
        } else {
            return txid.GetHex();
        }
    }
}

UniValue elysium_sendchangeissuer(const JSONRPCRequest& request)
{
    if (request.fHelp || request.params.size() != 3)
        throw runtime_error(
            "elysium_sendchangeissuer \"fromaddress\" \"toaddress\" propertyid\n"

            "\nChange the issuer on record of the given tokens.\n"

            "\nArguments:\n"
            "1. fromaddress          (string, required) the address associated with the tokens\n"
            "2. toaddress            (string, required) the address to transfer administrative control to\n"
            "3. propertyid           (number, required) the identifier of the tokens\n"

            "\nResult:\n"
            "\"hash\"                  (string) the hex-encoded transaction hash\n"

            "\nExamples:\n"
            + HelpExampleCli("elysium_sendchangeissuer", "\"1ARjWDkZ7kT9fwjPrjcQyvbXDkEySzKHwu\" \"3HTHRxu3aSDV4deakjC7VmsiUp7c6dfbvs\" 3")
            + HelpExampleRpc("elysium_sendchangeissuer", "\"1ARjWDkZ7kT9fwjPrjcQyvbXDkEySzKHwu\", \"3HTHRxu3aSDV4deakjC7VmsiUp7c6dfbvs\", 3")
        );

    // obtain parameters & info
    std::string fromAddress = ParseAddress(request.params[0]);
    std::string toAddress = ParseAddress(request.params[1]);
    uint32_t propertyId = ParsePropertyId(request.params[2]);

    // perform checks
    RequireExistingProperty(propertyId);
    RequireTokenIssuer(fromAddress, propertyId);

    // create a payload for the transaction
    std::vector<unsigned char> payload = CreatePayload_ChangeIssuer(propertyId);

    // request the wallet build the transaction (and if needed commit it)
    uint256 txid;
    std::string rawHex;
    int result = WalletTxBuilder(fromAddress, toAddress, "", payload, txid, rawHex, autoCommit);

    // check error and return the txid (or raw hex depending on autocommit)
    if (result != 0) {
        throw JSONRPCError(result, error_str(result));
    } else {
        if (!autoCommit) {
            return rawHex;
        } else {
            return txid.GetHex();
        }
    }
}


UniValue elysium_sendenablefreezing(const JSONRPCRequest& request)
{
    if (request.fHelp || request.params.size() != 2)
        throw runtime_error(
            "elysium_sendenablefreezing \"fromaddress\" propertyid\n"

            "\nEnables address freezing for a centrally managed property.\n"

            "\nArguments:\n"
            "1. fromaddress          (string,  required) the issuer of the tokens\n"
            "2. propertyid           (number,  required) the identifier of the tokens\n"

            "\nResult:\n"
            "\"hash\"                  (string) the hex-encoded transaction hash\n"

            "\nExamples:\n"
            + HelpExampleCli("elysium_sendenablefreezing", "\"3HTHRxu3aSDV4deakjC7VmsiUp7c6dfbvs\" 3")
            + HelpExampleRpc("elysium_sendenablefreezing", "\"3HTHRxu3aSDV4deakjC7VmsiUp7c6dfbvs\", 3")
        );

    // obtain parameters & info
    std::string fromAddress = ParseAddress(request.params[0]);
    uint32_t propertyId = ParsePropertyId(request.params[1]);

    // perform checks
    RequireExistingProperty(propertyId);
    RequireManagedProperty(propertyId);
    RequireTokenIssuer(fromAddress, propertyId);

    // create a payload for the transaction
    std::vector<unsigned char> payload = CreatePayload_EnableFreezing(propertyId);

    // request the wallet build the transaction (and if needed commit it)
    uint256 txid;
    std::string rawHex;
    int result = WalletTxBuilder(fromAddress, "", "", payload, txid, rawHex, autoCommit);

    // check error and return the txid (or raw hex depending on autocommit)
    if (result != 0) {
        throw JSONRPCError(result, error_str(result));
    } else {
        if (!autoCommit) {
            return rawHex;
        } else {
            return txid.GetHex();
        }
    }
}


UniValue elysium_senddisablefreezing(const JSONRPCRequest& request)
{
    if (request.fHelp || request.params.size() != 2)
        throw runtime_error(
            "elysium_senddisablefreezing \"fromaddress\" propertyid\n"

            "\nDisables address freezing for a centrally managed property.\n"
            "\nIMPORTANT NOTE:  Disabling freezing for a property will UNFREEZE all frozen addresses for that property!"

            "\nArguments:\n"
            "1. fromaddress          (string,  required) the issuer of the tokens\n"
            "2. propertyid           (number,  required) the identifier of the tokens\n"

            "\nResult:\n"
            "\"hash\"                  (string) the hex-encoded transaction hash\n"

            "\nExamples:\n"
            + HelpExampleCli("elysium_senddisablefreezing", "\"3HTHRxu3aSDV4deakjC7VmsiUp7c6dfbvs\" 3")
            + HelpExampleRpc("elysium_senddisablefreezing", "\"3HTHRxu3aSDV4deakjC7VmsiUp7c6dfbvs\", 3")
        );

    // obtain parameters & info
    std::string fromAddress = ParseAddress(request.params[0]);
    uint32_t propertyId = ParsePropertyId(request.params[1]);

    // perform checks
    RequireExistingProperty(propertyId);
    RequireManagedProperty(propertyId);
    RequireTokenIssuer(fromAddress, propertyId);

    // create a payload for the transaction
    std::vector<unsigned char> payload = CreatePayload_DisableFreezing(propertyId);

    // request the wallet build the transaction (and if needed commit it)
    uint256 txid;
    std::string rawHex;
    int result = WalletTxBuilder(fromAddress, "", "", payload, txid, rawHex, autoCommit);

    // check error and return the txid (or raw hex depending on autocommit)
    if (result != 0) {
        throw JSONRPCError(result, error_str(result));
    } else {
        if (!autoCommit) {
            return rawHex;
        } else {
            return txid.GetHex();
        }
    }
}


UniValue elysium_sendfreeze(const JSONRPCRequest& request)
{
    if (request.fHelp || request.params.size() != 4)
        throw runtime_error(
            "elysium_sendfreeze \"fromaddress\" \"toaddress\" propertyid amount \n"
            "\nFreeze an address for a centrally managed token.\n"
            "\nNote: Only the issuer may freeze tokens, and only if the token is of the managed type with the freezing option enabled.\n"
            "\nArguments:\n"
            "1. fromaddress          (string, required) the address to send from (must be the issuer of the property)\n"
            "2. toaddress            (string, required) the address to freeze tokens for\n"
            "3. propertyid           (number, required) the property to freeze tokens for (must be managed type and have freezing option enabled)\n"
            "4. amount               (number, required) the amount of tokens to freeze (note: this is unused - once frozen an address cannot send any transactions for the property)\n"
            "\nResult:\n"
            "\"hash\"                  (string) the hex-encoded transaction hash\n"
            "\nExamples:\n"
            + HelpExampleCli("elysium_sendfreeze", "\"1EXoDusjGwvnjZUyKkxZ4UHEf77z6A5S4P\" \"3HTHRxu3aSDV4deakjC7VmsiUp7c6dfbvs\" 1 0")
            + HelpExampleRpc("elysium_sendfreeze", "\"1EXoDusjGwvnjZUyKkxZ4UHEf77z6A5S4P\", \"3HTHRxu3aSDV4deakjC7VmsiUp7c6dfbvs\", 1, 0")
        );

    // obtain parameters & info
    std::string fromAddress = ParseAddress(request.params[0]);
    std::string refAddress = ParseAddress(request.params[1]);
    uint32_t propertyId = ParsePropertyId(request.params[2]);
    int64_t amount = ParseAmount(request.params[3], isPropertyDivisible(propertyId));

    // perform checks
    RequireExistingProperty(propertyId);
    RequireManagedProperty(propertyId);
    RequireTokenIssuer(fromAddress, propertyId);

    // create a payload for the transaction
    std::vector<unsigned char> payload = CreatePayload_FreezeTokens(propertyId, amount, refAddress);

    // request the wallet build the transaction (and if needed commit it)
    // Note: no ref address is sent to WalletTxBuilder as the ref address is contained within the payload
    uint256 txid;
    std::string rawHex;
    int result = WalletTxBuilder(fromAddress, "", "", payload, txid, rawHex, autoCommit);

    // check error and return the txid (or raw hex depending on autocommit)
    if (result != 0) {
        throw JSONRPCError(result, error_str(result));
    } else {
        if (!autoCommit) {
            return rawHex;
        } else {
            return txid.GetHex();
        }
    }
}


UniValue elysium_sendunfreeze(const JSONRPCRequest& request)
{
    if (request.fHelp || request.params.size() != 4)
        throw runtime_error(
            "elysium_sendunfreeze \"fromaddress\" \"toaddress\" propertyid amount \n"
            "\nUnfreezes an address for a centrally managed token.\n"
            "\nNote: Only the issuer may unfreeze tokens.\n"
            "\nArguments:\n"
            "1. fromaddress          (string, required) the address to send from (must be the issuer of the property)\n"
            "2. toaddress            (string, required) the address to unfreeze tokens for\n"
            "3. propertyid           (number, required) the property to unfreeze tokens for (must be managed type and have freezing option enabled)\n"
            "4. amount               (number, required) the amount of tokens to unfreeze (note: this is unused - once frozen an address cannot send any transactions for the property)\n"
            "\nResult:\n"
            "\"hash\"                  (string) the hex-encoded transaction hash\n"
            "\nExamples:\n"
            + HelpExampleCli("elysium_sendunfreeze", "\"1EXoDusjGwvnjZUyKkxZ4UHEf77z6A5S4P\" \"3HTHRxu3aSDV4deakjC7VmsiUp7c6dfbvs\" 1 0")
            + HelpExampleRpc("elysium_sendunfreeze", "\"1EXoDusjGwvnjZUyKkxZ4UHEf77z6A5S4P\", \"3HTHRxu3aSDV4deakjC7VmsiUp7c6dfbvs\", 1, 0")
        );

    // obtain parameters & info
    std::string fromAddress = ParseAddress(request.params[0]);
    std::string refAddress = ParseAddress(request.params[1]);
    uint32_t propertyId = ParsePropertyId(request.params[2]);
    int64_t amount = ParseAmount(request.params[3], isPropertyDivisible(propertyId));

    // perform checks
    RequireExistingProperty(propertyId);
    RequireManagedProperty(propertyId);
    RequireTokenIssuer(fromAddress, propertyId);

    // create a payload for the transaction
    std::vector<unsigned char> payload = CreatePayload_UnfreezeTokens(propertyId, amount, refAddress);

    // request the wallet build the transaction (and if needed commit it)
    // Note: no ref address is sent to WalletTxBuilder as the ref address is contained within the payload
    uint256 txid;
    std::string rawHex;
    int result = WalletTxBuilder(fromAddress, "", "", payload, txid, rawHex, autoCommit);

    // check error and return the txid (or raw hex depending on autocommit)
    if (result != 0) {
        throw JSONRPCError(result, error_str(result));
    } else {
        if (!autoCommit) {
            return rawHex;
        } else {
            return txid.GetHex();
        }
    }
}


UniValue elysium_sendactivation(const JSONRPCRequest& request)
{
    if (request.fHelp || request.params.size() != 4)
        throw runtime_error(
            "elysium_sendactivation \"fromaddress\" featureid block minclientversion\n"
            "\nActivate a protocol feature.\n"
            "\nNote: Elysium Core ignores activations from unauthorized sources.\n"
            "\nArguments:\n"
            "1. fromaddress          (string, required) the address to send from\n"
            "2. featureid            (number, required) the identifier of the feature to activate\n"
            "3. block                (number, required) the activation block\n"
            "4. minclientversion     (number, required) the minimum supported client version\n"
            "\nResult:\n"
            "\"hash\"                  (string) the hex-encoded transaction hash\n"
            "\nExamples:\n"
            + HelpExampleCli("elysium_sendactivation", "\"1EXoDusjGwvnjZUyKkxZ4UHEf77z6A5S4P\" 1 370000 999")
            + HelpExampleRpc("elysium_sendactivation", "\"1EXoDusjGwvnjZUyKkxZ4UHEf77z6A5S4P\", 1, 370000, 999")
        );

    // obtain parameters & info
    std::string fromAddress = ParseAddress(request.params[0]);
    uint16_t featureId = request.params[1].get_int();
    uint32_t activationBlock = request.params[2].get_int();
    uint32_t minClientVersion = request.params[3].get_int();

    // create a payload for the transaction
    std::vector<unsigned char> payload = CreatePayload_ActivateFeature(featureId, activationBlock, minClientVersion);

    // request the wallet build the transaction (and if needed commit it)
    uint256 txid;
    std::string rawHex;
    int result = WalletTxBuilder(fromAddress, "", "", payload, txid, rawHex, autoCommit);

    // check error and return the txid (or raw hex depending on autocommit)
    if (result != 0) {
        throw JSONRPCError(result, error_str(result));
    } else {
        if (!autoCommit) {
            return rawHex;
        } else {
            return txid.GetHex();
        }
    }
}


UniValue elysium_senddeactivation(const JSONRPCRequest& request)
{
    if (request.fHelp || request.params.size() != 2)
        throw runtime_error(
            "elysium_senddeactivation \"fromaddress\" featureid\n"
            "\nDeactivate a protocol feature.  For Emergency Use Only.\n"
            "\nNote: Elysium Core ignores deactivations from unauthorized sources.\n"
            "\nArguments:\n"
            "1. fromaddress          (string, required) the address to send from\n"
            "2. featureid            (number, required) the identifier of the feature to activate\n"
            "\nResult:\n"
            "\"hash\"                  (string) the hex-encoded transaction hash\n"
            "\nExamples:\n"
            + HelpExampleCli("elysium_senddeactivation", "\"1EXoDusjGwvnjZUyKkxZ4UHEf77z6A5S4P\" 1")
            + HelpExampleRpc("elysium_senddeactivation", "\"1EXoDusjGwvnjZUyKkxZ4UHEf77z6A5S4P\", 1")
        );

    // obtain parameters & info
    std::string fromAddress = ParseAddress(request.params[0]);
    uint16_t featureId = request.params[1].get_int64();

    // create a payload for the transaction
    std::vector<unsigned char> payload = CreatePayload_DeactivateFeature(featureId);

    // request the wallet build the transaction (and if needed commit it)
    uint256 txid;
    std::string rawHex;
    int result = WalletTxBuilder(fromAddress, "", "", payload, txid, rawHex, autoCommit);

    // check error and return the txid (or raw hex depending on autocommit)
    if (result != 0) {
        throw JSONRPCError(result, error_str(result));
    } else {
        if (!autoCommit) {
            return rawHex;
        } else {
            return txid.GetHex();
        }
    }
}


UniValue elysium_sendalert(const JSONRPCRequest& request)
{
    if (request.fHelp || request.params.size() != 4)
        throw runtime_error(
            "elysium_sendalert \"fromaddress\" alerttype expiryvalue typecheck versioncheck \"message\"\n"
            "\nCreates and broadcasts an Elysium Core alert.\n"
            "\nNote: Elysium Core ignores alerts from unauthorized sources.\n"
            "\nArguments:\n"
            "1. fromaddress          (string, required) the address to send from\n"
            "2. alerttype            (number, required) the alert type\n"
            "3. expiryvalue          (number, required) the value when the alert expires (depends on alert type)\n"
            "4. message              (string, required) the user-faced alert message\n"
            "\nResult:\n"
            "\"hash\"                  (string) the hex-encoded transaction hash\n"
            "\nExamples:\n"
            + HelpExampleCli("elysium_sendalert", "")
            + HelpExampleRpc("elysium_sendalert", "")
        );

    // obtain parameters & info
    std::string fromAddress = ParseAddress(request.params[0]);
    int64_t tempAlertType = request.params[1].get_int64();
    if (tempAlertType < 1 || 65535 < tempAlertType) {
        throw JSONRPCError(RPC_INVALID_PARAMETER, "Alert type is out of range");
    }
    uint16_t alertType = static_cast<uint16_t>(tempAlertType);
    int64_t tempExpiryValue = request.params[2].get_int64();
    if (tempExpiryValue < 1 || 4294967295LL < tempExpiryValue) {
        throw JSONRPCError(RPC_INVALID_PARAMETER, "Expiry value is out of range");
    }
    uint32_t expiryValue = static_cast<uint32_t>(tempExpiryValue);
    std::string alertMessage = ParseText(request.params[3]);

    // create a payload for the transaction
    std::vector<unsigned char> payload = CreatePayload_ElysiumAlert(alertType, expiryValue, alertMessage);

    // request the wallet build the transaction (and if needed commit it)
    uint256 txid;
    std::string rawHex;
<<<<<<< HEAD
    int result = WalletTxBuilder(fromAddress, "", "", 0, payload, txid, rawHex, autoCommit);
=======
    int result = WalletTxBuilder(fromAddress, "", "", payload, txid, rawHex, autoCommit);
>>>>>>> f8ccf650

    // check error and return the txid (or raw hex depending on autocommit)
    if (result != 0) {
        throw JSONRPCError(result, error_str(result));
    } else {
        if (!autoCommit) {
            return rawHex;
        } else {
            return txid.GetHex();
        }
    }
}

UniValue elysium_sendlelantusmint(const JSONRPCRequest& request)
{
    if (request.fHelp || request.params.size() < 3 || request.params.size() > 4) {
        throw std::runtime_error(
            "elysium_sendlelantusmint \"fromaddress\" propertyid amount\n"
            "\nCreate mints.\n"
            "\nArguments:\n"
            "1. fromaddress                  (string, required) the address to send from\n"
            "2. propertyid                   (number, required) the property to create mints\n"
            "3. amount                       (number, required) amount to mint\n"
            "\nResult:\n"
            "\"hash\"                          (string) the hex-encoded transaction hash\n"
            "\nExamples:\n"
            + HelpExampleCli("elysium_sendmint", "\"3M9qvHKtgARhqcMtM5cRT9VaiDJ5PSfQGY\" 1 100")
            + HelpExampleRpc("elysium_sendmint", "\"3M9qvHKtgARhqcMtM5cRT9VaiDJ5PSfQGY\", 1, 100")
        );
    }

    // obtain parameters & info
    std::string fromAddress = ParseAddress(request.params[0]);
    uint32_t propertyId = ParsePropertyId(request.params[1]);

    // perform checks
    RequireExistingProperty(propertyId);
    RequireLelantus(propertyId);

    int64_t amount = ParseAmount(request.params[2], isPropertyDivisible(propertyId));

    RequireBalance(fromAddress, propertyId, amount);

    auto mint = wallet->CreateLelantusMint(propertyId, amount);
    auto coin = mint.coin;

    CDataStream  serializedSchnorrProof(SER_NETWORK, PROTOCOL_VERSION);
    lelantus::GenerateMintSchnorrProof(coin, serializedSchnorrProof);

    uint256 txid;
    std::string rawHex;

    auto payload = CreatePayload_CreateLelantusMint(propertyId, coin.getPublicCoin(), mint.id, amount, {serializedSchnorrProof.begin(), serializedSchnorrProof.end()});
<<<<<<< HEAD
    auto result = WalletTxBuilder(fromAddress, "", "", 0, payload, txid, rawHex, autoCommit);
=======
    auto result = WalletTxBuilder(fromAddress, "", "", payload, txid, rawHex, autoCommit);
>>>>>>> f8ccf650

    if (result != 0) {
        throw JSONRPCError(result, error_str(result));
    }

    // success then commit
    mint.Commit();

    if (!autoCommit) {
        return rawHex;
    } else {
        PendingAdd(txid, fromAddress, ELYSIUM_TYPE_LELANTUS_MINT, propertyId, amount);
        return txid.GetHex();
    }
}

UniValue elysium_sendlelantusspend(const JSONRPCRequest& request)
{
    if (request.fHelp || request.params.size() < 3 || request.params.size() > 4) {
        throw std::runtime_error(
<<<<<<< HEAD
            "elysium_sendlelantusspend \"toaddress\" propertyid amount ( \"referenceamount\" )\n"
=======
            "elysium_sendlelantusspend \"toaddress\" propertyid amount\n"
>>>>>>> f8ccf650
            "\nCreate spend.\n"
            "\nArguments:\n"
            "1. toaddress                    (string, required) the address to spend to\n"
            "2. propertyid                   (number, required) the property to spend\n"
            "3. amount                       (number, required) the amount to spend\n"
<<<<<<< HEAD
            "4. referenceamount              (string, optional) a firo amount that is sent to the receiver (minimal by default)\n"
=======
>>>>>>> f8ccf650
            "\nResult:\n"
            "\"hash\"                          (string) the hex-encoded transaction hash\n"
            "\nExamples:\n"
            + HelpExampleCli("elysium_sendlelantusspend", "\"3M9qvHKtgARhqcMtM5cRT9VaiDJ5PSfQGY\" 1 1")
            + HelpExampleRpc("elysium_sendlelantusspend", "\"3M9qvHKtgARhqcMtM5cRT9VaiDJ5PSfQGY\", 1, 1")
        );
    }

    // obtain parameters & info
    auto toAddress = ParseAddress(request.params[0]);
    auto propertyId = ParsePropertyId(request.params[1]);
    auto amount = ParseAmount(request.params[2], isPropertyDivisible(propertyId));
<<<<<<< HEAD
    auto referenceAmount = (request.params.size() > 3) ? ParseAmount(request.params[3], true): 0;
=======
    auto referenceAmount = ConsensusParams().REFERENCE_AMOUNT;
>>>>>>> f8ccf650

    // perform checks
    RequireExistingProperty(propertyId);
    RequireSaneReferenceAmount(referenceAmount);
    RequireLelantus(propertyId);

    // create spend
    std::vector<unsigned char> payload;

    // calculate reference amount
    CBitcoinAddress address(toAddress);
<<<<<<< HEAD
    if (referenceAmount <= 0) {
        CScript scriptPubKey = GetScriptForDestination(CBitcoinAddress(address).Get());
        referenceAmount = GetDustThreshold(scriptPubKey);
    }
=======
>>>>>>> f8ccf650

    auto metaData = PrepareSpendMetadata(address, referenceAmount);

    std::vector<SpendableCoin> spendables;
    boost::optional<LelantusWallet::MintReservation> reservation;
    LelantusAmount changeValue = 0;

    try {
        auto joinSplit = wallet->CreateLelantusJoinSplit(propertyId, amount, metaData, spendables, reservation, changeValue);

        boost::optional<JoinSplitMint> joinSplitMint;
        if (reservation.get_ptr() != nullptr) {
            auto pub = reservation->coin.getPublicCoin();
            EncryptedValue enc;
            EncryptMintAmount(changeValue, pub.getValue(), enc);

            joinSplitMint = JoinSplitMint(
                reservation->id,
                pub,
                enc
            );
        }

        payload = CreatePayload_CreateLelantusJoinSplit(
            propertyId, amount, joinSplit, joinSplitMint);

    } catch (InsufficientFunds& e) {
        throw JSONRPCError(RPC_WALLET_INSUFFICIENT_FUNDS, e.what());
    } catch (WalletError &e) {
        throw JSONRPCError(RPC_WALLET_ERROR, e.what());
    }

    // request the wallet build the transaction (and if needed commit it)
    uint256 txid;
    std::string rawHex;
    int result = WalletTxBuilder(
<<<<<<< HEAD
        "",
        toAddress,
        "",
        referenceAmount,
        payload,
        txid,
        rawHex,
        autoCommit,
        InputMode::LELANTUS
=======
            "",
            toAddress,
            "",
            payload,
            txid,
            rawHex,
            autoCommit,
            InputMode::LELANTUS
>>>>>>> f8ccf650
    );

    // check error and return the txid (or raw hex depending on autocommit)
    if (result != 0) {
        throw JSONRPCError(result, error_str(result));
    } else {
        // mark the coin as used
        for (auto const &s : spendables) {
            wallet->SetLelantusMintUsedTransaction(s.id, txid);
        }

        if (reservation.get_ptr() != nullptr) {
            reservation->Commit();
        }

        if (!autoCommit) {
            return rawHex;
        } else {
            PendingAdd(
                txid,
                "Lelantus Joinsplit",
				ELYSIUM_TYPE_LELANTUS_JOINSPLIT,
                propertyId,
                amount,
                false,
                toAddress);
            return txid.GetHex();
        }
    }
}


UniValue elysium_sendchangelelantusstatus(const JSONRPCRequest& request)
{
    if (request.fHelp || request.params.size() != 3)
        throw runtime_error(
            "elysium_sendchangelelantusstatus \"fromaddress\" propertyid status\n"

            "\nChange lelantus status on record of the given tokens.\n"

            "\nArguments:\n"
            "1. fromaddress          (string, required) the address associated with the tokens\n"
            "2. propertyid           (number, required) the identifier of the tokens\n"
            "2. status               (number, required) the status that need to change to (0 for soft disabled, 1 for soft enabled, 2 for hard disabled, 3 for hard enabled)\n"

            "\nResult:\n"
            "\"hash\"                  (string) the hex-encoded transaction hash\n"

            "\nExamples:\n"
            + HelpExampleCli("elysium_sendchangelelantusstatus", "\"1ARjWDkZ7kT9fwjPrjcQyvbXDkEySzKHwu\" \"3HTHRxu3aSDV4deakjC7VmsiUp7c6dfbvs\" 3")
            + HelpExampleRpc("elysium_sendchangelelantusstatus", "\"1ARjWDkZ7kT9fwjPrjcQyvbXDkEySzKHwu\", \"3HTHRxu3aSDV4deakjC7VmsiUp7c6dfbvs\", 3")
        );

    // obtain parameters & info
    auto fromAddress = ParseAddress(request.params[0]);
    auto propertyId = ParsePropertyId(request.params[1]);
    auto status = static_cast<LelantusStatus>(request.params[2].get_int());

    // perform checks
    RequireExistingProperty(propertyId);
    RequireTokenIssuer(fromAddress, propertyId);

    if (!IsFeatureActivated(FEATURE_LELANTUS, GetHeight())) {
        throw JSONRPCError(RPC_INVALID_PARAMETER, "Lelantus feature is not activated yet");
    }

    if (!elysium::IsLelantusStatusUpdatable(propertyId)) {
        throw JSONRPCError(RPC_INVALID_REQUEST, "The property is not allowed to update lelantus status");
    }

    // create a payload for the transaction
    std::vector<unsigned char> payload = CreatePayload_ChangeLelantusStatus(propertyId, status);

    // request the wallet build the transaction (and if needed commit it)
    uint256 txid;
    std::string rawHex;
<<<<<<< HEAD
    int result = WalletTxBuilder(fromAddress, "", "", 0, payload, txid, rawHex, autoCommit);
=======
    int result = WalletTxBuilder(fromAddress, "", "", payload, txid, rawHex, autoCommit);
>>>>>>> f8ccf650

    // check error and return the txid (or raw hex depending on autocommit)
    if (result != 0) {
        throw JSONRPCError(result, error_str(result));
    } else {
        if (!autoCommit) {
            return rawHex;
        } else {
            return txid.GetHex();
        }
    }
}


static const CRPCCommand commands[] =
{ //  category                             name                            actor (function)               okSafeMode
  //  ------------------------------------ ------------------------------- ------------------------------ ----------
    { "elysium (transaction creation)",  "elysium_sendrawtx",                 &elysium_sendrawtx,                  false, {} },
    { "elysium (transaction creation)",  "elysium_send",                      &elysium_send,                       false, {} },
    { "elysium (transaction creation)",  "elysium_sendissuancefixed",         &elysium_sendissuancefixed,          false, {} },
    { "elysium (transaction creation)",  "elysium_sendissuancemanaged",       &elysium_sendissuancemanaged,        false, {} },
    { "elysium (transaction creation)",  "elysium_sendgrant",                 &elysium_sendgrant,                  false, {} },
    { "elysium (transaction creation)",  "elysium_sendrevoke",                &elysium_sendrevoke,                 false, {} },
    { "elysium (transaction creation)",  "elysium_sendchangeissuer",          &elysium_sendchangeissuer,           false, {} },
    { "hidden",                          "elysium_sendall",                   &elysium_sendall,                    false, {} },
    { "hidden",                          "elysium_sendenablefreezing",        &elysium_sendenablefreezing,         false, {} },
    { "hidden",                          "elysium_senddisablefreezing",       &elysium_senddisablefreezing,        false, {} },
    { "hidden",                          "elysium_sendfreeze",                &elysium_sendfreeze,                 false, {} },
    { "hidden",                          "elysium_sendunfreeze",              &elysium_sendunfreeze,               false, {} },
    { "hidden",                          "elysium_senddeactivation",          &elysium_senddeactivation,           true,  {} },
    { "hidden",                          "elysium_sendactivation",            &elysium_sendactivation,             false, {} },
    { "hidden",                          "elysium_sendalert",                 &elysium_sendalert,                  true,  {} },
    { "elysium (transaction creation)",  "elysium_sendlelantusmint",          &elysium_sendlelantusmint,           false, {} },
    { "elysium (transaction creation)",  "elysium_sendlelantusspend",         &elysium_sendlelantusspend,          false, {} },
    { "elysium (transaction creation)",  "elysium_sendchangelelantusstatus",  &elysium_sendchangelelantusstatus,   false, {} },

    /* depreciated: */
    { "hidden",                          "sendrawtx_MP",                      &elysium_sendrawtx,                  false, {} },
    { "hidden",                          "send_MP",                           &elysium_send,                       false, {} }
};

void RegisterElysiumTransactionCreationRPCCommands(CRPCTable &tableRPC)
{
    for (unsigned int vcidx = 0; vcidx < ARRAYLEN(commands); vcidx++)
        tableRPC.appendCommand(commands[vcidx].name, &commands[vcidx]);
}<|MERGE_RESOLUTION|>--- conflicted
+++ resolved
@@ -271,11 +271,7 @@
         fee = consensus.PROPERTY_CREATION_FEE;
     }
 
-<<<<<<< HEAD
-    int result = WalletTxBuilder(fromAddress, receiver, "", fee, payload, txid, rawHex, autoCommit);
-=======
     int result = WalletTxBuilder(fromAddress, receiver, "", payload, txid, rawHex, autoCommit);
->>>>>>> f8ccf650
 
     // check error and return the txid (or raw hex depending on autocommit)
     if (result != 0) {
@@ -367,11 +363,7 @@
         fee = consensus.PROPERTY_CREATION_FEE;
     }
 
-<<<<<<< HEAD
-    int result = WalletTxBuilder(fromAddress, receiver, "", fee, payload, txid, rawHex, autoCommit);
-=======
     int result = WalletTxBuilder(fromAddress, receiver, "", payload, txid, rawHex, autoCommit);
->>>>>>> f8ccf650
 
     // check error and return the txid (or raw hex depending on autocommit)
     if (result != 0) {
@@ -426,11 +418,7 @@
     // request the wallet build the transaction (and if needed commit it)
     uint256 txid;
     std::string rawHex;
-<<<<<<< HEAD
-    int result = WalletTxBuilder(fromAddress, toAddress, "", 0, payload, txid, rawHex, autoCommit);
-=======
     int result = WalletTxBuilder(fromAddress, toAddress, "", payload, txid, rawHex, autoCommit);
->>>>>>> f8ccf650
 
     // check error and return the txid (or raw hex depending on autocommit)
     if (result != 0) {
@@ -485,11 +473,7 @@
     // request the wallet build the transaction (and if needed commit it)
     uint256 txid;
     std::string rawHex;
-<<<<<<< HEAD
-    int result = WalletTxBuilder(fromAddress, "", "", 0, payload, txid, rawHex, autoCommit);
-=======
     int result = WalletTxBuilder(fromAddress, "", "", payload, txid, rawHex, autoCommit);
->>>>>>> f8ccf650
 
     // check error and return the txid (or raw hex depending on autocommit)
     if (result != 0) {
@@ -886,11 +870,7 @@
     // request the wallet build the transaction (and if needed commit it)
     uint256 txid;
     std::string rawHex;
-<<<<<<< HEAD
-    int result = WalletTxBuilder(fromAddress, "", "", 0, payload, txid, rawHex, autoCommit);
-=======
     int result = WalletTxBuilder(fromAddress, "", "", payload, txid, rawHex, autoCommit);
->>>>>>> f8ccf650
 
     // check error and return the txid (or raw hex depending on autocommit)
     if (result != 0) {
@@ -944,11 +924,7 @@
     std::string rawHex;
 
     auto payload = CreatePayload_CreateLelantusMint(propertyId, coin.getPublicCoin(), mint.id, amount, {serializedSchnorrProof.begin(), serializedSchnorrProof.end()});
-<<<<<<< HEAD
-    auto result = WalletTxBuilder(fromAddress, "", "", 0, payload, txid, rawHex, autoCommit);
-=======
     auto result = WalletTxBuilder(fromAddress, "", "", payload, txid, rawHex, autoCommit);
->>>>>>> f8ccf650
 
     if (result != 0) {
         throw JSONRPCError(result, error_str(result));
@@ -969,20 +945,12 @@
 {
     if (request.fHelp || request.params.size() < 3 || request.params.size() > 4) {
         throw std::runtime_error(
-<<<<<<< HEAD
-            "elysium_sendlelantusspend \"toaddress\" propertyid amount ( \"referenceamount\" )\n"
-=======
             "elysium_sendlelantusspend \"toaddress\" propertyid amount\n"
->>>>>>> f8ccf650
             "\nCreate spend.\n"
             "\nArguments:\n"
             "1. toaddress                    (string, required) the address to spend to\n"
             "2. propertyid                   (number, required) the property to spend\n"
             "3. amount                       (number, required) the amount to spend\n"
-<<<<<<< HEAD
-            "4. referenceamount              (string, optional) a firo amount that is sent to the receiver (minimal by default)\n"
-=======
->>>>>>> f8ccf650
             "\nResult:\n"
             "\"hash\"                          (string) the hex-encoded transaction hash\n"
             "\nExamples:\n"
@@ -995,11 +963,7 @@
     auto toAddress = ParseAddress(request.params[0]);
     auto propertyId = ParsePropertyId(request.params[1]);
     auto amount = ParseAmount(request.params[2], isPropertyDivisible(propertyId));
-<<<<<<< HEAD
-    auto referenceAmount = (request.params.size() > 3) ? ParseAmount(request.params[3], true): 0;
-=======
     auto referenceAmount = ConsensusParams().REFERENCE_AMOUNT;
->>>>>>> f8ccf650
 
     // perform checks
     RequireExistingProperty(propertyId);
@@ -1011,13 +975,6 @@
 
     // calculate reference amount
     CBitcoinAddress address(toAddress);
-<<<<<<< HEAD
-    if (referenceAmount <= 0) {
-        CScript scriptPubKey = GetScriptForDestination(CBitcoinAddress(address).Get());
-        referenceAmount = GetDustThreshold(scriptPubKey);
-    }
-=======
->>>>>>> f8ccf650
 
     auto metaData = PrepareSpendMetadata(address, referenceAmount);
 
@@ -1054,17 +1011,6 @@
     uint256 txid;
     std::string rawHex;
     int result = WalletTxBuilder(
-<<<<<<< HEAD
-        "",
-        toAddress,
-        "",
-        referenceAmount,
-        payload,
-        txid,
-        rawHex,
-        autoCommit,
-        InputMode::LELANTUS
-=======
             "",
             toAddress,
             "",
@@ -1073,7 +1019,6 @@
             rawHex,
             autoCommit,
             InputMode::LELANTUS
->>>>>>> f8ccf650
     );
 
     // check error and return the txid (or raw hex depending on autocommit)
@@ -1150,11 +1095,7 @@
     // request the wallet build the transaction (and if needed commit it)
     uint256 txid;
     std::string rawHex;
-<<<<<<< HEAD
-    int result = WalletTxBuilder(fromAddress, "", "", 0, payload, txid, rawHex, autoCommit);
-=======
     int result = WalletTxBuilder(fromAddress, "", "", payload, txid, rawHex, autoCommit);
->>>>>>> f8ccf650
 
     // check error and return the txid (or raw hex depending on autocommit)
     if (result != 0) {
