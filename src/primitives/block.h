// Copyright (c) 2009-2010 Satoshi Nakamoto
// Copyright (c) 2009-2016 The Bitcoin Core developers
// Distributed under the MIT software license, see the accompanying
// file COPYING or http://www.opensource.org/licenses/mit-license.php.

#ifndef BITCOIN_PRIMITIVES_BLOCK_H
#define BITCOIN_PRIMITIVES_BLOCK_H

#include <deque>
#include <type_traits>
#include <boost/foreach.hpp>
#include "primitives/transaction.h"
#include "serialize.h"
#include "uint256.h"
#include "definition.h"
#include "crypto/MerkleTreeProof/mtp.h"
#include "zerocoin_params.h"

// Can't include sigma.h
namespace sigma {
class CSigmaTxInfo;

} // namespace sigma.

unsigned char GetNfactor(int64_t nTimestamp);

/** Nodes collect new transactions into a block, hash them into a hash tree,
 * and scan through nonce values to make the block's hash satisfy proof-of-work
 * requirements.  When they solve the proof-of-work, they broadcast the block
 * to everyone and the block is added to the block chain.  The first transaction
 * in the block is a special one that creates a new coin owned by the creator
 * of the block.
 */

inline int GetZerocoinChainID()
{
    return 0x0001; // We are the first :)
}

// Zcoin - MTP
class CMTPHashData {
public:
    uint8_t hashRootMTP[16]; // 16 is 128 bit of blake2b
    uint64_t nBlockMTP[mtp::MTP_L*2][128]; // 128 is ARGON2_QWORDS_IN_BLOCK
    std::deque<std::vector<uint8_t>> nProofMTP[mtp::MTP_L*3];

    CMTPHashData() {
        memset(nBlockMTP, 0, sizeof(nBlockMTP));
    }

    ADD_SERIALIZE_METHODS;

    /**
     * Custom serialization scheme is in place because of speed reasons
     */

    // Function for write/getting size
    template <typename Stream, typename Operation, typename = typename std::enable_if<!std::is_base_of<CSerActionUnserialize, Operation>::value>::type>
    inline void SerializationOp(Stream &s, Operation ser_action, int nType, int nVersion) {
        READWRITE(hashRootMTP);
        READWRITE(nBlockMTP);
        for (int i = 0; i < mtp::MTP_L*3; i++) {
            assert(nProofMTP[i].size() < 256);
            uint8_t numberOfProofBlocks = (uint8_t)nProofMTP[i].size();
            READWRITE(numberOfProofBlocks);
            for (const std::vector<uint8_t> &mtpData: nProofMTP[i]) {
                // data size should be 16 for each block
                assert(mtpData.size() == 16);
                s.write((const char *)mtpData.data(), 16);
            }
        }
    }

    // Function for reading
    template <typename Stream>
    inline void SerializationOp(Stream &s, CSerActionUnserialize ser_action, int nType, int nVersion) {
        READWRITE(hashRootMTP);
        READWRITE(nBlockMTP);
        for (int i = 0; i < mtp::MTP_L*3; i++) {
            uint8_t numberOfProofBlocks;
            READWRITE(numberOfProofBlocks);
            for (uint8_t j=0; j<numberOfProofBlocks; j++) {
                vector<uint8_t> mtpData(16, 0);
                s.read((char *)mtpData.data(), 16);
                nProofMTP[i].emplace_back(std::move(mtpData));
            }
        }
    }
};

class CBlockHeader
{
public:
    // header
    int32_t nVersion;
    uint256 hashPrevBlock;
    uint256 hashMerkleRoot;
    uint32_t nTime;
    uint32_t nBits;
    uint32_t nNonce;

    // Zcoin - MTP
    int32_t nVersionMTP = 0x1000;
    uint256 mtpHashValue;

    // Reserved fields
    uint256 reserved[2];

    // Store this only when absolutely needed for verification
    std::shared_ptr<CMTPHashData> mtpHashData;

    static const int CURRENT_VERSION = 2;

    // uint32_t lastHeight;
    uint256 powHash;
    int32_t isComputed;

    CBlockHeader()
    {
        SetNull();
    }

    ADD_SERIALIZE_METHODS;

<<<<<<< HEAD
    class CSerializeBlockHeader {};
    class CReadBlockHeader : public CSerActionUnserialize, public CSerializeBlockHeader {};
    class CWriteBlockHeader : public CSerActionSerialize, public CSerializeBlockHeader {};

    template <typename Stream, typename Operation, typename = typename std::enable_if<!std::is_base_of<CSerializeBlockHeader,Operation>::value>::type>
    inline void SerializationOp(Stream& s, Operation ser_action, int nType, int nVersion) {
=======
    template <typename Stream, typename Operation>
    inline void SerializationOp(Stream& s, Operation ser_action) {
>>>>>>> a7b486d6
        READWRITE(this->nVersion);
        READWRITE(hashPrevBlock);
        READWRITE(hashMerkleRoot);
        READWRITE(nTime);
        READWRITE(nBits);
        READWRITE(nNonce);
        // Zcoin - MTP
        // On read: allocate and read. On write: write only if already allocated
        if (IsMTP()) {
            READWRITE(nVersionMTP);
            READWRITE(mtpHashValue);
            READWRITE(reserved[0]);
            READWRITE(reserved[1]);
            if (ser_action.ForRead()) {
                mtpHashData = make_shared<CMTPHashData>();
                READWRITE(*mtpHashData);
            }
            else {
                if (mtpHashData && !(nType & SER_GETHASH))
                    READWRITE(*mtpHashData);
            }
        }
    }

    template <typename Stream>
    inline void SerializationOp(Stream &s, CReadBlockHeader ser_action, int nType, int) {
        READWRITE(this->nVersion);
        READWRITE(hashPrevBlock);
        READWRITE(hashMerkleRoot);
        READWRITE(nTime);
        READWRITE(nBits);
        READWRITE(nNonce);
        if (IsMTP()) {
            READWRITE(nVersionMTP);
            READWRITE(mtpHashValue);
            READWRITE(reserved[0]);
            READWRITE(reserved[1]);
        }
    }

    void SetNull()
    {
        nVersion = CBlockHeader::CURRENT_VERSION | (GetZerocoinChainID() * BLOCK_VERSION_CHAIN_START);
        hashPrevBlock.SetNull();
        hashMerkleRoot.SetNull();
        nTime = 0;
        nBits = 0;
        nNonce = 0;
        isComputed = -1;
        powHash.SetNull();

        // Zcoin - MTP
        mtpHashData.reset();
        mtpHashValue.SetNull();
        reserved[0].SetNull();
        reserved[1].SetNull();
    }

    int GetChainID() const
    {
        return nVersion / BLOCK_VERSION_CHAIN_START;
    }

    bool IsNull() const
    {
        return (nBits == 0);
    }

    bool IsComputed() const
    {
        return (isComputed <= 0);
    }

    void SetPoWHash(uint256 hash) const
    {
//        isComputed = 1;
//        powHash = hash;
    }

    uint256 GetPoWHash(int nHeight, bool forceCalc = false) const;

    uint256 GetHash() const;

    int64_t GetBlockTime() const
    {
        return (int64_t)nTime;
    }
    void InvalidateCachedPoWHash(int nHeight) const;

    bool IsMTP() const;
};

class CZerocoinTxInfo;

class CBlock : public CBlockHeader
{
public:
    // network and disk
    std::vector<CTransactionRef> vtx;

    // memory only
    mutable CTxOut txoutZnode; // znode payment
    mutable std::vector<CTxOut> voutSuperblock; // superblock payment
    mutable bool fChecked;

    // memory only, zerocoin tx info
    mutable std::shared_ptr<CZerocoinTxInfo> zerocoinTxInfo;

    // memory only, zerocoin tx info after V3-sigma.
    mutable std::shared_ptr<sigma::CSigmaTxInfo> sigmaTxInfo;

    CBlock()
    {
        zerocoinTxInfo = NULL;
        SetNull();
    }

    CBlock(const CBlockHeader &header)
    {
        zerocoinTxInfo = NULL;
        SetNull();
        *((CBlockHeader*)this) = header;
    }

    ~CBlock() {
        ZerocoinClean();
    }

    ADD_SERIALIZE_METHODS;

    template <typename Stream, typename Operation>
    inline void SerializationOp(Stream& s, Operation ser_action) {
        READWRITE(*(CBlockHeader*)this);
        READWRITE(vtx);
    }

    template <typename Stream>
    inline void SerializationOp(Stream &s, CReadBlockHeader ser_action, int nType, int nVersion) {
        CBlockHeader::SerializationOp(s, ser_action, nType, nVersion);
    }

    void SetNull()
    {
        ZerocoinClean();
        CBlockHeader::SetNull();
        vtx.clear();
        txoutZnode = CTxOut();
        voutSuperblock.clear();
        fChecked = false;
    }

    CBlockHeader GetBlockHeader() const
    {
        CBlockHeader block;
        block.nVersion       = nVersion;
        block.hashPrevBlock  = hashPrevBlock;
        block.hashMerkleRoot = hashMerkleRoot;
        block.nTime          = nTime;
        block.nBits          = nBits;
        block.nNonce         = nNonce;
        if (block.IsMTP()) {
            block.nVersionMTP = nVersionMTP;
            block.mtpHashData = mtpHashData;
            block.reserved[0] = reserved[0];
            block.reserved[1] = reserved[1];
        }
        return block;
    }

    std::string ToString() const;

    void ZerocoinClean() const;
};

/** Describes a place in the block chain to another node such that if the
 * other node doesn't have the same branch, it can find a recent common trunk.
 * The further back it is, the further before the fork it may be.
 */
struct CBlockLocator
{
    std::vector<uint256> vHave;

    CBlockLocator() {}

    CBlockLocator(const std::vector<uint256>& vHaveIn)
    {
        vHave = vHaveIn;
    }

    ADD_SERIALIZE_METHODS;

    template <typename Stream, typename Operation>
    inline void SerializationOp(Stream& s, Operation ser_action) {
        int nVersion = s.GetVersion();
        if (!(s.GetType() & SER_GETHASH))
            READWRITE(nVersion);
        READWRITE(vHave);
    }

    void SetNull()
    {
        vHave.clear();
    }

    bool IsNull() const
    {
        return vHave.empty();
    }
};

/** Compute the consensus-critical block weight (see BIP 141). */
int64_t GetBlockWeight(const CBlock& tx);

#endif // BITCOIN_PRIMITIVES_BLOCK_H<|MERGE_RESOLUTION|>--- conflicted
+++ resolved
@@ -56,7 +56,7 @@
 
     // Function for write/getting size
     template <typename Stream, typename Operation, typename = typename std::enable_if<!std::is_base_of<CSerActionUnserialize, Operation>::value>::type>
-    inline void SerializationOp(Stream &s, Operation ser_action, int nType, int nVersion) {
+    inline void SerializationOp(Stream &s, Operation ser_action) {
         READWRITE(hashRootMTP);
         READWRITE(nBlockMTP);
         for (int i = 0; i < mtp::MTP_L*3; i++) {
@@ -73,7 +73,7 @@
 
     // Function for reading
     template <typename Stream>
-    inline void SerializationOp(Stream &s, CSerActionUnserialize ser_action, int nType, int nVersion) {
+    inline void SerializationOp(Stream &s, CSerActionUnserialize ser_action) {
         READWRITE(hashRootMTP);
         READWRITE(nBlockMTP);
         for (int i = 0; i < mtp::MTP_L*3; i++) {
@@ -122,17 +122,12 @@
 
     ADD_SERIALIZE_METHODS;
 
-<<<<<<< HEAD
     class CSerializeBlockHeader {};
     class CReadBlockHeader : public CSerActionUnserialize, public CSerializeBlockHeader {};
     class CWriteBlockHeader : public CSerActionSerialize, public CSerializeBlockHeader {};
 
     template <typename Stream, typename Operation, typename = typename std::enable_if<!std::is_base_of<CSerializeBlockHeader,Operation>::value>::type>
-    inline void SerializationOp(Stream& s, Operation ser_action, int nType, int nVersion) {
-=======
-    template <typename Stream, typename Operation>
     inline void SerializationOp(Stream& s, Operation ser_action) {
->>>>>>> a7b486d6
         READWRITE(this->nVersion);
         READWRITE(hashPrevBlock);
         READWRITE(hashMerkleRoot);
@@ -151,14 +146,14 @@
                 READWRITE(*mtpHashData);
             }
             else {
-                if (mtpHashData && !(nType & SER_GETHASH))
+                if (mtpHashData && !(s.GetType() & SER_GETHASH))
                     READWRITE(*mtpHashData);
             }
         }
     }
 
     template <typename Stream>
-    inline void SerializationOp(Stream &s, CReadBlockHeader ser_action, int nType, int) {
+    inline void SerializationOp(Stream &s, CReadBlockHeader ser_action) {
         READWRITE(this->nVersion);
         READWRITE(hashPrevBlock);
         READWRITE(hashMerkleRoot);
@@ -270,8 +265,8 @@
     }
 
     template <typename Stream>
-    inline void SerializationOp(Stream &s, CReadBlockHeader ser_action, int nType, int nVersion) {
-        CBlockHeader::SerializationOp(s, ser_action, nType, nVersion);
+    inline void SerializationOp(Stream &s, CReadBlockHeader ser_action) {
+        CBlockHeader::SerializationOp(s, ser_action);
     }
 
     void SetNull()
