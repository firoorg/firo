--- conflicted
+++ resolved
@@ -193,7 +193,7 @@
 {
     if (IsZerocoinRemint())
         return false;
-        
+
     for (const CTxOut &txout: vout) {
         if (txout.scriptPubKey.IsSigmaMint())
             return true;
@@ -259,7 +259,6 @@
     return IsZerocoinSpend() || IsSigmaSpend() || IsZerocoinRemint() || IsLelantusJoinSplit() || IsSparkSpend();
 }
 
-<<<<<<< HEAD
 bool CTransaction::IsElysiumReferenceOutput(uint32_t i) const {
     // This needs to be kept in sync with elysium::ConsensusParams().REFERENCE_AMOUNT
     CAmount REFERENCE_AMOUNT = 100000;
@@ -275,10 +274,10 @@
     }
 
     return false;
-=======
+}
+
 bool CTransaction::HasPrivateInputs() const {
     return IsSigmaSpend() || IsLelantusJoinSplit() || IsSparkSpend();
->>>>>>> 1a8a4f04
 }
 
 unsigned int CTransaction::CalculateModifiedSize(unsigned int nTxSize) const
