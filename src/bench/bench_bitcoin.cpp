// Copyright (c) 2015-2016 The Bitcoin Core developers
// Distributed under the MIT software license, see the accompanying
// file COPYING or http://www.opensource.org/licenses/mit-license.php.

#include "bench.h"

#include "key.h"
#include "stacktraces.h"
#include "validation.h"
#include "util.h"

int
main(int argc, char** argv)
{
<<<<<<< HEAD
    RegisterPrettySignalHandlers();
    RegisterPrettyTerminateHander();

=======
#ifdef ENABLE_CRASH_HOOKS
    RegisterPrettySignalHandlers();
    RegisterPrettyTerminateHander();
#endif
>>>>>>> 6b2da229
    ECC_Start();
    SetupEnvironment();
    fPrintToDebugLog = false; // don't want to write to debug.log file

    benchmark::BenchRunner::RunAll();

    ECC_Stop();
}<|MERGE_RESOLUTION|>--- conflicted
+++ resolved
@@ -12,16 +12,10 @@
 int
 main(int argc, char** argv)
 {
-<<<<<<< HEAD
-    RegisterPrettySignalHandlers();
-    RegisterPrettyTerminateHander();
-
-=======
 #ifdef ENABLE_CRASH_HOOKS
     RegisterPrettySignalHandlers();
     RegisterPrettyTerminateHander();
 #endif
->>>>>>> 6b2da229
     ECC_Start();
     SetupEnvironment();
     fPrintToDebugLog = false; // don't want to write to debug.log file
