--- conflicted
+++ resolved
@@ -55,13 +55,9 @@
     RegisterMiningRPCCommands(tableRPC);
     RegisterRawTransactionRPCCommands(tableRPC);
     RegisterMasternodeRPCCommands(tableRPC);
-
-<<<<<<< HEAD
     RegisterEvoRPCCommands(tableRPC);
     RegisterQuorumsRPCCommands(tableRPC);
 
-=======
->>>>>>> b6bb14d3
 #ifdef ENABLE_ELYSIUM
     if (isElysiumEnabled()) {
         RegisterElysiumDataRetrievalRPCCommands(tableRPC);
