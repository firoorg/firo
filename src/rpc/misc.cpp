// Copyright (c) 2010 Satoshi Nakamoto
// Copyright (c) 2009-2015 The Bitcoin Core developers
// Distributed under the MIT software license, see the accompanying
// file COPYING or http://www.opensource.org/licenses/mit-license.php.

#include "base58.h"
#include "clientversion.h"
#include "init.h"
#include "main.h"
#include "net.h"
#include "netbase.h"
#include "rpc/server.h"
#include "timedata.h"
#include "txmempool.h"
#include "util.h"
#include "utilstrencodings.h"
#ifdef ENABLE_WALLET
#include "znode-sync.h"
#include "wallet/wallet.h"
#include "wallet/walletdb.h"
#endif
#include "txdb.h"
#include "zerocoin.h"

#include <stdint.h>

#include <boost/assign/list_of.hpp>

#include <univalue.h>

using namespace std;

/**
 * @note Do not add or change anything in the information returned by this
 * method. `getinfo` exists for backwards-compatibility only. It combines
 * information from wildly different sources in the program, which is a mess,
 * and is thus planned to be deprecated eventually.
 *
 * Based on the source of the information, new information should be added to:
 * - `getblockchaininfo`,
 * - `getnetworkinfo` or
 * - `getwalletinfo`
 *
 * Or alternatively, create a specific query method for the information.
 **/
UniValue getinfo(const UniValue& params, bool fHelp)
{
    if (fHelp || params.size() != 0)
        throw runtime_error(
            "getinfo\n"
            "Returns an object containing various state info.\n"
            "\nResult:\n"
            "{\n"
            "  \"version\": xxxxx,           (numeric) the server version\n"
            "  \"protocolversion\": xxxxx,   (numeric) the protocol version\n"
            "  \"walletversion\": xxxxx,     (numeric) the wallet version\n"
            "  \"balance\": xxxxxxx,         (numeric) the total zcoin balance of the wallet\n"
            "  \"blocks\": xxxxxx,           (numeric) the current number of blocks processed in the server\n"
            "  \"timeoffset\": xxxxx,        (numeric) the time offset\n"
            "  \"connections\": xxxxx,       (numeric) the number of connections\n"
            "  \"proxy\": \"host:port\",     (string, optional) the proxy used by the server\n"
            "  \"difficulty\": xxxxxx,       (numeric) the current difficulty\n"
            "  \"testnet\": true|false,      (boolean) if the server is using testnet or not\n"
            "  \"keypoololdest\": xxxxxx,    (numeric) the timestamp (seconds since Unix epoch) of the oldest pre-generated key in the key pool\n"
            "  \"keypoolsize\": xxxx,        (numeric) how many new keys are pre-generated\n"
            "  \"unlocked_until\": ttt,      (numeric) the timestamp in seconds since epoch (midnight Jan 1 1970 GMT) that the wallet is unlocked for transfers, or 0 if the wallet is locked\n"
            "  \"paytxfee\": x.xxxx,         (numeric) the transaction fee set in " + CURRENCY_UNIT + "/kB\n"
            "  \"relayfee\": x.xxxx,         (numeric) minimum relay fee for non-free transactions in " + CURRENCY_UNIT + "/kB\n"
            "  \"errors\": \"...\"           (string) any error messages\n"
            "}\n"
            "\nExamples:\n"
            + HelpExampleCli("getinfo", "")
            + HelpExampleRpc("getinfo", "")
        );

#ifdef ENABLE_WALLET
    LOCK2(cs_main, pwalletMain ? &pwalletMain->cs_wallet : NULL);
#else
    LOCK(cs_main);
#endif

    proxyType proxy;
    GetProxy(NET_IPV4, proxy);

    UniValue obj(UniValue::VOBJ);
    obj.push_back(Pair("version", CLIENT_VERSION));
    obj.push_back(Pair("protocolversion", PROTOCOL_VERSION));
#ifdef ENABLE_WALLET
    if (pwalletMain) {
        obj.push_back(Pair("walletversion", pwalletMain->GetVersion()));
        obj.push_back(Pair("balance",       ValueFromAmount(pwalletMain->GetBalance())));
    }
#endif
    obj.push_back(Pair("blocks",        (int)chainActive.Height()));
    obj.push_back(Pair("timeoffset",    GetTimeOffset()));
    obj.push_back(Pair("connections",   (int)vNodes.size()));
    obj.push_back(Pair("proxy",         (proxy.IsValid() ? proxy.proxy.ToStringIPPort() : string())));
    obj.push_back(Pair("difficulty",    (double)GetDifficulty()));
    obj.push_back(Pair("testnet",       Params().TestnetToBeDeprecatedFieldRPC()));
#ifdef ENABLE_WALLET
    if (pwalletMain) {
        obj.push_back(Pair("keypoololdest", pwalletMain->GetOldestKeyPoolTime()));
        obj.push_back(Pair("keypoolsize",   (int)pwalletMain->GetKeyPoolSize()));
    }
    if (pwalletMain && pwalletMain->IsCrypted())
        obj.push_back(Pair("unlocked_until", nWalletUnlockTime));
    obj.push_back(Pair("paytxfee",      ValueFromAmount(payTxFee.GetFeePerK())));
    obj.push_back(Pair("mininput",      ValueFromAmount(nMinimumInputValue)));
#endif
    obj.push_back(Pair("relayfee",      ValueFromAmount(::minRelayTxFee.GetFeePerK())));
    obj.push_back(Pair("errors",        GetWarnings("statusbar")));
    return obj;
}

#ifdef ENABLE_WALLET
class DescribeAddressVisitor : public boost::static_visitor<UniValue>
{
public:
    UniValue operator()(const CNoDestination &dest) const { return UniValue(UniValue::VOBJ); }

    UniValue operator()(const CKeyID &keyID) const {
        UniValue obj(UniValue::VOBJ);
        CPubKey vchPubKey;
        obj.push_back(Pair("isscript", false));
        if (pwalletMain && pwalletMain->GetPubKey(keyID, vchPubKey)) {
            obj.push_back(Pair("pubkey", HexStr(vchPubKey)));
            obj.push_back(Pair("iscompressed", vchPubKey.IsCompressed()));
        }
        return obj;
    }

    UniValue operator()(const CScriptID &scriptID) const {
        UniValue obj(UniValue::VOBJ);
        CScript subscript;
        obj.push_back(Pair("isscript", true));
        if (pwalletMain && pwalletMain->GetCScript(scriptID, subscript)) {
            std::vector<CTxDestination> addresses;
            txnouttype whichType;
            int nRequired;
            ExtractDestinations(subscript, whichType, addresses, nRequired);
            obj.push_back(Pair("script", GetTxnOutputType(whichType)));
            obj.push_back(Pair("hex", HexStr(subscript.begin(), subscript.end())));
            UniValue a(UniValue::VARR);
            BOOST_FOREACH(const CTxDestination& addr, addresses)
                a.push_back(CBitcoinAddress(addr).ToString());
            obj.push_back(Pair("addresses", a));
            if (whichType == TX_MULTISIG)
                obj.push_back(Pair("sigsrequired", nRequired));
        }
        return obj;
    }
};
#endif

UniValue validateaddress(const UniValue& params, bool fHelp)
{
    if (fHelp || params.size() != 1)
        throw runtime_error(
            "validateaddress \"zcoinaddress\"\n"
            "\nReturn information about the given Zcoin address.\n"
            "\nArguments:\n"
            "1. \"zcoinaddress\"     (string, required) The Zcoin address to validate\n"
            "\nResult:\n"
            "{\n"
            "  \"isvalid\" : true|false,       (boolean) If the address is valid or not. If not, this is the only property returned.\n"
            "  \"address\" : \"zcoinaddress\", (string) The Zcoin address validated\n"
            "  \"scriptPubKey\" : \"hex\",       (string) The hex encoded scriptPubKey generated by the address\n"
            "  \"ismine\" : true|false,        (boolean) If the address is yours or not\n"
            "  \"iswatchonly\" : true|false,   (boolean) If the address is watchonly\n"
            "  \"isscript\" : true|false,      (boolean) If the key is a script\n"
            "  \"pubkey\" : \"publickeyhex\",    (string) The hex value of the raw public key\n"
            "  \"iscompressed\" : true|false,  (boolean) If the address is compressed\n"
            "  \"account\" : \"account\"         (string) DEPRECATED. The account associated with the address, \"\" is the default account\n"
            "  \"hdkeypath\" : \"keypath\"       (string, optional) The HD keypath if the key is HD and available\n"
            "  \"hdmasterkeyid\" : \"<hash160>\" (string, optional) The Hash160 of the HD master pubkey\n"
            "}\n"
            "\nExamples:\n"
            + HelpExampleCli("validateaddress", "\"1PSSGeFHDnKNxiEyFrD1wcEaHr9hrQDDWc\"")
            + HelpExampleRpc("validateaddress", "\"1PSSGeFHDnKNxiEyFrD1wcEaHr9hrQDDWc\"")
        );

#ifdef ENABLE_WALLET
    LOCK2(cs_main, pwalletMain ? &pwalletMain->cs_wallet : NULL);
#else
    LOCK(cs_main);
#endif

    CBitcoinAddress address(params[0].get_str());
    bool isValid = address.IsValid();

    UniValue ret(UniValue::VOBJ);
    ret.push_back(Pair("isvalid", isValid));
    if (isValid)
    {
        CTxDestination dest = address.Get();
        string currentAddress = address.ToString();
        ret.push_back(Pair("address", currentAddress));

        CScript scriptPubKey = GetScriptForDestination(dest);
        ret.push_back(Pair("scriptPubKey", HexStr(scriptPubKey.begin(), scriptPubKey.end())));

#ifdef ENABLE_WALLET
        isminetype mine = pwalletMain ? IsMine(*pwalletMain, dest) : ISMINE_NO;
        ret.push_back(Pair("ismine", (mine & ISMINE_SPENDABLE) ? true : false));
        ret.push_back(Pair("iswatchonly", (mine & ISMINE_WATCH_ONLY) ? true: false));
        UniValue detail = boost::apply_visitor(DescribeAddressVisitor(), dest);
        ret.pushKVs(detail);
        if (pwalletMain && pwalletMain->mapAddressBook.count(dest))
            ret.push_back(Pair("account", pwalletMain->mapAddressBook[dest].name));
        CKeyID keyID;
        if (pwalletMain && address.GetKeyID(keyID) && pwalletMain->mapKeyMetadata.count(keyID) && !pwalletMain->mapKeyMetadata[keyID].hdKeypath.empty())
        {
            ret.push_back(Pair("hdkeypath", pwalletMain->mapKeyMetadata[keyID].hdKeypath));
            ret.push_back(Pair("hdmasterkeyid", pwalletMain->mapKeyMetadata[keyID].hdMasterKeyID.GetHex()));
        }
#endif
    }
    return ret;
}

/**
 * Used by addmultisigaddress / createmultisig:
 */
CScript _createmultisig_redeemScript(const UniValue& params)
{
    int nRequired = params[0].get_int();
    const UniValue& keys = params[1].get_array();

    // Gather public keys
    if (nRequired < 1)
        throw runtime_error("a multisignature address must require at least one key to redeem");
    if ((int)keys.size() < nRequired)
        throw runtime_error(
            strprintf("not enough keys supplied "
                      "(got %u keys, but need at least %d to redeem)", keys.size(), nRequired));
    if (keys.size() > 16)
        throw runtime_error("Number of addresses involved in the multisignature address creation > 16\nReduce the number");
    std::vector<CPubKey> pubkeys;
    pubkeys.resize(keys.size());
    for (unsigned int i = 0; i < keys.size(); i++)
    {
        const std::string& ks = keys[i].get_str();
#ifdef ENABLE_WALLET
        // Case 1: Zcoin address and we have full public key:
        CBitcoinAddress address(ks);
        if (pwalletMain && address.IsValid())
        {
            CKeyID keyID;
            if (!address.GetKeyID(keyID))
                throw runtime_error(
                    strprintf("%s does not refer to a key",ks));
            CPubKey vchPubKey;
            if (!pwalletMain->GetPubKey(keyID, vchPubKey))
                throw runtime_error(
                    strprintf("no full public key for address %s",ks));
            if (!vchPubKey.IsFullyValid())
                throw runtime_error(" Invalid public key: "+ks);
            pubkeys[i] = vchPubKey;
        }

        // Case 2: hex public key
        else
#endif
        if (IsHex(ks))
        {
            CPubKey vchPubKey(ParseHex(ks));
            if (!vchPubKey.IsFullyValid())
                throw runtime_error(" Invalid public key: "+ks);
            pubkeys[i] = vchPubKey;
        }
        else
        {
            throw runtime_error(" Invalid public key: "+ks);
        }
    }
    CScript result = GetScriptForMultisig(nRequired, pubkeys);

    if (result.size() > MAX_SCRIPT_ELEMENT_SIZE)
        throw runtime_error(
                strprintf("redeemScript exceeds size limit: %d > %d", result.size(), MAX_SCRIPT_ELEMENT_SIZE));

    return result;
}

UniValue znsync(const UniValue& params, bool fHelp)
{
    if (fHelp || params.size() != 1)
        throw runtime_error(
                "znsync [status|next|reset]\n"
                        "Returns the sync status, updates to the next step or resets it entirely.\n"
        );

    std::string strMode = params[0].get_str();

    if(strMode == "status") {
        UniValue objStatus(UniValue::VOBJ);
        objStatus.push_back(Pair("AssetID", znodeSync.GetAssetID()));
        objStatus.push_back(Pair("AssetName", znodeSync.GetAssetName()));
        objStatus.push_back(Pair("Attempt", znodeSync.GetAttempt()));
        objStatus.push_back(Pair("IsBlockchainSynced", znodeSync.IsBlockchainSynced()));
        objStatus.push_back(Pair("IsZnodeListSynced", znodeSync.IsZnodeListSynced()));
        objStatus.push_back(Pair("IsWinnersListSynced", znodeSync.IsWinnersListSynced()));
        objStatus.push_back(Pair("IsSynced", znodeSync.IsSynced()));
        objStatus.push_back(Pair("IsFailed", znodeSync.IsFailed()));
        return objStatus;
    }

    if(strMode == "next")
    {
        znodeSync.SwitchToNextAsset();
        return "sync updated to " + znodeSync.GetAssetName();
    }

    if(strMode == "reset")
    {
        znodeSync.Reset();
        return "success";
    }
    return "failure";
}


UniValue createmultisig(const UniValue& params, bool fHelp)
{
    if (fHelp || params.size() < 2 || params.size() > 2)
    {
        string msg = "createmultisig nrequired [\"key\",...]\n"
            "\nCreates a multi-signature address with n signature of m keys required.\n"
            "It returns a json object with the address and redeemScript.\n"

            "\nArguments:\n"
            "1. nrequired      (numeric, required) The number of required signatures out of the n keys or addresses.\n"
            "2. \"keys\"       (string, required) A json array of keys which are Zcoin addresses or hex-encoded public keys\n"
            "     [\n"
            "       \"key\"    (string) Zcoin address or hex-encoded public key\n"
            "       ,...\n"
            "     ]\n"

            "\nResult:\n"
            "{\n"
            "  \"address\":\"multisigaddress\",  (string) The value of the new multisig address.\n"
            "  \"redeemScript\":\"script\"       (string) The string value of the hex-encoded redemption script.\n"
            "}\n"

            "\nExamples:\n"
            "\nCreate a multisig address from 2 addresses\n"
            + HelpExampleCli("createmultisig", "2 \"[\\\"16sSauSf5pF2UkUwvKGq4qjNRzBZYqgEL5\\\",\\\"171sgjn4YtPu27adkKGrdDwzRTxnRkBfKV\\\"]\"") +
            "\nAs a json rpc call\n"
            + HelpExampleRpc("createmultisig", "2, \"[\\\"16sSauSf5pF2UkUwvKGq4qjNRzBZYqgEL5\\\",\\\"171sgjn4YtPu27adkKGrdDwzRTxnRkBfKV\\\"]\"")
        ;
        throw runtime_error(msg);
    }

    // Construct using pay-to-script-hash:
    CScript inner = _createmultisig_redeemScript(params);
    CScriptID innerID(inner);
    CBitcoinAddress address(innerID);

    UniValue result(UniValue::VOBJ);
    result.push_back(Pair("address", address.ToString()));
    result.push_back(Pair("redeemScript", HexStr(inner.begin(), inner.end())));

    return result;
}

UniValue verifymessage(const UniValue& params, bool fHelp)
{
    if (fHelp || params.size() != 3)
        throw runtime_error(
            "verifymessage \"zcoinaddress\" \"signature\" \"message\"\n"
            "\nVerify a signed message\n"
            "\nArguments:\n"
            "1. \"zcoinaddress\"  (string, required) The Zcoin address to use for the signature.\n"
            "2. \"signature\"       (string, required) The signature provided by the signer in base 64 encoding (see signmessage).\n"
            "3. \"message\"         (string, required) The message that was signed.\n"
            "\nResult:\n"
            "true|false   (boolean) If the signature is verified or not.\n"
            "\nExamples:\n"
            "\nUnlock the wallet for 30 seconds\n"
            + HelpExampleCli("walletpassphrase", "\"mypassphrase\" 30") +
            "\nCreate the signature\n"
            + HelpExampleCli("signmessage", "\"1D1ZrZNe3JUo7ZycKEYQQiQAWd9y54F4XZ\" \"my message\"") +
            "\nVerify the signature\n"
            + HelpExampleCli("verifymessage", "\"1D1ZrZNe3JUo7ZycKEYQQiQAWd9y54F4XZ\" \"signature\" \"my message\"") +
            "\nAs json rpc\n"
            + HelpExampleRpc("verifymessage", "\"1D1ZrZNe3JUo7ZycKEYQQiQAWd9y54F4XZ\", \"signature\", \"my message\"")
        );

    LOCK(cs_main);

    string strAddress  = params[0].get_str();
    string strSign     = params[1].get_str();
    string strMessage  = params[2].get_str();

    CBitcoinAddress addr(strAddress);
    if (!addr.IsValid())
        throw JSONRPCError(RPC_TYPE_ERROR, "Invalid address");

    CKeyID keyID;
    if (!addr.GetKeyID(keyID))
        throw JSONRPCError(RPC_TYPE_ERROR, "Address does not refer to key");

    bool fInvalid = false;
    vector<unsigned char> vchSig = DecodeBase64(strSign.c_str(), &fInvalid);

    if (fInvalid)
        throw JSONRPCError(RPC_INVALID_ADDRESS_OR_KEY, "Malformed base64 encoding");

    CHashWriter ss(SER_GETHASH, 0);
    ss << strMessageMagic;
    ss << strMessage;

    CPubKey pubkey;
    if (!pubkey.RecoverCompact(ss.GetHash(), vchSig))
        return false;

    return (pubkey.GetID() == keyID);
}

UniValue signmessagewithprivkey(const UniValue& params, bool fHelp)
{
    if (fHelp || params.size() != 2)
        throw runtime_error(
            "signmessagewithprivkey \"privkey\" \"message\"\n"
            "\nSign a message with the private key of an address\n"
            "\nArguments:\n"
            "1. \"privkey\"         (string, required) The private key to sign the message with.\n"
            "2. \"message\"         (string, required) The message to create a signature of.\n"
            "\nResult:\n"
            "\"signature\"          (string) The signature of the message encoded in base 64\n"
            "\nExamples:\n"
            "\nCreate the signature\n"
            + HelpExampleCli("signmessagewithprivkey", "\"privkey\" \"my message\"") +
            "\nVerify the signature\n"
            + HelpExampleCli("verifymessage", "\"1D1ZrZNe3JUo7ZycKEYQQiQAWd9y54F4XZ\" \"signature\" \"my message\"") +
            "\nAs json rpc\n"
            + HelpExampleRpc("signmessagewithprivkey", "\"privkey\", \"my message\"")
        );

    string strPrivkey = params[0].get_str();
    string strMessage = params[1].get_str();

    CBitcoinSecret vchSecret;
    bool fGood = vchSecret.SetString(strPrivkey);
    if (!fGood)
        throw JSONRPCError(RPC_INVALID_ADDRESS_OR_KEY, "Invalid private key");
    CKey key = vchSecret.GetKey();
    if (!key.IsValid())
        throw JSONRPCError(RPC_INVALID_ADDRESS_OR_KEY, "Private key outside allowed range");

    CHashWriter ss(SER_GETHASH, 0);
    ss << strMessageMagic;
    ss << strMessage;

    vector<unsigned char> vchSig;
    if (!key.SignCompact(ss.GetHash(), vchSig))
        throw JSONRPCError(RPC_INVALID_ADDRESS_OR_KEY, "Sign failed");

    return EncodeBase64(&vchSig[0], vchSig.size());
}

UniValue setmocktime(const UniValue& params, bool fHelp)
{
    if (fHelp || params.size() != 1)
        throw runtime_error(
            "setmocktime timestamp\n"
            "\nSet the local time to given timestamp (-regtest only)\n"
            "\nArguments:\n"
            "1. timestamp  (integer, required) Unix seconds-since-epoch timestamp\n"
            "   Pass 0 to go back to using the system time."
        );

    if (!Params().MineBlocksOnDemand())
        throw runtime_error("setmocktime for regression testing (-regtest mode) only");

    // cs_vNodes is locked and node send/receive times are updated
    // atomically with the time change to prevent peers from being
    // disconnected because we think we haven't communicated with them
    // in a long time.
    LOCK2(cs_main, cs_vNodes);

    RPCTypeCheck(params, boost::assign::list_of(UniValue::VNUM));
    SetMockTime(params[0].get_int64());

    uint64_t t = GetTime();
    BOOST_FOREACH(CNode* pnode, vNodes) {
        pnode->nLastSend = pnode->nLastRecv = t;
    }

    return NullUniValue;
}

bool getAddressFromIndex(AddressType const & type, const uint160 &hash, std::string &address)
{
    if (type == AddressType::payToScriptHash) {
        address = CBitcoinAddress(CScriptID(hash)).ToString();
    } else if (type == AddressType::payToPubKeyHash) {
        address = CBitcoinAddress(CKeyID(hash)).ToString();
    } else {
        return false;
    }
    return true;
}

bool getAddressesFromParams(const UniValue& params, std::vector<std::pair<uint160, AddressType> > &addresses)
{
    if (params[0].isStr()) {
        CBitcoinAddress address(params[0].get_str());
        uint160 hashBytes;
        AddressType type = AddressType::unknown;
        if (!address.GetIndexKey(hashBytes, type)) {
            throw JSONRPCError(RPC_INVALID_ADDRESS_OR_KEY, "Invalid address");
        }
        addresses.push_back(std::make_pair(hashBytes, type));
    } else if (params[0].isObject()) {

        UniValue addressValues = find_value(params[0].get_obj(), "addresses");
        if (!addressValues.isArray()) {
            throw JSONRPCError(RPC_INVALID_ADDRESS_OR_KEY, "Addresses is expected to be an array");
        }

        std::vector<UniValue> values = addressValues.getValues();

        for (std::vector<UniValue>::iterator it = values.begin(); it != values.end(); ++it) {

            CBitcoinAddress address(it->get_str());
            uint160 hashBytes;
            AddressType type = AddressType::unknown;
            if (!address.GetIndexKey(hashBytes, type)) {
                throw JSONRPCError(RPC_INVALID_ADDRESS_OR_KEY, "Invalid address");
            }
            addresses.push_back(std::make_pair(hashBytes, type));
        }
    } else {
        throw JSONRPCError(RPC_INVALID_ADDRESS_OR_KEY, "Invalid address");
    }

    return true;
}

namespace {
void handleSingleAddress(const UniValue& uniAddress, std::vector<std::pair<uint160, AddressType> > &addresses)
{
    std::string const addr = uniAddress.get_str();
    if(zerocoin::utils::isZerocoinMint(addr)) {
        addresses.push_back(std::make_pair(uint160(), AddressType::zerocoinMint));
    } else if(zerocoin::utils::isZerocoinSpend(addr)) {
        addresses.push_back(std::make_pair(uint160(), AddressType::zerocoinSpend));
    } else if(zerocoin::utils::isZerocoin(addr)) {
        addresses.push_back(std::make_pair(uint160(), AddressType::zerocoinMint));
        addresses.push_back(std::make_pair(uint160(), AddressType::zerocoinSpend));
    } else if(zerocoin::utils::isSigmaMint(addr)) {
        addresses.push_back(std::make_pair(uint160(), AddressType::sigmaMint));
    } else if(zerocoin::utils::isSigmaSpend(addr)) {
        addresses.push_back(std::make_pair(uint160(), AddressType::sigmaSpend));
    } else if(zerocoin::utils::isSigma(addr)) {
        addresses.push_back(std::make_pair(uint160(), AddressType::sigmaMint));
        addresses.push_back(std::make_pair(uint160(), AddressType::sigmaSpend));
    } else if(zerocoin::utils::isZerocoinRemint(addr)) {
        addresses.push_back(std::make_pair(uint160(), AddressType::zerocoinRemint));
    } else {
        CBitcoinAddress address(addr);
        uint160 hashBytes;
        AddressType type = AddressType::unknown;
        if (!address.GetIndexKey(hashBytes, type)) {
            throw JSONRPCError(RPC_INVALID_ADDRESS_OR_KEY, "Invalid address");
        }
        addresses.push_back(std::make_pair(hashBytes, type));
    }
}
}

bool getZerocoinAddressesFromParams(const UniValue& params, std::vector<std::pair<uint160, AddressType> > &addresses)
{
    if (params[0].isStr()) {
        handleSingleAddress(params[0], addresses);
    } else if (params[0].isObject()) {

        UniValue addressValues = find_value(params[0].get_obj(), "addresses");
        if (!addressValues.isArray()) {
            throw JSONRPCError(RPC_INVALID_ADDRESS_OR_KEY, "Addresses is expected to be an array");
        }

        std::vector<UniValue> values = addressValues.getValues();

        for (std::vector<UniValue>::iterator it = values.begin(); it != values.end(); ++it) {
            handleSingleAddress(*it, addresses);
        }
    } else {
        throw JSONRPCError(RPC_INVALID_ADDRESS_OR_KEY, "Invalid address");
    }

    return true;
}

bool heightSort(std::pair<CAddressUnspentKey, CAddressUnspentValue> a,
                std::pair<CAddressUnspentKey, CAddressUnspentValue> b) {
    return a.second.blockHeight < b.second.blockHeight;
}

bool timestampSort(std::pair<CMempoolAddressDeltaKey, CMempoolAddressDelta> a,
                   std::pair<CMempoolAddressDeltaKey, CMempoolAddressDelta> b) {
    return a.second.time < b.second.time;
}

UniValue getaddressmempool(const UniValue& params, bool fHelp)
{
    if (fHelp || params.size() != 1)
        throw runtime_error(
                "getaddressmempool\n"
                        "\nReturns all mempool deltas for an address (requires addressindex to be enabled).\n"
                        "\nArguments:\n"
                        "{\n"
                        "  \"addresses\"\n"
                        "    [\n"
                        "      \"address\"  (string) The base58check encoded address\n"
                        "      ,...\n"
                        "    ]\n"
                        "}\n"
                        "\nResult:\n"
                        "[\n"
                        "  {\n"
                        "    \"address\"  (string) The base58check encoded address\n"
                        "    \"txid\"  (string) The related txid\n"
                        "    \"index\"  (number) The related input or output index\n"
                        "    \"satoshis\"  (number) The difference of duffs\n"
                        "    \"timestamp\"  (number) The time the transaction entered the mempool (seconds)\n"
                        "    \"prevtxid\"  (string) The previous txid (if spending)\n"
                        "    \"prevout\"  (string) The previous transaction output index (if spending)\n"
                        "  }\n"
                        "]\n"
                        "\nExamples:\n"
                + HelpExampleCli("getaddressmempool", "'{\"addresses\": [\"XwnLY9Tf7Zsef8gMGL2fhWA9ZmMjt4KPwg\"]}'")
                + HelpExampleRpc("getaddressmempool", "{\"addresses\": [\"XwnLY9Tf7Zsef8gMGL2fhWA9ZmMjt4KPwg\"]}")
        );

    std::vector<std::pair<uint160, AddressType> > addresses;

    if (!getZerocoinAddressesFromParams(params, addresses)) {
        throw JSONRPCError(RPC_INVALID_ADDRESS_OR_KEY, "Invalid address");
    }

    std::vector<std::pair<CMempoolAddressDeltaKey, CMempoolAddressDelta> > indexes;

    if (!mempool.getAddressIndex(addresses, indexes)) {
        throw JSONRPCError(RPC_INVALID_ADDRESS_OR_KEY, "No information available for address");
    }

    std::sort(indexes.begin(), indexes.end(), timestampSort);

    UniValue result(UniValue::VARR);

    for (std::vector<std::pair<CMempoolAddressDeltaKey, CMempoolAddressDelta> >::iterator it = indexes.begin(); it != indexes.end(); it++) {

        std::string address;
        if (!getAddressFromIndex(it->first.type, it->first.addressBytes, address)) {
            throw JSONRPCError(RPC_INVALID_ADDRESS_OR_KEY, "Unknown address type");
        }

        UniValue delta(UniValue::VOBJ);
        delta.push_back(Pair("address", address));
        delta.push_back(Pair("txid", it->first.txhash.GetHex()));
        delta.push_back(Pair("index", (int)it->first.index));
        delta.push_back(Pair("satoshis", it->second.amount));
        delta.push_back(Pair("timestamp", it->second.time));
        if (it->second.amount < 0) {
            delta.push_back(Pair("prevtxid", it->second.prevhash.GetHex()));
            delta.push_back(Pair("prevout", (int)it->second.prevout));
        }
        result.push_back(delta);
    }

    return result;
}

UniValue getaddressutxos(const UniValue& params, bool fHelp)
{
    if (fHelp || params.size() != 1)
        throw runtime_error(
                "getaddressutxos\n"
                        "\nReturns all unspent outputs for an address (requires addressindex to be enabled).\n"
                        "\nArguments:\n"
                        "{\n"
                        "  \"addresses\"\n"
                        "    [\n"
                        "      \"address\"  (string) The base58check encoded address\n"
                        "      ,...\n"
                        "    ]\n"
                        "}\n"
                        "\nResult\n"
                        "[\n"
                        "  {\n"
                        "    \"address\"  (string) The address base58check encoded\n"
                        "    \"txid\"  (string) The output txid\n"
                        "    \"outputIndex\"  (number) The output index\n"
                        "    \"script\"  (string) The script hex encoded\n"
                        "    \"satoshis\"  (number) The number of duffs of the output\n"
                        "    \"height\"  (number) The block height\n"
                        "  }\n"
                        "]\n"
                        "\nExamples:\n"
                + HelpExampleCli("getaddressutxos", "'{\"addresses\": [\"XwnLY9Tf7Zsef8gMGL2fhWA9ZmMjt4KPwg\"]}'")
                + HelpExampleRpc("getaddressutxos", "{\"addresses\": [\"XwnLY9Tf7Zsef8gMGL2fhWA9ZmMjt4KPwg\"]}")
        );

    std::vector<std::pair<uint160, AddressType> > addresses;

    if (!getAddressesFromParams(params, addresses)) {
        throw JSONRPCError(RPC_INVALID_ADDRESS_OR_KEY, "Invalid address");
    }

    std::vector<std::pair<CAddressUnspentKey, CAddressUnspentValue> > unspentOutputs;

    for (std::vector<std::pair<uint160, AddressType> >::iterator it = addresses.begin(); it != addresses.end(); it++) {
        if (!GetAddressUnspent((*it).first, (*it).second, unspentOutputs)) {
            throw JSONRPCError(RPC_INVALID_ADDRESS_OR_KEY, "No information available for address");
        }
    }

    std::sort(unspentOutputs.begin(), unspentOutputs.end(), heightSort);

    UniValue result(UniValue::VARR);

    for (std::vector<std::pair<CAddressUnspentKey, CAddressUnspentValue> >::const_iterator it=unspentOutputs.begin(); it!=unspentOutputs.end(); it++) {
        UniValue output(UniValue::VOBJ);
        std::string address;
        if (!getAddressFromIndex(it->first.type, it->first.hashBytes, address)) {
            throw JSONRPCError(RPC_INVALID_ADDRESS_OR_KEY, "Unknown address type");
        }

        output.push_back(Pair("address", address));
        output.push_back(Pair("txid", it->first.txhash.GetHex()));
        output.push_back(Pair("outputIndex", (int)it->first.index));
        output.push_back(Pair("script", HexStr(it->second.script.begin(), it->second.script.end())));
        output.push_back(Pair("satoshis", it->second.satoshis));
        output.push_back(Pair("height", it->second.blockHeight));
        result.push_back(output);
    }

    return result;
}

UniValue getaddressdeltas(const UniValue& params, bool fHelp)
{
    if (fHelp || params.size() != 1 || !params[0].isObject())
        throw runtime_error(
                "getaddressdeltas\n"
                        "\nReturns all changes for an address (requires addressindex to be enabled).\n"
                        "\nArguments:\n"
                        "{\n"
                        "  \"addresses\"\n"
                        "    [\n"
                        "      \"address\"  (string) The base58check encoded address\n"
                        "      ,...\n"
                        "    ]\n"
                        "  \"start\" (number) The start block height\n"
                        "  \"end\" (number) The end block height\n"
                        "}\n"
                        "\nResult:\n"
                        "[\n"
                        "  {\n"
                        "    \"satoshis\"  (number) The difference of duffs\n"
                        "    \"txid\"  (string) The related txid\n"
                        "    \"index\"  (number) The related input or output index\n"
                        "    \"blockindex\"  (number) The related block index\n"
                        "    \"height\"  (number) The block height\n"
                        "    \"address\"  (string) The base58check encoded address\n"
                        "  }\n"
                        "]\n"
                        "\nExamples:\n"
                + HelpExampleCli("getaddressdeltas", "'{\"addresses\": [\"XwnLY9Tf7Zsef8gMGL2fhWA9ZmMjt4KPwg\"]}'")
                + HelpExampleRpc("getaddressdeltas", "{\"addresses\": [\"XwnLY9Tf7Zsef8gMGL2fhWA9ZmMjt4KPwg\"]}")
        );


    UniValue startValue = find_value(params[0].get_obj(), "start");
    UniValue endValue = find_value(params[0].get_obj(), "end");

    int start = 0;
    int end = 0;

    if (startValue.isNum() && endValue.isNum()) {
        start = startValue.get_int();
        end = endValue.get_int();
        if (end < start) {
            throw JSONRPCError(RPC_INVALID_ADDRESS_OR_KEY, "End value is expected to be greater than start");
        }
    }

    std::vector<std::pair<uint160, AddressType> > addresses;

    if (!getAddressesFromParams(params, addresses)) {
        throw JSONRPCError(RPC_INVALID_ADDRESS_OR_KEY, "Invalid address");
    }

    std::vector<std::pair<CAddressIndexKey, CAmount> > addressIndex;

    for (std::vector<std::pair<uint160, AddressType> >::iterator it = addresses.begin(); it != addresses.end(); it++) {
        if (start > 0 && end > 0) {
            if (!GetAddressIndex((*it).first, (*it).second, addressIndex, start, end)) {
                throw JSONRPCError(RPC_INVALID_ADDRESS_OR_KEY, "No information available for address");
            }
        } else {
            if (!GetAddressIndex((*it).first, (*it).second, addressIndex)) {
                throw JSONRPCError(RPC_INVALID_ADDRESS_OR_KEY, "No information available for address");
            }
        }
    }

    UniValue result(UniValue::VARR);

    for (std::vector<std::pair<CAddressIndexKey, CAmount> >::const_iterator it=addressIndex.begin(); it!=addressIndex.end(); it++) {
        std::string address;
        if (!getAddressFromIndex(it->first.type, it->first.hashBytes, address)) {
            throw JSONRPCError(RPC_INVALID_ADDRESS_OR_KEY, "Unknown address type");
        }

        UniValue delta(UniValue::VOBJ);
        delta.push_back(Pair("satoshis", it->second));
        delta.push_back(Pair("txid", it->first.txhash.GetHex()));
        delta.push_back(Pair("index", (int)it->first.index));
        delta.push_back(Pair("blockindex", (int)it->first.txindex));
        delta.push_back(Pair("height", it->first.blockHeight));
        delta.push_back(Pair("address", address));
        result.push_back(delta);
    }

    return result;
}

UniValue getaddressbalance(const UniValue& params, bool fHelp)
{
    if (fHelp || params.size() != 1)
        throw runtime_error(
                "getaddressbalance\n"
                        "\nReturns the balance for an address(es) (requires addressindex to be enabled).\n"
                        "\nArguments:\n"
                        "{\n"
                        "  \"addresses\"\n"
                        "    [\n"
                        "      \"address\"  (string) The base58check encoded address\n"
                        "      ,...\n"
                        "    ]\n"
                        "}\n"
                        "\nResult:\n"
                        "{\n"
                        "  \"balance\"  (string) The current balance in duffs\n"
                        "  \"received\"  (string) The total number of duffs received (including change)\n"
                        "}\n"
                        "\nExamples:\n"
                + HelpExampleCli("getaddressbalance", "'{\"addresses\": [\"XwnLY9Tf7Zsef8gMGL2fhWA9ZmMjt4KPwg\"]}'")
                + HelpExampleRpc("getaddressbalance", "{\"addresses\": [\"XwnLY9Tf7Zsef8gMGL2fhWA9ZmMjt4KPwg\"]}")
        );

    std::vector<std::pair<uint160, AddressType> > addresses;

    if (!getZerocoinAddressesFromParams(params, addresses)) {
        throw JSONRPCError(RPC_INVALID_ADDRESS_OR_KEY, "Invalid address");
    }

    std::vector<std::pair<CAddressIndexKey, CAmount> > addressIndex;

    for (std::vector<std::pair<uint160, AddressType> >::iterator it = addresses.begin(); it != addresses.end(); it++) {
        if (!GetAddressIndex((*it).first, (*it).second, addressIndex)) {
            throw JSONRPCError(RPC_INVALID_ADDRESS_OR_KEY, "No information available for address");
        }
    }

    CAmount balance = 0;
    CAmount received = 0;

    for (std::vector<std::pair<CAddressIndexKey, CAmount> >::const_iterator it=addressIndex.begin(); it!=addressIndex.end(); it++) {
        if (it->second > 0) {
            received += it->second;
        }
        balance += it->second;
    }

    UniValue result(UniValue::VOBJ);
    result.push_back(Pair("balance", balance));
    result.push_back(Pair("received", received));

    return result;

}

UniValue getanonymityset(const UniValue& params, bool fHelp)
{
    if (fHelp || params.size() != 2)
        throw runtime_error(
                "getanonymityset\n"
                        "\nReturns the anonymity set and latest block hash.\n"
                        "\nArguments:\n"
                        "{\n"
                        "      \"denomination\"  (int64_t) int denomination\n"
                        "      \"coinGroupId\"  (int)\n"
                        "}\n"
                        "\nResult:\n"
                        "{\n"
                        "  \"blockHash\"   (string) Latest block hash for anonymity set\n"
                        "  \"anonimityset\"(std::string[]) array of Serialized GroupElements\n"
                        "}\n"
                + HelpExampleCli("getanonymityset", "100000000 1")
                + HelpExampleRpc("getanonymityset", "\"100000000\", \"1\"")
        );


    int64_t intDenom;
    int coinGroupId;
    try {
        intDenom = std::stol(params[0].get_str());
        coinGroupId = std::stol(params[1].get_str());
    } catch (std::logic_error const & e) {
        throw runtime_error(std::string("An exception occurred while parsing parameters: ") + e.what());
    }

    sigma::CoinDenomination denomination;
    sigma::IntegerToDenomination(intDenom, denomination);

    uint256 blockHash;
    std::vector<sigma::PublicCoin> coins;

    sigma::CSigmaState* sigmaState = sigma::CSigmaState::GetState();
    sigmaState->GetCoinSetForSpend(
            &chainActive,
            chainActive.Height() - (ZC_MINT_CONFIRMATIONS - 1),
            denomination,
            coinGroupId,
            blockHash,
            coins);

    UniValue serializedCoins(UniValue::VARR);
    for(sigma::PublicCoin const & coin : coins) {
        std::vector<unsigned char> vch = coin.getValue().getvch();
        serializedCoins.push_back(HexStr(vch.begin(), vch.end()));
    }

    UniValue ret(UniValue::VOBJ);
    ret.push_back(Pair("blockHash", blockHash.GetHex()));
    ret.push_back(Pair("serializedCoins", serializedCoins));

    return ret;
}

UniValue getmintmetadata(const UniValue& params, bool fHelp)
{
    if (fHelp || params.size() != 1)
        throw runtime_error(
                "getmintmetadata\n"
                        "\nReturns the anonymity set id and nHeight of mint.\n"
                        "\nArguments:\n"
                        "  \"mints\"\n"
                        "    [\n"
                        "      {\n"
                        "        \"denom\"   (int) The mint denomination\n"
                        "        \"pubcoin\" (string) The PubCoin value\n"
                        "      }\n"
                        "      ,...\n"
                        "    ]\n"
                        "\nResult:\n"
                        "{\n"
                        "  \"metadata\"   (Pair<string,int>) nHeight and id for each pubcoin\n"
                        "}\n"
                + HelpExampleCli("getmintmetadata", "'{\"mints\": [{\"denom\":5000000, \"pubcoin\":\"b476ed2b374bb081ea51d111f68f0136252521214e213d119b8dc67b92f5a390\"}]}'")
                + HelpExampleRpc("getmintmetadata", "{\"mints\": [{\"denom\":5000000, \"pubcoin\":\"b476ed2b374bb081ea51d111f68f0136252521214e213d119b8dc67b92f5a390\"}]}")
        );

    UniValue mintValues = find_value(params[0].get_obj(), "mints");
    if (!mintValues.isArray()) {
            throw JSONRPCError(RPC_INVALID_ADDRESS_OR_KEY, "mints is expected to be an array");
    }
    sigma::CSigmaState* sigmaState = sigma::CSigmaState::GetState();
    UniValue ret(UniValue::VARR);
    for(UniValue const & mintData : mintValues.getValues()){
        vector<unsigned char> serializedCoin = ParseHex(find_value(mintData, "pubcoin").get_str().c_str());

        secp_primitives::GroupElement pubCoin;
        pubCoin.deserialize(serializedCoin.data());

        int64_t intDenom = find_value(mintData, "denom").get_int64();
        sigma::CoinDenomination denomination;
        sigma::IntegerToDenomination(intDenom, denomination);

        std::pair<int, int> coinHeightAndId = sigmaState->GetMintedCoinHeightAndId(sigma::PublicCoin(pubCoin, denomination));
        UniValue metaData(UniValue::VOBJ);
        metaData.pushKV(to_string(coinHeightAndId.first), coinHeightAndId.second);
        ret.push_back(metaData);
    }
    return ret;
}

<<<<<<< HEAD
=======
UniValue getusedcoinserials(const UniValue& params, bool fHelp)
{
    if (fHelp || params.size() != 0)
        throw runtime_error(
                "getusedcoinserials\n"
                "\nReturns the set of used coin serial.\n"
                "\nResult:\n"
                "{\n"
                "  \"serials\" (std::string[]) array of Serialized Scalars\n"
                "}\n"
        );

    sigma::CSigmaState* sigmaState = sigma::CSigmaState::GetState();
    auto serials = sigmaState->GetSpends();

    UniValue serializedSerials(UniValue::VARR);
    for ( auto it = serials.begin(); it != serials.end(); ++it )
        serializedSerials.push_back(it->first.GetHex());

    UniValue ret(UniValue::VOBJ);
    ret.push_back(Pair("serials", serializedSerials));

    return ret;
}

UniValue getlatestcoinids(const UniValue& params, bool fHelp)
{
    if (fHelp || params.size() != 0)
        throw runtime_error(
                "getlatestcoinids\n"
                "\nReturns the set of used coin serial.\n"
                "\nResult:\n"
                "{\n"
                "  [\n"
                "      {\n"
                "        \"denom\"       (int64_t) The mint denomination\n"
                "        \"coinGroupId\" (int) The latest group id\n"
                "      }\n"
                "      ,...\n"
                "    ]\n"
                "}\n"
        );

    sigma::CSigmaState* sigmaState = sigma::CSigmaState::GetState();
    std::unordered_map<sigma::CoinDenomination, int> latestCoinIds = sigmaState->GetLatestCoinIds();

    UniValue ret(UniValue::VARR);
    for (const auto& it : latestCoinIds ) {
        int64_t denom;
        sigma::DenominationToInteger(it.first, denom);

        UniValue denomandid(UniValue::VOBJ);
        denomandid.push_back(Pair("denom", denom));
        denomandid.push_back(Pair("id", it.second));

        ret.push_back(denomandid);
    }

    return ret;
}

>>>>>>> 89598dec
UniValue getaddresstxids(const UniValue& params, bool fHelp)
{
    if (fHelp || params.size() != 1)
        throw runtime_error(
                "getaddresstxids\n"
                        "\nReturns the txids for an address(es) (requires addressindex to be enabled).\n"
                        "\nArguments:\n"
                        "{\n"
                        "  \"addresses\"\n"
                        "    [\n"
                        "      \"address\"  (string) The base58check encoded address\n"
                        "      ,...\n"
                        "    ]\n"
                        "  \"start\" (number) The start block height\n"
                        "  \"end\" (number) The end block height\n"
                        "}\n"
                        "\nResult:\n"
                        "[\n"
                        "  \"transactionid\"  (string) The transaction id\n"
                        "  ,...\n"
                        "]\n"
                        "\nExamples:\n"
                + HelpExampleCli("getaddresstxids", "'{\"addresses\": [\"XwnLY9Tf7Zsef8gMGL2fhWA9ZmMjt4KPwg\"]}'")
                + HelpExampleRpc("getaddresstxids", "{\"addresses\": [\"XwnLY9Tf7Zsef8gMGL2fhWA9ZmMjt4KPwg\"]}")
        );

    std::vector<std::pair<uint160, AddressType> > addresses;

    if (!getZerocoinAddressesFromParams(params, addresses)) {
        throw JSONRPCError(RPC_INVALID_ADDRESS_OR_KEY, "Invalid address");
    }

    int start = 0;
    int end = 0;
    if (params[0].isObject()) {
        UniValue startValue = find_value(params[0].get_obj(), "start");
        UniValue endValue = find_value(params[0].get_obj(), "end");
        if (startValue.isNum() && endValue.isNum()) {
            start = startValue.get_int();
            end = endValue.get_int();
        }
    }

    std::vector<std::pair<CAddressIndexKey, CAmount> > addressIndex;

    for (std::vector<std::pair<uint160, AddressType> >::iterator it = addresses.begin(); it != addresses.end(); it++) {
        if (start > 0 && end > 0) {
            if (!GetAddressIndex((*it).first, (*it).second, addressIndex, start, end)) {
                throw JSONRPCError(RPC_INVALID_ADDRESS_OR_KEY, "No information available for address");
            }
        } else {
            if (!GetAddressIndex((*it).first, (*it).second, addressIndex)) {
                throw JSONRPCError(RPC_INVALID_ADDRESS_OR_KEY, "No information available for address");
            }
        }
    }

    std::set<std::pair<int, std::string> > txids;
    UniValue result(UniValue::VARR);

    for (std::vector<std::pair<CAddressIndexKey, CAmount> >::const_iterator it=addressIndex.begin(); it!=addressIndex.end(); it++) {
        int height = it->first.blockHeight;
        std::string txid = it->first.txhash.GetHex();

        if (addresses.size() > 1) {
            txids.insert(std::make_pair(height, txid));
        } else {
            if (txids.insert(std::make_pair(height, txid)).second) {
                result.push_back(txid);
            }
        }
    }

    if (addresses.size() > 1) {
        for (std::set<std::pair<int, std::string> >::const_iterator it=txids.begin(); it!=txids.end(); it++) {
            result.push_back(it->second);
        }
    }

    return result;

}

UniValue getspentinfo(const UniValue& params, bool fHelp)
{

    if (fHelp || params.size() != 1 || !params[0].isObject())
        throw runtime_error(
                "getspentinfo\n"
                        "\nReturns the txid and index where an output is spent.\n"
                        "\nArguments:\n"
                        "{\n"
                        "  \"txid\" (string) The hex string of the txid\n"
                        "  \"index\" (number) The start block height\n"
                        "}\n"
                        "\nResult:\n"
                        "{\n"
                        "  \"txid\"  (string) The transaction id\n"
                        "  \"index\"  (number) The spending input index\n"
                        "  ,...\n"
                        "}\n"
                        "\nExamples:\n"
                + HelpExampleCli("getspentinfo", "'{\"txid\": \"0437cd7f8525ceed2324359c2d0ba26006d92d856a9c20fa0241106ee5a597c9\", \"index\": 0}'")
                + HelpExampleRpc("getspentinfo", "{\"txid\": \"0437cd7f8525ceed2324359c2d0ba26006d92d856a9c20fa0241106ee5a597c9\", \"index\": 0}")
        );

    UniValue txidValue = find_value(params[0].get_obj(), "txid");
    UniValue indexValue = find_value(params[0].get_obj(), "index");

    if (!txidValue.isStr() || !indexValue.isNum()) {
        throw JSONRPCError(RPC_INVALID_ADDRESS_OR_KEY, "Invalid txid or index");
    }

    uint256 txid = ParseHashV(txidValue, "txid");
    int outputIndex = indexValue.get_int();

    CSpentIndexKey key(txid, outputIndex);
    CSpentIndexValue value;

    if (!GetSpentIndex(key, value)) {
        throw JSONRPCError(RPC_INVALID_ADDRESS_OR_KEY, "Unable to get spent info");
    }

    UniValue obj(UniValue::VOBJ);
    obj.push_back(Pair("txid", value.txid.GetHex()));
    obj.push_back(Pair("index", (int)value.inputIndex));
    obj.push_back(Pair("height", value.blockHeight));

    return obj;
}

UniValue gettotalsupply(const UniValue& params, bool fHelp)
{
    if (fHelp || params.size() != 0)
        throw runtime_error(
                "gettotalsupply\n"
                        "\nReturns the total coin amount produced in the coinbase transactions up until the latest block.\n"
                        "\nArguments: none\n"
                        "\nResult:\n"
                        "{\n"
                        "  \"total\"  (string) The total supply in duffs\n"
                        "}\n"
                        "\nExamples:\n"
                + HelpExampleCli("gettotalsupply", "")
                + HelpExampleRpc("gettotalsupply", "")
        );

    CAmount total = 0;

    if(!pblocktree->ReadTotalSupply(total))
        throw JSONRPCError(RPC_DATABASE_ERROR, "Cannot read the total supply from the database. This functionality requires -addressindex to be enabled. Enabling -addressindex requires reindexing.");

    UniValue result(UniValue::VOBJ);
    result.push_back(Pair("total", total));

    return result;
}

namespace {
bool getZerocoinSupply(CAmount & amount) {
    using idx_rec = std::pair<CAddressIndexKey, CAmount>;
    std::vector<idx_rec> addressIndex;

    if(!GetAddressIndex(uint160(), AddressType::zerocoinSpend, addressIndex))
        return false;

    auto predicate = [](idx_rec const & lhs, idx_rec const & rhs) {
        if(lhs.first.blockHeight < rhs.first.blockHeight)
            return true;
        if(lhs.first.blockHeight > rhs.first.blockHeight)
            return false;
        return lhs.first.txindex < rhs.first.txindex;
    };

    if(!std::is_sorted(addressIndex.begin(), addressIndex.end(), predicate))
        std::sort(addressIndex.begin(), addressIndex.end(), predicate);

    using spend_value = std::pair<uint256, size_t>;
    std::map<CBigNum, spend_value> originalSerials;
    CAmount amt = 0;

    for(idx_rec const & idr : addressIndex) {
        CTransaction tx;
        uint256 hash;

        if(!GetTransaction(idr.first.txhash, tx, Params().GetConsensus(), hash, true))
            return false;

        size_t num = 0;
        for(CTxIn const & in : tx.vin) {
            ++num;
            if(!in.IsZerocoinSpend())
                continue;

            CBigNum zspendSerial = CBigNum(0);
            libzerocoin::CoinDenomination zspendAmount;

            try {
                CDataStream serializedCoinSpend((const char *)&*(in.scriptSig.begin() + 4),
                                            (const char *)&*in.scriptSig.end(),
                                            SER_NETWORK, PROTOCOL_VERSION);
                libzerocoin::CoinSpend spend(in.nSequence >= ZC_MODULUS_V2_BASE_ID ? ZCParamsV2 : ZCParams, serializedCoinSpend);
                zspendSerial = spend.getCoinSerialNumber();
                zspendAmount = spend.getDenomination();
            }
            catch (const std::runtime_error &) {
                continue;
            }

            auto const iter = originalSerials.find(zspendSerial);
            if(iter == originalSerials.end())
                originalSerials.insert({zspendSerial, spend_value(tx.GetHash(), num)});
            else if(iter->second != spend_value(tx.GetHash(), num)){
                amt += zspendAmount * COIN;
            }
        }
    }
    amount = amt;
    return true;
}
}

UniValue getzerocoinsupply(const UniValue& params, bool fHelp)
{
    if (fHelp || params.size() > 1)
        throw runtime_error(
                "getzerocoinsupply\n"
                        "\nReturns zerocoin amount. This function is very slow by design.\n"
                        "\nArguments: none\n"
                        "\nResult:\n"
                        "{\n"
                        "  \"total\"  (string) The total supply in duffs\n"
                        "}\n"
                        "\nExamples:\n"
                + HelpExampleCli("getzerocoinsupply", "")
                + HelpExampleRpc("getzerocoinsupply", "")
        );

    CAmount total = 0;

    if(!getZerocoinSupply(total))
        throw JSONRPCError(RPC_DATABASE_ERROR, "Cannot read the zerocoin supply from the database. This functionality requires -addressindex to be enabled. Enabling -addressindex requires reindexing.");

    UniValue result(UniValue::VOBJ);
    result.push_back(Pair("total", total));

    return result;
}

UniValue getinfoex(const UniValue& params, bool fHelp)
{
    if (fHelp || params.size() != 0)
    throw runtime_error(
        "getinfoex\n"
        "An engineering version of getinfo. Takes significant time to finish.\n"
        "Returns an object containing various state info.\n"
        "\nResult:\n"
        "{\n"
        "  \"version\": xxxxx,           (numeric) the server version\n"
        "  \"protocolversion\": xxxxx,   (numeric) the protocol version\n"
        "  \"walletversion\": xxxxx,     (numeric) the wallet version\n"
        "  \"balance\": xxxxxxx,         (numeric) the total zcoin balance of the wallet\n"
        "  \"blocks\": xxxxxx,           (numeric) the current number of blocks processed in the server\n"
        "  \"timeoffset\": xxxxx,        (numeric) the time offset\n"
        "  \"connections\": xxxxx,       (numeric) the number of connections\n"
        "  \"proxy\": \"host:port\",     (string, optional) the proxy used by the server\n"
        "  \"difficulty\": xxxxxx,       (numeric) the current difficulty\n"
        "  \"testnet\": true|false,      (boolean) if the server is using testnet or not\n"
        "  \"keypoololdest\": xxxxxx,    (numeric) the timestamp (seconds since Unix epoch) of the oldest pre-generated key in the key pool\n"
        "  \"keypoolsize\": xxxx,        (numeric) how many new keys are pre-generated\n"
        "  \"unlocked_until\": ttt,      (numeric) the timestamp in seconds since epoch (midnight Jan 1 1970 GMT) that the wallet is unlocked for transfers, or 0 if the wallet is locked\n"
        "  \"paytxfee\": x.xxxx,         (numeric) the transaction fee set in " + CURRENCY_UNIT + "/kB\n"
        "  \"relayfee\": x.xxxx,         (numeric) minimum relay fee for non-free transactions in " + CURRENCY_UNIT + "/kB\n"
        "  \"errors\": \"...\"           (string) any error messages\n"
        "  \"moneysupply\": \"...\"      (numeric) current coinbase supply summed with the current zerocoin supply\n"
        "}\n"
        "\nExamples:\n"
        + HelpExampleCli("getinfo", "")
        + HelpExampleRpc("getinfo", "")
    );

    UniValue info = getinfo(params, fHelp);

    CAmount total = 0, zerocoin = 0;

    if(!pblocktree->ReadTotalSupply(total))
        throw JSONRPCError(RPC_DATABASE_ERROR, "Cannot read the total supply from the database");

    if(!getZerocoinSupply(zerocoin))
        throw JSONRPCError(RPC_DATABASE_ERROR, "Cannot read the total supply from the database");

    info.push_back(Pair("moneysupply", total + zerocoin));

    return info;
}

#include <iostream>

UniValue getaddressstatistics(const UniValue& params, bool fHelp)
{
    if (fHelp || params.size() != 1 || !params[0].isStr())
        throw runtime_error(
            "getaddressstatistics\n"
            "Returns addresses balance statistics information.\n"
            "\nArguments: top100 | total\n"
            "{\n"
            "  \"total\" Requests a sum of all address balances\n"
            "  \"top100\" Requests top 100 richest balances\n"
            "}\n"

            "\nExamples:\n"
            + HelpExampleCli("getaddressstatistics", "total")
            + HelpExampleCli("getaddressstatistics", "total")
        );

    std::map<CAmount, CAddressIndexBase> addrBalances;
    if(!pblocktree->ReadAddressBalances(addrBalances))
        throw JSONRPCError(RPC_DATABASE_ERROR, "Cannot read from the database");

    std::string action = params[0].getValStr();

    UniValue result;

    if(action == "top100") {
        result.setArray();
        auto iter = addrBalances.rbegin();
        for(size_t i = 0; i < std::min(addrBalances.size(), 100UL); ++i)
        {
            auto const & addrInfo = iter->second;
            std::string addr;
            switch(addrInfo.addressType) {
                case AddressType::payToPubKeyHash:
                    addr = CBitcoinAddress(CKeyID(addrInfo.addressHash)).ToString();
                    break;
                case AddressType::payToScriptHash:
                    addr = CBitcoinAddress(CScriptID(addrInfo.addressHash)).ToString();
                    break;
                case AddressType::zerocoinMint:
                    addr = "Zeromint";
                    break;
                case AddressType::zerocoinSpend:
                    addr = "Zerospend";
                    break;
                default:
                    addr = "Error";
            }

            UniValue balance;
            balance.setObject();
            balance.pushKV(addr, iter->first);
            ++iter;
            result.push_back(balance);
        }
        return result;
    }
    if(action == "total") {
        CAmount balance = 0;

        for(auto const & bal : addrBalances)
            balance += bal.first;

        result.setObject();
        result.pushKV("total", balance);
        return result;
    }

    throw runtime_error("Unrecognized parameters.");
}

static const CRPCCommand commands[] =
{ //  category              name                      actor (function)         okSafeMode
  //  --------------------- ------------------------  -----------------------  ----------
    { "control",            "getinfo",                &getinfo,                true  }, /* uses wallet if enabled */
    { "util",               "validateaddress",        &validateaddress,        true  }, /* uses wallet if enabled */
    { "util",               "createmultisig",         &createmultisig,         true  },
    { "util",               "verifymessage",          &verifymessage,          true  },
    { "util",               "signmessagewithprivkey", &signmessagewithprivkey, true  },

        /* Address index */
    { "addressindex",       "getaddressmempool",      &getaddressmempool,      true  },
    { "addressindex",       "getaddressutxos",        &getaddressutxos,        false },
    { "addressindex",       "getaddressdeltas",       &getaddressdeltas,       false },
    { "addressindex",       "getaddresstxids",        &getaddresstxids,        false },
    { "addressindex",       "getaddressbalance",      &getaddressbalance,      false },

    /* Not shown in help */
    { "hidden",             "setmocktime",            &setmocktime,            true  },
    { "hidden",             "getzerocoinsupply",      &getzerocoinsupply,      false },
    { "hidden",             "getinfoex",              &getinfoex,              false },
    { "addressindex",       "gettotalsupply",         &gettotalsupply,         false },

        /* Mobile related */
    { "mobile",             "getanonymityset",        &getanonymityset,        true  },
    { "mobile",             "getmintmetadata",        &getmintmetadata,        true  },
<<<<<<< HEAD
=======
    { "mobile",             "getusedcoinserials",     &getusedcoinserials,     true  },
    { "mobile",             "getlatestcoinids",       &getlatestcoinids,       true  },
>>>>>>> 89598dec

    { "hidden",             "getaddressstatistics",   &getaddressstatistics,   false },
};

void RegisterMiscRPCCommands(CRPCTable &tableRPC)
{
    for (unsigned int vcidx = 0; vcidx < ARRAYLEN(commands); vcidx++)
        tableRPC.appendCommand(commands[vcidx].name, &commands[vcidx]);
}<|MERGE_RESOLUTION|>--- conflicted
+++ resolved
@@ -989,8 +989,6 @@
     return ret;
 }
 
-<<<<<<< HEAD
-=======
 UniValue getusedcoinserials(const UniValue& params, bool fHelp)
 {
     if (fHelp || params.size() != 0)
@@ -1052,7 +1050,6 @@
     return ret;
 }
 
->>>>>>> 89598dec
 UniValue getaddresstxids(const UniValue& params, bool fHelp)
 {
     if (fHelp || params.size() != 1)
@@ -1447,11 +1444,8 @@
         /* Mobile related */
     { "mobile",             "getanonymityset",        &getanonymityset,        true  },
     { "mobile",             "getmintmetadata",        &getmintmetadata,        true  },
-<<<<<<< HEAD
-=======
     { "mobile",             "getusedcoinserials",     &getusedcoinserials,     true  },
     { "mobile",             "getlatestcoinids",       &getlatestcoinids,       true  },
->>>>>>> 89598dec
 
     { "hidden",             "getaddressstatistics",   &getaddressstatistics,   false },
 };
