--- conflicted
+++ resolved
@@ -286,12 +286,9 @@
         /* Mobile related */
     { "mobile",             "getanonymityset",        &getanonymityset,        true  },
     { "mobile",             "getmintmetadata",        &getmintmetadata,        true  },
-<<<<<<< HEAD
-=======
     { "mobile",             "getusedcoinserials",     &getusedcoinserials,     true  },
     { "mobile",             "getlatestcoinids",       &getlatestcoinids,       true  },
 
->>>>>>> 89598dec
 };
 
 CRPCTable::CRPCTable()
