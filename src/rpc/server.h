// Copyright (c) 2010 Satoshi Nakamoto
// Copyright (c) 2009-2015 The Bitcoin Core developers
// Distributed under the MIT software license, see the accompanying
// file COPYING or http://www.opensource.org/licenses/mit-license.php.

#ifndef BITCOIN_RPCSERVER_H
#define BITCOIN_RPCSERVER_H

#include "amount.h"
#include "rpc/protocol.h"
#include "uint256.h"

#include <list>
#include <map>
#include <stdint.h>
#include <string>

#include <boost/function.hpp>

#include <univalue.h>

static const unsigned int DEFAULT_RPC_SERIALIZE_VERSION = 1;

class CRPCCommand;

namespace RPCServer
{
    void OnStarted(boost::function<void ()> slot);
    void OnStopped(boost::function<void ()> slot);
    void OnPreCommand(boost::function<void (const CRPCCommand&)> slot);
    void OnPostCommand(boost::function<void (const CRPCCommand&)> slot);
}

class CBlockIndex;
class CNetAddr;

/** Wrapper for UniValue::VType, which includes typeAny:
 * Used to denote don't care type. Only used by RPCTypeCheckObj */
struct UniValueType {
    UniValueType(UniValue::VType _type) : typeAny(false), type(_type) {}
    UniValueType() : typeAny(true) {}
    bool typeAny;
    UniValue::VType type;
};

class JSONRequest
{
public:
    UniValue id;
    std::string strMethod;
    UniValue params;

    JSONRequest() { id = NullUniValue; }
    void parse(const UniValue& valRequest);
};

/** Query whether RPC is running */
bool IsRPCRunning();

/**
 * Set the RPC warmup status.  When this is done, all RPC calls will error out
 * immediately with RPC_IN_WARMUP.
 */
void SetRPCWarmupStatus(const std::string& newStatus);
/* Mark warmup as done.  RPC calls will be processed from now on.  */
void SetRPCWarmupFinished();

/* returns the current warmup state.  */
bool RPCIsInWarmup(std::string *statusOut);

/**
 * Type-check arguments; throws JSONRPCError if wrong type given. Does not check that
 * the right number of arguments are passed, just that any passed are the correct type.
 */
void RPCTypeCheck(const UniValue& params,
                  const std::list<UniValue::VType>& typesExpected, bool fAllowNull=false);

/*
  Check for expected keys/value types in an Object.
*/
void RPCTypeCheckObj(const UniValue& o,
    const std::map<std::string, UniValueType>& typesExpected,
    bool fAllowNull = false,
    bool fStrict = false);

/** Opaque base class for timers returned by NewTimerFunc.
 * This provides no methods at the moment, but makes sure that delete
 * cleans up the whole state.
 */
class RPCTimerBase
{
public:
    virtual ~RPCTimerBase() {}
};

/**
 * RPC timer "driver".
 */
class RPCTimerInterface
{
public:
    virtual ~RPCTimerInterface() {}
    /** Implementation name */
    virtual const char *Name() = 0;
    /** Factory function for timers.
     * RPC will call the function to create a timer that will call func in *millis* milliseconds.
     * @note As the RPC mechanism is backend-neutral, it can use different implementations of timers.
     * This is needed to cope with the case in which there is no HTTP server, but
     * only GUI RPC console, and to break the dependency of pcserver on httprpc.
     */
    virtual RPCTimerBase* NewTimer(boost::function<void(void)>& func, int64_t millis) = 0;
};

/** Set the factory function for timers */
void RPCSetTimerInterface(RPCTimerInterface *iface);
/** Set the factory function for timer, but only, if unset */
void RPCSetTimerInterfaceIfUnset(RPCTimerInterface *iface);
/** Unset factory function for timers */
void RPCUnsetTimerInterface(RPCTimerInterface *iface);

/**
 * Run func nSeconds from now.
 * Overrides previous timer <name> (if any).
 */
void RPCRunLater(const std::string& name, boost::function<void(void)> func, int64_t nSeconds);

typedef UniValue(*rpcfn_type)(const UniValue& params, bool fHelp);

class CRPCCommand
{
public:
    std::string category;
    std::string name;
    rpcfn_type actor;
    bool okSafeMode;
};

/**
 * Bitcoin RPC command dispatcher.
 */
class CRPCTable
{
private:
    std::map<std::string, const CRPCCommand*> mapCommands;
public:
    CRPCTable();
    const CRPCCommand* operator[](const std::string& name) const;
    std::string help(const std::string& name) const;

    /**
     * Execute a method.
     * @param method   Method to execute
     * @param params   UniValue Array of arguments (JSON objects)
     * @returns Result of the call.
     * @throws an exception (UniValue) when an error happens.
     */
    UniValue execute(const std::string &method, const UniValue &params) const;

    /**
    * Returns a list of registered commands
    * @returns List of registered commands.
    */
    std::vector<std::string> listCommands() const;


    /**
     * Appends a CRPCCommand to the dispatch table.
     * Returns false if RPC server is already running (dump concurrency protection).
     * Commands cannot be overwritten (returns false).
     */
    bool appendCommand(const std::string& name, const CRPCCommand* pcmd);
};

extern CRPCTable tableRPC;

/**
 * Utilities: convert hex-encoded Values
 * (throws error if not hex).
 */
extern uint256 ParseHashV(const UniValue& v, std::string strName);
extern uint256 ParseHashO(const UniValue& o, std::string strKey);
extern std::vector<unsigned char> ParseHexV(const UniValue& v, std::string strName);
extern std::vector<unsigned char> ParseHexO(const UniValue& o, std::string strKey);

extern int64_t nWalletUnlockTime;
extern CAmount AmountFromValue(const UniValue& value);
extern UniValue ValueFromAmount(const CAmount& amount);
extern double GetDifficulty(const CBlockIndex* blockindex = NULL);
extern std::string HelpRequiringPassphrase();
extern std::string HelpExampleCli(const std::string& methodname, const std::string& args);
extern std::string HelpExampleRpc(const std::string& methodname, const std::string& args);

extern UniValue getaddressmempool(const UniValue& params, bool fHelp);
extern UniValue getaddressutxos(const UniValue& params, bool fHelp);
extern UniValue getaddressdeltas(const UniValue& params, bool fHelp);
extern UniValue getaddresstxids(const UniValue& params, bool fHelp);
extern UniValue getaddressbalance(const UniValue& params, bool fHelp);

extern UniValue getanonymityset(const UniValue& params, bool fHelp);
extern UniValue getmintmetadata(const UniValue& params, bool fHelp);
<<<<<<< HEAD
=======
extern UniValue getusedcoinserials(const UniValue& params, bool fHelp);
extern UniValue getlatestcoinids(const UniValue& params, bool fHelp);
>>>>>>> 89598dec

extern UniValue getpoolinfo(const UniValue& params, bool fHelp);
extern UniValue spork(const UniValue& params, bool fHelp);
extern UniValue znode(const UniValue& params, bool fHelp);
extern UniValue znodelist(const UniValue& params, bool fHelp);
extern UniValue znodebroadcast(const UniValue& params, bool fHelp);
extern UniValue znsync(const UniValue& params, bool fHelp);

extern void EnsureWalletIsUnlocked();

bool StartRPC();
void InterruptRPC();
void StopRPC();
std::string JSONRPCExecBatch(const UniValue& vReq);

// Retrieves any serialization flags requested in command line argument
int RPCSerializationFlags();

#endif // BITCOIN_RPCSERVER_H<|MERGE_RESOLUTION|>--- conflicted
+++ resolved
@@ -198,11 +198,8 @@
 
 extern UniValue getanonymityset(const UniValue& params, bool fHelp);
 extern UniValue getmintmetadata(const UniValue& params, bool fHelp);
-<<<<<<< HEAD
-=======
 extern UniValue getusedcoinserials(const UniValue& params, bool fHelp);
 extern UniValue getlatestcoinids(const UniValue& params, bool fHelp);
->>>>>>> 89598dec
 
 extern UniValue getpoolinfo(const UniValue& params, bool fHelp);
 extern UniValue spork(const UniValue& params, bool fHelp);
