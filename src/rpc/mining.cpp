--- conflicted
+++ resolved
@@ -149,11 +149,7 @@
         if (pblock->IsProgPow()) {
             while (nMaxTries > 0 && pblock->nNonce64 < nInnerLoopCount) {
                 uint256 mix_hash;
-<<<<<<< HEAD
-                auto final_hash{progpow_hash_full(*pblock, mix_hash)};
-=======
                 auto final_hash{progpow_hash_full(pblock->GetProgPowHeader(), mix_hash)};
->>>>>>> aa9cf805
                 if (CheckProofOfWork(final_hash, pblock->nBits, Params().GetConsensus()))
                 {
                     pblock->mix_hash = mix_hash;
@@ -872,13 +868,9 @@
         lastHeader = pblock->GetProgPowHeaderHash().GetHex();
         result.pushKV("pprpcheader", lastHeader);
         result.pushKV("pprpcepoch", ethash::get_epoch_number(pblock->nHeight));
-<<<<<<< HEAD
-        mapPPBlockTemplates[lastHeader] = *pblock;
-=======
         if (fRewardAddressSet)
             // don't bother to save block unless reward address is set
             mapPPBlockTemplates[lastHeader] = *pblock;
->>>>>>> aa9cf805
     }
 
     return result;
