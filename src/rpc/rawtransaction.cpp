// Copyright (c) 2010 Satoshi Nakamoto
// Copyright (c) 2009-2015 The Bitcoin Core developers
// Distributed under the MIT software license, see the accompanying
// file COPYING or http://www.opensource.org/licenses/mit-license.php.

#include "base58.h"
#include "chain.h"
#include "coins.h"
#include "consensus/validation.h"
#include "core_io.h"
#include "init.h"
#include "keystore.h"
#include "main.h"
#include "merkleblock.h"
#include "net.h"
#include "policy/policy.h"
#include "primitives/transaction.h"
#include "rpc/server.h"
#include "script/script.h"
#include "script/script_error.h"
#include "script/sign.h"
#include "script/standard.h"
#include "txmempool.h"
#include "uint256.h"
#include "utilstrencodings.h"
#include "util.h"
#ifdef ENABLE_WALLET
#include "wallet/wallet.h"
#endif

#include <stdint.h>

#include <boost/assign/list_of.hpp>

#include <univalue.h>

using namespace std;

void ScriptPubKeyToJSON(const CScript& scriptPubKey, UniValue& out, bool fIncludeHex)
{
    txnouttype type;
    vector<CTxDestination> addresses;
    int nRequired;

    out.push_back(Pair("asm", ScriptToAsmStr(scriptPubKey)));
    if (fIncludeHex)
        out.push_back(Pair("hex", HexStr(scriptPubKey.begin(), scriptPubKey.end())));

    if (!ExtractDestinations(scriptPubKey, type, addresses, nRequired)) {
        out.push_back(Pair("type", GetTxnOutputType(type)));
        return;
    }

    out.push_back(Pair("reqSigs", nRequired));
    out.push_back(Pair("type", GetTxnOutputType(type)));

    UniValue a(UniValue::VARR);
    BOOST_FOREACH(const CTxDestination& addr, addresses)
        a.push_back(CBitcoinAddress(addr).ToString());
    out.push_back(Pair("addresses", a));
}

void TxToJSON(const CTransaction& tx, const uint256 hashBlock, UniValue& entry)
{
    uint256 txid = tx.GetHash();
    entry.push_back(Pair("txid", txid.GetHex()));
    entry.push_back(Pair("hash", tx.GetWitnessHash().GetHex()));
    entry.push_back(Pair("size", (int)::GetSerializeSize(tx, SER_NETWORK, PROTOCOL_VERSION)));
    entry.push_back(Pair("vsize", (int)::GetVirtualTransactionSize(tx)));
    entry.push_back(Pair("version", tx.nVersion));
    entry.push_back(Pair("locktime", (int64_t)tx.nLockTime));

    UniValue vin(UniValue::VARR);
    for (unsigned int i = 0; i < tx.vin.size(); i++) {
        const CTxIn& txin = tx.vin[i];
        UniValue in(UniValue::VOBJ);
        if (tx.IsCoinBase())
            in.push_back(Pair("coinbase", HexStr(txin.scriptSig.begin(), txin.scriptSig.end())));
        else {
            in.push_back(Pair("txid", txin.prevout.hash.GetHex()));
            in.push_back(Pair("vout", (int64_t)txin.prevout.n));
            UniValue o(UniValue::VOBJ);
            o.push_back(Pair("asm", ScriptToAsmStr(txin.scriptSig, true)));
            o.push_back(Pair("hex", HexStr(txin.scriptSig.begin(), txin.scriptSig.end())));
            in.push_back(Pair("scriptSig", o));
<<<<<<< HEAD
            // Add address and value info if spentindex enabled
            CSpentIndexValue spentInfo;
            CSpentIndexKey spentKey(txin.prevout.hash, txin.prevout.n);
            LogPrintf("It came here!\n");
            if (GetSpentIndex(spentKey, spentInfo)) {
                LogPrintf("But it's not entered here");
                in.push_back(Pair("value", ValueFromAmount(spentInfo.satoshis)));
                in.push_back(Pair("valueSat", spentInfo.satoshis));
                if (spentInfo.addressType == 1) {
                    in.push_back(Pair("address", CBitcoinAddress(CKeyID(spentInfo.addressHash)).ToString()));
                } else if (spentInfo.addressType == 2)  {
                    in.push_back(Pair("address", CBitcoinAddress(CScriptID(spentInfo.addressHash)).ToString()));
                }
=======

            CTransaction prevTx;
            uint256 hashBlock;
            if (GetTransaction(txin.prevout.hash, prevTx, Params().GetConsensus(), hashBlock, true)) {
                CTxOut const & txOut = prevTx.vout.at(txin.prevout.n);

                in.push_back(Pair("value", ValueFromAmount(txOut.nValue)));
                in.push_back(Pair("valueSat", txOut.nValue));

                CTxDestination dstAddr;
                if(ExtractDestination(txOut.scriptPubKey, dstAddr))
                    in.push_back(Pair("address", CBitcoinAddress(dstAddr).ToString()));
>>>>>>> 934b5840
            }
        }
        if (!tx.wit.IsNull()) {
            if (!tx.wit.vtxinwit[i].IsNull()) {
                UniValue txinwitness(UniValue::VARR);
                for (unsigned int j = 0; j < tx.wit.vtxinwit[i].scriptWitness.stack.size(); j++) {
                    std::vector<unsigned char> item = tx.wit.vtxinwit[i].scriptWitness.stack[j];
                    txinwitness.push_back(HexStr(item.begin(), item.end()));
                }
                in.push_back(Pair("txinwitness", txinwitness));
            }

        }
        in.push_back(Pair("sequence", (int64_t)txin.nSequence));
        vin.push_back(in);
    }
    entry.push_back(Pair("vin", vin));
    UniValue vout(UniValue::VARR);
    for (unsigned int i = 0; i < tx.vout.size(); i++) {
        const CTxOut& txout = tx.vout[i];
        UniValue out(UniValue::VOBJ);
        out.push_back(Pair("value", ValueFromAmount(txout.nValue)));
        out.push_back(Pair("n", (int64_t)i));
        UniValue o(UniValue::VOBJ);
        ScriptPubKeyToJSON(txout.scriptPubKey, o, true);
        out.push_back(Pair("scriptPubKey", o));
        // Add spent information if spentindex is enabled
        CSpentIndexValue spentInfo;
        CSpentIndexKey spentKey(txid, i);
        if (GetSpentIndex(spentKey, spentInfo)) {
            out.push_back(Pair("spentTxId", spentInfo.txid.GetHex()));
            out.push_back(Pair("spentIndex", (int)spentInfo.inputIndex));
            out.push_back(Pair("spentHeight", spentInfo.blockHeight));
        }
        vout.push_back(out);
    }
    entry.push_back(Pair("vout", vout));

    if (!hashBlock.IsNull()) {
        entry.push_back(Pair("blockhash", hashBlock.GetHex()));
        BlockMap::iterator mi = mapBlockIndex.find(hashBlock);
        if (mi != mapBlockIndex.end() && (*mi).second) {
            CBlockIndex* pindex = (*mi).second;
            if (chainActive.Contains(pindex)) {
                entry.push_back(Pair("height", pindex->nHeight));
                entry.push_back(Pair("confirmations", 1 + chainActive.Height() - pindex->nHeight));
                entry.push_back(Pair("time", pindex->GetBlockTime()));
                entry.push_back(Pair("blocktime", pindex->GetBlockTime()));
            }
            else {
                entry.push_back(Pair("height", -1));
                entry.push_back(Pair("confirmations", 0));
            }
        }
    }
}


UniValue getrawtransaction(const UniValue& params, bool fHelp)
{
    if (fHelp || params.size() < 1 || params.size() > 2)
        throw runtime_error(
            "getrawtransaction \"txid\" ( verbose )\n"
            "\nNOTE: By default this function only works sometimes. This is when the tx is in the mempool\n"
            "or there is an unspent output in the utxo for this transaction. To make it always work,\n"
            "you need to maintain a transaction index, using the -txindex command line option.\n"
            "\nReturn the raw transaction data.\n"
            "\nIf verbose=0, returns a string that is serialized, hex-encoded data for 'txid'.\n"
            "If verbose is non-zero, returns an Object with information about 'txid'.\n"

            "\nArguments:\n"
            "1. \"txid\"      (string, required) The transaction id\n"
            "2. verbose       (numeric, optional, default=0) If 0, return a string, other return a json object\n"

            "\nResult (if verbose is not set or set to 0):\n"
            "\"data\"      (string) The serialized, hex-encoded data for 'txid'\n"

            "\nResult (if verbose > 0):\n"
            "{\n"
            "  \"hex\" : \"data\",       (string) The serialized, hex-encoded data for 'txid'\n"
            "  \"txid\" : \"id\",        (string) The transaction id (same as provided)\n"
            "  \"hash\" : \"id\",        (string) The transaction hash (differs from txid for witness transactions)\n"
            "  \"size\" : n,             (numeric) The serialized transaction size\n"
            "  \"vsize\" : n,            (numeric) The virtual transaction size (differs from size for witness transactions)\n"
            "  \"version\" : n,          (numeric) The version\n"
            "  \"locktime\" : ttt,       (numeric) The lock time\n"
            "  \"vin\" : [               (array of json objects)\n"
            "     {\n"
            "       \"txid\": \"id\",    (string) The transaction id\n"
            "       \"vout\": n,         (numeric) \n"
            "       \"scriptSig\": {     (json object) The script\n"
            "         \"asm\": \"asm\",  (string) asm\n"
            "         \"hex\": \"hex\"   (string) hex\n"
            "       },\n"
            "       \"sequence\": n      (numeric) The script sequence number\n"
            "       \"txinwitness\": [\"hex\", ...] (array of string) hex-encoded witness data (if any)\n"
            "     }\n"
            "     ,...\n"
            "  ],\n"
            "  \"vout\" : [              (array of json objects)\n"
            "     {\n"
            "       \"value\" : x.xxx,            (numeric) The value in " + CURRENCY_UNIT + "\n"
            "       \"n\" : n,                    (numeric) index\n"
            "       \"scriptPubKey\" : {          (json object)\n"
            "         \"asm\" : \"asm\",          (string) the asm\n"
            "         \"hex\" : \"hex\",          (string) the hex\n"
            "         \"reqSigs\" : n,            (numeric) The required sigs\n"
            "         \"type\" : \"pubkeyhash\",  (string) The type, eg 'pubkeyhash'\n"
            "         \"addresses\" : [           (json array of string)\n"
            "           \"bitcoinaddress\"        (string) bitcoin address\n"
            "           ,...\n"
            "         ]\n"
            "       }\n"
            "     }\n"
            "     ,...\n"
            "  ],\n"
            "  \"blockhash\" : \"hash\",   (string) the block hash\n"
            "  \"confirmations\" : n,      (numeric) The confirmations\n"
            "  \"time\" : ttt,             (numeric) The transaction time in seconds since epoch (Jan 1 1970 GMT)\n"
            "  \"blocktime\" : ttt         (numeric) The block time in seconds since epoch (Jan 1 1970 GMT)\n"
            "}\n"

            "\nExamples:\n"
            + HelpExampleCli("getrawtransaction", "\"mytxid\"")
            + HelpExampleCli("getrawtransaction", "\"mytxid\" 1")
            + HelpExampleRpc("getrawtransaction", "\"mytxid\", 1")
        );

    LOCK(cs_main);

    uint256 hash = ParseHashV(params[0], "parameter 1");

    bool fVerbose = false;
    if (params.size() > 1)
        fVerbose = (params[1].get_int() != 0);

    CTransaction tx;
    uint256 hashBlock;
    if (!GetTransaction(hash, tx, Params().GetConsensus(), hashBlock, true))
        throw JSONRPCError(RPC_INVALID_ADDRESS_OR_KEY, "No information available about transaction");

    string strHex = EncodeHexTx(tx, RPCSerializationFlags());

    if (!fVerbose)
        return strHex;

    UniValue result(UniValue::VOBJ);
    result.push_back(Pair("hex", strHex));
    TxToJSON(tx, hashBlock, result);
    return result;
}

UniValue gettxoutproof(const UniValue& params, bool fHelp)
{
    if (fHelp || (params.size() != 1 && params.size() != 2))
        throw runtime_error(
            "gettxoutproof [\"txid\",...] ( blockhash )\n"
            "\nReturns a hex-encoded proof that \"txid\" was included in a block.\n"
            "\nNOTE: By default this function only works sometimes. This is when there is an\n"
            "unspent output in the utxo for this transaction. To make it always work,\n"
            "you need to maintain a transaction index, using the -txindex command line option or\n"
            "specify the block in which the transaction is included manually (by blockhash).\n"
            "\nReturn the raw transaction data.\n"
            "\nArguments:\n"
            "1. \"txids\"       (string) A json array of txids to filter\n"
            "    [\n"
            "      \"txid\"     (string) A transaction hash\n"
            "      ,...\n"
            "    ]\n"
            "2. \"block hash\"  (string, optional) If specified, looks for txid in the block with this hash\n"
            "\nResult:\n"
            "\"data\"           (string) A string that is a serialized, hex-encoded data for the proof.\n"
        );

    set<uint256> setTxids;
    uint256 oneTxid;
    UniValue txids = params[0].get_array();
    for (unsigned int idx = 0; idx < txids.size(); idx++) {
        const UniValue& txid = txids[idx];
        if (txid.get_str().length() != 64 || !IsHex(txid.get_str()))
            throw JSONRPCError(RPC_INVALID_PARAMETER, string("Invalid txid ")+txid.get_str());
        uint256 hash(uint256S(txid.get_str()));
        if (setTxids.count(hash))
            throw JSONRPCError(RPC_INVALID_PARAMETER, string("Invalid parameter, duplicated txid: ")+txid.get_str());
       setTxids.insert(hash);
       oneTxid = hash;
    }

    LOCK(cs_main);

    CBlockIndex* pblockindex = NULL;

    uint256 hashBlock;
    if (params.size() > 1)
    {
        hashBlock = uint256S(params[1].get_str());
        if (!mapBlockIndex.count(hashBlock))
            throw JSONRPCError(RPC_INVALID_ADDRESS_OR_KEY, "Block not found");
        pblockindex = mapBlockIndex[hashBlock];
    } else {
        CCoins coins;
        if (pcoinsTip->GetCoins(oneTxid, coins) && coins.nHeight > 0 && coins.nHeight <= chainActive.Height())
            pblockindex = chainActive[coins.nHeight];
    }

    if (pblockindex == NULL)
    {
        CTransaction tx;
        if (!GetTransaction(oneTxid, tx, Params().GetConsensus(), hashBlock, false) || hashBlock.IsNull())
            throw JSONRPCError(RPC_INVALID_ADDRESS_OR_KEY, "Transaction not yet in block");
        if (!mapBlockIndex.count(hashBlock))
            throw JSONRPCError(RPC_INTERNAL_ERROR, "Transaction index corrupt");
        pblockindex = mapBlockIndex[hashBlock];
    }

    CBlock block;
    if(!ReadBlockFromDisk(block, pblockindex, Params().GetConsensus()))
        throw JSONRPCError(RPC_INTERNAL_ERROR, "Can't read block from disk");

    unsigned int ntxFound = 0;
    BOOST_FOREACH(const CTransaction&tx, block.vtx)
        if (setTxids.count(tx.GetHash()))
            ntxFound++;
    if (ntxFound != setTxids.size())
        throw JSONRPCError(RPC_INVALID_ADDRESS_OR_KEY, "(Not all) transactions not found in specified block");

    CDataStream ssMB(SER_NETWORK, PROTOCOL_VERSION | SERIALIZE_TRANSACTION_NO_WITNESS);
    CMerkleBlock mb(block, setTxids);
    ssMB << mb;
    std::string strHex = HexStr(ssMB.begin(), ssMB.end());
    return strHex;
}

UniValue verifytxoutproof(const UniValue& params, bool fHelp)
{
    if (fHelp || params.size() != 1)
        throw runtime_error(
            "verifytxoutproof \"proof\"\n"
            "\nVerifies that a proof points to a transaction in a block, returning the transaction it commits to\n"
            "and throwing an RPC error if the block is not in our best chain\n"
            "\nArguments:\n"
            "1. \"proof\"    (string, required) The hex-encoded proof generated by gettxoutproof\n"
            "\nResult:\n"
            "[\"txid\"]      (array, strings) The txid(s) which the proof commits to, or empty array if the proof is invalid\n"
        );

    CDataStream ssMB(ParseHexV(params[0], "proof"), SER_NETWORK, PROTOCOL_VERSION | SERIALIZE_TRANSACTION_NO_WITNESS);
    CMerkleBlock merkleBlock;
    ssMB >> merkleBlock;

    UniValue res(UniValue::VARR);

    vector<uint256> vMatch;
    vector<unsigned int> vIndex;
    if (merkleBlock.txn.ExtractMatches(vMatch, vIndex) != merkleBlock.header.hashMerkleRoot)
        return res;

    LOCK(cs_main);

    if (!mapBlockIndex.count(merkleBlock.header.GetHash()) || !chainActive.Contains(mapBlockIndex[merkleBlock.header.GetHash()]))
        throw JSONRPCError(RPC_INVALID_ADDRESS_OR_KEY, "Block not found in chain");

    BOOST_FOREACH(const uint256& hash, vMatch)
        res.push_back(hash.GetHex());
    return res;
}

UniValue createrawtransaction(const UniValue& params, bool fHelp)
{
    if (fHelp || params.size() < 2 || params.size() > 3)
        throw runtime_error(
            "createrawtransaction [{\"txid\":\"id\",\"vout\":n},...] {\"address\":amount,\"data\":\"hex\",...} ( locktime )\n"
            "\nCreate a transaction spending the given inputs and creating new outputs.\n"
            "Outputs can be addresses or data.\n"
            "Returns hex-encoded raw transaction.\n"
            "Note that the transaction's inputs are not signed, and\n"
            "it is not stored in the wallet or transmitted to the network.\n"

            "\nArguments:\n"
            "1. \"transactions\"        (string, required) A json array of json objects\n"
            "     [\n"
            "       {\n"
            "         \"txid\":\"id\",    (string, required) The transaction id\n"
            "         \"vout\":n        (numeric, required) The output number\n"
            "         \"sequence\":n    (numeric, optional) The sequence number\n"
            "       }\n"
            "       ,...\n"
            "     ]\n"
            "2. \"outputs\"             (string, required) a json object with outputs\n"
            "    {\n"
            "      \"address\": x.xxx   (numeric or string, required) The key is the bitcoin address, the numeric value (can be string) is the " + CURRENCY_UNIT + " amount\n"
            "      \"data\": \"hex\",     (string, required) The key is \"data\", the value is hex encoded data\n"
            "      ...\n"
            "    }\n"
            "3. locktime                (numeric, optional, default=0) Raw locktime. Non-0 value also locktime-activates inputs\n"
            "\nResult:\n"
            "\"transaction\"            (string) hex string of the transaction\n"

            "\nExamples\n"
            + HelpExampleCli("createrawtransaction", "\"[{\\\"txid\\\":\\\"myid\\\",\\\"vout\\\":0}]\" \"{\\\"address\\\":0.01}\"")
            + HelpExampleCli("createrawtransaction", "\"[{\\\"txid\\\":\\\"myid\\\",\\\"vout\\\":0}]\" \"{\\\"data\\\":\\\"00010203\\\"}\"")
            + HelpExampleRpc("createrawtransaction", "\"[{\\\"txid\\\":\\\"myid\\\",\\\"vout\\\":0}]\", \"{\\\"address\\\":0.01}\"")
            + HelpExampleRpc("createrawtransaction", "\"[{\\\"txid\\\":\\\"myid\\\",\\\"vout\\\":0}]\", \"{\\\"data\\\":\\\"00010203\\\"}\"")
        );

    RPCTypeCheck(params, boost::assign::list_of(UniValue::VARR)(UniValue::VOBJ)(UniValue::VNUM), true);
    if (params[0].isNull() || params[1].isNull())
        throw JSONRPCError(RPC_INVALID_PARAMETER, "Invalid parameter, arguments 1 and 2 must be non-null");

    UniValue inputs = params[0].get_array();
    UniValue sendTo = params[1].get_obj();

    CMutableTransaction rawTx;

    if (params.size() > 2 && !params[2].isNull()) {
        int64_t nLockTime = params[2].get_int64();
        if (nLockTime < 0 || nLockTime > std::numeric_limits<uint32_t>::max())
            throw JSONRPCError(RPC_INVALID_PARAMETER, "Invalid parameter, locktime out of range");
        rawTx.nLockTime = nLockTime;
    }

    for (unsigned int idx = 0; idx < inputs.size(); idx++) {
        const UniValue& input = inputs[idx];
        const UniValue& o = input.get_obj();

        uint256 txid = ParseHashO(o, "txid");

        const UniValue& vout_v = find_value(o, "vout");
        if (!vout_v.isNum())
            throw JSONRPCError(RPC_INVALID_PARAMETER, "Invalid parameter, missing vout key");
        int nOutput = vout_v.get_int();
        if (nOutput < 0)
            throw JSONRPCError(RPC_INVALID_PARAMETER, "Invalid parameter, vout must be positive");

        uint32_t nSequence = (rawTx.nLockTime ? std::numeric_limits<uint32_t>::max() - 1 : std::numeric_limits<uint32_t>::max());

        // set the sequence number if passed in the parameters object
        const UniValue& sequenceObj = find_value(o, "sequence");
        if (sequenceObj.isNum()) {
            int64_t seqNr64 = sequenceObj.get_int64();
            if (seqNr64 < 0 || seqNr64 > std::numeric_limits<uint32_t>::max())
                throw JSONRPCError(RPC_INVALID_PARAMETER, "Invalid parameter, sequence number is out of range");
            else
                nSequence = (uint32_t)seqNr64;
        }

        CTxIn in(COutPoint(txid, nOutput), CScript(), nSequence);

        rawTx.vin.push_back(in);
    }

    set<CBitcoinAddress> setAddress;
    vector<string> addrList = sendTo.getKeys();
    BOOST_FOREACH(const string& name_, addrList) {

        if (name_ == "data") {
            std::vector<unsigned char> data = ParseHexV(sendTo[name_].getValStr(),"Data");

            CTxOut out(0, CScript() << OP_RETURN << data);
            rawTx.vout.push_back(out);
        } else {
            CBitcoinAddress address(name_);
            if (!address.IsValid())
                throw JSONRPCError(RPC_INVALID_ADDRESS_OR_KEY, string("Invalid Bitcoin address: ")+name_);

            if (setAddress.count(address))
                throw JSONRPCError(RPC_INVALID_PARAMETER, string("Invalid parameter, duplicated address: ")+name_);
            setAddress.insert(address);

            CScript scriptPubKey = GetScriptForDestination(address.Get());
            CAmount nAmount = AmountFromValue(sendTo[name_]);

            CTxOut out(nAmount, scriptPubKey);
            rawTx.vout.push_back(out);
        }
    }

    return EncodeHexTx(rawTx);
}

UniValue decoderawtransaction(const UniValue& params, bool fHelp)
{
    if (fHelp || params.size() != 1)
        throw runtime_error(
            "decoderawtransaction \"hexstring\"\n"
            "\nReturn a JSON object representing the serialized, hex-encoded transaction.\n"

            "\nArguments:\n"
            "1. \"hex\"      (string, required) The transaction hex string\n"

            "\nResult:\n"
            "{\n"
            "  \"txid\" : \"id\",        (string) The transaction id\n"
            "  \"hash\" : \"id\",        (string) The transaction hash (differs from txid for witness transactions)\n"
            "  \"size\" : n,             (numeric) The transaction size\n"
            "  \"vsize\" : n,            (numeric) The virtual transaction size (differs from size for witness transactions)\n"
            "  \"version\" : n,          (numeric) The version\n"
            "  \"locktime\" : ttt,       (numeric) The lock time\n"
            "  \"vin\" : [               (array of json objects)\n"
            "     {\n"
            "       \"txid\": \"id\",    (string) The transaction id\n"
            "       \"vout\": n,         (numeric) The output number\n"
            "       \"scriptSig\": {     (json object) The script\n"
            "         \"asm\": \"asm\",  (string) asm\n"
            "         \"hex\": \"hex\"   (string) hex\n"
            "       },\n"
            "       \"txinwitness\": [\"hex\", ...] (array of string) hex-encoded witness data (if any)\n"
            "       \"sequence\": n     (numeric) The script sequence number\n"
            "     }\n"
            "     ,...\n"
            "  ],\n"
            "  \"vout\" : [             (array of json objects)\n"
            "     {\n"
            "       \"value\" : x.xxx,            (numeric) The value in " + CURRENCY_UNIT + "\n"
            "       \"n\" : n,                    (numeric) index\n"
            "       \"scriptPubKey\" : {          (json object)\n"
            "         \"asm\" : \"asm\",          (string) the asm\n"
            "         \"hex\" : \"hex\",          (string) the hex\n"
            "         \"reqSigs\" : n,            (numeric) The required sigs\n"
            "         \"type\" : \"pubkeyhash\",  (string) The type, eg 'pubkeyhash'\n"
            "         \"addresses\" : [           (json array of string)\n"
            "           \"12tvKAXCxZjSmdNbao16dKXC8tRWfcF5oc\"   (string) bitcoin address\n"
            "           ,...\n"
            "         ]\n"
            "       }\n"
            "     }\n"
            "     ,...\n"
            "  ],\n"
            "}\n"

            "\nExamples:\n"
            + HelpExampleCli("decoderawtransaction", "\"hexstring\"")
            + HelpExampleRpc("decoderawtransaction", "\"hexstring\"")
        );

    LOCK(cs_main);
    RPCTypeCheck(params, boost::assign::list_of(UniValue::VSTR));

    CTransaction tx;

    if (!DecodeHexTx(tx, params[0].get_str(), true))
        throw JSONRPCError(RPC_DESERIALIZATION_ERROR, "TX decode failed");

    UniValue result(UniValue::VOBJ);
    TxToJSON(tx, uint256(), result);

    return result;
}

UniValue decodescript(const UniValue& params, bool fHelp)
{
    if (fHelp || params.size() != 1)
        throw runtime_error(
            "decodescript \"hex\"\n"
            "\nDecode a hex-encoded script.\n"
            "\nArguments:\n"
            "1. \"hex\"     (string) the hex encoded script\n"
            "\nResult:\n"
            "{\n"
            "  \"asm\":\"asm\",   (string) Script public key\n"
            "  \"hex\":\"hex\",   (string) hex encoded public key\n"
            "  \"type\":\"type\", (string) The output type\n"
            "  \"reqSigs\": n,    (numeric) The required signatures\n"
            "  \"addresses\": [   (json array of string)\n"
            "     \"address\"     (string) bitcoin address\n"
            "     ,...\n"
            "  ],\n"
            "  \"p2sh\",\"address\" (string) address of P2SH script wrapping this redeem script (not returned if the script is already a P2SH).\n"
            "}\n"
            "\nExamples:\n"
            + HelpExampleCli("decodescript", "\"hexstring\"")
            + HelpExampleRpc("decodescript", "\"hexstring\"")
        );

    RPCTypeCheck(params, boost::assign::list_of(UniValue::VSTR));

    UniValue r(UniValue::VOBJ);
    CScript script;
    if (params[0].get_str().size() > 0){
        vector<unsigned char> scriptData(ParseHexV(params[0], "argument"));
        script = CScript(scriptData.begin(), scriptData.end());
    } else {
        // Empty scripts are valid
    }
    ScriptPubKeyToJSON(script, r, false);

    UniValue type;
    type = find_value(r, "type");

    if (type.isStr() && type.get_str() != "scripthash") {
        // P2SH cannot be wrapped in a P2SH. If this script is already a P2SH,
        // don't return the address for a P2SH of the P2SH.
        r.push_back(Pair("p2sh", CBitcoinAddress(CScriptID(script)).ToString()));
    }

    return r;
}

/** Pushes a JSON object for script verification or signing errors to vErrorsRet. */
static void TxInErrorToJSON(const CTxIn& txin, UniValue& vErrorsRet, const std::string& strMessage)
{
    UniValue entry(UniValue::VOBJ);
    entry.push_back(Pair("txid", txin.prevout.hash.ToString()));
    entry.push_back(Pair("vout", (uint64_t)txin.prevout.n));
    entry.push_back(Pair("scriptSig", HexStr(txin.scriptSig.begin(), txin.scriptSig.end())));
    entry.push_back(Pair("sequence", (uint64_t)txin.nSequence));
    entry.push_back(Pair("error", strMessage));
    vErrorsRet.push_back(entry);
}

UniValue signrawtransaction(const UniValue& params, bool fHelp)
{
    if (fHelp || params.size() < 1 || params.size() > 4)
        throw runtime_error(
            "signrawtransaction \"hexstring\" ( [{\"txid\":\"id\",\"vout\":n,\"scriptPubKey\":\"hex\",\"redeemScript\":\"hex\"},...] [\"privatekey1\",...] sighashtype )\n"
            "\nSign inputs for raw transaction (serialized, hex-encoded).\n"
            "The second optional argument (may be null) is an array of previous transaction outputs that\n"
            "this transaction depends on but may not yet be in the block chain.\n"
            "The third optional argument (may be null) is an array of base58-encoded private\n"
            "keys that, if given, will be the only keys used to sign the transaction.\n"
#ifdef ENABLE_WALLET
            + HelpRequiringPassphrase() + "\n"
#endif

            "\nArguments:\n"
            "1. \"hexstring\"     (string, required) The transaction hex string\n"
            "2. \"prevtxs\"       (string, optional) An json array of previous dependent transaction outputs\n"
            "     [               (json array of json objects, or 'null' if none provided)\n"
            "       {\n"
            "         \"txid\":\"id\",             (string, required) The transaction id\n"
            "         \"vout\":n,                  (numeric, required) The output number\n"
            "         \"scriptPubKey\": \"hex\",   (string, required) script key\n"
            "         \"redeemScript\": \"hex\",   (string, required for P2SH or P2WSH) redeem script\n"
            "         \"amount\": value            (numeric, required) The amount spent\n"
            "       }\n"
            "       ,...\n"
            "    ]\n"
            "3. \"privatekeys\"     (string, optional) A json array of base58-encoded private keys for signing\n"
            "    [                  (json array of strings, or 'null' if none provided)\n"
            "      \"privatekey\"   (string) private key in base58-encoding\n"
            "      ,...\n"
            "    ]\n"
            "4. \"sighashtype\"     (string, optional, default=ALL) The signature hash type. Must be one of\n"
            "       \"ALL\"\n"
            "       \"NONE\"\n"
            "       \"SINGLE\"\n"
            "       \"ALL|ANYONECANPAY\"\n"
            "       \"NONE|ANYONECANPAY\"\n"
            "       \"SINGLE|ANYONECANPAY\"\n"

            "\nResult:\n"
            "{\n"
            "  \"hex\" : \"value\",           (string) The hex-encoded raw transaction with signature(s)\n"
            "  \"complete\" : true|false,   (boolean) If the transaction has a complete set of signatures\n"
            "  \"errors\" : [                 (json array of objects) Script verification errors (if there are any)\n"
            "    {\n"
            "      \"txid\" : \"hash\",           (string) The hash of the referenced, previous transaction\n"
            "      \"vout\" : n,                (numeric) The index of the output to spent and used as input\n"
            "      \"scriptSig\" : \"hex\",       (string) The hex-encoded signature script\n"
            "      \"sequence\" : n,            (numeric) Script sequence number\n"
            "      \"error\" : \"text\"           (string) Verification or signing error related to the input\n"
            "    }\n"
            "    ,...\n"
            "  ]\n"
            "}\n"

            "\nExamples:\n"
            + HelpExampleCli("signrawtransaction", "\"myhex\"")
            + HelpExampleRpc("signrawtransaction", "\"myhex\"")
        );

#ifdef ENABLE_WALLET
    LOCK2(cs_main, pwalletMain ? &pwalletMain->cs_wallet : NULL);
#else
    LOCK(cs_main);
#endif
    RPCTypeCheck(params, boost::assign::list_of(UniValue::VSTR)(UniValue::VARR)(UniValue::VARR)(UniValue::VSTR), true);

    vector<unsigned char> txData(ParseHexV(params[0], "argument 1"));
    CDataStream ssData(txData, SER_NETWORK, PROTOCOL_VERSION);
    vector<CMutableTransaction> txVariants;
    while (!ssData.empty()) {
        try {
            CMutableTransaction tx;
            ssData >> tx;
            txVariants.push_back(tx);
        }
        catch (const std::exception&) {
            throw JSONRPCError(RPC_DESERIALIZATION_ERROR, "TX decode failed");
        }
    }

    if (txVariants.empty())
        throw JSONRPCError(RPC_DESERIALIZATION_ERROR, "Missing transaction");

    // mergedTx will end up with all the signatures; it
    // starts as a clone of the rawtx:
    CMutableTransaction mergedTx(txVariants[0]);

    // Fetch previous transactions (inputs):
    CCoinsView viewDummy;
    CCoinsViewCache view(&viewDummy);
    {
        LOCK(mempool.cs);
        CCoinsViewCache &viewChain = *pcoinsTip;
        CCoinsViewMemPool viewMempool(&viewChain, mempool);
        view.SetBackend(viewMempool); // temporarily switch cache backend to db+mempool view

        BOOST_FOREACH(const CTxIn& txin, mergedTx.vin) {
            const uint256& prevHash = txin.prevout.hash;
            CCoins coins;
            view.AccessCoins(prevHash); // this is certainly allowed to fail
        }

        view.SetBackend(viewDummy); // switch back to avoid locking mempool for too long
    }

    bool fGivenKeys = false;
    CBasicKeyStore tempKeystore;
    if (params.size() > 2 && !params[2].isNull()) {
        fGivenKeys = true;
        UniValue keys = params[2].get_array();
        for (unsigned int idx = 0; idx < keys.size(); idx++) {
            UniValue k = keys[idx];
            CBitcoinSecret vchSecret;
            bool fGood = vchSecret.SetString(k.get_str());
            if (!fGood)
                throw JSONRPCError(RPC_INVALID_ADDRESS_OR_KEY, "Invalid private key");
            CKey key = vchSecret.GetKey();
            if (!key.IsValid())
                throw JSONRPCError(RPC_INVALID_ADDRESS_OR_KEY, "Private key outside allowed range");
            tempKeystore.AddKey(key);
        }
    }
#ifdef ENABLE_WALLET
    else if (pwalletMain)
        EnsureWalletIsUnlocked();
#endif

    // Add previous txouts given in the RPC call:
    if (params.size() > 1 && !params[1].isNull()) {
        UniValue prevTxs = params[1].get_array();
        for (unsigned int idx = 0; idx < prevTxs.size(); idx++) {
            const UniValue& p = prevTxs[idx];
            if (!p.isObject())
                throw JSONRPCError(RPC_DESERIALIZATION_ERROR, "expected object with {\"txid'\",\"vout\",\"scriptPubKey\"}");

            UniValue prevOut = p.get_obj();

            RPCTypeCheckObj(prevOut,
                {
                    {"txid", UniValueType(UniValue::VSTR)},
                    {"vout", UniValueType(UniValue::VNUM)},
                    {"scriptPubKey", UniValueType(UniValue::VSTR)},
                });

            uint256 txid = ParseHashO(prevOut, "txid");

            int nOut = find_value(prevOut, "vout").get_int();
            if (nOut < 0)
                throw JSONRPCError(RPC_DESERIALIZATION_ERROR, "vout must be positive");

            vector<unsigned char> pkData(ParseHexO(prevOut, "scriptPubKey"));
            CScript scriptPubKey(pkData.begin(), pkData.end());

            {
                CCoinsModifier coins = view.ModifyCoins(txid);
                if (coins->IsAvailable(nOut) && coins->vout[nOut].scriptPubKey != scriptPubKey) {
                    string err("Previous output scriptPubKey mismatch:\n");
                    err = err + ScriptToAsmStr(coins->vout[nOut].scriptPubKey) + "\nvs:\n"+
                        ScriptToAsmStr(scriptPubKey);
                    throw JSONRPCError(RPC_DESERIALIZATION_ERROR, err);
                }
                if ((unsigned int)nOut >= coins->vout.size())
                    coins->vout.resize(nOut+1);
                coins->vout[nOut].scriptPubKey = scriptPubKey;
                coins->vout[nOut].nValue = 0;
                if (prevOut.exists("amount")) {
                    coins->vout[nOut].nValue = AmountFromValue(find_value(prevOut, "amount"));
                }
            }

            // if redeemScript given and not using the local wallet (private keys
            // given), add redeemScript to the tempKeystore so it can be signed:
            if (fGivenKeys && (scriptPubKey.IsPayToScriptHash() || scriptPubKey.IsPayToWitnessScriptHash())) {
                RPCTypeCheckObj(prevOut,
                    {
                        {"txid", UniValueType(UniValue::VSTR)},
                        {"vout", UniValueType(UniValue::VNUM)},
                        {"scriptPubKey", UniValueType(UniValue::VSTR)},
                        {"redeemScript", UniValueType(UniValue::VSTR)},
                    });
                UniValue v = find_value(prevOut, "redeemScript");
                if (!v.isNull()) {
                    vector<unsigned char> rsData(ParseHexV(v, "redeemScript"));
                    CScript redeemScript(rsData.begin(), rsData.end());
                    tempKeystore.AddCScript(redeemScript);
                }
            }
        }
    }

#ifdef ENABLE_WALLET
    const CKeyStore& keystore = ((fGivenKeys || !pwalletMain) ? tempKeystore : *pwalletMain);
#else
    const CKeyStore& keystore = tempKeystore;
#endif

    int nHashType = SIGHASH_ALL;
    if (params.size() > 3 && !params[3].isNull()) {
        static map<string, int> mapSigHashValues =
            boost::assign::map_list_of
            (string("ALL"), int(SIGHASH_ALL))
            (string("ALL|ANYONECANPAY"), int(SIGHASH_ALL|SIGHASH_ANYONECANPAY))
            (string("NONE"), int(SIGHASH_NONE))
            (string("NONE|ANYONECANPAY"), int(SIGHASH_NONE|SIGHASH_ANYONECANPAY))
            (string("SINGLE"), int(SIGHASH_SINGLE))
            (string("SINGLE|ANYONECANPAY"), int(SIGHASH_SINGLE|SIGHASH_ANYONECANPAY))
            ;
        string strHashType = params[3].get_str();
        if (mapSigHashValues.count(strHashType))
            nHashType = mapSigHashValues[strHashType];
        else
            throw JSONRPCError(RPC_INVALID_PARAMETER, "Invalid sighash param");
    }

    bool fHashSingle = ((nHashType & ~SIGHASH_ANYONECANPAY) == SIGHASH_SINGLE);

    // Script verification errors
    UniValue vErrors(UniValue::VARR);

    // Use CTransaction for the constant parts of the
    // transaction to avoid rehashing.
    const CTransaction txConst(mergedTx);
    // Sign what we can:
    for (unsigned int i = 0; i < mergedTx.vin.size(); i++) {
        CTxIn& txin = mergedTx.vin[i];
        const CCoins* coins = view.AccessCoins(txin.prevout.hash);
        if (coins == NULL || !coins->IsAvailable(txin.prevout.n)) {
            TxInErrorToJSON(txin, vErrors, "Input not found or already spent");
            continue;
        }
        const CScript& prevPubKey = coins->vout[txin.prevout.n].scriptPubKey;
        const CAmount& amount = coins->vout[txin.prevout.n].nValue;

        SignatureData sigdata;
        // Only sign SIGHASH_SINGLE if there's a corresponding output:
        if (!fHashSingle || (i < mergedTx.vout.size()))
            ProduceSignature(MutableTransactionSignatureCreator(&keystore, &mergedTx, i, amount, nHashType), prevPubKey, sigdata);

        // ... and merge in other signatures:
        BOOST_FOREACH(const CMutableTransaction& txv, txVariants) {
            sigdata = CombineSignatures(prevPubKey, TransactionSignatureChecker(&txConst, i, amount), sigdata, DataFromTransaction(txv, i));
        }

        UpdateTransaction(mergedTx, i, sigdata);

        ScriptError serror = SCRIPT_ERR_OK;
        if (!VerifyScript(txin.scriptSig, prevPubKey, mergedTx.wit.vtxinwit.size() > i ? &mergedTx.wit.vtxinwit[i].scriptWitness : NULL, STANDARD_SCRIPT_VERIFY_FLAGS, TransactionSignatureChecker(&txConst, i, amount), &serror)) {
            TxInErrorToJSON(txin, vErrors, ScriptErrorString(serror));
        }
    }
    bool fComplete = vErrors.empty();

    UniValue result(UniValue::VOBJ);
    result.push_back(Pair("hex", EncodeHexTx(mergedTx)));
    result.push_back(Pair("complete", fComplete));
    if (!vErrors.empty()) {
        result.push_back(Pair("errors", vErrors));
    }

    return result;
}

UniValue sendrawtransaction(const UniValue& params, bool fHelp)
{
    if (fHelp || params.size() < 1 || params.size() > 2)
        throw runtime_error(
            "sendrawtransaction \"hexstring\" ( allowhighfees )\n"
            "\nSubmits raw transaction (serialized, hex-encoded) to local node and network.\n"
            "\nAlso see createrawtransaction and signrawtransaction calls.\n"
            "\nArguments:\n"
            "1. \"hexstring\"    (string, required) The hex string of the raw transaction)\n"
            "2. allowhighfees    (boolean, optional, default=false) Allow high fees\n"
            "\nResult:\n"
            "\"hex\"             (string) The transaction hash in hex\n"
            "\nExamples:\n"
            "\nCreate a transaction\n"
            + HelpExampleCli("createrawtransaction", "\"[{\\\"txid\\\" : \\\"mytxid\\\",\\\"vout\\\":0}]\" \"{\\\"myaddress\\\":0.01}\"") +
            "Sign the transaction, and get back the hex\n"
            + HelpExampleCli("signrawtransaction", "\"myhex\"") +
            "\nSend the transaction (signed hex)\n"
            + HelpExampleCli("sendrawtransaction", "\"signedhex\"") +
            "\nAs a json rpc call\n"
            + HelpExampleRpc("sendrawtransaction", "\"signedhex\"")
        );

    LOCK(cs_main);
    RPCTypeCheck(params, boost::assign::list_of(UniValue::VSTR)(UniValue::VBOOL));

    // parse hex string from parameter
    CTransaction tx;
    if (!DecodeHexTx(tx, params[0].get_str()))
        throw JSONRPCError(RPC_DESERIALIZATION_ERROR, "TX decode failed");
    uint256 hashTx = tx.GetHash();

    CAmount nMaxRawTxFee = maxTxFee;
    if (params.size() > 1 && params[1].get_bool())
        nMaxRawTxFee = 0;

    CCoinsViewCache &view = *pcoinsTip;
    const CCoins* existingCoins = view.AccessCoins(hashTx);
    bool fHaveMempool = mempool.exists(hashTx);
    bool fHaveChain = existingCoins && existingCoins->nHeight < 1000000000;
    if (!fHaveMempool && !fHaveChain) {
        // push to local node and sync with wallets
        CValidationState state;
        bool fMissingInputs;
        if (!AcceptToMemoryPool(mempool, state, tx, true, false, &fMissingInputs, true, false, nMaxRawTxFee)) {
            if (state.IsInvalid()) {
                throw JSONRPCError(RPC_TRANSACTION_REJECTED, strprintf("%i: %s", state.GetRejectCode(), state.GetRejectReason()));
            } else {
                if (fMissingInputs) {
                    throw JSONRPCError(RPC_TRANSACTION_ERROR, "Missing inputs");
                }
                throw JSONRPCError(RPC_TRANSACTION_ERROR, state.GetRejectReason());
            }
        }
    } else if (fHaveChain) {
        throw JSONRPCError(RPC_TRANSACTION_ALREADY_IN_CHAIN, "transaction already in block chain");
    }
    RelayTransaction(tx);

    return hashTx.GetHex();
}

static const CRPCCommand commands[] =
{ //  category              name                      actor (function)         okSafeMode
  //  --------------------- ------------------------  -----------------------  ----------
    { "rawtransactions",    "getrawtransaction",      &getrawtransaction,      true  },
    { "rawtransactions",    "createrawtransaction",   &createrawtransaction,   true  },
    { "rawtransactions",    "decoderawtransaction",   &decoderawtransaction,   true  },
    { "rawtransactions",    "decodescript",           &decodescript,           true  },
    { "rawtransactions",    "sendrawtransaction",     &sendrawtransaction,     false },
    { "rawtransactions",    "signrawtransaction",     &signrawtransaction,     false }, /* uses wallet if enabled */

    { "blockchain",         "gettxoutproof",          &gettxoutproof,          true  },
    { "blockchain",         "verifytxoutproof",       &verifytxoutproof,       true  },
};

void RegisterRawTransactionRPCCommands(CRPCTable &tableRPC)
{
    for (unsigned int vcidx = 0; vcidx < ARRAYLEN(commands); vcidx++)
        tableRPC.appendCommand(commands[vcidx].name, &commands[vcidx]);
}<|MERGE_RESOLUTION|>--- conflicted
+++ resolved
@@ -83,21 +83,6 @@
             o.push_back(Pair("asm", ScriptToAsmStr(txin.scriptSig, true)));
             o.push_back(Pair("hex", HexStr(txin.scriptSig.begin(), txin.scriptSig.end())));
             in.push_back(Pair("scriptSig", o));
-<<<<<<< HEAD
-            // Add address and value info if spentindex enabled
-            CSpentIndexValue spentInfo;
-            CSpentIndexKey spentKey(txin.prevout.hash, txin.prevout.n);
-            LogPrintf("It came here!\n");
-            if (GetSpentIndex(spentKey, spentInfo)) {
-                LogPrintf("But it's not entered here");
-                in.push_back(Pair("value", ValueFromAmount(spentInfo.satoshis)));
-                in.push_back(Pair("valueSat", spentInfo.satoshis));
-                if (spentInfo.addressType == 1) {
-                    in.push_back(Pair("address", CBitcoinAddress(CKeyID(spentInfo.addressHash)).ToString()));
-                } else if (spentInfo.addressType == 2)  {
-                    in.push_back(Pair("address", CBitcoinAddress(CScriptID(spentInfo.addressHash)).ToString()));
-                }
-=======
 
             CTransaction prevTx;
             uint256 hashBlock;
@@ -110,7 +95,6 @@
                 CTxDestination dstAddr;
                 if(ExtractDestination(txOut.scriptPubKey, dstAddr))
                     in.push_back(Pair("address", CBitcoinAddress(dstAddr).ToString()));
->>>>>>> 934b5840
             }
         }
         if (!tx.wit.IsNull()) {
