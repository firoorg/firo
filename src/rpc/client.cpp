--- conflicted
+++ resolved
@@ -104,9 +104,6 @@
     { "setban", 3 },
     { "getmempoolancestors", 1 },
     { "getmempooldescendants", 1 },
-<<<<<<< HEAD
-    //[vrtcoin]
-=======
     { "getblockhashes", 0 },
     { "getblockhashes", 1 },
     { "getspentinfo", 0},
@@ -115,8 +112,7 @@
     { "getaddressdeltas", 0},
     { "getaddressutxos", 0},
     { "getaddressmempool", 0},
-        //[zcoin]
->>>>>>> 060b1a6d
+    //[vrtcoin]
     { "setmininput", 0 },
     { "mintzerocoin", 0 },
     { "spendzerocoin", 0 },
