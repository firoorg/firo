--- conflicted
+++ resolved
@@ -659,12 +659,12 @@
     }
 
     //it's in the list (up to 8 entries ahead of current block to allow propagation) -- so let's skip it
-    else if (mnpayments.IsScheduled(mn, nBlockHeight)) {
+    else if (znpayments.IsScheduled(mn, nBlockHeight)) {
         description = "Is scheduled";
     }
 
     // //check protocol version
-    else if (mn.nProtocolVersion < mnpayments.GetMinZnodePaymentsProto()) {
+    else if (mn.nProtocolVersion < znpayments.GetMinZnodePaymentsProto()) {
         description = "Invalid nProtocolVersion";
 
         data.push_back(Pair("nProtocolVersion", mn.nProtocolVersion));
@@ -1843,13 +1843,8 @@
     LogPrint("znode", "CZnodeMan::UpdatedBlockTip -- pCurrentBlockIndex->nHeight=%d\n", pCurrentBlockIndex->nHeight);
 
     CheckSameAddr();
-<<<<<<< HEAD
-    
-    if(fZNode) {
-=======
 
     if(fMasternodeMode) {
->>>>>>> 27c5d5d8
         // normal wallet does not need to update this every block, doing update on rpc call should be enough
         UpdateLastPaid();
     }
