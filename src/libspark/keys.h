--- conflicted
+++ resolved
@@ -74,29 +74,16 @@
 
 class Address {
 public:
-<<<<<<< HEAD
     Address(); // TODO GV #Review: why have this constructor at all, which leaves params uninitialized?
-	Address(const Params* params);
-	Address(const IncomingViewKey& incoming_view_key, uint64_t i);
-	const Params* get_params() const;
-	const std::vector<unsigned char>& get_d() const;
-	const GroupElement& get_Q1() const;
-	const GroupElement& get_Q2() const;
-
-	std::string encode(unsigned char network) const;
-	unsigned char decode(const std::string& str);
-=======
-    Address();
     Address(const Params* params);
-    Address(const IncomingViewKey& incoming_view_key, const uint64_t i);
+    Address(const IncomingViewKey& incoming_view_key, uint64_t i);
     const Params* get_params() const;
     const std::vector<unsigned char>& get_d() const;
     const GroupElement& get_Q1() const;
     const GroupElement& get_Q2() const;
 
-    std::string encode(const unsigned char network) const;
+    std::string encode(unsigned char network) const;
     unsigned char decode(const std::string& str);
->>>>>>> 3dbc8ebd
 
     Scalar challenge(const Scalar& m, const GroupElement& A, const GroupElement& H) const;
     void prove_own(const Scalar& m,
@@ -116,11 +103,7 @@
     std::vector<unsigned char> d;
     GroupElement Q1, Q2;
 
-<<<<<<< HEAD
-	static std::string get_checksum(const std::string data); // TODO GV #Review: Not defined. Should be removed?
-=======
-    static std::string get_checksum(const std::string data);
->>>>>>> 3dbc8ebd
+    static std::string get_checksum(const std::string data); // TODO GV #Review: Not defined. Should be removed?
 };
 
 }
