--- conflicted
+++ resolved
@@ -199,7 +199,6 @@
 	);
 }
 
-<<<<<<< HEAD
 uint64_t SpendTransaction::getFee() {
     return f;
 }
@@ -208,52 +207,11 @@
     return T;
 }
 
-
-bool SpendTransaction::verify() {
-	// Size parameters
-	const std::size_t w = this->grootle_proofs.size();
-	const std::size_t t = this->out_coins.size();
-	const std::size_t N = this->in_coins.size();
-
-	// Semantics
-	if (this->S1.size() != w || this->C1.size() != w || this->T.size() != w || this->roots.size() != w) {
-		throw std::invalid_argument("Bad spend transaction semantics");
-	}
-	if (N > (std::size_t)pow(this->params->get_n_grootle(), this->params->get_m_grootle())) {
-		throw std::invalid_argument("Bad spend transaction semantics");
-	}
-
-	// Parse out serial and value commitments from the cover set for use in proofs
-	std::vector<GroupElement> S, C;
-	S.resize(N);
-	C.resize(N);
-	for (std::size_t i = 0; i < N; i++) {
-		S[i] = this->in_coins[i].S;
-		C[i] = this->in_coins[i].C;
-	}
-
-	// Parse out value commitments from the output set for use in proofs
-	std::vector<GroupElement> C_out;
-	C_out.resize(t);
-	for (std::size_t j = 0; j < t; j++) {
-		C_out[j] = this->out_coins[j].C;
-	}
-
-	// Consumed coins
-	Grootle grootle(
-		this->params->get_H(),
-		this->params->get_G_grootle(),
-		this->params->get_H_grootle(),
-		this->params->get_n_grootle(),
-		this->params->get_m_grootle()
-	);
-=======
 // Convenience wrapper for verifying a single spend transaction
 bool SpendTransaction::verify(const SpendTransaction& transaction) {
 	std::vector<SpendTransaction> transactions = { transaction };
 	return verify(transaction.params, transactions);
 }
->>>>>>> 9ab17dd9
 
 // Determine if a set of spend transactions is collectively valid
 // NOTE: This assumes that the relationship between a `cover_set_id` and the provided `cover_set` is already valid and canonical!
