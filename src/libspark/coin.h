--- conflicted
+++ resolved
@@ -19,15 +19,6 @@
 const char COIN_TYPE_SPEND_V2 = 3;
 
 struct IdentifiedCoinData {
-<<<<<<< HEAD
-	uint64_t i; // diversifier
-	std::vector<unsigned char> d; // encrypted diversifier
-	uint64_t v; // value
-	Scalar k; // nonce
-	std::string memo; // memo
-	Scalar a = Scalar(uint64_t(0));     // asset type
-	Scalar iota = Scalar(uint64_t(0));  // identifier
-=======
     uint64_t i; // diversifier
     std::vector<unsigned char> d; // encrypted diversifier
     uint64_t v; // value
@@ -35,48 +26,47 @@
     std::string memo; // memo
     Scalar a = Scalar(uint64_t(0));     // asset type
     Scalar iota = Scalar(uint64_t(0));  // identifier
->>>>>>> ac056cf0
 };
 
 struct RecoveredCoinData {
-    Scalar s; // serial
-    GroupElement T; // tag
+	Scalar s; // serial
+	GroupElement T; // tag
 };
 
 // Data to be encrypted for the recipient of a coin generated in a mint transaction
 struct MintCoinRecipientData {
-    std::vector<unsigned char> d; // encrypted diversifier
-    Scalar k; // nonce
-    std::string padded_memo; // padded memo with prepended one-byte length
+	std::vector<unsigned char> d; // encrypted diversifier
+	Scalar k; // nonce
+	std::string padded_memo; // padded memo with prepended one-byte length
 
-    ADD_SERIALIZE_METHODS;
+	ADD_SERIALIZE_METHODS;
 
-    template <typename Stream, typename Operation>
+	template <typename Stream, typename Operation>
     inline void SerializationOp(Stream& s, Operation ser_action) {
         READWRITE(d);
-	READWRITE(k);
-	READWRITE(padded_memo);
+		READWRITE(k);
+		READWRITE(padded_memo);
     }
 };
 
 // Data to be encrypted for the recipient of a coin generated in a spend transaction
 struct SpendCoinRecipientData {
-    char type; // type flag
-    uint64_t v; // value
-    std::vector<unsigned char> d; // encrypted diversifier
-    Scalar k; // nonce
-    std::string padded_memo; // padded memo with prepended one-byte length
-    Scalar a;                     // asset type
-    Scalar iota;                  // identifier
+	char type; // type flag
+	uint64_t v; // value
+	std::vector<unsigned char> d; // encrypted diversifier
+	Scalar k; // nonce
+	std::string padded_memo; // padded memo with prepended one-byte length
+	Scalar a;                     // asset type
+	Scalar iota;                  // identifier
 
-    ADD_SERIALIZE_METHODS;
+	ADD_SERIALIZE_METHODS;
 
-    template <typename Stream, typename Operation>
+	template <typename Stream, typename Operation>
     inline void SerializationOp(Stream& s, Operation ser_action) {
         READWRITE(v);
         READWRITE(d);
-	READWRITE(k);
-	READWRITE(padded_memo);
+		READWRITE(k);
+		READWRITE(padded_memo);
         if (type > COIN_TYPE_SPEND) {
             READWRITE(a);
             READWRITE(iota);
@@ -86,25 +76,25 @@
 
 class Coin {
 public:
-    Coin();
+	Coin();
     Coin(const Params* params);
-    Coin(
-	const Params* params,
-	const char type,
-	const Scalar& k,
-	const Address& address,
-	const uint64_t& v,
-	const std::string& memo,
-	const std::vector<unsigned char>& serial_context,
-	const Scalar& a = Scalar(uint64_t(0)),
-	const Scalar& iota = Scalar(uint64_t(0))
-    );
+	Coin(
+		const Params* params,
+		const char type,
+		const Scalar& k,
+		const Address& address,
+		const uint64_t& v,
+		const std::string& memo,
+		const std::vector<unsigned char>& serial_context,
+		const Scalar& a = Scalar(uint64_t(0)),
+		const Scalar& iota = Scalar(uint64_t(0))
+	);
 
-    // Given an incoming view key, extract the coin's nonce, diversifier, value, and memo
-    IdentifiedCoinData identify(const IncomingViewKey& incoming_view_key);
+	// Given an incoming view key, extract the coin's nonce, diversifier, value, and memo
+	IdentifiedCoinData identify(const IncomingViewKey& incoming_view_key);
 
-    // Given a full view key, extract the coin's serial number and tag
-    RecoveredCoinData recover(const FullViewKey& full_view_key, const IdentifiedCoinData& data);
+	// Given a full view key, extract the coin's serial number and tag
+	RecoveredCoinData recover(const FullViewKey& full_view_key, const IdentifiedCoinData& data);
 
     static std::size_t memoryRequired();
     static std::size_t memoryRequiredSpats();
@@ -118,69 +108,69 @@
     bool isMint() const;
     bool isSpend() const;
     bool isValidType() const;
-    bool isSpatsType() const;
+	bool isSpatsType() const;
 
     void setParams(const Params* params);
     void setSerialContext(const std::vector<unsigned char>& serial_context_);
 protected:
-    bool validate(const IncomingViewKey& incoming_view_key, IdentifiedCoinData& data);
+	bool validate(const IncomingViewKey& incoming_view_key, IdentifiedCoinData& data);
 
 public:
-    const Params* params;
-    char type; // type flag
-    GroupElement S, K, C; // serial commitment, recovery key, value commitment
-    AEADEncryptedData r_; // encrypted recipient data
-    uint64_t v; // value
-    std::vector<unsigned char> serial_context; // context to which the serial commitment should be bound (not serialized, but inferred)
-    Scalar a, iota;                            // asset type, identifier
+	const Params* params;
+	char type; // type flag
+	GroupElement S, K, C; // serial commitment, recovery key, value commitment
+	AEADEncryptedData r_; // encrypted recipient data
+	uint64_t v; // value
+	std::vector<unsigned char> serial_context; // context to which the serial commitment should be bound (not serialized, but inferred)
+	Scalar a, iota;                            // asset type, identifier
 
-    // Serialization depends on the coin type
-    ADD_SERIALIZE_METHODS;
-    template <typename Stream, typename Operation>
-    inline void SerializationOp(Stream& s, Operation ser_action) {
-	// The type must be valid
-	READWRITE(type);
-	if (!isValidType()) {
-		throw std::invalid_argument("Cannot deserialize coin due to bad type");
-	}
-	READWRITE(S);
-	READWRITE(K);
-	READWRITE(C);
+	// Serialization depends on the coin type
+	ADD_SERIALIZE_METHODS;
+	template <typename Stream, typename Operation>
+	inline void SerializationOp(Stream& s, Operation ser_action) {
+		// The type must be valid
+		READWRITE(type);
+		if (!isValidType()) {
+			throw std::invalid_argument("Cannot deserialize coin due to bad type");
+		}
+		READWRITE(S);
+		READWRITE(K);
+		READWRITE(C);
 
-	// Encrypted coin data is always of a fixed size that depends on coin type
-	// Its tag and key commitment sizes are enforced during its deserialization
-	// For mint coins: encrypted diversifier (with size), encoded nonce, padded memo (with size), unpadded memo length
-	// For spend coins: encoded value, encrypted diversifier (with size), encoded nonce, padded memo (with size), unpadded memo length
-	READWRITE(r_);
-	if (ser_action.ForRead()) {
-	    this->params = spark::Params::get_default();
-	}
+		// Encrypted coin data is always of a fixed size that depends on coin type
+		// Its tag and key commitment sizes are enforced during its deserialization
+		// For mint coins: encrypted diversifier (with size), encoded nonce, padded memo (with size), unpadded memo length
+		// For spend coins: encoded value, encrypted diversifier (with size), encoded nonce, padded memo (with size), unpadded memo length
+		READWRITE(r_);
+		if (ser_action.ForRead()) {
+			this->params = spark::Params::get_default();
+		}
 
-	if (isMint() && r_.ciphertext.size() != (1 + AES_BLOCKSIZE) + SCALAR_ENCODING + (1 + params->get_memo_bytes() + 1)) {
-	    throw std::invalid_argument("Cannot deserialize mint coin due to bad encrypted data");
-	}
-	if (type == COIN_TYPE_SPEND && r_.ciphertext.size() != 8 + (1 + AES_BLOCKSIZE) + SCALAR_ENCODING + (1 + params->get_memo_bytes() + 1)) {
-	    throw std::invalid_argument("Cannot deserialize spend coin due to bad encrypted data");
-	}
+		if (isMint() && r_.ciphertext.size() != (1 + AES_BLOCKSIZE) + SCALAR_ENCODING + (1 + params->get_memo_bytes() + 1)) {
+			throw std::invalid_argument("Cannot deserialize mint coin due to bad encrypted data");
+		}
+		if (type == COIN_TYPE_SPEND && r_.ciphertext.size() != 8 + (1 + AES_BLOCKSIZE) + SCALAR_ENCODING + (1 + params->get_memo_bytes() + 1)) {
+			throw std::invalid_argument("Cannot deserialize spend coin due to bad encrypted data");
+		}
 
-	if (type == COIN_TYPE_SPEND_V2 && r_.ciphertext.size() != 8 + (1 + AES_BLOCKSIZE) + SCALAR_ENCODING * 3 + (1 + params->get_memo_bytes() + 1)) {
-	    throw std::invalid_argument("Cannot deserialize spend coin due to bad encrypted data");
-	}
+		if (type == COIN_TYPE_SPEND_V2 && r_.ciphertext.size() != 8 + (1 + AES_BLOCKSIZE) + SCALAR_ENCODING * 3 + (1 + params->get_memo_bytes() + 1)) {
+			throw std::invalid_argument("Cannot deserialize spend coin due to bad encrypted data");
+		}
 
-	if (isMint()) {
-	    READWRITE(v);
-	}
+		if (isMint()) {
+			READWRITE(v);
+		}
 
-	if (type == COIN_TYPE_MINT_V2) {
+		if (type == COIN_TYPE_MINT_V2) {
             READWRITE(a);
-	    READWRITE(iota);
-	} else {
-	    if (ser_action.ForRead()) {
+			READWRITE(iota);
+		} else {
+			if (ser_action.ForRead()) {
                 a = Scalar(uint64_t(0));
                 iota = Scalar(uint64_t(0));
-	    }
+			}
+		}
 	}
-    }
 };
 
 }
