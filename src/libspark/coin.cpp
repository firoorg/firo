--- conflicted
+++ resolved
@@ -13,188 +13,190 @@
 }
 
 Coin::Coin(
-    const Params* params,
-    const char type,
-    const Scalar& k,
-    const Address& address,
-    const uint64_t& v,
-    const std::string& memo,
-    const std::vector<unsigned char>& serial_context,
-    const Scalar& a,
-    const Scalar& iota
+	const Params* params,
+	const char type,
+	const Scalar& k,
+	const Address& address,
+	const uint64_t& v,
+	const std::string& memo,
+	const std::vector<unsigned char>& serial_context,
+	const Scalar& a,
+	const Scalar& iota
 ) {
-    this->params = params;
-    this->serial_context = serial_context;
-    this->a = a;
-    this->iota = iota;
-    this->type = type;
-
-    // Validate the type
-    if (!isValidType()) {
-	throw std::invalid_argument("Bad coin type");
-    }
-
-    //
-    // Common elements to both coin types
-    //
-
-    // Construct the recovery key
-    this->K = SparkUtils::hash_div(address.get_d())*SparkUtils::hash_k(k);
-
-    // Construct the serial commitment
-    this->S = this->params->get_F()*SparkUtils::hash_ser(k, serial_context) + address.get_Q2();
-
-    // Construct the value commitment
+	this->params = params;
+	this->serial_context = serial_context;
+	this->a = a;
+	this->iota = iota;
+	this->type = type;
+
+	// Validate the type
+	if (!isValidType()) {
+		throw std::invalid_argument("Bad coin type");
+	}
+
+	//
+	// Common elements to both coin types
+	//
+
+	// Construct the recovery key
+	this->K = SparkUtils::hash_div(address.get_d())*SparkUtils::hash_k(k);
+
+	// Construct the serial commitment
+	this->S = this->params->get_F()*SparkUtils::hash_ser(k, serial_context) + address.get_Q2();
+
+	// Construct the value commitment
     if (isSpatsType()) {
         this->C = this->params->get_E() * a + this->params->get_F() * iota + this->params->get_G() * Scalar(v) + this->params->get_H() * spark::SparkUtils::hash_val(k);
     } else
-	this->C = this->params->get_G() * Scalar(v) + this->params->get_H() * SparkUtils::hash_val(k);
-
-    // Check the memo validity, and pad if needed
-    if (memo.size() > this->params->get_memo_bytes()) {
-	    throw std::invalid_argument("Memo is too large");
-    }
-    std::vector<unsigned char> memo_bytes(memo.begin(), memo.end());
-    std::vector<unsigned char> padded_memo(memo_bytes);
-    padded_memo.resize(this->params->get_memo_bytes());
-
-    // Prepend the unpadded memo length
-    padded_memo.insert(padded_memo.begin(), (unsigned char) memo.size());
-
-    //
-    // Type-specific elements
-    //
-    if (isMint()) {
+		this->C = this->params->get_G()*Scalar(v) + this->params->get_H()*SparkUtils::hash_val(k);
+
+	// Check the memo validity, and pad if needed
+	if (memo.size() > this->params->get_memo_bytes()) {
+		throw std::invalid_argument("Memo is too large");
+	}
+	std::vector<unsigned char> memo_bytes(memo.begin(), memo.end());
+	std::vector<unsigned char> padded_memo(memo_bytes);
+	padded_memo.resize(this->params->get_memo_bytes());
+
+	// Prepend the unpadded memo length
+	padded_memo.insert(padded_memo.begin(), (unsigned char) memo.size());
+
+	//
+	// Type-specific elements
+	//
+	if (isMint()) {
         this->v = v;
-	// Encrypt recipient data
-	MintCoinRecipientData r;
-	r.d = address.get_d();
-	r.k = k;
-	r.padded_memo = std::string(padded_memo.begin(), padded_memo.end());
-	CDataStream r_stream(SER_NETWORK, PROTOCOL_VERSION);
-	r_stream << r;
-	this->r_ = AEAD::encrypt(address.get_Q1()*SparkUtils::hash_k(k), "Mint coin data", r_stream);
-    } else {
-	// Encrypt recipient data
-	SpendCoinRecipientData r;
-	r.type = this->type;
+		// Encrypt recipient data
+		MintCoinRecipientData r;
+		r.d = address.get_d();
+		r.k = k;
+		r.padded_memo = std::string(padded_memo.begin(), padded_memo.end());
+		CDataStream r_stream(SER_NETWORK, PROTOCOL_VERSION);
+		r_stream << r;
+		this->r_ = AEAD::encrypt(address.get_Q1()*SparkUtils::hash_k(k), "Mint coin data", r_stream);
+	} else {
+		// Encrypt recipient data
+		SpendCoinRecipientData r;
+		r.type = this->type;
 
         if (isSpatsType()) {
-	    r.a = a;
-	    r.iota = iota;
+			r.a = a;
+			r.iota = iota;
         }
-	r.v = v;
-	r.d = address.get_d();
-	r.k = k;
-	r.padded_memo = std::string(padded_memo.begin(), padded_memo.end());
-	CDataStream r_stream(SER_NETWORK, PROTOCOL_VERSION);
-	r_stream << r;
-	this->r_ = AEAD::encrypt(address.get_Q1()*SparkUtils::hash_k(k), "Spend coin data", r_stream);
-    }
+		r.v = v;
+		r.d = address.get_d();
+		r.k = k;
+		r.padded_memo = std::string(padded_memo.begin(), padded_memo.end());
+		CDataStream r_stream(SER_NETWORK, PROTOCOL_VERSION);
+		r_stream << r;
+		this->r_ = AEAD::encrypt(address.get_Q1()*SparkUtils::hash_k(k), "Spend coin data", r_stream);
+	}
 }
 
 // Validate a coin for identification
 // NOTE: This assumes the coin has a valid associated range proof, which MUST be separately checked as part of the valid transaction that produced it
 bool Coin::validate(
-    const IncomingViewKey& incoming_view_key,
-    IdentifiedCoinData& data
+	const IncomingViewKey& incoming_view_key,
+	IdentifiedCoinData& data
 ) {
-    // Check recovery key
-    if (SparkUtils::hash_div(data.d)*SparkUtils::hash_k(data.k) != this->K) {
-        return false;
-    }
-
-    // Check value commitment
+	// Check recovery key
+	if (SparkUtils::hash_div(data.d)*SparkUtils::hash_k(data.k) != this->K) {
+        return false;
+	}
+
+	// Check value commitment
     if (isSpatsType()) {
         if (this->params->get_E() * data.a + this->params->get_F() * data.iota + this->params->get_G() * Scalar(data.v) + this->params->get_H() * spark::SparkUtils::hash_val(data.k) != this->C) {
             return false;
         }
     } else {
-	if (this->params->get_G()*Scalar(data.v) + this->params->get_H()*SparkUtils::hash_val(data.k) != this->C) {
-	    return false;
-	}
+		if (this->params->get_G()*Scalar(data.v) + this->params->get_H()*SparkUtils::hash_val(data.k) != this->C) {
+	        return false;
+		}
     }
 
-    // Check serial commitment
-    data.i = incoming_view_key.get_diversifier(data.d);
-
-    if (this->params->get_F() * (SparkUtils::hash_ser(data.k, this->serial_context) + SparkUtils::hash_Q2(incoming_view_key.get_s1(), data.i)) + incoming_view_key.get_P2() != this->S) {
-        return false;
-    }
-
-    return true;
+	// Check serial commitment
+	data.i = incoming_view_key.get_diversifier(data.d);
+
+	if (this->params->get_F()*(SparkUtils::hash_ser(data.k, this->serial_context) + SparkUtils::hash_Q2(incoming_view_key.get_s1(), data.i)) + incoming_view_key.get_P2() != this->S) {
+        return false;
+	}
+
+	return true;
 }
 
 // Recover a coin
 RecoveredCoinData Coin::recover(const FullViewKey& full_view_key, const IdentifiedCoinData& data) {
-    RecoveredCoinData recovered_data;
-    recovered_data.s = SparkUtils::hash_ser(data.k, this->serial_context) + SparkUtils::hash_Q2(full_view_key.get_s1(), data.i)  + full_view_key.get_s2();
-    recovered_data.T = (this->params->get_U() + full_view_key.get_D().inverse())*recovered_data.s.inverse();
-    return recovered_data;
+	RecoveredCoinData recovered_data;
+	recovered_data.s = SparkUtils::hash_ser(data.k, this->serial_context) + SparkUtils::hash_Q2(full_view_key.get_s1(), data.i)  + full_view_key.get_s2();
+	recovered_data.T = (this->params->get_U() + full_view_key.get_D().inverse())*recovered_data.s.inverse();
+
+	return recovered_data;
 }
 
 // Identify a coin
 IdentifiedCoinData Coin::identify(const IncomingViewKey& incoming_view_key) {
-    IdentifiedCoinData data;
-
-    // Deserialization means this process depends on the coin type
-    if (isMint()) {
-	MintCoinRecipientData r;
-	try {
-	    // Decrypt recipient data
-	    CDataStream stream = AEAD::decrypt_and_verify(this->K*incoming_view_key.get_s1(), "Mint coin data", this->r_);
-	    stream >> r;
-	} catch (const std::exception &) {
-	    throw std::runtime_error("Unable to identify coin");
-	}
-
-	// Check that the memo length is valid
-	unsigned char memo_length = r.padded_memo[0];
-	if (memo_length > this->params->get_memo_bytes()) {
-	    throw std::runtime_error("Unable to identify coin");
-	}
-
-	if (isSpatsType()) {
-	    data.a = this->a;
-	    data.iota = this->iota;
-	}
-	data.d = r.d;
-	data.v = this->v;
-	data.k = r.k;
-	data.memo = std::string(r.padded_memo.begin() + 1, r.padded_memo.begin() + 1 + memo_length); // remove the encoded length and padding
-    } else {
-	SpendCoinRecipientData r;
-	r.type = this->type;
-	try {
-	    // Decrypt recipient data
-	    CDataStream stream = AEAD::decrypt_and_verify(this->K*incoming_view_key.get_s1(), "Spend coin data", this->r_);
-	    stream >> r;
-	} catch (const std::exception &) {
-	    throw std::runtime_error("Unable to identify coin");
-	}
-
-	// Check that the memo length is valid
-	unsigned char memo_length = r.padded_memo[0];
-	if (memo_length > this->params->get_memo_bytes()) {
-	    throw std::runtime_error("Unable to identify coin");
-	}
-
-	if (type == isSpatsType()) {
-	    data.a = r.a;
-	    data.iota = r.iota;
-	}
-	data.d = r.d;
-	data.v = r.v;
-	data.k = r.k;
-	data.memo = std::string(r.padded_memo.begin() + 1, r.padded_memo.begin() + 1 + memo_length); // remove the encoded length and padding
-    }
-
-    // Validate the coin
-    if (!validate(incoming_view_key, data)) {
-	throw std::runtime_error("Malformed coin");
-    }
-
-    return data;
+	IdentifiedCoinData data;
+
+	// Deserialization means this process depends on the coin type
+	if (isMint()) {
+		MintCoinRecipientData r;
+
+		try {
+			// Decrypt recipient data
+			CDataStream stream = AEAD::decrypt_and_verify(this->K*incoming_view_key.get_s1(), "Mint coin data", this->r_);
+			stream >> r;
+		} catch (const std::exception &) {
+			throw std::runtime_error("Unable to identify coin");
+		}
+
+		// Check that the memo length is valid
+		unsigned char memo_length = r.padded_memo[0];
+		if (memo_length > this->params->get_memo_bytes()) {
+			throw std::runtime_error("Unable to identify coin");
+		}
+
+		if (isSpatsType()) {
+			data.a = this->a;
+			data.iota = this->iota;
+		}
+		data.d = r.d;
+		data.v = this->v;
+		data.k = r.k;
+		data.memo = std::string(r.padded_memo.begin() + 1, r.padded_memo.begin() + 1 + memo_length); // remove the encoded length and padding
+	} else {
+		SpendCoinRecipientData r;
+		r.type = this->type;
+		try {
+			// Decrypt recipient data
+			CDataStream stream = AEAD::decrypt_and_verify(this->K*incoming_view_key.get_s1(), "Spend coin data", this->r_);
+			stream >> r;
+		} catch (const std::exception &) {
+			throw std::runtime_error("Unable to identify coin");
+		}
+			
+		// Check that the memo length is valid
+		unsigned char memo_length = r.padded_memo[0];
+		if (memo_length > this->params->get_memo_bytes()) {
+			throw std::runtime_error("Unable to identify coin");
+		}
+
+		if (type == isSpatsType()) {
+			data.a = r.a;
+			data.iota = r.iota;
+		}
+		data.d = r.d;
+		data.v = r.v;
+		data.k = r.k;
+		data.memo = std::string(r.padded_memo.begin() + 1, r.padded_memo.begin() + 1 + memo_length); // remove the encoded length and padding
+	}
+
+	// Validate the coin
+	if (!validate(incoming_view_key, data)) {
+		throw std::runtime_error("Malformed coin");
+	}
+
+	return data;
 }
 
 std::size_t Coin::memoryRequired() {
@@ -203,15 +205,9 @@
 }
 
 std::size_t Coin::memoryRequiredSpats() {
-<<<<<<< HEAD
-	secp_primitives::GroupElement groupElement;
-	secp_primitives::Scalar scalar;
-	return 1 + groupElement.memoryRequired() * 3 + 32 + AEAD_TAG_SIZE + sizeof(v) + scalar.memoryRequired() * 2;
-=======
     secp_primitives::GroupElement groupElement;
     secp_primitives::Scalar scalar;
-    return 1 + groupElement.memoryRequired() * 3 + 32 + AEAD_TAG_SIZE + scalar.memoryRequired() * 2;
->>>>>>> ac056cf0
+    return 1 + groupElement.memoryRequired() * 3 + 32 + AEAD_TAG_SIZE + sizeof(v) + scalar.memoryRequired() * 2;
 }
 
 bool Coin::operator==(const Coin& other) const {
@@ -254,15 +250,15 @@
 }
 
 bool Coin::isMint() const {
-    return type == COIN_TYPE_MINT || type == COIN_TYPE_MINT_V2;
+	return type == COIN_TYPE_MINT || type == COIN_TYPE_MINT_V2;
 }
 
 bool Coin::isSpend() const {
-    return type == COIN_TYPE_SPEND || type == COIN_TYPE_SPEND_V2;
+	return type == COIN_TYPE_SPEND || type == COIN_TYPE_SPEND_V2;
 }
 
 bool Coin::isValidType() const {
-    return type == COIN_TYPE_MINT || type == COIN_TYPE_MINT_V2 || type == COIN_TYPE_SPEND || type == COIN_TYPE_SPEND_V2;
+	return type == COIN_TYPE_MINT || type == COIN_TYPE_MINT_V2 || type == COIN_TYPE_SPEND || type == COIN_TYPE_SPEND_V2;
 }
 
 bool Coin::isSpatsType() const {
