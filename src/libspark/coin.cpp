--- conflicted
+++ resolved
@@ -135,10 +135,6 @@
    RecoveredCoinData recovered_data;
    recovered_data.s = SparkUtils::hash_ser( data.k, this->serial_context ) + SparkUtils::hash_Q2( full_view_key.get_s1(), data.i ) + full_view_key.get_s2();
    recovered_data.T = ( this->params->get_U() + full_view_key.get_D().inverse() ) * recovered_data.s.inverse();
-<<<<<<< HEAD
-
-=======
->>>>>>> 12616d1c
    return recovered_data;
 }
 
@@ -150,10 +146,7 @@
    // Deserialization means this process depends on the coin type
    if ( isMint() ) {
       MintCoinRecipientData r;
-<<<<<<< HEAD
-
-=======
->>>>>>> 12616d1c
+
       try {
          // Decrypt recipient data
          CDataStream stream = AEAD::decrypt_and_verify( this->K * incoming_view_key.get_s1(), "Mint coin data", this->r_ );
@@ -224,11 +217,7 @@
 {
    secp_primitives::GroupElement groupElement;
    secp_primitives::Scalar scalar;
-<<<<<<< HEAD
    return 1 + groupElement.memoryRequired() * 3 + 32 + AEAD_TAG_SIZE + sizeof( v ) + scalar.memoryRequired() * 2;
-=======
-   return 1 + groupElement.memoryRequired() * 3 + 32 + AEAD_TAG_SIZE + scalar.memoryRequired() * 2;
->>>>>>> 12616d1c
 }
 
 bool Coin::operator==( const Coin &other ) const
