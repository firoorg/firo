--- conflicted
+++ resolved
@@ -20,11 +20,8 @@
 	MintTransaction(
 		const Params* params,
 		const std::vector<MintedCoinData>& outputs,
-<<<<<<< HEAD
+		const std::vector<unsigned char>& serial_context,
         bool generate = true
-=======
-		const std::vector<unsigned char>& serial_context
->>>>>>> ac6451a9
 	);
 	bool verify();
 
