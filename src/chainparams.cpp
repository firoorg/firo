--- conflicted
+++ resolved
@@ -951,11 +951,7 @@
         consensus.nLelantusStartBlock = 1;
         consensus.nLelantusFixesStartBlock = 1;
 
-<<<<<<< HEAD
-        consensus.nSparkStartBlock = 2000;
-=======
         consensus.nSparkStartBlock = 1500;
->>>>>>> 4ad2c18b
         consensus.nLelantusGracefulPeriod = 6000;
 
         consensus.nMaxSigmaInputPerBlock = ZC_SIGMA_INPUT_LIMIT_PER_BLOCK;
