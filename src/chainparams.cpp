// Copyright (c) 2010 Satoshi Nakamoto
// Copyright (c) 2009-2016 The Bitcoin Core developers
// Distributed under the MIT software license, see the accompanying
// file COPYING or http://www.opensource.org/licenses/mit-license.php.

#include "chainparams.h"
#include "consensus/merkle.h"
#include "consensus/consensus.h"
#include "firo_params.h"

#include "tinyformat.h"
#include "util.h"
#include "utilstrencodings.h"
#include "bitcoin_bignum/bignum.h"
#include "blacklists.h"

#include <assert.h>

#include <boost/assign/list_of.hpp>

#include "chainparamsseeds.h"
#include "arith_uint256.h"

using namespace secp_primitives;

static CBlock CreateGenesisBlock(const char *pszTimestamp, const CScript &genesisOutputScript, uint32_t nTime, uint32_t nNonce,
        uint32_t nBits, int32_t nVersion, const CAmount &genesisReward,
        std::vector<unsigned char> extraNonce) {
    CMutableTransaction txNew;
    txNew.nVersion = 1;
    txNew.vin.resize(1);
    txNew.vout.resize(1);
    txNew.vin[0].scriptSig = CScript() << 504365040 << CBigNum(4).getvch() << std::vector < unsigned char >
    ((const unsigned char *) pszTimestamp, (const unsigned char *) pszTimestamp + strlen(pszTimestamp)) << extraNonce;
    txNew.vout[0].nValue = genesisReward;
    txNew.vout[0].scriptPubKey = genesisOutputScript;

    CBlock genesis;
    genesis.nTime    = nTime;
    genesis.nBits    = nBits;
    genesis.nNonce   = nNonce;
    genesis.nVersion = nVersion;
    genesis.vtx.push_back(MakeTransactionRef(std::move(txNew)));
    genesis.hashPrevBlock.SetNull();
    genesis.hashMerkleRoot = BlockMerkleRoot(genesis);
    return genesis;
}

/**
 * Build the genesis block. Note that the output of its generation
 * transaction cannot be spent since it did not originally exist in the
 * database.
 *
 * CBlock(hash=000000000019d6, ver=1, hashPrevBlock=00000000000000, hashMerkleRoot=4a5e1e, nTime=1231006505, nBits=1d00ffff, nNonce=2083236893, vtx=1)
 *   CTransaction(hash=4a5e1e, ver=1, vin.size=1, vout.size=1, nLockTime=0)
 *     CTxIn(COutPoint(000000, -1), coinbase 04ffff001d0104455468652054696d65732030332f4a616e2f32303039204368616e63656c6c6f72206f6e206272696e6b206f66207365636f6e64206261696c6f757420666f722062616e6b73)
 *     CTxOut(nValue=50.00000000, scriptPubKey=0x5F1DF16B2B704C8A578D0B)
 *   vMerkleTree: 4a5e1e
 */
static CBlock CreateGenesisBlock(uint32_t nTime, uint32_t nNonce, uint32_t nBits, int32_t nVersion, const CAmount &genesisReward,
                   std::vector<unsigned char> extraNonce) {
    //btzc: firo timestamp
    const char *pszTimestamp = "Times 2014/10/31 Maine Judge Says Nurse Must Follow Ebola Quarantine for Now";
    const CScript genesisOutputScript = CScript();
    return CreateGenesisBlock(pszTimestamp, genesisOutputScript, nTime, nNonce, nBits, nVersion, genesisReward,
                              extraNonce);
}

// this one is for testing only
static Consensus::LLMQParams llmq5_60 = {
        .type = Consensus::LLMQ_5_60,
        .name = "llmq_5_60",
        .size = 5,
        .minSize = 3,
        .threshold = 3,

        .dkgInterval = 24, // one DKG per hour
        .dkgPhaseBlocks = 2,
        .dkgMiningWindowStart = 10, // dkgPhaseBlocks * 5 = after finalization
        .dkgMiningWindowEnd = 18,
        .dkgBadVotesThreshold = 8,

        .signingActiveQuorumCount = 2, // just a few ones to allow easier testing

        .keepOldConnections = 3,
};

// to use on testnet
static Consensus::LLMQParams llmq10_70 = {
        .type = Consensus::LLMQ_10_70,
        .name = "llmq_10_70",
        .size = 10,
        .minSize = 8,
        .threshold = 7,

        .dkgInterval = 24, // one DKG per hour
        .dkgPhaseBlocks = 2,
        .dkgMiningWindowStart = 10, // dkgPhaseBlocks * 5 = after finalization
        .dkgMiningWindowEnd = 18,
        .dkgBadVotesThreshold = 8,

        .signingActiveQuorumCount = 2, // just a few ones to allow easier testing

        .keepOldConnections = 3,
};

static Consensus::LLMQParams llmq50_60 = {
        .type = Consensus::LLMQ_50_60,
        .name = "llmq_50_60",
        .size = 50,
        .minSize = 40,
        .threshold = 30,

        .dkgInterval = 18, // one DKG per 90 minutes
        .dkgPhaseBlocks = 2,
        .dkgMiningWindowStart = 10, // dkgPhaseBlocks * 5 = after finalization
        .dkgMiningWindowEnd = 16,
        .dkgBadVotesThreshold = 40,

        .signingActiveQuorumCount = 16, // a full day worth of LLMQs

        .keepOldConnections = 17,
};

static Consensus::LLMQParams llmq400_60 = {
        .type = Consensus::LLMQ_400_60,
        .name = "llmq_400_60",
        .size = 400,
        .minSize = 300,
        .threshold = 240,

        .dkgInterval = 12 * 12, // one DKG every 12 hours
        .dkgPhaseBlocks = 4,
        .dkgMiningWindowStart = 20, // dkgPhaseBlocks * 5 = after finalization
        .dkgMiningWindowEnd = 28,
        .dkgBadVotesThreshold = 300,

        .signingActiveQuorumCount = 4, // two days worth of LLMQs

        .keepOldConnections = 5,
};

// Used for deployment and min-proto-version signalling, so it needs a higher threshold
static Consensus::LLMQParams llmq400_85 = {
        .type = Consensus::LLMQ_400_85,
        .name = "llmq_400_85",
        .size = 400,
        .minSize = 350,
        .threshold = 340,

        .dkgInterval = 12 * 24, // one DKG every 24 hours
        .dkgPhaseBlocks = 4,
        .dkgMiningWindowStart = 20, // dkgPhaseBlocks * 5 = after finalization
        .dkgMiningWindowEnd = 48, // give it a larger mining window to make sure it is mined
        .dkgBadVotesThreshold = 300,

        .signingActiveQuorumCount = 4, // two days worth of LLMQs

        .keepOldConnections = 5,
};


/**
 * Main network
 */
/**
 * What makes a good checkpoint block?
 * + Is surrounded by blocks with reasonable timestamps
 *   (no blocks before with a timestamp after, none after with
 *    timestamp before)
 * + Contains no strange transactions
 */

class CMainParams : public CChainParams {
public:
    CMainParams() {
        strNetworkID = "main";

        consensus.chainType = Consensus::chainMain;

        consensus.nSubsidyHalvingFirst = 302438;
        consensus.nSubsidyHalvingInterval = 420000;
        consensus.nSubsidyHalvingStopBlock = 3646849;

        consensus.stage2DevelopmentFundShare = 15;
        consensus.stage2ZnodeShare = 35;
        consensus.stage2DevelopmentFundAddress = "aFrAVZFr8pva5mG8XKaUH8EXcFVVNxLiuB";

        consensus.nStartBlacklist = 293990;
        consensus.nStartDuplicationCheck = 293526;

        consensus.nMajorityEnforceBlockUpgrade = 750;
        consensus.nMajorityRejectBlockOutdated = 950;
        consensus.nMajorityWindow = 1000;
        consensus.nMinNFactor = 10;
        consensus.nMaxNFactor = 30;
        consensus.nChainStartTime = 1389306217;
        consensus.BIP34Height = 227931;
        consensus.BIP34Hash = uint256S("0x000000000000024b89b42a942fe0d9fea3bb44ab7bd1b19115dd6a759c0808b8");
        consensus.BIP65Height = INT_MAX;
        consensus.BIP66Height = INT_MAX;
        consensus.powLimit = uint256S("00ffffffffffffffffffffffffffffffffffffffffffffffffffffffffffffff");
        consensus.nPowTargetTimespan = 60 * 60; // 60 minutes between retargets
        consensus.nPowTargetSpacing = 10 * 60; // 10 minute blocks
        consensus.fPowAllowMinDifficultyBlocks = false;
        consensus.fPowNoRetargeting = false;
        consensus.nRuleChangeActivationThreshold = 1916; // 95% of 2016
        consensus.nMinerConfirmationWindow = 2016; // nPowTargetTimespan / nPowTargetSpacing
        consensus.vDeployments[Consensus::DEPLOYMENT_TESTDUMMY].bit = 28;
        consensus.vDeployments[Consensus::DEPLOYMENT_TESTDUMMY].nStartTime = 1475020800; // January 1, 2008
        consensus.vDeployments[Consensus::DEPLOYMENT_TESTDUMMY].nTimeout = 1230767999; // December 31, 2008

        // Deployment of BIP68, BIP112, and BIP113.
        consensus.vDeployments[Consensus::DEPLOYMENT_CSV].bit = 0;
        consensus.vDeployments[Consensus::DEPLOYMENT_CSV].nStartTime = 1462060800; // May 1st, 2016
        consensus.vDeployments[Consensus::DEPLOYMENT_CSV].nTimeout = 1493596800; // May 1st, 2017

        // Deployment of SegWit (BIP141, BIP143, and BIP147)
        consensus.vDeployments[Consensus::DEPLOYMENT_SEGWIT].bit = 1;
        consensus.vDeployments[Consensus::DEPLOYMENT_SEGWIT].nStartTime = 1479168000; // November 15th, 2016.
        consensus.vDeployments[Consensus::DEPLOYMENT_SEGWIT].nTimeout = 1510704000; // November 15th, 2017.

        // Deployment of MTP
        consensus.vDeployments[Consensus::DEPLOYMENT_MTP].bit = 12;
        consensus.vDeployments[Consensus::DEPLOYMENT_MTP].nStartTime = SWITCH_TO_MTP_BLOCK_HEADER - 2*60; // 2 hours leeway
        consensus.vDeployments[Consensus::DEPLOYMENT_MTP].nTimeout = SWITCH_TO_MTP_BLOCK_HEADER + consensus.nMinerConfirmationWindow*2 * 5*60;

        // The best chain should have at least this much work.
        consensus.nMinimumChainWork = uint256S("0x0000000000000000000000000000000000000000000000000708f98bf623f02e");

        // By default assume that the signatures in ancestors of this block are valid.
        consensus.defaultAssumeValid = uint256S("50aff78270725ec253a722ec18069deb233f2e57eb7d64479f027141619cdda4 "); //184200

        consensus.nCheckBugFixedAtBlock = ZC_CHECK_BUG_FIXED_AT_BLOCK;
        consensus.nZnodePaymentsBugFixedAtBlock = ZC_ZNODE_PAYMENT_BUG_FIXED_AT_BLOCK;
	    consensus.nSpendV15StartBlock = ZC_V1_5_STARTING_BLOCK;
	    consensus.nSpendV2ID_1 = ZC_V2_SWITCH_ID_1;
	    consensus.nSpendV2ID_10 = ZC_V2_SWITCH_ID_10;
	    consensus.nSpendV2ID_25 = ZC_V2_SWITCH_ID_25;
	    consensus.nSpendV2ID_50 = ZC_V2_SWITCH_ID_50;
	    consensus.nSpendV2ID_100 = ZC_V2_SWITCH_ID_100;
	    consensus.nModulusV2StartBlock = ZC_MODULUS_V2_START_BLOCK;
        consensus.nModulusV1MempoolStopBlock = ZC_MODULUS_V1_MEMPOOL_STOP_BLOCK;
	    consensus.nModulusV1StopBlock = ZC_MODULUS_V1_STOP_BLOCK;
        consensus.nMultipleSpendInputsInOneTxStartBlock = ZC_MULTIPLE_SPEND_INPUT_STARTING_BLOCK;
        consensus.nDontAllowDupTxsStartBlock = 119700;

        // znode params
        consensus.nZnodePaymentsStartBlock = HF_ZNODE_PAYMENT_START; // not true, but it's ok as long as it's less then nZnodePaymentsIncreaseBlock
        // consensus.nZnodePaymentsIncreaseBlock = 680000; // actual historical value // not used for now, probably later
        // consensus.nZnodePaymentsIncreasePeriod = 576*30; // 17280 - actual historical value // not used for now, probably later
        // consensus.nSuperblockStartBlock = 614820;
        // consensus.nBudgetPaymentsStartBlock = 328008; // actual historical value
        // consensus.nBudgetPaymentsCycleBlocks = 16616; // ~(60*24*30)/2.6, actual number of blocks per month is 200700 / 12 = 16725
        // consensus.nBudgetPaymentsWindowBlocks = 100;

        // evo znodes
        consensus.DIP0003Height = 278300; // Approximately June 22 2020, 12:00 UTC
        consensus.DIP0003EnforcementHeight = 284400; // Approximately July 13 2020, 12:00 UTC
        consensus.DIP0003EnforcementHash = uint256S("0x8b8d7c05bb2d75f8c5e076cb6c10ef464e94ddcda2744740db03aeda2d6cc006");
        consensus.DIP0008Height = 341100; // Approximately Jan 28 2021, 11:00 UTC
        consensus.nEvoZnodeMinimumConfirmations = 15;

        // long living quorum params
        consensus.llmqs[Consensus::LLMQ_50_60] = llmq50_60;
        consensus.llmqs[Consensus::LLMQ_400_60] = llmq400_60;
        consensus.llmqs[Consensus::LLMQ_400_85] = llmq400_85;
        consensus.nLLMQPowTargetSpacing = 5*60;
        consensus.llmqChainLocks = Consensus::LLMQ_400_60;
        consensus.llmqForInstantSend = Consensus::LLMQ_50_60;

        consensus.nMTPSwitchTime = SWITCH_TO_MTP_BLOCK_HEADER;
        consensus.nMTPStartBlock = 117564;
        consensus.nMTPFiveMinutesStartBlock = SWITCH_TO_MTP_5MIN_BLOCK;

        consensus.nPPSwitchTime = SWITCH_PROGPOW_BLOCK_HEADER;
        assert(consensus.nMTPSwitchTime < consensus.nPPSwitchTime && "PP Switch time must be after MTP");

        consensus.nDifficultyAdjustStartBlock = 0;
        consensus.nFixedDifficulty = 0x2000ffff;
        consensus.nPowTargetSpacingMTP = 5*60;
        consensus.nInitialMTPDifficulty = 0x1c021e57;
        consensus.nMTPRewardReduction = 2;

        consensus.nDisableZerocoinStartBlock = 157000;

        nMaxTipAge = 6 * 60 * 60; // ~144 blocks behind -> 2 x fork detection time, was 24 * 60 * 60 in bitcoin

        nPoolMaxTransactions = 3;
        nFulfilledRequestExpireTime = 60*60; // fulfilled requests expire in 1 hour
        strZnodePaymentsPubKey = "04549ac134f694c0243f503e8c8a9a986f5de6610049c40b07816809b0d1d06a21b07be27b9bb555931773f62ba6cf35a25fd52f694d4e1106ccd237a7bb899fdd";

        /**
         * The message start string is designed to be unlikely to occur in normal data.
         * The characters are rarely used upper ASCII, not valid as UTF-8, and produce
       `  * a large 32-bit integer with any alignment.
         */
        //btzc: update firo pchMessage
        pchMessageStart[0] = 0xe3;
        pchMessageStart[1] = 0xd9;
        pchMessageStart[2] = 0xfe;
        pchMessageStart[3] = 0xf1;
        nDefaultPort = 8168;
        nPruneAfterHeight = 100000;
        /**
         * btzc: firo init genesis block
         * nBits = 0x1e0ffff0
         * nTime = 1414776286
         * nNonce = 142392
         * genesisReward = 0 * COIN
         * nVersion = 2
         * extraNonce
         */
        std::vector<unsigned char> extraNonce(4);
        extraNonce[0] = 0x82;
        extraNonce[1] = 0x3f;
        extraNonce[2] = 0x00;
        extraNonce[3] = 0x00;
        genesis = CreateGenesisBlock(ZC_GENESIS_BLOCK_TIME, 142392, 0x1e0ffff0, 2, 0 * COIN, extraNonce);
        const std::string s = genesis.GetHash().ToString();
        consensus.hashGenesisBlock = genesis.GetHash();
        assert(consensus.hashGenesisBlock == uint256S("0x4381deb85b1b2c9843c222944b616d997516dcbd6a964e1eaf0def0830695233"));
        assert(genesis.hashMerkleRoot == uint256S("0x365d2aa75d061370c9aefdabac3985716b1e3b4bb7c4af4ed54f25e5aaa42783"));
        vSeeds.push_back(CDNSSeedData("amsterdam.firo.org", "amsterdam.firo.org", false));
        vSeeds.push_back(CDNSSeedData("australia.firo.org", "australia.firo.org", false));
        vSeeds.push_back(CDNSSeedData("chicago.firo.org", "chicago.firo.org", false));
        vSeeds.push_back(CDNSSeedData("london.firo.org", "london.firo.org", false));
        vSeeds.push_back(CDNSSeedData("frankfurt.firo.org", "frankfurt.firo.org", false));
        vSeeds.push_back(CDNSSeedData("newjersey.firo.org", "newjersey.firo.org", false));
        vSeeds.push_back(CDNSSeedData("sanfrancisco.firo.org", "sanfrancisco.firo.org", false));
        vSeeds.push_back(CDNSSeedData("tokyo.firo.org", "tokyo.firo.org", false));
        vSeeds.push_back(CDNSSeedData("singapore.firo.org", "singapore.firo.org", false));
        // Note that of those with the service bits flag, most only support a subset of possible options
        base58Prefixes[PUBKEY_ADDRESS] = std::vector < unsigned char > (1, 82);
        base58Prefixes[SCRIPT_ADDRESS] = std::vector < unsigned char > (1, 7);
        base58Prefixes[SECRET_KEY] = std::vector < unsigned char > (1, 210);
        base58Prefixes[EXT_PUBLIC_KEY] = boost::assign::list_of(0x04)(0x88)(0xB2)(0x1E).convert_to_container < std::vector < unsigned char > > ();
        base58Prefixes[EXT_SECRET_KEY] = boost::assign::list_of(0x04)(0x88)(0xAD)(0xE4).convert_to_container < std::vector < unsigned char > > ();

        vFixedSeeds = std::vector<SeedSpec6>(pnSeed6_main, pnSeed6_main + ARRAYLEN(pnSeed6_main));

        fMiningRequiresPeers = true;
        fDefaultConsistencyChecks = false;
        fRequireStandard = true;
        fMineBlocksOnDemand = false;
        fAllowMultiplePorts = false;

        checkpointData = (CCheckpointData) {
                boost::assign::map_list_of
                (0, uint256S("0xf11046292ff76af48b66de6f1a210c09825d2ab4f56975ec507766ebf9c9f443"))
                (14000, uint256S("0xeab9b7e451284cb75ada7609e0220bee2b4f289fed9d9cf2a9e3aa548b2d38eb"))
                (14271, uint256S("0xf15088099a30f98e85a09789880f74cadca42f725c0cc1666484865539d2f335"))
                (20580, uint256S("0x591b00ac1ba7d30b9f440efc467072400805a900e92f04f272e6f70cb55ab026"))
                (121378, uint256S("0xa7d9a56dd2986442b5c10ad036eb4e6555eaa8d9f6645c7b9620597792a153ac"))
                (341100, uint256S("0x1ca6cbd9f6e13db8e0e1db0b77f8b1a037b01c69558214bc1ae2ce1f81da4890"))
        };

        chainTxData = ChainTxData{
                1545712287, // * UNIX timestamp of last checkpoint block
                933513,     // * total number of transactions between genesis and last checkpoint
                            //   (the tx=... number in the SetBestChain debug.log lines)
                0.014       // * estimated number of transactions per second after checkpoint
        };
        consensus.nSpendV15StartBlock = ZC_V1_5_STARTING_BLOCK;
        consensus.nSpendV2ID_1 = ZC_V2_SWITCH_ID_1;
        consensus.nSpendV2ID_10 = ZC_V2_SWITCH_ID_10;
        consensus.nSpendV2ID_25 = ZC_V2_SWITCH_ID_25;
        consensus.nSpendV2ID_50 = ZC_V2_SWITCH_ID_50;
        consensus.nSpendV2ID_100 = ZC_V2_SWITCH_ID_100;
        consensus.nModulusV2StartBlock = ZC_MODULUS_V2_START_BLOCK;
        consensus.nModulusV1MempoolStopBlock = ZC_MODULUS_V1_MEMPOOL_STOP_BLOCK;
        consensus.nModulusV1StopBlock = ZC_MODULUS_V1_STOP_BLOCK;

        // Sigma related values.
        consensus.nSigmaStartBlock = ZC_SIGMA_STARTING_BLOCK;
        consensus.nSigmaPaddingBlock = ZC_SIGMA_PADDING_BLOCK;
        consensus.nDisableUnpaddedSigmaBlock = ZC_SIGMA_DISABLE_UNPADDED_BLOCK;
        consensus.nStartSigmaBlacklist = 293790;
        consensus.nRestartSigmaWithBlacklistCheck = 296900;
        consensus.nOldSigmaBanBlock = ZC_OLD_SIGMA_BAN_BLOCK;
        consensus.nLelantusStartBlock = ZC_LELANTUS_STARTING_BLOCK;
        consensus.nLelantusFixesStartBlock = ZC_LELANTUS_FIXES_START_BLOCK;
        consensus.nZerocoinV2MintMempoolGracefulPeriod = ZC_V2_MINT_GRACEFUL_MEMPOOL_PERIOD;
        consensus.nZerocoinV2MintGracefulPeriod = ZC_V2_MINT_GRACEFUL_PERIOD;
        consensus.nZerocoinV2SpendMempoolGracefulPeriod = ZC_V2_SPEND_GRACEFUL_MEMPOOL_PERIOD;
        consensus.nZerocoinV2SpendGracefulPeriod = ZC_V2_SPEND_GRACEFUL_PERIOD;
        consensus.nMaxSigmaInputPerBlock = ZC_SIGMA_INPUT_LIMIT_PER_BLOCK;
        consensus.nMaxValueSigmaSpendPerBlock = ZC_SIGMA_VALUE_SPEND_LIMIT_PER_BLOCK;
        consensus.nMaxSigmaInputPerTransaction = ZC_SIGMA_INPUT_LIMIT_PER_TRANSACTION;
        consensus.nMaxValueSigmaSpendPerTransaction = ZC_SIGMA_VALUE_SPEND_LIMIT_PER_TRANSACTION;
        consensus.nMaxLelantusInputPerBlock = ZC_LELANTUS_INPUT_LIMIT_PER_BLOCK;
        consensus.nMaxValueLelantusSpendPerBlock = ZC_LELANTUS_VALUE_SPEND_LIMIT_PER_BLOCK;
        consensus.nMaxLelantusInputPerTransaction = ZC_LELANTUS_INPUT_LIMIT_PER_TRANSACTION;
        consensus.nMaxValueLelantusSpendPerTransaction = ZC_LELANTUS_VALUE_SPEND_LIMIT_PER_TRANSACTION;
        consensus.nMaxValueLelantusMint = ZC_LELANTUS_MAX_MINT;
        consensus.nZerocoinToSigmaRemintWindowSize = 50000;

        for (const auto& str : lelantus::lelantus_blacklist) {
            GroupElement coin;
            coin.deserialize(ParseHex(str).data());
            consensus.lelantusBlacklist.insert(coin);
        }

        for (const auto& str : sigma::sigma_blacklist) {
            GroupElement coin;
            coin.deserialize(ParseHex(str).data());
            consensus.sigmaBlacklist.insert(coin);
        }

        consensus.evoSporkKeyID = "a78fERshquPsTv2TuKMSsxTeKom56uBwLP";
        consensus.nEvoSporkStartBlock = ZC_LELANTUS_STARTING_BLOCK;
        consensus.nEvoSporkStopBlock = ZC_LELANTUS_STARTING_BLOCK + 24*12*365;  // one year after lelantus

        // reorg
        consensus.nMaxReorgDepth = 5;
        consensus.nMaxReorgDepthEnforcementBlock = 338000;

        // whitelist
        consensus.txidWhitelist.insert(uint256S("3ecea345c7b174271bbdcde8cad6097d9a3dc420259743d52cc9cf1945aaba03"));

        // Dandelion related values.
        consensus.nDandelionEmbargoMinimum = DANDELION_EMBARGO_MINIMUM;
        consensus.nDandelionEmbargoAvgAdd = DANDELION_EMBARGO_AVG_ADD;
        consensus.nDandelionMaxDestinations = DANDELION_MAX_DESTINATIONS;
        consensus.nDandelionShuffleInterval = DANDELION_SHUFFLE_INTERVAL;
        consensus.nDandelionFluff = DANDELION_FLUFF;

        // Bip39
        consensus.nMnemonicBlock = 222400;

<<<<<<< HEAD
        // ProgPow
        consensus.nPPSwitchTime = INT_MAX;
        consensus.nInitialPPDifficulty = 0x1b4d7ec5;    // replace later!
=======
        // moving lelantus data to v3 payload
        consensus.nLelantusV3PayloadStartBlock = 401580;
>>>>>>> b2eba125
    }
    virtual bool SkipUndoForBlock(int nHeight) const
    {
        return nHeight == 293526;
    }
    virtual bool ApplyUndoForTxout(int nHeight, uint256 const & txid, int n) const
    {
        // We only apply first 23 tx inputs UNDOs for the tx 7702 in block 293526
        if (!SkipUndoForBlock(nHeight)) {
            return true;
        }
        static std::map<uint256, int> const txs = { {uint256S("7702eaa0e042846d39d01eeb4c87f774913022e9958cfd714c5c2942af380569"), 22} };
        std::map<uint256, int>::const_iterator const itx = txs.find(txid);
        if (itx == txs.end()) {
            return false;
        }
        if (n <= itx->second) {
            return true;
        }
        return false;
    }
};

static CMainParams mainParams;

/**
 * Testnet (v3)
 */
class CTestNetParams : public CChainParams {
public:
    CTestNetParams() {
        strNetworkID = "test";

        consensus.chainType = Consensus::chainTestnet;

        consensus.nSubsidyHalvingFirst = 12000;
        consensus.nSubsidyHalvingInterval = 100000;
        consensus.nSubsidyHalvingStopBlock = 1000000;

        consensus.stage2DevelopmentFundShare = 15;
        consensus.stage2ZnodeShare = 35;
        consensus.stage2DevelopmentFundAddress = "TUuKypsbbnHHmZ2auC2BBWfaP1oTEnxjK2";

        consensus.nStartBlacklist = 0;
        consensus.nStartDuplicationCheck = 0;
        consensus.nMajorityEnforceBlockUpgrade = 51;
        consensus.nMajorityRejectBlockOutdated = 75;
        consensus.nMajorityWindow = 100;
        consensus.nMinNFactor = 10;
        consensus.nMaxNFactor = 30;
        consensus.nChainStartTime = 1389306217;
        consensus.BIP34Height = 21111;
        consensus.BIP34Hash = uint256S("0x0000000023b3a96d3484e5abb3755c413e7d41500f8e2a5c3f0dd01299cd8ef8");
        consensus.powLimit = uint256S("00ffffffffffffffffffffffffffffffffffffffffffffffffffffffffffffff");
        consensus.nPowTargetTimespan = 60 * 60; // 60 minutes between retargets
        consensus.nPowTargetSpacing = 5 * 60; // 5 minute blocks
        consensus.fPowAllowMinDifficultyBlocks = true;
        consensus.fPowNoRetargeting = false;
        consensus.nRuleChangeActivationThreshold = 1512; // 75% for testchains
        consensus.nMinerConfirmationWindow = 2016; // nPowTargetTimespan / nPowTargetSpacing
        consensus.vDeployments[Consensus::DEPLOYMENT_TESTDUMMY].bit = 28;
        consensus.vDeployments[Consensus::DEPLOYMENT_TESTDUMMY].nStartTime = 1199145601; // January 1, 2008
        consensus.vDeployments[Consensus::DEPLOYMENT_TESTDUMMY].nTimeout = 1230767999; // December 31, 2008

        // Deployment of BIP68, BIP112, and BIP113.
        consensus.vDeployments[Consensus::DEPLOYMENT_CSV].bit = 0;
        consensus.vDeployments[Consensus::DEPLOYMENT_CSV].nStartTime = 1456790400; // March 1st, 2016
        consensus.vDeployments[Consensus::DEPLOYMENT_CSV].nTimeout = 1493596800; // May 1st, 2017

        // Deployment of SegWit (BIP141, BIP143, and BIP147)
        consensus.vDeployments[Consensus::DEPLOYMENT_SEGWIT].bit = 1;
        consensus.vDeployments[Consensus::DEPLOYMENT_SEGWIT].nStartTime = 1462060800; // May 1st 2016
        consensus.vDeployments[Consensus::DEPLOYMENT_SEGWIT].nTimeout = 1493596800; // May 1st 2017

        // Deployment of MTP
        consensus.vDeployments[Consensus::DEPLOYMENT_MTP].bit = 12;
        consensus.vDeployments[Consensus::DEPLOYMENT_MTP].nStartTime = 1539172800 - 2*60;
        consensus.vDeployments[Consensus::DEPLOYMENT_MTP].nTimeout = 1539172800 + consensus.nMinerConfirmationWindow*2 * 5*60;

        // The best chain should have at least this much work.
        consensus.nMinimumChainWork = uint256S("0x0000000000000000000000000000000000000000000000000708f98bf623f02e");

        // By default assume that the signatures in ancestors of this block are valid.
        consensus.defaultAssumeValid = uint256S("3825896ac39b8b27220e7bfaed81c5f979ca11dc874e564c5e70756ad06077b0 "); // 50000

        consensus.nSpendV15StartBlock = 5000;
        consensus.nCheckBugFixedAtBlock = 1;
        consensus.nZnodePaymentsBugFixedAtBlock = 1;

        consensus.nSpendV2ID_1 = ZC_V2_TESTNET_SWITCH_ID_1;
        consensus.nSpendV2ID_10 = ZC_V2_TESTNET_SWITCH_ID_10;
        consensus.nSpendV2ID_25 = ZC_V2_TESTNET_SWITCH_ID_25;
        consensus.nSpendV2ID_50 = ZC_V2_TESTNET_SWITCH_ID_50;
        consensus.nSpendV2ID_100 = ZC_V2_TESTNET_SWITCH_ID_100;
        consensus.nModulusV2StartBlock = ZC_MODULUS_V2_TESTNET_START_BLOCK;
        consensus.nModulusV1MempoolStopBlock = ZC_MODULUS_V1_TESTNET_MEMPOOL_STOP_BLOCK;
        consensus.nModulusV1StopBlock = ZC_MODULUS_V1_TESTNET_STOP_BLOCK;
        consensus.nMultipleSpendInputsInOneTxStartBlock = 1;
        consensus.nDontAllowDupTxsStartBlock = 1;

        // Znode params testnet
        consensus.nZnodePaymentsStartBlock = 2200;
        //consensus.nZnodePaymentsIncreaseBlock = 360; // not used for now, probably later
        //consensus.nZnodePaymentsIncreasePeriod = 650; // not used for now, probably later
        //consensus.nSuperblockStartBlock = 61000;
        //consensus.nBudgetPaymentsStartBlock = 60000;
        //consensus.nBudgetPaymentsCycleBlocks = 50;
        //consensus.nBudgetPaymentsWindowBlocks = 10;
        nMaxTipAge = 0x7fffffff; // allow mining on top of old blocks for testnet

        // evo znodes
        consensus.DIP0003Height = 3340;
        consensus.DIP0003EnforcementHeight = 3800;
        consensus.DIP0003EnforcementHash.SetNull();

        consensus.DIP0008Height = 25000;
        consensus.nEvoZnodeMinimumConfirmations = 0;

        // long living quorum params
        consensus.llmqs[Consensus::LLMQ_10_70] = llmq10_70;
        consensus.llmqs[Consensus::LLMQ_50_60] = llmq50_60;
        consensus.llmqs[Consensus::LLMQ_400_60] = llmq400_60;
        consensus.llmqs[Consensus::LLMQ_400_85] = llmq400_85;
        consensus.nLLMQPowTargetSpacing = 20;
        consensus.llmqChainLocks = Consensus::LLMQ_10_70;
        consensus.llmqForInstantSend = Consensus::LLMQ_10_70;

        consensus.nMTPSwitchTime = 1539172800;
        consensus.nMTPStartBlock = 1;
        consensus.nMTPFiveMinutesStartBlock = 0;
        consensus.nDifficultyAdjustStartBlock = 100;
        consensus.nFixedDifficulty = 0x2000ffff;
        consensus.nPowTargetSpacingMTP = 5*60;
        consensus.nInitialMTPDifficulty = 0x2000ffff;  // !!!! change it to the real value
        consensus.nMTPRewardReduction = 2;

        consensus.nDisableZerocoinStartBlock = 1;

        nPoolMaxTransactions = 3;
        nFulfilledRequestExpireTime = 5*60; // fulfilled requests expire in 5 minutes
        strZnodePaymentsPubKey = "046f78dcf911fbd61910136f7f0f8d90578f68d0b3ac973b5040fb7afb501b5939f39b108b0569dca71488f5bbf498d92e4d1194f6f941307ffd95f75e76869f0e";

        pchMessageStart[0] = 0xcf;
        pchMessageStart[1] = 0xfc;
        pchMessageStart[2] = 0xbe;
        pchMessageStart[3] = 0xea;
        nDefaultPort = 18168;
        nPruneAfterHeight = 1000;
        /**
         * btzc: testnet params
         * nTime: 1414776313
         * nNonce: 1620571
         */
        std::vector<unsigned char> extraNonce(4);
        extraNonce[0] = 0x09;
        extraNonce[1] = 0x00;
        extraNonce[2] = 0x00;
        extraNonce[3] = 0x00;

        genesis = CreateGenesisBlock(ZC_GENESIS_BLOCK_TIME, 3577337, 0x1e0ffff0, 2, 0 * COIN, extraNonce);
        consensus.hashGenesisBlock = genesis.GetHash();
        assert(consensus.hashGenesisBlock ==
                uint256S("0xaa22adcc12becaf436027ffe62a8fb21b234c58c23865291e5dc52cf53f64fca"));
        assert(genesis.hashMerkleRoot ==
                uint256S("0xf70dba2d976778b985de7b5503ede884988d78fbb998d6969e4f676b40b9a741"));
        vFixedSeeds.clear();
        vSeeds.clear();
        // firo test seeds

        vSeeds.push_back(CDNSSeedData("EVO1", "evo1.firo.org", false));
        vSeeds.push_back(CDNSSeedData("EVO2", "evo2.firo.org", false));

        base58Prefixes[PUBKEY_ADDRESS] = std::vector < unsigned char > (1, 65);
        base58Prefixes[SCRIPT_ADDRESS] = std::vector < unsigned char > (1, 178);
        base58Prefixes[SECRET_KEY] = std::vector < unsigned char > (1, 185);
        base58Prefixes[EXT_PUBLIC_KEY] = boost::assign::list_of(0x04)(0x35)(0x87)(0xCF).convert_to_container < std::vector < unsigned char > > ();
        base58Prefixes[EXT_SECRET_KEY] = boost::assign::list_of(0x04)(0x35)(0x83)(0x94).convert_to_container < std::vector < unsigned char > > ();
        vFixedSeeds = std::vector<SeedSpec6>(pnSeed6_test, pnSeed6_test + ARRAYLEN(pnSeed6_test));

        fMiningRequiresPeers = true;
        fDefaultConsistencyChecks = false;
        fRequireStandard = false;
        fMineBlocksOnDemand = false;
        fAllowMultiplePorts = true;

        checkpointData = (CCheckpointData) {
            boost::assign::map_list_of
            (0, uint256S("0x"))
        };

        chainTxData = ChainTxData{
            1414776313,
            0,
            0.001
        };

        consensus.nSpendV15StartBlock = ZC_V1_5_TESTNET_STARTING_BLOCK;
        consensus.nSpendV2ID_1 = ZC_V2_TESTNET_SWITCH_ID_1;
        consensus.nSpendV2ID_10 = ZC_V2_TESTNET_SWITCH_ID_10;
        consensus.nSpendV2ID_25 = ZC_V2_TESTNET_SWITCH_ID_25;
        consensus.nSpendV2ID_50 = ZC_V2_TESTNET_SWITCH_ID_50;
        consensus.nSpendV2ID_100 = ZC_V2_TESTNET_SWITCH_ID_100;
        consensus.nModulusV2StartBlock = ZC_MODULUS_V2_TESTNET_START_BLOCK;
        consensus.nModulusV1MempoolStopBlock = ZC_MODULUS_V1_TESTNET_MEMPOOL_STOP_BLOCK;
        consensus.nModulusV1StopBlock = ZC_MODULUS_V1_TESTNET_STOP_BLOCK;

        // Sigma related values.
        consensus.nSigmaStartBlock = 1;
        consensus.nSigmaPaddingBlock = 1;
        consensus.nDisableUnpaddedSigmaBlock = 1;
        consensus.nStartSigmaBlacklist = INT_MAX;
        consensus.nRestartSigmaWithBlacklistCheck = INT_MAX;
        consensus.nOldSigmaBanBlock = 1;

        consensus.nLelantusStartBlock = ZC_LELANTUS_TESTNET_STARTING_BLOCK;
        consensus.nLelantusFixesStartBlock = ZC_LELANTUS_TESTNET_FIXES_START_BLOCK;

        consensus.nZerocoinV2MintMempoolGracefulPeriod = ZC_V2_MINT_TESTNET_GRACEFUL_MEMPOOL_PERIOD;
        consensus.nZerocoinV2MintGracefulPeriod = ZC_V2_MINT_TESTNET_GRACEFUL_PERIOD;
        consensus.nZerocoinV2SpendMempoolGracefulPeriod = ZC_V2_SPEND_TESTNET_GRACEFUL_MEMPOOL_PERIOD;
        consensus.nZerocoinV2SpendGracefulPeriod = ZC_V2_SPEND_TESTNET_GRACEFUL_PERIOD;
        consensus.nMaxSigmaInputPerBlock = ZC_SIGMA_INPUT_LIMIT_PER_BLOCK;
        consensus.nMaxValueSigmaSpendPerBlock = ZC_SIGMA_VALUE_SPEND_LIMIT_PER_BLOCK;
        consensus.nMaxSigmaInputPerTransaction = ZC_SIGMA_INPUT_LIMIT_PER_TRANSACTION;
        consensus.nMaxValueSigmaSpendPerTransaction = ZC_SIGMA_VALUE_SPEND_LIMIT_PER_TRANSACTION;
        consensus.nMaxLelantusInputPerBlock = ZC_LELANTUS_INPUT_LIMIT_PER_BLOCK;
        consensus.nMaxValueLelantusSpendPerBlock = 1100 * COIN;
        consensus.nMaxLelantusInputPerTransaction = ZC_LELANTUS_INPUT_LIMIT_PER_TRANSACTION;
        consensus.nMaxValueLelantusSpendPerTransaction = 1001 * COIN;
        consensus.nMaxValueLelantusMint = 1001 * COIN;
        consensus.nZerocoinToSigmaRemintWindowSize = 0;

        for (const auto& str : lelantus::lelantus_testnet_blacklist) {
            GroupElement coin;
            coin.deserialize(ParseHex(str).data());
            consensus.lelantusBlacklist.insert(coin);
        }

        consensus.evoSporkKeyID = "TWSEa1UsZzDHywDG6CZFDNdeJU6LzhbbBL";
        consensus.nEvoSporkStartBlock = 22000;
        consensus.nEvoSporkStopBlock = 40000;

        // reorg
        consensus.nMaxReorgDepth = 4;
        consensus.nMaxReorgDepthEnforcementBlock = 25150;

        // whitelist
        consensus.txidWhitelist.insert(uint256S("44b3829117bd248544c71b430d585cb88b4ce156a7d4fdb9ef3ae96efa8f09d3"));

        // Dandelion related values.
        consensus.nDandelionEmbargoMinimum = DANDELION_TESTNET_EMBARGO_MINIMUM;
        consensus.nDandelionEmbargoAvgAdd = DANDELION_TESTNET_EMBARGO_AVG_ADD;
        consensus.nDandelionMaxDestinations = DANDELION_MAX_DESTINATIONS;
        consensus.nDandelionShuffleInterval = DANDELION_SHUFFLE_INTERVAL;
        consensus.nDandelionFluff = DANDELION_FLUFF;

        // Bip39
        consensus.nMnemonicBlock = 1;

<<<<<<< HEAD
        // ProgPow
        consensus.nPPSwitchTime = INT_MAX;           // change it later!
        consensus.nInitialPPDifficulty = 0x1c574349; // 42Mh/s, 300 secs between blocks
=======
        // moving lelantus data to v3 payload
        consensus.nLelantusV3PayloadStartBlock = 35000;
>>>>>>> b2eba125
    }
};

static CTestNetParams testNetParams;

/**
 * Regression test
 */
class CRegTestParams : public CChainParams {
public:
    CRegTestParams() {
        strNetworkID = "regtest";

        consensus.chainType = Consensus::chainRegtest;

        // To be changed for specific tests
        consensus.nSubsidyHalvingFirst = 302438;
        consensus.nSubsidyHalvingInterval = 420000;
        consensus.nSubsidyHalvingStopBlock = 3646849;

        consensus.nStartBlacklist = 0;
        consensus.nStartDuplicationCheck = 0;
        consensus.stage2DevelopmentFundShare = 15;
        consensus.stage2ZnodeShare = 35;

        consensus.nMajorityEnforceBlockUpgrade = 750;
        consensus.nMajorityRejectBlockOutdated = 950;
        consensus.nMajorityWindow = 1000;
        consensus.BIP34Height = -1; // BIP34 has not necessarily activated on regtest
        consensus.BIP34Hash = uint256();
        consensus.BIP65Height = 1351; // BIP65 activated on regtest (Used in rpc activation tests)
        consensus.BIP66Height = 1251; // BIP66 activated on regtest (Used in rpc activation tests)
        consensus.powLimit = uint256S("7fffffffffffffffffffffffffffffffffffffffffffffffffffffffffffffff");
        consensus.nPowTargetTimespan = 60 * 60 * 1000; // 60 minutes between retargets
        consensus.nPowTargetSpacing = 1; // 10 minute blocks
        consensus.fPowAllowMinDifficultyBlocks = true;
        consensus.fPowNoRetargeting = true;
        consensus.nZnodePaymentsStartBlock = 120;
        consensus.nRuleChangeActivationThreshold = 108; // 75% for testchains
        consensus.nMinerConfirmationWindow = 144; // Faster than normal for regtest (144 instead of 2016)
        consensus.vDeployments[Consensus::DEPLOYMENT_TESTDUMMY].bit = 28;
        consensus.vDeployments[Consensus::DEPLOYMENT_TESTDUMMY].nStartTime = 0;
        consensus.vDeployments[Consensus::DEPLOYMENT_TESTDUMMY].nTimeout = 999999999999ULL;
        consensus.vDeployments[Consensus::DEPLOYMENT_CSV].bit = 0;
        consensus.vDeployments[Consensus::DEPLOYMENT_CSV].nStartTime = 0;
        consensus.vDeployments[Consensus::DEPLOYMENT_CSV].nTimeout = 999999999999ULL;
        consensus.vDeployments[Consensus::DEPLOYMENT_SEGWIT].bit = 1;
        consensus.vDeployments[Consensus::DEPLOYMENT_SEGWIT].nStartTime = INT_MAX;
        consensus.vDeployments[Consensus::DEPLOYMENT_SEGWIT].nTimeout = 999999999999ULL;
        consensus.vDeployments[Consensus::DEPLOYMENT_MTP].bit = 12;
        consensus.vDeployments[Consensus::DEPLOYMENT_MTP].nStartTime = INT_MAX;
        consensus.vDeployments[Consensus::DEPLOYMENT_MTP].nTimeout = 999999999999ULL;

        // The best chain should have at least this much work.
        consensus.nMinimumChainWork = uint256S("0x00");
        // Znode code
        nFulfilledRequestExpireTime = 5*60; // fulfilled requests expire in 5 minutes
        nMaxTipAge = 6 * 60 * 60; // ~144 blocks behind -> 2 x fork detection time, was 24 * 60 * 60 in bitcoin

        consensus.nCheckBugFixedAtBlock = 120;
        consensus.nZnodePaymentsBugFixedAtBlock = 1;
        consensus.nSpendV15StartBlock = 1;
        consensus.nSpendV2ID_1 = 2;
        consensus.nSpendV2ID_10 = 3;
        consensus.nSpendV2ID_25 = 3;
        consensus.nSpendV2ID_50 = 3;
        consensus.nSpendV2ID_100 = 3;
        consensus.nModulusV2StartBlock = 130;
        consensus.nModulusV1MempoolStopBlock = 135;
        consensus.nModulusV1StopBlock = 140;
        consensus.nMultipleSpendInputsInOneTxStartBlock = 1;
        consensus.nDontAllowDupTxsStartBlock = 1;

        // evo znodes
        consensus.DIP0003Height = 500;
        consensus.DIP0003EnforcementHeight = 550;
        consensus.DIP0003EnforcementHash.SetNull();

        consensus.DIP0008Height = 550;
        consensus.nEvoZnodeMinimumConfirmations = 1;

        // long living quorum params
        consensus.llmqs[Consensus::LLMQ_5_60] = llmq5_60;
        consensus.llmqs[Consensus::LLMQ_50_60] = llmq50_60;
        consensus.llmqs[Consensus::LLMQ_400_60] = llmq400_60;
        consensus.llmqs[Consensus::LLMQ_400_85] = llmq400_85;
        consensus.nLLMQPowTargetSpacing = 1;
        consensus.llmqChainLocks = Consensus::LLMQ_5_60;
        consensus.llmqForInstantSend = Consensus::LLMQ_5_60;

        consensus.nMTPSwitchTime = INT_MAX;
        consensus.nMTPStartBlock = 0;
        consensus.nMTPFiveMinutesStartBlock = 0;
        consensus.nDifficultyAdjustStartBlock = 5000;
        consensus.nFixedDifficulty = 0x207fffff;
        consensus.nPowTargetSpacingMTP = 5*60;
        consensus.nInitialMTPDifficulty = 0x2070ffff;  // !!!! change it to the real value
        consensus.nMTPRewardReduction = 2;

        consensus.nDisableZerocoinStartBlock = INT_MAX;

        // The best chain should have at least this much work.
        consensus.nMinimumChainWork = uint256S("0x00");

        // By default assume that the signatures in ancestors of this block are valid.
        consensus.defaultAssumeValid = uint256S("0x00");

        pchMessageStart[0] = 0xfa;
        pchMessageStart[1] = 0xbf;
        pchMessageStart[2] = 0xb5;
        pchMessageStart[3] = 0xda;
        nDefaultPort = 18444;
        nPruneAfterHeight = 1000;

        /**
          * btzc: testnet params
          * nTime: 1414776313
          * nNonce: 1620571
          */
        std::vector<unsigned char> extraNonce(4);
        extraNonce[0] = 0x08;
        extraNonce[1] = 0x00;
        extraNonce[2] = 0x00;
        extraNonce[3] = 0x00;
        genesis = CreateGenesisBlock(ZC_GENESIS_BLOCK_TIME, 414098459, 0x207fffff, 1, 0 * COIN, extraNonce);
        consensus.hashGenesisBlock = genesis.GetHash();

        vFixedSeeds.clear(); //!< Regtest mode doesn't have any fixed seeds.
        vSeeds.clear();      //!< Regtest mode doesn't have any DNS seeds.

        fMiningRequiresPeers = false;
        fDefaultConsistencyChecks = true;
        fRequireStandard = false;
        fMineBlocksOnDemand = true;
        fAllowMultiplePorts = true;

        checkpointData = (CCheckpointData) {
            boost::assign::map_list_of
            (0, uint256S("0f9188f13cb7b2c71f2a335e3a4fc328bf5beb436012afca590b1a11466e2206"))
        };

        chainTxData = ChainTxData{
            0,
            0,
            0
        };
        base58Prefixes[PUBKEY_ADDRESS] = std::vector < unsigned char > (1, 65);
        base58Prefixes[SCRIPT_ADDRESS] = std::vector < unsigned char > (1, 178);
        base58Prefixes[SECRET_KEY] = std::vector < unsigned char > (1, 239);
        base58Prefixes[EXT_PUBLIC_KEY] = boost::assign::list_of(0x04)(0x35)(0x87)(0xCF).convert_to_container < std::vector < unsigned char > > ();
        base58Prefixes[EXT_SECRET_KEY] = boost::assign::list_of(0x04)(0x35)(0x83)(0x94).convert_to_container < std::vector < unsigned char > > ();

        nSpendV15StartBlock = ZC_V1_5_TESTNET_STARTING_BLOCK;
        nSpendV2ID_1 = ZC_V2_TESTNET_SWITCH_ID_1;
        nSpendV2ID_10 = ZC_V2_TESTNET_SWITCH_ID_10;
        nSpendV2ID_25 = ZC_V2_TESTNET_SWITCH_ID_25;
        nSpendV2ID_50 = ZC_V2_TESTNET_SWITCH_ID_50;
        nSpendV2ID_100 = ZC_V2_TESTNET_SWITCH_ID_100;
        nModulusV2StartBlock = ZC_MODULUS_V2_TESTNET_START_BLOCK;
        nModulusV1MempoolStopBlock = ZC_MODULUS_V1_TESTNET_MEMPOOL_STOP_BLOCK;
        nModulusV1StopBlock = ZC_MODULUS_V1_TESTNET_STOP_BLOCK;

        // Sigma related values.
        consensus.nSigmaStartBlock = 100;
        consensus.nSigmaPaddingBlock = 1;
        consensus.nDisableUnpaddedSigmaBlock = 1;
        consensus.nStartSigmaBlacklist = INT_MAX;
        consensus.nRestartSigmaWithBlacklistCheck = INT_MAX;
        consensus.nOldSigmaBanBlock = 1;
        consensus.nLelantusStartBlock = 400;
        consensus.nLelantusFixesStartBlock = 400;
        consensus.nZerocoinV2MintMempoolGracefulPeriod = 1;
        consensus.nZerocoinV2MintGracefulPeriod = 1;
        consensus.nZerocoinV2SpendMempoolGracefulPeriod = 1;
        consensus.nZerocoinV2SpendGracefulPeriod = 1;
        consensus.nMaxSigmaInputPerBlock = ZC_SIGMA_INPUT_LIMIT_PER_BLOCK;
        consensus.nMaxValueSigmaSpendPerBlock = ZC_SIGMA_VALUE_SPEND_LIMIT_PER_BLOCK;
        consensus.nMaxSigmaInputPerTransaction = ZC_SIGMA_INPUT_LIMIT_PER_TRANSACTION;
        consensus.nMaxValueSigmaSpendPerTransaction = ZC_SIGMA_VALUE_SPEND_LIMIT_PER_TRANSACTION;
        consensus.nMaxLelantusInputPerBlock = ZC_LELANTUS_INPUT_LIMIT_PER_BLOCK;
        consensus.nMaxValueLelantusSpendPerBlock = ZC_LELANTUS_VALUE_SPEND_LIMIT_PER_BLOCK;
        consensus.nMaxLelantusInputPerTransaction = ZC_LELANTUS_INPUT_LIMIT_PER_TRANSACTION;
        consensus.nMaxValueLelantusSpendPerTransaction = ZC_LELANTUS_VALUE_SPEND_LIMIT_PER_TRANSACTION;
        consensus.nMaxValueLelantusMint = ZC_LELANTUS_MAX_MINT;
        consensus.nZerocoinToSigmaRemintWindowSize = 1000;

        // evo spork
        consensus.evoSporkKeyID = "TSpmHGzQT4KJrubWa4N2CRmpA7wKMMWDg4";  // private key is cW2YM2xaeCaebfpKguBahUAgEzLXgSserWRuD29kSyKHq1TTgwRQ
        consensus.nEvoSporkStartBlock = 1000;
        consensus.nEvoSporkStopBlock = 1500;

        // reorg
        consensus.nMaxReorgDepth = 4;
        consensus.nMaxReorgDepthEnforcementBlock = 300;

        // Dandelion related values.
        consensus.nDandelionEmbargoMinimum = 0;
        consensus.nDandelionEmbargoAvgAdd = 1;
        consensus.nDandelionMaxDestinations = DANDELION_MAX_DESTINATIONS;
        consensus.nDandelionShuffleInterval = DANDELION_SHUFFLE_INTERVAL;
        consensus.nDandelionFluff = DANDELION_FLUFF;

        // Bip39
        consensus.nMnemonicBlock = 0;

<<<<<<< HEAD
        // ProgPow
        // this can be overridden with either -ppswitchtime or -ppswitchtimefromnow flags
        consensus.nPPSwitchTime = INT_MAX;
        consensus.nInitialPPDifficulty = 0x2000ffff;
=======
        // moving lelantus data to v3 payload
        consensus.nLelantusV3PayloadStartBlock = 1000;
>>>>>>> b2eba125
    }

    void UpdateBIP9Parameters(Consensus::DeploymentPos d, int64_t nStartTime, int64_t nTimeout)
    {
        consensus.vDeployments[d].nStartTime = nStartTime;
        consensus.vDeployments[d].nTimeout = nTimeout;
    }
};
static CRegTestParams regTestParams;

static CChainParams *pCurrentParams = 0;

const CChainParams &Params() {
    assert(pCurrentParams);
    return *pCurrentParams;
}

CChainParams& Params(const std::string& chain)
{
    if (chain == CBaseChainParams::MAIN)
            return mainParams;
    else if (chain == CBaseChainParams::TESTNET)
            return testNetParams;
    else if (chain == CBaseChainParams::REGTEST)
            return regTestParams;
    else
        throw std::runtime_error(strprintf("%s: Unknown chain %s.", __func__, chain));
}

void SelectParams(const std::string& network)
{
    SelectBaseParams(network);
    pCurrentParams = &Params(network);
}

void UpdateRegtestBIP9Parameters(Consensus::DeploymentPos d, int64_t nStartTime, int64_t nTimeout)
{
    regTestParams.UpdateBIP9Parameters(d, nStartTime, nTimeout);
}
<|MERGE_RESOLUTION|>--- conflicted
+++ resolved
@@ -428,14 +428,14 @@
         // Bip39
         consensus.nMnemonicBlock = 222400;
 
-<<<<<<< HEAD
+
         // ProgPow
         consensus.nPPSwitchTime = INT_MAX;
         consensus.nInitialPPDifficulty = 0x1b4d7ec5;    // replace later!
-=======
+
         // moving lelantus data to v3 payload
         consensus.nLelantusV3PayloadStartBlock = 401580;
->>>>>>> b2eba125
+
     }
     virtual bool SkipUndoForBlock(int nHeight) const
     {
@@ -695,14 +695,14 @@
         // Bip39
         consensus.nMnemonicBlock = 1;
 
-<<<<<<< HEAD
+
         // ProgPow
         consensus.nPPSwitchTime = INT_MAX;           // change it later!
         consensus.nInitialPPDifficulty = 0x1c574349; // 42Mh/s, 300 secs between blocks
-=======
+
         // moving lelantus data to v3 payload
         consensus.nLelantusV3PayloadStartBlock = 35000;
->>>>>>> b2eba125
+
     }
 };
 
@@ -908,15 +908,15 @@
         // Bip39
         consensus.nMnemonicBlock = 0;
 
-<<<<<<< HEAD
+
         // ProgPow
         // this can be overridden with either -ppswitchtime or -ppswitchtimefromnow flags
         consensus.nPPSwitchTime = INT_MAX;
         consensus.nInitialPPDifficulty = 0x2000ffff;
-=======
+
         // moving lelantus data to v3 payload
         consensus.nLelantusV3PayloadStartBlock = 1000;
->>>>>>> b2eba125
+
     }
 
     void UpdateBIP9Parameters(Consensus::DeploymentPos d, int64_t nStartTime, int64_t nTimeout)
