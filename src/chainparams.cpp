// Copyright (c) 2010 Satoshi Nakamoto
// Copyright (c) 2009-2016 The Bitcoin Core developers
// Distributed under the MIT software license, see the accompanying
// file COPYING or http://www.opensource.org/licenses/mit-license.php.

#include "chainparams.h"
#include "consensus/merkle.h"
#include "consensus/consensus.h"
#include "firo_params.h"

#include "tinyformat.h"
#include "util.h"
#include "utilstrencodings.h"
<<<<<<< HEAD
#include "bitcoin_bignum/bignum.h"
=======
#include "libzerocoin/bitcoin_bignum/bignum.h"
#include "blacklists.h"
>>>>>>> 54cc5664

#include <assert.h>

#include <boost/assign/list_of.hpp>

#include "chainparamsseeds.h"
#include "arith_uint256.h"


static CBlock CreateGenesisBlock(const char *pszTimestamp, const CScript &genesisOutputScript, uint32_t nTime, uint32_t nNonce,
        uint32_t nBits, int32_t nVersion, const CAmount &genesisReward,
        std::vector<unsigned char> extraNonce) {
    CMutableTransaction txNew;
    txNew.nVersion = 1;
    txNew.vin.resize(1);
    txNew.vout.resize(1);
    txNew.vin[0].scriptSig = CScript() << 504365040 << CBigNum(4).getvch() << std::vector < unsigned char >
    ((const unsigned char *) pszTimestamp, (const unsigned char *) pszTimestamp + strlen(pszTimestamp)) << extraNonce;
    txNew.vout[0].nValue = genesisReward;
    txNew.vout[0].scriptPubKey = genesisOutputScript;

    CBlock genesis;
    genesis.nTime    = nTime;
    genesis.nBits    = nBits;
    genesis.nNonce   = nNonce;
    genesis.nVersion = nVersion;
    genesis.vtx.push_back(MakeTransactionRef(std::move(txNew)));
    genesis.hashPrevBlock.SetNull();
    genesis.hashMerkleRoot = BlockMerkleRoot(genesis);
    return genesis;
}

/**
 * Build the genesis block. Note that the output of its generation
 * transaction cannot be spent since it did not originally exist in the
 * database.
 *
 * CBlock(hash=000000000019d6, ver=1, hashPrevBlock=00000000000000, hashMerkleRoot=4a5e1e, nTime=1231006505, nBits=1d00ffff, nNonce=2083236893, vtx=1)
 *   CTransaction(hash=4a5e1e, ver=1, vin.size=1, vout.size=1, nLockTime=0)
 *     CTxIn(COutPoint(000000, -1), coinbase 04ffff001d0104455468652054696d65732030332f4a616e2f32303039204368616e63656c6c6f72206f6e206272696e6b206f66207365636f6e64206261696c6f757420666f722062616e6b73)
 *     CTxOut(nValue=50.00000000, scriptPubKey=0x5F1DF16B2B704C8A578D0B)
 *   vMerkleTree: 4a5e1e
 */
static CBlock CreateGenesisBlock(uint32_t nTime, uint32_t nNonce, uint32_t nBits, int32_t nVersion, const CAmount &genesisReward,
                   std::vector<unsigned char> extraNonce) {
    //btzc: firo timestamp
    const char *pszTimestamp = "Times 2014/10/31 Maine Judge Says Nurse Must Follow Ebola Quarantine for Now";
    const CScript genesisOutputScript = CScript();
    return CreateGenesisBlock(pszTimestamp, genesisOutputScript, nTime, nNonce, nBits, nVersion, genesisReward,
                              extraNonce);
}

// this one is for testing only
static Consensus::LLMQParams llmq5_60 = {
        .type = Consensus::LLMQ_5_60,
        .name = "llmq_5_60",
        .size = 5,
        .minSize = 3,
        .threshold = 3,

        .dkgInterval = 24, // one DKG per hour
        .dkgPhaseBlocks = 2,
        .dkgMiningWindowStart = 10, // dkgPhaseBlocks * 5 = after finalization
        .dkgMiningWindowEnd = 18,
        .dkgBadVotesThreshold = 8,

        .signingActiveQuorumCount = 2, // just a few ones to allow easier testing

        .keepOldConnections = 3,
};

// to use on testnet
static Consensus::LLMQParams llmq10_70 = {
        .type = Consensus::LLMQ_10_70,
        .name = "llmq_10_70",
        .size = 10,
        .minSize = 8,
        .threshold = 7,

        .dkgInterval = 24, // one DKG per hour
        .dkgPhaseBlocks = 2,
        .dkgMiningWindowStart = 10, // dkgPhaseBlocks * 5 = after finalization
        .dkgMiningWindowEnd = 18,
        .dkgBadVotesThreshold = 8,

        .signingActiveQuorumCount = 2, // just a few ones to allow easier testing

        .keepOldConnections = 3,
};

static Consensus::LLMQParams llmq50_60 = {
        .type = Consensus::LLMQ_50_60,
        .name = "llmq_50_60",
        .size = 50,
        .minSize = 40,
        .threshold = 30,

        .dkgInterval = 18, // one DKG per 90 minutes
        .dkgPhaseBlocks = 2,
        .dkgMiningWindowStart = 10, // dkgPhaseBlocks * 5 = after finalization
        .dkgMiningWindowEnd = 16,
        .dkgBadVotesThreshold = 40,

        .signingActiveQuorumCount = 16, // a full day worth of LLMQs

        .keepOldConnections = 17,
};

static Consensus::LLMQParams llmq400_60 = {
        .type = Consensus::LLMQ_400_60,
        .name = "llmq_400_60",
        .size = 400,
        .minSize = 300,
        .threshold = 240,

        .dkgInterval = 12 * 12, // one DKG every 12 hours
        .dkgPhaseBlocks = 4,
        .dkgMiningWindowStart = 20, // dkgPhaseBlocks * 5 = after finalization
        .dkgMiningWindowEnd = 28,
        .dkgBadVotesThreshold = 300,

        .signingActiveQuorumCount = 4, // two days worth of LLMQs

        .keepOldConnections = 5,
};

// Used for deployment and min-proto-version signalling, so it needs a higher threshold
static Consensus::LLMQParams llmq400_85 = {
        .type = Consensus::LLMQ_400_85,
        .name = "llmq_400_85",
        .size = 400,
        .minSize = 350,
        .threshold = 340,

        .dkgInterval = 12 * 24, // one DKG every 24 hours
        .dkgPhaseBlocks = 4,
        .dkgMiningWindowStart = 20, // dkgPhaseBlocks * 5 = after finalization
        .dkgMiningWindowEnd = 48, // give it a larger mining window to make sure it is mined
        .dkgBadVotesThreshold = 300,

        .signingActiveQuorumCount = 4, // two days worth of LLMQs

        .keepOldConnections = 5,
};


/**
 * Main network
 */
/**
 * What makes a good checkpoint block?
 * + Is surrounded by blocks with reasonable timestamps
 *   (no blocks before with a timestamp after, none after with
 *    timestamp before)
 * + Contains no strange transactions
 */

class CMainParams : public CChainParams {
public:
    CMainParams() {
        strNetworkID = "main";

        consensus.chainType = Consensus::chainMain;

        consensus.nSubsidyHalvingFirst = 302438;
        consensus.nSubsidyHalvingInterval = 420000;
        consensus.nSubsidyHalvingStopBlock = 3646849;

        consensus.stage2DevelopmentFundShare = 15;
        consensus.stage2ZnodeShare = 35;
        consensus.stage2DevelopmentFundAddress = "aFrAVZFr8pva5mG8XKaUH8EXcFVVNxLiuB";

        consensus.nStartBlacklist = 293990;
        consensus.nStartDuplicationCheck = 293526;

        consensus.nMajorityEnforceBlockUpgrade = 750;
        consensus.nMajorityRejectBlockOutdated = 950;
        consensus.nMajorityWindow = 1000;
        consensus.nMinNFactor = 10;
        consensus.nMaxNFactor = 30;
        consensus.nChainStartTime = 1389306217;
        consensus.BIP34Height = 227931;
        consensus.BIP34Hash = uint256S("0x000000000000024b89b42a942fe0d9fea3bb44ab7bd1b19115dd6a759c0808b8");
        consensus.BIP65Height = INT_MAX;
        consensus.BIP66Height = INT_MAX;
        consensus.powLimit = uint256S("00ffffffffffffffffffffffffffffffffffffffffffffffffffffffffffffff");
        consensus.nPowTargetTimespan = 60 * 60; // 60 minutes between retargets
        consensus.nPowTargetSpacing = 10 * 60; // 10 minute blocks
        consensus.fPowAllowMinDifficultyBlocks = false;
        consensus.fPowNoRetargeting = false;
        consensus.nRuleChangeActivationThreshold = 1916; // 95% of 2016
        consensus.nMinerConfirmationWindow = 2016; // nPowTargetTimespan / nPowTargetSpacing
        consensus.vDeployments[Consensus::DEPLOYMENT_TESTDUMMY].bit = 28;
        consensus.vDeployments[Consensus::DEPLOYMENT_TESTDUMMY].nStartTime = 1475020800; // January 1, 2008
        consensus.vDeployments[Consensus::DEPLOYMENT_TESTDUMMY].nTimeout = 1230767999; // December 31, 2008

        // Deployment of BIP68, BIP112, and BIP113.
        consensus.vDeployments[Consensus::DEPLOYMENT_CSV].bit = 0;
        consensus.vDeployments[Consensus::DEPLOYMENT_CSV].nStartTime = 1462060800; // May 1st, 2016
        consensus.vDeployments[Consensus::DEPLOYMENT_CSV].nTimeout = 1493596800; // May 1st, 2017

        // Deployment of SegWit (BIP141, BIP143, and BIP147)
        consensus.vDeployments[Consensus::DEPLOYMENT_SEGWIT].bit = 1;
        consensus.vDeployments[Consensus::DEPLOYMENT_SEGWIT].nStartTime = 1479168000; // November 15th, 2016.
        consensus.vDeployments[Consensus::DEPLOYMENT_SEGWIT].nTimeout = 1510704000; // November 15th, 2017.

        // Deployment of MTP
        consensus.vDeployments[Consensus::DEPLOYMENT_MTP].bit = 12;
        consensus.vDeployments[Consensus::DEPLOYMENT_MTP].nStartTime = SWITCH_TO_MTP_BLOCK_HEADER - 2*60; // 2 hours leeway
        consensus.vDeployments[Consensus::DEPLOYMENT_MTP].nTimeout = SWITCH_TO_MTP_BLOCK_HEADER + consensus.nMinerConfirmationWindow*2 * 5*60;

        // The best chain should have at least this much work.
        consensus.nMinimumChainWork = uint256S("0x0000000000000000000000000000000000000000000000000708f98bf623f02e");

        // By default assume that the signatures in ancestors of this block are valid.
        consensus.defaultAssumeValid = uint256S("50aff78270725ec253a722ec18069deb233f2e57eb7d64479f027141619cdda4 "); //184200

        consensus.nCheckBugFixedAtBlock = ZC_CHECK_BUG_FIXED_AT_BLOCK;
        consensus.nZnodePaymentsBugFixedAtBlock = ZC_ZNODE_PAYMENT_BUG_FIXED_AT_BLOCK;
	    consensus.nSpendV15StartBlock = ZC_V1_5_STARTING_BLOCK;
	    consensus.nSpendV2ID_1 = ZC_V2_SWITCH_ID_1;
	    consensus.nSpendV2ID_10 = ZC_V2_SWITCH_ID_10;
	    consensus.nSpendV2ID_25 = ZC_V2_SWITCH_ID_25;
	    consensus.nSpendV2ID_50 = ZC_V2_SWITCH_ID_50;
	    consensus.nSpendV2ID_100 = ZC_V2_SWITCH_ID_100;
	    consensus.nModulusV2StartBlock = ZC_MODULUS_V2_START_BLOCK;
        consensus.nModulusV1MempoolStopBlock = ZC_MODULUS_V1_MEMPOOL_STOP_BLOCK;
	    consensus.nModulusV1StopBlock = ZC_MODULUS_V1_STOP_BLOCK;
        consensus.nMultipleSpendInputsInOneTxStartBlock = ZC_MULTIPLE_SPEND_INPUT_STARTING_BLOCK;
        consensus.nDontAllowDupTxsStartBlock = 119700;

        // znode params
        consensus.nZnodePaymentsStartBlock = HF_ZNODE_PAYMENT_START; // not true, but it's ok as long as it's less then nZnodePaymentsIncreaseBlock
        // consensus.nZnodePaymentsIncreaseBlock = 680000; // actual historical value // not used for now, probably later
        // consensus.nZnodePaymentsIncreasePeriod = 576*30; // 17280 - actual historical value // not used for now, probably later
        // consensus.nSuperblockStartBlock = 614820;
        // consensus.nBudgetPaymentsStartBlock = 328008; // actual historical value
        // consensus.nBudgetPaymentsCycleBlocks = 16616; // ~(60*24*30)/2.6, actual number of blocks per month is 200700 / 12 = 16725
        // consensus.nBudgetPaymentsWindowBlocks = 100;

        // evo znodes
        consensus.DIP0003Height = 278300; // Approximately June 22 2020, 12:00 UTC
        consensus.DIP0003EnforcementHeight = 284400; // Approximately July 13 2020, 12:00 UTC
        consensus.DIP0003EnforcementHash = uint256S("0x8b8d7c05bb2d75f8c5e076cb6c10ef464e94ddcda2744740db03aeda2d6cc006");
        consensus.DIP0008Height = 341100; // Approximately Jan 28 2021, 11:00 UTC
        consensus.nEvoZnodeMinimumConfirmations = 15;

        // long living quorum params
        consensus.llmqs[Consensus::LLMQ_50_60] = llmq50_60;
        consensus.llmqs[Consensus::LLMQ_400_60] = llmq400_60;
        consensus.llmqs[Consensus::LLMQ_400_85] = llmq400_85;
        consensus.nLLMQPowTargetSpacing = 5*60;
        consensus.llmqChainLocks = Consensus::LLMQ_400_60;
        consensus.llmqForInstantSend = Consensus::LLMQ_50_60;

        consensus.nMTPSwitchTime = SWITCH_TO_MTP_BLOCK_HEADER;
        consensus.nMTPStartBlock = 117564;
        consensus.nMTPFiveMinutesStartBlock = SWITCH_TO_MTP_5MIN_BLOCK;
        consensus.nDifficultyAdjustStartBlock = 0;
        consensus.nFixedDifficulty = 0x2000ffff;
        consensus.nPowTargetSpacingMTP = 5*60;
        consensus.nInitialMTPDifficulty = 0x1c021e57;
        consensus.nMTPRewardReduction = 2;

        consensus.nDisableZerocoinStartBlock = 157000;

        nMaxTipAge = 6 * 60 * 60; // ~144 blocks behind -> 2 x fork detection time, was 24 * 60 * 60 in bitcoin

        nPoolMaxTransactions = 3;
        nFulfilledRequestExpireTime = 60*60; // fulfilled requests expire in 1 hour
        strZnodePaymentsPubKey = "04549ac134f694c0243f503e8c8a9a986f5de6610049c40b07816809b0d1d06a21b07be27b9bb555931773f62ba6cf35a25fd52f694d4e1106ccd237a7bb899fdd";

        /**
         * The message start string is designed to be unlikely to occur in normal data.
         * The characters are rarely used upper ASCII, not valid as UTF-8, and produce
       `  * a large 32-bit integer with any alignment.
         */
        //btzc: update firo pchMessage
        pchMessageStart[0] = 0xe3;
        pchMessageStart[1] = 0xd9;
        pchMessageStart[2] = 0xfe;
        pchMessageStart[3] = 0xf1;
        nDefaultPort = 8168;
        nPruneAfterHeight = 100000;
        /**
         * btzc: firo init genesis block
         * nBits = 0x1e0ffff0
         * nTime = 1414776286
         * nNonce = 142392
         * genesisReward = 0 * COIN
         * nVersion = 2
         * extraNonce
         */
        std::vector<unsigned char> extraNonce(4);
        extraNonce[0] = 0x82;
        extraNonce[1] = 0x3f;
        extraNonce[2] = 0x00;
        extraNonce[3] = 0x00;
        genesis = CreateGenesisBlock(ZC_GENESIS_BLOCK_TIME, 142392, 0x1e0ffff0, 2, 0 * COIN, extraNonce);
        const std::string s = genesis.GetHash().ToString();
        consensus.hashGenesisBlock = genesis.GetHash();
        assert(consensus.hashGenesisBlock == uint256S("0x4381deb85b1b2c9843c222944b616d997516dcbd6a964e1eaf0def0830695233"));
        assert(genesis.hashMerkleRoot == uint256S("0x365d2aa75d061370c9aefdabac3985716b1e3b4bb7c4af4ed54f25e5aaa42783"));
        vSeeds.push_back(CDNSSeedData("amsterdam.firo.org", "amsterdam.firo.org", false));
        vSeeds.push_back(CDNSSeedData("australia.firo.org", "australia.firo.org", false));
        vSeeds.push_back(CDNSSeedData("chicago.firo.org", "chicago.firo.org", false));
        vSeeds.push_back(CDNSSeedData("london.firo.org", "london.firo.org", false));
        vSeeds.push_back(CDNSSeedData("frankfurt.firo.org", "frankfurt.firo.org", false));
        vSeeds.push_back(CDNSSeedData("newjersey.firo.org", "newjersey.firo.org", false));
        vSeeds.push_back(CDNSSeedData("sanfrancisco.firo.org", "sanfrancisco.firo.org", false));
        vSeeds.push_back(CDNSSeedData("tokyo.firo.org", "tokyo.firo.org", false));
        vSeeds.push_back(CDNSSeedData("singapore.firo.org", "singapore.firo.org", false));
        // Note that of those with the service bits flag, most only support a subset of possible options
        base58Prefixes[PUBKEY_ADDRESS] = std::vector < unsigned char > (1, 82);
        base58Prefixes[SCRIPT_ADDRESS] = std::vector < unsigned char > (1, 7);
        base58Prefixes[SECRET_KEY] = std::vector < unsigned char > (1, 210);
        base58Prefixes[EXT_PUBLIC_KEY] = boost::assign::list_of(0x04)(0x88)(0xB2)(0x1E).convert_to_container < std::vector < unsigned char > > ();
        base58Prefixes[EXT_SECRET_KEY] = boost::assign::list_of(0x04)(0x88)(0xAD)(0xE4).convert_to_container < std::vector < unsigned char > > ();

        vFixedSeeds = std::vector<SeedSpec6>(pnSeed6_main, pnSeed6_main + ARRAYLEN(pnSeed6_main));

        fMiningRequiresPeers = true;
        fDefaultConsistencyChecks = false;
        fRequireStandard = true;
        fMineBlocksOnDemand = false;
        fAllowMultiplePorts = false;

        checkpointData = (CCheckpointData) {
                boost::assign::map_list_of
                (0, uint256S("0xf11046292ff76af48b66de6f1a210c09825d2ab4f56975ec507766ebf9c9f443"))
                (14000, uint256S("0xeab9b7e451284cb75ada7609e0220bee2b4f289fed9d9cf2a9e3aa548b2d38eb"))
                (14271, uint256S("0xf15088099a30f98e85a09789880f74cadca42f725c0cc1666484865539d2f335"))
                (20580, uint256S("0x591b00ac1ba7d30b9f440efc467072400805a900e92f04f272e6f70cb55ab026"))
                (121378, uint256S("0xa7d9a56dd2986442b5c10ad036eb4e6555eaa8d9f6645c7b9620597792a153ac"))
                (341100, uint256S("0x1ca6cbd9f6e13db8e0e1db0b77f8b1a037b01c69558214bc1ae2ce1f81da4890"))
        };

        chainTxData = ChainTxData{
                1545712287, // * UNIX timestamp of last checkpoint block
                933513,     // * total number of transactions between genesis and last checkpoint
                            //   (the tx=... number in the SetBestChain debug.log lines)
                0.014       // * estimated number of transactions per second after checkpoint
        };
        consensus.nSpendV15StartBlock = ZC_V1_5_STARTING_BLOCK;
        consensus.nSpendV2ID_1 = ZC_V2_SWITCH_ID_1;
        consensus.nSpendV2ID_10 = ZC_V2_SWITCH_ID_10;
        consensus.nSpendV2ID_25 = ZC_V2_SWITCH_ID_25;
        consensus.nSpendV2ID_50 = ZC_V2_SWITCH_ID_50;
        consensus.nSpendV2ID_100 = ZC_V2_SWITCH_ID_100;
        consensus.nModulusV2StartBlock = ZC_MODULUS_V2_START_BLOCK;
        consensus.nModulusV1MempoolStopBlock = ZC_MODULUS_V1_MEMPOOL_STOP_BLOCK;
        consensus.nModulusV1StopBlock = ZC_MODULUS_V1_STOP_BLOCK;

        // Sigma related values.
        consensus.nSigmaStartBlock = ZC_SIGMA_STARTING_BLOCK;
        consensus.nSigmaPaddingBlock = ZC_SIGMA_PADDING_BLOCK;
        consensus.nDisableUnpaddedSigmaBlock = ZC_SIGMA_DISABLE_UNPADDED_BLOCK;
        consensus.nStartSigmaBlacklist = 293790;
        consensus.nRestartSigmaWithBlacklistCheck = 296900;
        consensus.nOldSigmaBanBlock = ZC_OLD_SIGMA_BAN_BLOCK;
        consensus.nLelantusStartBlock = ZC_LELANTUS_STARTING_BLOCK;
        consensus.nLelantusFixesStartBlock = ZC_LELANTUS_FIXES_START_BLOCK;
        consensus.nZerocoinV2MintMempoolGracefulPeriod = ZC_V2_MINT_GRACEFUL_MEMPOOL_PERIOD;
        consensus.nZerocoinV2MintGracefulPeriod = ZC_V2_MINT_GRACEFUL_PERIOD;
        consensus.nZerocoinV2SpendMempoolGracefulPeriod = ZC_V2_SPEND_GRACEFUL_MEMPOOL_PERIOD;
        consensus.nZerocoinV2SpendGracefulPeriod = ZC_V2_SPEND_GRACEFUL_PERIOD;
        consensus.nMaxSigmaInputPerBlock = ZC_SIGMA_INPUT_LIMIT_PER_BLOCK;
        consensus.nMaxValueSigmaSpendPerBlock = ZC_SIGMA_VALUE_SPEND_LIMIT_PER_BLOCK;
        consensus.nMaxSigmaInputPerTransaction = ZC_SIGMA_INPUT_LIMIT_PER_TRANSACTION;
        consensus.nMaxValueSigmaSpendPerTransaction = ZC_SIGMA_VALUE_SPEND_LIMIT_PER_TRANSACTION;
        consensus.nMaxLelantusInputPerBlock = ZC_LELANTUS_INPUT_LIMIT_PER_BLOCK;
        consensus.nMaxValueLelantusSpendPerBlock = ZC_LELANTUS_VALUE_SPEND_LIMIT_PER_BLOCK;
        consensus.nMaxLelantusInputPerTransaction = ZC_LELANTUS_INPUT_LIMIT_PER_TRANSACTION;
        consensus.nMaxValueLelantusSpendPerTransaction = ZC_LELANTUS_VALUE_SPEND_LIMIT_PER_TRANSACTION;
        consensus.nMaxValueLelantusMint = ZC_LELANTUS_MAX_MINT;
        consensus.nZerocoinToSigmaRemintWindowSize = 50000;

        for (const auto& str : lelantus::lelantus_blacklist) {
            GroupElement coin;
            coin.deserialize(ParseHex(str).data());
            consensus.lelantusBlacklist.insert(coin);
        }

        consensus.evoSporkKeyID = "a78fERshquPsTv2TuKMSsxTeKom56uBwLP";
        consensus.nEvoSporkStartBlock = ZC_LELANTUS_STARTING_BLOCK;
        consensus.nEvoSporkStopBlock = ZC_LELANTUS_STARTING_BLOCK + 24*12*365;  // one year after lelantus

        // reorg
        consensus.nMaxReorgDepth = 5;
        consensus.nMaxReorgDepthEnforcementBlock = 338000;

        // whitelist
        consensus.txidWhitelist.insert(uint256S("3ecea345c7b174271bbdcde8cad6097d9a3dc420259743d52cc9cf1945aaba03"));

        // Dandelion related values.
        consensus.nDandelionEmbargoMinimum = DANDELION_EMBARGO_MINIMUM;
        consensus.nDandelionEmbargoAvgAdd = DANDELION_EMBARGO_AVG_ADD;
        consensus.nDandelionMaxDestinations = DANDELION_MAX_DESTINATIONS;
        consensus.nDandelionShuffleInterval = DANDELION_SHUFFLE_INTERVAL;
        consensus.nDandelionFluff = DANDELION_FLUFF;

        // Bip39
        consensus.nMnemonicBlock = 222400;
    }
    virtual bool SkipUndoForBlock(int nHeight) const
    {
        return nHeight == 293526;
    }
    virtual bool ApplyUndoForTxout(int nHeight, uint256 const & txid, int n) const
    {
        // We only apply first 23 tx inputs UNDOs for the tx 7702 in block 293526
        if (!SkipUndoForBlock(nHeight)) {
            return true;
        }
        static std::map<uint256, int> const txs = { {uint256S("7702eaa0e042846d39d01eeb4c87f774913022e9958cfd714c5c2942af380569"), 22} };
        std::map<uint256, int>::const_iterator const itx = txs.find(txid);
        if (itx == txs.end()) {
            return false;
        }
        if (n <= itx->second) {
            return true;
        }
        return false;
    }
};

static CMainParams mainParams;

/**
 * Testnet (v3)
 */
class CTestNetParams : public CChainParams {
public:
    CTestNetParams() {
        strNetworkID = "test";

        consensus.chainType = Consensus::chainTestnet;

        consensus.nSubsidyHalvingFirst = 12000;
        consensus.nSubsidyHalvingInterval = 100000;
        consensus.nSubsidyHalvingStopBlock = 1000000;

        consensus.stage2DevelopmentFundShare = 15;
        consensus.stage2ZnodeShare = 35;
        consensus.stage2DevelopmentFundAddress = "TUuKypsbbnHHmZ2auC2BBWfaP1oTEnxjK2";

        consensus.nStartBlacklist = 0;
        consensus.nStartDuplicationCheck = 0;
        consensus.nMajorityEnforceBlockUpgrade = 51;
        consensus.nMajorityRejectBlockOutdated = 75;
        consensus.nMajorityWindow = 100;
        consensus.nMinNFactor = 10;
        consensus.nMaxNFactor = 30;
        consensus.nChainStartTime = 1389306217;
        consensus.BIP34Height = 21111;
        consensus.BIP34Hash = uint256S("0x0000000023b3a96d3484e5abb3755c413e7d41500f8e2a5c3f0dd01299cd8ef8");
        consensus.powLimit = uint256S("00ffffffffffffffffffffffffffffffffffffffffffffffffffffffffffffff");
        consensus.nPowTargetTimespan = 60 * 60; // 60 minutes between retargets
        consensus.nPowTargetSpacing = 5 * 60; // 5 minute blocks
        consensus.fPowAllowMinDifficultyBlocks = true;
        consensus.fPowNoRetargeting = false;
        consensus.nRuleChangeActivationThreshold = 1512; // 75% for testchains
        consensus.nMinerConfirmationWindow = 2016; // nPowTargetTimespan / nPowTargetSpacing
        consensus.vDeployments[Consensus::DEPLOYMENT_TESTDUMMY].bit = 28;
        consensus.vDeployments[Consensus::DEPLOYMENT_TESTDUMMY].nStartTime = 1199145601; // January 1, 2008
        consensus.vDeployments[Consensus::DEPLOYMENT_TESTDUMMY].nTimeout = 1230767999; // December 31, 2008

        // Deployment of BIP68, BIP112, and BIP113.
        consensus.vDeployments[Consensus::DEPLOYMENT_CSV].bit = 0;
        consensus.vDeployments[Consensus::DEPLOYMENT_CSV].nStartTime = 1456790400; // March 1st, 2016
        consensus.vDeployments[Consensus::DEPLOYMENT_CSV].nTimeout = 1493596800; // May 1st, 2017

        // Deployment of SegWit (BIP141, BIP143, and BIP147)
        consensus.vDeployments[Consensus::DEPLOYMENT_SEGWIT].bit = 1;
        consensus.vDeployments[Consensus::DEPLOYMENT_SEGWIT].nStartTime = 1462060800; // May 1st 2016
        consensus.vDeployments[Consensus::DEPLOYMENT_SEGWIT].nTimeout = 1493596800; // May 1st 2017

        // Deployment of MTP
        consensus.vDeployments[Consensus::DEPLOYMENT_MTP].bit = 12;
        consensus.vDeployments[Consensus::DEPLOYMENT_MTP].nStartTime = 1539172800 - 2*60;
        consensus.vDeployments[Consensus::DEPLOYMENT_MTP].nTimeout = 1539172800 + consensus.nMinerConfirmationWindow*2 * 5*60;

        // The best chain should have at least this much work.
        consensus.nMinimumChainWork = uint256S("0x0000000000000000000000000000000000000000000000000708f98bf623f02e");

        // By default assume that the signatures in ancestors of this block are valid.
        consensus.defaultAssumeValid = uint256S("3825896ac39b8b27220e7bfaed81c5f979ca11dc874e564c5e70756ad06077b0 "); // 50000

        consensus.nSpendV15StartBlock = 5000;
        consensus.nCheckBugFixedAtBlock = 1;
        consensus.nZnodePaymentsBugFixedAtBlock = 1;

        consensus.nSpendV2ID_1 = ZC_V2_TESTNET_SWITCH_ID_1;
        consensus.nSpendV2ID_10 = ZC_V2_TESTNET_SWITCH_ID_10;
        consensus.nSpendV2ID_25 = ZC_V2_TESTNET_SWITCH_ID_25;
        consensus.nSpendV2ID_50 = ZC_V2_TESTNET_SWITCH_ID_50;
        consensus.nSpendV2ID_100 = ZC_V2_TESTNET_SWITCH_ID_100;
        consensus.nModulusV2StartBlock = ZC_MODULUS_V2_TESTNET_START_BLOCK;
        consensus.nModulusV1MempoolStopBlock = ZC_MODULUS_V1_TESTNET_MEMPOOL_STOP_BLOCK;
        consensus.nModulusV1StopBlock = ZC_MODULUS_V1_TESTNET_STOP_BLOCK;
        consensus.nMultipleSpendInputsInOneTxStartBlock = 1;
        consensus.nDontAllowDupTxsStartBlock = 1;

        // Znode params testnet
        consensus.nZnodePaymentsStartBlock = 2200;
        //consensus.nZnodePaymentsIncreaseBlock = 360; // not used for now, probably later
        //consensus.nZnodePaymentsIncreasePeriod = 650; // not used for now, probably later
        //consensus.nSuperblockStartBlock = 61000;
        //consensus.nBudgetPaymentsStartBlock = 60000;
        //consensus.nBudgetPaymentsCycleBlocks = 50;
        //consensus.nBudgetPaymentsWindowBlocks = 10;
        nMaxTipAge = 0x7fffffff; // allow mining on top of old blocks for testnet

        // evo znodes
        consensus.DIP0003Height = 3340;
        consensus.DIP0003EnforcementHeight = 3800;
        consensus.DIP0003EnforcementHash.SetNull();

        consensus.DIP0008Height = 25000;
        consensus.nEvoZnodeMinimumConfirmations = 0;

        // long living quorum params
        consensus.llmqs[Consensus::LLMQ_10_70] = llmq10_70;
        consensus.llmqs[Consensus::LLMQ_50_60] = llmq50_60;
        consensus.llmqs[Consensus::LLMQ_400_60] = llmq400_60;
        consensus.llmqs[Consensus::LLMQ_400_85] = llmq400_85;
        consensus.nLLMQPowTargetSpacing = 20;
        consensus.llmqChainLocks = Consensus::LLMQ_10_70;
        consensus.llmqForInstantSend = Consensus::LLMQ_10_70;

        consensus.nMTPSwitchTime = 1539172800;
        consensus.nMTPStartBlock = 1;
        consensus.nMTPFiveMinutesStartBlock = 0;
        consensus.nDifficultyAdjustStartBlock = 100;
        consensus.nFixedDifficulty = 0x2000ffff;
        consensus.nPowTargetSpacingMTP = 5*60;
        consensus.nInitialMTPDifficulty = 0x2000ffff;  // !!!! change it to the real value
        consensus.nMTPRewardReduction = 2;

        consensus.nDisableZerocoinStartBlock = 1;

        nPoolMaxTransactions = 3;
        nFulfilledRequestExpireTime = 5*60; // fulfilled requests expire in 5 minutes
        strZnodePaymentsPubKey = "046f78dcf911fbd61910136f7f0f8d90578f68d0b3ac973b5040fb7afb501b5939f39b108b0569dca71488f5bbf498d92e4d1194f6f941307ffd95f75e76869f0e";

        pchMessageStart[0] = 0xcf;
        pchMessageStart[1] = 0xfc;
        pchMessageStart[2] = 0xbe;
        pchMessageStart[3] = 0xea;
        nDefaultPort = 18168;
        nPruneAfterHeight = 1000;
        /**
         * btzc: testnet params
         * nTime: 1414776313
         * nNonce: 1620571
         */
        std::vector<unsigned char> extraNonce(4);
        extraNonce[0] = 0x09;
        extraNonce[1] = 0x00;
        extraNonce[2] = 0x00;
        extraNonce[3] = 0x00;

        genesis = CreateGenesisBlock(ZC_GENESIS_BLOCK_TIME, 3577337, 0x1e0ffff0, 2, 0 * COIN, extraNonce);
        consensus.hashGenesisBlock = genesis.GetHash();
        assert(consensus.hashGenesisBlock ==
                uint256S("0xaa22adcc12becaf436027ffe62a8fb21b234c58c23865291e5dc52cf53f64fca"));
        assert(genesis.hashMerkleRoot ==
                uint256S("0xf70dba2d976778b985de7b5503ede884988d78fbb998d6969e4f676b40b9a741"));
        vFixedSeeds.clear();
        vSeeds.clear();
        // firo test seeds

        vSeeds.push_back(CDNSSeedData("EVO1", "evo1.firo.org", false));
        vSeeds.push_back(CDNSSeedData("EVO2", "evo2.firo.org", false));

        base58Prefixes[PUBKEY_ADDRESS] = std::vector < unsigned char > (1, 65);
        base58Prefixes[SCRIPT_ADDRESS] = std::vector < unsigned char > (1, 178);
        base58Prefixes[SECRET_KEY] = std::vector < unsigned char > (1, 185);
        base58Prefixes[EXT_PUBLIC_KEY] = boost::assign::list_of(0x04)(0x35)(0x87)(0xCF).convert_to_container < std::vector < unsigned char > > ();
        base58Prefixes[EXT_SECRET_KEY] = boost::assign::list_of(0x04)(0x35)(0x83)(0x94).convert_to_container < std::vector < unsigned char > > ();
        vFixedSeeds = std::vector<SeedSpec6>(pnSeed6_test, pnSeed6_test + ARRAYLEN(pnSeed6_test));

        fMiningRequiresPeers = true;
        fDefaultConsistencyChecks = false;
        fRequireStandard = false;
        fMineBlocksOnDemand = false;
        fAllowMultiplePorts = true;

        checkpointData = (CCheckpointData) {
            boost::assign::map_list_of
            (0, uint256S("0x"))
        };

        chainTxData = ChainTxData{
            1414776313,
            0,
            0.001
        };

        consensus.nSpendV15StartBlock = ZC_V1_5_TESTNET_STARTING_BLOCK;
        consensus.nSpendV2ID_1 = ZC_V2_TESTNET_SWITCH_ID_1;
        consensus.nSpendV2ID_10 = ZC_V2_TESTNET_SWITCH_ID_10;
        consensus.nSpendV2ID_25 = ZC_V2_TESTNET_SWITCH_ID_25;
        consensus.nSpendV2ID_50 = ZC_V2_TESTNET_SWITCH_ID_50;
        consensus.nSpendV2ID_100 = ZC_V2_TESTNET_SWITCH_ID_100;
        consensus.nModulusV2StartBlock = ZC_MODULUS_V2_TESTNET_START_BLOCK;
        consensus.nModulusV1MempoolStopBlock = ZC_MODULUS_V1_TESTNET_MEMPOOL_STOP_BLOCK;
        consensus.nModulusV1StopBlock = ZC_MODULUS_V1_TESTNET_STOP_BLOCK;

        // Sigma related values.
        consensus.nSigmaStartBlock = 1;
        consensus.nSigmaPaddingBlock = 1;
        consensus.nDisableUnpaddedSigmaBlock = 1;
        consensus.nStartSigmaBlacklist = INT_MAX;
        consensus.nRestartSigmaWithBlacklistCheck = INT_MAX;
        consensus.nOldSigmaBanBlock = 1;

        consensus.nLelantusStartBlock = ZC_LELANTUS_TESTNET_STARTING_BLOCK;
        consensus.nLelantusFixesStartBlock = ZC_LELANTUS_TESTNET_FIXES_START_BLOCK;

        consensus.nZerocoinV2MintMempoolGracefulPeriod = ZC_V2_MINT_TESTNET_GRACEFUL_MEMPOOL_PERIOD;
        consensus.nZerocoinV2MintGracefulPeriod = ZC_V2_MINT_TESTNET_GRACEFUL_PERIOD;
        consensus.nZerocoinV2SpendMempoolGracefulPeriod = ZC_V2_SPEND_TESTNET_GRACEFUL_MEMPOOL_PERIOD;
        consensus.nZerocoinV2SpendGracefulPeriod = ZC_V2_SPEND_TESTNET_GRACEFUL_PERIOD;
        consensus.nMaxSigmaInputPerBlock = ZC_SIGMA_INPUT_LIMIT_PER_BLOCK;
        consensus.nMaxValueSigmaSpendPerBlock = ZC_SIGMA_VALUE_SPEND_LIMIT_PER_BLOCK;
        consensus.nMaxSigmaInputPerTransaction = ZC_SIGMA_INPUT_LIMIT_PER_TRANSACTION;
        consensus.nMaxValueSigmaSpendPerTransaction = ZC_SIGMA_VALUE_SPEND_LIMIT_PER_TRANSACTION;
        consensus.nMaxLelantusInputPerBlock = ZC_LELANTUS_INPUT_LIMIT_PER_BLOCK;
        consensus.nMaxValueLelantusSpendPerBlock = 1100 * COIN;
        consensus.nMaxLelantusInputPerTransaction = ZC_LELANTUS_INPUT_LIMIT_PER_TRANSACTION;
        consensus.nMaxValueLelantusSpendPerTransaction = 1001 * COIN;
        consensus.nMaxValueLelantusMint = 1001 * COIN;
        consensus.nZerocoinToSigmaRemintWindowSize = 0;

        for (const auto& str : lelantus::lelantus_testnet_blacklist) {
            GroupElement coin;
            coin.deserialize(ParseHex(str).data());
            consensus.lelantusBlacklist.insert(coin);
        }

        consensus.evoSporkKeyID = "TWSEa1UsZzDHywDG6CZFDNdeJU6LzhbbBL";
        consensus.nEvoSporkStartBlock = 22000;
        consensus.nEvoSporkStopBlock = 40000;

        // reorg
        consensus.nMaxReorgDepth = 4;
        consensus.nMaxReorgDepthEnforcementBlock = 25150;

        // whitelist
        consensus.txidWhitelist.insert(uint256S("44b3829117bd248544c71b430d585cb88b4ce156a7d4fdb9ef3ae96efa8f09d3"));

        // Dandelion related values.
        consensus.nDandelionEmbargoMinimum = DANDELION_TESTNET_EMBARGO_MINIMUM;
        consensus.nDandelionEmbargoAvgAdd = DANDELION_TESTNET_EMBARGO_AVG_ADD;
        consensus.nDandelionMaxDestinations = DANDELION_MAX_DESTINATIONS;
        consensus.nDandelionShuffleInterval = DANDELION_SHUFFLE_INTERVAL;
        consensus.nDandelionFluff = DANDELION_FLUFF;

        // Bip39
        consensus.nMnemonicBlock = 1;
    }
};

static CTestNetParams testNetParams;

/**
 * Regression test
 */
class CRegTestParams : public CChainParams {
public:
    CRegTestParams() {
        strNetworkID = "regtest";

        consensus.chainType = Consensus::chainRegtest;

        // To be changed for specific tests
        consensus.nSubsidyHalvingFirst = 302438;
        consensus.nSubsidyHalvingInterval = 420000;
        consensus.nSubsidyHalvingStopBlock = 3646849;

        consensus.nStartBlacklist = 0;
        consensus.nStartDuplicationCheck = 0;
        consensus.stage2DevelopmentFundShare = 15;
        consensus.stage2ZnodeShare = 35;

        consensus.nMajorityEnforceBlockUpgrade = 750;
        consensus.nMajorityRejectBlockOutdated = 950;
        consensus.nMajorityWindow = 1000;
        consensus.BIP34Height = -1; // BIP34 has not necessarily activated on regtest
        consensus.BIP34Hash = uint256();
        consensus.BIP65Height = 1351; // BIP65 activated on regtest (Used in rpc activation tests)
        consensus.BIP66Height = 1251; // BIP66 activated on regtest (Used in rpc activation tests)
        consensus.powLimit = uint256S("7fffffffffffffffffffffffffffffffffffffffffffffffffffffffffffffff");
        consensus.nPowTargetTimespan = 60 * 60 * 1000; // 60 minutes between retargets
        consensus.nPowTargetSpacing = 1; // 10 minute blocks
        consensus.fPowAllowMinDifficultyBlocks = true;
        consensus.fPowNoRetargeting = true;
        consensus.nZnodePaymentsStartBlock = 120;
        consensus.nRuleChangeActivationThreshold = 108; // 75% for testchains
        consensus.nMinerConfirmationWindow = 144; // Faster than normal for regtest (144 instead of 2016)
        consensus.vDeployments[Consensus::DEPLOYMENT_TESTDUMMY].bit = 28;
        consensus.vDeployments[Consensus::DEPLOYMENT_TESTDUMMY].nStartTime = 0;
        consensus.vDeployments[Consensus::DEPLOYMENT_TESTDUMMY].nTimeout = 999999999999ULL;
        consensus.vDeployments[Consensus::DEPLOYMENT_CSV].bit = 0;
        consensus.vDeployments[Consensus::DEPLOYMENT_CSV].nStartTime = 0;
        consensus.vDeployments[Consensus::DEPLOYMENT_CSV].nTimeout = 999999999999ULL;
        consensus.vDeployments[Consensus::DEPLOYMENT_SEGWIT].bit = 1;
        consensus.vDeployments[Consensus::DEPLOYMENT_SEGWIT].nStartTime = INT_MAX;
        consensus.vDeployments[Consensus::DEPLOYMENT_SEGWIT].nTimeout = 999999999999ULL;
        consensus.vDeployments[Consensus::DEPLOYMENT_MTP].bit = 12;
        consensus.vDeployments[Consensus::DEPLOYMENT_MTP].nStartTime = INT_MAX;
        consensus.vDeployments[Consensus::DEPLOYMENT_MTP].nTimeout = 999999999999ULL;

        // The best chain should have at least this much work.
        consensus.nMinimumChainWork = uint256S("0x00");
        // Znode code
        nFulfilledRequestExpireTime = 5*60; // fulfilled requests expire in 5 minutes
        nMaxTipAge = 6 * 60 * 60; // ~144 blocks behind -> 2 x fork detection time, was 24 * 60 * 60 in bitcoin

        consensus.nCheckBugFixedAtBlock = 120;
        consensus.nZnodePaymentsBugFixedAtBlock = 1;
        consensus.nSpendV15StartBlock = 1;
        consensus.nSpendV2ID_1 = 2;
        consensus.nSpendV2ID_10 = 3;
        consensus.nSpendV2ID_25 = 3;
        consensus.nSpendV2ID_50 = 3;
        consensus.nSpendV2ID_100 = 3;
        consensus.nModulusV2StartBlock = 130;
        consensus.nModulusV1MempoolStopBlock = 135;
        consensus.nModulusV1StopBlock = 140;
        consensus.nMultipleSpendInputsInOneTxStartBlock = 1;
        consensus.nDontAllowDupTxsStartBlock = 1;

        // evo znodes
        consensus.DIP0003Height = 500;
        consensus.DIP0003EnforcementHeight = 550;
        consensus.DIP0003EnforcementHash.SetNull();

        consensus.DIP0008Height = 550;
        consensus.nEvoZnodeMinimumConfirmations = 1;

        // long living quorum params
        consensus.llmqs[Consensus::LLMQ_5_60] = llmq5_60;
        consensus.llmqs[Consensus::LLMQ_50_60] = llmq50_60;
        consensus.llmqs[Consensus::LLMQ_400_60] = llmq400_60;
        consensus.llmqs[Consensus::LLMQ_400_85] = llmq400_85;
        consensus.nLLMQPowTargetSpacing = 1;
        consensus.llmqChainLocks = Consensus::LLMQ_5_60;
        consensus.llmqForInstantSend = Consensus::LLMQ_5_60;

        consensus.nMTPSwitchTime = INT_MAX;
        consensus.nMTPStartBlock = 0;
        consensus.nMTPFiveMinutesStartBlock = 0;
        consensus.nDifficultyAdjustStartBlock = 5000;
        consensus.nFixedDifficulty = 0x207fffff;
        consensus.nPowTargetSpacingMTP = 5*60;
        consensus.nInitialMTPDifficulty = 0x2070ffff;  // !!!! change it to the real value
        consensus.nMTPRewardReduction = 2;

        consensus.nDisableZerocoinStartBlock = INT_MAX;

        // The best chain should have at least this much work.
        consensus.nMinimumChainWork = uint256S("0x00");

        // By default assume that the signatures in ancestors of this block are valid.
        consensus.defaultAssumeValid = uint256S("0x00");

        pchMessageStart[0] = 0xfa;
        pchMessageStart[1] = 0xbf;
        pchMessageStart[2] = 0xb5;
        pchMessageStart[3] = 0xda;
        nDefaultPort = 18444;
        nPruneAfterHeight = 1000;

        /**
          * btzc: testnet params
          * nTime: 1414776313
          * nNonce: 1620571
          */
        std::vector<unsigned char> extraNonce(4);
        extraNonce[0] = 0x08;
        extraNonce[1] = 0x00;
        extraNonce[2] = 0x00;
        extraNonce[3] = 0x00;
        genesis = CreateGenesisBlock(ZC_GENESIS_BLOCK_TIME, 414098459, 0x207fffff, 1, 0 * COIN, extraNonce);
        consensus.hashGenesisBlock = genesis.GetHash();

        vFixedSeeds.clear(); //!< Regtest mode doesn't have any fixed seeds.
        vSeeds.clear();      //!< Regtest mode doesn't have any DNS seeds.

        fMiningRequiresPeers = false;
        fDefaultConsistencyChecks = true;
        fRequireStandard = false;
        fMineBlocksOnDemand = true;
        fAllowMultiplePorts = true;

        checkpointData = (CCheckpointData) {
            boost::assign::map_list_of
            (0, uint256S("0f9188f13cb7b2c71f2a335e3a4fc328bf5beb436012afca590b1a11466e2206"))
        };

        chainTxData = ChainTxData{
            0,
            0,
            0
        };
        base58Prefixes[PUBKEY_ADDRESS] = std::vector < unsigned char > (1, 65);
        base58Prefixes[SCRIPT_ADDRESS] = std::vector < unsigned char > (1, 178);
        base58Prefixes[SECRET_KEY] = std::vector < unsigned char > (1, 239);
        base58Prefixes[EXT_PUBLIC_KEY] = boost::assign::list_of(0x04)(0x35)(0x87)(0xCF).convert_to_container < std::vector < unsigned char > > ();
        base58Prefixes[EXT_SECRET_KEY] = boost::assign::list_of(0x04)(0x35)(0x83)(0x94).convert_to_container < std::vector < unsigned char > > ();

        nSpendV15StartBlock = ZC_V1_5_TESTNET_STARTING_BLOCK;
        nSpendV2ID_1 = ZC_V2_TESTNET_SWITCH_ID_1;
        nSpendV2ID_10 = ZC_V2_TESTNET_SWITCH_ID_10;
        nSpendV2ID_25 = ZC_V2_TESTNET_SWITCH_ID_25;
        nSpendV2ID_50 = ZC_V2_TESTNET_SWITCH_ID_50;
        nSpendV2ID_100 = ZC_V2_TESTNET_SWITCH_ID_100;
        nModulusV2StartBlock = ZC_MODULUS_V2_TESTNET_START_BLOCK;
        nModulusV1MempoolStopBlock = ZC_MODULUS_V1_TESTNET_MEMPOOL_STOP_BLOCK;
        nModulusV1StopBlock = ZC_MODULUS_V1_TESTNET_STOP_BLOCK;

        // Sigma related values.
        consensus.nSigmaStartBlock = 100;
        consensus.nSigmaPaddingBlock = 1;
        consensus.nDisableUnpaddedSigmaBlock = 1;
        consensus.nStartSigmaBlacklist = INT_MAX;
        consensus.nRestartSigmaWithBlacklistCheck = INT_MAX;
<<<<<<< HEAD
        consensus.nOldSigmaBanBlock = 1;
        consensus.nLelantusStartBlock = 400;
        consensus.nZerocoinV2MintMempoolGracefulPeriod = 1;
        consensus.nZerocoinV2MintGracefulPeriod = 1;
        consensus.nZerocoinV2SpendMempoolGracefulPeriod = 1;
        consensus.nZerocoinV2SpendGracefulPeriod = 1;
=======
        consensus.nOldSigmaBanBlock = 450;
        consensus.nLelantusStartBlock = 1000;
        consensus.nLelantusFixesStartBlock = 1000;
        consensus.nZerocoinV2MintMempoolGracefulPeriod = 2;
        consensus.nZerocoinV2MintGracefulPeriod = 5;
        consensus.nZerocoinV2SpendMempoolGracefulPeriod = 10;
        consensus.nZerocoinV2SpendGracefulPeriod = 20;
>>>>>>> 54cc5664
        consensus.nMaxSigmaInputPerBlock = ZC_SIGMA_INPUT_LIMIT_PER_BLOCK;
        consensus.nMaxValueSigmaSpendPerBlock = ZC_SIGMA_VALUE_SPEND_LIMIT_PER_BLOCK;
        consensus.nMaxSigmaInputPerTransaction = ZC_SIGMA_INPUT_LIMIT_PER_TRANSACTION;
        consensus.nMaxValueSigmaSpendPerTransaction = ZC_SIGMA_VALUE_SPEND_LIMIT_PER_TRANSACTION;
        consensus.nMaxLelantusInputPerBlock = ZC_LELANTUS_INPUT_LIMIT_PER_BLOCK;
        consensus.nMaxValueLelantusSpendPerBlock = ZC_LELANTUS_VALUE_SPEND_LIMIT_PER_BLOCK;
        consensus.nMaxLelantusInputPerTransaction = ZC_LELANTUS_INPUT_LIMIT_PER_TRANSACTION;
        consensus.nMaxValueLelantusSpendPerTransaction = ZC_LELANTUS_VALUE_SPEND_LIMIT_PER_TRANSACTION;
        consensus.nMaxValueLelantusMint = ZC_LELANTUS_MAX_MINT;
        consensus.nZerocoinToSigmaRemintWindowSize = 1000;

        // evo spork
        consensus.evoSporkKeyID = "TSpmHGzQT4KJrubWa4N2CRmpA7wKMMWDg4";  // private key is cW2YM2xaeCaebfpKguBahUAgEzLXgSserWRuD29kSyKHq1TTgwRQ
        consensus.nEvoSporkStartBlock = 1000;
        consensus.nEvoSporkStopBlock = 1500;

        // reorg
        consensus.nMaxReorgDepth = 4;
        consensus.nMaxReorgDepthEnforcementBlock = 300;

        // Dandelion related values.
        consensus.nDandelionEmbargoMinimum = 0;
        consensus.nDandelionEmbargoAvgAdd = 1;
        consensus.nDandelionMaxDestinations = DANDELION_MAX_DESTINATIONS;
        consensus.nDandelionShuffleInterval = DANDELION_SHUFFLE_INTERVAL;
        consensus.nDandelionFluff = DANDELION_FLUFF;

        // Bip39
        consensus.nMnemonicBlock = 0;
    }

    void UpdateBIP9Parameters(Consensus::DeploymentPos d, int64_t nStartTime, int64_t nTimeout)
    {
        consensus.vDeployments[d].nStartTime = nStartTime;
        consensus.vDeployments[d].nTimeout = nTimeout;
    }
};
static CRegTestParams regTestParams;

static CChainParams *pCurrentParams = 0;

const CChainParams &Params() {
    assert(pCurrentParams);
    return *pCurrentParams;
}

CChainParams& Params(const std::string& chain)
{
    if (chain == CBaseChainParams::MAIN)
            return mainParams;
    else if (chain == CBaseChainParams::TESTNET)
            return testNetParams;
    else if (chain == CBaseChainParams::REGTEST)
            return regTestParams;
    else
        throw std::runtime_error(strprintf("%s: Unknown chain %s.", __func__, chain));
}

void SelectParams(const std::string& network)
{
    SelectBaseParams(network);
    pCurrentParams = &Params(network);
}

void UpdateRegtestBIP9Parameters(Consensus::DeploymentPos d, int64_t nStartTime, int64_t nTimeout)
{
    regTestParams.UpdateBIP9Parameters(d, nStartTime, nTimeout);
}
<|MERGE_RESOLUTION|>--- conflicted
+++ resolved
@@ -11,12 +11,8 @@
 #include "tinyformat.h"
 #include "util.h"
 #include "utilstrencodings.h"
-<<<<<<< HEAD
 #include "bitcoin_bignum/bignum.h"
-=======
-#include "libzerocoin/bitcoin_bignum/bignum.h"
 #include "blacklists.h"
->>>>>>> 54cc5664
 
 #include <assert.h>
 
@@ -846,22 +842,13 @@
         consensus.nDisableUnpaddedSigmaBlock = 1;
         consensus.nStartSigmaBlacklist = INT_MAX;
         consensus.nRestartSigmaWithBlacklistCheck = INT_MAX;
-<<<<<<< HEAD
         consensus.nOldSigmaBanBlock = 1;
         consensus.nLelantusStartBlock = 400;
+        consensus.nLelantusFixesStartBlock = 400;
         consensus.nZerocoinV2MintMempoolGracefulPeriod = 1;
         consensus.nZerocoinV2MintGracefulPeriod = 1;
         consensus.nZerocoinV2SpendMempoolGracefulPeriod = 1;
         consensus.nZerocoinV2SpendGracefulPeriod = 1;
-=======
-        consensus.nOldSigmaBanBlock = 450;
-        consensus.nLelantusStartBlock = 1000;
-        consensus.nLelantusFixesStartBlock = 1000;
-        consensus.nZerocoinV2MintMempoolGracefulPeriod = 2;
-        consensus.nZerocoinV2MintGracefulPeriod = 5;
-        consensus.nZerocoinV2SpendMempoolGracefulPeriod = 10;
-        consensus.nZerocoinV2SpendGracefulPeriod = 20;
->>>>>>> 54cc5664
         consensus.nMaxSigmaInputPerBlock = ZC_SIGMA_INPUT_LIMIT_PER_BLOCK;
         consensus.nMaxValueSigmaSpendPerBlock = ZC_SIGMA_VALUE_SPEND_LIMIT_PER_BLOCK;
         consensus.nMaxSigmaInputPerTransaction = ZC_SIGMA_INPUT_LIMIT_PER_TRANSACTION;
