--- conflicted
+++ resolved
@@ -416,7 +416,7 @@
         consensus.nLelantusFixesStartBlock = ZC_LELANTUS_FIXES_START_BLOCK;
         consensus.nSparkStartBlock = SPARK_START_BLOCK;
         consensus.nLelantusGracefulPeriod = LELANTUS_GRACEFUL_PERIOD;
-        consensus.nSigmaEndBlock = ZC_SIGMA_END_BLOCK;
+        consensus.nSigmaEndBlock = 1104500; // MAY 28 2025
         consensus.nZerocoinV2MintMempoolGracefulPeriod = ZC_V2_MINT_GRACEFUL_MEMPOOL_PERIOD;
         consensus.nZerocoinV2MintGracefulPeriod = ZC_V2_MINT_GRACEFUL_PERIOD;
         consensus.nZerocoinV2SpendMempoolGracefulPeriod = ZC_V2_SPEND_GRACEFUL_MEMPOOL_PERIOD;
@@ -491,11 +491,7 @@
         consensus.nExchangeAddressStartBlock = consensus.nSparkStartBlock;
 
         // spark names
-<<<<<<< HEAD
-        consensus.nSparkNamesStartBlock = INT_MAX;
-=======
         consensus.nSparkNamesStartBlock = 1104500;  // ~ May 28th 2025
->>>>>>> dd2a537d
         consensus.nSparkNamesFee = standardSparkNamesFee;
     }
     virtual bool SkipUndoForBlock(int nHeight) const
