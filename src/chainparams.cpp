// Copyright (c) 2010 Satoshi Nakamoto
// Copyright (c) 2009-2015 The Bitcoin Core developers
// Distributed under the MIT software license, see the accompanying
// file COPYING or http://www.opensource.org/licenses/mit-license.php.

#include "chainparams.h"
#include "consensus/merkle.h"
#include "consensus/consensus.h"
#include "zerocoin_params.h"

#include "tinyformat.h"
#include "util.h"
#include "utilstrencodings.h"
#include "libzerocoin/bitcoin_bignum/bignum.h"

#include <assert.h>

#include <boost/assign/list_of.hpp>

#include "chainparamsseeds.h"
#include "arith_uint256.h"


static CBlock CreateGenesisBlock(const char *pszTimestamp, const CScript &genesisOutputScript, uint32_t nTime, uint32_t nNonce,
        uint32_t nBits, int32_t nVersion, const CAmount &genesisReward,
        std::vector<unsigned char> extraNonce) {
    CMutableTransaction txNew;
    txNew.nVersion = 1;
    txNew.vin.resize(1);
    txNew.vout.resize(1);
    //    CScriptNum csn = CScriptNum(4);
    //    std::cout << "CScriptNum(4):" << csn.GetHex();
    //    CBigNum cbn = CBigNum(4);
    //    std::cout << "CBigNum(4):" << cbn.GetHex();
    txNew.vin[0].scriptSig = CScript() << 504365040 << CBigNum(4).getvch() << std::vector < unsigned char >
    ((const unsigned char *) pszTimestamp, (const unsigned char *) pszTimestamp + strlen(pszTimestamp)) << extraNonce;
    txNew.vout[0].nValue = genesisReward;
    txNew.vout[0].scriptPubKey = genesisOutputScript;

    CBlock genesis;
    genesis.nTime = nTime;
    genesis.nBits = nBits;
    genesis.nNonce = nNonce;
    genesis.nVersion = nVersion;
    genesis.vtx.push_back(txNew);
    genesis.hashPrevBlock.SetNull();
    genesis.hashMerkleRoot = BlockMerkleRoot(genesis);
    return genesis;
}

/**
 * Build the genesis block. Note that the output of its generation
 * transaction cannot be spent since it did not originally exist in the
 * database.
 *
 * CBlock(hash=000000000019d6, ver=1, hashPrevBlock=00000000000000, hashMerkleRoot=4a5e1e, nTime=1231006505, nBits=1d00ffff, nNonce=2083236893, vtx=1)
 *   CTransaction(hash=4a5e1e, ver=1, vin.size=1, vout.size=1, nLockTime=0)
 *     CTxIn(COutPoint(000000, -1), coinbase 04ffff001d0104455468652054696d65732030332f4a616e2f32303039204368616e63656c6c6f72206f6e206272696e6b206f66207365636f6e64206261696c6f757420666f722062616e6b73)
 *     CTxOut(nValue=50.00000000, scriptPubKey=0x5F1DF16B2B704C8A578D0B)
 *   vMerkleTree: 4a5e1e
 */
static CBlock CreateGenesisBlock(uint32_t nTime, uint32_t nNonce, uint32_t nBits, int32_t nVersion, const CAmount &genesisReward,
        std::vector<unsigned char> extraNonce) {
    //    const char* pszTimestamp = "The Times 03/Jan/2009 Chancellor on brink of second bailout for banks";
    //btzc: zcoin timestamp
    const char *pszTimestamp = "Times 2014/10/31 Maine Judge Says Nurse Must Follow Ebola Quarantine for Now";
    const CScript genesisOutputScript = CScript();
    return CreateGenesisBlock(pszTimestamp, genesisOutputScript, nTime, nNonce, nBits, nVersion, genesisReward,
                              extraNonce);
}

/**
 * Main network
 */
/**
 * What makes a good checkpoint block?
 * + Is surrounded by blocks with reasonable timestamps
 *   (no blocks before with a timestamp after, none after with
 *    timestamp before)
 * + Contains no strange transactions
 */

class CMainParams : public CChainParams {
public:
    CMainParams() {
        strNetworkID = "main";

        consensus.chainType = Consensus::chainMain;

        consensus.nSubsidyHalvingFirst = 302438;
        consensus.nSubsidyHalvingInterval = 420000;
        consensus.nSubsidyHalvingStopBlock = 3646849;

        consensus.nMajorityEnforceBlockUpgrade = 750;
        consensus.nMajorityRejectBlockOutdated = 950;
        consensus.nMajorityWindow = 1000;
        consensus.nMinNFactor = 10;
        consensus.nMaxNFactor = 30;
        //nVertcoinStartTime
        consensus.nChainStartTime = 1389306217;
        consensus.BIP34Height = 227931;
        consensus.BIP34Hash = uint256S("0x000000000000024b89b42a942fe0d9fea3bb44ab7bd1b19115dd6a759c0808b8");
        consensus.powLimit = uint256S("00ffffffffffffffffffffffffffffffffffffffffffffffffffffffffffffff");
        //static const int64 nInterval = nTargetTimespan / nTargetSpacing;
        consensus.nPowTargetTimespan = 60 * 60; // 60 minutes between retargets
        consensus.nPowTargetSpacing = 10 * 60; // 10 minute blocks
        consensus.fPowAllowMinDifficultyBlocks = false;
        consensus.fPowNoRetargeting = false;
        consensus.nRuleChangeActivationThreshold = 1916; // 95% of 2016
        consensus.nMinerConfirmationWindow = 2016; // nPowTargetTimespan / nPowTargetSpacing
        consensus.vDeployments[Consensus::DEPLOYMENT_TESTDUMMY].bit = 28;
        consensus.vDeployments[Consensus::DEPLOYMENT_TESTDUMMY].nStartTime = 1475020800; // January 1, 2008
        consensus.vDeployments[Consensus::DEPLOYMENT_TESTDUMMY].nTimeout = 1230767999; // December 31, 2008

        // Deployment of BIP68, BIP112, and BIP113.
        consensus.vDeployments[Consensus::DEPLOYMENT_CSV].bit = 0;
        consensus.vDeployments[Consensus::DEPLOYMENT_CSV].nStartTime = 1462060800; // May 1st, 2016
        consensus.vDeployments[Consensus::DEPLOYMENT_CSV].nTimeout = 1493596800; // May 1st, 2017

        // Deployment of SegWit (BIP141, BIP143, and BIP147)
        consensus.vDeployments[Consensus::DEPLOYMENT_SEGWIT].bit = 1;
        consensus.vDeployments[Consensus::DEPLOYMENT_SEGWIT].nStartTime = 1479168000; // November 15th, 2016.
        consensus.vDeployments[Consensus::DEPLOYMENT_SEGWIT].nTimeout = 1510704000; // November 15th, 2017.

        // Deployment of MTP
        consensus.vDeployments[Consensus::DEPLOYMENT_MTP].bit = 12;
        consensus.vDeployments[Consensus::DEPLOYMENT_MTP].nStartTime = SWITCH_TO_MTP_BLOCK_HEADER - 2*60; // 2 hours leeway
        consensus.vDeployments[Consensus::DEPLOYMENT_MTP].nTimeout = SWITCH_TO_MTP_BLOCK_HEADER + consensus.nMinerConfirmationWindow*2 * 5*60;

        // The best chain should have at least this much work.
        consensus.nMinimumChainWork = uint256S("0x0000000000000000000000000000000000000000000000000708f98bf623f02e");

        consensus.nCheckBugFixedAtBlock = ZC_CHECK_BUG_FIXED_AT_BLOCK;
        consensus.nZnodePaymentsBugFixedAtBlock = ZC_ZNODE_PAYMENT_BUG_FIXED_AT_BLOCK;
	    consensus.nSpendV15StartBlock = ZC_V1_5_STARTING_BLOCK;
	    consensus.nSpendV2ID_1 = ZC_V2_SWITCH_ID_1;
	    consensus.nSpendV2ID_10 = ZC_V2_SWITCH_ID_10;
	    consensus.nSpendV2ID_25 = ZC_V2_SWITCH_ID_25;
	    consensus.nSpendV2ID_50 = ZC_V2_SWITCH_ID_50;
	    consensus.nSpendV2ID_100 = ZC_V2_SWITCH_ID_100;
	    consensus.nModulusV2StartBlock = ZC_MODULUS_V2_START_BLOCK;
        consensus.nModulusV1MempoolStopBlock = ZC_MODULUS_V1_MEMPOOL_STOP_BLOCK;
	    consensus.nModulusV1StopBlock = ZC_MODULUS_V1_STOP_BLOCK;
        consensus.nMultipleSpendInputsInOneTxStartBlock = ZC_MULTIPLE_SPEND_INPUT_STARTING_BLOCK;
        consensus.nDontAllowDupTxsStartBlock = 119700;

        // znode params
        consensus.nZnodePaymentsStartBlock = HF_ZNODE_PAYMENT_START; // not true, but it's ok as long as it's less then nZnodePaymentsIncreaseBlock
        // consensus.nZnodePaymentsIncreaseBlock = 680000; // actual historical value // not used for now, probably later
        // consensus.nZnodePaymentsIncreasePeriod = 576*30; // 17280 - actual historical value // not used for now, probably later
        // consensus.nSuperblockStartBlock = 614820;
        // consensus.nBudgetPaymentsStartBlock = 328008; // actual historical value
        // consensus.nBudgetPaymentsCycleBlocks = 16616; // ~(60*24*30)/2.6, actual number of blocks per month is 200700 / 12 = 16725
        // consensus.nBudgetPaymentsWindowBlocks = 100;

        consensus.nMTPSwitchTime = SWITCH_TO_MTP_BLOCK_HEADER;
        consensus.nMTPFiveMinutesStartBlock = SWITCH_TO_MTP_5MIN_BLOCK;
        consensus.nDifficultyAdjustStartBlock = 0;
        consensus.nFixedDifficulty = 0x2000ffff;
        consensus.nPowTargetSpacingMTP = 5*60;
        consensus.nInitialMTPDifficulty = 0x1c021e57;
        consensus.nMTPRewardReduction = 2;

        consensus.nDisableZerocoinStartBlock = 157000;

        nMaxTipAge = 6 * 60 * 60; // ~144 blocks behind -> 2 x fork detection time, was 24 * 60 * 60 in bitcoin

        nPoolMaxTransactions = 3;
        nFulfilledRequestExpireTime = 60*60; // fulfilled requests expire in 1 hour
        strSporkPubKey = "04549ac134f694c0243f503e8c8a9a986f5de6610049c40b07816809b0d1d06a21b07be27b9bb555931773f62ba6cf35a25fd52f694d4e1106ccd237a7bb899fdd";
        strZnodePaymentsPubKey = "04549ac134f694c0243f503e8c8a9a986f5de6610049c40b07816809b0d1d06a21b07be27b9bb555931773f62ba6cf35a25fd52f694d4e1106ccd237a7bb899fdd";

        /**
         * The message start string is designed to be unlikely to occur in normal data.
         * The characters are rarely used upper ASCII, not valid as UTF-8, and produce
       `  * a large 32-bit integer with any alignment.
         */
        //btzc: update zcoin pchMessage
        pchMessageStart[0] = 0xe3;
        pchMessageStart[1] = 0xd9;
        pchMessageStart[2] = 0xfe;
        pchMessageStart[3] = 0xf1;
        nDefaultPort = 8168;
        nPruneAfterHeight = 100000;
        /**
         * btzc: zcoin init genesis block
         * nBits = 0x1e0ffff0
         * nTime = 1414776286
         * nNonce = 142392
         * genesisReward = 0 * COIN
         * nVersion = 2
         * extraNonce
         */
        std::vector<unsigned char> extraNonce(4);
        extraNonce[0] = 0x82;
        extraNonce[1] = 0x3f;
        extraNonce[2] = 0x00;
        extraNonce[3] = 0x00;
        genesis = CreateGenesisBlock(ZC_GENESIS_BLOCK_TIME, 142392, 0x1e0ffff0, 2, 0 * COIN, extraNonce);
        const std::string s = genesis.GetHash().ToString();
        // std::cout << "zcoin new hashMerkleRoot hash: " << genesis.hashMerkleRoot.ToString() << std::endl;
        consensus.hashGenesisBlock = genesis.GetHash();
        assert(consensus.hashGenesisBlock == uint256S("0x4381deb85b1b2c9843c222944b616d997516dcbd6a964e1eaf0def0830695233"));
        assert(genesis.hashMerkleRoot == uint256S("0x365d2aa75d061370c9aefdabac3985716b1e3b4bb7c4af4ed54f25e5aaa42783"));
        vSeeds.push_back(CDNSSeedData("amsterdam.zcoin.io", "amsterdam.zcoin.io", false));
        vSeeds.push_back(CDNSSeedData("australia.zcoin.io", "australia.zcoin.io", false));
        vSeeds.push_back(CDNSSeedData("chicago.zcoin.io", "chicago.zcoin.io", false));
        vSeeds.push_back(CDNSSeedData("london.zcoin.io", "london.zcoin.io", false));
        vSeeds.push_back(CDNSSeedData("frankfurt.zcoin.io", "frankfurt.zcoin.io", false));
        vSeeds.push_back(CDNSSeedData("newjersey.zcoin.io", "newjersey.zcoin.io", false));
        vSeeds.push_back(CDNSSeedData("sanfrancisco.zcoin.io", "sanfrancisco.zcoin.io", false));
        vSeeds.push_back(CDNSSeedData("tokyo.zcoin.io", "tokyo.zcoin.io", false));
        vSeeds.push_back(CDNSSeedData("singapore.zcoin.io", "singapore.zcoin.io", false));
        // Note that of those with the service bits flag, most only support a subset of possible options
        base58Prefixes[PUBKEY_ADDRESS] = std::vector < unsigned char > (1, 82);
        base58Prefixes[SCRIPT_ADDRESS] = std::vector < unsigned char > (1, 7);
        base58Prefixes[SECRET_KEY] = std::vector < unsigned char > (1, 210);
        base58Prefixes[EXT_PUBLIC_KEY] = boost::assign::list_of(0x04)(0x88)(0xB2)(0x1E).convert_to_container < std::vector < unsigned char > > ();
        base58Prefixes[EXT_SECRET_KEY] = boost::assign::list_of(0x04)(0x88)(0xAD)(0xE4).convert_to_container < std::vector < unsigned char > > ();

        vFixedSeeds = std::vector<SeedSpec6>(pnSeed6_main, pnSeed6_main + ARRAYLEN(pnSeed6_main));

        fMiningRequiresPeers = true;
        fDefaultConsistencyChecks = false;
        fRequireStandard = true;
        fMineBlocksOnDemand = false;
        fTestnetToBeDeprecatedFieldRPC = false;

        checkpointData = (CCheckpointData) {
                boost::assign::map_list_of
                    (0, uint256S("0xf11046292ff76af48b66de6f1a210c09825d2ab4f56975ec507766ebf9c9f443"))
                    (14000, uint256S("0xeab9b7e451284cb75ada7609e0220bee2b4f289fed9d9cf2a9e3aa548b2d38eb"))
                    (14001, uint256S("0x98641539b9b8ff4e6a8053ec904a14a99f95cf7655c71625104419b22016c9a0"))
                    (14002, uint256S("0x8c8c67106b0b612b08edd13e846c97c24ad0b59066efdb3ad6666e20f90d4bfa"))
                    (14003, uint256S("0xaccfa7c7bb153135def08bb54dadb1835744d9521afb36661a91aa2f70df9abd"))
                    (14271, uint256S("0xf15088099a30f98e85a09789880f74cadca42f725c0cc1666484865539d2f335"))
                        (20580, uint256S("0x591b00ac1ba7d30b9f440efc467072400805a900e92f04f272e6f70cb55ab026"))
			(121378, uint256S("0xa7d9a56dd2986442b5c10ad036eb4e6555eaa8d9f6645c7b9620597792a153ac")),
                1545712287, // * UNIX timestamp of last checkpoint block
                933513,    // * total number of transactions between genesis and last checkpoint
                //   (the tx=... number in the SetBestChain debug.log lines)
                1200.0     // * estimated number of transactions per day after checkpoint
        };
        consensus.nSpendV15StartBlock = ZC_V1_5_STARTING_BLOCK;
        consensus.nSpendV2ID_1 = ZC_V2_SWITCH_ID_1;
        consensus.nSpendV2ID_10 = ZC_V2_SWITCH_ID_10;
        consensus.nSpendV2ID_25 = ZC_V2_SWITCH_ID_25;
        consensus.nSpendV2ID_50 = ZC_V2_SWITCH_ID_50;
        consensus.nSpendV2ID_100 = ZC_V2_SWITCH_ID_100;
        consensus.nModulusV2StartBlock = ZC_MODULUS_V2_START_BLOCK;
        consensus.nModulusV1MempoolStopBlock = ZC_MODULUS_V1_MEMPOOL_STOP_BLOCK;
        consensus.nModulusV1StopBlock = ZC_MODULUS_V1_STOP_BLOCK;

        // Sigma related values.
        consensus.nSigmaStartBlock = ZC_SIGMA_STARTING_BLOCK;
        consensus.nZerocoinV2MintMempoolGracefulPeriod = ZC_V2_MINT_GRACEFUL_MEMPOOL_PERIOD;
        consensus.nZerocoinV2MintGracefulPeriod = ZC_V2_MINT_GRACEFUL_PERIOD;
        consensus.nZerocoinV2SpendMempoolGracefulPeriod = ZC_V2_SPEND_GRACEFUL_MEMPOOL_PERIOD;
        consensus.nZerocoinV2SpendGracefulPeriod = ZC_V2_SPEND_GRACEFUL_PERIOD;
        consensus.nMaxSigmaInputPerBlock = ZC_SIGMA_INPUT_LIMIT_PER_BLOCK;
        consensus.nMaxValueSigmaSpendPerBlock = ZC_SIGMA_VALUE_SPEND_LIMIT_PER_BLOCK;
        consensus.nMaxSigmaInputPerTransaction = ZC_SIGMA_INPUT_LIMIT_PER_TRANSACTION;
        consensus.nMaxValueSigmaSpendPerTransaction = ZC_SIGMA_VALUE_SPEND_LIMIT_PER_TRANSACTION;

        // Dandelion related values.
        consensus.nDandelionEmbargoMinimum = DANDELION_EMBARGO_MINIMUM;
        consensus.nDandelionEmbargoAvgAdd = DANDELION_EMBARGO_AVG_ADD;
        consensus.nDandelionMaxDestinations = DANDELION_MAX_DESTINATIONS;
        consensus.nDandelionShuffleInterval = DANDELION_SHUFFLE_INTERVAL;
        consensus.nDandelionFluff = DANDELION_FLUFF;
    }
};

static CMainParams mainParams;

/**
 * Testnet (v3)
 */
class CTestNetParams : public CChainParams {
public:
    CTestNetParams() {
        strNetworkID = "test";

        consensus.chainType = Consensus::chainTestnet;

        consensus.nSubsidyHalvingFirst = 302438;
        consensus.nSubsidyHalvingInterval = 420000;
        consensus.nSubsidyHalvingStopBlock = 3646849;

        consensus.nMajorityEnforceBlockUpgrade = 51;
        consensus.nMajorityRejectBlockOutdated = 75;
        consensus.nMajorityWindow = 100;
        consensus.nMinNFactor = 10;
        consensus.nMaxNFactor = 30;
        consensus.nChainStartTime = 1389306217;
        consensus.BIP34Height = 21111;
        consensus.BIP34Hash = uint256S("0x0000000023b3a96d3484e5abb3755c413e7d41500f8e2a5c3f0dd01299cd8ef8");
        consensus.powLimit = uint256S("00ffffffffffffffffffffffffffffffffffffffffffffffffffffffffffffff");
        consensus.nPowTargetTimespan = 60 * 60; // 60 minutes between retargets
        consensus.nPowTargetSpacing = 5 * 60; // 5 minute blocks
        consensus.fPowAllowMinDifficultyBlocks = true;
        consensus.fPowNoRetargeting = false;
        consensus.nRuleChangeActivationThreshold = 1512; // 75% for testchains
        consensus.nMinerConfirmationWindow = 2016; // nPowTargetTimespan / nPowTargetSpacing
        consensus.vDeployments[Consensus::DEPLOYMENT_TESTDUMMY].bit = 28;
        consensus.vDeployments[Consensus::DEPLOYMENT_TESTDUMMY].nStartTime = 1199145601; // January 1, 2008
        consensus.vDeployments[Consensus::DEPLOYMENT_TESTDUMMY].nTimeout = 1230767999; // December 31, 2008

        // Deployment of BIP68, BIP112, and BIP113.
        consensus.vDeployments[Consensus::DEPLOYMENT_CSV].bit = 0;
        consensus.vDeployments[Consensus::DEPLOYMENT_CSV].nStartTime = 1456790400; // March 1st, 2016
        consensus.vDeployments[Consensus::DEPLOYMENT_CSV].nTimeout = 1493596800; // May 1st, 2017

        // Deployment of SegWit (BIP141, BIP143, and BIP147)
        consensus.vDeployments[Consensus::DEPLOYMENT_SEGWIT].bit = 1;
        consensus.vDeployments[Consensus::DEPLOYMENT_SEGWIT].nStartTime = 1462060800; // May 1st 2016
        consensus.vDeployments[Consensus::DEPLOYMENT_SEGWIT].nTimeout = 1493596800; // May 1st 2017

        // Deployment of MTP
        consensus.vDeployments[Consensus::DEPLOYMENT_MTP].bit = 12;
        consensus.vDeployments[Consensus::DEPLOYMENT_MTP].nStartTime = 1539172800 - 2*60;
        consensus.vDeployments[Consensus::DEPLOYMENT_MTP].nTimeout = 1539172800 + consensus.nMinerConfirmationWindow*2 * 5*60;

        // The best chain should have at least this much work.
        consensus.nMinimumChainWork = uint256S("0x0000000000000000000000000000000000000000000000000708f98bf623f02e");

        consensus.nSpendV15StartBlock = 5000;
        consensus.nCheckBugFixedAtBlock = 1;
        consensus.nZnodePaymentsBugFixedAtBlock = 1;

        consensus.nSpendV2ID_1 = ZC_V2_TESTNET_SWITCH_ID_1;
        consensus.nSpendV2ID_10 = ZC_V2_TESTNET_SWITCH_ID_10;
        consensus.nSpendV2ID_25 = ZC_V2_TESTNET_SWITCH_ID_25;
        consensus.nSpendV2ID_50 = ZC_V2_TESTNET_SWITCH_ID_50;
        consensus.nSpendV2ID_100 = ZC_V2_TESTNET_SWITCH_ID_100;
        consensus.nModulusV2StartBlock = ZC_MODULUS_V2_TESTNET_START_BLOCK;
        consensus.nModulusV1MempoolStopBlock = ZC_MODULUS_V1_TESTNET_MEMPOOL_STOP_BLOCK;
        consensus.nModulusV1StopBlock = ZC_MODULUS_V1_TESTNET_STOP_BLOCK;
        consensus.nMultipleSpendInputsInOneTxStartBlock = 1;
        consensus.nDontAllowDupTxsStartBlock = 18825;

        // Znode params testnet
        consensus.nZnodePaymentsStartBlock = 2200;
        //consensus.nZnodePaymentsIncreaseBlock = 360; // not used for now, probably later
        //consensus.nZnodePaymentsIncreasePeriod = 650; // not used for now, probably later
        //consensus.nSuperblockStartBlock = 61000;
        //consensus.nBudgetPaymentsStartBlock = 60000;
        //consensus.nBudgetPaymentsCycleBlocks = 50;
        //consensus.nBudgetPaymentsWindowBlocks = 10;
        nMaxTipAge = 0x7fffffff; // allow mining on top of old blocks for testnet

        consensus.nMTPSwitchTime = 1539172800;
        consensus.nMTPFiveMinutesStartBlock = 0;
        consensus.nDifficultyAdjustStartBlock = 100;
        consensus.nFixedDifficulty = 0x2000ffff;
        consensus.nPowTargetSpacingMTP = 5*60;
        consensus.nInitialMTPDifficulty = 0x2000ffff;  // !!!! change it to the real value
        consensus.nMTPRewardReduction = 2;

        consensus.nDisableZerocoinStartBlock = 50500;

        nPoolMaxTransactions = 3;
        nFulfilledRequestExpireTime = 5*60; // fulfilled requests expire in 5 minutes
        strSporkPubKey = "046f78dcf911fbd61910136f7f0f8d90578f68d0b3ac973b5040fb7afb501b5939f39b108b0569dca71488f5bbf498d92e4d1194f6f941307ffd95f75e76869f0e";
        strZnodePaymentsPubKey = "046f78dcf911fbd61910136f7f0f8d90578f68d0b3ac973b5040fb7afb501b5939f39b108b0569dca71488f5bbf498d92e4d1194f6f941307ffd95f75e76869f0e";

        pchMessageStart[0] = 0xcf;
        pchMessageStart[1] = 0xfc;
        pchMessageStart[2] = 0xbe;
        pchMessageStart[3] = 0xea;
        nDefaultPort = 18168;
        nPruneAfterHeight = 1000;
        /**
         * btzc: testnet params
         * nTime: 1414776313
         * nNonce: 1620571
         */
        std::vector<unsigned char> extraNonce(4);
        extraNonce[0] = 0x08;
        extraNonce[1] = 0x00;
        extraNonce[2] = 0x00;
        extraNonce[3] = 0x00;
        genesis = CreateGenesisBlock(ZC_GENESIS_BLOCK_TIME, 3564781, 0x1e0ffff0, 2, 0 * COIN, extraNonce);
        consensus.hashGenesisBlock = genesis.GetHash();
        //std::cout << "zcoin testnet genesisBlock hash: " << consensus.hashGenesisBlock.ToString() << std::endl;
        //std::cout << "zcoin testnet hashMerkleRoot hash: " << genesis.hashMerkleRoot.ToString() << std::endl;
        //btzc: update testnet zcoin hashGenesisBlock and hashMerkleRoot
        assert(consensus.hashGenesisBlock ==
                uint256S("0x1e3487fdb1a7d46dac3e8f3e58339c6eff54abf6aef353485f3ed64250a35e89"));
        assert(genesis.hashMerkleRoot ==
                uint256S("0x25b361d60bc7a66b311e72389bf5d9add911c735102bcb6425f63aceeff5b7b8"));
        vFixedSeeds.clear();
        vSeeds.clear();
        // nodes with support for servicebits filtering should be at the top
        // zcoin test seeds
        // vSeeds.push_back(CDNSSeedData("beta1.zcoin.io", "beta1.zcoin.io", false));
        // vSeeds.push_back(CDNSSeedData("beta2.zcoin.io", "beta2.zcoin.io", false));
        // vSeeds.push_back(CDNSSeedData("45.76.182.254", "45.76.182.254", false));
        // vSeeds.push_back(CDNSSeedData("MTP1", "mtp1.zcoin.io", false));
        // vSeeds.push_back(CDNSSeedData("MTP2", "mtp2.zcoin.io", false));
        vSeeds.push_back(CDNSSeedData("SIGMA1", "sigma1.zcoin.io", false));
        vSeeds.push_back(CDNSSeedData("SIGMA2", "sigma2.zcoin.io", false));

//        vSeeds.push_back(CDNSSeedData("testnetbitcoin.jonasschnelli.ch", "testnet-seed.bitcoin.jonasschnelli.ch", true));
//        vSeeds.push_back(CDNSSeedData("petertodd.org", "seed.tbtc.petertodd.org", true));
//        vSeeds.push_back(CDNSSeedData("bluematt.me", "testnet-seed.bluematt.me"));
//        vSeeds.push_back(CDNSSeedData("bitcoin.schildbach.de", "testnet-seed.bitcoin.schildbach.de"));

        base58Prefixes[PUBKEY_ADDRESS] = std::vector < unsigned char > (1, 65);
        base58Prefixes[SCRIPT_ADDRESS] = std::vector < unsigned char > (1, 178);
        base58Prefixes[SECRET_KEY] = std::vector < unsigned char > (1, 185);
        base58Prefixes[EXT_PUBLIC_KEY] = boost::assign::list_of(0x04)(0x35)(0x87)(0xCF).convert_to_container < std::vector < unsigned char > > ();
        base58Prefixes[EXT_SECRET_KEY] = boost::assign::list_of(0x04)(0x35)(0x83)(0x94).convert_to_container < std::vector < unsigned char > > ();
        vFixedSeeds = std::vector<SeedSpec6>(pnSeed6_test, pnSeed6_test + ARRAYLEN(pnSeed6_test));

        fMiningRequiresPeers = true;
        fDefaultConsistencyChecks = false;
        fRequireStandard = false;
        fMineBlocksOnDemand = false;
        fTestnetToBeDeprecatedFieldRPC = true;

        checkpointData = (CCheckpointData) {
                boost::assign::map_list_of
                    (0, uint256S("0x")),
                    1414776313,
                    0,
                    100.0
<<<<<<< HEAD
        };

        consensus.nSpendV15StartBlock = ZC_V1_5_TESTNET_STARTING_BLOCK;
        consensus.nSpendV2ID_1 = ZC_V2_TESTNET_SWITCH_ID_1;
        consensus.nSpendV2ID_10 = ZC_V2_TESTNET_SWITCH_ID_10;
        consensus.nSpendV2ID_25 = ZC_V2_TESTNET_SWITCH_ID_25;
        consensus.nSpendV2ID_50 = ZC_V2_TESTNET_SWITCH_ID_50;
        consensus.nSpendV2ID_100 = ZC_V2_TESTNET_SWITCH_ID_100;
        consensus.nModulusV2StartBlock = ZC_MODULUS_V2_TESTNET_START_BLOCK;
        consensus.nModulusV1MempoolStopBlock = ZC_MODULUS_V1_TESTNET_MEMPOOL_STOP_BLOCK;
        consensus.nModulusV1StopBlock = ZC_MODULUS_V1_TESTNET_STOP_BLOCK;

        // Sigma related values.
        consensus.nSigmaStartBlock = ZC_SIGMA_TESTNET_STARTING_BLOCK;
        consensus.nZerocoinV2MintMempoolGracefulPeriod = ZC_V2_MINT_TESTNET_GRACEFUL_MEMPOOL_PERIOD;
        consensus.nZerocoinV2MintGracefulPeriod = ZC_V2_MINT_TESTNET_GRACEFUL_PERIOD;
        consensus.nZerocoinV2SpendMempoolGracefulPeriod = ZC_V2_SPEND_TESTNET_GRACEFUL_MEMPOOL_PERIOD;
        consensus.nZerocoinV2SpendGracefulPeriod = ZC_V2_SPEND_TESTNET_GRACEFUL_PERIOD;
        consensus.nMaxSigmaSpendPerBlock = 30;
    }
=======
            };

            consensus.nSpendV15StartBlock = ZC_V1_5_TESTNET_STARTING_BLOCK;
            consensus.nSpendV2ID_1 = ZC_V2_TESTNET_SWITCH_ID_1;
            consensus.nSpendV2ID_10 = ZC_V2_TESTNET_SWITCH_ID_10;
            consensus.nSpendV2ID_25 = ZC_V2_TESTNET_SWITCH_ID_25;
            consensus.nSpendV2ID_50 = ZC_V2_TESTNET_SWITCH_ID_50;
            consensus.nSpendV2ID_100 = ZC_V2_TESTNET_SWITCH_ID_100;
            consensus.nModulusV2StartBlock = ZC_MODULUS_V2_TESTNET_START_BLOCK;
            consensus.nModulusV1MempoolStopBlock = ZC_MODULUS_V1_TESTNET_MEMPOOL_STOP_BLOCK;
            consensus.nModulusV1StopBlock = ZC_MODULUS_V1_TESTNET_STOP_BLOCK;

            // Sigma related values.
            consensus.nSigmaStartBlock = ZC_SIGMA_TESTNET_STARTING_BLOCK;
            consensus.nZerocoinV2MintMempoolGracefulPeriod = ZC_V2_MINT_TESTNET_GRACEFUL_MEMPOOL_PERIOD;
            consensus.nZerocoinV2MintGracefulPeriod = ZC_V2_MINT_TESTNET_GRACEFUL_PERIOD;
            consensus.nZerocoinV2SpendMempoolGracefulPeriod = ZC_V2_SPEND_TESTNET_GRACEFUL_MEMPOOL_PERIOD;
            consensus.nZerocoinV2SpendGracefulPeriod = ZC_V2_SPEND_TESTNET_GRACEFUL_PERIOD;
            consensus.nMaxSigmaInputPerBlock = ZC_SIGMA_INPUT_LIMIT_PER_BLOCK;
            consensus.nMaxValueSigmaSpendPerBlock = ZC_SIGMA_VALUE_SPEND_LIMIT_PER_BLOCK;
            consensus.nMaxSigmaInputPerTransaction = ZC_SIGMA_INPUT_LIMIT_PER_TRANSACTION;
            consensus.nMaxValueSigmaSpendPerTransaction = ZC_SIGMA_VALUE_SPEND_LIMIT_PER_TRANSACTION;

            // Dandelion related values.
            consensus.nDandelionEmbargoMinimum = DANDELION_TESTNET_EMBARGO_MINIMUM;
            consensus.nDandelionEmbargoAvgAdd = DANDELION_TESTNET_EMBARGO_AVG_ADD;
            consensus.nDandelionMaxDestinations = DANDELION_MAX_DESTINATIONS;
            consensus.nDandelionShuffleInterval = DANDELION_SHUFFLE_INTERVAL;
            consensus.nDandelionFluff = DANDELION_FLUFF;
        }
>>>>>>> 8b7d49ef
};

static CTestNetParams testNetParams;

/**
 * Regression test
 */
class CRegTestParams : public CChainParams {
<<<<<<< HEAD
public:
    CRegTestParams() {
        strNetworkID = "regtest";

        consensus.chainType = Consensus::chainRegtest;

        consensus.nSubsidyHalvingFirst = 302438;
        consensus.nSubsidyHalvingInterval = 420000;
        consensus.nSubsidyHalvingStopBlock = 3646849;

        consensus.nMajorityEnforceBlockUpgrade = 750;
        consensus.nMajorityRejectBlockOutdated = 950;
        consensus.nMajorityWindow = 1000;
        consensus.BIP34Height = -1; // BIP34 has not necessarily activated on regtest
        consensus.BIP34Hash = uint256();
        consensus.powLimit = uint256S("7fffffffffffffffffffffffffffffffffffffffffffffffffffffffffffffff");
        consensus.nPowTargetTimespan = 60 * 60 * 1000; // 60 minutes between retargets
        consensus.nPowTargetSpacing = 1; // 10 minute blocks
        consensus.fPowAllowMinDifficultyBlocks = true;
        consensus.fPowNoRetargeting = true;
        consensus.nZnodePaymentsStartBlock = 120;
        consensus.nRuleChangeActivationThreshold = 108; // 75% for testchains
        consensus.nMinerConfirmationWindow = 144; // Faster than normal for regtest (144 instead of 2016)
        consensus.vDeployments[Consensus::DEPLOYMENT_TESTDUMMY].bit = 28;
        consensus.vDeployments[Consensus::DEPLOYMENT_TESTDUMMY].nStartTime = 0;
        consensus.vDeployments[Consensus::DEPLOYMENT_TESTDUMMY].nTimeout = 999999999999ULL;
        consensus.vDeployments[Consensus::DEPLOYMENT_CSV].bit = 0;
        consensus.vDeployments[Consensus::DEPLOYMENT_CSV].nStartTime = 0;
        consensus.vDeployments[Consensus::DEPLOYMENT_CSV].nTimeout = 999999999999ULL;
        consensus.vDeployments[Consensus::DEPLOYMENT_SEGWIT].bit = 1;
        consensus.vDeployments[Consensus::DEPLOYMENT_SEGWIT].nStartTime = 0;
        consensus.vDeployments[Consensus::DEPLOYMENT_SEGWIT].nTimeout = 999999999999ULL;
        consensus.vDeployments[Consensus::DEPLOYMENT_MTP].bit = 12;
        consensus.vDeployments[Consensus::DEPLOYMENT_MTP].nStartTime = INT_MAX;
        consensus.vDeployments[Consensus::DEPLOYMENT_MTP].nTimeout = 999999999999ULL;

        // The best chain should have at least this much work.
        consensus.nMinimumChainWork = uint256S("0x00");
        // Znode code
        nFulfilledRequestExpireTime = 5*60; // fulfilled requests expire in 5 minutes
        nMaxTipAge = 6 * 60 * 60; // ~144 blocks behind -> 2 x fork detection time, was 24 * 60 * 60 in bitcoin

        consensus.nCheckBugFixedAtBlock = 120;
        consensus.nZnodePaymentsBugFixedAtBlock = 1;
        consensus.nSpendV15StartBlock = 1;
        consensus.nSpendV2ID_1 = 2;
        consensus.nSpendV2ID_10 = 3;
        consensus.nSpendV2ID_25 = 3;
        consensus.nSpendV2ID_50 = 3;
        consensus.nSpendV2ID_100 = 3;
        consensus.nModulusV2StartBlock = 130;
        consensus.nModulusV1MempoolStopBlock = 135;
        consensus.nModulusV1StopBlock = 140;
        consensus.nMultipleSpendInputsInOneTxStartBlock = 1;
        consensus.nDontAllowDupTxsStartBlock = 1;

        consensus.nMTPSwitchTime = INT_MAX;
        consensus.nMTPFiveMinutesStartBlock = 0;
        consensus.nDifficultyAdjustStartBlock = 5000;
        consensus.nFixedDifficulty = 0x2000ffff;
        consensus.nPowTargetSpacingMTP = 5*60;
        consensus.nInitialMTPDifficulty = 0x2070ffff;  // !!!! change it to the real value
        consensus.nMTPRewardReduction = 2;

        consensus.nDisableZerocoinStartBlock = INT_MAX;

        pchMessageStart[0] = 0xfa;
        pchMessageStart[1] = 0xbf;
        pchMessageStart[2] = 0xb5;
        pchMessageStart[3] = 0xda;
        nDefaultPort = 18444;
        nPruneAfterHeight = 1000;

        /**
          * btzc: testnet params
          * nTime: 1414776313
          * nNonce: 1620571
          */
        std::vector<unsigned char> extraNonce(4);
        extraNonce[0] = 0x08;
        extraNonce[1] = 0x00;
        extraNonce[2] = 0x00;
        extraNonce[3] = 0x00;
        genesis = CreateGenesisBlock(ZC_GENESIS_BLOCK_TIME, 414098459, 0x207fffff, 1, 0 * COIN, extraNonce);
        consensus.hashGenesisBlock = genesis.GetHash();
        //btzc: update regtest zcoin hashGenesisBlock and hashMerkleRoot
//        std::cout << "zcoin regtest genesisBlock hash: " << consensus.hashGenesisBlock.ToString() << std::endl;
//        std::cout << "zcoin regtest hashMerkleRoot hash: " << genesis.hashMerkleRoot.ToString() << std::endl;
        //btzc: update testnet zcoin hashGenesisBlock and hashMerkleRoot
        //assert(consensus.hashGenesisBlock ==
        //       uint256S("0x0080c7bf30bb2579ed9c93213475bf8fafc1f53807da908cde19cf405b9eb55b"));
        //assert(genesis.hashMerkleRoot ==
        //       uint256S("0x25b361d60bc7a66b311e72389bf5d9add911c735102bcb6425f63aceeff5b7b8"));

        vFixedSeeds.clear(); //!< Regtest mode doesn't have any fixed seeds.
        vSeeds.clear();      //!< Regtest mode doesn't have any DNS seeds.

        fMiningRequiresPeers = false;
        fDefaultConsistencyChecks = true;
        fRequireStandard = false;
        fMineBlocksOnDemand = true;
        fTestnetToBeDeprecatedFieldRPC = false;

        checkpointData = (CCheckpointData) {
            boost::assign::map_list_of
                (0, uint256S("0f9188f13cb7b2c71f2a335e3a4fc328bf5beb436012afca590b1a11466e2206")),
                0,
                0,
                0
        };
        base58Prefixes[PUBKEY_ADDRESS] = std::vector < unsigned char > (1, 65);
        base58Prefixes[SCRIPT_ADDRESS] = std::vector < unsigned char > (1, 178);
        base58Prefixes[SECRET_KEY] = std::vector < unsigned char > (1, 239);
        base58Prefixes[EXT_PUBLIC_KEY] = boost::assign::list_of(0x04)(0x35)(0x87)(0xCF).convert_to_container < std::vector < unsigned char > > ();
        base58Prefixes[EXT_SECRET_KEY] = boost::assign::list_of(0x04)(0x35)(0x83)(0x94).convert_to_container < std::vector < unsigned char > > ();

        nSpendV15StartBlock = ZC_V1_5_TESTNET_STARTING_BLOCK;
        nSpendV2ID_1 = ZC_V2_TESTNET_SWITCH_ID_1;
        nSpendV2ID_10 = ZC_V2_TESTNET_SWITCH_ID_10;
        nSpendV2ID_25 = ZC_V2_TESTNET_SWITCH_ID_25;
        nSpendV2ID_50 = ZC_V2_TESTNET_SWITCH_ID_50;
        nSpendV2ID_100 = ZC_V2_TESTNET_SWITCH_ID_100;
        nModulusV2StartBlock = ZC_MODULUS_V2_TESTNET_START_BLOCK;
        nModulusV1MempoolStopBlock = ZC_MODULUS_V1_TESTNET_MEMPOOL_STOP_BLOCK;
        nModulusV1StopBlock = ZC_MODULUS_V1_TESTNET_STOP_BLOCK;

        // Sigma related values.
        consensus.nSigmaStartBlock = 400;
        consensus.nZerocoinV2MintMempoolGracefulPeriod = 2;
        consensus.nZerocoinV2MintGracefulPeriod = 5;
        consensus.nZerocoinV2SpendMempoolGracefulPeriod = 10;
        consensus.nZerocoinV2SpendGracefulPeriod = 20;
        consensus.nMaxSigmaSpendPerBlock = 5;
    }

    void UpdateBIP9Parameters(Consensus::DeploymentPos d, int64_t nStartTime, int64_t nTimeout) {
        consensus.vDeployments[d].nStartTime = nStartTime;
        consensus.vDeployments[d].nTimeout = nTimeout;
    }
=======
    public:
        CRegTestParams() {
            strNetworkID = "regtest";

            consensus.chainType = Consensus::chainRegtest;

            consensus.nSubsidyHalvingFirst = 302438;
            consensus.nSubsidyHalvingInterval = 420000;
            consensus.nSubsidyHalvingStopBlock = 3646849;

            consensus.nMajorityEnforceBlockUpgrade = 750;
            consensus.nMajorityRejectBlockOutdated = 950;
            consensus.nMajorityWindow = 1000;
            consensus.BIP34Height = -1; // BIP34 has not necessarily activated on regtest
            consensus.BIP34Hash = uint256();
            consensus.powLimit = uint256S("7fffffffffffffffffffffffffffffffffffffffffffffffffffffffffffffff");
            consensus.nPowTargetTimespan = 60 * 60 * 1000; // 60 minutes between retargets
            consensus.nPowTargetSpacing = 1; // 10 minute blocks
            consensus.fPowAllowMinDifficultyBlocks = true;
            consensus.fPowNoRetargeting = true;
            consensus.nZnodePaymentsStartBlock = 120;
            consensus.nRuleChangeActivationThreshold = 108; // 75% for testchains
            consensus.nMinerConfirmationWindow = 144; // Faster than normal for regtest (144 instead of 2016)
            consensus.vDeployments[Consensus::DEPLOYMENT_TESTDUMMY].bit = 28;
            consensus.vDeployments[Consensus::DEPLOYMENT_TESTDUMMY].nStartTime = 0;
            consensus.vDeployments[Consensus::DEPLOYMENT_TESTDUMMY].nTimeout = 999999999999ULL;
            consensus.vDeployments[Consensus::DEPLOYMENT_CSV].bit = 0;
            consensus.vDeployments[Consensus::DEPLOYMENT_CSV].nStartTime = 0;
            consensus.vDeployments[Consensus::DEPLOYMENT_CSV].nTimeout = 999999999999ULL;
            consensus.vDeployments[Consensus::DEPLOYMENT_SEGWIT].bit = 1;
            consensus.vDeployments[Consensus::DEPLOYMENT_SEGWIT].nStartTime = 0;
            consensus.vDeployments[Consensus::DEPLOYMENT_SEGWIT].nTimeout = 999999999999ULL;
            consensus.vDeployments[Consensus::DEPLOYMENT_MTP].bit = 12;
            consensus.vDeployments[Consensus::DEPLOYMENT_MTP].nStartTime = INT_MAX;
            consensus.vDeployments[Consensus::DEPLOYMENT_MTP].nTimeout = 999999999999ULL;

            // The best chain should have at least this much work.
            consensus.nMinimumChainWork = uint256S("0x00");
            // Znode code
            nFulfilledRequestExpireTime = 5*60; // fulfilled requests expire in 5 minutes
            nMaxTipAge = 6 * 60 * 60; // ~144 blocks behind -> 2 x fork detection time, was 24 * 60 * 60 in bitcoin

            consensus.nCheckBugFixedAtBlock = 120;
            consensus.nZnodePaymentsBugFixedAtBlock = 1;
            consensus.nSpendV15StartBlock = 1;
            consensus.nSpendV2ID_1 = 2;
            consensus.nSpendV2ID_10 = 3;
            consensus.nSpendV2ID_25 = 3;
            consensus.nSpendV2ID_50 = 3;
            consensus.nSpendV2ID_100 = 3;
            consensus.nModulusV2StartBlock = 130;
            consensus.nModulusV1MempoolStopBlock = 135;
            consensus.nModulusV1StopBlock = 140;
            consensus.nMultipleSpendInputsInOneTxStartBlock = 1;
            consensus.nDontAllowDupTxsStartBlock = 1;

            consensus.nMTPSwitchTime = INT_MAX;
            consensus.nMTPFiveMinutesStartBlock = 0;
            consensus.nDifficultyAdjustStartBlock = 5000;
            consensus.nFixedDifficulty = 0x2000ffff;
            consensus.nPowTargetSpacingMTP = 5*60;
            consensus.nInitialMTPDifficulty = 0x2070ffff;  // !!!! change it to the real value
            consensus.nMTPRewardReduction = 2;

            pchMessageStart[0] = 0xfa;
            pchMessageStart[1] = 0xbf;
            pchMessageStart[2] = 0xb5;
            pchMessageStart[3] = 0xda;
            nDefaultPort = 18444;
            nPruneAfterHeight = 1000;

            /**
             * btzc: testnet params
             * nTime: 1414776313
             * nNonce: 1620571
             */
            std::vector<unsigned char> extraNonce(4);
            extraNonce[0] = 0x08;
            extraNonce[1] = 0x00;
            extraNonce[2] = 0x00;
            extraNonce[3] = 0x00;
            genesis = CreateGenesisBlock(ZC_GENESIS_BLOCK_TIME, 414098459, 0x207fffff, 1, 0 * COIN, extraNonce);
            consensus.hashGenesisBlock = genesis.GetHash();
            //btzc: update regtest zcoin hashGenesisBlock and hashMerkleRoot
            //        std::cout << "zcoin regtest genesisBlock hash: " << consensus.hashGenesisBlock.ToString() << std::endl;
            //        std::cout << "zcoin regtest hashMerkleRoot hash: " << genesis.hashMerkleRoot.ToString() << std::endl;
            //btzc: update testnet zcoin hashGenesisBlock and hashMerkleRoot
            //assert(consensus.hashGenesisBlock ==
            //       uint256S("0x0080c7bf30bb2579ed9c93213475bf8fafc1f53807da908cde19cf405b9eb55b"));
            //assert(genesis.hashMerkleRoot ==
            //       uint256S("0x25b361d60bc7a66b311e72389bf5d9add911c735102bcb6425f63aceeff5b7b8"));

            vFixedSeeds.clear(); //!< Regtest mode doesn't have any fixed seeds.
            vSeeds.clear();      //!< Regtest mode doesn't have any DNS seeds.

            fMiningRequiresPeers = false;
            fDefaultConsistencyChecks = true;
            fRequireStandard = false;
            fMineBlocksOnDemand = true;
            fTestnetToBeDeprecatedFieldRPC = false;

            checkpointData = (CCheckpointData) {
                boost::assign::map_list_of
                    (0, uint256S("0f9188f13cb7b2c71f2a335e3a4fc328bf5beb436012afca590b1a11466e2206")),
                    0,
                    0,
                    0
            };
            base58Prefixes[PUBKEY_ADDRESS] = std::vector < unsigned char > (1, 65);
            base58Prefixes[SCRIPT_ADDRESS] = std::vector < unsigned char > (1, 178);
            base58Prefixes[SECRET_KEY] = std::vector < unsigned char > (1, 239);
            base58Prefixes[EXT_PUBLIC_KEY] = boost::assign::list_of(0x04)(0x35)(0x87)(0xCF).convert_to_container < std::vector < unsigned char > > ();
            base58Prefixes[EXT_SECRET_KEY] = boost::assign::list_of(0x04)(0x35)(0x83)(0x94).convert_to_container < std::vector < unsigned char > > ();

            nSpendV15StartBlock = ZC_V1_5_TESTNET_STARTING_BLOCK;
            nSpendV2ID_1 = ZC_V2_TESTNET_SWITCH_ID_1;
            nSpendV2ID_10 = ZC_V2_TESTNET_SWITCH_ID_10;
            nSpendV2ID_25 = ZC_V2_TESTNET_SWITCH_ID_25;
            nSpendV2ID_50 = ZC_V2_TESTNET_SWITCH_ID_50;
            nSpendV2ID_100 = ZC_V2_TESTNET_SWITCH_ID_100;
            nModulusV2StartBlock = ZC_MODULUS_V2_TESTNET_START_BLOCK;
            nModulusV1MempoolStopBlock = ZC_MODULUS_V1_TESTNET_MEMPOOL_STOP_BLOCK;
            nModulusV1StopBlock = ZC_MODULUS_V1_TESTNET_STOP_BLOCK;

            // Sigma related values.
            consensus.nSigmaStartBlock = 400;
            consensus.nZerocoinV2MintMempoolGracefulPeriod = 2;
            consensus.nZerocoinV2MintGracefulPeriod = 5;
            consensus.nZerocoinV2SpendMempoolGracefulPeriod = 10;
            consensus.nZerocoinV2SpendGracefulPeriod = 20;
            consensus.nMaxSigmaInputPerBlock = ZC_SIGMA_INPUT_LIMIT_PER_BLOCK;
            consensus.nMaxValueSigmaSpendPerBlock = ZC_SIGMA_VALUE_SPEND_LIMIT_PER_BLOCK;
            consensus.nMaxSigmaInputPerTransaction = ZC_SIGMA_INPUT_LIMIT_PER_TRANSACTION;
            consensus.nMaxValueSigmaSpendPerTransaction = ZC_SIGMA_VALUE_SPEND_LIMIT_PER_TRANSACTION;

            // Dandelion related values.
            consensus.nDandelionEmbargoMinimum = 0;
            consensus.nDandelionEmbargoAvgAdd = 1;
            consensus.nDandelionMaxDestinations = DANDELION_MAX_DESTINATIONS;
            consensus.nDandelionShuffleInterval = DANDELION_SHUFFLE_INTERVAL;
            consensus.nDandelionFluff = DANDELION_FLUFF;
        }

        void UpdateBIP9Parameters(Consensus::DeploymentPos d, int64_t nStartTime, int64_t nTimeout) {
            consensus.vDeployments[d].nStartTime = nStartTime;
            consensus.vDeployments[d].nTimeout = nTimeout;
        }
>>>>>>> 8b7d49ef
};

static CRegTestParams regTestParams;

static CChainParams *pCurrentParams = 0;

const CChainParams &Params() {
    assert(pCurrentParams);
    return *pCurrentParams;
}

CChainParams &Params(const std::string &chain) {
    if (chain == CBaseChainParams::MAIN)
        return mainParams;
    else if (chain == CBaseChainParams::TESTNET)
        return testNetParams;
    else if (chain == CBaseChainParams::REGTEST)
        return regTestParams;
    else
        throw std::runtime_error(strprintf("%s: Unknown chain %s.", __func__, chain));
}

void SelectParams(const std::string &network) {
    SelectBaseParams(network);
    pCurrentParams = &Params(network);
}

void UpdateRegtestBIP9Parameters(Consensus::DeploymentPos d, int64_t nStartTime, int64_t nTimeout) {
    regTestParams.UpdateBIP9Parameters(d, nStartTime, nTimeout);
}<|MERGE_RESOLUTION|>--- conflicted
+++ resolved
@@ -425,7 +425,6 @@
                     1414776313,
                     0,
                     100.0
-<<<<<<< HEAD
         };
 
         consensus.nSpendV15StartBlock = ZC_V1_5_TESTNET_STARTING_BLOCK;
@@ -444,27 +443,6 @@
         consensus.nZerocoinV2MintGracefulPeriod = ZC_V2_MINT_TESTNET_GRACEFUL_PERIOD;
         consensus.nZerocoinV2SpendMempoolGracefulPeriod = ZC_V2_SPEND_TESTNET_GRACEFUL_MEMPOOL_PERIOD;
         consensus.nZerocoinV2SpendGracefulPeriod = ZC_V2_SPEND_TESTNET_GRACEFUL_PERIOD;
-        consensus.nMaxSigmaSpendPerBlock = 30;
-    }
-=======
-            };
-
-            consensus.nSpendV15StartBlock = ZC_V1_5_TESTNET_STARTING_BLOCK;
-            consensus.nSpendV2ID_1 = ZC_V2_TESTNET_SWITCH_ID_1;
-            consensus.nSpendV2ID_10 = ZC_V2_TESTNET_SWITCH_ID_10;
-            consensus.nSpendV2ID_25 = ZC_V2_TESTNET_SWITCH_ID_25;
-            consensus.nSpendV2ID_50 = ZC_V2_TESTNET_SWITCH_ID_50;
-            consensus.nSpendV2ID_100 = ZC_V2_TESTNET_SWITCH_ID_100;
-            consensus.nModulusV2StartBlock = ZC_MODULUS_V2_TESTNET_START_BLOCK;
-            consensus.nModulusV1MempoolStopBlock = ZC_MODULUS_V1_TESTNET_MEMPOOL_STOP_BLOCK;
-            consensus.nModulusV1StopBlock = ZC_MODULUS_V1_TESTNET_STOP_BLOCK;
-
-            // Sigma related values.
-            consensus.nSigmaStartBlock = ZC_SIGMA_TESTNET_STARTING_BLOCK;
-            consensus.nZerocoinV2MintMempoolGracefulPeriod = ZC_V2_MINT_TESTNET_GRACEFUL_MEMPOOL_PERIOD;
-            consensus.nZerocoinV2MintGracefulPeriod = ZC_V2_MINT_TESTNET_GRACEFUL_PERIOD;
-            consensus.nZerocoinV2SpendMempoolGracefulPeriod = ZC_V2_SPEND_TESTNET_GRACEFUL_MEMPOOL_PERIOD;
-            consensus.nZerocoinV2SpendGracefulPeriod = ZC_V2_SPEND_TESTNET_GRACEFUL_PERIOD;
             consensus.nMaxSigmaInputPerBlock = ZC_SIGMA_INPUT_LIMIT_PER_BLOCK;
             consensus.nMaxValueSigmaSpendPerBlock = ZC_SIGMA_VALUE_SPEND_LIMIT_PER_BLOCK;
             consensus.nMaxSigmaInputPerTransaction = ZC_SIGMA_INPUT_LIMIT_PER_TRANSACTION;
@@ -476,8 +454,7 @@
             consensus.nDandelionMaxDestinations = DANDELION_MAX_DESTINATIONS;
             consensus.nDandelionShuffleInterval = DANDELION_SHUFFLE_INTERVAL;
             consensus.nDandelionFluff = DANDELION_FLUFF;
-        }
->>>>>>> 8b7d49ef
+    }
 };
 
 static CTestNetParams testNetParams;
@@ -486,7 +463,6 @@
  * Regression test
  */
 class CRegTestParams : public CChainParams {
-<<<<<<< HEAD
 public:
     CRegTestParams() {
         strNetworkID = "regtest";
@@ -619,144 +595,6 @@
         consensus.nZerocoinV2MintGracefulPeriod = 5;
         consensus.nZerocoinV2SpendMempoolGracefulPeriod = 10;
         consensus.nZerocoinV2SpendGracefulPeriod = 20;
-        consensus.nMaxSigmaSpendPerBlock = 5;
-    }
-
-    void UpdateBIP9Parameters(Consensus::DeploymentPos d, int64_t nStartTime, int64_t nTimeout) {
-        consensus.vDeployments[d].nStartTime = nStartTime;
-        consensus.vDeployments[d].nTimeout = nTimeout;
-    }
-=======
-    public:
-        CRegTestParams() {
-            strNetworkID = "regtest";
-
-            consensus.chainType = Consensus::chainRegtest;
-
-            consensus.nSubsidyHalvingFirst = 302438;
-            consensus.nSubsidyHalvingInterval = 420000;
-            consensus.nSubsidyHalvingStopBlock = 3646849;
-
-            consensus.nMajorityEnforceBlockUpgrade = 750;
-            consensus.nMajorityRejectBlockOutdated = 950;
-            consensus.nMajorityWindow = 1000;
-            consensus.BIP34Height = -1; // BIP34 has not necessarily activated on regtest
-            consensus.BIP34Hash = uint256();
-            consensus.powLimit = uint256S("7fffffffffffffffffffffffffffffffffffffffffffffffffffffffffffffff");
-            consensus.nPowTargetTimespan = 60 * 60 * 1000; // 60 minutes between retargets
-            consensus.nPowTargetSpacing = 1; // 10 minute blocks
-            consensus.fPowAllowMinDifficultyBlocks = true;
-            consensus.fPowNoRetargeting = true;
-            consensus.nZnodePaymentsStartBlock = 120;
-            consensus.nRuleChangeActivationThreshold = 108; // 75% for testchains
-            consensus.nMinerConfirmationWindow = 144; // Faster than normal for regtest (144 instead of 2016)
-            consensus.vDeployments[Consensus::DEPLOYMENT_TESTDUMMY].bit = 28;
-            consensus.vDeployments[Consensus::DEPLOYMENT_TESTDUMMY].nStartTime = 0;
-            consensus.vDeployments[Consensus::DEPLOYMENT_TESTDUMMY].nTimeout = 999999999999ULL;
-            consensus.vDeployments[Consensus::DEPLOYMENT_CSV].bit = 0;
-            consensus.vDeployments[Consensus::DEPLOYMENT_CSV].nStartTime = 0;
-            consensus.vDeployments[Consensus::DEPLOYMENT_CSV].nTimeout = 999999999999ULL;
-            consensus.vDeployments[Consensus::DEPLOYMENT_SEGWIT].bit = 1;
-            consensus.vDeployments[Consensus::DEPLOYMENT_SEGWIT].nStartTime = 0;
-            consensus.vDeployments[Consensus::DEPLOYMENT_SEGWIT].nTimeout = 999999999999ULL;
-            consensus.vDeployments[Consensus::DEPLOYMENT_MTP].bit = 12;
-            consensus.vDeployments[Consensus::DEPLOYMENT_MTP].nStartTime = INT_MAX;
-            consensus.vDeployments[Consensus::DEPLOYMENT_MTP].nTimeout = 999999999999ULL;
-
-            // The best chain should have at least this much work.
-            consensus.nMinimumChainWork = uint256S("0x00");
-            // Znode code
-            nFulfilledRequestExpireTime = 5*60; // fulfilled requests expire in 5 minutes
-            nMaxTipAge = 6 * 60 * 60; // ~144 blocks behind -> 2 x fork detection time, was 24 * 60 * 60 in bitcoin
-
-            consensus.nCheckBugFixedAtBlock = 120;
-            consensus.nZnodePaymentsBugFixedAtBlock = 1;
-            consensus.nSpendV15StartBlock = 1;
-            consensus.nSpendV2ID_1 = 2;
-            consensus.nSpendV2ID_10 = 3;
-            consensus.nSpendV2ID_25 = 3;
-            consensus.nSpendV2ID_50 = 3;
-            consensus.nSpendV2ID_100 = 3;
-            consensus.nModulusV2StartBlock = 130;
-            consensus.nModulusV1MempoolStopBlock = 135;
-            consensus.nModulusV1StopBlock = 140;
-            consensus.nMultipleSpendInputsInOneTxStartBlock = 1;
-            consensus.nDontAllowDupTxsStartBlock = 1;
-
-            consensus.nMTPSwitchTime = INT_MAX;
-            consensus.nMTPFiveMinutesStartBlock = 0;
-            consensus.nDifficultyAdjustStartBlock = 5000;
-            consensus.nFixedDifficulty = 0x2000ffff;
-            consensus.nPowTargetSpacingMTP = 5*60;
-            consensus.nInitialMTPDifficulty = 0x2070ffff;  // !!!! change it to the real value
-            consensus.nMTPRewardReduction = 2;
-
-            pchMessageStart[0] = 0xfa;
-            pchMessageStart[1] = 0xbf;
-            pchMessageStart[2] = 0xb5;
-            pchMessageStart[3] = 0xda;
-            nDefaultPort = 18444;
-            nPruneAfterHeight = 1000;
-
-            /**
-             * btzc: testnet params
-             * nTime: 1414776313
-             * nNonce: 1620571
-             */
-            std::vector<unsigned char> extraNonce(4);
-            extraNonce[0] = 0x08;
-            extraNonce[1] = 0x00;
-            extraNonce[2] = 0x00;
-            extraNonce[3] = 0x00;
-            genesis = CreateGenesisBlock(ZC_GENESIS_BLOCK_TIME, 414098459, 0x207fffff, 1, 0 * COIN, extraNonce);
-            consensus.hashGenesisBlock = genesis.GetHash();
-            //btzc: update regtest zcoin hashGenesisBlock and hashMerkleRoot
-            //        std::cout << "zcoin regtest genesisBlock hash: " << consensus.hashGenesisBlock.ToString() << std::endl;
-            //        std::cout << "zcoin regtest hashMerkleRoot hash: " << genesis.hashMerkleRoot.ToString() << std::endl;
-            //btzc: update testnet zcoin hashGenesisBlock and hashMerkleRoot
-            //assert(consensus.hashGenesisBlock ==
-            //       uint256S("0x0080c7bf30bb2579ed9c93213475bf8fafc1f53807da908cde19cf405b9eb55b"));
-            //assert(genesis.hashMerkleRoot ==
-            //       uint256S("0x25b361d60bc7a66b311e72389bf5d9add911c735102bcb6425f63aceeff5b7b8"));
-
-            vFixedSeeds.clear(); //!< Regtest mode doesn't have any fixed seeds.
-            vSeeds.clear();      //!< Regtest mode doesn't have any DNS seeds.
-
-            fMiningRequiresPeers = false;
-            fDefaultConsistencyChecks = true;
-            fRequireStandard = false;
-            fMineBlocksOnDemand = true;
-            fTestnetToBeDeprecatedFieldRPC = false;
-
-            checkpointData = (CCheckpointData) {
-                boost::assign::map_list_of
-                    (0, uint256S("0f9188f13cb7b2c71f2a335e3a4fc328bf5beb436012afca590b1a11466e2206")),
-                    0,
-                    0,
-                    0
-            };
-            base58Prefixes[PUBKEY_ADDRESS] = std::vector < unsigned char > (1, 65);
-            base58Prefixes[SCRIPT_ADDRESS] = std::vector < unsigned char > (1, 178);
-            base58Prefixes[SECRET_KEY] = std::vector < unsigned char > (1, 239);
-            base58Prefixes[EXT_PUBLIC_KEY] = boost::assign::list_of(0x04)(0x35)(0x87)(0xCF).convert_to_container < std::vector < unsigned char > > ();
-            base58Prefixes[EXT_SECRET_KEY] = boost::assign::list_of(0x04)(0x35)(0x83)(0x94).convert_to_container < std::vector < unsigned char > > ();
-
-            nSpendV15StartBlock = ZC_V1_5_TESTNET_STARTING_BLOCK;
-            nSpendV2ID_1 = ZC_V2_TESTNET_SWITCH_ID_1;
-            nSpendV2ID_10 = ZC_V2_TESTNET_SWITCH_ID_10;
-            nSpendV2ID_25 = ZC_V2_TESTNET_SWITCH_ID_25;
-            nSpendV2ID_50 = ZC_V2_TESTNET_SWITCH_ID_50;
-            nSpendV2ID_100 = ZC_V2_TESTNET_SWITCH_ID_100;
-            nModulusV2StartBlock = ZC_MODULUS_V2_TESTNET_START_BLOCK;
-            nModulusV1MempoolStopBlock = ZC_MODULUS_V1_TESTNET_MEMPOOL_STOP_BLOCK;
-            nModulusV1StopBlock = ZC_MODULUS_V1_TESTNET_STOP_BLOCK;
-
-            // Sigma related values.
-            consensus.nSigmaStartBlock = 400;
-            consensus.nZerocoinV2MintMempoolGracefulPeriod = 2;
-            consensus.nZerocoinV2MintGracefulPeriod = 5;
-            consensus.nZerocoinV2SpendMempoolGracefulPeriod = 10;
-            consensus.nZerocoinV2SpendGracefulPeriod = 20;
             consensus.nMaxSigmaInputPerBlock = ZC_SIGMA_INPUT_LIMIT_PER_BLOCK;
             consensus.nMaxValueSigmaSpendPerBlock = ZC_SIGMA_VALUE_SPEND_LIMIT_PER_BLOCK;
             consensus.nMaxSigmaInputPerTransaction = ZC_SIGMA_INPUT_LIMIT_PER_TRANSACTION;
@@ -768,13 +606,12 @@
             consensus.nDandelionMaxDestinations = DANDELION_MAX_DESTINATIONS;
             consensus.nDandelionShuffleInterval = DANDELION_SHUFFLE_INTERVAL;
             consensus.nDandelionFluff = DANDELION_FLUFF;
-        }
-
-        void UpdateBIP9Parameters(Consensus::DeploymentPos d, int64_t nStartTime, int64_t nTimeout) {
-            consensus.vDeployments[d].nStartTime = nStartTime;
-            consensus.vDeployments[d].nTimeout = nTimeout;
-        }
->>>>>>> 8b7d49ef
+    }
+
+    void UpdateBIP9Parameters(Consensus::DeploymentPos d, int64_t nStartTime, int64_t nTimeout) {
+        consensus.vDeployments[d].nStartTime = nStartTime;
+        consensus.vDeployments[d].nTimeout = nTimeout;
+    }
 };
 
 static CRegTestParams regTestParams;
