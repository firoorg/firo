--- conflicted
+++ resolved
@@ -803,12 +803,9 @@
         consensus.nLLMQPowTargetSpacing = 20;
         consensus.llmqChainLocks = Consensus::LLMQ_5_60;
         consensus.llmqForInstantSend = Consensus::LLMQ_5_60;
-<<<<<<< HEAD
         consensus.nInstantSendConfirmationsRequired = 2;
         consensus.nInstantSendKeepLock = 6;
         consensus.nInstantSendBlockFilteringStartHeight = 1000;
-=======
->>>>>>> df09b4c4
 
         consensus.nMTPSwitchTime = 0;
         consensus.nMTPStartBlock = 1;
@@ -896,15 +893,6 @@
         consensus.nMaxValueLelantusMint = 1001 * COIN;
         consensus.nZerocoinToSigmaRemintWindowSize = 0;
 
-<<<<<<< HEAD
-        for (const auto& str : lelantus::lelantus_testnet_blacklist) {
-            GroupElement coin;
-            coin.deserialize(ParseHex(str).data());
-            consensus.lelantusBlacklist.insert(coin);
-        }
-
-=======
->>>>>>> df09b4c4
         consensus.evoSporkKeyID = "TdxR3tfoHiQUkowcfjEGiMBfk6GXFdajUA";
         consensus.nEvoSporkStartBlock = 1;
         consensus.nEvoSporkStopBlock = 40000;
