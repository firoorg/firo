--- conflicted
+++ resolved
@@ -1052,13 +1052,8 @@
         consensus.stage2DevelopmentFundShare = 15;
         consensus.stage2ZnodeShare = 35;
 
-<<<<<<< HEAD
-        consensus.stage3StartTime = INT_MAX;
-        consensus.stage3StartBlock = 2000;
-=======
         consensus.stage3StartTime = INT_MAX;        // tests should set this value individually
         consensus.stage3StartBlock = INT_MAX;       // same as above
->>>>>>> bfd992ed
         consensus.stage3DevelopmentFundShare = 15;
         consensus.stage3CommunityFundShare = 10;
         consensus.stage3MasternodeShare = 50;
