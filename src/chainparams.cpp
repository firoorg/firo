// Copyright (c) 2010 Satoshi Nakamoto
// Copyright (c) 2009-2016 The Bitcoin Core developers
// Distributed under the MIT software license, see the accompanying
// file COPYING or http://www.opensource.org/licenses/mit-license.php.

#include "chainparams.h"
#include "consensus/merkle.h"
#include "consensus/consensus.h"
#include "firo_params.h"

#include "tinyformat.h"
#include "util.h"
#include "utilstrencodings.h"
#include "bitcoin_bignum/bignum.h"
#include "blacklists.h"

#include <assert.h>

#include <boost/assign/list_of.hpp>

#include "chainparamsseeds.h"
#include "arith_uint256.h"

using namespace secp_primitives;

static CBlock CreateGenesisBlock(const char *pszTimestamp, const CScript &genesisOutputScript, uint32_t nTime, uint32_t nNonce,
        uint32_t nBits, int32_t nVersion, const CAmount &genesisReward,
        std::vector<unsigned char> extraNonce) {
    CMutableTransaction txNew;
    txNew.nVersion = 1;
    txNew.vin.resize(1);
    txNew.vout.resize(1);
    txNew.vin[0].scriptSig = CScript() << 504365040 << CBigNum(4).getvch() << std::vector < unsigned char >
    ((const unsigned char *) pszTimestamp, (const unsigned char *) pszTimestamp + strlen(pszTimestamp)) << extraNonce;
    txNew.vout[0].nValue = genesisReward;
    txNew.vout[0].scriptPubKey = genesisOutputScript;

    CBlock genesis;
    genesis.nTime    = nTime;
    genesis.nBits    = nBits;
    genesis.nNonce   = nNonce;
    genesis.nVersion = nVersion;
    genesis.vtx.push_back(MakeTransactionRef(std::move(txNew)));
    genesis.hashPrevBlock.SetNull();
    genesis.hashMerkleRoot = BlockMerkleRoot(genesis);
    return genesis;
}

/**
 * Build the genesis block. Note that the output of its generation
 * transaction cannot be spent since it did not originally exist in the
 * database.
 *
 * CBlock(hash=000000000019d6, ver=1, hashPrevBlock=00000000000000, hashMerkleRoot=4a5e1e, nTime=1231006505, nBits=1d00ffff, nNonce=2083236893, vtx=1)
 *   CTransaction(hash=4a5e1e, ver=1, vin.size=1, vout.size=1, nLockTime=0)
 *     CTxIn(COutPoint(000000, -1), coinbase 04ffff001d0104455468652054696d65732030332f4a616e2f32303039204368616e63656c6c6f72206f6e206272696e6b206f66207365636f6e64206261696c6f757420666f722062616e6b73)
 *     CTxOut(nValue=50.00000000, scriptPubKey=0x5F1DF16B2B704C8A578D0B)
 *   vMerkleTree: 4a5e1e
 */
static CBlock CreateGenesisBlock(uint32_t nTime, uint32_t nNonce, uint32_t nBits, int32_t nVersion, const CAmount &genesisReward,
                   std::vector<unsigned char> extraNonce) {
    //btzc: firo timestamp
    const char *pszTimestamp = "Times 2014/10/31 Maine Judge Says Nurse Must Follow Ebola Quarantine for Now";
    const CScript genesisOutputScript = CScript();
    return CreateGenesisBlock(pszTimestamp, genesisOutputScript, nTime, nNonce, nBits, nVersion, genesisReward,
                              extraNonce);
}

// this one is for testing only
static Consensus::LLMQParams llmq5_60 = {
        .type = Consensus::LLMQ_5_60,
        .name = "llmq_5_60",
        .size = 5,
        .minSize = 3,
        .threshold = 3,

        .dkgInterval = 24, // one DKG per hour
        .dkgPhaseBlocks = 2,
        .dkgMiningWindowStart = 10, // dkgPhaseBlocks * 5 = after finalization
        .dkgMiningWindowEnd = 18,
        .dkgBadVotesThreshold = 8,

        .signingActiveQuorumCount = 2, // just a few ones to allow easier testing

        .keepOldConnections = 3,
};

// to use on testnet
static Consensus::LLMQParams llmq10_70 = {
        .type = Consensus::LLMQ_10_70,
        .name = "llmq_10_70",
        .size = 10,
        .minSize = 8,
        .threshold = 7,

        .dkgInterval = 24, // one DKG per hour
        .dkgPhaseBlocks = 2,
        .dkgMiningWindowStart = 10, // dkgPhaseBlocks * 5 = after finalization
        .dkgMiningWindowEnd = 18,
        .dkgBadVotesThreshold = 8,

        .signingActiveQuorumCount = 2, // just a few ones to allow easier testing

        .keepOldConnections = 3,
};

static Consensus::LLMQParams llmq50_60 = {
        .type = Consensus::LLMQ_50_60,
        .name = "llmq_50_60",
        .size = 50,
        .minSize = 40,
        .threshold = 30,

        .dkgInterval = 18, // one DKG per 90 minutes
        .dkgPhaseBlocks = 2,
        .dkgMiningWindowStart = 10, // dkgPhaseBlocks * 5 = after finalization
        .dkgMiningWindowEnd = 16,
        .dkgBadVotesThreshold = 40,

        .signingActiveQuorumCount = 16, // a full day worth of LLMQs

        .keepOldConnections = 17,
};

static Consensus::LLMQParams llmq400_60 = {
        .type = Consensus::LLMQ_400_60,
        .name = "llmq_400_60",
        .size = 400,
        .minSize = 300,
        .threshold = 240,

        .dkgInterval = 12 * 12, // one DKG every 12 hours
        .dkgPhaseBlocks = 4,
        .dkgMiningWindowStart = 20, // dkgPhaseBlocks * 5 = after finalization
        .dkgMiningWindowEnd = 28,
        .dkgBadVotesThreshold = 300,

        .signingActiveQuorumCount = 4, // two days worth of LLMQs

        .keepOldConnections = 5,
};

// Used for deployment and min-proto-version signalling, so it needs a higher threshold
static Consensus::LLMQParams llmq400_85 = {
        .type = Consensus::LLMQ_400_85,
        .name = "llmq_400_85",
        .size = 400,
        .minSize = 350,
        .threshold = 340,

        .dkgInterval = 12 * 24, // one DKG every 24 hours
        .dkgPhaseBlocks = 4,
        .dkgMiningWindowStart = 20, // dkgPhaseBlocks * 5 = after finalization
        .dkgMiningWindowEnd = 48, // give it a larger mining window to make sure it is mined
        .dkgBadVotesThreshold = 300,

        .signingActiveQuorumCount = 4, // two days worth of LLMQs

        .keepOldConnections = 5,
};


/**
 * Main network
 */
/**
 * What makes a good checkpoint block?
 * + Is surrounded by blocks with reasonable timestamps
 *   (no blocks before with a timestamp after, none after with
 *    timestamp before)
 * + Contains no strange transactions
 */

class CMainParams : public CChainParams {
public:
    CMainParams() {
        strNetworkID = "main";

        consensus.chainType = Consensus::chainMain;

        consensus.nSubsidyHalvingFirst = 302438;
        consensus.nSubsidyHalvingInterval = 420000;
        consensus.nSubsidyHalvingStopBlock = 3646849;

        consensus.stage2DevelopmentFundShare = 15;
        consensus.stage2ZnodeShare = 35;
        consensus.stage2DevelopmentFundAddress = "aFrAVZFr8pva5mG8XKaUH8EXcFVVNxLiuB";

        consensus.nStartBlacklist = 293990;
        consensus.nStartDuplicationCheck = 293526;

        consensus.nMajorityEnforceBlockUpgrade = 750;
        consensus.nMajorityRejectBlockOutdated = 950;
        consensus.nMajorityWindow = 1000;
        consensus.nMinNFactor = 10;
        consensus.nMaxNFactor = 30;
        consensus.nChainStartTime = 1389306217;
        consensus.BIP34Height = 227931;
        consensus.BIP34Hash = uint256S("0x000000000000024b89b42a942fe0d9fea3bb44ab7bd1b19115dd6a759c0808b8");
        consensus.BIP65Height = INT_MAX;
        consensus.BIP66Height = INT_MAX;
        consensus.powLimit = uint256S("00ffffffffffffffffffffffffffffffffffffffffffffffffffffffffffffff");
        consensus.nPowTargetTimespan = 60 * 60; // 60 minutes between retargets
        consensus.nPowTargetSpacing = 10 * 60; // 10 minute blocks
        consensus.fPowAllowMinDifficultyBlocks = false;
        consensus.fPowNoRetargeting = false;
        consensus.nRuleChangeActivationThreshold = 1916; // 95% of 2016
        consensus.nMinerConfirmationWindow = 2016; // nPowTargetTimespan / nPowTargetSpacing
        consensus.vDeployments[Consensus::DEPLOYMENT_TESTDUMMY].bit = 28;
        consensus.vDeployments[Consensus::DEPLOYMENT_TESTDUMMY].nStartTime = 1475020800; // January 1, 2008
        consensus.vDeployments[Consensus::DEPLOYMENT_TESTDUMMY].nTimeout = 1230767999; // December 31, 2008

        // Deployment of BIP68, BIP112, and BIP113.
        consensus.vDeployments[Consensus::DEPLOYMENT_CSV].bit = 0;
        consensus.vDeployments[Consensus::DEPLOYMENT_CSV].nStartTime = 1462060800; // May 1st, 2016
        consensus.vDeployments[Consensus::DEPLOYMENT_CSV].nTimeout = 1493596800; // May 1st, 2017

        // Deployment of SegWit (BIP141, BIP143, and BIP147)
        consensus.vDeployments[Consensus::DEPLOYMENT_SEGWIT].bit = 1;
        consensus.vDeployments[Consensus::DEPLOYMENT_SEGWIT].nStartTime = 1479168000; // November 15th, 2016.
        consensus.vDeployments[Consensus::DEPLOYMENT_SEGWIT].nTimeout = 1510704000; // November 15th, 2017.

        // Deployment of MTP
        consensus.vDeployments[Consensus::DEPLOYMENT_MTP].bit = 12;
        consensus.vDeployments[Consensus::DEPLOYMENT_MTP].nStartTime = SWITCH_TO_MTP_BLOCK_HEADER - 2*60; // 2 hours leeway
        consensus.vDeployments[Consensus::DEPLOYMENT_MTP].nTimeout = SWITCH_TO_MTP_BLOCK_HEADER + consensus.nMinerConfirmationWindow*2 * 5*60;

        // The best chain should have at least this much work.
        consensus.nMinimumChainWork = uint256S("0x0000000000000000000000000000000000000000000000000708f98bf623f02e");

        // By default assume that the signatures in ancestors of this block are valid.
        consensus.defaultAssumeValid = uint256S("50aff78270725ec253a722ec18069deb233f2e57eb7d64479f027141619cdda4 "); //184200

        consensus.nCheckBugFixedAtBlock = ZC_CHECK_BUG_FIXED_AT_BLOCK;
        consensus.nZnodePaymentsBugFixedAtBlock = ZC_ZNODE_PAYMENT_BUG_FIXED_AT_BLOCK;
	    consensus.nSpendV15StartBlock = ZC_V1_5_STARTING_BLOCK;
	    consensus.nSpendV2ID_1 = ZC_V2_SWITCH_ID_1;
	    consensus.nSpendV2ID_10 = ZC_V2_SWITCH_ID_10;
	    consensus.nSpendV2ID_25 = ZC_V2_SWITCH_ID_25;
	    consensus.nSpendV2ID_50 = ZC_V2_SWITCH_ID_50;
	    consensus.nSpendV2ID_100 = ZC_V2_SWITCH_ID_100;
	    consensus.nModulusV2StartBlock = ZC_MODULUS_V2_START_BLOCK;
        consensus.nModulusV1MempoolStopBlock = ZC_MODULUS_V1_MEMPOOL_STOP_BLOCK;
	    consensus.nModulusV1StopBlock = ZC_MODULUS_V1_STOP_BLOCK;
        consensus.nMultipleSpendInputsInOneTxStartBlock = ZC_MULTIPLE_SPEND_INPUT_STARTING_BLOCK;
        consensus.nDontAllowDupTxsStartBlock = 119700;

        // znode params
        consensus.nZnodePaymentsStartBlock = HF_ZNODE_PAYMENT_START; // not true, but it's ok as long as it's less then nZnodePaymentsIncreaseBlock
        // consensus.nZnodePaymentsIncreaseBlock = 680000; // actual historical value // not used for now, probably later
        // consensus.nZnodePaymentsIncreasePeriod = 576*30; // 17280 - actual historical value // not used for now, probably later
        // consensus.nSuperblockStartBlock = 614820;
        // consensus.nBudgetPaymentsStartBlock = 328008; // actual historical value
        // consensus.nBudgetPaymentsCycleBlocks = 16616; // ~(60*24*30)/2.6, actual number of blocks per month is 200700 / 12 = 16725
        // consensus.nBudgetPaymentsWindowBlocks = 100;

        // evo znodes
        consensus.DIP0003Height = 278300; // Approximately June 22 2020, 12:00 UTC
        consensus.DIP0003EnforcementHeight = 284400; // Approximately July 13 2020, 12:00 UTC
        consensus.DIP0003EnforcementHash = uint256S("0x8b8d7c05bb2d75f8c5e076cb6c10ef464e94ddcda2744740db03aeda2d6cc006");
        consensus.DIP0008Height = 341100; // Approximately Jan 28 2021, 11:00 UTC
        consensus.nEvoZnodeMinimumConfirmations = 15;

        // long living quorum params
        consensus.llmqs[Consensus::LLMQ_50_60] = llmq50_60;
        consensus.llmqs[Consensus::LLMQ_400_60] = llmq400_60;
        consensus.llmqs[Consensus::LLMQ_400_85] = llmq400_85;
        consensus.nLLMQPowTargetSpacing = 5*60;
        consensus.llmqChainLocks = Consensus::LLMQ_400_60;
        consensus.llmqForInstantSend = Consensus::LLMQ_50_60;
        consensus.nInstantSendConfirmationsRequired = 2;
        consensus.nInstantSendKeepLock = 24;
        consensus.nInstantSendBlockFilteringStartHeight = 400000;

        consensus.nMTPSwitchTime = SWITCH_TO_MTP_BLOCK_HEADER;
        consensus.nMTPStartBlock = 117564;
        consensus.nMTPFiveMinutesStartBlock = SWITCH_TO_MTP_5MIN_BLOCK;

        consensus.nPPSwitchTime = SWITCH_PROGPOW_BLOCK_HEADER;
        assert(consensus.nMTPSwitchTime < consensus.nPPSwitchTime && "PP Switch time must be after MTP");

        consensus.nDifficultyAdjustStartBlock = 0;
        consensus.nFixedDifficulty = 0x2000ffff;
        consensus.nPowTargetSpacingMTP = 5*60;
        consensus.nInitialMTPDifficulty = 0x1c021e57;
        consensus.nMTPRewardReduction = 2;

        consensus.nDisableZerocoinStartBlock = 157000;

        nMaxTipAge = 6 * 60 * 60; // ~144 blocks behind -> 2 x fork detection time, was 24 * 60 * 60 in bitcoin

        nPoolMaxTransactions = 3;
        nFulfilledRequestExpireTime = 60*60; // fulfilled requests expire in 1 hour
        strZnodePaymentsPubKey = "04549ac134f694c0243f503e8c8a9a986f5de6610049c40b07816809b0d1d06a21b07be27b9bb555931773f62ba6cf35a25fd52f694d4e1106ccd237a7bb899fdd";

        /**
         * The message start string is designed to be unlikely to occur in normal data.
         * The characters are rarely used upper ASCII, not valid as UTF-8, and produce
       `  * a large 32-bit integer with any alignment.
         */
        //btzc: update firo pchMessage
        pchMessageStart[0] = 0xe3;
        pchMessageStart[1] = 0xd9;
        pchMessageStart[2] = 0xfe;
        pchMessageStart[3] = 0xf1;
        nDefaultPort = 8168;
        nPruneAfterHeight = 100000;
        /**
         * btzc: firo init genesis block
         * nBits = 0x1e0ffff0
         * nTime = 1414776286
         * nNonce = 142392
         * genesisReward = 0 * COIN
         * nVersion = 2
         * extraNonce
         */
        std::vector<unsigned char> extraNonce(4);
        extraNonce[0] = 0x82;
        extraNonce[1] = 0x3f;
        extraNonce[2] = 0x00;
        extraNonce[3] = 0x00;
        genesis = CreateGenesisBlock(ZC_GENESIS_BLOCK_TIME, 142392, 0x1e0ffff0, 2, 0 * COIN, extraNonce);
        const std::string s = genesis.GetHash().ToString();
        consensus.hashGenesisBlock = genesis.GetHash();
        assert(consensus.hashGenesisBlock == uint256S("0x4381deb85b1b2c9843c222944b616d997516dcbd6a964e1eaf0def0830695233"));
        assert(genesis.hashMerkleRoot == uint256S("0x365d2aa75d061370c9aefdabac3985716b1e3b4bb7c4af4ed54f25e5aaa42783"));
        vSeeds.push_back(CDNSSeedData("amsterdam.firo.org", "amsterdam.firo.org", false));
        vSeeds.push_back(CDNSSeedData("australia.firo.org", "australia.firo.org", false));
        vSeeds.push_back(CDNSSeedData("chicago.firo.org", "chicago.firo.org", false));
        vSeeds.push_back(CDNSSeedData("london.firo.org", "london.firo.org", false));
        vSeeds.push_back(CDNSSeedData("frankfurt.firo.org", "frankfurt.firo.org", false));
        vSeeds.push_back(CDNSSeedData("newjersey.firo.org", "newjersey.firo.org", false));
        vSeeds.push_back(CDNSSeedData("sanfrancisco.firo.org", "sanfrancisco.firo.org", false));
        vSeeds.push_back(CDNSSeedData("tokyo.firo.org", "tokyo.firo.org", false));
        vSeeds.push_back(CDNSSeedData("singapore.firo.org", "singapore.firo.org", false));
        // Note that of those with the service bits flag, most only support a subset of possible options
        base58Prefixes[PUBKEY_ADDRESS] = std::vector < unsigned char > (1, 82);
        base58Prefixes[SCRIPT_ADDRESS] = std::vector < unsigned char > (1, 7);
        base58Prefixes[SECRET_KEY] = std::vector < unsigned char > (1, 210);
        base58Prefixes[EXT_PUBLIC_KEY] = boost::assign::list_of(0x04)(0x88)(0xB2)(0x1E).convert_to_container < std::vector < unsigned char > > ();
        base58Prefixes[EXT_SECRET_KEY] = boost::assign::list_of(0x04)(0x88)(0xAD)(0xE4).convert_to_container < std::vector < unsigned char > > ();

        vFixedSeeds = std::vector<SeedSpec6>(pnSeed6_main, pnSeed6_main + ARRAYLEN(pnSeed6_main));

        fMiningRequiresPeers = true;
        fDefaultConsistencyChecks = false;
        fRequireStandard = true;
        fMineBlocksOnDemand = false;
        fAllowMultiplePorts = false;

        checkpointData = (CCheckpointData) {
                boost::assign::map_list_of
                (0, uint256S("0xf11046292ff76af48b66de6f1a210c09825d2ab4f56975ec507766ebf9c9f443"))
                (14000, uint256S("0xeab9b7e451284cb75ada7609e0220bee2b4f289fed9d9cf2a9e3aa548b2d38eb"))
                (14271, uint256S("0xf15088099a30f98e85a09789880f74cadca42f725c0cc1666484865539d2f335"))
                (20580, uint256S("0x591b00ac1ba7d30b9f440efc467072400805a900e92f04f272e6f70cb55ab026"))
                (121378, uint256S("0xa7d9a56dd2986442b5c10ad036eb4e6555eaa8d9f6645c7b9620597792a153ac"))
                (341100, uint256S("0x1ca6cbd9f6e13db8e0e1db0b77f8b1a037b01c69558214bc1ae2ce1f81da4890"))
        };

        chainTxData = ChainTxData{
                1545712287, // * UNIX timestamp of last checkpoint block
                933513,     // * total number of transactions between genesis and last checkpoint
                            //   (the tx=... number in the SetBestChain debug.log lines)
                0.014       // * estimated number of transactions per second after checkpoint
        };
        consensus.nSpendV15StartBlock = ZC_V1_5_STARTING_BLOCK;
        consensus.nSpendV2ID_1 = ZC_V2_SWITCH_ID_1;
        consensus.nSpendV2ID_10 = ZC_V2_SWITCH_ID_10;
        consensus.nSpendV2ID_25 = ZC_V2_SWITCH_ID_25;
        consensus.nSpendV2ID_50 = ZC_V2_SWITCH_ID_50;
        consensus.nSpendV2ID_100 = ZC_V2_SWITCH_ID_100;
        consensus.nModulusV2StartBlock = ZC_MODULUS_V2_START_BLOCK;
        consensus.nModulusV1MempoolStopBlock = ZC_MODULUS_V1_MEMPOOL_STOP_BLOCK;
        consensus.nModulusV1StopBlock = ZC_MODULUS_V1_STOP_BLOCK;

        // Sigma related values.
        consensus.nSigmaStartBlock = ZC_SIGMA_STARTING_BLOCK;
        consensus.nSigmaPaddingBlock = ZC_SIGMA_PADDING_BLOCK;
        consensus.nDisableUnpaddedSigmaBlock = ZC_SIGMA_DISABLE_UNPADDED_BLOCK;
        consensus.nStartSigmaBlacklist = 293790;
        consensus.nRestartSigmaWithBlacklistCheck = 296900;
        consensus.nOldSigmaBanBlock = ZC_OLD_SIGMA_BAN_BLOCK;
        consensus.nLelantusStartBlock = ZC_LELANTUS_STARTING_BLOCK;
        consensus.nLelantusFixesStartBlock = ZC_LELANTUS_FIXES_START_BLOCK;
        consensus.nZerocoinV2MintMempoolGracefulPeriod = ZC_V2_MINT_GRACEFUL_MEMPOOL_PERIOD;
        consensus.nZerocoinV2MintGracefulPeriod = ZC_V2_MINT_GRACEFUL_PERIOD;
        consensus.nZerocoinV2SpendMempoolGracefulPeriod = ZC_V2_SPEND_GRACEFUL_MEMPOOL_PERIOD;
        consensus.nZerocoinV2SpendGracefulPeriod = ZC_V2_SPEND_GRACEFUL_PERIOD;
        consensus.nMaxSigmaInputPerBlock = ZC_SIGMA_INPUT_LIMIT_PER_BLOCK;
        consensus.nMaxValueSigmaSpendPerBlock = ZC_SIGMA_VALUE_SPEND_LIMIT_PER_BLOCK;
        consensus.nMaxSigmaInputPerTransaction = ZC_SIGMA_INPUT_LIMIT_PER_TRANSACTION;
        consensus.nMaxValueSigmaSpendPerTransaction = ZC_SIGMA_VALUE_SPEND_LIMIT_PER_TRANSACTION;
        consensus.nMaxLelantusInputPerBlock = ZC_LELANTUS_INPUT_LIMIT_PER_BLOCK;
        consensus.nMaxValueLelantusSpendPerBlock = ZC_LELANTUS_VALUE_SPEND_LIMIT_PER_BLOCK;
        consensus.nMaxLelantusInputPerTransaction = ZC_LELANTUS_INPUT_LIMIT_PER_TRANSACTION;
        consensus.nMaxValueLelantusSpendPerTransaction = ZC_LELANTUS_VALUE_SPEND_LIMIT_PER_TRANSACTION;
        consensus.nMaxValueLelantusMint = ZC_LELANTUS_MAX_MINT;
        consensus.nZerocoinToSigmaRemintWindowSize = 50000;

        for (const auto& str : lelantus::lelantus_blacklist) {
            GroupElement coin;
            coin.deserialize(ParseHex(str).data());
            consensus.lelantusBlacklist.insert(coin);
        }

        for (const auto& str : sigma::sigma_blacklist) {
            GroupElement coin;
            coin.deserialize(ParseHex(str).data());
            consensus.sigmaBlacklist.insert(coin);
        }

        consensus.evoSporkKeyID = "a78fERshquPsTv2TuKMSsxTeKom56uBwLP";
        consensus.nEvoSporkStartBlock = ZC_LELANTUS_STARTING_BLOCK;
        consensus.nEvoSporkStopBlock = ZC_LELANTUS_STARTING_BLOCK + 24*12*365;  // one year after lelantus

        // reorg
        consensus.nMaxReorgDepth = 5;
        consensus.nMaxReorgDepthEnforcementBlock = 338000;

        // whitelist
        consensus.txidWhitelist.insert(uint256S("3ecea345c7b174271bbdcde8cad6097d9a3dc420259743d52cc9cf1945aaba03"));

        // Dandelion related values.
        consensus.nDandelionEmbargoMinimum = DANDELION_EMBARGO_MINIMUM;
        consensus.nDandelionEmbargoAvgAdd = DANDELION_EMBARGO_AVG_ADD;
        consensus.nDandelionMaxDestinations = DANDELION_MAX_DESTINATIONS;
        consensus.nDandelionShuffleInterval = DANDELION_SHUFFLE_INTERVAL;
        consensus.nDandelionFluff = DANDELION_FLUFF;

        // Bip39
        consensus.nMnemonicBlock = 222400;

        // moving lelantus data to v3 payload
        consensus.nLelantusV3PayloadStartBlock = 401580;
        
        // ProgPow
        consensus.nPPSwitchTime = INT_MAX;
        consensus.nInitialPPDifficulty = 0x1d016e81;    // 10MH/s
    }
    virtual bool SkipUndoForBlock(int nHeight) const
    {
        return nHeight == 293526;
    }
    virtual bool ApplyUndoForTxout(int nHeight, uint256 const & txid, int n) const
    {
        // We only apply first 23 tx inputs UNDOs for the tx 7702 in block 293526
        if (!SkipUndoForBlock(nHeight)) {
            return true;
        }
        static std::map<uint256, int> const txs = { {uint256S("7702eaa0e042846d39d01eeb4c87f774913022e9958cfd714c5c2942af380569"), 22} };
        std::map<uint256, int>::const_iterator const itx = txs.find(txid);
        if (itx == txs.end()) {
            return false;
        }
        if (n <= itx->second) {
            return true;
        }
        return false;
    }
};

static CMainParams mainParams;

/**
 * Testnet (v3)
 */
class CTestNetParams : public CChainParams {
public:
    CTestNetParams() {
        strNetworkID = "test";

        consensus.chainType = Consensus::chainTestnet;

        consensus.nSubsidyHalvingFirst = 12000;
        consensus.nSubsidyHalvingInterval = 100000;
        consensus.nSubsidyHalvingStopBlock = 1000000;

        consensus.stage2DevelopmentFundShare = 15;
        consensus.stage2ZnodeShare = 35;
        consensus.stage2DevelopmentFundAddress = "TUuKypsbbnHHmZ2auC2BBWfaP1oTEnxjK2";

        consensus.nStartBlacklist = 0;
        consensus.nStartDuplicationCheck = 0;
        consensus.nMajorityEnforceBlockUpgrade = 51;
        consensus.nMajorityRejectBlockOutdated = 75;
        consensus.nMajorityWindow = 100;
        consensus.nMinNFactor = 10;
        consensus.nMaxNFactor = 30;
        consensus.nChainStartTime = 1389306217;
        consensus.BIP34Height = 21111;
        consensus.BIP34Hash = uint256S("0x0000000023b3a96d3484e5abb3755c413e7d41500f8e2a5c3f0dd01299cd8ef8");
        consensus.powLimit = uint256S("00ffffffffffffffffffffffffffffffffffffffffffffffffffffffffffffff");
        consensus.nPowTargetTimespan = 60 * 60; // 60 minutes between retargets
        consensus.nPowTargetSpacing = 5 * 60; // 5 minute blocks
        consensus.fPowAllowMinDifficultyBlocks = true;
        consensus.fPowNoRetargeting = false;
        consensus.nRuleChangeActivationThreshold = 1512; // 75% for testchains
        consensus.nMinerConfirmationWindow = 2016; // nPowTargetTimespan / nPowTargetSpacing
        consensus.vDeployments[Consensus::DEPLOYMENT_TESTDUMMY].bit = 28;
        consensus.vDeployments[Consensus::DEPLOYMENT_TESTDUMMY].nStartTime = 1199145601; // January 1, 2008
        consensus.vDeployments[Consensus::DEPLOYMENT_TESTDUMMY].nTimeout = 1230767999; // December 31, 2008

        // Deployment of BIP68, BIP112, and BIP113.
        consensus.vDeployments[Consensus::DEPLOYMENT_CSV].bit = 0;
        consensus.vDeployments[Consensus::DEPLOYMENT_CSV].nStartTime = 1456790400; // March 1st, 2016
        consensus.vDeployments[Consensus::DEPLOYMENT_CSV].nTimeout = 1493596800; // May 1st, 2017

        // Deployment of SegWit (BIP141, BIP143, and BIP147)
        consensus.vDeployments[Consensus::DEPLOYMENT_SEGWIT].bit = 1;
        consensus.vDeployments[Consensus::DEPLOYMENT_SEGWIT].nStartTime = 1462060800; // May 1st 2016
        consensus.vDeployments[Consensus::DEPLOYMENT_SEGWIT].nTimeout = 1493596800; // May 1st 2017

        // Deployment of MTP
        consensus.vDeployments[Consensus::DEPLOYMENT_MTP].bit = 12;
        consensus.vDeployments[Consensus::DEPLOYMENT_MTP].nStartTime = 1539172800 - 2*60;
        consensus.vDeployments[Consensus::DEPLOYMENT_MTP].nTimeout = 1539172800 + consensus.nMinerConfirmationWindow*2 * 5*60;

        // The best chain should have at least this much work.
        consensus.nMinimumChainWork = uint256S("0x0000000000000000000000000000000000000000000000000708f98bf623f02e");

        // By default assume that the signatures in ancestors of this block are valid.
        consensus.defaultAssumeValid = uint256S("3825896ac39b8b27220e7bfaed81c5f979ca11dc874e564c5e70756ad06077b0 "); // 50000

        consensus.nSpendV15StartBlock = 5000;
        consensus.nCheckBugFixedAtBlock = 1;
        consensus.nZnodePaymentsBugFixedAtBlock = 1;

        consensus.nSpendV2ID_1 = ZC_V2_TESTNET_SWITCH_ID_1;
        consensus.nSpendV2ID_10 = ZC_V2_TESTNET_SWITCH_ID_10;
        consensus.nSpendV2ID_25 = ZC_V2_TESTNET_SWITCH_ID_25;
        consensus.nSpendV2ID_50 = ZC_V2_TESTNET_SWITCH_ID_50;
        consensus.nSpendV2ID_100 = ZC_V2_TESTNET_SWITCH_ID_100;
        consensus.nModulusV2StartBlock = ZC_MODULUS_V2_TESTNET_START_BLOCK;
        consensus.nModulusV1MempoolStopBlock = ZC_MODULUS_V1_TESTNET_MEMPOOL_STOP_BLOCK;
        consensus.nModulusV1StopBlock = ZC_MODULUS_V1_TESTNET_STOP_BLOCK;
        consensus.nMultipleSpendInputsInOneTxStartBlock = 1;
        consensus.nDontAllowDupTxsStartBlock = 1;

        // Znode params testnet
        consensus.nZnodePaymentsStartBlock = 2200;
        //consensus.nZnodePaymentsIncreaseBlock = 360; // not used for now, probably later
        //consensus.nZnodePaymentsIncreasePeriod = 650; // not used for now, probably later
        //consensus.nSuperblockStartBlock = 61000;
        //consensus.nBudgetPaymentsStartBlock = 60000;
        //consensus.nBudgetPaymentsCycleBlocks = 50;
        //consensus.nBudgetPaymentsWindowBlocks = 10;
        nMaxTipAge = 0x7fffffff; // allow mining on top of old blocks for testnet

        // evo znodes
        consensus.DIP0003Height = 3340;
        consensus.DIP0003EnforcementHeight = 3800;
        consensus.DIP0003EnforcementHash.SetNull();

        consensus.DIP0008Height = 25000;
        consensus.nEvoZnodeMinimumConfirmations = 0;

        // long living quorum params
        consensus.llmqs[Consensus::LLMQ_10_70] = llmq10_70;
        consensus.llmqs[Consensus::LLMQ_50_60] = llmq50_60;
        consensus.llmqs[Consensus::LLMQ_400_60] = llmq400_60;
        consensus.llmqs[Consensus::LLMQ_400_85] = llmq400_85;
        consensus.nLLMQPowTargetSpacing = 20;
        consensus.llmqChainLocks = Consensus::LLMQ_10_70;
        consensus.llmqForInstantSend = Consensus::LLMQ_10_70;
        consensus.nInstantSendConfirmationsRequired = 2;
        consensus.nInstantSendKeepLock = 6;
        consensus.nInstantSendBlockFilteringStartHeight = 48136;

        consensus.nMTPSwitchTime = 1539172800;
        consensus.nMTPStartBlock = 1;
        consensus.nMTPFiveMinutesStartBlock = 0;
        consensus.nDifficultyAdjustStartBlock = 100;
        consensus.nFixedDifficulty = 0x2000ffff;
        consensus.nPowTargetSpacingMTP = 5*60;
        consensus.nInitialMTPDifficulty = 0x2000ffff;  // !!!! change it to the real value
        consensus.nMTPRewardReduction = 2;

        consensus.nDisableZerocoinStartBlock = 1;

        nPoolMaxTransactions = 3;
        nFulfilledRequestExpireTime = 5*60; // fulfilled requests expire in 5 minutes
        strZnodePaymentsPubKey = "046f78dcf911fbd61910136f7f0f8d90578f68d0b3ac973b5040fb7afb501b5939f39b108b0569dca71488f5bbf498d92e4d1194f6f941307ffd95f75e76869f0e";

        pchMessageStart[0] = 0xcf;
        pchMessageStart[1] = 0xfc;
        pchMessageStart[2] = 0xbe;
        pchMessageStart[3] = 0xea;
        nDefaultPort = 18168;
        nPruneAfterHeight = 1000;
        /**
         * btzc: testnet params
         * nTime: 1414776313
         * nNonce: 1620571
         */
        std::vector<unsigned char> extraNonce(4);
        extraNonce[0] = 0x09;
        extraNonce[1] = 0x00;
        extraNonce[2] = 0x00;
        extraNonce[3] = 0x00;

        genesis = CreateGenesisBlock(ZC_GENESIS_BLOCK_TIME, 3577337, 0x1e0ffff0, 2, 0 * COIN, extraNonce);
        consensus.hashGenesisBlock = genesis.GetHash();
        assert(consensus.hashGenesisBlock ==
                uint256S("0xaa22adcc12becaf436027ffe62a8fb21b234c58c23865291e5dc52cf53f64fca"));
        assert(genesis.hashMerkleRoot ==
                uint256S("0xf70dba2d976778b985de7b5503ede884988d78fbb998d6969e4f676b40b9a741"));
        vFixedSeeds.clear();
        vSeeds.clear();
        // firo test seeds

        vSeeds.push_back(CDNSSeedData("EVO1", "evo1.firo.org", false));
        vSeeds.push_back(CDNSSeedData("EVO2", "evo2.firo.org", false));

        base58Prefixes[PUBKEY_ADDRESS] = std::vector < unsigned char > (1, 65);
        base58Prefixes[SCRIPT_ADDRESS] = std::vector < unsigned char > (1, 178);
        base58Prefixes[SECRET_KEY] = std::vector < unsigned char > (1, 185);
        base58Prefixes[EXT_PUBLIC_KEY] = boost::assign::list_of(0x04)(0x35)(0x87)(0xCF).convert_to_container < std::vector < unsigned char > > ();
        base58Prefixes[EXT_SECRET_KEY] = boost::assign::list_of(0x04)(0x35)(0x83)(0x94).convert_to_container < std::vector < unsigned char > > ();
        vFixedSeeds = std::vector<SeedSpec6>(pnSeed6_test, pnSeed6_test + ARRAYLEN(pnSeed6_test));

        fMiningRequiresPeers = true;
        fDefaultConsistencyChecks = false;
        fRequireStandard = false;
        fMineBlocksOnDemand = false;
        fAllowMultiplePorts = true;

        checkpointData = (CCheckpointData) {
            boost::assign::map_list_of
            (0, uint256S("0x"))
        };

        chainTxData = ChainTxData{
            1414776313,
            0,
            0.001
        };

        consensus.nSpendV15StartBlock = ZC_V1_5_TESTNET_STARTING_BLOCK;
        consensus.nSpendV2ID_1 = ZC_V2_TESTNET_SWITCH_ID_1;
        consensus.nSpendV2ID_10 = ZC_V2_TESTNET_SWITCH_ID_10;
        consensus.nSpendV2ID_25 = ZC_V2_TESTNET_SWITCH_ID_25;
        consensus.nSpendV2ID_50 = ZC_V2_TESTNET_SWITCH_ID_50;
        consensus.nSpendV2ID_100 = ZC_V2_TESTNET_SWITCH_ID_100;
        consensus.nModulusV2StartBlock = ZC_MODULUS_V2_TESTNET_START_BLOCK;
        consensus.nModulusV1MempoolStopBlock = ZC_MODULUS_V1_TESTNET_MEMPOOL_STOP_BLOCK;
        consensus.nModulusV1StopBlock = ZC_MODULUS_V1_TESTNET_STOP_BLOCK;

        // Sigma related values.
        consensus.nSigmaStartBlock = 1;
        consensus.nSigmaPaddingBlock = 1;
        consensus.nDisableUnpaddedSigmaBlock = 1;
        consensus.nStartSigmaBlacklist = INT_MAX;
        consensus.nRestartSigmaWithBlacklistCheck = INT_MAX;
        consensus.nOldSigmaBanBlock = 1;

        consensus.nLelantusStartBlock = ZC_LELANTUS_TESTNET_STARTING_BLOCK;
        consensus.nLelantusFixesStartBlock = ZC_LELANTUS_TESTNET_FIXES_START_BLOCK;

        consensus.nZerocoinV2MintMempoolGracefulPeriod = ZC_V2_MINT_TESTNET_GRACEFUL_MEMPOOL_PERIOD;
        consensus.nZerocoinV2MintGracefulPeriod = ZC_V2_MINT_TESTNET_GRACEFUL_PERIOD;
        consensus.nZerocoinV2SpendMempoolGracefulPeriod = ZC_V2_SPEND_TESTNET_GRACEFUL_MEMPOOL_PERIOD;
        consensus.nZerocoinV2SpendGracefulPeriod = ZC_V2_SPEND_TESTNET_GRACEFUL_PERIOD;
        consensus.nMaxSigmaInputPerBlock = ZC_SIGMA_INPUT_LIMIT_PER_BLOCK;
        consensus.nMaxValueSigmaSpendPerBlock = ZC_SIGMA_VALUE_SPEND_LIMIT_PER_BLOCK;
        consensus.nMaxSigmaInputPerTransaction = ZC_SIGMA_INPUT_LIMIT_PER_TRANSACTION;
        consensus.nMaxValueSigmaSpendPerTransaction = ZC_SIGMA_VALUE_SPEND_LIMIT_PER_TRANSACTION;
        consensus.nMaxLelantusInputPerBlock = ZC_LELANTUS_INPUT_LIMIT_PER_BLOCK;
        consensus.nMaxValueLelantusSpendPerBlock = 1100 * COIN;
        consensus.nMaxLelantusInputPerTransaction = ZC_LELANTUS_INPUT_LIMIT_PER_TRANSACTION;
        consensus.nMaxValueLelantusSpendPerTransaction = 1001 * COIN;
        consensus.nMaxValueLelantusMint = 1001 * COIN;
        consensus.nZerocoinToSigmaRemintWindowSize = 0;

        for (const auto& str : lelantus::lelantus_testnet_blacklist) {
            GroupElement coin;
            coin.deserialize(ParseHex(str).data());
            consensus.lelantusBlacklist.insert(coin);
        }

        consensus.evoSporkKeyID = "TWSEa1UsZzDHywDG6CZFDNdeJU6LzhbbBL";
        consensus.nEvoSporkStartBlock = 22000;
        consensus.nEvoSporkStopBlock = 40000;

        // reorg
        consensus.nMaxReorgDepth = 4;
        consensus.nMaxReorgDepthEnforcementBlock = 25150;

        // whitelist
        consensus.txidWhitelist.insert(uint256S("44b3829117bd248544c71b430d585cb88b4ce156a7d4fdb9ef3ae96efa8f09d3"));

        // Dandelion related values.
        consensus.nDandelionEmbargoMinimum = DANDELION_TESTNET_EMBARGO_MINIMUM;
        consensus.nDandelionEmbargoAvgAdd = DANDELION_TESTNET_EMBARGO_AVG_ADD;
        consensus.nDandelionMaxDestinations = DANDELION_MAX_DESTINATIONS;
        consensus.nDandelionShuffleInterval = DANDELION_SHUFFLE_INTERVAL;
        consensus.nDandelionFluff = DANDELION_FLUFF;

        // Bip39
        consensus.nMnemonicBlock = 1;

        // moving lelantus data to v3 payload
        consensus.nLelantusV3PayloadStartBlock = 35000;
        
        // ProgPow
        consensus.nPPSwitchTime = 1630069200;           // August 27 2021, 13:00 UTC
        consensus.nInitialPPDifficulty = 0x1d016e81;    // 10MH/s
    }
};

static CTestNetParams testNetParams;

/**
 * Devnet (testnet for experimental stuff)
 */
class CDevNetParams : public CChainParams {
public:
    CDevNetParams() {
        strNetworkID = "dev";

        consensus.chainType = Consensus::chainDevnet;

        consensus.nSubsidyHalvingFirst = 120;
        consensus.nSubsidyHalvingInterval = 100000;
        consensus.nSubsidyHalvingStopBlock = 1000000;

        consensus.stage2DevelopmentFundShare = 15;
        consensus.stage2ZnodeShare = 35;
        consensus.stage2DevelopmentFundAddress = "TixHByoJ21dmx5xfMAXTVC4V7k53U7RncU";

        consensus.nStartBlacklist = 0;
        consensus.nStartDuplicationCheck = 0;
        consensus.nMajorityEnforceBlockUpgrade = 51;
        consensus.nMajorityRejectBlockOutdated = 75;
        consensus.nMajorityWindow = 100;
        consensus.nMinNFactor = 10;
        consensus.nMaxNFactor = 30;
        consensus.nChainStartTime = 1389306217;
        consensus.BIP34Height = 21111;
        consensus.BIP34Hash = uint256S("0x0000000023b3a96d3484e5abb3755c413e7d41500f8e2a5c3f0dd01299cd8ef8");
        consensus.powLimit = uint256S("00ffffffffffffffffffffffffffffffffffffffffffffffffffffffffffffff");
        consensus.nPowTargetTimespan = 60 * 60; // 60 minutes between retargets
        consensus.nPowTargetSpacing = 5 * 60; // 5 minute blocks
        consensus.fPowAllowMinDifficultyBlocks = true;
        consensus.fPowNoRetargeting = false;
        consensus.nRuleChangeActivationThreshold = 1512; // 75% for testchains
        consensus.nMinerConfirmationWindow = 2016; // nPowTargetTimespan / nPowTargetSpacing
        consensus.vDeployments[Consensus::DEPLOYMENT_TESTDUMMY].bit = 28;
        consensus.vDeployments[Consensus::DEPLOYMENT_TESTDUMMY].nStartTime = 1199145601; // January 1, 2008
        consensus.vDeployments[Consensus::DEPLOYMENT_TESTDUMMY].nTimeout = 1230767999; // December 31, 2008

        // Deployment of BIP68, BIP112, and BIP113.
        consensus.vDeployments[Consensus::DEPLOYMENT_CSV].bit = 0;
        consensus.vDeployments[Consensus::DEPLOYMENT_CSV].nStartTime = 1456790400; // March 1st, 2016
        consensus.vDeployments[Consensus::DEPLOYMENT_CSV].nTimeout = 1493596800; // May 1st, 2017

        // Deployment of SegWit (BIP141, BIP143, and BIP147)
        consensus.vDeployments[Consensus::DEPLOYMENT_SEGWIT].bit = 1;
        consensus.vDeployments[Consensus::DEPLOYMENT_SEGWIT].nStartTime = 1462060800; // May 1st 2016
        consensus.vDeployments[Consensus::DEPLOYMENT_SEGWIT].nTimeout = 1493596800; // May 1st 2017

        // Deployment of MTP
        consensus.vDeployments[Consensus::DEPLOYMENT_MTP].bit = 12;
        consensus.vDeployments[Consensus::DEPLOYMENT_MTP].nStartTime = 1539172800 - 2*60;
        consensus.vDeployments[Consensus::DEPLOYMENT_MTP].nTimeout = 1539172800 + consensus.nMinerConfirmationWindow*2 * 5*60;

        // The best chain should have at least this much work.
        consensus.nMinimumChainWork = uint256S("0x0000000000000000000000000000000000000000000000000708f98bf623f02e");

        // By default assume that the signatures in ancestors of this block are valid.
        consensus.defaultAssumeValid = uint256S("3825896ac39b8b27220e7bfaed81c5f979ca11dc874e564c5e70756ad06077b0 "); // 50000

        consensus.nSpendV15StartBlock = 1;
        consensus.nCheckBugFixedAtBlock = 1;
        consensus.nZnodePaymentsBugFixedAtBlock = 1;

        consensus.nSpendV2ID_1 = 1;
        consensus.nSpendV2ID_10 = 1;
        consensus.nSpendV2ID_25 = 1;
        consensus.nSpendV2ID_50 = 1;
        consensus.nSpendV2ID_100 = 1;
        consensus.nModulusV2StartBlock = 1;
        consensus.nModulusV1MempoolStopBlock = 1;
        consensus.nModulusV1StopBlock = 1;
        consensus.nMultipleSpendInputsInOneTxStartBlock = 1;
        consensus.nDontAllowDupTxsStartBlock = 1;

        // Znode params testnet
        consensus.nZnodePaymentsStartBlock = 120;
        nMaxTipAge = 0x7fffffff; // allow mining on top of old blocks for testnet

        // evo znodes
        consensus.DIP0003Height = 800;
        consensus.DIP0003EnforcementHeight = 820;
        consensus.DIP0003EnforcementHash.SetNull();

        consensus.DIP0008Height = 850;
        consensus.nEvoZnodeMinimumConfirmations = 0;

        // long living quorum params
        consensus.llmqs[Consensus::LLMQ_5_60] = llmq5_60;
        consensus.llmqs[Consensus::LLMQ_10_70] = llmq10_70;
        consensus.nLLMQPowTargetSpacing = 20;
        consensus.llmqChainLocks = Consensus::LLMQ_5_60;
        consensus.llmqForInstantSend = Consensus::LLMQ_5_60;
<<<<<<< HEAD
        consensus.nInstantSendConfirmationsRequired = 2;
        consensus.nInstantSendKeepLock = 6;
        consensus.nInstantSendBlockFilteringStartHeight = 1000;

=======
>>>>>>> 9fb2f91b

        consensus.nMTPSwitchTime = 0;
        consensus.nMTPStartBlock = 1;
        consensus.nMTPFiveMinutesStartBlock = 0;
        consensus.nDifficultyAdjustStartBlock = 800;
        consensus.nFixedDifficulty = 0x2000ffff;
        consensus.nPowTargetSpacingMTP = 5*60;
        consensus.nInitialMTPDifficulty = 0x2000ffff;  // !!!! change it to the real value
        consensus.nMTPRewardReduction = 2;

        consensus.nDisableZerocoinStartBlock = 1;

        nPoolMaxTransactions = 3;
        nFulfilledRequestExpireTime = 5*60; // fulfilled requests expire in 5 minutes

        pchMessageStart[0] = 0xcf;
        pchMessageStart[1] = 0xfc;
        pchMessageStart[2] = 0xbe;
        pchMessageStart[3] = 0xeb;
        nDefaultPort = 38168;
        nPruneAfterHeight = 1000;

        std::vector<unsigned char> extraNonce(4);
        extraNonce[0] = 0x0a;
        extraNonce[1] = 0x00;
        extraNonce[2] = 0x00;
        extraNonce[3] = 0x00;

        genesis = CreateGenesisBlock(ZC_GENESIS_BLOCK_TIME, 459834, 0x1e0ffff0, 2, 0 * COIN, extraNonce);
        consensus.hashGenesisBlock = genesis.GetHash();
        assert(consensus.hashGenesisBlock ==
                uint256S("0x1fcfe26873831662874b5358c4a28611be641fbb997e62d8bf9c80f799f5caff"));
        assert(genesis.hashMerkleRoot ==
                uint256S("0x3a0d54ae5549a8d75cd8d0cb73c6e3577ae6be8d5706fc9411bdebbe75c97210"));
        vFixedSeeds.clear();
        vSeeds.clear();
        // firo test seeds

        vSeeds.push_back(CDNSSeedData("DEVNET1", "devnet1.firo.org", false));
        vSeeds.push_back(CDNSSeedData("DEVNET2", "devnet2.firo.org", false));

        base58Prefixes[PUBKEY_ADDRESS] = std::vector < unsigned char > (1, 66);
        base58Prefixes[SCRIPT_ADDRESS] = std::vector < unsigned char > (1, 179);
        base58Prefixes[SECRET_KEY] = std::vector < unsigned char > (1, 186);
        base58Prefixes[EXT_PUBLIC_KEY] = boost::assign::list_of(0x04)(0x35)(0x87)(0xD0).convert_to_container < std::vector < unsigned char > > ();
        base58Prefixes[EXT_SECRET_KEY] = boost::assign::list_of(0x04)(0x35)(0x83)(0x95).convert_to_container < std::vector < unsigned char > > ();
        vFixedSeeds = std::vector<SeedSpec6>(pnSeed6_dev, pnSeed6_dev + ARRAYLEN(pnSeed6_dev));

        fMiningRequiresPeers = true;
        fDefaultConsistencyChecks = false;
        fRequireStandard = false;
        fMineBlocksOnDemand = false;
        fAllowMultiplePorts = true;

        checkpointData = (CCheckpointData) {
            boost::assign::map_list_of
            (0, uint256S("0x"))
        };

        chainTxData = ChainTxData{
            1414776313,
            0,
            0.001
        };

        // Sigma related values.
        consensus.nSigmaStartBlock = 1;
        consensus.nSigmaPaddingBlock = 1;
        consensus.nDisableUnpaddedSigmaBlock = 1;
        consensus.nStartSigmaBlacklist = INT_MAX;
        consensus.nRestartSigmaWithBlacklistCheck = INT_MAX;
        consensus.nOldSigmaBanBlock = 1;

        consensus.nLelantusStartBlock = 1;
        consensus.nLelantusFixesStartBlock = 1;

        consensus.nMaxSigmaInputPerBlock = ZC_SIGMA_INPUT_LIMIT_PER_BLOCK;
        consensus.nMaxValueSigmaSpendPerBlock = ZC_SIGMA_VALUE_SPEND_LIMIT_PER_BLOCK;
        consensus.nMaxSigmaInputPerTransaction = ZC_SIGMA_INPUT_LIMIT_PER_TRANSACTION;
        consensus.nMaxValueSigmaSpendPerTransaction = ZC_SIGMA_VALUE_SPEND_LIMIT_PER_TRANSACTION;
        consensus.nMaxLelantusInputPerBlock = ZC_LELANTUS_INPUT_LIMIT_PER_BLOCK;
        consensus.nMaxValueLelantusSpendPerBlock = 1100 * COIN;
        consensus.nMaxLelantusInputPerTransaction = ZC_LELANTUS_INPUT_LIMIT_PER_TRANSACTION;
        consensus.nMaxValueLelantusSpendPerTransaction = 1001 * COIN;
        consensus.nMaxValueLelantusMint = 1001 * COIN;
        consensus.nZerocoinToSigmaRemintWindowSize = 0;

        for (const auto& str : lelantus::lelantus_testnet_blacklist) {
            GroupElement coin;
            coin.deserialize(ParseHex(str).data());
            consensus.lelantusBlacklist.insert(coin);
        }

        consensus.evoSporkKeyID = "TdxR3tfoHiQUkowcfjEGiMBfk6GXFdajUA";
        consensus.nEvoSporkStartBlock = 1;
        consensus.nEvoSporkStopBlock = 40000;

        // reorg
        consensus.nMaxReorgDepth = 4;
        consensus.nMaxReorgDepthEnforcementBlock = 25150;

        // whitelist

        // Dandelion related values.
        consensus.nDandelionEmbargoMinimum = DANDELION_TESTNET_EMBARGO_MINIMUM;
        consensus.nDandelionEmbargoAvgAdd = DANDELION_TESTNET_EMBARGO_AVG_ADD;
        consensus.nDandelionMaxDestinations = DANDELION_MAX_DESTINATIONS;
        consensus.nDandelionShuffleInterval = DANDELION_SHUFFLE_INTERVAL;
        consensus.nDandelionFluff = DANDELION_FLUFF;

        // Bip39
        consensus.nMnemonicBlock = 1;

        // moving lelantus data to v3 payload
        consensus.nLelantusV3PayloadStartBlock = 1;

        // ProgPow
        consensus.nPPSwitchTime = 1631261566;           // immediately after network start
        consensus.nInitialPPDifficulty = 0x2000ffff;
    }
};

static CDevNetParams devNetParams;

/**
 * Regression test
 */
class CRegTestParams : public CChainParams {
public:
    CRegTestParams() {
        strNetworkID = "regtest";

        consensus.chainType = Consensus::chainRegtest;

        // To be changed for specific tests
        consensus.nSubsidyHalvingFirst = 302438;
        consensus.nSubsidyHalvingInterval = 420000;
        consensus.nSubsidyHalvingStopBlock = 3646849;

        consensus.nStartBlacklist = 0;
        consensus.nStartDuplicationCheck = 0;
        consensus.stage2DevelopmentFundShare = 15;
        consensus.stage2ZnodeShare = 35;

        consensus.nMajorityEnforceBlockUpgrade = 750;
        consensus.nMajorityRejectBlockOutdated = 950;
        consensus.nMajorityWindow = 1000;
        consensus.BIP34Height = -1; // BIP34 has not necessarily activated on regtest
        consensus.BIP34Hash = uint256();
        consensus.BIP65Height = 1351; // BIP65 activated on regtest (Used in rpc activation tests)
        consensus.BIP66Height = 1251; // BIP66 activated on regtest (Used in rpc activation tests)
        consensus.powLimit = uint256S("7fffffffffffffffffffffffffffffffffffffffffffffffffffffffffffffff");
        consensus.nPowTargetTimespan = 60 * 60 * 1000; // 60 minutes between retargets
        consensus.nPowTargetSpacing = 1; // 10 minute blocks
        consensus.fPowAllowMinDifficultyBlocks = true;
        consensus.fPowNoRetargeting = true;
        consensus.nZnodePaymentsStartBlock = 120;
        consensus.nRuleChangeActivationThreshold = 108; // 75% for testchains
        consensus.nMinerConfirmationWindow = 144; // Faster than normal for regtest (144 instead of 2016)
        consensus.vDeployments[Consensus::DEPLOYMENT_TESTDUMMY].bit = 28;
        consensus.vDeployments[Consensus::DEPLOYMENT_TESTDUMMY].nStartTime = 0;
        consensus.vDeployments[Consensus::DEPLOYMENT_TESTDUMMY].nTimeout = 999999999999ULL;
        consensus.vDeployments[Consensus::DEPLOYMENT_CSV].bit = 0;
        consensus.vDeployments[Consensus::DEPLOYMENT_CSV].nStartTime = 0;
        consensus.vDeployments[Consensus::DEPLOYMENT_CSV].nTimeout = 999999999999ULL;
        consensus.vDeployments[Consensus::DEPLOYMENT_SEGWIT].bit = 1;
        consensus.vDeployments[Consensus::DEPLOYMENT_SEGWIT].nStartTime = INT_MAX;
        consensus.vDeployments[Consensus::DEPLOYMENT_SEGWIT].nTimeout = 999999999999ULL;
        consensus.vDeployments[Consensus::DEPLOYMENT_MTP].bit = 12;
        consensus.vDeployments[Consensus::DEPLOYMENT_MTP].nStartTime = INT_MAX;
        consensus.vDeployments[Consensus::DEPLOYMENT_MTP].nTimeout = 999999999999ULL;

        // The best chain should have at least this much work.
        consensus.nMinimumChainWork = uint256S("0x00");
        // Znode code
        nFulfilledRequestExpireTime = 5*60; // fulfilled requests expire in 5 minutes
        nMaxTipAge = 6 * 60 * 60; // ~144 blocks behind -> 2 x fork detection time, was 24 * 60 * 60 in bitcoin

        consensus.nCheckBugFixedAtBlock = 120;
        consensus.nZnodePaymentsBugFixedAtBlock = 1;
        consensus.nSpendV15StartBlock = 1;
        consensus.nSpendV2ID_1 = 2;
        consensus.nSpendV2ID_10 = 3;
        consensus.nSpendV2ID_25 = 3;
        consensus.nSpendV2ID_50 = 3;
        consensus.nSpendV2ID_100 = 3;
        consensus.nModulusV2StartBlock = 130;
        consensus.nModulusV1MempoolStopBlock = 135;
        consensus.nModulusV1StopBlock = 140;
        consensus.nMultipleSpendInputsInOneTxStartBlock = 1;
        consensus.nDontAllowDupTxsStartBlock = 1;

        // evo znodes
        consensus.DIP0003Height = 500;
        consensus.DIP0003EnforcementHeight = 550;
        consensus.DIP0003EnforcementHash.SetNull();

        consensus.DIP0008Height = 550;
        consensus.nEvoZnodeMinimumConfirmations = 1;

        // long living quorum params
        consensus.llmqs[Consensus::LLMQ_5_60] = llmq5_60;
        consensus.llmqs[Consensus::LLMQ_50_60] = llmq50_60;
        consensus.llmqs[Consensus::LLMQ_400_60] = llmq400_60;
        consensus.llmqs[Consensus::LLMQ_400_85] = llmq400_85;
        consensus.nLLMQPowTargetSpacing = 1;
        consensus.llmqChainLocks = Consensus::LLMQ_5_60;
        consensus.llmqForInstantSend = Consensus::LLMQ_5_60;
        consensus.nInstantSendConfirmationsRequired = 2;
        consensus.nInstantSendKeepLock = 6;
        consensus.nInstantSendBlockFilteringStartHeight = 800;

        consensus.nMTPSwitchTime = INT_MAX;
        consensus.nMTPStartBlock = 0;
        consensus.nMTPFiveMinutesStartBlock = 0;
        consensus.nDifficultyAdjustStartBlock = 5000;
        consensus.nFixedDifficulty = 0x207fffff;
        consensus.nPowTargetSpacingMTP = 5*60;
        consensus.nInitialMTPDifficulty = 0x2070ffff;  // !!!! change it to the real value
        consensus.nMTPRewardReduction = 2;

        consensus.nDisableZerocoinStartBlock = INT_MAX;

        // The best chain should have at least this much work.
        consensus.nMinimumChainWork = uint256S("0x00");

        // By default assume that the signatures in ancestors of this block are valid.
        consensus.defaultAssumeValid = uint256S("0x00");

        pchMessageStart[0] = 0xfa;
        pchMessageStart[1] = 0xbf;
        pchMessageStart[2] = 0xb5;
        pchMessageStart[3] = 0xda;
        nDefaultPort = 18444;
        nPruneAfterHeight = 1000;

        /**
          * btzc: testnet params
          * nTime: 1414776313
          * nNonce: 1620571
          */
        std::vector<unsigned char> extraNonce(4);
        extraNonce[0] = 0x08;
        extraNonce[1] = 0x00;
        extraNonce[2] = 0x00;
        extraNonce[3] = 0x00;
        genesis = CreateGenesisBlock(ZC_GENESIS_BLOCK_TIME, 414098459, 0x207fffff, 1, 0 * COIN, extraNonce);
        consensus.hashGenesisBlock = genesis.GetHash();

        vFixedSeeds.clear(); //!< Regtest mode doesn't have any fixed seeds.
        vSeeds.clear();      //!< Regtest mode doesn't have any DNS seeds.

        fMiningRequiresPeers = false;
        fDefaultConsistencyChecks = true;
        fRequireStandard = false;
        fMineBlocksOnDemand = true;
        fAllowMultiplePorts = true;

        checkpointData = (CCheckpointData) {
            boost::assign::map_list_of
            (0, uint256S("0f9188f13cb7b2c71f2a335e3a4fc328bf5beb436012afca590b1a11466e2206"))
        };

        chainTxData = ChainTxData{
            0,
            0,
            0
        };
        base58Prefixes[PUBKEY_ADDRESS] = std::vector < unsigned char > (1, 65);
        base58Prefixes[SCRIPT_ADDRESS] = std::vector < unsigned char > (1, 178);
        base58Prefixes[SECRET_KEY] = std::vector < unsigned char > (1, 239);
        base58Prefixes[EXT_PUBLIC_KEY] = boost::assign::list_of(0x04)(0x35)(0x87)(0xCF).convert_to_container < std::vector < unsigned char > > ();
        base58Prefixes[EXT_SECRET_KEY] = boost::assign::list_of(0x04)(0x35)(0x83)(0x94).convert_to_container < std::vector < unsigned char > > ();

        nSpendV15StartBlock = ZC_V1_5_TESTNET_STARTING_BLOCK;
        nSpendV2ID_1 = ZC_V2_TESTNET_SWITCH_ID_1;
        nSpendV2ID_10 = ZC_V2_TESTNET_SWITCH_ID_10;
        nSpendV2ID_25 = ZC_V2_TESTNET_SWITCH_ID_25;
        nSpendV2ID_50 = ZC_V2_TESTNET_SWITCH_ID_50;
        nSpendV2ID_100 = ZC_V2_TESTNET_SWITCH_ID_100;
        nModulusV2StartBlock = ZC_MODULUS_V2_TESTNET_START_BLOCK;
        nModulusV1MempoolStopBlock = ZC_MODULUS_V1_TESTNET_MEMPOOL_STOP_BLOCK;
        nModulusV1StopBlock = ZC_MODULUS_V1_TESTNET_STOP_BLOCK;

        // Sigma related values.
        consensus.nSigmaStartBlock = 100;
        consensus.nSigmaPaddingBlock = 1;
        consensus.nDisableUnpaddedSigmaBlock = 1;
        consensus.nStartSigmaBlacklist = INT_MAX;
        consensus.nRestartSigmaWithBlacklistCheck = INT_MAX;
        consensus.nOldSigmaBanBlock = 1;
        consensus.nLelantusStartBlock = 400;
        consensus.nLelantusFixesStartBlock = 400;
        consensus.nZerocoinV2MintMempoolGracefulPeriod = 1;
        consensus.nZerocoinV2MintGracefulPeriod = 1;
        consensus.nZerocoinV2SpendMempoolGracefulPeriod = 1;
        consensus.nZerocoinV2SpendGracefulPeriod = 1;
        consensus.nMaxSigmaInputPerBlock = ZC_SIGMA_INPUT_LIMIT_PER_BLOCK;
        consensus.nMaxValueSigmaSpendPerBlock = ZC_SIGMA_VALUE_SPEND_LIMIT_PER_BLOCK;
        consensus.nMaxSigmaInputPerTransaction = ZC_SIGMA_INPUT_LIMIT_PER_TRANSACTION;
        consensus.nMaxValueSigmaSpendPerTransaction = ZC_SIGMA_VALUE_SPEND_LIMIT_PER_TRANSACTION;
        consensus.nMaxLelantusInputPerBlock = ZC_LELANTUS_INPUT_LIMIT_PER_BLOCK;
        consensus.nMaxValueLelantusSpendPerBlock = ZC_LELANTUS_VALUE_SPEND_LIMIT_PER_BLOCK;
        consensus.nMaxLelantusInputPerTransaction = ZC_LELANTUS_INPUT_LIMIT_PER_TRANSACTION;
        consensus.nMaxValueLelantusSpendPerTransaction = ZC_LELANTUS_VALUE_SPEND_LIMIT_PER_TRANSACTION;
        consensus.nMaxValueLelantusMint = ZC_LELANTUS_MAX_MINT;
        consensus.nZerocoinToSigmaRemintWindowSize = 1000;

        // evo spork
        consensus.evoSporkKeyID = "TSpmHGzQT4KJrubWa4N2CRmpA7wKMMWDg4";  // private key is cW2YM2xaeCaebfpKguBahUAgEzLXgSserWRuD29kSyKHq1TTgwRQ
        consensus.nEvoSporkStartBlock = 1000;
        consensus.nEvoSporkStopBlock = 1500;

        // reorg
        consensus.nMaxReorgDepth = 4;
        consensus.nMaxReorgDepthEnforcementBlock = 300;

        // Dandelion related values.
        consensus.nDandelionEmbargoMinimum = 0;
        consensus.nDandelionEmbargoAvgAdd = 1;
        consensus.nDandelionMaxDestinations = DANDELION_MAX_DESTINATIONS;
        consensus.nDandelionShuffleInterval = DANDELION_SHUFFLE_INTERVAL;
        consensus.nDandelionFluff = DANDELION_FLUFF;

        // Bip39
        consensus.nMnemonicBlock = 0;

        // moving lelantus data to v3 payload
        consensus.nLelantusV3PayloadStartBlock = 1000;
        
        // ProgPow
        // this can be overridden with either -ppswitchtime or -ppswitchtimefromnow flags
        consensus.nPPSwitchTime = INT_MAX;
        consensus.nInitialPPDifficulty = 0x2000ffff;
    }

    void UpdateBIP9Parameters(Consensus::DeploymentPos d, int64_t nStartTime, int64_t nTimeout)
    {
        consensus.vDeployments[d].nStartTime = nStartTime;
        consensus.vDeployments[d].nTimeout = nTimeout;
    }
};
static CRegTestParams regTestParams;

static CChainParams *pCurrentParams = 0;

const CChainParams &Params() {
    assert(pCurrentParams);
    return *pCurrentParams;
}

CChainParams& Params(const std::string& chain)
{
    if (chain == CBaseChainParams::MAIN)
            return mainParams;
    else if (chain == CBaseChainParams::TESTNET)
            return testNetParams;
    else if (chain == CBaseChainParams::DEVNET)
            return devNetParams;
    else if (chain == CBaseChainParams::REGTEST)
            return regTestParams;
    else
        throw std::runtime_error(strprintf("%s: Unknown chain %s.", __func__, chain));
}

void SelectParams(const std::string& network)
{
    SelectBaseParams(network);
    pCurrentParams = &Params(network);
}

void UpdateRegtestBIP9Parameters(Consensus::DeploymentPos d, int64_t nStartTime, int64_t nTimeout)
{
    regTestParams.UpdateBIP9Parameters(d, nStartTime, nTimeout);
}
<|MERGE_RESOLUTION|>--- conflicted
+++ resolved
@@ -803,13 +803,9 @@
         consensus.nLLMQPowTargetSpacing = 20;
         consensus.llmqChainLocks = Consensus::LLMQ_5_60;
         consensus.llmqForInstantSend = Consensus::LLMQ_5_60;
-<<<<<<< HEAD
         consensus.nInstantSendConfirmationsRequired = 2;
         consensus.nInstantSendKeepLock = 6;
         consensus.nInstantSendBlockFilteringStartHeight = 1000;
-
-=======
->>>>>>> 9fb2f91b
 
         consensus.nMTPSwitchTime = 0;
         consensus.nMTPStartBlock = 1;
