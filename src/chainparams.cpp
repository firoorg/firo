--- conflicted
+++ resolved
@@ -233,19 +233,7 @@
                 1200.0     // * estimated number of transactions per day after checkpoint
         };
 	    
-	    nSpendV15StartBlock = ZC_V1_5_STARTING_BLOCK;
-	    nSpendV2ID_1 = ZC_V2_SWITCH_ID_1;
-	    nSpendV2ID_10 = ZC_V2_SWITCH_ID_10;
-	    nSpendV2ID_25 = ZC_V2_SWITCH_ID_25;
-	    nSpendV2ID_50 = ZC_V2_SWITCH_ID_50;
-	    nSpendV2ID_100 = ZC_V2_SWITCH_ID_100;
-	    nModulusV2StartBlock = ZC_MODULUS_V2_START_BLOCK;
-        nModulusV1MempoolStopBlock = ZC_MODULUS_V1_MEMPOOL_STOP_BLOCK;
-	    nModulusV1StopBlock = ZC_MODULUS_V1_STOP_BLOCK;
-
-        // Zerocoin V3 sigma related values.
-	    nSpendV2StartBlock = ZC_V2_STARTING_BLOCK;
-    }
+	}
 };
 
 static CMainParams mainParams;
@@ -310,6 +298,9 @@
         consensus.nModulusV1MempoolStopBlock = ZC_MODULUS_V1_TESTNET_MEMPOOL_STOP_BLOCK;
 	    consensus.nModulusV1StopBlock = ZC_MODULUS_V1_TESTNET_STOP_BLOCK;
         consensus.nMultipleSpendInputsInOneTxStartBlock = 1;
+
+        // Zerocoin V3 sigma related values.
+        consensus.nSpendV2StartBlock = ZC_V2_TESTNET_STARTING_BLOCK;
 
         // Znode params testnet
         consensus.nZnodePaymentsStartBlock = 2200;
@@ -393,20 +384,8 @@
                         0,
                         100.0
         };
-<<<<<<< HEAD
-
-	    nSpendV15StartBlock = ZC_V1_5_TESTNET_STARTING_BLOCK;
-	    nSpendV2ID_1 = ZC_V2_TESTNET_SWITCH_ID_1;
-	    nSpendV2ID_10 = ZC_V2_TESTNET_SWITCH_ID_10;
-	    nSpendV2ID_25 = ZC_V2_TESTNET_SWITCH_ID_25;
-	    nSpendV2ID_50 = ZC_V2_TESTNET_SWITCH_ID_50;
-	    nSpendV2ID_100 = ZC_V2_TESTNET_SWITCH_ID_100;
-	    nModulusV2StartBlock = ZC_MODULUS_V2_TESTNET_START_BLOCK;
-        nModulusV1MempoolStopBlock = ZC_MODULUS_V1_TESTNET_MEMPOOL_STOP_BLOCK;
-	    nModulusV1StopBlock = ZC_MODULUS_V1_TESTNET_STOP_BLOCK;
-=======
->>>>>>> ca47ff17
-    }
+
+	}
 };
 
 static CTestNetParams testNetParams;
@@ -473,6 +452,9 @@
         consensus.nInitialMTPDifficulty = 0x2070ffff;  // !!!! change it to the real value
         consensus.nMTPRewardReduction = 2;
 
+        // Zerocoin V3 sigma related values.
+        consensus.nSpendV2StartBlock = 2;
+
         pchMessageStart[0] = 0xfa;
         pchMessageStart[1] = 0xbf;
         pchMessageStart[2] = 0xb5;
@@ -522,16 +504,6 @@
         base58Prefixes[SECRET_KEY] = std::vector < unsigned char > (1, 239);
         base58Prefixes[EXT_PUBLIC_KEY] = boost::assign::list_of(0x04)(0x35)(0x87)(0xCF).convert_to_container < std::vector < unsigned char > > ();
         base58Prefixes[EXT_SECRET_KEY] = boost::assign::list_of(0x04)(0x35)(0x83)(0x94).convert_to_container < std::vector < unsigned char > > ();
-
-	    nSpendV15StartBlock = ZC_V1_5_TESTNET_STARTING_BLOCK;
-	    nSpendV2ID_1 = ZC_V2_TESTNET_SWITCH_ID_1;
-	    nSpendV2ID_10 = ZC_V2_TESTNET_SWITCH_ID_10;
-	    nSpendV2ID_25 = ZC_V2_TESTNET_SWITCH_ID_25;
-	    nSpendV2ID_50 = ZC_V2_TESTNET_SWITCH_ID_50;
-	    nSpendV2ID_100 = ZC_V2_TESTNET_SWITCH_ID_100;
-	    nModulusV2StartBlock = ZC_MODULUS_V2_TESTNET_START_BLOCK;
-        nModulusV1MempoolStopBlock = ZC_MODULUS_V1_TESTNET_MEMPOOL_STOP_BLOCK;
-	    nModulusV1StopBlock = ZC_MODULUS_V1_TESTNET_STOP_BLOCK;
     }
 
     void UpdateBIP9Parameters(Consensus::DeploymentPos d, int64_t nStartTime, int64_t nTimeout) {
