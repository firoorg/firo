# Copyright (c) 2023-present The Bitcoin Core developers
# Distributed under the MIT software license, see the accompanying
# file COPYING or https://opensource.org/license/mit/.

include(GNUInstallDirs)
include(AddWindowsResources)
include(WindowsSystemConfiguration)

configure_file(${PROJECT_SOURCE_DIR}/cmake/bitcoin-build-config.h.in ${CMAKE_CURRENT_SOURCE_DIR}/config/bitcoin-config.h USE_SOURCE_PERMISSIONS @ONLY)
include_directories(${CMAKE_CURRENT_BINARY_DIR} ${CMAKE_CURRENT_SOURCE_DIR})

add_custom_target(generate_build_info
  BYPRODUCTS ${PROJECT_BINARY_DIR}/src/build.h
  COMMAND ${CMAKE_COMMAND} -DBUILD_INFO_HEADER_PATH=${PROJECT_BINARY_DIR}/src/build.h -DSOURCE_DIR=${PROJECT_SOURCE_DIR} -P ${PROJECT_SOURCE_DIR}/cmake/script/GenerateBuildInfo.cmake
  COMMENT "Generating build.h"
  VERBATIM
)
add_library(bitcoin_clientversion OBJECT EXCLUDE_FROM_ALL
  ${CMAKE_CURRENT_SOURCE_DIR}/clientversion.cpp
)
target_link_libraries(bitcoin_clientversion
  PRIVATE
    core_interface
)
add_dependencies(bitcoin_clientversion generate_build_info)
target_include_directories(bitcoin_clientversion PRIVATE ${PROJECT_BINARY_DIR}/src)

#=============================
# util library
# Firo does not have util subdirectory
#=============================

add_library(bitcoin_util STATIC EXCLUDE_FROM_ALL
  ${CMAKE_CURRENT_SOURCE_DIR}/bls/bls_batchverifier.h
  ${CMAKE_CURRENT_SOURCE_DIR}/bls/bls_ies.cpp
  ${CMAKE_CURRENT_SOURCE_DIR}/bls/bls_ies.h
  ${CMAKE_CURRENT_SOURCE_DIR}/bls/bls_worker.cpp
  ${CMAKE_CURRENT_SOURCE_DIR}/bls/bls_worker.h
  ${CMAKE_CURRENT_SOURCE_DIR}/chainparamsbase.cpp
  ${CMAKE_CURRENT_SOURCE_DIR}/clientversion.cpp
  ${CMAKE_CURRENT_SOURCE_DIR}/compat/glibc_sanity.cpp
  ${CMAKE_CURRENT_SOURCE_DIR}/compat/glibcxx_sanity.cpp
  ${CMAKE_CURRENT_SOURCE_DIR}/compat/strnlen.cpp
  ${CMAKE_CURRENT_SOURCE_DIR}/crypto/scrypt.cpp
  ${CMAKE_CURRENT_SOURCE_DIR}/fs.cpp
  ${CMAKE_CURRENT_SOURCE_DIR}/mbstring.cpp
  ${CMAKE_CURRENT_SOURCE_DIR}/policy/rbf.cpp
  ${CMAKE_CURRENT_SOURCE_DIR}/primitives/block.cpp
  ${CMAKE_CURRENT_SOURCE_DIR}/random.cpp
  ${CMAKE_CURRENT_SOURCE_DIR}/rpc/protocol.cpp
  ${CMAKE_CURRENT_SOURCE_DIR}/support/cleanse.cpp
  ${CMAKE_CURRENT_SOURCE_DIR}/support/lockedpool.cpp
  ${CMAKE_CURRENT_SOURCE_DIR}/sync.cpp
  ${CMAKE_CURRENT_SOURCE_DIR}/threadinterrupt.cpp
  ${CMAKE_CURRENT_SOURCE_DIR}/util.cpp
  ${CMAKE_CURRENT_SOURCE_DIR}/utilmoneystr.cpp
  ${CMAKE_CURRENT_SOURCE_DIR}/utilstrencodings.cpp
  ${CMAKE_CURRENT_SOURCE_DIR}/utiltime.cpp
)

target_link_libraries(bitcoin_util
  PRIVATE
    core_interface
    bitcoin_clientversion
    bitcoin_crypto
    Boost::thread
    Boost::chrono
    univalue
    secp256k1
    leveldb
    univalue
    $<$<BOOL:${WIN32}>:windows_system>
)

add_subdirectory(crypto)
add_subdirectory(univalue)
if(WITH_MULTIPROCESS)
  add_subdirectory(ipc)
endif()

#=============================
# secp256k1 subtree
#=============================
message("")
message("Configuring secp256k1 subtree...")
# We need SECP256K1_BUILD to prevent nonnull warnings
# Basically saying to SECP256K1 we are building it.
add_compile_definitions(SECP256K1_BUILD=1)
set(SECP256K1_DISABLE_SHARED ON CACHE BOOL "" FORCE)
set(SECP256K1_ENABLE_MODULE_ECDH ON CACHE BOOL "" FORCE)
set(SECP256K1_ENABLE_MODULE_RECOVERY ON CACHE BOOL "" FORCE)
set(SECP256K1_ENABLE_MODULE_MUSIG OFF CACHE BOOL "" FORCE)
set(SECP256K1_BUILD_BENCHMARK OFF CACHE BOOL "" FORCE)
set(SECP256K1_BUILD_TESTS ${BUILD_TESTS} CACHE BOOL "" FORCE)
set(SECP256K1_BUILD_EXHAUSTIVE_TESTS ${BUILD_TESTS} CACHE BOOL "" FORCE)
if(NOT BUILD_TESTS)
  # Always skip the ctime tests, if we are building no other tests.
  # Otherwise, they are built if Valgrind is available. See SECP256K1_VALGRIND.
  set(SECP256K1_BUILD_CTIME_TESTS ${BUILD_TESTS} CACHE BOOL "" FORCE)
endif()
set(SECP256K1_BUILD_EXAMPLES OFF CACHE BOOL "" FORCE)
include(GetTargetInterface)
# -fsanitize and related flags apply to both C++ and C,
# so we can pass them down to libsecp256k1 as CFLAGS and LDFLAGS.
get_target_interface(core_sanitizer_cxx_flags "" sanitize_interface COMPILE_OPTIONS)
set(SECP256K1_APPEND_CFLAGS ${core_sanitizer_cxx_flags} CACHE STRING "" FORCE)
unset(core_sanitizer_cxx_flags)
get_target_interface(core_sanitizer_linker_flags "" sanitize_interface LINK_OPTIONS)
set(SECP256K1_APPEND_LDFLAGS ${core_sanitizer_linker_flags} CACHE STRING "" FORCE)
unset(core_sanitizer_linker_flags)
# We want to build libsecp256k1 with the most tested RelWithDebInfo configuration.
enable_language(C)
foreach(config IN LISTS CMAKE_BUILD_TYPE CMAKE_CONFIGURATION_TYPES)
  if(config STREQUAL "")
    continue()
  endif()
  string(TOUPPER "${config}" config)
  set(CMAKE_C_FLAGS_${config} "${CMAKE_C_FLAGS_RELWITHDEBINFO}")
endforeach()
# If the CFLAGS environment variable is defined during building depends
# and configuring this build system, its content might be duplicated.
if(DEFINED ENV{CFLAGS})
  deduplicate_flags(CMAKE_C_FLAGS)
endif()
add_subdirectory(secp256k1)
set_target_properties(secp256k1 PROPERTIES
  EXCLUDE_FROM_ALL TRUE
)
string(APPEND CMAKE_C_COMPILE_OBJECT " ${APPEND_CPPFLAGS} ${APPEND_CFLAGS}")

add_library(bitcoin_consensus STATIC EXCLUDE_FROM_ALL
  ${CMAKE_CURRENT_SOURCE_DIR}/amount.h
  ${CMAKE_CURRENT_SOURCE_DIR}/arith_uint256.cpp
  ${CMAKE_CURRENT_SOURCE_DIR}/arith_uint256.h
  ${CMAKE_CURRENT_SOURCE_DIR}/bls/bls.cpp
  ${CMAKE_CURRENT_SOURCE_DIR}/bls/bls.h
  ${CMAKE_CURRENT_SOURCE_DIR}/consensus/merkle.cpp
  ${CMAKE_CURRENT_SOURCE_DIR}/consensus/merkle.h
  ${CMAKE_CURRENT_SOURCE_DIR}/consensus/params.h
  ${CMAKE_CURRENT_SOURCE_DIR}/consensus/validation.h
  ${CMAKE_CURRENT_SOURCE_DIR}/crypto/scrypt.h
  ${CMAKE_CURRENT_SOURCE_DIR}/flat-database.h
  ${CMAKE_CURRENT_SOURCE_DIR}/hash.cpp
  ${CMAKE_CURRENT_SOURCE_DIR}/hash.h
  ${CMAKE_CURRENT_SOURCE_DIR}/prevector.h
  ${CMAKE_CURRENT_SOURCE_DIR}/primitives/block.cpp
  ${CMAKE_CURRENT_SOURCE_DIR}/primitives/block.h
  ${CMAKE_CURRENT_SOURCE_DIR}/primitives/precomputed_hash.h
  ${CMAKE_CURRENT_SOURCE_DIR}/primitives/transaction.cpp
  ${CMAKE_CURRENT_SOURCE_DIR}/primitives/transaction.h
  ${CMAKE_CURRENT_SOURCE_DIR}/pubkey.cpp
  ${CMAKE_CURRENT_SOURCE_DIR}/pubkey.h
  ${CMAKE_CURRENT_SOURCE_DIR}/script/bitcoinconsensus.cpp
  ${CMAKE_CURRENT_SOURCE_DIR}/script/interpreter.cpp
  ${CMAKE_CURRENT_SOURCE_DIR}/script/interpreter.h
  ${CMAKE_CURRENT_SOURCE_DIR}/script/script.cpp
  ${CMAKE_CURRENT_SOURCE_DIR}/script/script.h
  ${CMAKE_CURRENT_SOURCE_DIR}/script/script_error.cpp
  ${CMAKE_CURRENT_SOURCE_DIR}/script/script_error.h
  ${CMAKE_CURRENT_SOURCE_DIR}/serialize.h
  ${CMAKE_CURRENT_SOURCE_DIR}/tinyformat.h
  ${CMAKE_CURRENT_SOURCE_DIR}/uint256.cpp
  ${CMAKE_CURRENT_SOURCE_DIR}/uint256.h
  ${CMAKE_CURRENT_SOURCE_DIR}/utilstrencodings.cpp
  ${CMAKE_CURRENT_SOURCE_DIR}/utilstrencodings.h
  ${CMAKE_CURRENT_SOURCE_DIR}/version.h
)
target_link_libraries(bitcoin_consensus
  PRIVATE
    core_interface
    secp256k1
    leveldb
    univalue
    ${BLS_DASH_LIBRARY}
  PUBLIC
    univalue
    OpenSSL::Crypto
    bitcoin_crypto
)

if(WITH_ZMQ)
  add_subdirectory(zmq)
endif()

# Home for common functionality shared by different executables and libraries.
# Similar to `bitcoin_util` library, but higher-level.
add_library(bitcoin_common STATIC EXCLUDE_FROM_ALL
  ${CMAKE_CURRENT_SOURCE_DIR}/amount.cpp
  ${CMAKE_CURRENT_SOURCE_DIR}/base58.cpp
  ${CMAKE_CURRENT_SOURCE_DIR}/bloom.cpp
  ${CMAKE_CURRENT_SOURCE_DIR}/chainparams.cpp
  ${CMAKE_CURRENT_SOURCE_DIR}/chainparamsbase.cpp
  ${CMAKE_CURRENT_SOURCE_DIR}/coins.cpp
  ${CMAKE_CURRENT_SOURCE_DIR}/compressor.cpp
  ${CMAKE_CURRENT_SOURCE_DIR}/core_read.cpp
  ${CMAKE_CURRENT_SOURCE_DIR}/core_write.cpp
  ${CMAKE_CURRENT_SOURCE_DIR}/hdmint/hdmint.cpp
  ${CMAKE_CURRENT_SOURCE_DIR}/init.cpp
  ${CMAKE_CURRENT_SOURCE_DIR}/key.cpp
  ${CMAKE_CURRENT_SOURCE_DIR}/keystore.cpp
  ${CMAKE_CURRENT_SOURCE_DIR}/libspark/bech32.cpp
  ${CMAKE_CURRENT_SOURCE_DIR}/merkleblock.cpp
  ${CMAKE_CURRENT_SOURCE_DIR}/netaddress.cpp
  ${CMAKE_CURRENT_SOURCE_DIR}/netbase.cpp
  ${CMAKE_CURRENT_SOURCE_DIR}/policy/policy.cpp
  ${CMAKE_CURRENT_SOURCE_DIR}/protocol.cpp
  ${CMAKE_CURRENT_SOURCE_DIR}/rpc/rawtransaction.cpp
  ${CMAKE_CURRENT_SOURCE_DIR}/saltedhasher.cpp
  ${CMAKE_CURRENT_SOURCE_DIR}/scheduler.cpp
  ${CMAKE_CURRENT_SOURCE_DIR}/script/sign.cpp
  ${CMAKE_CURRENT_SOURCE_DIR}/script/standard.cpp
  ${CMAKE_CURRENT_SOURCE_DIR}/warnings.cpp
  $<$<BOOL:${ENABLE_CRASH_HOOKS}>:${CMAKE_CURRENT_SOURCE_DIR}/stacktraces.cpp>
)
target_link_libraries(bitcoin_common
  PUBLIC
    core_interface
    bitcoin_consensus
    bitcoin_util
    univalue
    secp256k1
    Boost::headers
    $<$<BOOL:ENABLE_CRASH_HOOKS>:${BACKTRACE_LIBRARY}>
    leveldb
    $<$<BOOL:${WITH_ZMQ}>:firo_zmq>
    $<TARGET_NAME_IF_EXISTS:USDT::headers>
    $<$<BOOL:${WIN32}>:windows_system>
)

apply_wrapped_exception_flags(bitcoin_common)

include(InstallBinaryComponent)
set(installable_targets)
if(ENABLE_WALLET)
  add_subdirectory(wallet)
endif()


# P2P and RPC server functionality used by `bitcoind` and `firo-qt` executables.
add_library(firo_node STATIC EXCLUDE_FROM_ALL
<<<<<<< HEAD
  activemasternode.cpp
  addrdb.cpp
  addrman.cpp
  batchedlogger.cpp
  batchproof_container.cpp
  bip47/paymentcode.cpp
  blockencodings.cpp
  bloom.cpp
  chain.cpp
  checkpoints.cpp
  coin_containers.cpp
  compat/glibc_sanity.cpp
  compat/glibcxx_sanity.cpp
  dbwrapper.cpp
  dsnotificationinterface.cpp
  evo/cbtx.cpp
  evo/deterministicmns.cpp
  evo/evodb.cpp
  evo/mnauth.cpp
  evo/providertx.cpp
  evo/simplifiedmns.cpp
  evo/specialtx.cpp
  evo/spork.cpp
  httprpc.cpp
  httpserver.cpp
  init.cpp
  lelantus.cpp
  liblelantus/coin.cpp
  liblelantus/innerproduct_proof_generator.cpp
  liblelantus/innerproduct_proof_verifier.cpp
  liblelantus/joinsplit.cpp
  liblelantus/lelantus_primitives.cpp
  liblelantus/lelantus_prover.cpp
  liblelantus/lelantus_verifier.cpp
  liblelantus/params.cpp
  liblelantus/range_prover.cpp
  liblelantus/range_verifier.cpp
  liblelantus/schnorr_prover.cpp
  liblelantus/schnorr_verifier.cpp
  liblelantus/sigmaextended_prover.cpp
  liblelantus/sigmaextended_verifier.cpp
  liblelantus/spend_metadata.cpp
  libspark/aead.cpp
  libspark/bech32.cpp
  libspark/bpplus.cpp
  libspark/chaum.cpp
  libspark/coin.cpp
  libspark/f4grumble.cpp
  libspark/grootle.cpp
  libspark/hash.cpp
  libspark/kdf.cpp
  libspark/keys.cpp
  libspark/mint_transaction.cpp
  libspark/params.cpp
  libspark/schnorr.cpp
  libspark/spend_transaction.cpp
  libspark/transcript.cpp
  libspark/util.cpp
  llmq/quorums.cpp
  llmq/quorums_blockprocessor.cpp
  llmq/quorums_chainlocks.cpp
  llmq/quorums_commitment.cpp
  llmq/quorums_debug.cpp
  llmq/quorums_dkgsession.cpp
  llmq/quorums_dkgsessionhandler.cpp
  llmq/quorums_dkgsessionmgr.cpp
  llmq/quorums_init.cpp
  llmq/quorums_instantsend.cpp
  llmq/quorums_signing.cpp
  llmq/quorums_signing_shares.cpp
  llmq/quorums_utils.cpp
  masternode-payments.cpp
  masternode-sync.cpp
  masternode-utils.cpp
  merkleblock.cpp
  messagesigner.cpp
  miner.cpp
  mtpstate.cpp
  net.cpp
  net_processing.cpp
  netfulfilledman.cpp
  noui.cpp
  policy/fees.cpp
  policy/policy.cpp
  policy/rbf.cpp
  pow.cpp
  primitives/mint_spend.cpp
  rest.cpp
  rpc/blockchain.cpp
  rpc/masternode.cpp
  rpc/mining.cpp
  rpc/misc.cpp
  rpc/net.cpp
  rpc/rawtransaction.cpp
  rpc/rpcevo.cpp
  rpc/rpcquorums.cpp
  rpc/server.cpp
  script/ismine.cpp
  script/sigcache.cpp
  spark/primitives.cpp
  sparkname.cpp
  spark/state.cpp
  threadinterrupt.cpp
  timedata.cpp
  torcontrol.cpp
  txdb.cpp
  txmempool.cpp
  ui_interface.cpp
  validation.cpp
  validationinterface.cpp
  versionbits.cpp
  warnings.cpp
=======
  ${CMAKE_CURRENT_SOURCE_DIR}/activemasternode.cpp
  ${CMAKE_CURRENT_SOURCE_DIR}/addrdb.cpp
  ${CMAKE_CURRENT_SOURCE_DIR}/addrman.cpp
  ${CMAKE_CURRENT_SOURCE_DIR}/batchedlogger.cpp
  ${CMAKE_CURRENT_SOURCE_DIR}/batchproof_container.cpp
  ${CMAKE_CURRENT_SOURCE_DIR}/bip47/paymentcode.cpp
  ${CMAKE_CURRENT_SOURCE_DIR}/blockencodings.cpp
  ${CMAKE_CURRENT_SOURCE_DIR}/bloom.cpp
  ${CMAKE_CURRENT_SOURCE_DIR}/chain.cpp
  ${CMAKE_CURRENT_SOURCE_DIR}/checkpoints.cpp
  ${CMAKE_CURRENT_SOURCE_DIR}/coin_containers.cpp
  ${CMAKE_CURRENT_SOURCE_DIR}/compat/glibc_sanity.cpp
  ${CMAKE_CURRENT_SOURCE_DIR}/compat/glibcxx_sanity.cpp
  ${CMAKE_CURRENT_SOURCE_DIR}/dbwrapper.cpp
  ${CMAKE_CURRENT_SOURCE_DIR}/dsnotificationinterface.cpp
  ${CMAKE_CURRENT_SOURCE_DIR}/evo/cbtx.cpp
  ${CMAKE_CURRENT_SOURCE_DIR}/evo/deterministicmns.cpp
  ${CMAKE_CURRENT_SOURCE_DIR}/evo/evodb.cpp
  ${CMAKE_CURRENT_SOURCE_DIR}/evo/mnauth.cpp
  ${CMAKE_CURRENT_SOURCE_DIR}/evo/providertx.cpp
  ${CMAKE_CURRENT_SOURCE_DIR}/evo/simplifiedmns.cpp
  ${CMAKE_CURRENT_SOURCE_DIR}/evo/specialtx.cpp
  ${CMAKE_CURRENT_SOURCE_DIR}/evo/spork.cpp
  ${CMAKE_CURRENT_SOURCE_DIR}/httprpc.cpp
  ${CMAKE_CURRENT_SOURCE_DIR}/httpserver.cpp
  ${CMAKE_CURRENT_SOURCE_DIR}/init.cpp
  ${CMAKE_CURRENT_SOURCE_DIR}/lelantus.cpp
  ${CMAKE_CURRENT_SOURCE_DIR}/liblelantus/coin.cpp
  ${CMAKE_CURRENT_SOURCE_DIR}/liblelantus/innerproduct_proof_generator.cpp
  ${CMAKE_CURRENT_SOURCE_DIR}/liblelantus/innerproduct_proof_verifier.cpp
  ${CMAKE_CURRENT_SOURCE_DIR}/liblelantus/joinsplit.cpp
  ${CMAKE_CURRENT_SOURCE_DIR}/liblelantus/lelantus_primitives.cpp
  ${CMAKE_CURRENT_SOURCE_DIR}/liblelantus/lelantus_prover.cpp
  ${CMAKE_CURRENT_SOURCE_DIR}/liblelantus/lelantus_verifier.cpp
  ${CMAKE_CURRENT_SOURCE_DIR}/liblelantus/params.cpp
  ${CMAKE_CURRENT_SOURCE_DIR}/liblelantus/range_prover.cpp
  ${CMAKE_CURRENT_SOURCE_DIR}/liblelantus/range_verifier.cpp
  ${CMAKE_CURRENT_SOURCE_DIR}/liblelantus/schnorr_prover.cpp
  ${CMAKE_CURRENT_SOURCE_DIR}/liblelantus/schnorr_verifier.cpp
  ${CMAKE_CURRENT_SOURCE_DIR}/liblelantus/sigmaextended_prover.cpp
  ${CMAKE_CURRENT_SOURCE_DIR}/liblelantus/sigmaextended_verifier.cpp
  ${CMAKE_CURRENT_SOURCE_DIR}/liblelantus/spend_metadata.cpp
  ${CMAKE_CURRENT_SOURCE_DIR}/libspark/aead.cpp
  ${CMAKE_CURRENT_SOURCE_DIR}/libspark/bech32.cpp
  ${CMAKE_CURRENT_SOURCE_DIR}/libspark/bpplus.cpp
  ${CMAKE_CURRENT_SOURCE_DIR}/libspark/chaum.cpp
  ${CMAKE_CURRENT_SOURCE_DIR}/libspark/coin.cpp
  ${CMAKE_CURRENT_SOURCE_DIR}/libspark/f4grumble.cpp
  ${CMAKE_CURRENT_SOURCE_DIR}/libspark/grootle.cpp
  ${CMAKE_CURRENT_SOURCE_DIR}/libspark/hash.cpp
  ${CMAKE_CURRENT_SOURCE_DIR}/libspark/kdf.cpp
  ${CMAKE_CURRENT_SOURCE_DIR}/libspark/keys.cpp
  ${CMAKE_CURRENT_SOURCE_DIR}/libspark/mint_transaction.cpp
  ${CMAKE_CURRENT_SOURCE_DIR}/libspark/params.cpp
  ${CMAKE_CURRENT_SOURCE_DIR}/libspark/schnorr.cpp
  ${CMAKE_CURRENT_SOURCE_DIR}/libspark/spend_transaction.cpp
  ${CMAKE_CURRENT_SOURCE_DIR}/libspark/transcript.cpp
  ${CMAKE_CURRENT_SOURCE_DIR}/libspark/util.cpp
  ${CMAKE_CURRENT_SOURCE_DIR}/llmq/quorums.cpp
  ${CMAKE_CURRENT_SOURCE_DIR}/llmq/quorums_blockprocessor.cpp
  ${CMAKE_CURRENT_SOURCE_DIR}/llmq/quorums_chainlocks.cpp
  ${CMAKE_CURRENT_SOURCE_DIR}/llmq/quorums_commitment.cpp
  ${CMAKE_CURRENT_SOURCE_DIR}/llmq/quorums_debug.cpp
  ${CMAKE_CURRENT_SOURCE_DIR}/llmq/quorums_dkgsession.cpp
  ${CMAKE_CURRENT_SOURCE_DIR}/llmq/quorums_dkgsessionhandler.cpp
  ${CMAKE_CURRENT_SOURCE_DIR}/llmq/quorums_dkgsessionmgr.cpp
  ${CMAKE_CURRENT_SOURCE_DIR}/llmq/quorums_init.cpp
  ${CMAKE_CURRENT_SOURCE_DIR}/llmq/quorums_instantsend.cpp
  ${CMAKE_CURRENT_SOURCE_DIR}/llmq/quorums_signing.cpp
  ${CMAKE_CURRENT_SOURCE_DIR}/llmq/quorums_signing_shares.cpp
  ${CMAKE_CURRENT_SOURCE_DIR}/llmq/quorums_utils.cpp
  ${CMAKE_CURRENT_SOURCE_DIR}/masternode-payments.cpp
  ${CMAKE_CURRENT_SOURCE_DIR}/masternode-sync.cpp
  ${CMAKE_CURRENT_SOURCE_DIR}/masternode-utils.cpp
  ${CMAKE_CURRENT_SOURCE_DIR}/merkleblock.cpp
  ${CMAKE_CURRENT_SOURCE_DIR}/messagesigner.cpp
  ${CMAKE_CURRENT_SOURCE_DIR}/miner.cpp
  ${CMAKE_CURRENT_SOURCE_DIR}/mtpstate.cpp
  ${CMAKE_CURRENT_SOURCE_DIR}/net.cpp
  ${CMAKE_CURRENT_SOURCE_DIR}/net_processing.cpp
  ${CMAKE_CURRENT_SOURCE_DIR}/netfulfilledman.cpp
  ${CMAKE_CURRENT_SOURCE_DIR}/noui.cpp
  ${CMAKE_CURRENT_SOURCE_DIR}/policy/fees.cpp
  ${CMAKE_CURRENT_SOURCE_DIR}/policy/policy.cpp
  ${CMAKE_CURRENT_SOURCE_DIR}/policy/rbf.cpp
  ${CMAKE_CURRENT_SOURCE_DIR}/pow.cpp
  ${CMAKE_CURRENT_SOURCE_DIR}/primitives/mint_spend.cpp
  ${CMAKE_CURRENT_SOURCE_DIR}/rest.cpp
  ${CMAKE_CURRENT_SOURCE_DIR}/rpc/blockchain.cpp
  ${CMAKE_CURRENT_SOURCE_DIR}/rpc/masternode.cpp
  ${CMAKE_CURRENT_SOURCE_DIR}/rpc/mining.cpp
  ${CMAKE_CURRENT_SOURCE_DIR}/rpc/misc.cpp
  ${CMAKE_CURRENT_SOURCE_DIR}/rpc/net.cpp
  ${CMAKE_CURRENT_SOURCE_DIR}/rpc/rawtransaction.cpp
  ${CMAKE_CURRENT_SOURCE_DIR}/rpc/rpcevo.cpp
  ${CMAKE_CURRENT_SOURCE_DIR}/rpc/rpcquorums.cpp
  ${CMAKE_CURRENT_SOURCE_DIR}/rpc/server.cpp
  ${CMAKE_CURRENT_SOURCE_DIR}/script/ismine.cpp
  ${CMAKE_CURRENT_SOURCE_DIR}/script/sigcache.cpp
  ${CMAKE_CURRENT_SOURCE_DIR}/sigma.cpp
  ${CMAKE_CURRENT_SOURCE_DIR}/sigma/coin.cpp
  ${CMAKE_CURRENT_SOURCE_DIR}/sigma/coinspend.cpp
  ${CMAKE_CURRENT_SOURCE_DIR}/sigma/params.cpp
  ${CMAKE_CURRENT_SOURCE_DIR}/sigma/spend_metadata.cpp
  ${CMAKE_CURRENT_SOURCE_DIR}/spark/primitives.cpp
  ${CMAKE_CURRENT_SOURCE_DIR}/sparkname.cpp
  ${CMAKE_CURRENT_SOURCE_DIR}/spark/state.cpp
  ${CMAKE_CURRENT_SOURCE_DIR}/threadinterrupt.cpp
  ${CMAKE_CURRENT_SOURCE_DIR}/timedata.cpp
  ${CMAKE_CURRENT_SOURCE_DIR}/torcontrol.cpp
  ${CMAKE_CURRENT_SOURCE_DIR}/txdb.cpp
  ${CMAKE_CURRENT_SOURCE_DIR}/txmempool.cpp
  ${CMAKE_CURRENT_SOURCE_DIR}/ui_interface.cpp
  ${CMAKE_CURRENT_SOURCE_DIR}/validation.cpp
  ${CMAKE_CURRENT_SOURCE_DIR}/validationinterface.cpp
  ${CMAKE_CURRENT_SOURCE_DIR}/versionbits.cpp
  ${CMAKE_CURRENT_SOURCE_DIR}/warnings.cpp
>>>>>>> 55520fe8
)

target_link_libraries(firo_node
  PRIVATE
    core_interface
    bitcoin_common
    bitcoin_util
    secp256k1
    $<$<BOOL:${WITH_ZMQ}>:firo_zmq>
    leveldb
    univalue
    Boost::headers
    Boost::thread
    OpenSSL::Crypto
    ${TOR_LIBRARY}
    OpenSSL::SSL
    ${MINIUPNP_LIBRARY}
    ${ZLIB_LIBRARY}
    $<TARGET_NAME_IF_EXISTS:libevent::core>
    $<TARGET_NAME_IF_EXISTS:libevent::extra>
    $<TARGET_NAME_IF_EXISTS:libevent::pthreads>
    $<TARGET_NAME_IF_EXISTS:USDT::headers>
    $<$<BOOL:${WIN32}>:windows_system>
)

# Bitcoin Core firod.
if(BUILD_DAEMON)
  add_executable(firod
  ${CMAKE_CURRENT_SOURCE_DIR}/bitcoind.cpp
  )
  add_windows_resources(firod bitcoind-res.rc)
  target_link_libraries(firod
    core_interface
    univalue
    Boost::thread
    firo_node
    $<TARGET_NAME_IF_EXISTS:libevent::pthreads>
    $<TARGET_NAME_IF_EXISTS:libevent::extra>
    $<TARGET_NAME_IF_EXISTS:libevent::core>
    $<$<BOOL:${WITH_ZMQ}>:firo_zmq>
    firo_cli
    secp256k1
    secp256k1pp
    $<TARGET_NAME_IF_EXISTS:firo_wallet>
    ${TOR_LIBRARY}
    $<$<BOOL:${WIN32}>:windows_system>
  )
  set_platform_output_name(firod FIRO_DAEMON_NAME)
  apply_wrapped_exception_flags(firod)
  list(APPEND installable_targets firod)
endif()
if(WITH_MULTIPROCESS)
  add_executable(bitcoin-node
    ${CMAKE_CURRENT_SOURCE_DIR}/bitcoind.cpp
    ${CMAKE_CURRENT_SOURCE_DIR}/init/bitcoin-node.cpp
  )
  target_link_libraries(bitcoin-node
    core_interface
    firo_node
    bitcoin_ipc
    $<TARGET_NAME_IF_EXISTS:firo_wallet>
  )
  list(APPEND installable_targets bitcoin-node)

  if(BUILD_TESTS)
    # bitcoin_ipc_test library target is defined here in src/CMakeLists.txt
    # instead of src/test/CMakeLists.txt so capnp files in src/test/ are able to
    # reference capnp files in src/ipc/capnp/ by relative path. The Cap'n Proto
    # compiler only allows importing by relative path when the importing and
    # imported files are underneath the same compilation source prefix, so the
    # source prefix must be src/, not src/test/
    add_library(bitcoin_ipc_test STATIC EXCLUDE_FROM_ALL
      test/ipc_test.cpp
    )
    target_capnp_sources(bitcoin_ipc_test ${PROJECT_SOURCE_DIR}
      test/ipc_test.capnp
    )
    add_dependencies(bitcoin_ipc_test bitcoin_ipc_headers)
  endif()
endif()


add_library(firo_cli STATIC EXCLUDE_FROM_ALL
  ${CMAKE_CURRENT_SOURCE_DIR}/rpc/client.cpp
  ${CMAKE_CURRENT_SOURCE_DIR}/rpc/protocol.cpp
  ${CMAKE_CURRENT_SOURCE_DIR}/util.cpp
)
target_link_libraries(firo_cli
  PUBLIC
    core_interface
    univalue
    Boost::filesystem
    Boost::thread
    Boost::program_options
    firo_node
    $<TARGET_NAME_IF_EXISTS:libevent::pthreads>
    $<TARGET_NAME_IF_EXISTS:libevent::extra>
    $<TARGET_NAME_IF_EXISTS:libevent::core>
    $<$<BOOL:${WITH_ZMQ}>:firo_zmq>
    $<TARGET_NAME_IF_EXISTS:firo_wallet>
    ${TOR_LIBRARY}
    $<$<BOOL:${WIN32}>:windows_system>
)
target_include_directories(firo_cli
  PUBLIC
)

# Bitcoin Core RPC client
if(BUILD_CLI)
  add_executable(firo-cli ${CMAKE_CURRENT_SOURCE_DIR}/bitcoin-cli.cpp)
  add_windows_resources(firo-cli bitcoin-cli-res.rc)
  target_link_libraries(firo-cli
    core_interface
    univalue
    firo_node
    $<TARGET_NAME_IF_EXISTS:libevent::pthreads>
    $<TARGET_NAME_IF_EXISTS:libevent::extra>
    $<TARGET_NAME_IF_EXISTS:libevent::core>
    $<$<BOOL:${WITH_ZMQ}>:firo_zmq>
    firo_cli
    $<TARGET_NAME_IF_EXISTS:firo_wallet>
    ${TOR_LIBRARY}
    $<$<BOOL:${WIN32}>:windows_system>
  )
  set_platform_output_name(firo-cli FIRO_CLI_NAME)
  apply_wrapped_exception_flags(firo-cli)
  list(APPEND installable_targets firo-cli)
endif()


if(BUILD_TX)
  add_executable(firo-tx ${CMAKE_CURRENT_SOURCE_DIR}/bitcoin-tx.cpp
    ${CMAKE_CURRENT_SOURCE_DIR}/keystore.cpp
    ${CMAKE_CURRENT_SOURCE_DIR}/script/standard.cpp
  )
  add_windows_resources(firo-tx bitcoin-tx-res.rc)
  target_link_libraries(firo-tx
    core_interface
    bitcoin_crypto    
    firo_cli
    bitcoin_common
    bitcoin_util
    univalue
    secp256k1pp
    secp256k1
    $<$<BOOL:${WIN32}>:windows_system>
    $<$<BOOL:${WIN32}>:OpenSSL::Crypto>
  )
  set_platform_output_name(firo-tx FIRO_TX_NAME)
  apply_wrapped_exception_flags(firo-tx)
  list(APPEND installable_targets firo-tx)
endif()



if(BUILD_GUI)
  add_subdirectory(qt)
endif()


if(BUILD_KERNEL_LIB)
  add_subdirectory(kernel)
endif()

if(BUILD_UTIL_CHAINSTATE)
  add_executable(bitcoin-chainstate
  ${CMAKE_CURRENT_SOURCE_DIR}/bitcoin-chainstate.cpp
  )
  # TODO: The `SKIP_BUILD_RPATH` property setting can be deleted
  #       in the future after reordering Guix script commands to
  #       perform binary checks after the installation step.
  # Relevant discussions:
  # - https://github.com/hebasto/bitcoin/pull/236#issuecomment-2183120953
  # - https://github.com/bitcoin/bitcoin/pull/30312#issuecomment-2191235833
  set_target_properties(bitcoin-chainstate PROPERTIES
    SKIP_BUILD_RPATH OFF
  )
  target_link_libraries(bitcoin-chainstate
    PRIVATE
      core_interface
      bitcoinkernel
  )
endif()


if(BUILD_BENCH)
  add_subdirectory(bench)
endif()

if(BUILD_TESTS)
  add_subdirectory(test)
endif()

if(BUILD_FUZZ_BINARY)
  add_subdirectory(test/fuzz)
endif()


install(TARGETS ${installable_targets}
  RUNTIME DESTINATION ${CMAKE_INSTALL_BINDIR}
  COMPONENT GUI
)
unset(installable_targets)

if(INSTALL_MAN AND NOT WIN32)
  # Install man pages with correct Firo names
  if(BUILD_DAEMON)
    install(FILES ${PROJECT_SOURCE_DIR}/doc/man/bitcoind.1
      DESTINATION ${CMAKE_INSTALL_MANDIR}/man1
      RENAME firod.1
    )
  endif()
  if(BUILD_CLI)
    install(FILES ${PROJECT_SOURCE_DIR}/doc/man/bitcoin-cli.1
      DESTINATION ${CMAKE_INSTALL_MANDIR}/man1
      RENAME firo-cli.1
    )
  endif()
  if(BUILD_TX)
    install(FILES ${PROJECT_SOURCE_DIR}/doc/man/bitcoin-tx.1
      DESTINATION ${CMAKE_INSTALL_MANDIR}/man1
      RENAME firo-tx.1
    )
  endif()
endif()<|MERGE_RESOLUTION|>--- conflicted
+++ resolved
@@ -238,120 +238,6 @@
 
 # P2P and RPC server functionality used by `bitcoind` and `firo-qt` executables.
 add_library(firo_node STATIC EXCLUDE_FROM_ALL
-<<<<<<< HEAD
-  activemasternode.cpp
-  addrdb.cpp
-  addrman.cpp
-  batchedlogger.cpp
-  batchproof_container.cpp
-  bip47/paymentcode.cpp
-  blockencodings.cpp
-  bloom.cpp
-  chain.cpp
-  checkpoints.cpp
-  coin_containers.cpp
-  compat/glibc_sanity.cpp
-  compat/glibcxx_sanity.cpp
-  dbwrapper.cpp
-  dsnotificationinterface.cpp
-  evo/cbtx.cpp
-  evo/deterministicmns.cpp
-  evo/evodb.cpp
-  evo/mnauth.cpp
-  evo/providertx.cpp
-  evo/simplifiedmns.cpp
-  evo/specialtx.cpp
-  evo/spork.cpp
-  httprpc.cpp
-  httpserver.cpp
-  init.cpp
-  lelantus.cpp
-  liblelantus/coin.cpp
-  liblelantus/innerproduct_proof_generator.cpp
-  liblelantus/innerproduct_proof_verifier.cpp
-  liblelantus/joinsplit.cpp
-  liblelantus/lelantus_primitives.cpp
-  liblelantus/lelantus_prover.cpp
-  liblelantus/lelantus_verifier.cpp
-  liblelantus/params.cpp
-  liblelantus/range_prover.cpp
-  liblelantus/range_verifier.cpp
-  liblelantus/schnorr_prover.cpp
-  liblelantus/schnorr_verifier.cpp
-  liblelantus/sigmaextended_prover.cpp
-  liblelantus/sigmaextended_verifier.cpp
-  liblelantus/spend_metadata.cpp
-  libspark/aead.cpp
-  libspark/bech32.cpp
-  libspark/bpplus.cpp
-  libspark/chaum.cpp
-  libspark/coin.cpp
-  libspark/f4grumble.cpp
-  libspark/grootle.cpp
-  libspark/hash.cpp
-  libspark/kdf.cpp
-  libspark/keys.cpp
-  libspark/mint_transaction.cpp
-  libspark/params.cpp
-  libspark/schnorr.cpp
-  libspark/spend_transaction.cpp
-  libspark/transcript.cpp
-  libspark/util.cpp
-  llmq/quorums.cpp
-  llmq/quorums_blockprocessor.cpp
-  llmq/quorums_chainlocks.cpp
-  llmq/quorums_commitment.cpp
-  llmq/quorums_debug.cpp
-  llmq/quorums_dkgsession.cpp
-  llmq/quorums_dkgsessionhandler.cpp
-  llmq/quorums_dkgsessionmgr.cpp
-  llmq/quorums_init.cpp
-  llmq/quorums_instantsend.cpp
-  llmq/quorums_signing.cpp
-  llmq/quorums_signing_shares.cpp
-  llmq/quorums_utils.cpp
-  masternode-payments.cpp
-  masternode-sync.cpp
-  masternode-utils.cpp
-  merkleblock.cpp
-  messagesigner.cpp
-  miner.cpp
-  mtpstate.cpp
-  net.cpp
-  net_processing.cpp
-  netfulfilledman.cpp
-  noui.cpp
-  policy/fees.cpp
-  policy/policy.cpp
-  policy/rbf.cpp
-  pow.cpp
-  primitives/mint_spend.cpp
-  rest.cpp
-  rpc/blockchain.cpp
-  rpc/masternode.cpp
-  rpc/mining.cpp
-  rpc/misc.cpp
-  rpc/net.cpp
-  rpc/rawtransaction.cpp
-  rpc/rpcevo.cpp
-  rpc/rpcquorums.cpp
-  rpc/server.cpp
-  script/ismine.cpp
-  script/sigcache.cpp
-  spark/primitives.cpp
-  sparkname.cpp
-  spark/state.cpp
-  threadinterrupt.cpp
-  timedata.cpp
-  torcontrol.cpp
-  txdb.cpp
-  txmempool.cpp
-  ui_interface.cpp
-  validation.cpp
-  validationinterface.cpp
-  versionbits.cpp
-  warnings.cpp
-=======
   ${CMAKE_CURRENT_SOURCE_DIR}/activemasternode.cpp
   ${CMAKE_CURRENT_SOURCE_DIR}/addrdb.cpp
   ${CMAKE_CURRENT_SOURCE_DIR}/addrman.cpp
@@ -451,11 +337,6 @@
   ${CMAKE_CURRENT_SOURCE_DIR}/rpc/server.cpp
   ${CMAKE_CURRENT_SOURCE_DIR}/script/ismine.cpp
   ${CMAKE_CURRENT_SOURCE_DIR}/script/sigcache.cpp
-  ${CMAKE_CURRENT_SOURCE_DIR}/sigma.cpp
-  ${CMAKE_CURRENT_SOURCE_DIR}/sigma/coin.cpp
-  ${CMAKE_CURRENT_SOURCE_DIR}/sigma/coinspend.cpp
-  ${CMAKE_CURRENT_SOURCE_DIR}/sigma/params.cpp
-  ${CMAKE_CURRENT_SOURCE_DIR}/sigma/spend_metadata.cpp
   ${CMAKE_CURRENT_SOURCE_DIR}/spark/primitives.cpp
   ${CMAKE_CURRENT_SOURCE_DIR}/sparkname.cpp
   ${CMAKE_CURRENT_SOURCE_DIR}/spark/state.cpp
@@ -469,7 +350,6 @@
   ${CMAKE_CURRENT_SOURCE_DIR}/validationinterface.cpp
   ${CMAKE_CURRENT_SOURCE_DIR}/versionbits.cpp
   ${CMAKE_CURRENT_SOURCE_DIR}/warnings.cpp
->>>>>>> 55520fe8
 )
 
 target_link_libraries(firo_node
