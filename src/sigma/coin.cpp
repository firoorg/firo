--- conflicted
+++ resolved
@@ -73,30 +73,26 @@
     return false;
 }
 
-<<<<<<< HEAD
-std::string DenominationToString(const CoinDenominationV3& denom) {
-    if (denom == CoinDenominationV3::SIGMA_DENOM_0_1) {
+std::string DenominationToString(const CoinDenomination& denom) {
+    if (denom == CoinDenomination::SIGMA_DENOM_0_1) {
         return "0.1";
     }
-    if (denom == CoinDenominationV3::SIGMA_DENOM_0_5) {
+    if (denom == CoinDenomination::SIGMA_DENOM_0_5) {
         return "0.5";
     }
-    if (denom == CoinDenominationV3::SIGMA_DENOM_1) {
+    if (denom == CoinDenomination::SIGMA_DENOM_1) {
         return "1";
     }
-    if (denom == CoinDenominationV3::SIGMA_DENOM_10) {
+    if (denom == CoinDenomination::SIGMA_DENOM_10) {
         return "10";
     }
-    if (denom == CoinDenominationV3::SIGMA_DENOM_100) {
+    if (denom == CoinDenomination::SIGMA_DENOM_100) {
         return "100";
     }
     throw ZerocoinException("Unsupported denomination, unable to convert to string.");
 }
 
-bool IntegerToDenomination(int64_t value, CoinDenominationV3& denom_out) {
-=======
 bool IntegerToDenomination(int64_t value, CoinDenomination& denom_out) {
->>>>>>> a82fa492
     CValidationState dummy_state;
     return IntegerToDenomination(value, denom_out, dummy_state);
 }
