--- conflicted
+++ resolved
@@ -2012,22 +2012,6 @@
             // CActiveZnode::ManageState() automatically and no longer relies on Znodeaddr.
             return InitError(_("znodeaddr option is deprecated. Please use znode.conf to manage your remote znodes."));
         }
-<<<<<<< HEAD
-=======
-
-        std::string strZnodePrivKey = GetArg("-znodeprivkey", "");
-        if (!strZnodePrivKey.empty()) {
-            if (!darkSendSigner.GetKeysFromSecret(strZnodePrivKey, activeZnode.keyZnode,
-                                                  activeZnode.pubKeyZnode))
-                return InitError(_("Invalid znodeprivkey. Please see documentation."));
-
-            LogPrintf("  pubKeyZnode: %s\n", CBitcoinAddress(activeZnode.pubKeyZnode.GetID()).ToString());
-        } else {
-            // TODO: remove temporary key creation when legacy znode code is removed
-            activeZnode.keyZnode.MakeNewKey(false);
-            activeZnode.pubKeyZnode = activeZnode.keyZnode.GetPubKey();
-        }
->>>>>>> 0d5c4684
     }
 
     LogPrintf("Using Znode config file %s\n", GetZnodeConfigFile().string());
@@ -2221,83 +2205,7 @@
     GenerateBitcoins(GetBoolArg("-gen", DEFAULT_GENERATE), GetArg("-genproclimit", DEFAULT_GENERATE_THREADS),
                      chainparams);
 
-<<<<<<< HEAD
     // ********************************************************* Step 13: Znode - obsoleted
-=======
-    // ********************************************************* Step 13a: update block tip in Zcoin modules
-
-    bool fEvoZnodes = false;
-    {
-        LOCK(cs_main);
-        fEvoZnodes = chainActive.Height() >= chainparams.GetConsensus().DIP0003EnforcementHeight;
-
-        if (!fEvoZnodes) {
-            // force UpdatedBlockTip to initialize pCurrentBlockIndex for DS, MN payments and budgets
-            // but don't call it directly to prevent triggering of other listeners like zmq etc.
-            // GetMainSignals().UpdatedBlockTip(chainActive.Tip());
-            mnodeman.UpdatedBlockTip(chainActive.Tip());
-            //darkSendPool.UpdatedBlockTip(chainActive.Tip());
-            znpayments.UpdatedBlockTip(chainActive.Tip());
-            znodeSync.UpdatedBlockTip(chainActive.Tip());
-            // governance.UpdatedBlockTip(chainActive.Tip());
-        }
-    }
-
-    // ********************************************************* Step 13b: start legacy znodes thread
-
-    // TODO: remove this code after switch to evo is done
-    if (!fEvoZnodes)
-    {
-        threadGroup.create_thread([] {
-
-            RenameThread("znode-tick");
-
-            if (fLiteMode)
-                return;
-
-            unsigned int nTick = 0;
-
-            while (true) {
-                MilliSleep(1000);
-
-                {
-                    LOCK(cs_main);
-                    // shut legacy znode down if past 6 blocks of DIP3 enforcement
-                    if (chainActive.Height()-6 >= Params().GetConsensus().DIP0003EnforcementHeight)
-                        break;
-                }
-                    
-                znodeSync.ProcessTick();
-
-                if (znodeSync.IsBlockchainSynced() && !ShutdownRequested()) {
-                    nTick++;
-
-                    LOCK(cs_main);
-
-                    // make sure to check all znodes first
-                    mnodeman.Check();
-
-                    mnodeman.ProcessPendingMnvRequests(*g_connman);
-
-                    // check if we should activate or ping every few minutes,
-                    // slightly postpone first run to give net thread a chance to connect to some peers
-                    if (nTick % ZNODE_MIN_MNP_SECONDS == 15)
-                        activeZnode.ManageState();
-
-                    if (nTick % 60 == 0) {
-                        mnodeman.ProcessZnodeConnections();
-                        mnodeman.CheckAndRemove();
-                        znpayments.CheckAndRemove();
-                        instantsend.CheckAndRemove();
-                    }
-                    if (fMasternodeMode && (nTick % (60 * 5) == 0)) {
-                        mnodeman.DoFullVerificationStep();
-                    }
-                }
-            }
-        });
-    }
->>>>>>> 0d5c4684
 
     // ********************************************************* Step 14: finished
 
