// Copyright (c) 2009-2010 Satoshi Nakamoto
// Copyright (c) 2009-2016 The Bitcoin Core developers
// Distributed under the MIT software license, see the accompanying
// file COPYING or http://www.opensource.org/licenses/mit-license.php.

#if defined(HAVE_CONFIG_H)
#include "config/bitcoin-config.h"
#endif

#include "init.h"

#include "addrman.h"
#include "amount.h"
#include "chain.h"
#include "chainparams.h"
#include "checkpoints.h"
#include "compat/sanity.h"
#include "consensus/validation.h"
#include "httpserver.h"
#include "httprpc.h"
#include "key.h"
#include "zerocoin.h"
#include "validation.h"
#include "miner.h"
#include "netbase.h"
#include "net.h"
#include "net_processing.h"
#include "policy/policy.h"
#include "rpc/server.h"
#include "rpc/register.h"
#include "script/standard.h"
#include "script/sigcache.h"
#include "scheduler.h"
#include "timedata.h"
#include "txdb.h"
#include "txmempool.h"
#include "torcontrol.h"
#include "ui_interface.h"
#include "util.h"
#include "utilmoneystr.h"
#include "validationinterface.h"
#include "validation.h"
#include "mtpstate.h"
#include "batchproof_container.h"

#ifdef ENABLE_WALLET
#include "wallet/wallet.h"
#endif

#include "activemasternode.h"
#include "dsnotificationinterface.h"
#include "flat-database.h"
#include "masternode-payments.h"
#include "masternode-sync.h"
#include "masternode-utils.h"
#include "messagesigner.h"
#include "netfulfilledman.h"

#include "warnings.h"

#include "evo/deterministicmns.h"
#include "llmq/quorums_init.h"

#ifdef ENABLE_ELYSIUM
#include "elysium/elysium.h"
#endif

#include <stdint.h>
#include <stdio.h>
#include <memory>

#ifndef WIN32
#include <string.h>
#include <signal.h>
#endif

#include <boost/algorithm/string/classification.hpp>
#include <boost/algorithm/string/predicate.hpp>
#include <boost/algorithm/string/replace.hpp>
#include <boost/algorithm/string/split.hpp>
#include <boost/lexical_cast.hpp>
#include <boost/bind.hpp>
#include <boost/filesystem.hpp>
#include <boost/function.hpp>
#include <boost/interprocess/sync/file_lock.hpp>
#include <boost/thread.hpp>
#include <openssl/crypto.h>
#include <sys/stat.h>
#include <boost/optional.hpp>
#include <boost/thread.hpp>
#include <event2/bufferevent.h>
#include <event2/buffer.h>
#include <event2/util.h>
#include <event2/event.h>
#include <event2/thread.h>
#include "netfulfilledman.h"
#include "flat-database.h"

#if ENABLE_ZMQ
#include "zmq/zmqnotificationinterface.h"
#endif

bool fFeeEstimatesInitialized = false;
static const bool DEFAULT_PROXYRANDOMIZE = true;
static const bool DEFAULT_REST_ENABLE = false;
static const bool DEFAULT_DISABLE_SAFEMODE = false;
static const bool DEFAULT_STOPAFTERBLOCKIMPORT = false;

std::unique_ptr<CConnman> g_connman;
std::unique_ptr<PeerLogicValidation> peerLogic;

#if ENABLE_ZMQ
static CZMQNotificationInterface* pzmqNotificationInterface = NULL;
#endif

static CDSNotificationInterface* pdsNotificationInterface = NULL;

#ifdef WIN32
// Win32 LevelDB doesn't use filedescriptors, and the ones used for
// accessing block files don't count towards the fd_set size limit
// anyway.
#define MIN_CORE_FILEDESCRIPTORS 0
#else
#define MIN_CORE_FILEDESCRIPTORS 150
#endif

/** Used to pass flags to the Bind() function */
enum BindFlags {
    BF_NONE = 0,
    BF_EXPLICIT = (1U << 0),
    BF_REPORT_ERROR = (1U << 1),
    BF_WHITELIST = (1U << 2),
};

static const char *FEE_ESTIMATES_FILENAME = "fee_estimates.dat";

extern CTxPoolAggregate txpools;

namespace fs = boost::filesystem;

extern "C" {
    int tor_main(int argc, char *argv[]);
    void tor_cleanup(void);
}


static char *convert_str(const std::string &s) {
    char *pc = new char[s.size()+1];
    std::strcpy(pc, s.c_str());
    return pc;
}

//////////////////////////////////////////////////////////////////////////////
//
// Shutdown
//

//
// Thread management and startup/shutdown:
//
// The network-processing threads are all part of a thread group
// created by AppInit() or the Qt main() function.
//
// A clean exit happens when StartShutdown() or the SIGTERM
// signal handler sets fRequestShutdown, which triggers
// the DetectShutdownThread(), which interrupts the main thread group.
// DetectShutdownThread() then exits, which causes AppInit() to
// continue (it .joins the shutdown thread).
// Shutdown() is then
// called to clean up database connections, and stop other
// threads that should only be stopped after the main network-processing
// threads have exited.
//
// Note that if running -daemon the parent process returns from AppInit2
// before adding any threads to the threadGroup, so .join_all() returns
// immediately and the parent exits from main().
//
// Shutdown for Qt is very similar, only it uses a QTimer to detect
// fRequestShutdown getting set, and then does the normal Qt
// shutdown thing.
//

std::atomic<bool> fRequestShutdown(false);
std::atomic<bool> fDumpMempoolLater(false);

void StartShutdown()
{
    fRequestShutdown = true;
}
bool ShutdownRequested()
{
    return fRequestShutdown;
}

/**
 * This is a minimally invasive approach to shutdown on LevelDB read errors from the
 * chainstate, while keeping user interface out of the common library, which is shared
 * between bitcoind, and bitcoin-qt and non-server tools.
*/
class CCoinsViewErrorCatcher : public CCoinsViewBacked
{
public:
    CCoinsViewErrorCatcher(CCoinsView* view) : CCoinsViewBacked(view) {}
    bool GetCoin(const COutPoint &outpoint, Coin &coin) const override {
        try {
            return CCoinsViewBacked::GetCoin(outpoint, coin);
        } catch(const std::runtime_error& e) {
            uiInterface.ThreadSafeMessageBox(_("Error reading from database, shutting down."), "", CClientUIInterface::MSG_ERROR);
            LogPrintf("Error reading from database: %s\n", e.what());
            // Starting the shutdown sequence and returning false to the caller would be
            // interpreted as 'entry not found' (as opposed to unable to read data), and
            // could lead to invalid interpretation. Just exit immediately, as we can't
            // continue anyway, and all writes should be atomic.
            abort();
        }
    }
    // Writes do not need similar protection, as failure to write is handled by the caller.
};

static CCoinsViewDB *pcoinsdbview = NULL;
static CCoinsViewErrorCatcher *pcoinscatcher = NULL;
static std::unique_ptr<ECCVerifyHandle> globalVerifyHandle;

void Interrupt(boost::thread_group& threadGroup)
{
    InterruptHTTPServer();
    InterruptHTTPRPC();
    InterruptRPC();
    InterruptREST();
    InterruptTorControl();
    llmq::InterruptLLMQSystem();
    if (g_connman)
        g_connman->Interrupt();
    threadGroup.interrupt_all();
}

void Shutdown()
{
    LogPrintf("%s: In progress...\n", __func__);
    static CCriticalSection cs_Shutdown;
    TRY_LOCK(cs_Shutdown, lockShutdown);
    if (!lockShutdown)
        return;

    /// Note: Shutdown() must be able to handle cases in which AppInit2() failed part of the way,
    /// for example if the data directory was found to be locked.
    /// Be sure that anything that writes files or flushes caches only does this if the respective
    /// module was initialized.
    RenameThread("bitcoin-shutoff");
    txpools.AddTransactionsUpdated(1);

    StopHTTPRPC();
    StopREST();
    StopRPC();
    StopHTTPServer();
    llmq::StopLLMQSystem();

    BatchProofContainer::get_instance()->finalize();

#ifdef ENABLE_WALLET
    if (pwalletMain)
        pwalletMain->Flush(false);
#endif
    GenerateBitcoins(false, 0, Params());
<<<<<<< HEAD
    
=======
    CFlatDB<CZnodeMan> flatdb1("zncache.dat", "magicZnodeCache");
    flatdb1.Dump(mnodeman);
    CFlatDB<CZnodePayments> flatdb2("znpayments.dat", "magicZnodePaymentsCache");
    flatdb2.Dump(znpayments);

>>>>>>> f604f2a3
    MapPort(false);
    UnregisterValidationInterface(peerLogic.get());
    peerLogic.reset();
    g_connman.reset();

    StopTorControl();
    UnregisterNodeSignals(GetNodeSignals());
    if (fDumpMempoolLater)
        DumpMempool();

    if (fFeeEstimatesInitialized)
    {
        boost::filesystem::path est_path = GetDataDir() / FEE_ESTIMATES_FILENAME;
        CAutoFile est_fileout(fopen(est_path.string().c_str(), "wb"), SER_DISK, CLIENT_VERSION);
        if (!est_fileout.IsNull())
            mempool.WriteFeeEstimates(est_fileout);
        else
            LogPrintf("%s: Failed to write fee estimates to %s\n", __func__, est_path.string());
        fFeeEstimatesInitialized = false;
    }

    {
        LOCK(cs_main);
        if (pcoinsTip != NULL) {
            FlushStateToDisk();
        }
        delete pcoinsTip;
        pcoinsTip = NULL;
        delete pcoinscatcher;
        pcoinscatcher = NULL;
        delete pcoinsdbview;
        pcoinsdbview = NULL;
        delete pblocktree;
        pblocktree = NULL;
        llmq::DestroyLLMQSystem();
        delete deterministicMNManager;
        deterministicMNManager = NULL;
        delete evoDb;
        evoDb = NULL;
    }

#ifdef ENABLE_ELYSIUM
    if (isElysiumEnabled()) {
        elysium_shutdown();
    }
#endif

#ifdef ENABLE_WALLET
    if (pwalletMain)
        pwalletMain->Flush(true);
#endif

#if ENABLE_ZMQ
    if (pzmqNotificationInterface) {
        UnregisterValidationInterface(pzmqNotificationInterface);
        delete pzmqNotificationInterface;
        pzmqNotificationInterface = NULL;
    }
#endif

    if (pdsNotificationInterface) {
        UnregisterValidationInterface(pdsNotificationInterface);
        delete pdsNotificationInterface;
        pdsNotificationInterface = NULL;
    }
    if (fMasternodeMode) {
        UnregisterValidationInterface(activeMasternodeManager);
    }

    // make sure to clean up BLS keys before global destructors are called (they have allocated from the secure memory pool)
    activeMasternodeInfo.blsKeyOperator.reset();
    activeMasternodeInfo.blsPubKeyOperator.reset();

#ifndef WIN32
    try {
        boost::filesystem::remove(GetPidFile());
    } catch (const boost::filesystem::filesystem_error& e) {
        LogPrintf("%s: Unable to remove pidfile: %s\n", __func__, e.what());
    }
#endif
    UnregisterAllValidationInterfaces();
#ifdef ENABLE_WALLET
    delete pwalletMain;
    pwalletMain = NULL;
#endif
    globalVerifyHandle.reset();
    ECC_Stop();
    LogPrintf("%s: done\n", __func__);
}

/**
 * Signal handlers are very limited in what they are allowed to do, so:
 */
void HandleSIGTERM(int)
{
    fRequestShutdown = true;
}

void HandleSIGHUP(int)
{
    fReopenDebugLog = true;
    fReopenElysiumLog = true;
}

bool static Bind(CConnman& connman, const CService &addr, unsigned int flags) {
    if (!(flags & BF_EXPLICIT) && IsLimited(addr))
        return false;
    std::string strError;
    if (!connman.BindListenPort(addr, strError, (flags & BF_WHITELIST) != 0)) {
        if (flags & BF_REPORT_ERROR)
            return InitError(strError);
        return false;
    }
    return true;
}
void OnRPCStarted()
{
    uiInterface.NotifyBlockTip.connect(&RPCNotifyBlockChange);
}

void OnRPCStopped()
{
    uiInterface.NotifyBlockTip.disconnect(&RPCNotifyBlockChange);
    RPCNotifyBlockChange(false, nullptr);
    cvBlockChange.notify_all();
    LogPrint("rpc", "RPC stopped.\n");
}

void OnRPCPreCommand(const CRPCCommand& cmd)
{
    // Observe safe mode
    std::string strWarning = GetWarnings("rpc");
    if (strWarning != "" && !GetBoolArg("-disablesafemode", DEFAULT_DISABLE_SAFEMODE) &&
        !cmd.okSafeMode)
        throw JSONRPCError(RPC_FORBIDDEN_BY_SAFE_MODE, std::string("Safe mode: ") + strWarning);
}

std::string HelpMessage(HelpMessageMode mode)
{
    const bool showDebug = GetBoolArg("-help-debug", false);

    // When adding new options to the categories, please keep and ensure alphabetical ordering.
    // Do not translate _(...) -help-debug options, Many technical terms, and only a very small audience, so is unnecessary stress to translators.
    std::string strUsage = HelpMessageGroup(_("Options:"));
    strUsage += HelpMessageOpt("-?", _("Print this help message and exit"));
    strUsage += HelpMessageOpt("-version", _("Print version and exit"));
    strUsage += HelpMessageOpt("-alertnotify=<cmd>", _("Execute command when a relevant alert is received or we see a really long fork (%s in cmd is replaced by message)"));
    strUsage += HelpMessageOpt("-blocknotify=<cmd>", _("Execute command when the best block changes (%s in cmd is replaced by block hash)"));
    if (showDebug)
        strUsage += HelpMessageOpt("-blocksonly", strprintf(_("Whether to operate in a blocks only mode (default: %u)"), DEFAULT_BLOCKSONLY));
    strUsage +=HelpMessageOpt("-assumevalid=<hex>", strprintf(_("If this block is in the chain assume that it and its ancestors are valid and potentially skip their script verification (0 to verify all, default: %s, testnet: %s)"), Params(CBaseChainParams::MAIN).GetConsensus().defaultAssumeValid.GetHex(), Params(CBaseChainParams::TESTNET).GetConsensus().defaultAssumeValid.GetHex()));
    strUsage += HelpMessageOpt("-conf=<file>", strprintf(_("Specify configuration file (default: %s)"), BITCOIN_CONF_FILENAME));
    if (mode == HMM_BITCOIND)
    {
#if HAVE_DECL_DAEMON
        strUsage += HelpMessageOpt("-daemon", _("Run in the background as a daemon and accept commands"));
#endif
    }
    strUsage += HelpMessageOpt("-datadir=<dir>", _("Specify data directory"));
    strUsage += HelpMessageOpt("-dbcache=<n>", strprintf(_("Set database cache size in megabytes (%d to %d, default: %d)"), nMinDbCache, nMaxDbCache, nDefaultDbCache));
    if (showDebug)
        strUsage += HelpMessageOpt("-feefilter", strprintf("Tell other nodes to filter invs to us by our mempool min fee (default: %u)", DEFAULT_FEEFILTER));
    strUsage += HelpMessageOpt("-loadblock=<file>", _("Imports blocks from external blk000??.dat file on startup"));
    strUsage += HelpMessageOpt("-maxorphantx=<n>", strprintf(_("Keep at most <n> unconnectable transactions in memory (default: %u)"), DEFAULT_MAX_ORPHAN_TRANSACTIONS));
    strUsage += HelpMessageOpt("-maxmempool=<n>", strprintf(_("Keep the transaction memory pool below <n> megabytes (default: %u)"), DEFAULT_MAX_MEMPOOL_SIZE));
    strUsage += HelpMessageOpt("-mempoolexpiry=<n>", strprintf(_("Do not keep transactions in the mempool longer than <n> hours (default: %u)"), DEFAULT_MEMPOOL_EXPIRY));
    strUsage += HelpMessageOpt("-blockreconstructionextratxn=<n>", strprintf(_("Extra transactions to keep in memory for compact block reconstructions (default: %u)"), DEFAULT_BLOCK_RECONSTRUCTION_EXTRA_TXN));
    strUsage += HelpMessageOpt("-par=<n>", strprintf(_("Set the number of script verification threads (%u to %d, 0 = auto, <0 = leave that many cores free, default: %d)"),
        -GetNumCores(), MAX_SCRIPTCHECK_THREADS, DEFAULT_SCRIPTCHECK_THREADS));
#ifndef WIN32
    strUsage += HelpMessageOpt("-pid=<file>", strprintf(_("Specify pid file (default: %s)"), BITCOIN_PID_FILENAME));
#endif
    strUsage += HelpMessageOpt("-prune=<n>", strprintf(_("Reduce storage requirements by enabling pruning (deleting) of old blocks. This allows the pruneblockchain RPC to be called to delete specific blocks, and enables automatic pruning of old blocks if a target size in MiB is provided. This mode is incompatible with -txindex and -rescan. "
            "Warning: Reverting this setting requires re-downloading the entire blockchain. "
            "(default: 0 = disable pruning blocks, 1 = allow manual pruning via RPC, >%u = automatically prune block files to stay under the specified target size in MiB)"), MIN_DISK_SPACE_FOR_BLOCK_FILES / 1024 / 1024));
    strUsage += HelpMessageOpt("-reindex-chainstate", _("Rebuild chain state from the currently indexed blocks"));
    strUsage += HelpMessageOpt("-reindex", _("Rebuild chain state and block index from the blk*.dat files on disk"));
#ifndef WIN32
    strUsage += HelpMessageOpt("-sysperms", _("Create new files with system default permissions, instead of umask 077 (only effective with disabled wallet functionality)"));
#endif
    strUsage += HelpMessageOpt("-txindex", strprintf(_("Maintain a full transaction index, used by the getrawtransaction rpc call (default: %u)"), DEFAULT_TXINDEX));

    strUsage += HelpMessageGroup(_("Connection options:"));
    strUsage += HelpMessageOpt("-addnode=<ip>", _("Add a node to connect to and attempt to keep the connection open"));
    strUsage += HelpMessageOpt("-banscore=<n>", strprintf(_("Threshold for disconnecting misbehaving peers (default: %u)"), DEFAULT_BANSCORE_THRESHOLD));
    strUsage += HelpMessageOpt("-bantime=<n>", strprintf(_("Number of seconds to keep misbehaving peers from reconnecting (default: %u)"), DEFAULT_MISBEHAVING_BANTIME));
    strUsage += HelpMessageOpt("-bind=<addr>", _("Bind to given address and always listen on it. Use [host]:port notation for IPv6"));
    strUsage += HelpMessageOpt("-connect=<ip>", _("Connect only to the specified node(s); -noconnect or -connect=0 alone to disable automatic connections"));
    strUsage += HelpMessageOpt("-discover", _("Discover own IP addresses (default: 1 when listening and no -externalip or -proxy)"));
    strUsage += HelpMessageOpt("-dns", _("Allow DNS lookups for -addnode, -seednode and -connect") + " " + strprintf(_("(default: %u)"), DEFAULT_NAME_LOOKUP));
    strUsage += HelpMessageOpt("-dnsseed", _("Query for peer addresses via DNS lookup, if low on addresses (default: 1 unless -connect/-noconnect)"));
    strUsage += HelpMessageOpt("-externalip=<ip>", _("Specify your own public address"));
    strUsage += HelpMessageOpt("-forcednsseed", strprintf(_("Always query for peer addresses via DNS lookup (default: %u)"), DEFAULT_FORCEDNSSEED));
    strUsage += HelpMessageOpt("-listen", _("Accept connections from outside (default: 1 if no -proxy or -connect/-noconnect)"));
    strUsage += HelpMessageOpt("-listenonion", strprintf(_("Automatically create Tor hidden service (default: %d)"), DEFAULT_LISTEN_ONION));
    strUsage += HelpMessageOpt("-maxconnections=<n>", strprintf(_("Maintain at most <n> connections to peers (default: %u)"), DEFAULT_MAX_PEER_CONNECTIONS));
    strUsage += HelpMessageOpt("-maxreceivebuffer=<n>", strprintf(_("Maximum per-connection receive buffer, <n>*1000 bytes (default: %u)"), DEFAULT_MAXRECEIVEBUFFER));
    strUsage += HelpMessageOpt("-maxsendbuffer=<n>", strprintf(_("Maximum per-connection send buffer, <n>*1000 bytes (default: %u)"), DEFAULT_MAXSENDBUFFER));
    strUsage += HelpMessageOpt("-maxtimeadjustment", strprintf(_("Maximum allowed median peer time offset adjustment. Local perspective of time may be influenced by peers forward or backward by this amount. (default: %u seconds)"), DEFAULT_MAX_TIME_ADJUSTMENT));
    strUsage += HelpMessageOpt("-onion=<ip:port>", strprintf(_("Use separate SOCKS5 proxy to reach peers via Tor hidden services (default: %s)"), "-proxy"));
    strUsage += HelpMessageOpt("-onlynet=<net>", _("Only connect to nodes in network <net> (ipv4, ipv6 or onion)"));
    strUsage += HelpMessageOpt("-permitbaremultisig", strprintf(_("Relay non-P2SH multisig (default: %u)"), DEFAULT_PERMIT_BAREMULTISIG));
    strUsage += HelpMessageOpt("-peerbloomfilters", strprintf(_("Support filtering of blocks and transaction with bloom filters (default: %u)"), DEFAULT_PEERBLOOMFILTERS));
    strUsage += HelpMessageOpt("-port=<port>", strprintf(_("Listen for connections on <port> (default: %u or testnet: %u)"), Params(CBaseChainParams::MAIN).GetDefaultPort(), Params(CBaseChainParams::TESTNET).GetDefaultPort()));
    strUsage += HelpMessageOpt("-proxy=<ip:port>", _("Connect through SOCKS5 proxy"));
    strUsage += HelpMessageOpt("-proxyrandomize", strprintf(_("Randomize credentials for every proxy connection. This enables Tor stream isolation (default: %u)"), DEFAULT_PROXYRANDOMIZE));
    strUsage += HelpMessageOpt("-rpcserialversion", strprintf(_("Sets the serialization of raw transaction or block hex returned in non-verbose mode, non-segwit(0) or segwit(1) (default: %d)"), DEFAULT_RPC_SERIALIZE_VERSION));
    strUsage += HelpMessageOpt("-seednode=<ip>", _("Connect to a node to retrieve peer addresses, and disconnect"));
    strUsage += HelpMessageOpt("-timeout=<n>", strprintf(_("Specify connection timeout in milliseconds (minimum: 1, default: %d)"), DEFAULT_CONNECT_TIMEOUT));
    strUsage += HelpMessageOpt("-torsetup", strprintf(_("Anonymous communication with TOR - Quickstart (default: %d)"), DEFAULT_TOR_SETUP));
    strUsage += HelpMessageOpt("-torcontrol=<ip>:<port>", strprintf(_("Tor control port to use if onion listening enabled (default: %s)"), DEFAULT_TOR_CONTROL));
    strUsage += HelpMessageOpt("-torpassword=<pass>", _("Tor control port password (default: empty)"));
#ifdef USE_UPNP
#if USE_UPNP
    strUsage += HelpMessageOpt("-upnp", _("Use UPnP to map the listening port (default: 1 when listening and no -proxy)"));
#else
    strUsage += HelpMessageOpt("-upnp", strprintf(_("Use UPnP to map the listening port (default: %u)"), 0));
#endif
#endif
    strUsage += HelpMessageOpt("-whitebind=<addr>", _("Bind to given address and whitelist peers connecting to it. Use [host]:port notation for IPv6"));
    strUsage += HelpMessageOpt("-whitelist=<IP address or network>", _("Whitelist peers connecting from the given IP address (e.g. 1.2.3.4) or CIDR notated network (e.g. 1.2.3.0/24). Can be specified multiple times.") +
        " " + _("Whitelisted peers cannot be DoS banned and their transactions are always relayed, even if they are already in the mempool, useful e.g. for a gateway"));
    strUsage += HelpMessageOpt("-whitelistrelay", strprintf(_("Accept relayed transactions received from whitelisted peers even when not relaying transactions (default: %d)"), DEFAULT_WHITELISTRELAY));
    strUsage += HelpMessageOpt("-whitelistforcerelay", strprintf(_("Force relay of transactions from whitelisted peers even if they violate local relay policy (default: %d)"), DEFAULT_WHITELISTFORCERELAY));
    strUsage += HelpMessageOpt("-maxuploadtarget=<n>", strprintf(_("Tries to keep outbound traffic under the given target (in MiB per 24h), 0 = no limit (default: %d)"), DEFAULT_MAX_UPLOAD_TARGET));

#ifdef ENABLE_WALLET
    strUsage += CWallet::GetWalletHelpString(showDebug);
#endif

#if ENABLE_ZMQ
    strUsage += HelpMessageGroup(_("ZeroMQ notification options:"));
    strUsage += HelpMessageOpt("-zmqpubhashblock=<address>", _("Enable publish hash block in <address>"));
    strUsage += HelpMessageOpt("-zmqpubhashtx=<address>", _("Enable publish hash transaction in <address>"));
    strUsage += HelpMessageOpt("-zmqpubrawblock=<address>", _("Enable publish raw block in <address>"));
    strUsage += HelpMessageOpt("-zmqpubrawtx=<address>", _("Enable publish raw transaction in <address>"));
#endif

    strUsage += HelpMessageGroup(_("Debugging/Testing options:"));
    strUsage += HelpMessageOpt("-uacomment=<cmt>", _("Append comment to the user agent string"));
    if (showDebug)
    {
        strUsage += HelpMessageOpt("-checkblocks=<n>", strprintf(_("How many blocks to check at startup (default: %u, 0 = all)"), DEFAULT_CHECKBLOCKS));
        strUsage += HelpMessageOpt("-checklevel=<n>", strprintf(_("How thorough the block verification of -checkblocks is (0-4, default: %u)"), DEFAULT_CHECKLEVEL));
        strUsage += HelpMessageOpt("-checkblockindex", strprintf("Do a full consistency check for mapBlockIndex, setBlockIndexCandidates, chainActive and mapBlocksUnlinked occasionally. Also sets -checkmempool (default: %u)", Params(CBaseChainParams::MAIN).DefaultConsistencyChecks()));
        strUsage += HelpMessageOpt("-checkmempool=<n>", strprintf("Run checks every <n> transactions (default: %u)", Params(CBaseChainParams::MAIN).DefaultConsistencyChecks()));
        strUsage += HelpMessageOpt("-checkpoints", strprintf("Disable expensive verification for known chain history (default: %u)", DEFAULT_CHECKPOINTS_ENABLED));
        strUsage += HelpMessageOpt("-disablesafemode", strprintf("Disable safemode, override a real safe mode event (default: %u)", DEFAULT_DISABLE_SAFEMODE));
        strUsage += HelpMessageOpt("-testsafemode", strprintf("Force safe mode (default: %u)", DEFAULT_TESTSAFEMODE));
        strUsage += HelpMessageOpt("-dropmessagestest=<n>", "Randomly drop 1 of every <n> network messages");
        strUsage += HelpMessageOpt("-fuzzmessagestest=<n>", "Randomly fuzz 1 of every <n> network messages");
        strUsage += HelpMessageOpt("-stopafterblockimport", strprintf("Stop running after importing blocks from disk (default: %u)", DEFAULT_STOPAFTERBLOCKIMPORT));
        strUsage += HelpMessageOpt("-limitancestorcount=<n>", strprintf("Do not accept transactions if number of in-mempool ancestors is <n> or more (default: %u)", DEFAULT_ANCESTOR_LIMIT));
        strUsage += HelpMessageOpt("-limitancestorsize=<n>", strprintf("Do not accept transactions whose size with all in-mempool ancestors exceeds <n> kilobytes (default: %u)", DEFAULT_ANCESTOR_SIZE_LIMIT));
        strUsage += HelpMessageOpt("-limitdescendantcount=<n>", strprintf("Do not accept transactions if any ancestor would have <n> or more in-mempool descendants (default: %u)", DEFAULT_DESCENDANT_LIMIT));
        strUsage += HelpMessageOpt("-limitdescendantsize=<n>", strprintf("Do not accept transactions if any ancestor would have more than <n> kilobytes of in-mempool descendants (default: %u).", DEFAULT_DESCENDANT_SIZE_LIMIT));
        strUsage += HelpMessageOpt("-bip9params=deployment:start:end", "Use given start/end times for specified BIP9 deployment (regtest-only)");
    }
    std::string debugCategories = "addrman, alert, bench, cmpctblock, coindb, db, http, libevent, lock, mempool, mempoolrej, net, proxy, prune, rand, reindex, rpc, selectcoins, tor, zmq"; // Don't translate these and qt below
    if (mode == HMM_BITCOIN_QT)
        debugCategories += ", qt";
    strUsage += HelpMessageOpt("-debug=<category>", strprintf(_("Output debugging information (default: %u, supplying <category> is optional)"), 0) + ". " +
        _("If <category> is not supplied or if <category> = 1, output all debugging information.") + _("<category> can be:") + " " + debugCategories + ".");
    if (showDebug)
        strUsage += HelpMessageOpt("-nodebug", "Turn off debugging messages, same as -debug=0");
    strUsage += HelpMessageOpt("-help-debug", _("Show all debugging options (usage: --help -help-debug)"));
    strUsage += HelpMessageOpt("-logips", strprintf(_("Include IP addresses in debug output (default: %u)"), DEFAULT_LOGIPS));
    strUsage += HelpMessageOpt("-logtimestamps", strprintf(_("Prepend debug output with timestamp (default: %u)"), DEFAULT_LOGTIMESTAMPS));
    if (showDebug)
    {
        strUsage += HelpMessageOpt("-logtimemicros", strprintf("Add microsecond precision to debug timestamps (default: %u)", DEFAULT_LOGTIMEMICROS));
        strUsage += HelpMessageOpt("-mocktime=<n>", "Replace actual time with <n> seconds since epoch (default: 0)");
        strUsage += HelpMessageOpt("-limitfreerelay=<n>", strprintf("Continuously rate-limit free transactions to <n>*1000 bytes per minute (default: %u)", DEFAULT_LIMITFREERELAY));
        strUsage += HelpMessageOpt("-relaypriority", strprintf("Require high priority for relaying free or low-fee transactions (default: %u)", DEFAULT_RELAYPRIORITY));
        strUsage += HelpMessageOpt("-maxsigcachesize=<n>", strprintf("Limit size of signature cache to <n> MiB (default: %u)", DEFAULT_MAX_SIG_CACHE_SIZE));
        strUsage += HelpMessageOpt("-maxtipage=<n>", strprintf("Maximum tip age in seconds to consider node in initial block download (default: %u)", DEFAULT_MAX_TIP_AGE));
    }
    strUsage += HelpMessageOpt("-minrelaytxfee=<amt>", strprintf(_("Fees (in %s/kB) smaller than this are considered zero fee for relaying, mining and transaction creation (default: %s)"),
        CURRENCY_UNIT, FormatMoney(DEFAULT_MIN_RELAY_TX_FEE)));
    strUsage += HelpMessageOpt("-maxtxfee=<amt>", strprintf(_("Maximum total fees (in %s) to use in a single wallet transaction or raw transaction; setting this too low may abort large transactions (default: %s)"),
        CURRENCY_UNIT, FormatMoney(DEFAULT_TRANSACTION_MAXFEE)));
    strUsage += HelpMessageOpt("-printtoconsole", _("Send trace/debug info to console instead of debug.log file"));
    if (showDebug)
    {
        strUsage += HelpMessageOpt("-printpriority", strprintf("Log transaction priority and fee per kB when mining blocks (default: %u)", DEFAULT_PRINTPRIORITY));
    }
    strUsage += HelpMessageOpt("-shrinkdebugfile", _("Shrink debug.log file on client startup (default: 1 when no -debug)"));

    AppendParamsHelpMessages(strUsage, showDebug);

    strUsage += HelpMessageGroup(_("Node relay options:"));
    if (showDebug) {
        strUsage += HelpMessageOpt("-acceptnonstdtxn", strprintf("Relay and mine \"non-standard\" transactions (%sdefault: %u)", "testnet/regtest only; ", !Params(CBaseChainParams::TESTNET).RequireStandard()));
        strUsage += HelpMessageOpt("-incrementalrelayfee=<amt>", strprintf("Fee rate (in %s/kB) used to define cost of relay, used for mempool limiting and BIP 125 replacement. (default: %s)", CURRENCY_UNIT, FormatMoney(DEFAULT_INCREMENTAL_RELAY_FEE)));
        strUsage += HelpMessageOpt("-dustrelayfee=<amt>", strprintf("Fee rate (in %s/kB) used to defined dust, the value of an output such that it will cost about 1/3 of its value in fees at this fee rate to spend it. (default: %s)", CURRENCY_UNIT, FormatMoney(DUST_RELAY_TX_FEE)));
    }
    strUsage += HelpMessageOpt("-bytespersigop", strprintf(_("Equivalent bytes per sigop in transactions for relay and mining (default: %u)"), DEFAULT_BYTES_PER_SIGOP));
    strUsage += HelpMessageOpt("-datacarrier", strprintf(_("Relay and mine data carrier transactions (default: %u)"), DEFAULT_ACCEPT_DATACARRIER));
    strUsage += HelpMessageOpt("-datacarriersize", strprintf(_("Maximum size of data in data carrier transactions we relay and mine (default: %u)"), MAX_OP_RETURN_RELAY));
    strUsage += HelpMessageOpt("-mempoolreplacement", strprintf(_("Enable transaction replacement in the memory pool (default: %u)"), DEFAULT_ENABLE_REPLACEMENT));

    strUsage += HelpMessageGroup(_("Block creation options:"));
    strUsage += HelpMessageOpt("-blockmaxweight=<n>", strprintf(_("Set maximum BIP141 block weight (default: %d)"), DEFAULT_BLOCK_MAX_WEIGHT));
    strUsage += HelpMessageOpt("-blockmaxsize=<n>", strprintf(_("Set maximum block size in bytes (default: %d)"), DEFAULT_BLOCK_MAX_SIZE));
    strUsage += HelpMessageOpt("-blockprioritysize=<n>", strprintf(_("Set maximum size of high-priority/low-fee transactions in bytes (default: %d)"), DEFAULT_BLOCK_PRIORITY_SIZE));
    strUsage += HelpMessageOpt("-blockmintxfee=<amt>", strprintf(_("Set lowest fee rate (in %s/kB) for transactions to be included in block creation. (default: %s)"), CURRENCY_UNIT, FormatMoney(DEFAULT_BLOCK_MIN_TX_FEE)));
    if (showDebug)
        strUsage += HelpMessageOpt("-blockversion=<n>", "Override block version to test forking scenarios");

    strUsage += HelpMessageGroup(_("RPC server options:"));
    strUsage += HelpMessageOpt("-server", _("Accept command line and JSON-RPC commands"));
    strUsage += HelpMessageOpt("-rest", strprintf(_("Accept public REST requests (default: %u)"), DEFAULT_REST_ENABLE));
    strUsage += HelpMessageOpt("-rpcbind=<addr>", _("Bind to given address to listen for JSON-RPC connections. Use [host]:port notation for IPv6. This option can be specified multiple times (default: bind to all interfaces)"));
    strUsage += HelpMessageOpt("-rpccookiefile=<loc>", _("Location of the auth cookie (default: data dir)"));
    strUsage += HelpMessageOpt("-rpcuser=<user>", _("Username for JSON-RPC connections"));
    strUsage += HelpMessageOpt("-rpcpassword=<pw>", _("Password for JSON-RPC connections"));
    strUsage += HelpMessageOpt("-rpcauth=<userpw>", _("Username and hashed password for JSON-RPC connections. The field <userpw> comes in the format: <USERNAME>:<SALT>$<HASH>. A canonical python script is included in share/rpcuser. The client then connects normally using the rpcuser=<USERNAME>/rpcpassword=<PASSWORD> pair of arguments. This option can be specified multiple times"));
    strUsage += HelpMessageOpt("-rpcport=<port>", strprintf(_("Listen for JSON-RPC connections on <port> (default: %u or testnet: %u)"), BaseParams(CBaseChainParams::MAIN).RPCPort(), BaseParams(CBaseChainParams::TESTNET).RPCPort()));
    strUsage += HelpMessageOpt("-rpcallowip=<ip>", _("Allow JSON-RPC connections from specified source. Valid for <ip> are a single IP (e.g. 1.2.3.4), a network/netmask (e.g. 1.2.3.4/255.255.255.0) or a network/CIDR (e.g. 1.2.3.4/24). This option can be specified multiple times"));
    strUsage += HelpMessageOpt("-rpcthreads=<n>", strprintf(_("Set the number of threads to service RPC calls (default: %d)"), DEFAULT_HTTP_THREADS));
    if (showDebug) {
        strUsage += HelpMessageOpt("-rpcworkqueue=<n>", strprintf("Set the depth of the work queue to service RPC calls (default: %d)", DEFAULT_HTTP_WORKQUEUE));
        strUsage += HelpMessageOpt("-rpcservertimeout=<n>", strprintf("Timeout during HTTP requests (default: %d)", DEFAULT_HTTP_SERVER_TIMEOUT));
        strUsage += HelpMessageOpt("-rpcforceutf8", strprintf("Replace invalid UTF-8 encoded characters with question marks in RPC response (default: %d)", 1));
    }

#ifdef ENABLE_ELYSIUM
    strUsage += HelpMessageGroup("Elysium options:");
    strUsage += HelpMessageOpt("-elysium", "Enable Elysium");
    strUsage += HelpMessageOpt("-startclean", "Clear all persistence files on startup; triggers reparsing of Elysium transactions");
    strUsage += HelpMessageOpt("-elysiumtxcache=<num>", "The maximum number of transactions in the input transaction cache (default: 500000)");
    strUsage += HelpMessageOpt("-elysiumprogressfrequency=<seconds>", "Time in seconds after which the initial scanning progress is reported (default: 30)");
    strUsage += HelpMessageOpt("-elysiumdebug=<category>", "Enable or disable log categories, can be \"all\" or \"none\"");
    strUsage += HelpMessageOpt("-autocommit=<flag>", "Enable or disable broadcasting of transactions, when creating transactions (default: 1)");
    strUsage += HelpMessageOpt("-overrideforcedshutdown=<flag>", "Disable force shutdown when error (default: 0)");
    strUsage += HelpMessageOpt("-elysiumalertallowsender=<addr>", "Whitelist senders of alerts, can be \"any\")");
    strUsage += HelpMessageOpt("-elysiumalertignoresender=<addr>", "Ignore senders of alerts");
    strUsage += HelpMessageOpt("-elysiumactivationignoresender=<addr>", "Ignore senders of activations");
    strUsage += HelpMessageOpt("-elysiumactivationallowsender=<addr>", "Whitelist senders of activations");
    strUsage += HelpMessageOpt("-elysiumuiwalletscope=<number>", "Max. transactions to show in trade and transaction history (default: 65535)");
    strUsage += HelpMessageOpt("-elysiumshowblockconsensushash=<number>", "Calculate and log the consensus hash for the specified block");
#endif

    return strUsage;
}

std::string LicenseInfo()
{
    const std::string URL_SOURCE_CODE = "<https://github.com/zcoinofficial/zcoin>";
    const std::string URL_WEBSITE = "<https://zcoin.io/>";
    // todo: remove urls from translations on next change
    return CopyrightHolders(strprintf(_("Copyright (C) %i-%i"), 2009, COPYRIGHT_YEAR) + " ") + "\n" +
           "\n" +
           strprintf(_("Please contribute if you find %s useful. "
                       "Visit %s for further information about the software."),
               PACKAGE_NAME, URL_WEBSITE) +
           "\n" +
           strprintf(_("The source code is available from %s."),
               URL_SOURCE_CODE) +
           "\n" +
           "\n" +
           _("This is experimental software.") + "\n" +
           strprintf(_("Distributed under the MIT software license, see the accompanying file %s or %s"), "COPYING", "<https://opensource.org/licenses/MIT>") + "\n" +
           "\n" +
           strprintf(_("This product includes software developed by the OpenSSL Project for use in the OpenSSL Toolkit %s and cryptographic software written by Eric Young and UPnP software written by Thomas Bernard."), "<https://www.openssl.org>") +
           "\n";
}

static void BlockNotifyCallback(bool initialSync, const CBlockIndex *pBlockIndex)
{
    if (initialSync || !pBlockIndex)
        return;

    std::string strCmd = GetArg("-blocknotify", "");

    boost::replace_all(strCmd, "%s", pBlockIndex->GetBlockHash().GetHex());
    boost::thread t(runCommand, strCmd); // thread runs free
}

static bool fHaveGenesis = false;
static boost::mutex cs_GenesisWait;
static CConditionVariable condvar_GenesisWait;

static void BlockNotifyGenesisWait(bool, const CBlockIndex *pBlockIndex)
{
    if (pBlockIndex != NULL) {
        {
            boost::unique_lock<boost::mutex> lock_GenesisWait(cs_GenesisWait);
            fHaveGenesis = true;
        }
        condvar_GenesisWait.notify_all();
    }
}

struct CImportingNow
{
    CImportingNow() {
        assert(fImporting == false);
        fImporting = true;
    }

    ~CImportingNow() {
        assert(fImporting == true);
        fImporting = false;
    }
};


// If we're using -prune with -reindex, then delete block files that will be ignored by the
// reindex.  Since reindexing works by starting at block file 0 and looping until a blockfile
// is missing, do the same here to delete any later block files after a gap.  Also delete all
// rev files since they'll be rewritten by the reindex anyway.  This ensures that vinfoBlockFile
// is in sync with what's actually on disk by the time we start downloading, so that pruning
// works correctly.
void CleanupBlockRevFiles()
{
    std::map<std::string, boost::filesystem::path> mapBlockFiles;

    // Glob all blk?????.dat and rev?????.dat files from the blocks directory.
    // Remove the rev files immediately and insert the blk file paths into an
    // ordered map keyed by block file index.
    LogPrintf("Removing unusable blk?????.dat and rev?????.dat files for -reindex with -prune\n");
    boost::filesystem::path blocksdir = GetDataDir() / "blocks";
    for (boost::filesystem::directory_iterator it(blocksdir); it != boost::filesystem::directory_iterator(); it++) {
        if (is_regular_file(*it) &&
            it->path().filename().string().length() == 12 &&
            it->path().filename().string().substr(8,4) == ".dat")
        {
            if (it->path().filename().string().substr(0,3) == "blk")
                mapBlockFiles[it->path().filename().string().substr(3,5)] = it->path();
            else if (it->path().filename().string().substr(0,3) == "rev")
                remove(it->path());
        }
    }

    // Remove all block files that aren't part of a contiguous set starting at
    // zero by walking the ordered map (keys are block file indices) by
    // keeping a separate counter.  Once we hit a gap (or if 0 doesn't exist)
    // start removing block files.
    int nContigCounter = 0;
    BOOST_FOREACH(const PAIRTYPE(std::string, boost::filesystem::path)& item, mapBlockFiles) {
        if (atoi(item.first) == nContigCounter) {
            nContigCounter++;
            continue;
        }
        remove(item.second);
    }
}

void ThreadImport(std::vector <boost::filesystem::path> vImportFiles) {

#ifdef ENABLE_WALLET
    if (!GetBoolArg("-disablewallet", false) && pwalletMain->zwallet) {
        //Load zerocoin mint hashes to memory
        LogPrintf("Loading mints to wallet..\n");
        pwalletMain->zwallet->GetTracker().Init();
        pwalletMain->zwallet->LoadMintPoolFromDB();
    }
#endif

    const CChainParams &chainparams = Params();
    RenameThread("bitcoin-loadblk");

    {
    CImportingNow imp;

    // -reindex
    if (fReindex) {
        MTPState::GetMTPState()->Reset();
        int nFile = 0;
        while (true) {
            CDiskBlockPos pos(nFile, 0);
            if (!boost::filesystem::exists(GetBlockPosFilename(pos, "blk")))
                break; // No block files left to reindex
            FILE *file = OpenBlockFile(pos, true);
            if (!file)
                break; // This error is logged in OpenBlockFile
            LogPrintf("Reindexing block file blk%05u.dat...\n", (unsigned int)nFile);
            LoadExternalBlockFile(chainparams, file, &pos);
            nFile++;
        }
        pblocktree->WriteReindexing(false);
        fReindex = false;
        LogPrintf("Reindexing finished\n");
        // To avoid ending up in a situation without genesis block, re-try initializing (no-op if reindexing worked):
        InitBlockIndex(chainparams);
    }

    // hardcoded $DATADIR/bootstrap.dat
    boost::filesystem::path pathBootstrap = GetDataDir() / "bootstrap.dat";
    if (boost::filesystem::exists(pathBootstrap)) {
        FILE *file = fopen(pathBootstrap.string().c_str(), "rb");
        if (file) {
            boost::filesystem::path pathBootstrapOld = GetDataDir() / "bootstrap.dat.old";
            LogPrintf("Importing bootstrap.dat...\n");
            LoadExternalBlockFile(chainparams, file);
            RenameOver(pathBootstrap, pathBootstrapOld);
        } else {
            LogPrintf("Warning: Could not open bootstrap file %s\n", pathBootstrap.string());
        }
    }

    // -loadblock=
    BOOST_FOREACH(const boost::filesystem::path& path, vImportFiles) {
        FILE *file = fopen(path.string().c_str(), "rb");
        if (file) {
            LogPrintf("Importing blocks file %s...\n", path.string());
            LoadExternalBlockFile(chainparams, file);
        } else {
            LogPrintf("Warning: Could not open blocks file %s\n", path.string());
        }
    }

    // scan for better chains in the block chain database, that are not yet connected in the active best chain
    CValidationState state;
    if (!ActivateBestChain(state, chainparams)) {
        LogPrintf("Failed to connect best block");
        StartShutdown();
    }

    if (GetBoolArg("-stopafterblockimport", DEFAULT_STOPAFTERBLOCKIMPORT)) {
        LogPrintf("Stopping after block import\n");
        StartShutdown();
    }
    } // End scope of CImportingNow

    // force UpdatedBlockTip to initialize nCachedBlockHeight for DS, MN payments and budgets
    // but don't call it directly to prevent triggering of other listeners like zmq etc.
    // GetMainSignals().UpdatedBlockTip(chainActive.Tip());
    pdsNotificationInterface->InitializeCurrentBlockTip();

    if (fMasternodeMode) {
        assert(activeMasternodeManager);
        activeMasternodeManager->Init();
    }

#ifdef ENABLE_WALLET
    // we can't do this before DIP3 is fully initialized
    if (pwalletMain) {
        pwalletMain->AutoLockMasternodeCollaterals();
    }
#endif

    if (!(GetBoolArg("-zapwallettxes", false) || GetBoolArg("-reindex", false))) {
        LoadMempool();
    }

#ifdef ENABLE_WALLET
    if (!GetBoolArg("-disablewallet", false) && pwalletMain->zwallet) {
        pwalletMain->zwallet->SyncWithChain();
    }
    // Need this to restore Sigma spend state
    if (GetBoolArg("-rescan", false) && !GetBoolArg("-disablewallet", false) && pwalletMain->zwallet) {
        pwalletMain->zwallet->GetTracker().ListMints();
    }
#endif
    fDumpMempoolLater = !fRequestShutdown;
}

/** Sanity checks
 *  Ensure that Bitcoin is running in a usable environment with all
 *  necessary library support.
 */
bool InitSanityCheck(void)
{
    if(!ECC_InitSanityCheck()) {
        InitError("Elliptic curve cryptography sanity check failure. Aborting.");
        return false;
    }
    if (!glibc_sanity_test() || !glibcxx_sanity_test())
        return false;

    return true;
}

bool AppInitServers(boost::thread_group& threadGroup)
{
    RPCServer::OnStarted(&OnRPCStarted);
    RPCServer::OnStopped(&OnRPCStopped);
    RPCServer::OnPreCommand(&OnRPCPreCommand);
    if (!InitHTTPServer())
        return false;
    if (!StartRPC())
        return false;
    if (!StartHTTPRPC())
        return false;
    if (GetBoolArg("-rest", DEFAULT_REST_ENABLE) && !StartREST())
        return false;
    if (!StartHTTPServer())
        return false;
    return true;
}

// Parameter interaction based on rules
void InitParameterInteraction()
{
    // when specifying an explicit binding address, you want to listen on it
    // even when -connect or -proxy is specified
    if (IsArgSet("-bind")) {
        if (SoftSetBoolArg("-listen", true))
            LogPrintf("%s: parameter interaction: -bind set -> setting -listen=1\n", __func__);
    }
    if (IsArgSet("-whitebind")) {
        if (SoftSetBoolArg("-listen", true))
            LogPrintf("%s: parameter interaction: -whitebind set -> setting -listen=1\n", __func__);
    }

    if (IsArgSet("-znodeblsprivkey")) {
        // masternodes MUST accept connections from outside
        ForceSetArg("-listen", "1");
        LogPrintf("%s: parameter interaction: -znodeblsprivkey=... -> setting -listen=1\n", __func__);
        if (GetArg("-maxconnections", DEFAULT_MAX_PEER_CONNECTIONS) < DEFAULT_MAX_PEER_CONNECTIONS) {
            // masternodes MUST be able to handle at least DEFAULT_MAX_PEER_CONNECTIONS connections
            ForceSetArg("-maxconnections", itostr(DEFAULT_MAX_PEER_CONNECTIONS));
            LogPrintf("%s: parameter interaction: -znodeblsprivkey=... -> setting -maxconnections=%d instead of specified -maxconnections=%d\n",
                    __func__, DEFAULT_MAX_PEER_CONNECTIONS, GetArg("-maxconnections", DEFAULT_MAX_PEER_CONNECTIONS));
        }
    }

    if (mapMultiArgs.count("-connect") && mapMultiArgs.at("-connect").size() > 0) {
        // when only connecting to trusted nodes, do not seed via DNS, or listen by default
        if (SoftSetBoolArg("-dnsseed", false))
            LogPrintf("%s: parameter interaction: -connect set -> setting -dnsseed=0\n", __func__);
        if (SoftSetBoolArg("-listen", false))
            LogPrintf("%s: parameter interaction: -connect set -> setting -listen=0\n", __func__);
    }

    if (IsArgSet("-proxy")) {
        // to protect privacy, do not listen by default if a default proxy server is specified
        if (SoftSetBoolArg("-listen", false))
            LogPrintf("%s: parameter interaction: -proxy set -> setting -listen=0\n", __func__);
        // to protect privacy, do not use UPNP when a proxy is set. The user may still specify -listen=1
        // to listen locally, so don't rely on this happening through -listen below.
        if (SoftSetBoolArg("-upnp", false))
            LogPrintf("%s: parameter interaction: -proxy set -> setting -upnp=0\n", __func__);
        // to protect privacy, do not discover addresses by default
        if (SoftSetBoolArg("-discover", false))
            LogPrintf("%s: parameter interaction: -proxy set -> setting -discover=0\n", __func__);
    }

    if (!GetBoolArg("-listen", DEFAULT_LISTEN)) {
        // do not map ports or try to retrieve public IP when not listening (pointless)
        if (SoftSetBoolArg("-upnp", false))
            LogPrintf("%s: parameter interaction: -listen=0 -> setting -upnp=0\n", __func__);
        if (SoftSetBoolArg("-discover", false))
            LogPrintf("%s: parameter interaction: -listen=0 -> setting -discover=0\n", __func__);
        if (SoftSetBoolArg("-listenonion", false))
            LogPrintf("%s: parameter interaction: -listen=0 -> setting -listenonion=0\n", __func__);
    }

    if (IsArgSet("-externalip")) {
        // if an explicit public IP is specified, do not try to find others
        if (SoftSetBoolArg("-discover", false))
            LogPrintf("%s: parameter interaction: -externalip set -> setting -discover=0\n", __func__);
    }

    if (GetBoolArg("-salvagewallet", false)) {
        // Rewrite just private keys: rescan to find transactions
        if (SoftSetBoolArg("-rescan", true))
            LogPrintf("%s: parameter interaction: -salvagewallet=1 -> setting -rescan=1\n", __func__);
    }

    // -zapwalletmints implies a reindex and zapwallettxes=1
    if (GetBoolArg("-zapwalletmints", false)) {
        if (SoftSetBoolArg("-reindex", true))
            LogPrintf("%s: parameter interaction: -zapwalletmints=<mode> -> setting -reindex=1\n", __func__);
        if (SoftSetArg("-zapwallettxes", std::string("1")))
            LogPrintf("%s: parameter interaction: -zapwalletmints=<mode> -> setting -zapwallettxes=1\n", __func__);
    }

    // -zapwallettx implies a rescan
    if (GetBoolArg("-zapwallettxes", false)) {
        if (SoftSetBoolArg("-rescan", true))
            LogPrintf("%s: parameter interaction: -zapwallettxes=<mode> -> setting -rescan=1\n", __func__);
    }

    // disable walletbroadcast and whitelistrelay in blocksonly mode
    if (GetBoolArg("-blocksonly", DEFAULT_BLOCKSONLY)) {
        if (SoftSetBoolArg("-whitelistrelay", false))
            LogPrintf("%s: parameter interaction: -blocksonly=1 -> setting -whitelistrelay=0\n", __func__);
    }

    // Forcing relay from whitelisted hosts implies we will accept relays from them in the first place.
    if (GetBoolArg("-whitelistforcerelay", DEFAULT_WHITELISTFORCERELAY)) {
        if (SoftSetBoolArg("-whitelistrelay", true))
            LogPrintf("%s: parameter interaction: -whitelistforcerelay=1 -> setting -whitelistrelay=1\n", __func__);
    }

    // Forcing all mnemonic settings off if -usehd is off.
    if (!GetBoolArg("-usehd", DEFAULT_USE_HD_WALLET)) {
        if (SoftSetBoolArg("-usemnemonic", false) && SoftSetArg("-mnemonic", "") && SoftSetArg("-mnemonicpassphrase", "") && SoftSetArg("-hdseed", "not hex"))
            LogPrintf("%s: Potential  parameter interaction: -usehd=0 -> setting -usemnemonic=0, -mnemonic=\"\", -mnemonicpassphrase=\"\", -hdseed=\"not hex\"\n", __func__);
    }

    // Forcing all remaining mnemonic settings off if -usemnemonic is off.
    if (!GetBoolArg("-usemnemonic", DEFAULT_USE_MNEMONIC)) {
        if (SoftSetArg("-mnemonic", "") && SoftSetArg("-mnemonicpassphrase", "") && SoftSetArg("-hdseed", "not hex"))
            LogPrintf("%s: Potential parameter interaction: -usemnemonic=0 -> setting -mnemonic=\"\", -mnemonicpassphrase=\"\"\n, -hdseed=\"not hex\"\n", __func__);
    }
}

static std::string ResolveErrMsg(const char *const optname, const std::string &strBind) {
    return strprintf(_("Cannot resolve -%s address: '%s'"), optname, strBind);
}

void RunTor(){
	printf("TOR thread started.\n");

	boost::optional < std::string > clientTransportPlugin;
	struct stat sb;
	if ((stat("obfs4proxy", &sb) == 0 && sb.st_mode & S_IXUSR)
			|| !std::system("which obfs4proxy")) {
		clientTransportPlugin = "obfs4 exec obfs4proxy";
	} else if (stat("obfs4proxy.exe", &sb) == 0 && sb.st_mode & S_IXUSR) {
		clientTransportPlugin = "obfs4 exec obfs4proxy.exe";
	}

	fs::path tor_dir = GetDataDir() / "tor";
	fs::create_directory(tor_dir);
	fs::path log_file = tor_dir / "tor.log";

	std::vector < std::string > argv;
	argv.push_back("tor");
	argv.push_back("--Log");
	argv.push_back("notice file " + log_file.string());
	argv.push_back("--SocksPort");
	argv.push_back("9050");
	argv.push_back("--ignore-missing-torrc");
	argv.push_back("-f");
	argv.push_back((tor_dir / "torrc").string());
	argv.push_back("--HiddenServiceDir");
	argv.push_back((tor_dir / "onion").string());
	argv.push_back("--HiddenServicePort");
	argv.push_back("8168");

	if (clientTransportPlugin) {
		printf("Using OBFS4.\n");
		argv.push_back("--ClientTransportPlugin");
		argv.push_back(*clientTransportPlugin);
		argv.push_back("--UseBridges");
		argv.push_back("1");
	} else {
		printf("No OBFS4 found, not using it.\n");
	}

	std::vector<char *> argv_c;
	std::transform(argv.begin(), argv.end(), std::back_inserter(argv_c),
			convert_str);

	tor_main(argv_c.size(), &argv_c[0]);
}

struct event_base *baseTor;
boost::thread torEnabledThread;

static void TorEnabledThread()
{
	RunTor();
    event_base_dispatch(baseTor);
}


void StartTorEnabled(boost::thread_group& threadGroup, CScheduler& scheduler)
{
    assert(!baseTor);
#ifdef WIN32
    evthread_use_windows_threads();
#else
    evthread_use_pthreads();
#endif
    baseTor = event_base_new();
    if (!baseTor) {
        LogPrintf("tor: Unable to create event_base\n");
        return;
    }

    torEnabledThread = boost::thread(boost::bind(&TraceThread<void (*)()>, "torcontrol", &TorEnabledThread));
}

void InterruptTorEnabled()
{
    if (baseTor) {
        LogPrintf("tor: Thread interrupt\n");
        event_base_loopbreak(baseTor);
    }
}

void StopTorEnabled()
{
    if (baseTor) {
        torEnabledThread.join();
        event_base_free(baseTor);
        baseTor = 0;
    }
}

void InitLogging() {
    fPrintToConsole = GetBoolArg("-printtoconsole", false);
    fLogTimestamps = GetBoolArg("-logtimestamps", DEFAULT_LOGTIMESTAMPS);
    fLogTimeMicros = GetBoolArg("-logtimemicros", DEFAULT_LOGTIMEMICROS);
    fLogIPs = GetBoolArg("-logips", DEFAULT_LOGIPS);

    LogPrintf("\n\n\n\n\n\n\n\n\n\n\n\n\n\n\n\n\n\n\n\n");
    LogPrintf("Zcoin version %s\n", FormatFullVersion());
}

namespace { // Variables internal to initialization process only

ServiceFlags nRelevantServices = NODE_NETWORK;
int nMaxConnections;
int nUserMaxConnections;
int nFD;
ServiceFlags nLocalServices = NODE_NETWORK;

}

[[noreturn]] static void new_handler_terminate()
{
    // Rather than throwing std::bad-alloc if allocation fails, terminate
    // immediately to (try to) avoid chain corruption.
    // Since LogPrintf may itself allocate memory, set the handler directly
    // to terminate first.
    std::set_new_handler(std::terminate);
    LogPrintf("Error: Out of memory. Terminating.\n");

    // The log was successful, terminate now.
    std::terminate();
};

bool AppInitBasicSetup()
{
    // ********************************************************* Step 1: setup
#ifdef _MSC_VER
    // Turn off Microsoft heap dump noise
    _CrtSetReportMode(_CRT_WARN, _CRTDBG_MODE_FILE);
    _CrtSetReportFile(_CRT_WARN, CreateFileA("NUL", GENERIC_WRITE, 0, NULL, OPEN_EXISTING, 0, 0));
#endif
#if _MSC_VER >= 1400
    // Disable confusing "helpful" text message on abort, Ctrl-C
    _set_abort_behavior(0, _WRITE_ABORT_MSG | _CALL_REPORTFAULT);
#endif
#ifdef WIN32
    // Enable Data Execution Prevention (DEP)
    // Minimum supported OS versions: WinXP SP3, WinVista >= SP1, Win Server 2008
    // A failure is non-critical and needs no further attention!
#ifndef PROCESS_DEP_ENABLE
    // We define this here, because GCCs winbase.h limits this to _WIN32_WINNT >= 0x0601 (Windows 7),
    // which is not correct. Can be removed, when GCCs winbase.h is fixed!
#define PROCESS_DEP_ENABLE 0x00000001
#endif
    typedef BOOL (WINAPI *PSETPROCDEPPOL)(DWORD);
    PSETPROCDEPPOL setProcDEPPol = (PSETPROCDEPPOL)GetProcAddress(GetModuleHandleA("Kernel32.dll"), "SetProcessDEPPolicy");
    if (setProcDEPPol != NULL) setProcDEPPol(PROCESS_DEP_ENABLE);
#endif

    if (!SetupNetworking())
        return InitError("Initializing networking failed");

#ifndef WIN32
    if (!GetBoolArg("-sysperms", false)) {
        umask(077);
    }

    // Clean shutdown on SIGTERM
    struct sigaction sa;
    sa.sa_handler = HandleSIGTERM;
    sigemptyset(&sa.sa_mask);
    sa.sa_flags = 0;
    sigaction(SIGTERM, &sa, NULL);
    sigaction(SIGINT, &sa, NULL);

    // Reopen debug.log on SIGHUP
    struct sigaction sa_hup;
    sa_hup.sa_handler = HandleSIGHUP;
    sigemptyset(&sa_hup.sa_mask);
    sa_hup.sa_flags = 0;
    sigaction(SIGHUP, &sa_hup, NULL);

    // Ignore SIGPIPE, otherwise it will bring the daemon down if the client closes unexpectedly
    signal(SIGPIPE, SIG_IGN);
#endif

    std::set_new_handler(new_handler_terminate);

    return true;
}

bool AppInitParameterInteraction()
{
    const CChainParams& chainparams = Params();
    // ********************************************************* Step 2: parameter interactions

    // also see: InitParameterInteraction()

    // if using block pruning, then disallow txindex
    if (GetArg("-prune", 0)) {
        if (GetBoolArg("-txindex", DEFAULT_TXINDEX))
            return InitError(_("Prune mode is incompatible with -txindex."));
    }

    // Make sure enough file descriptors are available
    int nBind = std::max(
                (mapMultiArgs.count("-bind") ? mapMultiArgs.at("-bind").size() : 0) +
                (mapMultiArgs.count("-whitebind") ? mapMultiArgs.at("-whitebind").size() : 0), size_t(1));
    nUserMaxConnections = GetArg("-maxconnections", DEFAULT_MAX_PEER_CONNECTIONS);
    nMaxConnections = std::max(nUserMaxConnections, 0);

    // Trim requested connection counts, to fit into system limitations
    nMaxConnections = std::max(std::min(nMaxConnections, (int)(FD_SETSIZE - nBind - MIN_CORE_FILEDESCRIPTORS - MAX_ADDNODE_CONNECTIONS)), 0);
    nFD = RaiseFileDescriptorLimit(nMaxConnections + MIN_CORE_FILEDESCRIPTORS + MAX_ADDNODE_CONNECTIONS);
    if (nFD < MIN_CORE_FILEDESCRIPTORS)
        return InitError(_("Not enough file descriptors available."));
    nMaxConnections = std::min(nFD - MIN_CORE_FILEDESCRIPTORS - MAX_ADDNODE_CONNECTIONS, nMaxConnections);

    if (nMaxConnections < nUserMaxConnections)
        InitWarning(strprintf(_("Reducing -maxconnections from %d to %d, because of system limitations."), nUserMaxConnections, nMaxConnections));

    // ********************************************************* Step 3: parameter-to-internal-flags

    fDebug = mapMultiArgs.count("-debug");
    // Special-case: if -debug=0/-nodebug is set, turn off debugging messages
    if (fDebug) {
        const std::vector<std::string>& categories = mapMultiArgs.at("-debug");
        if (GetBoolArg("-nodebug", false) || find(categories.begin(), categories.end(), std::string("0")) != categories.end())
            fDebug = false;
    }

    // Check for -debugnet
    if (GetBoolArg("-debugnet", false))
        InitWarning(_("Unsupported argument -debugnet ignored, use -debug=net."));
    // Check for -socks - as this is a privacy risk to continue, exit here
    if (IsArgSet("-socks"))
        return InitError(_("Unsupported argument -socks found. Setting SOCKS version isn't possible anymore, only SOCKS5 proxies are supported."));
    // Check for -tor - as this is a privacy risk to continue, exit here
    if (GetBoolArg("-tor", false))
        return InitError(_("Unsupported argument -tor found, use -onion."));

    if (GetBoolArg("-benchmark", false))
        InitWarning(_("Unsupported argument -benchmark ignored, use -debug=bench."));

    if (GetBoolArg("-whitelistalwaysrelay", false))
        InitWarning(_("Unsupported argument -whitelistalwaysrelay ignored, use -whitelistrelay and/or -whitelistforcerelay."));

    if (IsArgSet("-blockminsize"))
        InitWarning("Unsupported argument -blockminsize ignored.");

    // Checkmempool and checkblockindex default to true in regtest mode
    int ratio = std::min<int>(std::max<int>(GetArg("-checkmempool", chainparams.DefaultConsistencyChecks() ? 1 : 0), 0), 1000000);
    if (ratio != 0) {
        mempool.setSanityCheck(1.0 / ratio);
    }
    fCheckBlockIndex = GetBoolArg("-checkblockindex", chainparams.DefaultConsistencyChecks());
    fCheckpointsEnabled = GetBoolArg("-checkpoints", DEFAULT_CHECKPOINTS_ENABLED);

    hashAssumeValid = uint256S(GetArg("-assumevalid", chainparams.GetConsensus().defaultAssumeValid.GetHex()));
    if (!hashAssumeValid.IsNull())
        LogPrintf("Assuming ancestors of block %s have valid signatures.\n", hashAssumeValid.GetHex());
    else
        LogPrintf("Validating signatures for all blocks.\n");

    // mempool limits
    int64_t nMempoolSizeMax = GetArg("-maxmempool", DEFAULT_MAX_MEMPOOL_SIZE) * 1000000;
    int64_t nMempoolSizeMin = GetArg("-limitdescendantsize", DEFAULT_DESCENDANT_SIZE_LIMIT) * 1000 * 40;
    if (nMempoolSizeMax < 0 || nMempoolSizeMax < nMempoolSizeMin)
        return InitError(strprintf(_("-maxmempool must be at least %d MB"), std::ceil(nMempoolSizeMin / 1000000.0)));
    // incremental relay fee sets the minimimum feerate increase necessary for BIP 125 replacement in the mempool
    // and the amount the mempool min fee increases above the feerate of txs evicted due to mempool limiting.
    if (IsArgSet("-incrementalrelayfee"))
    {
        CAmount n = 0;
        if (!ParseMoney(GetArg("-incrementalrelayfee", ""), n))
            return InitError(AmountErrMsg("incrementalrelayfee", GetArg("-incrementalrelayfee", "")));
        incrementalRelayFee = CFeeRate(n);
    }

    // -par=0 means autodetect, but nScriptCheckThreads==0 means no concurrency
    nScriptCheckThreads = GetArg("-par", DEFAULT_SCRIPTCHECK_THREADS);
    if (nScriptCheckThreads <= 0)
        nScriptCheckThreads += GetNumCores();
    if (nScriptCheckThreads <= 1)
        nScriptCheckThreads = 0;
    else if (nScriptCheckThreads > MAX_SCRIPTCHECK_THREADS)
        nScriptCheckThreads = MAX_SCRIPTCHECK_THREADS;

    // block pruning; get the amount of disk space (in MiB) to allot for block & undo files
    int64_t nPruneArg = GetArg("-prune", 0);
    if (nPruneArg < 0) {
        return InitError(_("Prune cannot be configured with a negative value."));
    }
    nPruneTarget = (uint64_t) nPruneArg * 1024 * 1024;
    if (nPruneArg == 1) {  // manual pruning: -prune=1
        LogPrintf("Block pruning enabled.  Use RPC call pruneblockchain(height) to manually prune block and undo files.\n");
        nPruneTarget = std::numeric_limits<uint64_t>::max();
        fPruneMode = true;
    } else if (nPruneTarget) {
        if (nPruneTarget < MIN_DISK_SPACE_FOR_BLOCK_FILES) {
            return InitError(strprintf(_("Prune configured below the minimum of %d MiB.  Please use a higher number."), MIN_DISK_SPACE_FOR_BLOCK_FILES / 1024 / 1024));
        }
        LogPrintf("Prune configured to target %uMiB on disk for block and undo files.\n", nPruneTarget / 1024 / 1024);
        fPruneMode = true;
    }

    RegisterAllCoreRPCCommands(tableRPC);
#ifdef ENABLE_WALLET
    RegisterWalletRPCCommands(tableRPC);
#endif

    nConnectTimeout = GetArg("-timeout", DEFAULT_CONNECT_TIMEOUT);
    if (nConnectTimeout <= 0)
        nConnectTimeout = DEFAULT_CONNECT_TIMEOUT;

    // Fee-per-kilobyte amount considered the same as "free"
    // If you are mining, be careful setting this:
    // if you set it to zero then
    // a transaction spammer can cheaply fill blocks using
    // 1-satoshi-fee transactions. It should be set above the real
    // cost to you of processing a transaction.
    if (IsArgSet("-minrelaytxfee"))
    {
        CAmount n = 0;
        if (!ParseMoney(GetArg("-minrelaytxfee", ""), n) || 0 == n)
            return InitError(AmountErrMsg("minrelaytxfee", GetArg("-minrelaytxfee", "")));
        // High fee check is done afterward in CWallet::ParameterInteraction()
        ::minRelayTxFee = CFeeRate(n);
    } else if (incrementalRelayFee > ::minRelayTxFee) {
        // Allow only setting incrementalRelayFee to control both
        ::minRelayTxFee = incrementalRelayFee;
        LogPrintf("Increasing minrelaytxfee to %s to match incrementalrelayfee\n",::minRelayTxFee.ToString());
    }

    // Sanity check argument for min fee for including tx in block
    // TODO: Harmonize which arguments need sanity checking and where that happens
    if (IsArgSet("-blockmintxfee"))
    {
        CAmount n = 0;
        if (!ParseMoney(GetArg("-blockmintxfee", ""), n))
            return InitError(AmountErrMsg("blockmintxfee", GetArg("-blockmintxfee", "")));
    }

    // Feerate used to define dust.  Shouldn't be changed lightly as old
    // implementations may inadvertently create non-standard transactions
    if (IsArgSet("-dustrelayfee"))
    {
        CAmount n = 0;
        if (!ParseMoney(GetArg("-dustrelayfee", ""), n) || 0 == n)
            return InitError(AmountErrMsg("dustrelayfee", GetArg("-dustrelayfee", "")));
        dustRelayFee = CFeeRate(n);
    }

    fRequireStandard = !GetBoolArg("-acceptnonstdtxn", !chainparams.RequireStandard());
    if (chainparams.RequireStandard() && !fRequireStandard)
        return InitError(strprintf("acceptnonstdtxn is not currently supported for %s chain", chainparams.NetworkIDString()));
    nBytesPerSigOp = GetArg("-bytespersigop", nBytesPerSigOp);

#ifdef ENABLE_WALLET
    if (!CWallet::ParameterInteraction())
        return false;
#endif

    fIsBareMultisigStd = GetBoolArg("-permitbaremultisig", DEFAULT_PERMIT_BAREMULTISIG);
    fAcceptDatacarrier = GetBoolArg("-datacarrier", DEFAULT_ACCEPT_DATACARRIER);
    nMaxDatacarrierBytes = GetArg("-datacarriersize", nMaxDatacarrierBytes);

    // Option to startup with mocktime set (used for regression testing):
    SetMockTime(GetArg("-mocktime", 0)); // SetMockTime(0) is a no-op

    if (GetBoolArg("-peerbloomfilters", DEFAULT_PEERBLOOMFILTERS))
        nLocalServices = ServiceFlags(nLocalServices | NODE_BLOOM);

    if (GetArg("-rpcserialversion", DEFAULT_RPC_SERIALIZE_VERSION) < 0)
        return InitError("rpcserialversion must be non-negative.");

    if (GetArg("-rpcserialversion", DEFAULT_RPC_SERIALIZE_VERSION) > 1)
        return InitError("unknown rpcserialversion requested.");

    nMaxTipAge = GetArg("-maxtipage", DEFAULT_MAX_TIP_AGE);

    fEnableReplacement = GetBoolArg("-mempoolreplacement", DEFAULT_ENABLE_REPLACEMENT);
    if ((!fEnableReplacement) && IsArgSet("-mempoolreplacement")) {
        // Minimal effort at forwards compatibility
        std::string strReplacementModeList = GetArg("-mempoolreplacement", "");  // default is impossible
        std::vector<std::string> vstrReplacementModes;
        boost::split(vstrReplacementModes, strReplacementModeList, boost::is_any_of(","));
        fEnableReplacement = (std::find(vstrReplacementModes.begin(), vstrReplacementModes.end(), "fee") != vstrReplacementModes.end());
    }

    if (mapMultiArgs.count("-bip9params")) {
        // Allow overriding BIP9 parameters for testing
        if (!chainparams.MineBlocksOnDemand()) {
            return InitError("BIP9 parameters may only be overridden on regtest.");
        }
        const std::vector<std::string>& deployments = mapMultiArgs.at("-bip9params");
        for (auto i : deployments) {
            std::vector<std::string> vDeploymentParams;
            boost::split(vDeploymentParams, i, boost::is_any_of(":"));
            if (vDeploymentParams.size() != 3) {
                return InitError("BIP9 parameters malformed, expecting deployment:start:end");
            }
            int64_t nStartTime, nTimeout;
            if (!ParseInt64(vDeploymentParams[1], &nStartTime)) {
                return InitError(strprintf("Invalid nStartTime (%s)", vDeploymentParams[1]));
            }
            if (!ParseInt64(vDeploymentParams[2], &nTimeout)) {
                return InitError(strprintf("Invalid nTimeout (%s)", vDeploymentParams[2]));
            }
            bool found = false;
            for (int j=0; j<(int)Consensus::MAX_VERSION_BITS_DEPLOYMENTS; ++j)
            {
                if (vDeploymentParams[0].compare(VersionBitsDeploymentInfo[j].name) == 0) {
                    UpdateRegtestBIP9Parameters(Consensus::DeploymentPos(j), nStartTime, nTimeout);
                    found = true;
                    LogPrintf("Setting BIP9 activation parameters for %s to start=%ld, timeout=%ld\n", vDeploymentParams[0], nStartTime, nTimeout);
                    break;
                }
            }
            if (!found) {
                return InitError(strprintf("Invalid deployment (%s)", vDeploymentParams[0]));
            }
        }
    }
    return true;
}

static bool LockDataDirectory(bool probeOnly)
{
    std::string strDataDir = GetDataDir().string();

    // Make sure only a single Bitcoin process is using the data directory.
    boost::filesystem::path pathLockFile = GetDataDir() / ".lock";
    FILE* file = fopen(pathLockFile.string().c_str(), "a"); // empty lock file; created if it doesn't exist.
    if (file) fclose(file);

    try {
        static boost::interprocess::file_lock lock(pathLockFile.string().c_str());
        if (!lock.try_lock()) {
            return InitError(strprintf(_("Cannot obtain a lock on data directory %s. %s is probably already running."), strDataDir, _(PACKAGE_NAME)));
        }
        if (probeOnly) {
            lock.unlock();
        }
    } catch(const boost::interprocess::interprocess_exception& e) {
        return InitError(strprintf(_("Cannot obtain a lock on data directory %s. %s is probably already running.") + " %s.", strDataDir, _(PACKAGE_NAME), e.what()));
    }
    return true;
}

bool AppInitSanityChecks()
{
    // ********************************************************* Step 4: sanity checks

    // Initialize elliptic curve code
    ECC_Start();
    globalVerifyHandle.reset(new ECCVerifyHandle());

    // Sanity check
    if (!InitSanityCheck())
        return InitError(strprintf(_("Initialization sanity check failed. %s is shutting down."), _(PACKAGE_NAME)));

    // Probe the data directory lock to give an early error message, if possible
    return LockDataDirectory(true);
}

bool AppInitMain(boost::thread_group& threadGroup, CScheduler& scheduler)
{
    const CChainParams& chainparams = Params();
    // ********************************************************* Step 4a: application initialization
    // After daemonization get the data directory lock again and hold on to it until exit
    // This creates a slight window for a race condition to happen, however this condition is harmless: it
    // will at most make us exit without printing a message to console.
    if (!LockDataDirectory(false)) {
        // Detailed error printed inside LockDataDirectory
        return false;
    }

#ifndef WIN32
    CreatePidFile(GetPidFile(), getpid());
#endif
    if (GetBoolArg("-shrinkdebugfile", !fDebug)) {
        // Do this first since it both loads a bunch of debug.log into memory,
        // and because this needs to happen before any other debug.log printing
        ShrinkDebugFile();
    }

    if (fPrintToDebugLog)
        OpenDebugLog();

    if (!fLogTimestamps)
        LogPrintf("Startup time: %s\n", DateTimeStrFormat("%Y-%m-%d %H:%M:%S", GetTime()));
    LogPrintf("Default data directory %s\n", GetDefaultDataDir().string());
    LogPrintf("Using data directory %s\n", GetDataDir().string());
    LogPrintf("Using config file %s\n", GetConfigFile(GetArg("-conf", BITCOIN_CONF_FILENAME)).string());
    LogPrintf("Using at most %i automatic connections (%i file descriptors available)\n", nMaxConnections, nFD);

    InitSignatureCache();

    LogPrintf("Using %u threads for script verification\n", nScriptCheckThreads);
    if (nScriptCheckThreads) {
        for (int i=0; i<nScriptCheckThreads-1; i++)
            threadGroup.create_thread(&ThreadScriptCheck);
    }

    // Start the lightweight task scheduler thread
    CScheduler::Function serviceLoop = boost::bind(&CScheduler::serviceQueue, &scheduler);
    threadGroup.create_thread(boost::bind(&TraceThread<CScheduler::Function>, "scheduler", serviceLoop));

    /* Start the RPC server already.  It will be started in "warmup" mode
     * and not really process calls already (but it will signify connections
     * that the server is there and will be ready later).  Warmup mode will
     * be disabled when initialisation is finished.
     */
    if (GetBoolArg("-server", false))
    {
        uiInterface.InitMessage.connect(SetRPCWarmupStatus);
        if (!AppInitServers(threadGroup))
            return InitError(_("Unable to start HTTP server. See debug log for details."));
    }

    int64_t nStart;

    // ********************************************************* Step 5: verify wallet database integrity
#ifdef ENABLE_WALLET
    if (!CWallet::Verify())
        return false;
#endif
    // ********************************************************* Step 6: network initialization
    // Note that we absolutely cannot open any actual connections
    // until the very end ("start node") as the UTXO/block state
    // is not yet setup and may end up being set up twice if we
    // need to reindex later.

    assert(!g_connman);
    g_connman = std::unique_ptr<CConnman>(new CConnman(GetRand(std::numeric_limits<uint64_t>::max()), GetRand(std::numeric_limits<uint64_t>::max())));
    CConnman& connman = *g_connman;

    peerLogic.reset(new PeerLogicValidation(&connman));
    RegisterValidationInterface(peerLogic.get());
    RegisterNodeSignals(GetNodeSignals());

    // sanitize comments per BIP-0014, format user agent and check total size
    std::vector<std::string> uacomments;
    if (mapMultiArgs.count("-uacomment")) {
        BOOST_FOREACH(std::string cmt, mapMultiArgs.at("-uacomment"))
        {
            if (cmt != SanitizeString(cmt, SAFE_CHARS_UA_COMMENT))
                return InitError(strprintf(_("User Agent comment (%s) contains unsafe characters."), cmt));
            uacomments.push_back(cmt);
        }
    }
    strSubVersion = FormatSubVersion(CLIENT_NAME, CLIENT_VERSION, uacomments);
    if (strSubVersion.size() > MAX_SUBVERSION_LENGTH) {
        return InitError(strprintf(_("Total length of network version string (%i) exceeds maximum length (%i). Reduce the number or size of uacomments."),
            strSubVersion.size(), MAX_SUBVERSION_LENGTH));
    }

    if (mapMultiArgs.count("-onlynet")) {
        std::set<enum Network> nets;
        BOOST_FOREACH(const std::string& snet, mapMultiArgs.at("-onlynet")) {
            enum Network net = ParseNetwork(snet);
            if (net == NET_UNROUTABLE)
                return InitError(strprintf(_("Unknown network specified in -onlynet: '%s'"), snet));
            nets.insert(net);
        }
        for (int n = 0; n < NET_MAX; n++) {
            enum Network net = (enum Network)n;
            if (!nets.count(net))
                SetLimited(net);
        }
    }

    if (mapMultiArgs.count("-whitelist")) {
        BOOST_FOREACH(const std::string& net, mapMultiArgs.at("-whitelist")) {
            CSubNet subnet;
            LookupSubNet(net.c_str(), subnet);
            if (!subnet.IsValid())
                return InitError(strprintf(_("Invalid netmask specified in -whitelist: '%s'"), net));
            connman.AddWhitelistedRange(subnet);
        }
    }

    // start tor
    bool torEnabled = GetBoolArg("-torsetup", DEFAULT_TOR_SETUP);
    if(torEnabled){
    	StartTorEnabled(threadGroup, scheduler);
        SetLimited(NET_TOR);
        SetLimited(NET_IPV4);
        SetLimited(NET_IPV6);
        proxyType addrProxy = proxyType(LookupNumeric("127.0.0.1", 9050),
                        true);
        SetProxy(NET_IPV4, addrProxy);
        SetProxy(NET_IPV6, addrProxy);
        SetProxy(NET_TOR, addrProxy);
        SetLimited(NET_IPV4, false);
        SetLimited(NET_IPV6, false);
        SetLimited(NET_TOR, false);
    }

    bool proxyRandomize = GetBoolArg("-proxyrandomize", DEFAULT_PROXYRANDOMIZE);
    // -proxy sets a proxy for all outgoing network traffic
    // -noproxy (or -proxy=0) as well as the empty string can be used to not set a proxy, this is the default
    std::string proxyArg = GetArg("-proxy", "");
    SetLimited(NET_TOR);
    if (proxyArg != "" && proxyArg != "0") {
        CService resolved(LookupNumeric(proxyArg.c_str(), 9050));
        proxyType addrProxy = proxyType(resolved, proxyRandomize);
        if (!addrProxy.IsValid())
            return InitError(strprintf(_("Invalid -proxy address: '%s'"), proxyArg));

        SetProxy(NET_IPV4, addrProxy);
        SetProxy(NET_IPV6, addrProxy);
        SetProxy(NET_TOR, addrProxy);
        SetNameProxy(addrProxy);
        SetLimited(NET_TOR, false); // by default, -proxy sets onion as reachable, unless -noonion later
    }

    // -onion can be used to set only a proxy for .onion, or override normal proxy for .onion addresses
    // -noonion (or -onion=0) disables connecting to .onion entirely
    // An empty string is used to not override the onion proxy (in which case it defaults to -proxy set above, or none)
    std::string onionArg = GetArg("-onion", "");
    if (onionArg != "") {
        if (onionArg == "0") { // Handle -noonion/-onion=0
            SetLimited(NET_TOR); // set onions as unreachable
        } else {
            CService resolved(LookupNumeric(onionArg.c_str(), 9050));
            proxyType addrOnion = proxyType(resolved, proxyRandomize);
            if (!addrOnion.IsValid())
                return InitError(strprintf(_("Invalid -onion address: '%s'"), onionArg));
            SetProxy(NET_TOR, addrOnion);
            SetLimited(NET_TOR, false);
        }
    }

    // see Step 2: parameter interactions for more information about these
    fListen = GetBoolArg("-listen", DEFAULT_LISTEN);
    fDiscover = GetBoolArg("-discover", true);
    fNameLookup = GetBoolArg("-dns", DEFAULT_NAME_LOOKUP);
    fRelayTxes = !GetBoolArg("-blocksonly", DEFAULT_BLOCKSONLY);

    if (fListen) {
        bool fBound = false;
        if (mapMultiArgs.count("-bind")) {
            BOOST_FOREACH(const std::string& strBind, mapMultiArgs.at("-bind")) {
                CService addrBind;
                if (!Lookup(strBind.c_str(), addrBind, GetListenPort(), false))
                    return InitError(ResolveErrMsg("bind", strBind));
                fBound |= Bind(connman, addrBind, (BF_EXPLICIT | BF_REPORT_ERROR));
            }
        }
        if (mapMultiArgs.count("-whitebind")) {
            BOOST_FOREACH(const std::string& strBind, mapMultiArgs.at("-whitebind")) {
                CService addrBind;
                if (!Lookup(strBind.c_str(), addrBind, 0, false))
                    return InitError(ResolveErrMsg("whitebind", strBind));
                if (addrBind.GetPort() == 0)
                    return InitError(strprintf(_("Need to specify a port with -whitebind: '%s'"), strBind));
                fBound |= Bind(connman, addrBind, (BF_EXPLICIT | BF_REPORT_ERROR | BF_WHITELIST));
            }
        }
        if (!mapMultiArgs.count("-bind") && !mapMultiArgs.count("-whitebind")) {
            struct in_addr inaddr_any;
            inaddr_any.s_addr = INADDR_ANY;
            fBound |= Bind(connman, CService((in6_addr)IN6ADDR_ANY_INIT, GetListenPort()), BF_NONE);
            fBound |= Bind(connman, CService(inaddr_any, GetListenPort()), !fBound ? BF_REPORT_ERROR : BF_NONE);
        }
        if (!fBound)
            return InitError(_("Failed to listen on any port. Use -listen=0 if you want this."));
    }

    if (mapMultiArgs.count("-externalip")) {
        BOOST_FOREACH(const std::string& strAddr, mapMultiArgs.at("-externalip")) {
            CService addrLocal;
            if (Lookup(strAddr.c_str(), addrLocal, GetListenPort(), fNameLookup) && addrLocal.IsValid())
                AddLocal(addrLocal, LOCAL_MANUAL);
            else
                return InitError(ResolveErrMsg("externalip", strAddr));
        }
    }

    if (mapMultiArgs.count("-seednode")) {
        BOOST_FOREACH(const std::string& strDest, mapMultiArgs.at("-seednode"))
            connman.AddOneShot(strDest);
    }

#if ENABLE_ZMQ
    pzmqNotificationInterface = CZMQNotificationInterface::Create();

    if (pzmqNotificationInterface) {
        RegisterValidationInterface(pzmqNotificationInterface);
    }
#endif

    pdsNotificationInterface = new CDSNotificationInterface(connman);
    RegisterValidationInterface(pdsNotificationInterface);

    uint64_t nMaxOutboundLimit = 0; //unlimited unless -maxuploadtarget is set
    uint64_t nMaxOutboundTimeframe = MAX_UPLOAD_TIMEFRAME;

    if (IsArgSet("-maxuploadtarget")) {
        nMaxOutboundLimit = GetArg("-maxuploadtarget", DEFAULT_MAX_UPLOAD_TARGET)*1024*1024;
    }

    // ********************************************************* Step 7a: check lite mode

    // lite mode disables all Dash-specific functionality
    fLiteMode = GetBoolArg("-litemode", false);
    LogPrintf("fLiteMode %d\n", fLiteMode);

    if(fLiteMode) {
        InitWarning(_("You are starting in lite mode, all Dash-specific functionality is disabled."));
    }

    // ********************************************************* Step 7b: load block chain

    fReindex = GetBoolArg("-reindex", false);
    bool fReindexChainState = GetBoolArg("-reindex-chainstate", false);

    boost::filesystem::create_directories(GetDataDir() / "blocks");

    // cache size calculations
    int64_t nTotalCache = (GetArg("-dbcache", nDefaultDbCache) << 20);
//    nTotalCache = std::max(nTotalCache, nMinDbCache << 20); // total cache cannot be less than nMinDbCache
//    nTotalCache = std::min(nTotalCache, nMaxDbCache << 20); // total cache cannot be greater than nMaxDbcache
    if (nTotalCache < (1 << 22))
        nTotalCache = (1 << 22);
    int64_t nBlockTreeDBCache = nTotalCache / 8;
//    nBlockTreeDBCache = std::min(nBlockTreeDBCache, (GetBoolArg("-txindex", DEFAULT_TXINDEX) ? nMaxBlockDBAndTxIndexCache : nMaxBlockDBCache) << 20);
    if (nBlockTreeDBCache > (1 << 21) && !GetBoolArg("-txindex", false))
        nBlockTreeDBCache = (1 << 21); // block tree db cache shouldn't be larger than 2 MiB
    nTotalCache -= nBlockTreeDBCache;
    int64_t nCoinDBCache = std::min(nTotalCache / 2,
                                    (nTotalCache / 4) + (1 << 23)); // use 25%-50% of the remainder for disk cache
    nCoinDBCache = std::min(nCoinDBCache, nMaxCoinsDBCache << 20); // cap total coins db cache
    nTotalCache -= nCoinDBCache;
//    nCoinCacheUsage = nTotalCache; // the rest goes to in-memory cache
    nCoinCacheUsage = nTotalCache / 300;
    int64_t nMempoolSizeMax = GetArg("-maxmempool", DEFAULT_MAX_MEMPOOL_SIZE) * 1000000;
    int64_t nEvoDbCache = 1024 * 1024 * 16; // TODO
    LogPrintf("Cache configuration:\n");
    LogPrintf("* Using %.1fMiB for block index database\n", nBlockTreeDBCache * (1.0 / 1024 / 1024));
    LogPrintf("* Using %.1fMiB for chain state database\n", nCoinDBCache * (1.0 / 1024 / 1024));
    LogPrintf("* Using %.1fMiB for in-memory UTXO set (plus up to %.1fMiB of unused mempool space)\n", nCoinCacheUsage * (1.0 / 1024 / 1024), nMempoolSizeMax * (1.0 / 1024 / 1024));

    bool fLoaded = false;
    while (!fLoaded) {
        bool fReset = fReindex;
        std::string strLoadError;
        uiInterface.InitMessage(_("Loading block index..."));

        nStart = GetTimeMillis();
        do {
            try {
                UnloadBlockIndex();
                delete pcoinsTip;
                delete pcoinsdbview;
                delete pcoinscatcher;
                llmq::DestroyLLMQSystem();
                delete pblocktree;
                delete evoDb;

                MTPState::GetMTPState()->SetMTPStartBlock(chainparams.GetConsensus().nMTPStartBlock);

                pblocktree = new CBlockTreeDB(nBlockTreeDBCache, false, fReindex);

                if (!fReindex) {
                    // Check existing block index database version, reindex if needed
                    if (pblocktree->GetBlockIndexVersion() < ZC_ADVANCED_INDEX_VERSION) {
                        LogPrintf("Upgrade to new version of block index required, reindex forced\n");
                        delete pblocktree;
                        fReindex = fReset = true;
                        pblocktree = new CBlockTreeDB(nBlockTreeDBCache, false, fReindex);
                    }
                }

                evoDb = new CEvoDB(nEvoDbCache, false, fReindex || fReindexChainState);
                deterministicMNManager = new CDeterministicMNManager(*evoDb);

                pcoinsdbview = new CCoinsViewDB(nCoinDBCache, false, fReindex || fReindexChainState);
                pcoinscatcher = new CCoinsViewErrorCatcher(pcoinsdbview);
                pcoinsTip = new CCoinsViewCache(pcoinscatcher);
                llmq::InitLLMQSystem(*evoDb, &scheduler, false, fReindex || fReindexChainState);

                if (fReindex) {
                    pblocktree->WriteReindexing(true);
                    //If we're reindexing in prune mode, wipe away unusable block files and all undo data files
                    if (fPruneMode)
                        CleanupBlockRevFiles();
                } else {
                    // If necessary, upgrade from older database format.
                    if (!pcoinsdbview->Upgrade()) {
                        strLoadError = _("Error upgrading chainstate database");
                        break;
                    }
                }

                if (!LoadBlockIndex(chainparams)) {
                    strLoadError = _("Error loading block database");
                    break;
                }

                if (!fReindex) {
                    CBlockIndex *tip = chainActive.Tip();
                    if (tip && tip->nHeight >= chainparams.GetConsensus().nSigmaStartBlock) {
                        const uint256* phash = tip->phashBlock;
                        if (pblocktree->GetBlockIndexVersion(*phash) < SIGMA_PROTOCOL_ENABLEMENT_VERSION) {
                            strLoadError = _(
                                    "Block index is outdated, reindex required\n");
                            break;
                        }
                    }
                }

                // If the loaded chain has a wrong genesis, bail out immediately
                // (we're likely using a testnet datadir, or the other way around).
                if (!mapBlockIndex.empty() && mapBlockIndex.count(chainparams.GetConsensus().hashGenesisBlock) == 0) {
                    LogPrintf("Genesis block hash %s not found.\n",
                        chainparams.GetConsensus().hashGenesisBlock.ToString());
                    LogPrintf("mapBlockIndex contains %d blocks.\n", mapBlockIndex.size());
                    return InitError(_("Incorrect or no genesis block found. Wrong datadir for network?"));
                }

                // Initialize the block index (no-op if non-empty database was already loaded)
                if (!InitBlockIndex(chainparams)) {
                    strLoadError = _("Error initializing block database");
                    break;
                }

                // Check for changed -txindex state
                if (fTxIndex != GetBoolArg("-txindex", DEFAULT_TXINDEX)) {
                    strLoadError = _("You need to rebuild the database using -reindex-chainstate to change -txindex");
                    break;
                }

                // Check for changed -prune state.  What we are concerned about is a user who has pruned blocks
                // in the past, but is now trying to run unpruned.
                if (fHavePruned && !fPruneMode) {
                    strLoadError = _("You need to rebuild the database using -reindex to go back to unpruned mode.  This will redownload the entire blockchain");
                    break;
                }

                deterministicMNManager->UpgradeDBIfNeeded();

                if (!fReindex && chainActive.Tip() != NULL) {
                    uiInterface.InitMessage(_("Rewinding blocks..."));
                    if (!RewindBlockIndex(chainparams)) {
                        strLoadError = _("Unable to rewind the database to a pre-fork state. You will need to redownload the blockchain");
                        break;
                    }
                }

                uiInterface.InitMessage(_("Verifying blocks..."));
                if (fHavePruned && GetArg("-checkblocks", DEFAULT_CHECKBLOCKS) > MIN_BLOCKS_TO_KEEP) {
                    LogPrintf("Prune: pruned datadir may not have more than %d blocks; only checking available blocks",
                        MIN_BLOCKS_TO_KEEP);
                }

                {
                    LOCK(cs_main);
                    CBlockIndex* tip = chainActive.Tip();
                    RPCNotifyBlockChange(true, tip);
                    if (tip && tip->nTime > GetAdjustedTime() + 2 * 60 * 60) {
                        strLoadError = _("The block database contains a block which appears to be from the future. "
                                "This may be due to your computer's date and time being set incorrectly. "
                                "Only rebuild the block database if you are sure that your computer's date and time are correct");
                        break;
                    }
                }

                if (!CVerifyDB().VerifyDB(chainparams, pcoinsdbview, GetArg("-checklevel", DEFAULT_CHECKLEVEL),
                              GetArg("-checkblocks", DEFAULT_CHECKBLOCKS))) {
                    strLoadError = _("Corrupted block database detected");
                    break;
                }
            } catch (const std::exception& e) {
                if (fDebug) LogPrintf("%s\n", e.what());
                strLoadError = _("Error opening block database");
                break;
            }

            fLoaded = true;
        } while(false);

        if (!fLoaded) {
            // first suggest a reindex
            if (!fReset) {
                bool fRet = uiInterface.ThreadSafeQuestion(
                    strLoadError + ".\n\n" + _("Do you want to rebuild the block database now?"),
                    strLoadError + ".\nPlease restart with -reindex or -reindex-chainstate to recover.",
                    "", CClientUIInterface::MSG_ERROR | CClientUIInterface::BTN_ABORT);
                if (fRet) {
                    fReindex = true;
                    fRequestShutdown = false;
                } else {
                    LogPrintf("Aborted block database rebuild. Exiting.\n");
                    return false;
                }
            } else {
                return InitError(strLoadError);
            }
        }
    }

    // As LoadBlockIndex can take several minutes, it's possible the user
    // requested to kill the GUI during the last operation. If so, exit.
    // As the program has not fully started yet, Shutdown() is possibly overkill.
    if (fRequestShutdown)
    {
        LogPrintf("Shutdown requested. Exiting.\n");
        return false;
    }
    LogPrintf(" block index %15dms\n", GetTimeMillis() - nStart);

    boost::filesystem::path est_path = GetDataDir() / FEE_ESTIMATES_FILENAME;
    CAutoFile est_filein(fopen(est_path.string().c_str(), "rb"), SER_DISK, CLIENT_VERSION);
    // Allowed to fail as this file IS missing on first startup.
    if (!est_filein.IsNull())
        mempool.ReadFeeEstimates(est_filein);
    fFeeEstimatesInitialized = true;


    // ********************************************************* Step 8: load wallet

#ifdef ENABLE_WALLET
    LogPrintf("Step 8: load wallet ************************************\n");
    if (GetBoolArg("-disablewallet", false)) {
        pwalletMain = NULL;
        LogPrintf("Wallet disabled!\n");
    } else {
    CWallet::InitLoadWallet();
    if (!pwalletMain)
        return false;
    }
#else // ENABLE_WALLET
    LogPrintf("No wallet support compiled in!\n");
#endif // !ENABLE_WALLET

    // ********************************************************* Step 8.5: load elysium

#ifdef ENABLE_ELYSIUM
    if (isElysiumEnabled()) {
        if (!fTxIndex) {
            // ask the user if they would like us to modify their config file for them
            std::string msg = _("Disabled transaction index detected.\n\n"
                                "Elysium requires an enabled transaction index. To enable "
                                "transaction indexing, please use the \"-txindex\" option as "
                                "command line argument or add \"txindex=1\" to your client "
                                "configuration file within your data directory.\n\n"
                                "Configuration file"); // allow translation of main text body while still allowing differing config file string
            msg += ": " + GetConfigFile("").string() + "\n\n";
            msg += _("Would you like Elysium to attempt to update your configuration file accordingly?");
            bool fRet = uiInterface.ThreadSafeMessageBox(msg, "", CClientUIInterface::MSG_INFORMATION | CClientUIInterface::BTN_OK | CClientUIInterface::MODAL | CClientUIInterface::BTN_ABORT);
            if (fRet) {
                // add txindex=1 to config file in GetConfigFile()
                boost::filesystem::path configPathInfo = GetConfigFile("");
                FILE *fp = fopen(configPathInfo.string().c_str(), "at");
                if (!fp) {
                    std::string failMsg = _("Unable to update configuration file at");
                    failMsg += ":\n" + GetConfigFile("").string() + "\n\n";
                    failMsg += _("The file may be write protected or you may not have the required permissions to edit it.\n");
                    failMsg += _("Please add txindex=1 to your configuration file manually.\n\nElysium will now shutdown.");
                    return InitError(failMsg);
                }
                fprintf(fp, "\ntxindex=1\n");
                fflush(fp);
                fclose(fp);
                std::string strUpdated = _(
                        "Your configuration file has been updated.\n\n"
                        "Elysium will now shutdown - please restart the client for your new configuration to take effect.");
                uiInterface.ThreadSafeMessageBox(strUpdated, "", CClientUIInterface::MSG_INFORMATION | CClientUIInterface::BTN_OK | CClientUIInterface::MODAL);
                return false;
            } else {
                return InitError(_("Please add txindex=1 to your configuration file manually.\n\nOmni Core will now shutdown."));
            }
        }

        uiInterface.InitMessage(_("Parsing Elysium transactions..."));
        elysium_init();

        // Elysium code should be initialized and wallet should now be loaded, perform an initial populate
        CheckWalletUpdate();
    }
#endif

    // ********************************************************* Step 9: data directory maintenance
    LogPrintf("Step 9: data directory maintenance **********************\n");
    // if pruning, unset the service bit and perform the initial blockstore prune
    // after any wallet rescanning has taken place.
    if (fPruneMode) {
        LogPrintf("Unsetting NODE_NETWORK on prune mode\n");
        nLocalServices = ServiceFlags(nLocalServices & ~NODE_NETWORK);
        if (!fReindex) {
            uiInterface.InitMessage(_("Pruning blockstore..."));
            PruneAndFlush();
        }
    }

    if (chainparams.GetConsensus().vDeployments[Consensus::DEPLOYMENT_SEGWIT].nTimeout != 0) {
        // Only advertise witness capabilities if they have a reasonable start time.
        // This allows us to have the code merged without a defined softfork, by setting its
        // end time to 0.
        // Note that setting NODE_WITNESS is never required: the only downside from not
        // doing so is that after activation, no upgraded nodes will fetch from you.
        nLocalServices = ServiceFlags(nLocalServices | NODE_WITNESS);
        // Only care about others providing witness capabilities if there is a softfork
        // defined.
        nRelevantServices = ServiceFlags(nRelevantServices | NODE_WITNESS);
    }

    // ********************************************************* Step 10a: Prepare znode related stuff
    fMasternodeMode = GetBoolArg("-znode", false);
    if (fMasternodeMode)
        // turn off dandelion for znodes
        ForceSetArg("-dandelion", "0");

    LogPrintf("fMasternodeMode = %s\n", fMasternodeMode);

    if(fLiteMode && fMasternodeMode) {
        return InitError(_("You can not start a masternode in lite mode."));
    }

    if (fMasternodeMode && !fTxIndex) {
        return InitError("Enabling Znode support requires turning on transaction indexing."
                                 "Please add txindex=1 to your configuration and start with -reindex");
    }


    // evo znode system
    if(fLiteMode && fMasternodeMode) {
        return InitError(_("You can not start a znode in lite mode."));
    }

    if(fMasternodeMode) {
        LogPrintf("ZNODE:\n");

        std::string strMasterNodeBLSPrivKey = GetArg("-znodeblsprivkey", "");
        if(!strMasterNodeBLSPrivKey.empty()) {
            auto binKey = ParseHex(strMasterNodeBLSPrivKey);
            CBLSSecretKey keyOperator;
            keyOperator.SetBuf(binKey);
            if (keyOperator.IsValid()) {
                activeMasternodeInfo.blsKeyOperator = std::make_unique<CBLSSecretKey>(keyOperator);
                activeMasternodeInfo.blsPubKeyOperator = std::make_unique<CBLSPublicKey>(activeMasternodeInfo.blsKeyOperator->GetPublicKey());
                LogPrintf("  blsPubKeyOperator: %s\n", keyOperator.GetPublicKey().ToString());
            } else {
                return InitError(_("Invalid znodeblsprivkey. Please see documentation."));
            }
        } else {
            return InitError(_("You must specify a znodeblsprivkey in the configuration. Please see documentation for help."));
        }

        // Create and register activeMasternodeManager, will init later in ThreadImport
        activeMasternodeManager = new CActiveMasternodeManager();
        RegisterValidationInterface(activeMasternodeManager);
    }

    if (activeMasternodeInfo.blsKeyOperator == nullptr) {
        activeMasternodeInfo.blsKeyOperator = std::make_unique<CBLSSecretKey>();
    }
    if (activeMasternodeInfo.blsPubKeyOperator == nullptr) {
        activeMasternodeInfo.blsPubKeyOperator = std::make_unique<CBLSPublicKey>();
    }

    // ********************************************************* Step 10b: schedule Dash-specific tasks

    if (!fLiteMode) {
        scheduler.scheduleEvery(boost::bind(&CNetFulfilledRequestManager::DoMaintenance, boost::ref(netfulfilledman)), 60);
        scheduler.scheduleEvery(boost::bind(&CMasternodeSync::DoMaintenance, boost::ref(masternodeSync), boost::ref(*g_connman)), 1);
        scheduler.scheduleEvery(boost::bind(&CMasternodeUtils::DoMaintenance, boost::ref(*g_connman)), 1);

        /*
        scheduler.scheduleEvery(boost::bind(&CGovernanceManager::DoMaintenance, boost::ref(governance), boost::ref(*g_connman)), 60 * 5);

        scheduler.scheduleEvery(boost::bind(&CInstantSend::DoMaintenance, boost::ref(instantsend)), 60);
        */
    }

    llmq::StartLLMQSystem();

    // ********************************************************* Step 11: import blocks

    if (!CheckDiskSpace())
        return false;

    // Either install a handler to notify us when genesis activates, or set fHaveGenesis directly.
    // No locking, as this happens before any background thread is started.
    if (chainActive.Tip() == NULL) {
        uiInterface.NotifyBlockTip.connect(BlockNotifyGenesisWait);
    } else {
        fHaveGenesis = true;
    }

    if (IsArgSet("-blocknotify"))
        uiInterface.NotifyBlockTip.connect(BlockNotifyCallback);

    std::vector<boost::filesystem::path> vImportFiles;
    if (mapMultiArgs.count("-loadblock"))
    {
        BOOST_FOREACH(const std::string& strFile, mapMultiArgs.at("-loadblock"))
            vImportFiles.push_back(strFile);
    }

    threadGroup.create_thread(boost::bind(&ThreadImport, vImportFiles));

    // Wait for genesis block to be processed
    {
        boost::unique_lock<boost::mutex> lock(cs_GenesisWait);
        while (!fHaveGenesis) {
            condvar_GenesisWait.wait(lock);
        }
        uiInterface.NotifyBlockTip.disconnect(BlockNotifyGenesisWait);
    }

    // ********************************************************* Step 12: start node

    //// debug print
    LogPrintf("mapBlockIndex.size() = %u\n",   mapBlockIndex.size());
    LogPrintf("nBestHeight = %d\n",                   chainActive.Height());
    if (GetBoolArg("-listenonion", DEFAULT_LISTEN_ONION))
        StartTorControl(threadGroup, scheduler);

    Discover(threadGroup);

    // Map ports with UPnP
    MapPort(GetBoolArg("-upnp", DEFAULT_UPNP));

    std::string strNodeError;
    CConnman::Options connOptions;
    connOptions.nLocalServices = nLocalServices;
    connOptions.nRelevantServices = nRelevantServices;
    connOptions.nMaxConnections = nMaxConnections;
    connOptions.nMaxOutbound = std::min(MAX_OUTBOUND_CONNECTIONS, connOptions.nMaxConnections);
    connOptions.nMaxAddnode = MAX_ADDNODE_CONNECTIONS;
    connOptions.nMaxFeeler = 1;
    connOptions.nBestHeight = chainActive.Height();
    connOptions.uiInterface = &uiInterface;
    connOptions.nSendBufferMaxSize = 1000*GetArg("-maxsendbuffer", DEFAULT_MAXSENDBUFFER);
    connOptions.nReceiveFloodSize = 1000*GetArg("-maxreceivebuffer", DEFAULT_MAXRECEIVEBUFFER);

    connOptions.nMaxOutboundTimeframe = nMaxOutboundTimeframe;
    connOptions.nMaxOutboundLimit = nMaxOutboundLimit;

    if (!connman.Start(scheduler, strNodeError, connOptions))
        return InitError(strNodeError);

    // Generate coins in the background
    GenerateBitcoins(GetBoolArg("-gen", DEFAULT_GENERATE), GetArg("-genproclimit", DEFAULT_GENERATE_THREADS),
                     chainparams);

<<<<<<< HEAD
    // ********************************************************* Step 13: Znode - obsoleted
=======
    // ********************************************************* Step 13a: update block tip in Zcoin modules

    bool fEvoZnodes = false;
    {
        LOCK(cs_main);
        fEvoZnodes = chainActive.Height() >= chainparams.GetConsensus().DIP0003EnforcementHeight;

        if (!fEvoZnodes) {
            // force UpdatedBlockTip to initialize pCurrentBlockIndex for DS, MN payments and budgets
            // but don't call it directly to prevent triggering of other listeners like zmq etc.
            // GetMainSignals().UpdatedBlockTip(chainActive.Tip());
            mnodeman.UpdatedBlockTip(chainActive.Tip());
            //darkSendPool.UpdatedBlockTip(chainActive.Tip());
            znpayments.UpdatedBlockTip(chainActive.Tip());
            znodeSync.UpdatedBlockTip(chainActive.Tip());
            // governance.UpdatedBlockTip(chainActive.Tip());
        }
    }

    // ********************************************************* Step 13b: start legacy znodes thread

    // TODO: remove this code after switch to evo is done
    if (!fEvoZnodes)
    {
        threadGroup.create_thread([] {

            RenameThread("znode-tick");

            if (fLiteMode)
                return;

            unsigned int nTick = 0;

            while (true) {
                MilliSleep(1000);

                {
                    LOCK(cs_main);
                    // shut legacy znode down if past 6 blocks of DIP3 enforcement
                    if (chainActive.Height()-6 >= Params().GetConsensus().DIP0003EnforcementHeight)
                        break;
                }

                znodeSync.ProcessTick();

                if (znodeSync.IsBlockchainSynced() && !ShutdownRequested()) {
                    nTick++;

                    LOCK(cs_main);

                    // make sure to check all znodes first
                    mnodeman.Check();

                    mnodeman.ProcessPendingMnvRequests(*g_connman);

                    // check if we should activate or ping every few minutes,
                    // slightly postpone first run to give net thread a chance to connect to some peers
                    if (nTick % ZNODE_MIN_MNP_SECONDS == 15)
                        activeZnode.ManageState();

                    if (nTick % 60 == 0) {
                        mnodeman.ProcessZnodeConnections();
                        mnodeman.CheckAndRemove();
                        znpayments.CheckAndRemove();
                        instantsend.CheckAndRemove();
                    }
                    if (fMasternodeMode && (nTick % (60 * 5) == 0)) {
                        mnodeman.DoFullVerificationStep();
                    }
                }
            }
        });
    }
>>>>>>> f604f2a3

    // ********************************************************* Step 14: finished

    SetRPCWarmupFinished();
    uiInterface.InitMessage(_("Done loading"));

#ifdef ENABLE_WALLET
    if (pwalletMain)
        pwalletMain->postInitProcess(threadGroup);
#endif

    return !fRequestShutdown;
}<|MERGE_RESOLUTION|>--- conflicted
+++ resolved
@@ -262,15 +262,7 @@
         pwalletMain->Flush(false);
 #endif
     GenerateBitcoins(false, 0, Params());
-<<<<<<< HEAD
-    
-=======
-    CFlatDB<CZnodeMan> flatdb1("zncache.dat", "magicZnodeCache");
-    flatdb1.Dump(mnodeman);
-    CFlatDB<CZnodePayments> flatdb2("znpayments.dat", "magicZnodePaymentsCache");
-    flatdb2.Dump(znpayments);
-
->>>>>>> f604f2a3
+
     MapPort(false);
     UnregisterValidationInterface(peerLogic.get());
     peerLogic.reset();
@@ -2116,84 +2108,8 @@
     // Generate coins in the background
     GenerateBitcoins(GetBoolArg("-gen", DEFAULT_GENERATE), GetArg("-genproclimit", DEFAULT_GENERATE_THREADS),
                      chainparams);
-
-<<<<<<< HEAD
+    
     // ********************************************************* Step 13: Znode - obsoleted
-=======
-    // ********************************************************* Step 13a: update block tip in Zcoin modules
-
-    bool fEvoZnodes = false;
-    {
-        LOCK(cs_main);
-        fEvoZnodes = chainActive.Height() >= chainparams.GetConsensus().DIP0003EnforcementHeight;
-
-        if (!fEvoZnodes) {
-            // force UpdatedBlockTip to initialize pCurrentBlockIndex for DS, MN payments and budgets
-            // but don't call it directly to prevent triggering of other listeners like zmq etc.
-            // GetMainSignals().UpdatedBlockTip(chainActive.Tip());
-            mnodeman.UpdatedBlockTip(chainActive.Tip());
-            //darkSendPool.UpdatedBlockTip(chainActive.Tip());
-            znpayments.UpdatedBlockTip(chainActive.Tip());
-            znodeSync.UpdatedBlockTip(chainActive.Tip());
-            // governance.UpdatedBlockTip(chainActive.Tip());
-        }
-    }
-
-    // ********************************************************* Step 13b: start legacy znodes thread
-
-    // TODO: remove this code after switch to evo is done
-    if (!fEvoZnodes)
-    {
-        threadGroup.create_thread([] {
-
-            RenameThread("znode-tick");
-
-            if (fLiteMode)
-                return;
-
-            unsigned int nTick = 0;
-
-            while (true) {
-                MilliSleep(1000);
-
-                {
-                    LOCK(cs_main);
-                    // shut legacy znode down if past 6 blocks of DIP3 enforcement
-                    if (chainActive.Height()-6 >= Params().GetConsensus().DIP0003EnforcementHeight)
-                        break;
-                }
-
-                znodeSync.ProcessTick();
-
-                if (znodeSync.IsBlockchainSynced() && !ShutdownRequested()) {
-                    nTick++;
-
-                    LOCK(cs_main);
-
-                    // make sure to check all znodes first
-                    mnodeman.Check();
-
-                    mnodeman.ProcessPendingMnvRequests(*g_connman);
-
-                    // check if we should activate or ping every few minutes,
-                    // slightly postpone first run to give net thread a chance to connect to some peers
-                    if (nTick % ZNODE_MIN_MNP_SECONDS == 15)
-                        activeZnode.ManageState();
-
-                    if (nTick % 60 == 0) {
-                        mnodeman.ProcessZnodeConnections();
-                        mnodeman.CheckAndRemove();
-                        znpayments.CheckAndRemove();
-                        instantsend.CheckAndRemove();
-                    }
-                    if (fMasternodeMode && (nTick % (60 * 5) == 0)) {
-                        mnodeman.DoFullVerificationStep();
-                    }
-                }
-            }
-        });
-    }
->>>>>>> f604f2a3
 
     // ********************************************************* Step 14: finished
 
