--- conflicted
+++ resolved
@@ -50,10 +50,6 @@
 #include "activemasternode.h"
 #include "dsnotificationinterface.h"
 #include "flat-database.h"
-<<<<<<< HEAD
-=======
-#include "instantx.h"
->>>>>>> e4a9ac0e
 #include "masternode-payments.h"
 #include "masternode-sync.h"
 #include "masternode-utils.h"
@@ -97,14 +93,8 @@
 #include <event2/util.h>
 #include <event2/event.h>
 #include <event2/thread.h>
-<<<<<<< HEAD
-=======
-#include "znodeconfig.h"
->>>>>>> e4a9ac0e
 #include "netfulfilledman.h"
 #include "flat-database.h"
-#include "instantx.h"
-#include "spork.h"
 
 #if ENABLE_ZMQ
 #include "zmq/zmqnotificationinterface.h"
@@ -272,10 +262,6 @@
         pwalletMain->Flush(false);
 #endif
     GenerateBitcoins(false, 0, Params());
-<<<<<<< HEAD
-=======
-    
->>>>>>> e4a9ac0e
     MapPort(false);
     UnregisterValidationInterface(peerLogic.get());
     peerLogic.reset();
@@ -2005,41 +1991,6 @@
                                  "Please add txindex=1 to your configuration and start with -reindex");
     }
 
-<<<<<<< HEAD
-=======
-    // Legacy znode system
-    if (fMasternodeMode) {
-        LogPrintf("ZNODE:\n");
-
-        if (!GetArg("-znodeaddr", "").empty()) {
-            // Hot Znode (either local or remote) should get its address in
-            // CActiveZnode::ManageState() automatically and no longer relies on Znodeaddr.
-            return InitError(_("znodeaddr option is deprecated. Please use znode.conf to manage your remote znodes."));
-        }
-    }
-
-    LogPrintf("Using Znode config file %s\n", GetZnodeConfigFile().string());
-
-    if (GetBoolArg("-znconflock", true) && pwalletMain && (znodeConfig.getCount() > 0)) {
-        LOCK(pwalletMain->cs_wallet);
-        LogPrintf("Locking Znodes:\n");
-        uint256 mnTxHash;
-        int outputIndex;
-        BOOST_FOREACH(CZnodeConfig::CZnodeEntry mne, znodeConfig.getEntries()) {
-            mnTxHash.SetHex(mne.getTxHash());
-            outputIndex = boost::lexical_cast<unsigned int>(mne.getOutputIndex());
-            COutPoint outpoint = COutPoint(mnTxHash, outputIndex);
-            // don't lock non-spendable outpoint (i.e. it's already spent or it's not from this wallet at all)
-            if (pwalletMain->IsMine(CTxIn(outpoint)) != ISMINE_SPENDABLE) {
-                LogPrintf("  %s %s - IS NOT SPENDABLE, was not locked\n", mne.getTxHash(), mne.getOutputIndex());
-                continue;
-            }
-            pwalletMain->LockCoin(outpoint);
-            LogPrintf("  %s %s - locked successfully\n", mne.getTxHash(), mne.getOutputIndex());
-        }
-    }
-
->>>>>>> e4a9ac0e
     // evo znode system
     if(fLiteMode && fMasternodeMode) {
         return InitError(_("You can not start a znode in lite mode."));
@@ -2076,11 +2027,6 @@
         activeMasternodeInfo.blsPubKeyOperator = std::make_unique<CBLSPublicKey>();
     }
 
-<<<<<<< HEAD
-=======
-    // ********************************************************* Step 10b: schedule Dash-specific tasks
-
->>>>>>> e4a9ac0e
     if (!fLiteMode) {
         scheduler.scheduleEvery(boost::bind(&CNetFulfilledRequestManager::DoMaintenance, boost::ref(netfulfilledman)), 60);
         scheduler.scheduleEvery(boost::bind(&CMasternodeSync::DoMaintenance, boost::ref(masternodeSync), boost::ref(*g_connman)), 1);
@@ -2164,10 +2110,6 @@
     // Generate coins in the background
     GenerateBitcoins(GetBoolArg("-gen", DEFAULT_GENERATE), GetArg("-genproclimit", DEFAULT_GENERATE_THREADS),
                      chainparams);
-<<<<<<< HEAD
-=======
-
->>>>>>> e4a9ac0e
     // ********************************************************* Step 13: Znode - obsoleted
 
     // ********************************************************* Step 14: finished
