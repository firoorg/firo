// Copyright (c) 2018 Tadhg Riordan Zcoin Developer
// Distributed under the MIT software license, see the accompanying
// file COPYING or http://www.opensource.org/licenses/mit-license.php.

#include "amount.h"
#include "validation.h"
#include "send.h"
#include "client-api/server.h"
#include "util.h"
#include "init.h"
#include "net.h"
#include "wallet/wallet.h"
#include <client-api/wallet.h>
#include "client-api/protocol.h"
#include "rpc/server.h"
#include "univalue.h"
#include "wallet/coincontrol.h"
#include <fstream>

namespace fs = boost::filesystem;
using namespace boost::chrono;
using namespace std;

std::map<std::string, int> nStates = {
        {"active",0},
        {"deleted",1},
        {"hidden",2},
        {"archived",3}
};

bool setPaymentRequest(UniValue paymentRequestUni){
    //write back UniValue
    fs::path const &path = CreatePaymentRequestFile();

    std::ofstream paymentRequestOut(path.string());

    paymentRequestOut << paymentRequestUni.write(4,0) << endl;

    return true;
}

bool getPaymentRequest(UniValue &paymentRequestUni, UniValue &paymentRequestData){
    fs::path const &path = CreatePaymentRequestFile();

    // get data as ifstream
    std::ifstream paymentRequestIn(path.string());

    // parse as std::string
    std::string paymentRequestStr((std::istreambuf_iterator<char>(paymentRequestIn)), std::istreambuf_iterator<char>());

    // finally as UniValue
    paymentRequestUni.read(paymentRequestStr);
    LogPrintf("paymentRequest: %s\n", paymentRequestUni.write());

    if(!paymentRequestUni["data"].isNull()){
        paymentRequestData = paymentRequestUni["data"];
    }
    
    return true;
}

bool setTxFee(const UniValue& feeperkb){
    CAmount nAmount = feeperkb.get_int64();

    payTxFee = CFeeRate(nAmount, 1000);

    return true;
}

UniValue getNewAddress()
{
    if (!EnsureWalletIsAvailable(pwalletMain, false))
        return NullUniValue;

    LOCK2(cs_main, pwalletMain->cs_wallet);

    if (!pwalletMain->IsLocked())
        pwalletMain->TopUpKeyPool();

    // Generate a new key that is added to wallet
    CPubKey newKey;
    if (!pwalletMain->GetKeyFromPool(newKey))
        throw JSONAPIError(API_WALLET_KEYPOOL_RAN_OUT, "Error: Keypool ran out, please call keypoolrefill first");
    CKeyID keyID = newKey.GetID();

    pwalletMain->SetAddressBook(keyID, "", "receive");

    return CBitcoinAddress(keyID).ToString();
}

UniValue sendzcoin(Type type, const UniValue& data, const UniValue& auth, bool fHelp)
{   
    LOCK2(cs_main, pwalletMain->cs_wallet);

    CCoinControl cc;
    bool hasCoinControl = GetCoinControl(data, cc);

    switch(type){
        case Create: {
            UniValue feePerKb;
            UniValue sendTo(UniValue::VOBJ);
            bool fSubtractFeeFromAmount;
            try{
                feePerKb = find_value(data,"feePerKb");
                sendTo = find_value(data,"addresses").get_obj();
                fSubtractFeeFromAmount = find_value(data, "subtractFeeFromAmount").get_bool();
            }catch (const std::exception& e){
                throw JSONAPIError(API_WRONG_TYPE_CALLED, "wrong key passed/value type for method");
            }

            UniValue txid(UniValue::VOBJ);
            setTxFee(feePerKb);

            int nMinDepth = 1;

            CWalletTx wtx;

            set<CBitcoinAddress> setAddress;
            vector<CRecipient> vecSend;

            CAmount totalAmount = 0;
            vector<string> keys = sendTo.getKeys();
            BOOST_FOREACH(const string& name_, keys)
            {
                
                UniValue entry(UniValue::VOBJ);
                try{
                    entry = find_value(sendTo, name_).get_obj();
                }catch (const std::exception& e){
                    throw JSONAPIError(API_WRONG_TYPE_CALLED, "wrong key passed/value type for method");
                }

                CBitcoinAddress address(name_);
                if (!address.IsValid())
                    throw JSONAPIError(API_INVALID_ADDRESS_OR_KEY, string("Invalid zcoin address: ")+name_);

                if (setAddress.count(address))
                    throw JSONAPIError(API_INVALID_PARAMETER, string("Invalid parameter, duplicated address: ")+name_);
                setAddress.insert(address);

                CScript scriptPubKey = GetScriptForDestination(address.Get());
                CAmount nAmount = find_value(entry, "amount").get_int64();
                string label = find_value(entry, "label").get_str();
                if (nAmount <= 0)
                    throw JSONAPIError(API_TYPE_ERROR, "Invalid amount for send");
                totalAmount += nAmount;

                CRecipient recipient = {scriptPubKey, nAmount, fSubtractFeeFromAmount};
                vecSend.push_back(recipient);
            }

            // Try each of our accounts looking for one with enough balance
            vector<string> accounts = GetMyAccountNames();
            bool isValid = false;
            BOOST_FOREACH(string strAccount, accounts){      
                CAmount nBalance = pwalletMain->GetAccountBalance(strAccount, nMinDepth, ISMINE_ALL);
                LogPrintf("nBalance: %s\n", nBalance);
                LogPrintf("totalAmount: %s\n", totalAmount);
                if (totalAmount <= nBalance){
                   LogPrintf("ZMQ: found valid address. address: %s\n", strAccount);
                   wtx.strFromAccount = strAccount;
                   isValid = true; 
                   break;
                }
            }
            if(!isValid){
                throw JSONAPIError(API_WALLET_INSUFFICIENT_FUNDS, "No account has sufficient funds. Consider moving enough funds to a single account");
            }
            
            // Send
            CReserveKey keyChange(pwalletMain);
            CAmount nFeeRequired = 0;
            int nChangePosRet = -1;
            string strFailReason;
            bool fCreated = pwalletMain->CreateTransaction(vecSend, wtx, keyChange, nFeeRequired, nChangePosRet, strFailReason, hasCoinControl? (&cc):NULL);
            if (!fCreated)
                throw JSONAPIError(API_WALLET_INSUFFICIENT_FUNDS, strFailReason);

            string txidStr = wtx.GetHash().GetHex();

<<<<<<< HEAD
            // write back tx metadata object
            txMetadataData.push_back(Pair(txidStr, txMetadataEntry));
            if(!txMetadataUni.replace("data", txMetadataData)){
                throw runtime_error("Could not replace key/value pair.");
            }
            setTxMetadata(txMetadataUni);


            CValidationState state;
            if (!pwalletMain->CommitTransaction(wtx, keyChange, g_connman.get(), state))
=======
            if (!pwalletMain->CommitTransaction(wtx, keyChange))
>>>>>>> 3fc1c995
                throw JSONAPIError(API_WALLET_ERROR, "Transaction commit failed");

            txid.push_back(Pair("txid", txidStr));
            return txid;
        }
        default: {

        }
    }

    return NullUniValue;
}

UniValue txfee(Type type, const UniValue& data, const UniValue& auth, bool fHelp){
    // first set the tx fee per kb, then return the total fee with addresses.   
    if (!EnsureWalletIsAvailable(pwalletMain, fHelp))
        return NullUniValue;

    LOCK2(cs_main, pwalletMain->cs_wallet);

    UniValue ret(UniValue::VOBJ);
    UniValue feePerKb;
    UniValue sendTo(UniValue::VOBJ);
    bool fSubtractFeeFromAmount;
    try{
        feePerKb = find_value(data, "feePerKb");
        sendTo = find_value(data, "addresses").get_obj();
        fSubtractFeeFromAmount = find_value(data, "subtractFeeFromAmount").get_bool();
    }catch (const std::exception& e){
        throw JSONAPIError(API_WRONG_TYPE_CALLED, "wrong key passed/value type for method");
    }
    setTxFee(feePerKb);

    CWalletTx wtx;
    wtx.strFromAccount = "";

    set<CBitcoinAddress> setAddress;
    vector<CRecipient> vecSend;

    CAmount totalAmount = 0;
    vector<string> keys = sendTo.getKeys();
    BOOST_FOREACH(const string& name_, keys)
    {
        CBitcoinAddress address(name_);
        if (!address.IsValid())
            throw JSONAPIError(API_INVALID_ADDRESS_OR_KEY, string("Invalid zcoin address: ")+name_);

        if (setAddress.count(address))
            throw JSONAPIError(API_INVALID_PARAMETER, string("Invalid parameter, duplicated address: ")+name_);
        setAddress.insert(address);

        CScript scriptPubKey = GetScriptForDestination(address.Get());
        CAmount nAmount;
        try{
            nAmount = sendTo[name_].get_int64();
        }catch (const std::exception& e){
            throw JSONAPIError(API_WRONG_TYPE_CALLED, "wrong key passed/value type for method");
        }

        LogPrintf("nAmount getTransactionFee: %s\n", nAmount);
        if (nAmount <= 0)
            throw JSONAPIError(API_TYPE_ERROR, "Invalid amount for send");
        totalAmount += nAmount;

        CRecipient recipient = {scriptPubKey, nAmount, fSubtractFeeFromAmount};
        vecSend.push_back(recipient);
    }

    CReserveKey keyChange(pwalletMain);
    CAmount nFeeRequired = 0;
    int nChangePosRet = -1;
    string strFailReason;
    bool fCreated = pwalletMain->CreateTransaction(vecSend, wtx, keyChange, nFeeRequired, nChangePosRet, strFailReason, NULL, false);
    if (!fCreated)
        throw JSONAPIError(API_WALLET_INSUFFICIENT_FUNDS, strFailReason);  
    
    ret.push_back(Pair("fee", nFeeRequired));
    return ret;
}

UniValue paymentrequest(Type type, const UniValue& data, const UniValue& auth, bool fHelp)
{
    if (!EnsureWalletIsAvailable(pwalletMain, false))
        return NullUniValue;

    UniValue paymentRequestUni(UniValue::VOBJ);
    UniValue paymentRequestData(UniValue::VOBJ);

    getPaymentRequest(paymentRequestUni, paymentRequestData);

    bool returnEntry = false;
    UniValue entry(UniValue::VOBJ);

    switch(type){
        case Initial: {
            return paymentRequestData;
            break;
        }
        case Create: {     
            UniValue newAddress = "";
            if (!find_value(data, "address").isNull()) {
                if (find_value(data, "address").get_str() != "") {
                    newAddress = find_value(data, "address");
                }
            }

            if(newAddress.get_str()=="")
                newAddress = getNewAddress();

            milliseconds secs = duration_cast< milliseconds >(
                 system_clock::now().time_since_epoch()
            );
            UniValue createdAt = secs.count();

            entry.push_back(Pair("address", newAddress.get_str()));
            entry.push_back(Pair("createdAt", createdAt.get_int64()));
            entry.push_back(Pair("state", "active"));

            try{
                entry.push_back(Pair("amount", find_value(data, "amount")));
                entry.push_back(Pair("message", find_value(data, "message").get_str()));
                entry.push_back(Pair("label", find_value(data, "label").get_str()));
            }catch (const std::exception& e){
                throw JSONAPIError(API_WRONG_TYPE_CALLED, "wrong key passed/value type for method");
            }
            
            paymentRequestData.push_back(Pair(newAddress.get_str(), entry));

            if(!paymentRequestUni.replace("data", paymentRequestData)){
                throw runtime_error("Could not replace key/value pair.");
            }
            returnEntry = true;
            break;
        }
        case Delete: {
            string id = find_value(data, "id").get_str();
            
            const UniValue addressObj = find_value(paymentRequestData, id);
            if(addressObj.isNull()){
                throw JSONAPIError(API_INVALID_PARAMETER, "Invalid data, id does not exist");
            }

            const UniValue addressStr = find_value(addressObj, "address");
            if(addressStr.isNull()){
                throw JSONAPIError(API_INVALID_PARAMETER, "Invalid data, address not found");
            }

            paymentRequestData.erase(addressStr);

            if(!paymentRequestUni.replace("data", paymentRequestData)){
                throw runtime_error("Could not replace key/value pair.");
            }
            return true;
            break;      
        }
        /*
          "Update" can be used to either:
            - Update an existing address and metadata associated with a payment request
            - Create a new entry for address and metadata that was NOT created through a payment request (eg. created with the Qt application).
        */
        case Update: {
            string id;
            std::vector<std::string> dataKeys;
            try{
                id = find_value(data, "id").get_str();
                dataKeys = data.getKeys();
            }catch (const std::exception& e){
                throw JSONAPIError(API_WRONG_TYPE_CALLED, "wrong key passed/value type for method");
            }

            entry = find_value(paymentRequestData, id);

            // If null, declare the object again.
             if(entry.isNull()){
                 entry.setObject();
                 entry.push_back(Pair("address", id));
             }

            for (std::vector<std::string>::iterator it = dataKeys.begin(); it != dataKeys.end(); it++){
                string key = (*it);
                UniValue value = find_value(data, key);
                if(!(key=="id")){
                    if(key=="state"){
                        // Only update state should it be a valid value
                        if(!(value.getType()==UniValue::VSTR) && !nStates.count(value.get_str()))
                          throw JSONAPIError(API_WRONG_TYPE_CALLED, "wrong key passed/value type for method");
                    }
                    entry.replace(key, value); //todo might have to specify type
                }
            }

            paymentRequestData.replace(id, entry);

            if(!paymentRequestUni.replace("data", paymentRequestData)){
                throw runtime_error("Could not replace key/value pair.");
            }
            returnEntry = true;
            break;
        }
        default: {

        }
    }

    setPaymentRequest(paymentRequestUni);

    if(returnEntry){
        return entry;
    }

    return true;
}


static const CAPICommand commands[] =
{ //  category              collection         actor (function)          authPort   authPassphrase   warmupOk
  //  --------------------- ------------       ----------------          -------- --------------   --------
    { "send",            "paymentRequest",  &paymentrequest,          true,      false,           false  },
    { "send",            "txFee",           &txfee,                   true,      false,           false  },
    { "send",            "sendZcoin",       &sendzcoin,               true,      true,            false  }

};

void RegisterSendAPICommands(CAPITable &tableAPI)
{
    for (unsigned int vcidx = 0; vcidx < ARRAYLEN(commands); vcidx++)
        tableAPI.appendCommand(commands[vcidx].collection, &commands[vcidx]);
}<|MERGE_RESOLUTION|>--- conflicted
+++ resolved
@@ -178,20 +178,8 @@
 
             string txidStr = wtx.GetHash().GetHex();
 
-<<<<<<< HEAD
-            // write back tx metadata object
-            txMetadataData.push_back(Pair(txidStr, txMetadataEntry));
-            if(!txMetadataUni.replace("data", txMetadataData)){
-                throw runtime_error("Could not replace key/value pair.");
-            }
-            setTxMetadata(txMetadataUni);
-
-
             CValidationState state;
             if (!pwalletMain->CommitTransaction(wtx, keyChange, g_connman.get(), state))
-=======
-            if (!pwalletMain->CommitTransaction(wtx, keyChange))
->>>>>>> 3fc1c995
                 throw JSONAPIError(API_WALLET_ERROR, "Transaction commit failed");
 
             txid.push_back(Pair("txid", txidStr));
