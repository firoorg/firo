#include "../fuzzing_utilities.h"
#include "../FuzzedDataProvider.h"
#include "../../libspark/bpplus.h"
#include "../../libspark/bpplus_proof.h"
#include <cassert>


extern "C" int LLVMFuzzerTestOneInput(uint8_t *buf, size_t len) {
    FuzzedDataProvider fdp(buf, len);
    FuzzedSecp256k1Object fsp(&fdp);

    /** Single Proof **/
<<<<<<< HEAD
=======

>>>>>>> 840d6798
    size_t N0 = fdp.ConsumeIntegral<size_t>();
    size_t M0 = fdp.ConsumeIntegral<size_t>();

    // Generators
    GroupElement G0, H0;
    G0.randomize();
    H0.randomize();

    std::vector<GroupElement> Gi0, Hi0;
    size_t generators_needed = N0*M0;
    if (!spark::is_nonzero_power_of_2(generators_needed)) {
        generators_needed = 1 << (spark::log2(N0*M0) + 1);
    }

    Gi0.resize(generators_needed);
    Hi0.resize(generators_needed);
    for (size_t i=0; i < generators_needed; i++) {
        Gi0[i].randomize();
        Hi0[i].randomize();
    }

    // Commitments
    std::vector<Scalar> v, r;
    v = fsp.GetScalars(M0);
    r = fsp.GetScalars(M0);

    std::vector<GroupElement> C0;
    for (size_t i=0; i < M0; i++) {
        C0[i] = G0*v[i] + H0*r[i];
    }

    spark::BPPlus bpplus0(G0, H0, Gi0, Hi0, N0);
    spark::BPPlusProof proof0;
    bpplus0.prove(v, r, C0, proof0);
    assert(bpplus0.verify(C0, proof0));
    /** End of Single proof fuzz test**/

    /** Batch Proof **/

    size_t N1 = fdp.ConsumeIntegral<size_t>();
    size_t B = fdp.ConsumeIntegral<size_t>();
<<<<<<< HEAD
    std::vector<size_t> sizes = fdp.ConsumeRemainingBytes<size_t>();
=======
    std::vector<uint8_t> sizes = fdp.ConsumeRemainingBytes<uint8_t>();
>>>>>>> 840d6798

    // Generators
    GroupElement G1, H1;
    G1.randomize();
    H1.randomize();

    std::vector<GroupElement> Gi1, Hi1;
    Gi1.resize(8*N1);
    Hi1.resize(8*N1);
    for (size_t i=0; i < 8*N1; i++) {
        Hi1[i].randomize();
        Gi1[i].randomize();
    }

    spark::BPPlus bpplus1(G1, H1, Gi1, Hi1, N1);
    std::vector<spark::BPPlusProof> proofs;
    proofs.resize(B);
    std::vector<std::vector<GroupElement>> C1;

    for (size_t i=0; i < B; i++) {
        size_t M = sizes[i];
        std::vector<Scalar> v, r;
        v.resize(M);
        r.resize(M);
        std::vector<GroupElement> C_;
        C_.resize(M);
        for (size_t j=0; j < M; j++) {
            v[j] = Scalar(uint64_t(j));
            r[j].randomize();
            C_[j] = G1*v[j] + H1*r[j];
        }
        C1.emplace_back(C_);
        bpplus1.prove(v, r, C_, proofs[i]);
    }
    assert(bpplus1.verify(C1, proofs));

    /** End of Batch proof fuzz test **/

    return 0;
}<|MERGE_RESOLUTION|>--- conflicted
+++ resolved
@@ -10,10 +10,6 @@
     FuzzedSecp256k1Object fsp(&fdp);
 
     /** Single Proof **/
-<<<<<<< HEAD
-=======
-
->>>>>>> 840d6798
     size_t N0 = fdp.ConsumeIntegral<size_t>();
     size_t M0 = fdp.ConsumeIntegral<size_t>();
 
@@ -55,11 +51,7 @@
 
     size_t N1 = fdp.ConsumeIntegral<size_t>();
     size_t B = fdp.ConsumeIntegral<size_t>();
-<<<<<<< HEAD
-    std::vector<size_t> sizes = fdp.ConsumeRemainingBytes<size_t>();
-=======
     std::vector<uint8_t> sizes = fdp.ConsumeRemainingBytes<uint8_t>();
->>>>>>> 840d6798
 
     // Generators
     GroupElement G1, H1;
