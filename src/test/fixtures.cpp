#include "util.h"

#include "clientversion.h"
#include "primitives/transaction.h"
#include "random.h"
#include "sync.h"
#include "utilstrencodings.h"
#include "utilmoneystr.h"
#include "test/test_bitcoin.h"

#include <stdint.h>
#include <vector>
#include <iostream>

#include "chainparams.h"
#include "consensus/consensus.h"
#include "consensus/validation.h"
#include "key.h"
#include "sigma/openssl_context.h"
#include "validation.h"
#include "miner.h"
#include "pubkey.h"
#include "random.h"
#include "txdb.h"
#include "txmempool.h"
#include "ui_interface.h"
#include "rpc/server.h"
#include "rpc/register.h"

#include "test/testutil.h"
#include "test/fixtures.h"

#include "wallet/db.h"
#include "wallet/wallet.h"

#include <boost/filesystem.hpp>
#include <boost/test/unit_test.hpp>
#include <boost/thread.hpp>

#include "sigma.h"
#include "lelantus.h"
#include "../libspark/coin.h"


ZerocoinTestingSetupBase::ZerocoinTestingSetupBase():
    TestingSetup(CBaseChainParams::REGTEST, "1") {
    // Crean sigma state, just in case someone forgot to do so.
    sigma::CSigmaState *sigmaState = sigma::CSigmaState::GetState();
    sigmaState->Reset();
};

ZerocoinTestingSetupBase::~ZerocoinTestingSetupBase() {
    // Clean sigma state after us.
    sigma::CSigmaState *sigmaState = sigma::CSigmaState::GetState();
    sigmaState->Reset();


}

CBlock ZerocoinTestingSetupBase::CreateBlock(const CScript& scriptPubKey) {
    const CChainParams& chainparams = Params();
    std::unique_ptr<CBlockTemplate> pblocktemplate = BlockAssembler(chainparams).CreateNewBlock(scriptPubKey);
    CBlock block = pblocktemplate->block;

    // IncrementExtraNonce creates a valid coinbase and merkleRoot
    unsigned int extraNonce = 0;
    IncrementExtraNonce(&block, chainActive.Tip(), extraNonce);
    
    uint256 mix_hash;
    while (!CheckProofOfWork(block.GetHashFull(mix_hash), block.nBits, chainparams.GetConsensus())) {
        ++block.nNonce64;
        ++block.nNonce;
        if(!(block.nNonce64 % 5000)) {
            BOOST_TEST_MESSAGE(std::to_string(block.nNonce64));
        }
    }
    block.mix_hash = mix_hash;
    return block;
}

bool ZerocoinTestingSetupBase::ProcessBlock(const CBlock &block) {
    const CChainParams& chainparams = Params();
    return ProcessNewBlock(chainparams, std::make_shared<const CBlock>(block), true, NULL);
}

// Create a new block with just given transactions, coinbase paying to
// scriptPubKey, and try to add it to the current chain.
CBlock ZerocoinTestingSetupBase::CreateAndProcessBlock(const CScript& scriptPubKey) {
    CBlock block = CreateBlock(scriptPubKey);
    BOOST_CHECK_MESSAGE(ProcessBlock(block), "Processing block failed");
    return block;
}

void ZerocoinTestingSetupBase::CreateAndProcessEmptyBlocks(size_t block_numbers, const CScript& script) {
    while (block_numbers--) {
        CreateAndProcessBlock(script);
    }
}

 ZerocoinTestingSetup200::ZerocoinTestingSetup200()
    {
        BOOST_CHECK(pwalletMain->GetKeyFromPool(pubkey));

        std::string strAddress = CBitcoinAddress(pubkey.GetID()).ToString();
        pwalletMain->SetAddressBook(CBitcoinAddress(strAddress).Get(), "",
                               ( "receive"));

        //Mine 200 blocks so that we have funds for creating mints and we are over these limits:
        //mBlockHeightConstants["ZC_V1_5_STARTING_BLOCK"] = 150;
        //mBlockHeightConstants["ZC_CHECK_BUG_FIXED_AT_BLOCK"] = 140;
        // Since sigma V3 implementation also over consensus.nMintV3SigmaStartBlock = 180;

        scriptPubKey = CScript() << OP_DUP << OP_HASH160 << ToByteVector(pubkey.GetID()) << OP_EQUALVERIFY << OP_CHECKSIG;
        for (int i = 0; i < 200; i++)
        {
            CBlock b = CreateAndProcessBlock(scriptPubKey);
            coinbaseTxns.push_back(*b.vtx[0]);
            LOCK(cs_main);
            {
                LOCK(pwalletMain->cs_wallet);
                pwalletMain->AddToWalletIfInvolvingMe(*b.vtx[0], chainActive.Tip(), 0, true);
            }
        }

    }


 ZerocoinTestingSetup109::ZerocoinTestingSetup109()
    {
        CPubKey newKey;
        BOOST_CHECK(pwalletMain->GetKeyFromPool(newKey));

        std::string strAddress = CBitcoinAddress(newKey.GetID()).ToString();
        pwalletMain->SetAddressBook(CBitcoinAddress(strAddress).Get(), "",
                               ( "receive"));

        scriptPubKey = CScript() <<  ToByteVector(newKey/*coinbaseKey.GetPubKey()*/) << OP_CHECKSIG;
        for (int i = 0; i < 109; i++)
        {
            CBlock b = CreateAndProcessBlock(scriptPubKey);
            coinbaseTxns.push_back(*b.vtx[0]);
            LOCK(cs_main);
            {
                LOCK(pwalletMain->cs_wallet);
                pwalletMain->AddToWalletIfInvolvingMe(*b.vtx[0], chainActive.Tip(), 0, true);
            }
        }

    }

MtpMalformedTestingSetup::MtpMalformedTestingSetup()
{
    CPubKey newKey;
    BOOST_CHECK(pwalletMain->GetKeyFromPool(newKey));

    std::string strAddress = CBitcoinAddress(newKey.GetID()).ToString();
    pwalletMain->SetAddressBook(CBitcoinAddress(strAddress).Get(), "",
                            ( "receive"));

    scriptPubKey = CScript() <<  ToByteVector(newKey/*coinbaseKey.GetPubKey()*/) << OP_CHECKSIG;
    bool mtp = false;
    CBlock b;
    for (int i = 0; i < 150; i++)
    {
        b = CreateAndProcessBlock(scriptPubKey, mtp);
        coinbaseTxns.push_back(*b.vtx[0]);
        LOCK(cs_main);
        {
            LOCK(pwalletMain->cs_wallet);
            pwalletMain->AddToWalletIfInvolvingMe(*b.vtx[0], chainActive.Tip(), 0, true);
        }
    }
}

CBlock MtpMalformedTestingSetup::CreateBlock(
    const CScript& scriptPubKeyMtpMalformed, bool mtp = false) {
    const CChainParams& chainparams = Params();
    std::unique_ptr<CBlockTemplate> pblocktemplate = BlockAssembler(chainparams).CreateNewBlock(scriptPubKeyMtpMalformed);
    CBlock block = pblocktemplate->block;

    // IncrementExtraNonce creates a valid coinbase and merkleRoot
    unsigned int extraNonce = 0;
    IncrementExtraNonce(&block, chainActive.Tip(), extraNonce);

    while (!CheckProofOfWork(block.GetHash(), block.nBits, chainparams.GetConsensus())){
        ++block.nNonce;
    }
    if(mtp) {
        while (!CheckMerkleTreeProof(block, chainparams.GetConsensus())){
            block.mtpHashValue = mtp::hash(block, Params().GetConsensus().powLimit);
        }
    }
    else {
        while (!CheckProofOfWork(block.GetHash(), block.nBits, chainparams.GetConsensus())){
            ++block.nNonce;
        }
    }

    //delete pblocktemplate;
    return block;
}

// Create a new block with just given transactions, coinbase paying to
// scriptPubKeyMtpMalformed, and try to add it to the current chain.
CBlock MtpMalformedTestingSetup::CreateAndProcessBlock(
        const CScript& scriptPubKeyMtpMalformed,
        bool mtp = false) {

    CBlock block = CreateBlock(scriptPubKeyMtpMalformed, mtp);
    BOOST_CHECK_MESSAGE(ProcessBlock(block), "Processing block failed");
    return block;
}

LelantusTestingSetup::LelantusTestingSetup() :
    params(lelantus::Params::get_default()) {
    CPubKey key;
    {
        LOCK(pwalletMain->cs_wallet);
        key = pwalletMain->GenerateNewKey();
    }

    script = GetScriptForDestination(key.GetID());
}

CBlockIndex* LelantusTestingSetup::GenerateBlock(std::vector<CMutableTransaction> const &txns, CScript *script) {
    auto last = chainActive.Tip();

    CreateAndProcessBlock(txns, script ? *script : this->script);
    auto block = chainActive.Tip();

    if (block != last) {
        pwalletMain->ScanForWalletTransactions(block, true);
    }

    return block != last ? block : nullptr;
}

void LelantusTestingSetup::GenerateBlocks(size_t blocks, CScript *script) {
    while (blocks--) {
        GenerateBlock({}, script);
    }
}

std::vector<lelantus::PrivateCoin> LelantusTestingSetup::GenerateMints(
    std::vector<CAmount> const &amounts) {

    auto const &p = lelantus::Params::get_default();

    std::vector<lelantus::PrivateCoin> coins;
    for (auto a : amounts) {
        std::vector<unsigned char> k(32);
        GetRandBytes(k.data(), k.size());

        secp256k1_pubkey pubkey;

        if (!secp256k1_ec_pubkey_create(OpenSSLContext::get_context(), &pubkey, k.data())) {
            throw std::runtime_error("Fail to create public key");
        }

        auto serial = lelantus::PrivateCoin::serialNumberFromSerializedPublicKey(
            OpenSSLContext::get_context(), &pubkey);

        Scalar randomness;
        randomness.randomize();

        coins.emplace_back(p, serial, a, randomness, k, 0);
    }

    return coins;
}

std::vector<CHDMint> LelantusTestingSetup::GenerateMints(
    std::vector<CAmount> const &amounts,
    std::vector<CMutableTransaction> &txs) {

    std::vector<lelantus::PrivateCoin> coins;
    return GenerateMints(amounts, txs, coins);
}

std::vector<CHDMint> LelantusTestingSetup::GenerateMints(
    std::vector<CAmount> const &amounts,
    std::vector<CMutableTransaction> &txs,
    std::vector<lelantus::PrivateCoin> &coins) {

    std::vector<CHDMint> hdMints;
    CWalletDB walletdb(pwalletMain->strWalletFile);
    for (auto a : amounts) {
        std::vector<std::pair<CWalletTx, CAmount>> wtxAndFee;
        std::vector<CHDMint> mints;
        auto result = pwalletMain->MintAndStoreLelantus(a, wtxAndFee, mints);

        if (result != "") {
            throw std::runtime_error(_("Fail to generate mints, ") + result);
        }

        for(auto itr : wtxAndFee)
            txs.emplace_back(itr.first);

        hdMints.insert(hdMints.end(), mints.begin(), mints.end());
    }

    return hdMints;
}

CPubKey LelantusTestingSetup::GenerateAddress() {
    LOCK(pwalletMain->cs_wallet);
    return pwalletMain->GenerateNewKey();
}

LelantusTestingSetup::~LelantusTestingSetup() {
    lelantus::CLelantusState::GetState()->Reset();
}

// SparkTestingSetup
SparkTestingSetup::SparkTestingSetup() : params(spark::Params::get_default()) {
    CPubKey key;
    {
        LOCK(pwalletMain->cs_wallet);
        key = pwalletMain->GenerateNewKey();
    }
    script = GetScriptForDestination(key.GetID());
}

CBlockIndex* SparkTestingSetup::GenerateBlock(std::vector<CMutableTransaction> const &txns, CScript *script) {
    auto last = chainActive.Tip();

    CreateAndProcessBlock(txns, script ? *script : this->script);
    auto block = chainActive.Tip();

    if (block != last) {
        pwalletMain->ScanForWalletTransactions(block, true);
    }

    return block != last ? block : nullptr;
}

void SparkTestingSetup::GenerateBlocks(size_t blocks, CScript *script) {
    while (blocks--) {
        GenerateBlock({}, script);
    }
}

CPubKey SparkTestingSetup::GenerateAddress() {
    LOCK(pwalletMain->cs_wallet);
    return pwalletMain->GenerateNewKey();
}

std::vector<CSparkMintMeta> SparkTestingSetup::GenerateMints(
    std::vector<CAmount> const &amounts,
    std::vector<CMutableTransaction> &txs) {

    CWalletDB walletdb(pwalletMain->strWalletFile);
    std::vector<CSparkMintMeta> mints;
    // Parameters
    const spark::Params* params;
    params = spark::Params::get_default();

    // Generate address
    spark::Address address = pwalletMain->sparkWallet->getDefaultAddress();

    std::vector<std::pair<CWalletTx, CAmount>> wtxAndFeeAll;
    std::vector<CRecipient> vecSend;

    for (auto& a : amounts) {
        std::vector<spark::MintedCoinData> outputs;
        std::vector<std::pair<CWalletTx, CAmount>> wtxAndFee;
        spark::MintedCoinData data;
        data.v = a;
        data.memo = "memo";
        data.address = address;
        outputs.push_back(data);

<<<<<<< HEAD
        auto result = pwalletMain->MintAndStoreSpark(vecSend, outputs, wtxAndFee, false);
=======
        auto result = pwalletMain->MintAndStoreSpark(outputs, wtxAndFee, false, true);
>>>>>>> cfb38bca

        if (result != "") {
            throw std::runtime_error(_("Fail to generate mints, ") + result);
        }

        for (auto itr: wtxAndFee) {
            wtxAndFeeAll.push_back(itr);
            txs.emplace_back(itr.first);
        }

    }
    std::vector<CSparkMintMeta> walletMints = pwalletMain->sparkWallet->ListSparkMints();

    for (int i = 0; i < walletMints.size(); ++i) {
        for (int j = 0; j < wtxAndFeeAll.size(); ++j) {
            if (walletMints[i].txid == wtxAndFeeAll[j].first.GetHash()) {
                mints.push_back(walletMints[i]);
            }
        }
    }
    reverse(mints.begin(), mints.end());

    return mints;
}

CTransaction SparkTestingSetup::GenerateSparkSpend(
        std::vector<CAmount> const &outs,
        std::vector<CAmount> const &mints,
        CCoinControl const *coinControl = nullptr) {

    std::vector<CRecipient> vecs;
    for (auto const &out : outs) {
        LOCK(pwalletMain->cs_wallet);
        auto pub = pwalletMain->GenerateNewKey();

        vecs.push_back(
                {
                        GetScriptForDestination(pub.GetID()),
                        out,
                        false
                });
    }

    CAmount fee;
    auto wtx = pwalletMain->SpendAndStoreSpark(
            vecs, {}, fee, coinControl);

    return *wtx.tx;
}


SparkTestingSetup::~SparkTestingSetup()
{
}<|MERGE_RESOLUTION|>--- conflicted
+++ resolved
@@ -370,11 +370,7 @@
         data.address = address;
         outputs.push_back(data);
 
-<<<<<<< HEAD
-        auto result = pwalletMain->MintAndStoreSpark(vecSend, outputs, wtxAndFee, false);
-=======
-        auto result = pwalletMain->MintAndStoreSpark(outputs, wtxAndFee, false, true);
->>>>>>> cfb38bca
+        auto result = pwalletMain->MintAndStoreSpark(vecSend, outputs, wtxAndFee, false, true);
 
         if (result != "") {
             throw std::runtime_error(_("Fail to generate mints, ") + result);
