--- conflicted
+++ resolved
@@ -66,14 +66,8 @@
     CBlock ZerocoinTestingSetupBase::CreateBlock(
             const CScript& scriptPubKey) {
         const CChainParams& chainparams = Params();
-<<<<<<< HEAD
         CBlockTemplate *pblocktemplate = BlockAssembler(chainparams).CreateNewBlock(scriptPubKey).get();
         CBlock& block = pblocktemplate->block;
-=======
-        CBlockTemplate *pblocktemplate = BlockAssembler(chainparams).CreateNewBlock(
-            scriptPubKey, tx_ids);
-        CBlock block = pblocktemplate->block;
->>>>>>> dc33dff8
 
         // IncrementExtraNonce creates a valid coinbase and merkleRoot
         unsigned int extraNonce = 0;
