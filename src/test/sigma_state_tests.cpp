--- conflicted
+++ resolved
@@ -170,24 +170,14 @@
     CBlockIndex index = CreateBlockIndex(1);
     auto mintsBlock = CreateBlockWithMints({pubcoin});
 
-<<<<<<< HEAD
-    sigmaState->AddMint(&index, pubcoin);
+    sigmaState->AddMintsToStateAndBlockIndex(&index, &mintsBlock);
     auto mintedPubCoin = sigmaState->GetMints();
-=======
-    sigmaState->AddMintsToStateAndBlockIndex(&index, &mintsBlock);
-    auto mintedPubCoin = sigmaState->mintedPubCoins;
->>>>>>> f245f0f5
 
     BOOST_CHECK_MESSAGE(mintedPubCoin.size() == 1,
         "Unexpected mintedPubCoin size after first call.");
 
-<<<<<<< HEAD
-    sigmaState->AddMint(&index, pubcoin);
+    sigmaState->AddMintsToStateAndBlockIndex(&index, &mintsBlock);
     mintedPubCoin = sigmaState->GetMints();
-=======
-    sigmaState->AddMintsToStateAndBlockIndex(&index, &mintsBlock);
-    mintedPubCoin = sigmaState->mintedPubCoins;
->>>>>>> f245f0f5
 
     BOOST_CHECK_MESSAGE(mintedPubCoin.size() == 1,
          "Unexpected mintedPubCoin size after second call.");
@@ -255,13 +245,8 @@
 
     sigma::CSigmaState::SigmaCoinGroupInfo group1;
     sigmaState->GetCoinGroupInfo(testDenomination, 1, group1);
-<<<<<<< HEAD
-    BOOST_CHECK_GT(group1.nCoins, ZC_SPEND_V3_COINSPERID);
+    BOOST_CHECK_EQUAL(group1.nCoins, ZC_SPEND_V3_COINSPERID_LIMIT - 1);
     BOOST_CHECK_EQUAL(sigmaState->GetLatestCoinIds().find(testDenomination)->second, 1);
-=======
-    BOOST_CHECK_EQUAL(group1.nCoins, ZC_SPEND_V3_COINSPERID_LIMIT - 1);
-    BOOST_CHECK_EQUAL(sigmaState->latestCoinIds[testDenomination], 1);
->>>>>>> f245f0f5
 
     // Try to generate more coins to make exceed hardcap, new coins should be push to new group instead.
     auto exceedHardCapAmount = ZC_SPEND_V3_COINSPERID_LIMIT + 1;
@@ -281,12 +266,7 @@
     BOOST_CHECK_EQUAL(sigmaState->latestCoinIds[testDenomination], 2);
     sigma::CSigmaState::SigmaCoinGroupInfo group2;
     sigmaState->GetCoinGroupInfo(testDenomination, 2, group2);
-<<<<<<< HEAD
-    BOOST_CHECK_EQUAL(group2.nCoins, mintsPerBlock);
-    BOOST_CHECK_EQUAL(sigmaState->GetLatestCoinIds().find(testDenomination)->second, 2);
-=======
     BOOST_CHECK_EQUAL(group2.nCoins, moreMintsToMakeExceedLimit);
->>>>>>> f245f0f5
 
     // Remove last block, coin ID should be decrease back.
     DisconnectBlocks(1);
@@ -570,13 +550,8 @@
     CBlockIndex index = CreateBlockIndex(1);
     auto mintsBlock = CreateBlockWithMints({pubcoin});
 
-<<<<<<< HEAD
-    sigmaState->AddMint(&index, pubcoin);
+    sigmaState->AddMintsToStateAndBlockIndex(&index, &mintsBlock);
     auto mintedPubCoin = sigmaState->GetMints();
-=======
-    sigmaState->AddMintsToStateAndBlockIndex(&index, &mintsBlock);
-    auto mintedPubCoin = sigmaState->mintedPubCoins;
->>>>>>> f245f0f5
 
     BOOST_CHECK_MESSAGE(mintedPubCoin.size() == 1,
         "Unexpected mintedPubCoin size after first call.");
