--- conflicted
+++ resolved
@@ -204,21 +204,8 @@
 BOOST_AUTO_TEST_CASE(sigma_addmints_more_than_group_size)
 {
     sigma::CSigmaState *sigmaState = sigma::CSigmaState::GetState();
-<<<<<<< HEAD
     const sigma::CoinDenomination testDenomination = sigma::CoinDenomination::SIGMA_DENOM_0_05;
     const auto testDenomStr = sigma::DenominationToString(testDenomination);
-=======
-    CScript scriptPubKey2;
-    CBlockIndex index = CreateBlockIndex(1);
-    for (int i = 0; i <= ZC_SPEND_V3_COINSPERID; ++i){
-        auto params = sigma::Params::get_default();
-        const sigma::PrivateCoin privcoin(params, sigma::CoinDenomination::SIGMA_DENOM_1);
-        auto pubcoin = privcoin.getPublicCoin();
-        sigmaState->AddMint(&index, pubcoin);
-    }
-    auto mintedPubCoin = sigmaState->GetMints();
-    BOOST_CHECK_MESSAGE(mintedPubCoin.size() == 15001, "Unexpected mintedPubCoin size in one block of one group.");
->>>>>>> 6e25695d
 
     // To make sure have coin more than ZC_SPEND_V3_COINSPERID in first group.
     auto mintsPerBlock = 100;
