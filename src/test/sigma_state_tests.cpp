#include "../libzerocoin/sigma/Params.h"
#include "../libzerocoin/sigma/CoinSpend.h"
#include "../libzerocoin/sigma/Coin.h"
#include "../main.h"
#include "../secp256k1/include/Scalar.h"
#include "../zerocoin_v3.h"

#include <boost/test/unit_test.hpp>

#include <stdlib.h>

BOOST_AUTO_TEST_SUITE(sigma_state_tests)

static const uint256 txHash = uint256S("a64bf7b459d3bb09653e444d75a942e9848ed8e1f30e2890f999426ed6dd4a2c");

CBlockIndex CreateBlockIndex(int nHeight)
{
    CBlockIndex index;
    index.nHeight = nHeight;
    index.pprev = chainActive.Tip();
    index.phashBlock = new uint256();
    return index;
}

std::vector<PrivateCoinV3> generateCoins(const ParamsV3* params,int n)
{
    std::vector<sigma::PrivateCoinV3> privCoins;

    for(int i =0 ;i< n;i++)
        privCoins.push_back(sigma::PrivateCoinV3(params));

    return privCoins;
}

std::vector<PublicCoinV3> getPubcoins(const std::vector<PrivateCoinV3> coins)
{
    std::vector<sigma::PublicCoinV3> pubCoins;
    
    BOOST_FOREACH(auto& coin, coins)
        pubCoins.push_back(coin.getPublicCoin());
    
    return pubCoins;
}

// Checking AddSpend
BOOST_AUTO_TEST_CASE(sigma_addspend)
{
    CZerocoinStateV3 *zerocoinState = CZerocoinStateV3::GetZerocoinState();
    auto params = sigma::ParamsV3::get_default();

    const sigma::PrivateCoinV3 privcoin(params);
    sigma::PublicCoinV3 pubcoin;
    pubcoin = privcoin.getPublicCoin();

    std::vector<sigma::PublicCoinV3> anonymity_set;
    anonymity_set.push_back(pubcoin);

    sigma::CoinSpendV3 coin(params,privcoin,anonymity_set);

    auto coinSerial = coin.getCoinSerialNumber();
    auto initSize = zerocoinState->usedCoinSerials.count(coinSerial);
    zerocoinState->AddSpend(coinSerial);
    auto actSize = zerocoinState->usedCoinSerials.count(coinSerial);

    BOOST_CHECK_MESSAGE(initSize + 1 == actSize, "Serial was not added to usedCoinSerials.");
    zerocoinState->Reset();
}

// Checking HasCoin when coin does not exist
BOOST_AUTO_TEST_CASE(sigma_hascoin_false)
{
    CZerocoinStateV3 *zerocoinState = CZerocoinStateV3::GetZerocoinState();
    auto params = sigma::ParamsV3::get_default();

    const sigma::PrivateCoinV3 privcoin(params);
    sigma::PublicCoinV3 pubcoin;
    pubcoin = privcoin.getPublicCoin();
    auto hasCoin = zerocoinState->HasCoin(pubcoin);

    BOOST_CHECK_MESSAGE(!hasCoin, "The coin should not be in mintedPubCoins.");
    zerocoinState->Reset();
}

// Checking HasCoin when coin exists
BOOST_AUTO_TEST_CASE(sigma_hascoin_true)
{
    CZerocoinStateV3 *zerocoinState = CZerocoinStateV3::GetZerocoinState();
    CScript scriptPubKey2;
    auto params = sigma::ParamsV3::get_default();

    const sigma::PrivateCoinV3 privcoin(params);
    sigma::PublicCoinV3 pubcoin;
    pubcoin = privcoin.getPublicCoin();
    CBlockIndex index = CreateBlockIndex(1);

    zerocoinState->AddMint(&index, pubcoin);
    auto hasCoin = zerocoinState->HasCoin(pubcoin);

    BOOST_CHECK_MESSAGE(hasCoin, "The coin should not be in mintedPubCoins.");
    zerocoinState->Reset();
}

// Checking GetMintedCoinHeightAndId when coin exists
BOOST_AUTO_TEST_CASE(sigma_getmintcoinheightandid_true)
{
    CZerocoinStateV3 *zerocoinState = CZerocoinStateV3::GetZerocoinState();
    CScript scriptPubKey2;
    auto params = sigma::ParamsV3::get_default();

    const sigma::PrivateCoinV3 privcoin(params);
    sigma::PublicCoinV3 pubcoin;
    pubcoin = privcoin.getPublicCoin();
    CBlockIndex index = CreateBlockIndex(1);

    zerocoinState->AddMint(&index, pubcoin);
    auto cnData = zerocoinState->GetMintedCoinHeightAndId(pubcoin);

    BOOST_CHECK_MESSAGE(cnData.first == 1, "Unexpected minted coin height.");
    BOOST_CHECK_MESSAGE(cnData.second == 1, "Unexpected minted coin id.");
    zerocoinState->Reset();
}

// Checking GetMintedCoinHeightAndId when coin does not exist
BOOST_AUTO_TEST_CASE(sigma_get_mintcoin_height_and_id_false)
{
    CZerocoinStateV3 *zerocoinState = CZerocoinStateV3::GetZerocoinState();
    CScript scriptPubKey2;
    auto params = sigma::ParamsV3::get_default();

    const sigma::PrivateCoinV3 privcoin(params);
    sigma::PublicCoinV3 pubcoin;
    pubcoin = privcoin.getPublicCoin();

    auto cnData = zerocoinState->GetMintedCoinHeightAndId(pubcoin);
    BOOST_CHECK_MESSAGE(cnData.first == -1, "Unexpected minted coin height.");
    BOOST_CHECK_MESSAGE(cnData.second == -1, "Unexpected minted coin id.");

    zerocoinState->Reset();
}

// Checking AddMint two times with same coin
BOOST_AUTO_TEST_CASE(sigma_addmint_double)
{
    CZerocoinStateV3 *zerocoinState = CZerocoinStateV3::GetZerocoinState();
    CScript scriptPubKey2;
    auto params = sigma::ParamsV3::get_default();

    const sigma::PrivateCoinV3 privcoin(params);
    sigma::PublicCoinV3 pubcoin;
    pubcoin = privcoin.getPublicCoin();
    CBlockIndex index = CreateBlockIndex(1);

    zerocoinState->AddMint(&index, pubcoin);
    auto mintedPubCoin = zerocoinState->mintedPubCoins;

    BOOST_CHECK_MESSAGE(mintedPubCoin.size() == 1,
        "Unexpected mintedPubCoin size after first call.");

    zerocoinState->AddMint(&index, pubcoin);
    mintedPubCoin = zerocoinState->mintedPubCoins;

    BOOST_CHECK_MESSAGE(mintedPubCoin.size() == 1,
         "Unexpected mintedPubCoin size after second call.");

    zerocoinState->Reset();
}

// Checking AddMint two different coins on one block
BOOST_AUTO_TEST_CASE(sigma_addmint_two)
{
    CZerocoinStateV3 *zerocoinState = CZerocoinStateV3::GetZerocoinState();
    CScript scriptPubKey2;
    auto params1 = sigma::ParamsV3::get_default();
    const sigma::PrivateCoinV3 privcoin1(params1);
    sigma::PublicCoinV3 pubcoin1;
    pubcoin1 = privcoin1.getPublicCoin();

    auto params2 = sigma::ParamsV3::get_default();
    const sigma::PrivateCoinV3 privcoin2(params2);
    sigma::PublicCoinV3 pubcoin2;
    pubcoin2 = privcoin2.getPublicCoin();

    CBlockIndex index = CreateBlockIndex(1);
    zerocoinState->AddMint(&index, pubcoin1);
    zerocoinState->AddMint(&index, pubcoin2);

    auto mintedPubCoin = zerocoinState->mintedPubCoins;

    BOOST_CHECK_MESSAGE(mintedPubCoin.size() == 2, "Unexpected mintedPubCoin size.");

    zerocoinState->Reset();
}

// Checking AddMint ZC_SPEND_V3_COINSPERID+1 coins on one block should pass
BOOST_AUTO_TEST_CASE(sigma_addmint_more_than_restriction_in_one)
{
    CZerocoinStateV3 *zerocoinState = CZerocoinStateV3::GetZerocoinState();
    CScript scriptPubKey2;
    CBlockIndex index = CreateBlockIndex(1);
    for (int i = 0; i <= ZC_SPEND_V3_COINSPERID; ++i){
        auto params = sigma::ParamsV3::get_default();
        const sigma::PrivateCoinV3 privcoin(params);
        auto pubcoin = privcoin.getPublicCoin();
        zerocoinState->AddMint(&index, pubcoin);
    }
    auto mintedPubCoin = zerocoinState->mintedPubCoins;
    BOOST_CHECK_MESSAGE(mintedPubCoin.size() == 15001, "Unexpected mintedPubCoin size in one block of one group.");

    zerocoinState->Reset();
}

// This is a correct case, but should be commented till fix of code
// Cause code of creating another coin group is not in the state class itself
/*
// Checking AddMint ZC_SPEND_V3_COINSPERID+1 coins on different blocks should have two group id
BOOST_AUTO_TEST_CASE(sigma_addmint_more_than_restriction_in_diff)
{
    CZerocoinStateV3 *zerocoinState = CZerocoinStateV3::GetZerocoinState();
    CScript scriptPubKey2;
    sigma::PublicCoinV3 pubcoin;
    CBlockIndex index;
    for (int i = 0; i <= ZC_SPEND_V3_COINSPERID; ++i){
        index = CreateBlockIndex(i+1);
        auto params = sigma::ParamsV3::get_default();
        const sigma::PrivateCoinV3 privcoin(params);
        pubcoin = privcoin.getPublicCoin();
        zerocoinState->AddMint(&index, pubcoin);
    }
    auto mintedPubCoin = zerocoinState->mintedPubCoins;
    BOOST_CHECK_MESSAGE(mintedPubCoin.size() == 15001,
         "Unexpected mintedPubCoin size in diff block of one group.");

    BOOST_CHECK_MESSAGE(zerocoinState->latestCoinIds[pubcoin.getDenomination()] == 2,
        "Unexpected latest coin id of common denomination.");

    zerocoinState->RemoveBlock(&index);
    BOOST_CHECK_MESSAGE(zerocoinState->latestCoinIds[pubcoin.getDenomination()] == 1,
         "Unexpected latestcoin id of common denomination after remove 15001 block.");

    zerocoinState->Reset();
} */

// Checking RemoveSpendFromMempool, when coin is in mempool
BOOST_AUTO_TEST_CASE(sigma_remove_spend_from_mempool_coin_in)
{
    CZerocoinStateV3 *zerocoinState = CZerocoinStateV3::GetZerocoinState();
    auto params = sigma::ParamsV3::get_default();

    const sigma::PrivateCoinV3 privcoin(params);
    sigma::PublicCoinV3 pubcoin;
    pubcoin = privcoin.getPublicCoin();

    std::vector<sigma::PublicCoinV3> anonymity_set;
    anonymity_set.push_back(pubcoin);
    sigma::CoinSpendV3 coin(params,privcoin,anonymity_set);

    auto coinSerial = coin.getCoinSerialNumber();

    zerocoinState->AddSpendToMempool(coinSerial, txHash);
    BOOST_CHECK_MESSAGE(zerocoinState->mempoolCoinSerials.size() == 1,
      "Unexpected mempoolCoinSerials size after call AddSpendToMempool.");

    zerocoinState->RemoveSpendFromMempool(coinSerial);
    BOOST_CHECK_MESSAGE(zerocoinState->mempoolCoinSerials.size() == 0,
      "Unexpected mempoolCoinSerials size after call AddSpendToMempool.");
    zerocoinState->Reset();
}

// Checking RemoveSpendFromMempool, when coin is not in mempool
BOOST_AUTO_TEST_CASE(sigma_remove_spend_from_mempool_coin_not_in)
{
    CZerocoinStateV3 *zerocoinState = CZerocoinStateV3::GetZerocoinState();
    auto params = sigma::ParamsV3::get_default();

    const sigma::PrivateCoinV3 privcoin(params);
    sigma::PublicCoinV3 pubcoin;
    pubcoin = privcoin.getPublicCoin();

    std::vector<sigma::PublicCoinV3> anonymity_set;
    anonymity_set.push_back(pubcoin);
    sigma::CoinSpendV3 coin(params,privcoin,anonymity_set);

    auto coinSerial = coin.getCoinSerialNumber();

    zerocoinState->RemoveSpendFromMempool(coinSerial);
    BOOST_CHECK_MESSAGE(zerocoinState->mempoolCoinSerials.size() == 0,
      "Unexpected mempoolCoinSerials size after call AddSpendToMempool.");
    zerocoinState->Reset();
}

// Checking AddSpendToMempool, when coin was used (in usedCoinSerials)
BOOST_AUTO_TEST_CASE(sigma_addspend_to_mempool_coin_used)
{
    CZerocoinStateV3 *zerocoinState = CZerocoinStateV3::GetZerocoinState();
    auto params = sigma::ParamsV3::get_default();

    const sigma::PrivateCoinV3 privcoin(params);
    sigma::PublicCoinV3 pubcoin;
    pubcoin = privcoin.getPublicCoin();

    std::vector<sigma::PublicCoinV3> anonymity_set;
    anonymity_set.push_back(pubcoin);
    sigma::CoinSpendV3 coin(params,privcoin,anonymity_set);

    auto coinSerial = coin.getCoinSerialNumber();

    zerocoinState->AddSpend(coinSerial);
    BOOST_CHECK_MESSAGE(zerocoinState->mempoolCoinSerials.size() == 0,
      "Unexpected mempoolCoinSerials size before call AddSpendToMempool.");

    zerocoinState->AddSpendToMempool(coinSerial, txHash);
    BOOST_CHECK_MESSAGE(zerocoinState->mempoolCoinSerials.size() == 0,
      "Unexpected mempoolCoinSerials size after call AddSpendToMempool.");

    zerocoinState->Reset();
}

// Checking AddSpendToMempool, when coin was not used
BOOST_AUTO_TEST_CASE(sigma_addspendtomempool)
{
    CZerocoinStateV3 *zerocoinState = CZerocoinStateV3::GetZerocoinState();
    auto params = sigma::ParamsV3::get_default();

    const sigma::PrivateCoinV3 privcoin(params);
    sigma::PublicCoinV3 pubcoin;
    pubcoin = privcoin.getPublicCoin();

    std::vector<sigma::PublicCoinV3> anonymity_set;
    anonymity_set.push_back(pubcoin);
    sigma::CoinSpendV3 coin(params,privcoin,anonymity_set);

    auto coinSerial = coin.getCoinSerialNumber();

    zerocoinState->AddSpendToMempool(coinSerial, txHash);
    BOOST_CHECK_MESSAGE(zerocoinState->mempoolCoinSerials.size() == 1,
      "Unexpected mempoolCoinSerials size after call AddSpendToMempool.");

    zerocoinState->Reset();
}

// Checking AddSpendToMempool, when coin is already in mempool
BOOST_AUTO_TEST_CASE(sigma_addspendtomempool_coinin)
{
    CZerocoinStateV3 *zerocoinState = CZerocoinStateV3::GetZerocoinState();
    auto params = sigma::ParamsV3::get_default();

    const sigma::PrivateCoinV3 privcoin(params);
    sigma::PublicCoinV3 pubcoin;
    pubcoin = privcoin.getPublicCoin();

    std::vector<sigma::PublicCoinV3> anonymity_set;
    anonymity_set.push_back(pubcoin);
    sigma::CoinSpendV3 coin(params,privcoin, anonymity_set);

    auto coinSerial = coin.getCoinSerialNumber();

    zerocoinState->AddSpendToMempool(coinSerial, txHash);

    BOOST_CHECK_MESSAGE(zerocoinState->mempoolCoinSerials.size() == 1,
      "Unexpected mempoolCoinSerials size after first call AddSpendToMempool.");
    zerocoinState->AddSpendToMempool(coinSerial, txHash);
    BOOST_CHECK_MESSAGE(zerocoinState->mempoolCoinSerials.size() == 1,
      "Unexpected mempoolCoinSerials size after second call AddSpendToMempool.");

    zerocoinState->Reset();
}

// Checking CanAddSpendToMempool, when coin is already in mempool
BOOST_AUTO_TEST_CASE(sigma_canaddspendtomempool_inmempool)
{
    CZerocoinStateV3 *zerocoinState = CZerocoinStateV3::GetZerocoinState();
    auto params = sigma::ParamsV3::get_default();

    const sigma::PrivateCoinV3 privcoin(params);
    sigma::PublicCoinV3 pubcoin;
    pubcoin = privcoin.getPublicCoin();

    std::vector<sigma::PublicCoinV3> anonymity_set;
    anonymity_set.push_back(pubcoin);
    sigma::CoinSpendV3 coin(params,privcoin,anonymity_set);

    auto coinSerial = coin.getCoinSerialNumber();

    BOOST_CHECK_MESSAGE(zerocoinState->CanAddSpendToMempool(coinSerial),
      "CanAddSpendToMempool return false, which means coin already in use, but should not.");

    zerocoinState->AddSpendToMempool(coinSerial, txHash);

    BOOST_CHECK_MESSAGE(!zerocoinState->CanAddSpendToMempool(coinSerial),
      "CanAddSpendToMempool return true, which means coin not in use, but should be.");

    zerocoinState->Reset();
}

// Checking CanAddSpendToMempool, when coin is already used
BOOST_AUTO_TEST_CASE(sigma_canaddspendtomempool_used)
{
    CZerocoinStateV3 *zerocoinState = CZerocoinStateV3::GetZerocoinState();
    auto params = sigma::ParamsV3::get_default();

    const sigma::PrivateCoinV3 privcoin(params);
    sigma::PublicCoinV3 pubcoin;
    pubcoin = privcoin.getPublicCoin();

    std::vector<sigma::PublicCoinV3> anonymity_set;
    anonymity_set.push_back(pubcoin);
    sigma::CoinSpendV3 coin(params,privcoin,anonymity_set);

    auto coinSerial = coin.getCoinSerialNumber();

    zerocoinState->AddSpend(coinSerial);

    BOOST_CHECK_MESSAGE(!zerocoinState->CanAddSpendToMempool(coinSerial),
      "CanAddSpendToMempool return true, which means coin not in use, but should be.");

    zerocoinState->Reset();
}

// Checking Reset
BOOST_AUTO_TEST_CASE(sigma_reset)
{
    CZerocoinStateV3 *zerocoinState = CZerocoinStateV3::GetZerocoinState();
    CScript scriptPubKey2;
    auto params = sigma::ParamsV3::get_default();

    const sigma::PrivateCoinV3 privcoin(params);
    sigma::PublicCoinV3 pubcoin;
    pubcoin = privcoin.getPublicCoin();
    CBlockIndex index = CreateBlockIndex(1);

    // Let's add data to zerocoinstate before reset

    zerocoinState->AddMint(&index, pubcoin);

    BOOST_CHECK_MESSAGE(zerocoinState->mintedPubCoins.size() == 1,
      "Unexpected mintedPubCoin size before reset.");
    BOOST_CHECK_MESSAGE(zerocoinState->coinGroups.size() == 1,
      "Unexpected coinGroups size before reset.");

    std::vector<sigma::PublicCoinV3> anonymity_set;
    anonymity_set.push_back(pubcoin);
    sigma::CoinSpendV3 coin(params,privcoin,anonymity_set);

    auto coinSerial = coin.getCoinSerialNumber();

    zerocoinState->AddSpendToMempool(coinSerial, txHash);

    BOOST_CHECK_MESSAGE(zerocoinState->mempoolCoinSerials.size() == 1,
      "Unexpected mempoolCoinSerials size before reset.");

    zerocoinState->AddSpend(coinSerial);

    BOOST_CHECK_MESSAGE(zerocoinState->usedCoinSerials.size() == 1,
      "Unexpected usedCoinSerials size before reset.");
    BOOST_CHECK_MESSAGE(zerocoinState->latestCoinIds.size() == 1,
      "Unexpected mintedPubCoin size before reset.");

    zerocoinState->Reset();

    BOOST_CHECK_MESSAGE(zerocoinState->mintedPubCoins.size() == 0,
      "Unexpected mintedPubCoin size after reset.");
    BOOST_CHECK_MESSAGE(zerocoinState->coinGroups.size() == 0,
      "Unexpected coinGroups size after reset.");
    BOOST_CHECK_MESSAGE(zerocoinState->usedCoinSerials.size() == 0,
      "Unexpected usedCoinSerials size after reset.");
    BOOST_CHECK_MESSAGE(zerocoinState->latestCoinIds.size() == 0,
      "Unexpected mintedPubCoin size after reset.");
    BOOST_CHECK_MESSAGE(zerocoinState->mempoolCoinSerials.size() == 0,
      "Unexpected mintedPubCoin size after reset.");
}

// Checking GetCoinGroupInfo, when coingroup is exist
BOOST_AUTO_TEST_CASE(sigma_getcoingroupinfo_existing)
{
    CZerocoinStateV3 *zerocoinState = CZerocoinStateV3::GetZerocoinState();
    CScript scriptPubKey2;
    auto params = sigma::ParamsV3::get_default();

    const sigma::PrivateCoinV3 privcoin(params);
    sigma::PublicCoinV3 pubcoin;
    pubcoin = privcoin.getPublicCoin();
    CBlockIndex index = CreateBlockIndex(1);

    zerocoinState->AddMint(&index, pubcoin);
    auto mintedPubCoin = zerocoinState->mintedPubCoins;

    BOOST_CHECK_MESSAGE(mintedPubCoin.size() == 1,
        "Unexpected mintedPubCoin size after first call.");

    CZerocoinStateV3::CoinGroupInfoV3 result;
    zerocoinState->GetCoinGroupInfo(pubcoin.getDenomination(), 1, result);
    BOOST_CHECK_MESSAGE(result.nCoins == 1,
        "Unexpected number of coins in group.");
    BOOST_CHECK_MESSAGE(result.firstBlock->mintedPubCoins.size() == index.mintedPubCoins.size(),
        "Unexpected first block index for Group info.");
    BOOST_CHECK_MESSAGE(result.lastBlock->mintedPubCoins.size() == index.mintedPubCoins.size(),
        "Unexpected last block index for Group info.");

    zerocoinState->Reset();
}

// Checking GetCoinGroupInfo, when coingroup is not minted
BOOST_AUTO_TEST_CASE(sigma_getcoingroupinfo_not_minted)
{
    CZerocoinStateV3 *zerocoinState = CZerocoinStateV3::GetZerocoinState();
    CScript scriptPubKey2;
    auto params = sigma::ParamsV3::get_default();

    const sigma::PrivateCoinV3 privcoin(params);
    sigma::PublicCoinV3 pubcoin;
    pubcoin = privcoin.getPublicCoin();
    CBlockIndex index = CreateBlockIndex(1);

    CZerocoinStateV3::CoinGroupInfoV3 result;
    zerocoinState->GetCoinGroupInfo(pubcoin.getDenomination(), 1, result);
    BOOST_CHECK_MESSAGE(result.nCoins == 0,
        "Unexpected number of coins in group.");

    zerocoinState->Reset();
}

BOOST_AUTO_TEST_CASE(zerocoin_sigma_addblock_nonexist_index)
{
    CZerocoinStateV3 *zerocoinState = CZerocoinStateV3::GetZerocoinState();
    CScript scriptPubKey2;
    auto params = sigma::ParamsV3::get_default();

    const sigma::PrivateCoinV3 privcoin(params);
    sigma::PublicCoinV3 pubcoin;
    pubcoin = privcoin.getPublicCoin();
    CBlockIndex index = CreateBlockIndex(1);

	zerocoinState->AddBlock(&index);
	BOOST_CHECK_MESSAGE(zerocoinState->mintedPubCoins.size() == 0,
	  "Unexpected mintedPubCoins size, add new block without minted txs.");

	BOOST_CHECK_MESSAGE(zerocoinState->usedCoinSerials.size() == 0,
	  "Unexpected usedCoinSerials size, add new block without spend txs.");

    zerocoinState->Reset();
}

BOOST_AUTO_TEST_CASE(zerocoin_sigma_addblock_minted_spend)
{
    CZerocoinStateV3 *zerocoinState = CZerocoinStateV3::GetZerocoinState();
    CScript scriptPubKey2;
    auto params = sigma::ParamsV3::get_default();

    const sigma::PrivateCoinV3 privcoin1(params);
    sigma::PublicCoinV3 pubcoin1;
    pubcoin1 = privcoin1.getPublicCoin();

    const sigma::PrivateCoinV3 privcoin2(params);
    sigma::PublicCoinV3 pubcoin2;
    pubcoin2 = privcoin2.getPublicCoin();

    CBlockIndex index = CreateBlockIndex(1);
    std::pair<CoinDenominationV3, int> denomination1Group1(
        CoinDenominationV3::SIGMA_DENOM_1,1);
    
	index.mintedPubCoinsV3[denomination1Group1].push_back(pubcoin1);
	index.mintedPubCoinsV3[denomination1Group1].push_back(pubcoin2);

	zerocoinState->AddBlock(&index);
	BOOST_CHECK_MESSAGE(zerocoinState->mintedPubCoins.size() == 2,
	  "Unexpected mintedPubCoins size, add new block with 2 minted txs.");

	BOOST_CHECK_MESSAGE(zerocoinState->usedCoinSerials.size() == 0,
	  "Unexpected usedCoinSerials size, add new block without spend txs.");

	// spend
    std::vector<sigma::PublicCoinV3> anonymity_set;
    anonymity_set.push_back(pubcoin1);
    anonymity_set.push_back(pubcoin2);
    sigma::CoinSpendV3 coinSpend(params,privcoin1,anonymity_set);

	auto spendSerial = coinSpend.getCoinSerialNumber();

    CBlockIndex index2 = CreateBlockIndex(2);
	index2.spentSerialsV3.clear();
	index2.spentSerialsV3.insert(spendSerial);
	zerocoinState->AddBlock(&index2);
	BOOST_CHECK_MESSAGE(zerocoinState->mintedPubCoins.size() == 2,
	  "Unexpected mintedPubCoins size, add new block without additional minted.");

	BOOST_CHECK_MESSAGE(zerocoinState->usedCoinSerials.size() == 1,
	  "Unexpected usedCoinSerials size, add new block with 1 spend txs.");

    // minted more coin
    const sigma::PrivateCoinV3 privcoin3(params);
    sigma::PublicCoinV3 pubcoin3;
    pubcoin3 = privcoin3.getPublicCoin();
    CBlockIndex index3 = CreateBlockIndex(3);

    index3.mintedPubCoinsV3[denomination1Group1].push_back(pubcoin3);
    zerocoinState->AddBlock(&index3);
    BOOST_CHECK_MESSAGE(zerocoinState->mintedPubCoins.size() == 3,
	  "Unexpected mintedPubCoins size, add new block with one more minted.");

	BOOST_CHECK_MESSAGE(zerocoinState->usedCoinSerials.size() == 1,
	  "Unexpected usedCoinSerials size, add new block without new spend");

    zerocoinState->Reset();
}

BOOST_AUTO_TEST_CASE(zerocoin_sigma_removeblock_remove)
{
    CZerocoinStateV3 *zerocoinState = CZerocoinStateV3::GetZerocoinState();
    CScript scriptPubKey2;
    auto params = sigma::ParamsV3::get_default();

    // add index 1 with 10 minted
    auto coins = generateCoins(params,10);
    auto pubCoins = getPubcoins(coins);

    auto index1 = CreateBlockIndex(1);
    std::pair<CoinDenominationV3, int> denomination1Group1(CoinDenominationV3::SIGMA_DENOM_1, 1);
    index1.mintedPubCoinsV3[denomination1Group1] = pubCoins;
    
    // add index 2 with 10 minted and 1 spend
    auto coins2 = generateCoins(params,10);
    auto pubCoins2 = getPubcoins(coins2);

    auto index2 = CreateBlockIndex(2);
    std::pair<CoinDenominationV3, int> denomination1Group2(CoinDenominationV3::SIGMA_DENOM_1, 2);
    index2.mintedPubCoinsV3[denomination1Group2] = pubCoins2;

    sigma::CoinSpendV3 coinSpend(params,coins[0],pubCoins);

    index2.spentSerialsV3.clear();
	index2.spentSerialsV3.insert(coinSpend.getCoinSerialNumber());

    zerocoinState->AddBlock(&index1);
    zerocoinState->AddBlock(&index2);

    BOOST_CHECK_MESSAGE(zerocoinState->latestCoinIds[CoinDenominationV3::SIGMA_DENOM_1] == 2,
      "Unexpected lastestcoinId");
    BOOST_CHECK_MESSAGE(zerocoinState->HasCoin(pubCoins2[0]),
      "Coin isn't in state before remove index 2");

    // remove one
    zerocoinState->RemoveBlock(&index2);
    BOOST_CHECK_MESSAGE(zerocoinState->mintedPubCoins.size() == 10,
	  "Unexpected mintedPubCoins size, remove index contain 10 minteds.");

	BOOST_CHECK_MESSAGE(zerocoinState->usedCoinSerials.size() == 0,
	  "Unexpected usedCoinSerials size, remove index contain 1 spend.");
    
    BOOST_CHECK_MESSAGE(zerocoinState->latestCoinIds[CoinDenominationV3::SIGMA_DENOM_1] == 1,
      "Unexpected lastestcoinId");

    BOOST_CHECK_MESSAGE(zerocoinState->HasCoin(pubCoins[0]),
      "Coin isn't in state before remove index 1");
    BOOST_CHECK_MESSAGE(!zerocoinState->HasCoin(pubCoins2[0]),
      "Coin is in state after remove index 2");

    // remove all
    zerocoinState->RemoveBlock(&index1);
    BOOST_CHECK_MESSAGE(zerocoinState->mintedPubCoins.size() == 0,
	  "Unexpected mintedPubCoins size, remove index contain 10 minteds.");

	BOOST_CHECK_MESSAGE(zerocoinState->usedCoinSerials.size() == 0,
	  "Unexpected usedCoinSerials size, remove index contain no spend.");
    
    BOOST_CHECK_MESSAGE(zerocoinState->latestCoinIds[CoinDenominationV3::SIGMA_DENOM_1] == 0,
      "Unexpected lastestcoinId remove all");

    BOOST_CHECK_MESSAGE(!zerocoinState->HasCoin(pubCoins[0]),
      "Coin is in state after remove index 1");

    zerocoinState->Reset();
}

BOOST_AUTO_TEST_CASE(getmempoolconflictingtxhash_added_no)
{
    CZerocoinStateV3 state;

    secp_primitives::Scalar serial;
    serial.randomize();

    BOOST_CHECK(state.GetMempoolConflictingTxHash(serial) == uint256());
}

BOOST_AUTO_TEST_CASE(getmempoolconflictingtxhash_added_yes)
{
    CZerocoinStateV3 state;

    secp_primitives::Scalar serial;
    serial.randomize();

    auto txid = uint256S("c8cdacf6b51275a3de9496073c75708abde26cb2f6cb164e0a1a0ed942c3c6e7");

    BOOST_TEST(state.AddSpendToMempool(serial, txid));
    BOOST_CHECK(state.GetMempoolConflictingTxHash(serial) == txid);
}

BOOST_AUTO_TEST_CASE(zerocoingetspendserialnumberv3_valid_tx_valid_vin)
{
    // setup
    CScript scriptPubKey2;
    auto params = sigma::ParamsV3::get_default();

    // spend
    auto coins = generateCoins(params,10);
    auto pubCoins = getPubcoins(coins);

    sigma::CoinSpendV3 coinSpend(params,coins[0],pubCoins);

    CDataStream serializedCoinSpend(SER_NETWORK, PROTOCOL_VERSION);
    serializedCoinSpend << coinSpend;

    // create tx and vin
    
    CTxIn newTxIn;
    newTxIn.scriptSig = CScript();
    newTxIn.prevout.SetNull();

    CScript tmp = CScript() << OP_ZEROCOINSPENDV3;
    tmp.insert(tmp.end(),serializedCoinSpend.begin(),serializedCoinSpend.end());

    newTxIn.scriptSig.assign(tmp.begin(),tmp.end());

    CMutableTransaction newtx;
    newtx.vin.clear();
    newtx.vout.clear();

    newtx.vin.push_back(newTxIn);

    // mock vout
    CTxOut newTxOut(0, CScript());
    newtx.vout.push_back(newTxOut);

    CTransaction ctx(newtx);

    // check
    BOOST_CHECK_MESSAGE(ZerocoinGetSpendSerialNumberV3(ctx,newTxIn) != Scalar(uint64_t(0)),
      "Expect serial number, got 0");

    // add more spend vin
    sigma::CoinSpendV3 coinSpend2(params,coins[1],pubCoins);

    CDataStream serializedCoinSpend2(SER_NETWORK, PROTOCOL_VERSION);
    serializedCoinSpend2 << coinSpend2;

    CTxIn newTxIn2;
    newTxIn2.scriptSig = CScript();
    newTxIn2.prevout.SetNull();

    CScript tmp2 = CScript() << OP_ZEROCOINSPENDV3;
    tmp2.insert(tmp2.end(), serializedCoinSpend2.begin(), serializedCoinSpend2.end());

    newTxIn2.scriptSig.assign(tmp2.begin(), tmp2.end());
    newtx.vin.push_back(newTxIn);

    CTransaction ctx2(newtx);

    // check
    BOOST_CHECK_MESSAGE(ZerocoinGetSpendSerialNumberV3(ctx2,newTxIn2) != Scalar(uint64_t(0)),
      "2 vin, Expect serial number, got 0");

    // not allow unspend vin
    // add unspend vin
    CTxIn newTxVin3;
    newTxVin3.scriptSig = CScript();
    newTxVin3.prevout.SetNull();

    CScript tmp3 = CScript() << OP_RETURN;
    newTxVin3.scriptSig.assign(tmp3.begin(), tmp3.end());

    newtx.vin.push_back(newTxVin3);
    
    CTransaction ctx3(newtx);

    BOOST_CHECK_MESSAGE(ZerocoinGetSpendSerialNumberV3(ctx3, newTxVin3) == Scalar(uint64_t(0)),
      "Expect 0 got serial");
}

BOOST_AUTO_TEST_CASE(zerocoingetspendserialnumberv3_invalid_script)
{
    // setup
    CScript scriptPubKey2;
    auto params = sigma::ParamsV3::get_default();

    // spend
    auto coins = generateCoins(params,10);
    auto pubCoins = getPubcoins(coins);

    sigma::CoinSpendV3 coinSpend(params,coins[0],pubCoins);

    CDataStream serializedCoinSpend(SER_NETWORK, PROTOCOL_VERSION);
    serializedCoinSpend << coinSpend;

    // create tx and vin
    
    CTxIn newTxIn;
    newTxIn.scriptSig = CScript();
    newTxIn.prevout.SetNull();

    CScript tmp = CScript() << OP_ZEROCOINSPENDV3;
    auto itr = serializedCoinSpend.begin();
    // ignore first byte to make it invalid
    tmp.insert(tmp.end(),++itr,serializedCoinSpend.end());

    CMutableTransaction newtx;

    newtx.vin.push_back(newTxIn);

    // mock vout
    CTxOut newTxOut(0, CScript());
    newtx.vout.push_back(newTxOut);

    CTransaction ctx(newtx);

    // check
    BOOST_CHECK_MESSAGE(ZerocoinGetSpendSerialNumberV3(ctx,newTxIn) == Scalar(uint64_t(0)),
      "Expect 0 got serial, Wrong script");
}

BOOST_AUTO_TEST_CASE(getzerocoinstate_not_null)
{
    BOOST_CHECK_MESSAGE(CZerocoinStateV3::GetZerocoinState() != NULL,
      "GetZerocoinState() return null");
}

BOOST_AUTO_TEST_CASE(sigma_build_state)
{
    CZerocoinStateV3 *zerocoinState = CZerocoinStateV3::GetZerocoinState();
    auto params = sigma::ParamsV3::get_default();

    CBlockIndex index0 = CreateBlockIndex(0);
    chainActive.SetTip(&index0);

    CBlockIndex index1 = CreateBlockIndex(1);

    // add index 1 with 10 SIGMA_DENOM_1
    auto coins = generateCoins(params, 10);
    auto pubCoins = getPubcoins(coins);
    std::pair<CoinDenominationV3, int> denomination1Group1(CoinDenominationV3::SIGMA_DENOM_1, 1);
    std::pair<CoinDenominationV3, int> denomination10Group1(CoinDenominationV3::SIGMA_DENOM_10, 1);

    index1.mintedPubCoinsV3[denomination1Group1] = pubCoins;

    chainActive.SetTip(&index1);

    CBlockIndex index2 = CreateBlockIndex(2);
    // add index 2 with 1 DENOMINATIO_1  mints and 1 spend
    auto coins2 = generateCoins(params,1);
    auto pubCoins2 = getPubcoins(coins2);
    auto coins3 = generateCoins(params,1);
    auto pubCoins3 = getPubcoins(coins3);

    // mock spend
    secp_primitives::Scalar serial;
    serial.randomize();

    index2.spentSerialsV3.insert(serial);

    index2.mintedPubCoinsV3[denomination1Group1] = pubCoins2;
    index2.mintedPubCoinsV3[denomination10Group1] = pubCoins3;

    chainActive.SetTip(&index2);

    for(int i =3 ;i<=100;i++){
		CBlockIndex index = CreateBlockIndex(i);
        chainActive.SetTip(&index);
	}

    ZerocoinBuildStateFromIndexV3(&chainActive);

    // check group
    CZerocoinStateV3::CoinGroupInfoV3 group;
    zerocoinState->GetCoinGroupInfo(CoinDenominationV3::SIGMA_DENOM_1, 1, group);
    BOOST_CHECK_MESSAGE(group.firstBlock->nHeight == index1.nHeight, "Expect firstBlock == index1");
    BOOST_CHECK_MESSAGE(group.lastBlock->nHeight == index2.nHeight, "Expect lastBlock == index2");
    BOOST_CHECK_MESSAGE(group.nCoins == 11, "Expect nCoins == 11");

    CZerocoinStateV3::CoinGroupInfoV3 group2;
    zerocoinState->GetCoinGroupInfo(CoinDenominationV3::SIGMA_DENOM_10, 1, group2);
    BOOST_CHECK_MESSAGE(group2.firstBlock->nHeight == index2.nHeight, "Expect firstBlock == index2");
    BOOST_CHECK_MESSAGE(group2.lastBlock->nHeight == index2.nHeight, "Expect lastBlock == index2");
    BOOST_CHECK_MESSAGE(group2.nCoins == 1, "Expect nCoins == 1");

    // check serial
    secp_primitives::Scalar notFoundSerial;
    notFoundSerial.randomize();
    BOOST_CHECK_MESSAGE(zerocoinState->IsUsedCoinSerial(serial), "Expect found serial");
    BOOST_CHECK_MESSAGE(!zerocoinState->IsUsedCoinSerial(notFoundSerial), "Expect not found serial");

    // has coin
    auto notFoundCoins = generateCoins(params,10);
    auto notFoundPubCoins = getPubcoins(notFoundCoins);
    BOOST_CHECK_MESSAGE(zerocoinState->HasCoin(pubCoins[0]), "Expect found pubcoin");
    BOOST_CHECK_MESSAGE(zerocoinState->HasCoin(pubCoins3[0]), "Expect found pubcoin");
    BOOST_CHECK_MESSAGE(!zerocoinState->HasCoin(notFoundPubCoins[0]), "Expect not found pubcoin");

    // get mint coin heigh and id
    std::pair<int,int> groupHeightAndID = zerocoinState->GetMintedCoinHeightAndId(pubCoins2[0]);
    BOOST_CHECK_MESSAGE(groupHeightAndID.first == index2.nHeight, "Expect pubcoin on index2");
    BOOST_CHECK_MESSAGE(groupHeightAndID.second == 1, "Expect pubcoin id == 1");

    std::pair<int,int> notFoundGroupHeightAndID = zerocoinState->GetMintedCoinHeightAndId(notFoundPubCoins[0]);
    BOOST_CHECK_MESSAGE(notFoundGroupHeightAndID == std::make_pair(-1,-1),"Expect not found return -1,-1");

    zerocoinState->Reset();
}

BOOST_AUTO_TEST_CASE(sigma_build_state_no_sigma)
{
    CZerocoinStateV3 *zerocoinState = CZerocoinStateV3::GetZerocoinState();
    auto params = sigma::ParamsV3::get_default();

    std::vector<CBlockIndex> indexs;
    indexs.resize(101);
    for(int i =0 ;i<=100;i++){
		CBlockIndex index = CreateBlockIndex(i);
        chainActive.SetTip(&index);
        indexs[i] = index;
	}

    ZerocoinBuildStateFromIndexV3(&chainActive);

    // check group
    CZerocoinStateV3::CoinGroupInfoV3 group;
    bool found = zerocoinState->GetCoinGroupInfo(CoinDenominationV3::SIGMA_DENOM_1, 1, group);
    BOOST_CHECK_MESSAGE(!found, "Expect group not found");

    // check serial
    secp_primitives::Scalar notFoundSerial;
    notFoundSerial.randomize();
    BOOST_CHECK_MESSAGE(!zerocoinState->IsUsedCoinSerial(notFoundSerial), "Expect not found serial");

    // has coin
    auto notFoundCoins = generateCoins(params,10);
    auto notFoundPubCoins = getPubcoins(notFoundCoins);
    BOOST_CHECK_MESSAGE(!zerocoinState->HasCoin(notFoundPubCoins[0]), "Expect not found pubcoin");

    // get mint coin heigh and id
    std::pair<int,int> notFoundGroupHeightAndID = zerocoinState->GetMintedCoinHeightAndId(notFoundPubCoins[0]);
    BOOST_CHECK_MESSAGE(notFoundGroupHeightAndID == std::make_pair(-1,-1),"Expect not found return -1,-1");

    zerocoinState->Reset();
}


BOOST_AUTO_TEST_CASE(sigma_getcoinsetforspend)
{
    CZerocoinStateV3 *zerocoinState = CZerocoinStateV3::GetZerocoinState();
    auto params = sigma::ParamsV3::get_default();
    int nextIndex = 0;
    std::vector<CBlockIndex> indexes;
    indexes.resize(101);
    
    // nextIndex = 0
    indexes[nextIndex] = CreateBlockIndex(nextIndex);
    chainActive.SetTip(&indexes[nextIndex]);

    // nextIndex = 1
    nextIndex++;
    indexes[nextIndex] = CreateBlockIndex(nextIndex);

    std::pair<CoinDenominationV3, int> denomination1Group1(CoinDenominationV3::SIGMA_DENOM_1, 1);
    std::pair<CoinDenominationV3, int> denomination10Group1(CoinDenominationV3::SIGMA_DENOM_10, 1);

    // add index 1 with 10 SIGMA_DENOM_1
    auto coins = generateCoins(params, 10);
    auto pubCoins = getPubcoins(coins);
    
    // add index 2 with 1 DENOM_1  mints and 1 spend
    auto coins2 = generateCoins(params, 1);
    auto pubCoins2 = getPubcoins(coins2);
    auto coins3 = generateCoins(params, 5);
    auto pubCoins3 = getPubcoins(coins3);

    indexes[nextIndex].mintedPubCoinsV3[denomination1Group1] = pubCoins;
    chainActive.SetTip(&indexes[nextIndex]);

    nextIndex++;
    indexes[nextIndex] = CreateBlockIndex(nextIndex);

    // mock spend
    secp_primitives::Scalar serial;
    serial.randomize();

    indexes[nextIndex].spentSerialsV3.insert(serial);
    indexes[nextIndex].mintedPubCoinsV3[denomination1Group1] = pubCoins2;
    indexes[nextIndex].mintedPubCoinsV3[denomination10Group1] = pubCoins3;

<<<<<<< HEAD
    chainActive.SetTip(&indexes[nextIndex]);
    
    // nextIndex = 3
    nextIndex++;
    for( ; nextIndex<=100; nextIndex++){
		CBlockIndex index = CreateBlockIndex(nextIndex);
=======
    index2.mintedPubCoinsV3[denomination1Group1] = pubCoins2;
    index2.mintedPubCoinsV3[denomination10Group1] = pubCoins3;

    chainActive.SetTip(&index2);

    for(int i=3; i<=100; i++){
		CBlockIndex index = CreateBlockIndex(i);
>>>>>>> 8451e806
        chainActive.SetTip(&index);
        indexes[nextIndex] = index;
	}

    ZerocoinBuildStateFromIndexV3(&chainActive);

    uint256 blockHash_out;
    uint256 blockHash_empty;

<<<<<<< HEAD
    std::vector<PublicCoinV3> coins_out3;
    // maxheight < blockheight
    auto coins_amount = zerocoinState->GetCoinSetForSpend(&chainActive, 1,
    CoinDenominationV3::SIGMA_DENOM_10, 1, blockHash_out, coins_out3);
    BOOST_CHECK_MESSAGE(coins_amount == 0, "Unexpected Coins amount for spend, should be 0.");
    BOOST_CHECK_MESSAGE(coins_out3.size() == 0, "Unexpected coins out, should be 0.");
    BOOST_CHECK_MESSAGE(blockHash_out == blockHash_empty , "Unexpected blockhash for small height.");

    std::vector<PublicCoinV3> coins_out1;
    // maxheight > blockheight
    coins_amount = zerocoinState->GetCoinSetForSpend(&chainActive, nextIndex, 
    CoinDenominationV3::SIGMA_DENOM_10, 1, blockHash_out, coins_out1);
=======
    int maxHeight = 100;

    // maxheight > blockheight
    auto coins_amount = zerocoinState->GetCoinSetForSpend(&chainActive, maxHeight, 
    CoinDenominationV3::SIGMA_DENOM_10, 1, blockHash_out, coins_out);
>>>>>>> 8451e806
    BOOST_CHECK_MESSAGE(coins_amount == 5, "Unexpected Coins amount for spend, should be 5.");
    BOOST_CHECK_MESSAGE(coins_out1 == pubCoins3, "Unexpected coins out for denom 10.");
    BOOST_CHECK_MESSAGE(blockHash_out == indexes[2].GetBlockHash(), "Unexpected blockhash for denom 10.");

    std::vector<PublicCoinV3> coins_out2;
    // maxheight > blockheight another denom
<<<<<<< HEAD
    coins_amount = zerocoinState->GetCoinSetForSpend(&chainActive, nextIndex, 
    CoinDenominationV3::SIGMA_DENOM_1, 1, blockHash_out, coins_out2);
=======
    coins_amount = zerocoinState->GetCoinSetForSpend(&chainActive, maxHeight, 
    CoinDenominationV3::SIGMA_DENOM_1, 1, blockHash_out, coins_out);
>>>>>>> 8451e806
    BOOST_CHECK_MESSAGE(coins_amount == 11, "Unexpected Coins amount for spend, should be 11.");
    BOOST_CHECK_MESSAGE(coins_out2.size() == pubCoins2.size() + pubCoins.size(), "Unexpected coins out for denom 1.");
    BOOST_CHECK_MESSAGE(blockHash_out == indexes[2].GetBlockHash(), "Unexpected blockhash for denom 1.");

    zerocoinState->Reset();
}

BOOST_AUTO_TEST_SUITE_END()<|MERGE_RESOLUTION|>--- conflicted
+++ resolved
@@ -985,24 +985,13 @@
     indexes[nextIndex].mintedPubCoinsV3[denomination1Group1] = pubCoins2;
     indexes[nextIndex].mintedPubCoinsV3[denomination10Group1] = pubCoins3;
 
-<<<<<<< HEAD
     chainActive.SetTip(&indexes[nextIndex]);
     
     // nextIndex = 3
     nextIndex++;
     for( ; nextIndex<=100; nextIndex++){
-		CBlockIndex index = CreateBlockIndex(nextIndex);
-=======
-    index2.mintedPubCoinsV3[denomination1Group1] = pubCoins2;
-    index2.mintedPubCoinsV3[denomination10Group1] = pubCoins3;
-
-    chainActive.SetTip(&index2);
-
-    for(int i=3; i<=100; i++){
-		CBlockIndex index = CreateBlockIndex(i);
->>>>>>> 8451e806
-        chainActive.SetTip(&index);
-        indexes[nextIndex] = index;
+		indexes[nextIndex] = CreateBlockIndex(nextIndex);
+        chainActive.SetTip(&indexes[nextIndex]);
 	}
 
     ZerocoinBuildStateFromIndexV3(&chainActive);
@@ -1010,7 +999,6 @@
     uint256 blockHash_out;
     uint256 blockHash_empty;
 
-<<<<<<< HEAD
     std::vector<PublicCoinV3> coins_out3;
     // maxheight < blockheight
     auto coins_amount = zerocoinState->GetCoinSetForSpend(&chainActive, 1,
@@ -1023,26 +1011,14 @@
     // maxheight > blockheight
     coins_amount = zerocoinState->GetCoinSetForSpend(&chainActive, nextIndex, 
     CoinDenominationV3::SIGMA_DENOM_10, 1, blockHash_out, coins_out1);
-=======
-    int maxHeight = 100;
-
-    // maxheight > blockheight
-    auto coins_amount = zerocoinState->GetCoinSetForSpend(&chainActive, maxHeight, 
-    CoinDenominationV3::SIGMA_DENOM_10, 1, blockHash_out, coins_out);
->>>>>>> 8451e806
     BOOST_CHECK_MESSAGE(coins_amount == 5, "Unexpected Coins amount for spend, should be 5.");
     BOOST_CHECK_MESSAGE(coins_out1 == pubCoins3, "Unexpected coins out for denom 10.");
     BOOST_CHECK_MESSAGE(blockHash_out == indexes[2].GetBlockHash(), "Unexpected blockhash for denom 10.");
 
     std::vector<PublicCoinV3> coins_out2;
     // maxheight > blockheight another denom
-<<<<<<< HEAD
     coins_amount = zerocoinState->GetCoinSetForSpend(&chainActive, nextIndex, 
     CoinDenominationV3::SIGMA_DENOM_1, 1, blockHash_out, coins_out2);
-=======
-    coins_amount = zerocoinState->GetCoinSetForSpend(&chainActive, maxHeight, 
-    CoinDenominationV3::SIGMA_DENOM_1, 1, blockHash_out, coins_out);
->>>>>>> 8451e806
     BOOST_CHECK_MESSAGE(coins_amount == 11, "Unexpected Coins amount for spend, should be 11.");
     BOOST_CHECK_MESSAGE(coins_out2.size() == pubCoins2.size() + pubCoins.size(), "Unexpected coins out for denom 1.");
     BOOST_CHECK_MESSAGE(blockHash_out == indexes[2].GetBlockHash(), "Unexpected blockhash for denom 1.");
