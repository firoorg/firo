--- conflicted
+++ resolved
@@ -605,11 +605,7 @@
         std::vector<std::pair<CWalletTx, CAmount>> wtxAndFee;
         std::vector<CRecipient> vecSend;
         std::vector<spark::MintedCoinData> mints{{address, 50*COIN, ""}};
-<<<<<<< HEAD
-        std::string error = pwalletMain->MintAndStoreSpark(vecSend, mints, wtxAndFee, false);
-=======
-        std::string error = pwalletMain->MintAndStoreSpark(mints, wtxAndFee, false, true);
->>>>>>> cfb38bca
+        std::string error = pwalletMain->MintAndStoreSpark(vecSend, mints, wtxAndFee, false, true);
         BOOST_ASSERT(error.empty());
         for (auto &w: wtxAndFee)
             sparkMints.emplace_back(*w.first.tx);
