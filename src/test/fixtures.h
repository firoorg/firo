#include "hdmint/hdmint.h"
#include "primitives/transaction.h"
#include "test/test_bitcoin.h"
#include "test/testutil.h"
#include "consensus/params.h"
#include "liblelantus/coin.h"

#include <boost/test/unit_test.hpp>

class CCoinControl;

struct TestDerivation {
    std::string pub;
    std::string prv;
    unsigned int nChild;
};

struct TestVector {
    std::string strHexMaster;
    std::vector<TestDerivation> vDerive;

    TestVector(std::string strHexMasterIn) : strHexMaster(strHexMasterIn) {}

    TestVector& operator()(std::string pub, std::string prv, unsigned int nChild) {
        vDerive.push_back(TestDerivation());
        TestDerivation &der = vDerive.back();
        der.pub = pub;
        der.prv = prv;
        der.nChild = nChild;
        return *this;
    }
};

inline bool no_check( std::runtime_error const& ex ) { return true; }

struct ZerocoinTestingSetupBase : public TestingSetup {
    ZerocoinTestingSetupBase();
    ~ZerocoinTestingSetupBase();

    CScript scriptPubKey;
    CPubKey pubkey;

    CBlock CreateBlock(const CScript&);

    bool ProcessBlock(const CBlock&);

    // Create a new block with just given transactions, coinbase paying to
    // scriptPubKey, and try to add it to the current chain.
    CBlock CreateAndProcessBlock(const CScript&);

    void CreateAndProcessEmptyBlocks(size_t block_numbers, const CScript& script);

    std::vector<CTransaction> coinbaseTxns; // For convenience, coinbase transactionsl
    CKey coinbaseKey; // private/public key needed to spend coinbase transactions
};

struct ZerocoinTestingSetup200 : public ZerocoinTestingSetupBase {
        ZerocoinTestingSetup200();
};

struct ZerocoinTestingSetup109 : public ZerocoinTestingSetupBase {
        ZerocoinTestingSetup109();
};

struct MtpMalformedTestingSetup : public ZerocoinTestingSetupBase {
        MtpMalformedTestingSetup();

    CBlock CreateBlock(
            const CScript&, bool);

    CBlock CreateAndProcessBlock(
        const CScript&, bool);
};

struct LelantusTestingSetup : public TestChain100Setup {
public:
    LelantusTestingSetup();

public:
    CBlockIndex* GenerateBlock(std::vector<CMutableTransaction> const &txns = {}, CScript *script = nullptr);
    void GenerateBlocks(size_t blocks, CScript *script = nullptr);

    std::vector<lelantus::PrivateCoin> GenerateMints(
        std::vector<CAmount> const &amounts);

    std::vector<CHDMint> GenerateMints(
        std::vector<CAmount> const &amounts,
        std::vector<CMutableTransaction> &txs);

    std::vector<CHDMint> GenerateMints(
        std::vector<CAmount> const &amounts,
        std::vector<CMutableTransaction> &txs,
        std::vector<lelantus::PrivateCoin> &coins);

    CPubKey GenerateAddress();

    ~LelantusTestingSetup();

public:
    lelantus::Params const *params;
    CScript script;
};

struct SparkTestingSetup : public TestChain100Setup
{
public:
    SparkTestingSetup();

public:
    CBlockIndex* GenerateBlock(std::vector<CMutableTransaction> const &txns = {}, CScript *script = nullptr);
    void GenerateBlocks(size_t blocks, CScript *script = nullptr);
    CPubKey GenerateAddress();

    std::vector<CSparkMintMeta> GenerateMints(
            std::vector<CAmount> const &amounts,
            std::vector<CMutableTransaction> &txs);

<<<<<<< HEAD
    std::vector<CTransaction> GenerateSparkSpend(
=======
    CTransaction GenerateSparkSpend(
>>>>>>> 5f4487b8
            std::vector<CAmount> const &outs,
            std::vector<CAmount> const &mints,
            CCoinControl const *coinControl );

    ~SparkTestingSetup();

public:
    spark::Params const *params;
    CScript script;

};

// for the duration of the test set network type to testnet
class FakeTestnet {
    Consensus::Params &params;
    Consensus::Params oldParams;
public:
    FakeTestnet() : params(const_cast<Consensus::Params &>(Params().GetConsensus())) {
        oldParams = params;
        params.chainType = Consensus::chainTestnet;
    }

    ~FakeTestnet() {
        params = oldParams;
    }
};<|MERGE_RESOLUTION|>--- conflicted
+++ resolved
@@ -115,11 +115,7 @@
             std::vector<CAmount> const &amounts,
             std::vector<CMutableTransaction> &txs);
 
-<<<<<<< HEAD
-    std::vector<CTransaction> GenerateSparkSpend(
-=======
     CTransaction GenerateSparkSpend(
->>>>>>> 5f4487b8
             std::vector<CAmount> const &outs,
             std::vector<CAmount> const &mints,
             CCoinControl const *coinControl );
