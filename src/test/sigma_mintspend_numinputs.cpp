#include "util.h"

#include <stdint.h>
#include <vector>

#include "chainparams.h"
#include "key.h"
#include "main.h"
#include "pubkey.h"
#include "txdb.h"
#include "txmempool.h"
#include "zerocoin_v3.h"

#include "test/fixtures.h"
#include "test/testutil.h"

#include "wallet/db.h"
#include "wallet/wallet.h"

#include <boost/filesystem.hpp>
#include <boost/test/unit_test.hpp>
#include <boost/thread.hpp>

BOOST_FIXTURE_TEST_SUITE(sigma_mintspend_numinputs, ZerocoinTestingSetup200)

BOOST_AUTO_TEST_CASE(sigma_mintspend_numinputs)
{
    vector<string> denominationsForTx;
    vector<uint256> vtxid;
    string thirdPartyAddress;
    int previousHeight;
    CBlock b;
    CWalletTx wtx;
    string stringError;

    std::vector<std::string> denominations = {"0.1", "0.5", "1", "10", "100"};
    int denominationIndexA = rand() % 5;
    int denominationIndexB = (denominationIndexA + 5) %4; //guarantees a different number in the range

<<<<<<< HEAD
    CZerocoinState *zerocoinState = CZerocoinState::GetZerocoinState();
=======
    CZerocoinStateV3 *zerocoinState = CZerocoinStateV3::GetZerocoinState();
    auto& consensus = Params().GetConsensus();
>>>>>>> c451cf5a

    // Create 400-200+1 = 201 new empty blocks. // consensus.nMintV3SigmaStartBlock = 400
    CreateAndProcessEmptyBlocks(201, scriptPubKey);

    pwalletMain->SetBroadcastTransactions(true);

    // attempt to create a zerocoin spend with more than inputs limit.
    printf("Testing number of inputs for denomination %s", denominations[denominationIndexA].c_str());
    denominationsForTx.clear();

    for (unsigned i = 0; i < (consensus.nMaxSigmaSpendPerBlock+1)*2; i++){
        denominationsForTx.push_back(denominations[denominationIndexA]);
        BOOST_CHECK_MESSAGE(pwalletMain->CreateZerocoinMintModel(stringError, denominations[denominationIndexA].c_str(), SIGMA), stringError + " - Create Mint failed");
        BOOST_CHECK_MESSAGE(pwalletMain->CreateZerocoinMintModel(stringError, denominations[denominationIndexB].c_str(), SIGMA), stringError + " - Create Mint failed");
        if (i <= consensus.nMaxSigmaSpendPerBlock) {
            denominationsForTx.push_back(denominations[denominationIndexA]);
        }
    }

    BOOST_CHECK_MESSAGE(mempool.size() == (consensus.nMaxSigmaSpendPerBlock+1)*4, "Num input mints not added to mempool");

    // add block
    previousHeight = chainActive.Height();
    b = CreateAndProcessBlock({}, scriptPubKey);
    wtx.Init(NULL);
    //Add 5 more blocks
    for (int i = 0; i < 5; i++)
    {
        b = CreateAndProcessBlock({}, scriptPubKey);
        wtx.Init(NULL);
    }

    BOOST_CHECK_MESSAGE(previousHeight + 6 == chainActive.Height(), "Block not added to chain");
    previousHeight = chainActive.Height();

    // Check that the tx creation fails.
    BOOST_CHECK_MESSAGE(!pwalletMain->CreateZerocoinSpendModel(wtx, stringError, thirdPartyAddress, denominationsForTx), "Spend succeeded even though number of inputs exceed the limits");

    // Next add 3 transactions with 2 inputs each, verify mempool==3. mine a block. Verify mempool still has 1 tx.
    for(int i=0;i<3;i++){
        denominationsForTx.clear();
        denominationsForTx.push_back(denominations[denominationIndexA]);
        denominationsForTx.push_back(denominations[denominationIndexB]);
        BOOST_CHECK_MESSAGE(pwalletMain->CreateZerocoinSpendModel(wtx, stringError, thirdPartyAddress, denominationsForTx), "Spend Failed");
    }

    BOOST_CHECK_MESSAGE(mempool.size() == 3, "Num input spends not added to mempool");

    // add block
    b = CreateAndProcessBlock({}, scriptPubKey);
    wtx.Init(NULL);

    BOOST_CHECK_MESSAGE(mempool.size() != 3 && mempool.size() == 1 && mempool.size() != 0, "Mempool not correctly cleared: Block spend limit not enforced.");

    vtxid.clear();
    mempool.clear();
    zerocoinState->Reset();
}
BOOST_AUTO_TEST_SUITE_END()
<|MERGE_RESOLUTION|>--- conflicted
+++ resolved
@@ -37,12 +37,8 @@
     int denominationIndexA = rand() % 5;
     int denominationIndexB = (denominationIndexA + 5) %4; //guarantees a different number in the range
 
-<<<<<<< HEAD
-    CZerocoinState *zerocoinState = CZerocoinState::GetZerocoinState();
-=======
-    CZerocoinStateV3 *zerocoinState = CZerocoinStateV3::GetZerocoinState();
-    auto& consensus = Params().GetConsensus();
->>>>>>> c451cf5a
+    sigma::CSigmaState *sigmaState = sigma::CSigmaState::GetState();
+    auto& consensus = ::Params().GetConsensus();
 
     // Create 400-200+1 = 201 new empty blocks. // consensus.nMintV3SigmaStartBlock = 400
     CreateAndProcessEmptyBlocks(201, scriptPubKey);
@@ -99,6 +95,6 @@
 
     vtxid.clear();
     mempool.clear();
-    zerocoinState->Reset();
+    sigmaState->Reset();
 }
 BOOST_AUTO_TEST_SUITE_END()
