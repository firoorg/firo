// Copyright (c) 2009-2010 Satoshi Nakamoto
// Copyright (c) 2009-2012 The Bitcoin Developers
// Distributed under the MIT/X11 software license, see the accompanying
// file COPYING or http://www.opensource.org/licenses/mit-license.php.


//
// Why base-58 instead of standard base-64 encoding?
// - Don't want 0OIl characters that look the same in some fonts and
//      could be used to create visually identical looking account numbers.
// - A string with non-alphanumeric characters is not as easily accepted as an account number.
// - E-mail usually won't line-break if there's no punctuation to break at.
// - Double-clicking selects the whole number as one word if it's all alphanumeric.
//
#ifndef BITCOIN_BASE58_H
#define BITCOIN_BASE58_H

#include <string>
#include <vector>

#include "bignum.h"
#include "key.h"
#include "script.h"
#include "allocators.h"

static const char* pszBase58 = "123456789ABCDEFGHJKLMNPQRSTUVWXYZabcdefghijkmnopqrstuvwxyz";

// Encode a byte sequence as a base58-encoded string
inline std::string EncodeBase58(const unsigned char* pbegin, const unsigned char* pend)
{
    CAutoBN_CTX pctx;
    CBigNum bn58 = 58;
    CBigNum bn0 = 0;

    // Convert big endian data to little endian
    // Extra zero at the end make sure bignum will interpret as a positive number
    std::vector<unsigned char> vchTmp(pend-pbegin+1, 0);
    reverse_copy(pbegin, pend, vchTmp.begin());

    // Convert little endian data to bignum
    CBigNum bn;
    bn.setvch(vchTmp);

    // Convert bignum to std::string
    std::string str;
    // Expected size increase from base58 conversion is approximately 137%
    // use 138% to be safe
    str.reserve((pend - pbegin) * 138 / 100 + 1);
    CBigNum dv;
    CBigNum rem;
    while (bn > bn0)
    {
        if (!BN_div(&dv, &rem, &bn, &bn58, pctx))
            throw bignum_error("EncodeBase58 : BN_div failed");
        bn = dv;
        unsigned int c = rem.getulong();
        str += pszBase58[c];
    }

    // Leading zeroes encoded as base58 zeros
    for (const unsigned char* p = pbegin; p < pend && *p == 0; p++)
        str += pszBase58[0];

    // Convert little endian std::string to big endian
    reverse(str.begin(), str.end());
    return str;
}

// Encode a byte vector as a base58-encoded string
inline std::string EncodeBase58(const std::vector<unsigned char>& vch)
{
    return EncodeBase58(&vch[0], &vch[0] + vch.size());
}

// Decode a base58-encoded string psz into byte vector vchRet
// returns true if decoding is successful
inline bool DecodeBase58(const char* psz, std::vector<unsigned char>& vchRet)
{
    CAutoBN_CTX pctx;
    vchRet.clear();
    CBigNum bn58 = 58;
    CBigNum bn = 0;
    CBigNum bnChar;
    while (isspace(*psz))
        psz++;

    // Convert big endian string to bignum
    for (const char* p = psz; *p; p++)
    {
        const char* p1 = strchr(pszBase58, *p);
        if (p1 == NULL)
        {
            while (isspace(*p))
                p++;
            if (*p != '\0')
                return false;
            break;
        }
        bnChar.setulong(p1 - pszBase58);
        if (!BN_mul(&bn, &bn, &bn58, pctx))
            throw bignum_error("DecodeBase58 : BN_mul failed");
        bn += bnChar;
    }

    // Get bignum as little endian data
    std::vector<unsigned char> vchTmp = bn.getvch();

    // Trim off sign byte if present
    if (vchTmp.size() >= 2 && vchTmp.end()[-1] == 0 && vchTmp.end()[-2] >= 0x80)
        vchTmp.erase(vchTmp.end()-1);

    // Restore leading zeros
    int nLeadingZeros = 0;
    for (const char* p = psz; *p == pszBase58[0]; p++)
        nLeadingZeros++;
    vchRet.assign(nLeadingZeros + vchTmp.size(), 0);

    // Convert little endian data to big endian
    reverse_copy(vchTmp.begin(), vchTmp.end(), vchRet.end() - vchTmp.size());
    return true;
}

// Decode a base58-encoded string str into byte vector vchRet
// returns true if decoding is successful
inline bool DecodeBase58(const std::string& str, std::vector<unsigned char>& vchRet)
{
    return DecodeBase58(str.c_str(), vchRet);
}




// Encode a byte vector to a base58-encoded string, including checksum
inline std::string EncodeBase58Check(const std::vector<unsigned char>& vchIn)
{
    // add 4-byte hash check to the end
    std::vector<unsigned char> vch(vchIn);
    uint256 hash = Hash(vch.begin(), vch.end());
    vch.insert(vch.end(), (unsigned char*)&hash, (unsigned char*)&hash + 4);
    return EncodeBase58(vch);
}

// Decode a base58-encoded string psz that includes a checksum, into byte vector vchRet
// returns true if decoding is successful
inline bool DecodeBase58Check(const char* psz, std::vector<unsigned char>& vchRet)
{
    if (!DecodeBase58(psz, vchRet))
        return false;
    if (vchRet.size() < 4)
    {
        vchRet.clear();
        return false;
    }
    uint256 hash = Hash(vchRet.begin(), vchRet.end()-4);
    if (memcmp(&hash, &vchRet.end()[-4], 4) != 0)
    {
        vchRet.clear();
        return false;
    }
    vchRet.resize(vchRet.size()-4);
    return true;
}

// Decode a base58-encoded string str that includes a checksum, into byte vector vchRet
// returns true if decoding is successful
inline bool DecodeBase58Check(const std::string& str, std::vector<unsigned char>& vchRet)
{
    return DecodeBase58Check(str.c_str(), vchRet);
}





/** Base class for all base58-encoded data */
class CBase58Data
{
protected:
    // the version byte
    unsigned char nVersion;

    // the actually encoded data
    typedef std::vector<unsigned char, zero_after_free_allocator<unsigned char> > vector_uchar;
    vector_uchar vchData;

    CBase58Data()
    {
        nVersion = 0;
        vchData.clear();
    }

    void SetData(int nVersionIn, const void* pdata, size_t nSize)
    {
        nVersion = nVersionIn;
        vchData.resize(nSize);
        if (!vchData.empty())
            memcpy(&vchData[0], pdata, nSize);
    }

    void SetData(int nVersionIn, const unsigned char *pbegin, const unsigned char *pend)
    {
        SetData(nVersionIn, (void*)pbegin, pend - pbegin);
    }

public:
    bool SetString(const char* psz)
    {
        std::vector<unsigned char> vchTemp;
        DecodeBase58Check(psz, vchTemp);
        if (vchTemp.empty())
        {
            vchData.clear();
            nVersion = 0;
            return false;
        }
        nVersion = vchTemp[0];
        vchData.resize(vchTemp.size() - 1);
        if (!vchData.empty())
            memcpy(&vchData[0], &vchTemp[1], vchData.size());
        OPENSSL_cleanse(&vchTemp[0], vchData.size());
        return true;
    }

    bool SetString(const std::string& str)
    {
        return SetString(str.c_str());
    }

    std::string ToString() const
    {
        std::vector<unsigned char> vch(1, nVersion);
        vch.insert(vch.end(), vchData.begin(), vchData.end());
        return EncodeBase58Check(vch);
    }

    int CompareTo(const CBase58Data& b58) const
    {
        if (nVersion < b58.nVersion) return -1;
        if (nVersion > b58.nVersion) return  1;
        if (vchData < b58.vchData)   return -1;
        if (vchData > b58.vchData)   return  1;
        return 0;
    }

    bool operator==(const CBase58Data& b58) const { return CompareTo(b58) == 0; }
    bool operator<=(const CBase58Data& b58) const { return CompareTo(b58) <= 0; }
    bool operator>=(const CBase58Data& b58) const { return CompareTo(b58) >= 0; }
    bool operator< (const CBase58Data& b58) const { return CompareTo(b58) <  0; }
    bool operator> (const CBase58Data& b58) const { return CompareTo(b58) >  0; }
};

/** base58-encoded Bitcoin addresses.
 * Public-key-hash-addresses have version 0 (or 111 testnet).
 * The data vector contains RIPEMD160(SHA256(pubkey)), where pubkey is the serialized public key.
 * Script-hash-addresses have version 5 (or 196 testnet).
 * The data vector contains RIPEMD160(SHA256(cscript)), where cscript is the serialized redemption script.
 */
class CBitcoinAddress;
class CBitcoinAddressVisitor : public boost::static_visitor<bool>
{
private:
    CBitcoinAddress *addr;
public:
    CBitcoinAddressVisitor(CBitcoinAddress *addrIn) : addr(addrIn) { }
    bool operator()(const CKeyID &id) const;
    bool operator()(const CScriptID &id) const;
    bool operator()(const CNoDestination &no) const;
};

class CBitcoinAddress : public CBase58Data
{
public:
    enum
    {
<<<<<<< HEAD
        PUBKEY_ADDRESS = 63, // smartcash addresses start with S
        SCRIPT_ADDRESS = 18, // smartcash scrypts start wth 8
=======
        PUBKEY_ADDRESS = 82, // smartcash addresses start with M
        SCRIPT_ADDRESS = 7,
>>>>>>> 1fcfb7e1
        PUBKEY_ADDRESS_TEST = 65, // testnet keys start with T
        SCRIPT_ADDRESS_TEST = 21, // smartcash test scripts start with 9
    };

    bool Set(const CKeyID &id) {
        SetData(fTestNet ? PUBKEY_ADDRESS_TEST : PUBKEY_ADDRESS, &id, 20);
        return true;
    }

    bool Set(const CScriptID &id) {
        SetData(fTestNet ? SCRIPT_ADDRESS_TEST : SCRIPT_ADDRESS, &id, 20);
        return true;
    }

    bool Set(const CTxDestination &dest)
    {
        return boost::apply_visitor(CBitcoinAddressVisitor(this), dest);
    }

    bool IsValid() const
    {
        unsigned int nExpectedSize = 20;
        bool fExpectTestNet = false;
        switch(nVersion)
        {
            case PUBKEY_ADDRESS:
                nExpectedSize = 20; // Hash of public key
                fExpectTestNet = false;
                break;
            case SCRIPT_ADDRESS:
                nExpectedSize = 20; // Hash of CScript
                fExpectTestNet = false;
                break;

            case PUBKEY_ADDRESS_TEST:
                nExpectedSize = 20;
                fExpectTestNet = true;
                break;
            case SCRIPT_ADDRESS_TEST:
                nExpectedSize = 20;
                fExpectTestNet = true;
                break;

            default:
                return false;
        }
        return fExpectTestNet == fTestNet && vchData.size() == nExpectedSize;
    }

    CBitcoinAddress()
    {
    }

    CBitcoinAddress(const CTxDestination &dest)
    {
        Set(dest);
    }

    CBitcoinAddress(const std::string& strAddress)
    {
        SetString(strAddress);
    }

    CBitcoinAddress(const char* pszAddress)
    {
        SetString(pszAddress);
    }

    CTxDestination Get() const {
        if (!IsValid())
            return CNoDestination();
        switch (nVersion) {
        case PUBKEY_ADDRESS:
        case PUBKEY_ADDRESS_TEST: {
            uint160 id;
            memcpy(&id, &vchData[0], 20);
            return CKeyID(id);
        }
        case SCRIPT_ADDRESS:
        case SCRIPT_ADDRESS_TEST: {
            uint160 id;
            memcpy(&id, &vchData[0], 20);
            return CScriptID(id);
        }
        }
        return CNoDestination();
    }

    bool GetKeyID(CKeyID &keyID) const {
        if (!IsValid())
            return false;
        switch (nVersion) {
        case PUBKEY_ADDRESS:
        case PUBKEY_ADDRESS_TEST: {
            uint160 id;
            memcpy(&id, &vchData[0], 20);
            keyID = CKeyID(id);
            return true;
        }
        default: return false;
        }
    }

    bool IsScript() const {
        if (!IsValid())
            return false;
        switch (nVersion) {
        case SCRIPT_ADDRESS:
        case SCRIPT_ADDRESS_TEST: {
            return true;
        }
        default: return false;
        }
    }
};

bool inline CBitcoinAddressVisitor::operator()(const CKeyID &id) const         { return addr->Set(id); }
bool inline CBitcoinAddressVisitor::operator()(const CScriptID &id) const      { return addr->Set(id); }
bool inline CBitcoinAddressVisitor::operator()(const CNoDestination &id) const { return false; }

/** A base58-encoded secret key */
class CBitcoinSecret : public CBase58Data
{
public:
    enum
    {
        PRIVKEY_ADDRESS = CBitcoinAddress::PUBKEY_ADDRESS + 128,
        PRIVKEY_ADDRESS_TEST = CBitcoinAddress::PUBKEY_ADDRESS_TEST + 128,
    };

    void SetKey(const CKey& vchSecret)
    {
        assert(vchSecret.IsValid());
        SetData(fTestNet ? PRIVKEY_ADDRESS_TEST : PRIVKEY_ADDRESS, vchSecret.begin(), vchSecret.size());
        if (vchSecret.IsCompressed())
            vchData.push_back(1);
    }

    CKey GetKey()
    {
        CKey ret;
        ret.Set(&vchData[0], &vchData[32], vchData.size() > 32 && vchData[32] == 1);
        return ret;
    }

    bool IsValid() const
    {
        bool fExpectTestNet = false;
        switch(nVersion)
        {
            case PRIVKEY_ADDRESS:
                break;

            case PRIVKEY_ADDRESS_TEST:
                fExpectTestNet = true;
                break;

            default:
                return false;
        }
        return fExpectTestNet == fTestNet && (vchData.size() == 32 || (vchData.size() == 33 && vchData[32] == 1));
    }

    bool SetString(const char* pszSecret)
    {
        return CBase58Data::SetString(pszSecret) && IsValid();
    }

    bool SetString(const std::string& strSecret)
    {
        return SetString(strSecret.c_str());
    }

    CBitcoinSecret(const CKey& vchSecret)
    {
        SetKey(vchSecret);
    }

    CBitcoinSecret()
    {
    }
};

#endif // BITCOIN_BASE58_H<|MERGE_RESOLUTION|>--- conflicted
+++ resolved
@@ -272,15 +272,10 @@
 public:
     enum
     {
-<<<<<<< HEAD
         PUBKEY_ADDRESS = 63, // smartcash addresses start with S
         SCRIPT_ADDRESS = 18, // smartcash scrypts start wth 8
-=======
-        PUBKEY_ADDRESS = 82, // smartcash addresses start with M
-        SCRIPT_ADDRESS = 7,
->>>>>>> 1fcfb7e1
-        PUBKEY_ADDRESS_TEST = 65, // testnet keys start with T
-        SCRIPT_ADDRESS_TEST = 21, // smartcash test scripts start with 9
+        PUBKEY_ADDRESS_TEST = 65, // smartcash testnet keys start with T
+        SCRIPT_ADDRESS_TEST = 21, // smartcash testnet scripts start with 9
     };
 
     bool Set(const CKeyID &id) {
