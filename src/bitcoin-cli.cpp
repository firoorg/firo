--- conflicted
+++ resolved
@@ -79,18 +79,12 @@
     //
     ParseParameters(argc, argv);
 
-<<<<<<< HEAD
-=======
 #ifdef ENABLE_CRASH_HOOKS
->>>>>>> 6b2da229
     if (IsArgSet("-printcrashinfo")) {
         std::cout << GetCrashInfoStrFromSerializedStr(GetArg("-printcrashinfo", "")) << std::endl;
         return true;
     }
-<<<<<<< HEAD
-=======
-#endif
->>>>>>> 6b2da229
+#endif
 
     if (argc<2 || IsArgSet("-?") || IsArgSet("-h") || IsArgSet("-help") || IsArgSet("-version")) {
         std::string strUsage = strprintf(_("%s RPC client version"), _(PACKAGE_NAME)) + " " + FormatFullVersion() + "\n";
@@ -376,15 +370,10 @@
 
 int main(int argc, char* argv[])
 {
-<<<<<<< HEAD
-    RegisterPrettySignalHandlers();
-    RegisterPrettyTerminateHander();
-=======
 #ifdef ENABLE_CRASH_HOOKS
     RegisterPrettySignalHandlers();
     RegisterPrettyTerminateHander();
 #endif
->>>>>>> 6b2da229
 
     SetupEnvironment();
     if (!SetupNetworking()) {
