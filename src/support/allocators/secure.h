// Copyright (c) 2009-2010 Satoshi Nakamoto
// Copyright (c) 2009-2016 The Bitcoin Core developers
// Distributed under the MIT software license, see the accompanying
// file COPYING or http://www.opensource.org/licenses/mit-license.php.

#ifndef BITCOIN_SUPPORT_ALLOCATORS_SECURE_H
#define BITCOIN_SUPPORT_ALLOCATORS_SECURE_H

#include "support/lockedpool.h"
#include "support/cleanse.h"

#include <string>
#include <vector>

//
// Allocator that locks its contents from being paged
// out of memory and clears its contents before deletion.
//
template <typename T>
struct secure_allocator : public std::allocator<T> {
    // MSVC8 default copy constructor is broken
<<<<<<< HEAD
    typedef std::allocator<T> base;
    using base_traits = std::allocator_traits<base>;
    typedef typename base::size_type size_type;
    typedef typename base::difference_type difference_type;
    typedef typename base_traits::pointer pointer;
    typedef typename base_traits::const_pointer const_pointer;
    using reference = T&;
    using const_reference = const T&;
    typedef typename base_traits::value_type value_type;
    secure_allocator() noexcept {}
    secure_allocator(const secure_allocator& a) noexcept : base(a) {}
=======
    using base = std::allocator<T>;
    using size_type = std::size_t;
    using difference_type = std::ptrdiff_t;
    using value_type = T;
    using pointer = T*;
    using const_pointer = const T*;
    using reference = T&;
    using const_reference = const T&;
    
    secure_allocator() throw() {}
    secure_allocator(const secure_allocator& a) throw() : base(a) {}
>>>>>>> a187afa8
    template <typename U>
    secure_allocator(const secure_allocator<U>& a) noexcept : base(a)
    {
    }
    ~secure_allocator() noexcept {}
    template <typename _Other>
    struct rebind {
        typedef secure_allocator<_Other> other;
    };

    T* allocate(std::size_t n, const void* hint = 0)
    {
        return static_cast<T*>(LockedPoolManager::Instance().alloc(sizeof(T) * n));
    }

    void deallocate(T* p, std::size_t n)
    {
        if (p != NULL) {
            memory_cleanse(p, sizeof(T) * n);
        }
        LockedPoolManager::Instance().free(p);
    }
};

// This is exactly like std::string, but with a custom allocator.
typedef std::basic_string<char, std::char_traits<char>, secure_allocator<char> > SecureString;
// This is exactly like std::vector, but with a custom allocator.
typedef std::vector<unsigned char, secure_allocator<unsigned char>> SecureVector;

#endif // BITCOIN_SUPPORT_ALLOCATORS_SECURE_H<|MERGE_RESOLUTION|>--- conflicted
+++ resolved
@@ -19,19 +19,6 @@
 template <typename T>
 struct secure_allocator : public std::allocator<T> {
     // MSVC8 default copy constructor is broken
-<<<<<<< HEAD
-    typedef std::allocator<T> base;
-    using base_traits = std::allocator_traits<base>;
-    typedef typename base::size_type size_type;
-    typedef typename base::difference_type difference_type;
-    typedef typename base_traits::pointer pointer;
-    typedef typename base_traits::const_pointer const_pointer;
-    using reference = T&;
-    using const_reference = const T&;
-    typedef typename base_traits::value_type value_type;
-    secure_allocator() noexcept {}
-    secure_allocator(const secure_allocator& a) noexcept : base(a) {}
-=======
     using base = std::allocator<T>;
     using size_type = std::size_t;
     using difference_type = std::ptrdiff_t;
@@ -43,7 +30,6 @@
     
     secure_allocator() throw() {}
     secure_allocator(const secure_allocator& a) throw() : base(a) {}
->>>>>>> a187afa8
     template <typename U>
     secure_allocator(const secure_allocator<U>& a) noexcept : base(a)
     {
