#include "batchproof_container.h"
#include "liblelantus/sigmaextended_verifier.h"
<<<<<<< HEAD
#include "liblelantus/threadpool.h"
=======
#include "liblelantus/range_verifier.h"
>>>>>>> 330cfc6f
#include "sigma/sigmaplus_verifier.h"
#include "sigma.h"
#include "lelantus.h"

std::unique_ptr<BatchProofContainer> BatchProofContainer::instance;

BatchProofContainer* BatchProofContainer::get_instance() {
    if (instance) {
        return instance.get();
    } else {
        instance.reset(new BatchProofContainer());
        return instance.get();
    }
}

void BatchProofContainer::init() {
    tempSigmaProofs.clear();
    tempLelantusSigmaProofs.clear();
    tempRangeProofs.clear();
}

void BatchProofContainer::finalize() {
    if (fCollectProofs) {
        for (const auto& itr : tempSigmaProofs) {
            sigmaProofs[itr.first].insert(sigmaProofs[itr.first].begin(), itr.second.begin(), itr.second.end());
        }

        for (const auto& itr : tempLelantusSigmaProofs) {
            lelantusSigmaProofs[itr.first].insert(lelantusSigmaProofs[itr.first].begin(), itr.second.begin(), itr.second.end());
        }

        for (const auto& itr : tempRangeProofs) {
            rangeProofs[itr.first].insert(rangeProofs[itr.first].begin(), itr.second.begin(), itr.second.end());
        }
    }
    fCollectProofs = false;
}

void BatchProofContainer::verify() {
    if (!fCollectProofs) {
        batch_sigma();
        batch_lelantus();
        batch_rangeProofs();
    }
    fCollectProofs = false;
}

void BatchProofContainer::add(sigma::CoinSpend* spend,
                              bool fPadding,
                              int group_id,
                              size_t setSize,
                              bool fStartSigmaBlacklist) {
    std::pair<sigma::CoinDenomination,  std::pair<int, bool>> denominationAndId = std::make_pair(
            spend->getDenomination(), std::make_pair(group_id, fStartSigmaBlacklist));
    tempSigmaProofs[denominationAndId].push_back(SigmaProofData(spend->getProof(), spend->getCoinSerialNumber(), fPadding, setSize));
}

void BatchProofContainer::add(lelantus::JoinSplit* joinSplit,
                              const std::map<uint32_t, size_t>& setSizes,
                              const Scalar& challenge,
                              bool fStartLelantusBlacklist) {
    const std::vector<lelantus::SigmaExtendedProof>& sigma_proofs = joinSplit->getLelantusProof().sigma_proofs;
    const std::vector<Scalar>& serials = joinSplit->getCoinSerialNumbers();
    const std::vector<uint32_t>& groupIds = joinSplit->getCoinGroupIds();

    for (size_t i = 0; i < sigma_proofs.size(); i++) {
        int coinGroupId = groupIds[i] % (CENT / 1000);
        int64_t intDenom = (groupIds[i] - coinGroupId);
        intDenom *= 1000;

        sigma::CoinDenomination denomination;
        bool isSigma = sigma::IntegerToDenomination(intDenom, denomination) && joinSplit->isSigmaToLelantus();
        // pair(pair(set id, fAfterFixes), isSigmaToLelantus)
        std::pair<std::pair<uint32_t, bool>, bool> idAndFlag = std::make_pair(std::make_pair(groupIds[i], fStartLelantusBlacklist), isSigma);
        tempLelantusSigmaProofs[idAndFlag].push_back(LelantusSigmaProofData(sigma_proofs[i], serials[i], challenge, setSizes.at(groupIds[i])));
    }
}


void BatchProofContainer::add(lelantus::JoinSplit* joinSplit, const std::vector<lelantus::PublicCoin>& Cout) {
    tempRangeProofs[joinSplit->getVersion()].push_back(std::make_pair(joinSplit->getLelantusProof().bulletproofs, Cout));
}

void BatchProofContainer::removeSigma(const sigma::spend_info_container& spendSerials) {
    for (auto& spendSerial : spendSerials) {
        for (auto& itr :sigmaProofs) {
            if (itr.first.first == spendSerial.second.denomination && itr.first.second.first == spendSerial.second.coinGroupId) {
                auto& vProofs = itr.second;
                for (auto dataItr = vProofs.begin(); dataItr != vProofs.end(); dataItr++) {
                    if (dataItr->coinSerialNumber == spendSerial.first) {
                        vProofs.erase(dataItr);
                        break;
                    }
                }
            }
        }
    }
}
void BatchProofContainer::removeLelantus(std::unordered_map<Scalar, int> spentSerials) {
    for (auto& spendSerial : spentSerials) {

        int id = spendSerial.second;
        int coinGroupId = id % (CENT / 1000);
        int64_t intDenom = (id - coinGroupId);
        intDenom *= 1000;
        sigma::CoinDenomination denomination;
        bool isSigmaToLela = false;
        if (sigma::IntegerToDenomination(intDenom, denomination))
            isSigmaToLela = true;

        // afterFixes bool with the pair of set id is considered separate set identifiers, so try to find in one set, if not found try also in another
        std::pair<std::pair<uint32_t, bool>, bool> key1 = std::make_pair(std::make_pair(id, false), isSigmaToLela);
        std::pair<std::pair<uint32_t, bool>, bool> key2 = std::make_pair(std::make_pair(id, true), isSigmaToLela);
        std::vector<LelantusSigmaProofData>* vProofs;
        if (lelantusSigmaProofs.count(key1) > 0) {
            vProofs = &lelantusSigmaProofs[key1];
            erase(vProofs, spendSerial.first);
        }

        if (lelantusSigmaProofs.count(key2) > 0) {
            vProofs = &lelantusSigmaProofs[key2];
            erase(vProofs, spendSerial.first);
        }
    }
}

void BatchProofContainer::remove(const std::vector<lelantus::RangeProof>& rangeProofsToRemove) {
    for (auto& itrRemove : rangeProofsToRemove) {
        for (auto itrVersions = rangeProofs.begin(); itrVersions != rangeProofs.end(); ++itrVersions) {
            bool found = false;
            for (auto itr = itrVersions->second.begin(); itr != itrVersions->second.end(); ++itr) {
                if (itr->first.T_x1 == itrRemove.T_x1 && itr->first.T_x2 == itrRemove.T_x2 && itr->first.u == itrRemove.u) {
                    itrVersions->second.erase(itr);
                    found = true;
                    break;
                }
            }
            if (itrVersions->second.empty()) {
                rangeProofs.erase(itrVersions);
                itrVersions--;
            }
            if (found)
                break;
        }
    }
}

void BatchProofContainer::erase(std::vector<LelantusSigmaProofData>* vProofs, const Scalar& serial) {
    vProofs->erase(std::remove_if(vProofs->begin(),
                                  vProofs->end(),
                                  [serial](LelantusSigmaProofData& proof){return proof.serialNumber == serial;}),
                   vProofs->end());

}

void BatchProofContainer::batch_sigma() {
    if (!sigmaProofs.empty())
        LogPrintf("Sigma batch verification started.\n");
    else
        return;
    std::size_t threadsMaxCount = std::min((unsigned int)sigmaProofs.size(), std::thread::hardware_concurrency());
    std::vector<std::future<bool>> parallelTasks;
    parallelTasks.reserve(threadsMaxCount);
    ParallelOpThreadPool<bool> threadPool(threadsMaxCount);

    auto params = sigma::Params::get_default();
    sigma::SigmaPlusVerifier<Scalar, GroupElement> sigmaVerifier(params->get_g(), params->get_h(), params->get_n(), params->get_m());

    auto itr = sigmaProofs.begin();
    for (std::size_t j = 0; j < sigmaProofs.size(); j += threadsMaxCount) {
        for (std::size_t i = j; i < j + threadsMaxCount; ++i) {
            if (i < sigmaProofs.size()) {
                std::vector<GroupElement> anonymity_set;
                sigma::CSigmaState* sigmaState = sigma::CSigmaState::GetState();
                sigmaState->GetAnonymitySet(
                        itr->first.first,
                        itr->first.second.first,
                        itr->first.second.second,
                        anonymity_set);

                size_t m = itr->second.size();
                std::vector<Scalar> serials;
                serials.reserve(m);
                std::vector<bool> fPadding;
                fPadding.reserve(m);
                std::vector<size_t> setSizes;
                setSizes.reserve(m);
                std::vector<sigma::SigmaPlusProof<Scalar, GroupElement>> proofs;
                proofs.reserve(m);

                for (auto& proofData : itr->second) {
                    serials.emplace_back(proofData.coinSerialNumber);
                    fPadding.emplace_back(proofData.fPadding);
                    setSizes.emplace_back(proofData.anonymitySetSize);
                    proofs.emplace_back(proofData.sigmaProof);
                }

                parallelTasks.emplace_back(threadPool.PostTask([=]() {
                    return sigmaVerifier.batch_verify(anonymity_set, serials, fPadding, setSizes, proofs);
                }));
            }

            ++itr;
        }

        for (auto& th : parallelTasks) {
            try {
                if (!th.get()) {
                    LogPrintf("Sigma batch verification failed.");
                    throw std::invalid_argument(
                            "Sigma batch verification failed, please run Firo with -reindex -batching=0");
                }
            } catch (std::exception& except) {
                std::runtime_error(except.what());
            }
        }
        parallelTasks.clear();
    }
    if (!sigmaProofs.empty())
        LogPrintf("Sigma batch verification finished successfully.\n");
    sigmaProofs.clear();
}

void BatchProofContainer::batch_lelantus() {
    if (!lelantusSigmaProofs.empty())
        LogPrintf("Lelantus batch verification started.\n");
    else
        return;

    auto params = lelantus::Params::get_default();

    std::size_t threadsMaxCount = std::min((unsigned int)lelantusSigmaProofs.size(), std::thread::hardware_concurrency());
    std::vector<std::future<bool>> parallelTasks;
    parallelTasks.reserve(threadsMaxCount);
    ParallelOpThreadPool<bool> threadPool(threadsMaxCount);
    auto itr = lelantusSigmaProofs.begin();

    lelantus::SigmaExtendedVerifier sigmaVerifier(params->get_g(), params->get_sigma_h(), params->get_sigma_n(),
                                                  params->get_sigma_m());
    for (std::size_t j = 0; j < lelantusSigmaProofs.size(); j += threadsMaxCount) {
        for (std::size_t i = j; i < j + threadsMaxCount; ++i) {
            if (i < lelantusSigmaProofs.size()) {
                std::vector<GroupElement> anonymity_set;
                if (!itr->first.second) {
                    lelantus::CLelantusState* state = lelantus::CLelantusState::GetState();
                    std::vector<lelantus::PublicCoin> coins;
                    state->GetAnonymitySet(
                            itr->first.first.first,
                            itr->first.first.second,
                            coins);
                    anonymity_set.reserve(coins.size());
                    for (auto& coin : coins)
                        anonymity_set.emplace_back(coin.getValue());
                } else {
                    int coinGroupId = itr->first.first.first % (CENT / 1000);
                    int64_t intDenom = (itr->first.first.first - coinGroupId);
                    intDenom *= 1000;
                    sigma::CoinDenomination denomination;
                    sigma::IntegerToDenomination(intDenom, denomination);

                    std::vector<GroupElement> coins;
                    sigma::CSigmaState* sigmaState = sigma::CSigmaState::GetState();
                    sigmaState->GetAnonymitySet(
                            denomination,
                            coinGroupId,
                            true,
                            coins);

                    anonymity_set.reserve(coins.size());
                    for (auto& coin : coins)
                        anonymity_set.emplace_back(coin + params->get_h1() * intDenom);
                }

                size_t m = itr->second.size();
                std::vector<Scalar> serials;
                serials.reserve(m);
                std::vector<size_t> setSizes;
                setSizes.reserve(m);
                std::vector<lelantus::SigmaExtendedProof> proofs;
                proofs.reserve(m);
                std::vector<Scalar> challenges;
                challenges.reserve(m);

                for (auto& proofData : itr->second) {
                    serials.emplace_back(proofData.serialNumber);
                    setSizes.emplace_back(proofData.anonymitySetSize);
                    proofs.emplace_back(proofData.lelantusSigmaProof);
                    challenges.emplace_back(proofData.challenge);
                }



                parallelTasks.emplace_back(threadPool.PostTask([=]() {
                    return sigmaVerifier.batchverify(anonymity_set, challenges, serials, setSizes, proofs);
                }));
            }
            ++itr;
        }

        for (auto& th : parallelTasks) {
            bool isFail = false;
            try {
                if (!th.get()) {
                    isFail = true;
                }
            } catch (std::exception& except) {
                std::runtime_error(except.what());
                isFail = true;
            }

            if (isFail) {
                LogPrintf("Lelantus batch verification failed.");
                throw std::invalid_argument("Lelantus batch verification failed, please run Firo with -reindex -batching=0");
            }
        }

        parallelTasks.clear();
    }
    if (!lelantusSigmaProofs.empty())
        LogPrintf("Lelantus batch verification finished successfully.\n");
    lelantusSigmaProofs.clear();
<<<<<<< HEAD
}
=======
}

void BatchProofContainer::batch_rangeProofs() {
    if (!rangeProofs.empty())
        LogPrintf("RangeProof batch verification started.\n");

    auto params = lelantus::Params::get_default();
    for (const auto& itr : rangeProofs) {
        lelantus::RangeVerifier  rangeVerifier(params->get_h1(), params->get_h0(), params->get_g(), params->get_bulletproofs_g(), params->get_bulletproofs_h(), params->get_bulletproofs_n(), itr.first);
        std::vector<std::vector<GroupElement>> V;
        std::vector<std::vector<GroupElement>> commitments;
        size_t proofSize = itr.second.size();
        V.resize(proofSize); //size of batch
        commitments.resize(proofSize); // size of batch
        std::vector<lelantus::RangeProof> proofs;
        proofs.reserve(proofSize); // size of batch
        for (size_t i = 0; i < proofSize; ++i) {
            size_t coutSize = itr.second[i].second.size();
            std::size_t m = coutSize * 2;

            while (m & (m - 1))
                m++;
            proofs.emplace_back(itr.second[i].first);
            V[i].reserve(m); // aggregation size
            commitments[i].reserve(2 * coutSize);
            commitments[i].resize(coutSize); // prepend zero elements, to match the prover's behavior
            auto& Cout = itr.second[i].second;
            for (std::size_t j = 0; j < coutSize; ++j) {
                V[i].push_back(Cout[j].getValue());
                V[i].push_back(Cout[j].getValue() + params->get_h1_limit_range());
                commitments[i].emplace_back(Cout[j].getValue());
            }

            // Pad with zero elements
            for (std::size_t t = coutSize * 2; t < m; ++t)
                V[i].push_back(GroupElement());
        }

        if (!rangeVerifier.verify(V, commitments, proofs)) {
            LogPrintf("RangeProof batch verification failed.\n");
            throw std::invalid_argument("RangeProof batch verification failed, please run Firo with -reindex -batching=0");
        }
    }

    if (!rangeProofs.empty())
        LogPrintf("RangeProof batch verification finished successfully.\n");

    rangeProofs.clear();
}

>>>>>>> 330cfc6f
<|MERGE_RESOLUTION|>--- conflicted
+++ resolved
@@ -1,10 +1,7 @@
 #include "batchproof_container.h"
 #include "liblelantus/sigmaextended_verifier.h"
-<<<<<<< HEAD
 #include "liblelantus/threadpool.h"
-=======
 #include "liblelantus/range_verifier.h"
->>>>>>> 330cfc6f
 #include "sigma/sigmaplus_verifier.h"
 #include "sigma.h"
 #include "lelantus.h"
@@ -326,9 +323,6 @@
     if (!lelantusSigmaProofs.empty())
         LogPrintf("Lelantus batch verification finished successfully.\n");
     lelantusSigmaProofs.clear();
-<<<<<<< HEAD
-}
-=======
 }
 
 void BatchProofContainer::batch_rangeProofs() {
@@ -377,6 +371,4 @@
         LogPrintf("RangeProof batch verification finished successfully.\n");
 
     rangeProofs.clear();
-}
-
->>>>>>> 330cfc6f
+}