# Copyright (c) 2013-2016 The Bitcoin Core developers
# Distributed under the MIT software license, see the accompanying
# file COPYING or http://www.opensource.org/licenses/mit-license.php.

TESTS += test/test_bitcoin
bin_PROGRAMS += test/test_bitcoin
noinst_PROGRAMS += test/test_bitcoin_fuzzy
TEST_SRCDIR = test
TEST_BINARY=test/test_bitcoin$(EXEEXT)

EXTRA_DIST += \
	test/bctest.py \
	test/bitcoin-util-test.py \
	test/data/bitcoin-util-test.json \
	test/data/blanktxv1.hex \
	test/data/blanktxv1.json \
	test/data/blanktxv2.hex \
	test/data/blanktxv2.json \
	test/data/tt-delin1-out.hex \
	test/data/tt-delin1-out.json \
	test/data/tt-delout1-out.hex \
	test/data/tt-delout1-out.json \
	test/data/tt-locktime317000-out.hex \
	test/data/tt-locktime317000-out.json \
	test/data/tx394b54bb.hex \
	test/data/txcreate1.hex \
	test/data/txcreate1.json \
	test/data/txcreate2.hex \
	test/data/txcreate2.json \
	test/data/txcreatedata1.hex \
	test/data/txcreatedata1.json \
	test/data/txcreatedata2.hex \
	test/data/txcreatedata2.json \
	test/data/txcreatedata_seq0.hex \
	test/data/txcreatedata_seq0.json \
	test/data/txcreatedata_seq1.hex \
	test/data/txcreatedata_seq1.json \
	test/data/txcreatemultisig1.hex \
	test/data/txcreatemultisig1.json \
	test/data/txcreatemultisig2.hex \
	test/data/txcreatemultisig2.json \
	test/data/txcreatemultisig3.hex \
	test/data/txcreatemultisig3.json \
	test/data/txcreatemultisig4.hex \
	test/data/txcreatemultisig4.json \
	test/data/txcreateoutpubkey1.hex \
	test/data/txcreateoutpubkey1.json \
	test/data/txcreateoutpubkey2.hex \
	test/data/txcreateoutpubkey2.json \
	test/data/txcreateoutpubkey3.hex \
	test/data/txcreateoutpubkey3.json \
	test/data/txcreatescript1.hex \
	test/data/txcreatescript1.json \
	test/data/txcreatescript2.hex \
	test/data/txcreatescript2.json \
	test/data/txcreatescript3.hex \
	test/data/txcreatescript3.json \
	test/data/txcreatescript4.hex \
	test/data/txcreatescript4.json \
	test/data/txcreatesignv1.hex \
	test/data/txcreatesignv1.json \
	test/data/txcreatesignv2.hex

JSON_TEST_FILES = \
  test/data/script_tests.json \
  test/data/base58_keys_valid.json \
  test/data/base58_encode_decode.json \
  test/data/base58_keys_invalid.json \
  test/data/tx_invalid.json \
  test/data/tx_valid.json \
  test/data/sighash.json

RAW_TEST_FILES =

GENERATED_TEST_FILES = $(JSON_TEST_FILES:.json=.json.h) $(RAW_TEST_FILES:.raw=.raw.h)

# test_bitcoin binary #
BITCOIN_TESTS = \
  hdmint/test/hdmint_tests.cpp \
  hdmint/test/lelantus_tests.cpp \
  liblelantus/test/challenge_generator_tests.cpp \
  liblelantus/test/coin_tests.cpp \
  liblelantus/test/inner_product_test.cpp \
  liblelantus/test/joinsplit_tests.cpp \
  liblelantus/test/lelantus_primitives_tests.cpp \
  liblelantus/test/lelantus_test.cpp \
  liblelantus/test/lelantus_test_fixture.cpp \
  liblelantus/test/lelantus_test_fixture.h \
  liblelantus/test/range_proof_test.cpp \
  liblelantus/test/schnorr_test.cpp \
  liblelantus/test/serialize_test.cpp \
  liblelantus/test/sigma_extended_test.cpp \
  libspark/test/transcript_test.cpp \
  libspark/test/schnorr_test.cpp \
  libspark/test/chaum_test.cpp \
  libspark/test/bpplus_test.cpp \
  libspark/test/grootle_test.cpp \
  libspark/test/aead_test.cpp \
  libspark/test/encrypt_test.cpp \
  libspark/test/coin_test.cpp \
  libspark/test/mint_transaction_test.cpp \
  libspark/test/spend_transaction_test.cpp \
  libspark/test/f4grumble_test.cpp \
  libspark/test/address_test.cpp \
  test/spark_tests.cpp \
  test/spark_state_test.cpp \
  test/spark_mintspend_test.cpp \
  sigma/test/coin_spend_tests.cpp \
  sigma/test/coin_tests.cpp \
  sigma/test/primitives_tests.cpp \
  sigma/test/protocol_tests.cpp \
  sigma/test/r1_test.cpp \
  sigma/test/serialize_test.cpp \
  sigma/test/sigma_primitive_types_test.cpp \
  test/addrman_tests.cpp \
  test/allocator_tests.cpp \
  test/amount_tests.cpp \
  test/arith_uint256_tests.cpp \
  test/base32_tests.cpp \
  test/base58_tests.cpp \
  test/base64_tests.cpp \
  test/bip32_tests.cpp \
  test/bip47_test_data.h \
  test/bip47_tests.cpp \
  test/bip47_serialization_tests.cpp \
  test/blockencodings_tests.cpp \
  test/bloom_tests.cpp \
  test/bswap_tests.cpp \
  test/checkqueue_tests.cpp \
  test/coins_tests.cpp \
  test/compress_tests.cpp \
  test/crypto_tests.cpp \
  test/cuckoocache_tests.cpp \
  test/DoS_tests.cpp \
  test/fixtures.cpp \
  test/fixtures.h \
  test/getarg_tests.cpp \
  test/hash_tests.cpp \
  test/key_tests.cpp \
  test/dbwrapper_tests.cpp \
  test/lelantus_tests.cpp \
  test/lelantus_mintspend_test.cpp \
  test/lelantus_state_tests.cpp \
  test/sigma_lelantus_transition.cpp \
  test/limitedmap_tests.cpp \
  test/main_tests.cpp \
  test/mbstring_tests.cpp \
  test/mempool_tests.cpp \
  test/merkle_tests.cpp \
  test/miner_tests.cpp \
  test/mtp_halving_tests.cpp \
  test/mtp_tests.cpp \
  test/mtp_trans_tests.cpp \
  test/firopow_tests.cpp \
  test/multisig_tests.cpp \
  test/netbase_tests.cpp \
  test/net_tests.cpp \
  test/pmt_tests.cpp \
  test/prevector_tests.cpp \
  test/raii_event_tests.cpp \
  test/random_tests.cpp \
  test/reverselock_tests.cpp \
  test/rpc_tests.cpp \
  test/sanity_tests.cpp \
  test/scheduler_tests.cpp \
  test/scriptnum10.h \
  test/scriptnum_tests.cpp \
  test/script_P2SH_tests.cpp \
  test/script_tests.cpp \
  test/serialize_tests.cpp \
  test/sighash_tests.cpp \
  test/sigma_manymintspend_test.cpp \
  test/sigma_mintspend_numinputs.cpp \
  test/sigma_mintspend_test.cpp \
  test/sigma_partialspend_mempool_tests.cpp \
  test/sigma_state_tests.cpp \
  test/sigopcount_tests.cpp \
  test/skiplist_tests.cpp \
  test/streams_tests.cpp \
  test/test_bitcoin.cpp \
  test/test_bitcoin.h \
  test/test_random.h \
  test/testutil.cpp \
  test/testutil.h \
  test/timedata_tests.cpp \
  test/transaction_tests.cpp \
  test/txdb_tests.cpp \
  test/txvalidationcache_tests.cpp \
  test/uint256_tests.cpp \
  test/univalue_tests.cpp \
  test/util_tests.cpp \
  test/multiexponentation_test.cpp \
  test/firsthalving_tests.cpp \
  test/evospork_tests.cpp \
  test/evo_deterministicmns_tests.cpp \
  test/evo_simplifiedmns_tests.cpp \
  test/progpow_tests.cpp \
  test/bls_tests.cpp \
  libspats/aead.cpp \
  libspats/aead.h \
  libspats/bech32.cpp \
  libspats/bech32.h \
  libspats/bpplus.cpp \
  libspats/bpplus.h \
  libspats/bpplus_proof.h \
  libspats/chaum.cpp \
  libspats/chaum.h \
  libspats/chaum_proof.h \
  libspats/coin.cpp \
  libspats/coin.h \
  libspats/f4grumble.cpp \
  libspats/f4grumble.h \
  libspats/grootle.cpp \
  libspats/grootle.h \
  libspats/grootle_proof.h \
  libspats/hash.cpp \
  libspats/hash.h \
  libspats/kdf.cpp \
  libspats/kdf.h \
  libspats/keys.cpp \
  libspats/keys.h \
  libspats/mint_transaction.cpp \
  libspats/mint_transaction.h \
  libspats/params.cpp \
  libspats/params.h \
  libspats/schnorr.cpp \
  libspats/schnorr.h \
  libspats/schnorr_proof.h \
  libspats/spend_transaction.cpp \
  libspats/spend_transaction.h \
  libspats/transcript.cpp \
  libspats/transcript.h \
  libspats/util.cpp \
  libspats/util.h \
  libspats/test/bpplus_test.cpp \
<<<<<<< HEAD
  libspats/test/spend_transaction_test.cpp
=======
  libspats/test/coin_test.cpp

>>>>>>> 6cd05ed7

if ENABLE_WALLET
BITCOIN_TESTS += \
  wallet/test/wallet_test_fixture.cpp \
  wallet/test/wallet_test_fixture.h \
  wallet/test/accounting_tests.cpp \
  wallet/test/wallet_tests.cpp \
  wallet/test/crypto_tests.cpp \
  wallet/test/lelantus_tests.cpp \
  wallet/test/spark_tests.cpp \
  wallet/test/sigma_tests.cpp \
  wallet/test/mnemonic_tests.cpp \
  wallet/test/txbuilder_tests.cpp
endif

test_test_bitcoin_LDADD = $(LIBBITCOIN_SERVER) -ltor

test_test_bitcoin_SOURCES = $(BITCOIN_TESTS) $(JSON_TEST_FILES) $(RAW_TEST_FILES)
test_test_bitcoin_CPPFLAGS = $(AM_CPPFLAGS) $(BITCOIN_INCLUDES) -I$(builddir)/test/ $(TESTDEFS) $(EVENT_CFLAGS)
test_test_bitcoin_LDADD += $(LIBBITCOIN_CLI) $(LIBBITCOIN_COMMON) $(LIBBITCOIN_UTIL) $(LIBBITCOIN_CONSENSUS) $(LIBBITCOIN_CRYPTO) $(LIBFIRO_SIGMA) $(LIBLELANTUS) $(LIBSPARK) $(LIBUNIVALUE) $(LIBLEVELDB) $(LIBLEVELDB_SSE42) $(LIBMEMENV) \
  $(BACKTRACE_LIB) $(BOOST_LIBS) $(BOOST_UNIT_TEST_FRAMEWORK_LIB) $(LIBSECP256K1) $(EVENT_PTHREADS_LIBS) $(ZMQ_LIBS) $(ZLIB_LIBS)
test_test_bitcoin_CXXFLAGS = $(AM_CXXFLAGS) $(PIE_FLAGS)
if ENABLE_WALLET
test_test_bitcoin_LDADD += libbitcoin_server_a-netfulfilledman.o $(LIBBITCOIN_WALLET)
endif

test_test_bitcoin_LDADD += $(LIBBITCOIN_CONSENSUS) $(BDB_LIBS) $(SSL_LIBS) $(CRYPTO_LIBS) $(MINIUPNPC_LIBS)
test_test_bitcoin_LDFLAGS = $(LDFLAGS_WRAP_EXCEPTIONS) $(RELDFLAGS) $(AM_LDFLAGS) $(LIBTOOL_APP_LDFLAGS) -static

if ENABLE_ZMQ
test_test_bitcoin_LDADD += $(LIBBITCOIN_ZMQ) $(ZMQ_LIBS)
endif
#

test_test_bitcoin_LDADD += $(LIBBLSSIG_LIBS) $(LIBBLSSIG_DEPENDS)

# test_bitcoin_fuzzy binary #
test_test_bitcoin_fuzzy_SOURCES = test/test_bitcoin_fuzzy.cpp
test_test_bitcoin_fuzzy_CPPFLAGS = $(AM_CPPFLAGS) $(BITCOIN_INCLUDES)
test_test_bitcoin_fuzzy_CXXFLAGS = $(AM_CXXFLAGS) $(PIE_FLAGS)
test_test_bitcoin_fuzzy_LDFLAGS = $(LDFLAGS_WRAP_EXCEPTIONS) $(RELDFLAGS) $(AM_LDFLAGS) $(LIBTOOL_APP_LDFLAGS) $(LIBFIRO_SIGMA)

test_test_bitcoin_fuzzy_LDADD = \
  $(LIBUNIVALUE) \
  $(LIBBITCOIN_SERVER) \
  $(LIBLELANTUS) \
  $(LIBSPARK) \
  $(LIBBITCOIN_COMMON) \
  $(LIBBITCOIN_UTIL) \
  $(LIBBITCOIN_CONSENSUS) \
  $(LIBBITCOIN_CRYPTO) \
  $(LIBSECP256K1)

test_test_bitcoin_fuzzy_LDADD += $(BACKTRACE_LIB) $(BOOST_LIBS) $(CRYPTO_LIBS)
#

test_test_bitcoin_fuzzy_LDADD += $(LIBBLSSIG_LIBS) $(LIBBLSSIG_DEPENDS)

nodist_test_test_bitcoin_SOURCES = $(GENERATED_TEST_FILES)

$(BITCOIN_TESTS): $(GENERATED_TEST_FILES)

CLEAN_BITCOIN_TEST = test/*.gcda test/*.gcno $(GENERATED_TEST_FILES)

CLEANFILES += $(CLEAN_BITCOIN_TEST)

# This file is problematic for out-of-tree builds if it exists.
DISTCLEANFILES += test/buildenv.pyc

bitcoin_test: $(TEST_BINARY)

bitcoin_test_check: $(TEST_BINARY) FORCE
	$(MAKE) check-TESTS TESTS=$^

bitcoin_test_clean : FORCE
	rm -f $(CLEAN_BITCOIN_TEST) $(test_test_bitcoin_OBJECTS) $(TEST_BINARY)

check-local:
	@echo "Running test/bitcoin-util-test.py..."
#	$(AM_V_at)srcdir=$(srcdir) PYTHONPATH=$(builddir)/test $(PYTHON) $(srcdir)/test/bitcoin-util-test.py
	$(AM_V_at)$(MAKE) $(AM_MAKEFLAGS) -C secp256k1 check
if EMBEDDED_UNIVALUE
	$(AM_V_at)$(MAKE) $(AM_MAKEFLAGS) -C univalue check
endif

%.json.h: %.json
	@$(MKDIR_P) $(@D)
	@{ \
	 echo "namespace json_tests{" && \
	 echo "static unsigned const char $(*F)[] = {" && \
	 $(HEXDUMP) -v -e '8/1 "0x%02x, "' -e '"\n"' $< | $(SED) -e 's/0x  ,//g' && \
	 echo "};};"; \
	} > "$@.new" && mv -f "$@.new" "$@"
	@echo "Generated $@"<|MERGE_RESOLUTION|>--- conflicted
+++ resolved
@@ -233,12 +233,10 @@
   libspats/util.cpp \
   libspats/util.h \
   libspats/test/bpplus_test.cpp \
-<<<<<<< HEAD
+  libspats/test/coin_test.cpp
+
+  libspats/test/bpplus_test.cpp \
   libspats/test/spend_transaction_test.cpp
-=======
-  libspats/test/coin_test.cpp
-
->>>>>>> 6cd05ed7
 
 if ENABLE_WALLET
 BITCOIN_TESTS += \
