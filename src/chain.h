--- conflicted
+++ resolved
@@ -270,14 +270,12 @@
     //! std::map {feature name} -> {block number when feature is re-enabled again, parameter}
     ActiveSporkMap activeDisablingSporks;
 
-<<<<<<< HEAD
-    spats::Actions spats_actions;
-=======
     //! List of spark names that were created or extended in this block. Map of spark name to <address, expiration block height, additional info>
     std::map<std::string, CSparkNameBlockIndexData> addedSparkNames;
     //! List of spark names that were removed in this block because of expiration
     std::map<std::string, CSparkNameBlockIndexData> removedSparkNames;
->>>>>>> 3dbc8ebd
+
+    spats::Actions spats_actions;
 
     void SetNull()
     {
@@ -321,12 +319,9 @@
         sigmaSpentSerials.clear();
         lelantusSpentSerials.clear();
         activeDisablingSporks.clear();
-<<<<<<< HEAD
-        spats_actions.clear();
-=======
         addedSparkNames.clear();
         removedSparkNames.clear();
->>>>>>> 3dbc8ebd
+        spats_actions.clear();
     }
 
     CBlockIndex()
