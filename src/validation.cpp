--- conflicted
+++ resolved
@@ -59,17 +59,10 @@
 #include "sigma/coinspend.h"
 #include "warnings.h"
 
-<<<<<<< HEAD
-#ifdef ENABLE_ELYSIUM
-#include "elysium/elysium.h"
-#endif
-
 #ifdef ENABLE_CLIENTAPI
 #include "client-api/externs.h"
 #endif
 
-=======
->>>>>>> ab389d8b
 #include "masternode-payments.h"
 
 #include "evo/specialtx.h"
@@ -3878,18 +3871,6 @@
         }
     }
 #endif
-<<<<<<< HEAD
-
-#ifdef ENABLE_ELYSIUM
-    //! Elysium: end of block connect notification
-    if (fElysium) {
-        elysium_handler_block_end(GetHeight(), pindexNew, nNumMetaTxs);
-        LogPrint("handler", "Elysium handler: block connect end [new height: %d, found: %u txs]\n", GetHeight(), nNumMetaTxs);
-    }
-#endif
-
-=======
->>>>>>> ab389d8b
     int64_t nTime6 = GetTimeMicros(); nTimePostConnect += nTime6 - nTime5; nTimeTotal += nTime6 - nTime1;
     LogPrint("bench", "  - Connect postprocess: %.2fms [%.2fs]\n", (nTime6 - nTime5) * 0.001, nTimePostConnect * 0.000001);
     LogPrint("bench", "- Connect block: %.2fms [%.2fs]\n", (nTime6 - nTime1) * 0.001, nTimeTotal * 0.000001);
