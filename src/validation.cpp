--- conflicted
+++ resolved
@@ -615,11 +615,7 @@
     bool const check_di = nHeight != INT_MAX && nHeight > ::Params().GetConsensus().nStartDuplicationCheck;
     if (fCheckDuplicateInputs || check_di) {
         std::set<COutPoint> vInOutPoints;
-<<<<<<< HEAD
-        if (tx.IsSigmaSpend() || tx.IsLelantusJoinSplit() || tx.IsSparkSpend()) {
-=======
         if (tx.HasPrivateInputs()) {
->>>>>>> 3a77e846
             std::set<CScript> spendScripts;
             for (const auto& txin: tx.vin)
             {
