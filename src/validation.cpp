--- conflicted
+++ resolved
@@ -52,10 +52,6 @@
 #include "utiltime.h"
 #include "mtpstate.h"
 
-<<<<<<< HEAD
-=======
-#include "instantx.h"
->>>>>>> e4a9ac0e
 #include "coins.h"
 
 #include "blacklists.h"
@@ -78,7 +74,6 @@
 
 #include "llmq/quorums_instantsend.h"
 #include "llmq/quorums_chainlocks.h"
-#include "spork.h"
 
 #include <atomic>
 #include <sstream>
@@ -4162,40 +4157,6 @@
         if (block.vtx[i]->IsCoinBase())
             return state.DoS(100, false, REJECT_INVALID, "bad-cb-multiple", false, "more than one coinbase");
 
-<<<<<<< HEAD
-=======
-    // DASH : CHECK TRANSACTIONS FOR INSTANTSEND
-    
-    if(llmq::IsBlockFilteringEnabled()) {
-        // We should never accept block which conflicts with completed transaction lock,
-        // that's why this is in CheckBlock unlike coinbase payee/amount.
-        // Require other nodes to comply, send them some data in case they are missing it.
-        BOOST_FOREACH(CTransactionRef tx, block.vtx) {
-            // skip coinbase, it has no inputs
-            if (tx->IsCoinBase()) continue;
-            // LOOK FOR TRANSACTION LOCK IN OUR MAP OF OUTPOINTS
-            BOOST_FOREACH(const CTxIn& txin, tx->vin) {
-                uint256 hashLocked;
-                if(instantsend.GetLockedOutPointTxHash(txin.prevout, hashLocked) && hashLocked != tx->GetHash()) {
-                    // Every node which relayed this block to us must invalidate it
-                    // but they probably need more data.
-                    // Relay corresponding transaction lock request and all its votes
-                    // to let other nodes complete the lock.
-                    //instantsend.Relay(hashLocked);
-                    LOCK(cs_main);
-                    mapRejectedBlocks.insert(make_pair(block.GetHash(), GetTime()));
-                    return state.DoS(0, error("CheckBlock(XZC): transaction %s conflicts with transaction lock %s",
-                                                tx->GetHash().ToString(), hashLocked.ToString()),
-                                        REJECT_INVALID, "conflict-tx-lock");
-                }
-            }
-        }
-    } else {
-        LogPrintf("CheckBlock(XZC): Block Filtering is off, skipping transaction locking checks\n");
-    }
-    
-
->>>>>>> e4a9ac0e
     // Check transactions
     if (nHeight == INT_MAX)
         nHeight = ZerocoinGetNHeight(block.GetBlockHeader());
