// Copyright (c) 2009-2010 Satoshi Nakamoto
// Copyright (c) 2009-2016 The Bitcoin Core developers
// Distributed under the MIT software license, see the accompanying
// file COPYING or http://www.opensource.org/licenses/mit-license.php.

#include "validation.h"

#if defined(HAVE_CONFIG_H)
#include "config/bitcoin-config.h"
#endif

#include "arith_uint256.h"
#include "chainparams.h"
#include "checkpoints.h"
#include "checkqueue.h"
#include "consensus/consensus.h"
#include "consensus/merkle.h"
#include "consensus/validation.h"
#include "hash.h"
#include "init.h"
#include "base58.h"
#include "merkleblock.h"
#include "net.h"
#include "policy/fees.h"
#include "policy/policy.h"
#include "pow.h"
#include "primitives/block.h"
#include "primitives/transaction.h"
#include "random.h"
#include "script/script.h"
#include "script/sigcache.h"
#include "script/standard.h"
#include "timedata.h"
#include "tinyformat.h"
#include "txdb.h"
#include "txmempool.h"
#include "ui_interface.h"
#include "undo.h"
#include "util.h"
#include "wallet/wallet.h"
#include "wallet/walletdb.h"
#include "batchproof_container.h"
#include "sigma.h"
#include "lelantus.h"
#include "utilmoneystr.h"
#include "utilstrencodings.h"
#include "validationinterface.h"
#include "versionbits.h"
#include "definition.h"
#include "utiltime.h"
#include "mtpstate.h"

#include "coins.h"

#include "blacklists.h"

#include "sigma/coinspend.h"
#include "warnings.h"

#ifdef ENABLE_ELYSIUM
#include "elysium/elysium.h"
#endif

#include "masternode-payments.h"

#include "evo/specialtx.h"
#include "evo/providertx.h"
#include "evo/deterministicmns.h"
#include "evo/cbtx.h"
#include "evo/spork.h"

#include "llmq/quorums_instantsend.h"
#include "llmq/quorums_chainlocks.h"

#include <atomic>
#include <sstream>
#include <chrono>

#include <boost/algorithm/string/replace.hpp>
#include <boost/algorithm/string/join.hpp>
#include <boost/filesystem.hpp>
#include <boost/filesystem/fstream.hpp>
#include <boost/math/distributions/poisson.hpp>
#include <boost/thread.hpp>

#if defined(NDEBUG)
# error "Firo cannot be compiled without assertions."
#endif

bool AbortNode(const std::string& strMessage, const std::string& userMessage="");
bool AbortNode(CValidationState &state, const std::string& strMessage, const std::string& userMessage="");

/**
 * Global state
 */

CCriticalSection cs_main;

BlockMap mapBlockIndex;
PrevBlockMap mapPrevBlockIndex;
CChain chainActive;
CBlockIndex *pindexBestHeader = NULL;
CWaitableCriticalSection csBestBlock;
CConditionVariable cvBlockChange;
int nScriptCheckThreads = 0;
std::atomic_bool fImporting(false);
bool fReindex = false;
bool fTxIndex = false;
bool fHavePruned = false;
bool fPruneMode = false;
bool fAddressIndex = false;
bool fSpentIndex = false;
bool fTimestampIndex = false;
bool fIsBareMultisigStd = DEFAULT_PERMIT_BAREMULTISIG;
bool fRequireStandard = true;
bool fCheckBlockIndex = false;
bool fCheckpointsEnabled = DEFAULT_CHECKPOINTS_ENABLED;
size_t nCoinCacheUsage = 5000 * 300;
uint64_t nPruneTarget = 0;
int64_t nMaxTipAge = DEFAULT_MAX_TIP_AGE;
bool fEnableReplacement = DEFAULT_ENABLE_REPLACEMENT;

uint256 hashAssumeValid;

CFeeRate minRelayTxFee = CFeeRate(DEFAULT_MIN_RELAY_TX_FEE);
CAmount maxTxFee = DEFAULT_TRANSACTION_MAXFEE;

CTxMemPool mempool(::minRelayTxFee);
FeeFilterRounder filterRounder(::minRelayTxFee);
CTxPoolAggregate txpools(::minRelayTxFee);

// Firo znode
map <uint256, int64_t> mapRejectedBlocks GUARDED_BY(cs_main);


static void CheckBlockIndex(const Consensus::Params& consensusParams);

/** Constant stuff for coinbase transactions we create: */
CScript COINBASE_FLAGS;

const string strMessageMagic = "Zcoin Signed Message:\n";

// Internal stuff
namespace {

    struct CBlockIndexWorkComparator
    {
        bool operator()(CBlockIndex *pa, CBlockIndex *pb) const {
            // First sort by most total work, ...
            if (pa->nChainWork > pb->nChainWork) return false;
            if (pa->nChainWork < pb->nChainWork) return true;

            // ... then by earliest time received, ...
            if (pa->nSequenceId < pb->nSequenceId) return false;
            if (pa->nSequenceId > pb->nSequenceId) return true;

            // Use pointer address as tie breaker (should only happen with blocks
            // loaded from disk, as those all have id 0).
            if (pa < pb) return false;
            if (pa > pb) return true;

            // Identical blocks.
            return false;
        }
    };

    CBlockIndex *pindexBestInvalid;

    /**
     * The set of all CBlockIndex entries with BLOCK_VALID_TRANSACTIONS (for itself and all ancestors) and
     * as good as our current tip or better. Entries may be failed, though, and pruning nodes may be
     * missing the data for the block.
     */
    std::set<CBlockIndex*, CBlockIndexWorkComparator> setBlockIndexCandidates;
    /** All pairs A->B, where A (or one of its ancestors) misses transactions, but B has transactions.
     * Pruned nodes may have entries where B is missing data.
     */
    std::multimap<CBlockIndex*, CBlockIndex*> mapBlocksUnlinked;

    CCriticalSection cs_LastBlockFile;
    std::vector<CBlockFileInfo> vinfoBlockFile;
    int nLastBlockFile = 0;
    /** Global flag to indicate we should check to see if there are
     *  block/undo files that should be deleted.  Set on startup
     *  or if we allocate more file space when we're in prune mode
     */
    bool fCheckForPruning = false;

    /**
     * Every received block is assigned a unique and increasing identifier, so we
     * know which one to give priority in case of a fork.
     */
    CCriticalSection cs_nBlockSequenceId;
    /** Blocks loaded from disk are assigned id 0, so start the counter at 1. */
    int32_t nBlockSequenceId = 1;
    /** Decreasing counter (used by subsequent preciousblock calls). */
    int32_t nBlockReverseSequenceId = -1;
    /** chainwork for the last block that preciousblock has been applied to. */
    arith_uint256 nLastPreciousChainwork = 0;

    /** Dirty block index entries. */
    std::set<CBlockIndex*> setDirtyBlockIndex;

    /** Dirty block file entries. */
    std::set<int> setDirtyFileInfo;
} // anon namespace

int GetHeight()
{
    LOCK(cs_main);
    return chainActive.Height();
}

int GetNHeight(const CBlockHeader &block) {
    CBlockIndex *pindexPrev = NULL;
    int nHeight = 0;
    BlockMap::iterator mi = mapBlockIndex.find(block.hashPrevBlock);
    if (mi != mapBlockIndex.end()) {
        pindexPrev = (*mi).second;
        nHeight = pindexPrev->nHeight + 1;
    }
    return nHeight;
}

/* Use this class to start tracking transactions that are removed from the
 * mempool and pass all those transactions through SyncTransaction when the
 * object goes out of scope. This is currently only used to call SyncTransaction
 * on conflicts removed from the mempool during block connection.  Applied in
 * ActivateBestChain around ActivateBestStep which in turn calls:
 * ConnectTip->removeForBlock->removeConflicts
 */
class MemPoolConflictRemovalTracker
{
private:
    std::vector<CTransactionRef> conflictedTxs;
    CTxMemPool &pool;

public:
    MemPoolConflictRemovalTracker(CTxMemPool &_pool) : pool(_pool) {
        pool.NotifyEntryRemoved.connect(boost::bind(&MemPoolConflictRemovalTracker::NotifyEntryRemoved, this, _1, _2));
    }

    void NotifyEntryRemoved(CTransactionRef txRemoved, MemPoolRemovalReason reason) {
        if (reason == MemPoolRemovalReason::CONFLICT) {
            conflictedTxs.push_back(txRemoved);
        }
    }

    ~MemPoolConflictRemovalTracker() {
        pool.NotifyEntryRemoved.disconnect(boost::bind(&MemPoolConflictRemovalTracker::NotifyEntryRemoved, this, _1, _2));
        for (const auto& tx : conflictedTxs) {
            GetMainSignals().SyncTransaction(*tx, NULL, CMainSignals::SYNC_TRANSACTION_NOT_IN_BLOCK);
        }
        conflictedTxs.clear();
    }
};

CBlockIndex* FindForkInGlobalIndex(const CChain& chain, const CBlockLocator& locator)
{
    // Find the first block the caller has in the main chain
    BOOST_FOREACH(const uint256& hash, locator.vHave) {
        BlockMap::iterator mi = mapBlockIndex.find(hash);
        if (mi != mapBlockIndex.end())
        {
            CBlockIndex* pindex = (*mi).second;
            if (chain.Contains(pindex))
                return pindex;
            if (pindex->GetAncestor(chain.Height()) == chain.Tip()) {
                return chain.Tip();
            }
        }
    }
    return chain.Genesis();
}

CCoinsViewCache *pcoinsTip = NULL;
CBlockTreeDB *pblocktree = NULL;

enum FlushStateMode {
    FLUSH_STATE_NONE,
    FLUSH_STATE_IF_NEEDED,
    FLUSH_STATE_PERIODIC,
    FLUSH_STATE_ALWAYS
};

// See definition for documentation
bool static FlushStateToDisk(CValidationState &state, FlushStateMode mode, int nManualPruneHeight=0);
void FindFilesToPruneManual(std::set<int>& setFilesToPrune, int nManualPruneHeight);

bool IsFinalTx(const CTransaction &tx, int nBlockHeight, int64_t nBlockTime)
{
    if (tx.nLockTime == 0)
        return true;
    if ((int64_t)tx.nLockTime < ((int64_t)tx.nLockTime < LOCKTIME_THRESHOLD ? (int64_t)nBlockHeight : nBlockTime))
        return true;
    for (const auto& txin : tx.vin) {
        if (!(txin.nSequence == CTxIn::SEQUENCE_FINAL))
            return false;
    }
    return true;
}

bool CheckFinalTx(const CTransaction &tx, int flags)
{
    AssertLockHeld(cs_main);

    // By convention a negative value for flags indicates that the
    // current network-enforced consensus rules should be used. In
    // a future soft-fork scenario that would mean checking which
    // rules would be enforced for the next block and setting the
    // appropriate flags. At the present time no soft-forks are
    // scheduled, so no flags are set.
    flags = std::max(flags, 0);

    // CheckFinalTx() uses chainActive.Height()+1 to evaluate
    // nLockTime because when IsFinalTx() is called within
    // CBlock::AcceptBlock(), the height of the block *being*
    // evaluated is what is used. Thus if we want to know if a
    // transaction can be part of the *next* block, we need to call
    // IsFinalTx() with one more than chainActive.Height().
    const int nBlockHeight = chainActive.Height() + 1;

    // BIP113 will require that time-locked transactions have nLockTime set to
    // less than the median time of the previous block they're contained in.
    // When the next block is created its previous block will be the current
    // chain tip, so we use that to calculate the median time passed to
    // IsFinalTx() if LOCKTIME_MEDIAN_TIME_PAST is set.
    const int64_t nBlockTime = GetAdjustedTime();


    return IsFinalTx(tx, nBlockHeight, nBlockTime);
}

/**
 * Calculates the block height and previous block's median time past at
 * which the transaction will be considered final in the context of BIP 68.
 * Also removes from the vector of input heights any entries which did not
 * correspond to sequence locked inputs as they do not affect the calculation.
 */
static std::pair<int, int64_t> CalculateSequenceLocks(const CTransaction &tx, int flags, std::vector<int>* prevHeights, const CBlockIndex& block)
{
    assert(prevHeights->size() == tx.vin.size());

    // Will be set to the equivalent height- and time-based nLockTime
    // values that would be necessary to satisfy all relative lock-
    // time constraints given our view of block chain history.
    // The semantics of nLockTime are the last invalid height/time, so
    // use -1 to have the effect of any height or time being valid.
    int nMinHeight = -1;
    int64_t nMinTime = -1;

    // tx.nVersion is signed integer so requires cast to unsigned otherwise
    // we would be doing a signed comparison and half the range of nVersion
    // wouldn't support BIP 68.
    bool fEnforceBIP68 = static_cast<uint32_t>(tx.nVersion) >= 2
                      && flags & LOCKTIME_VERIFY_SEQUENCE;

    // Do not enforce sequence numbers as a relative lock time
    // unless we have been instructed to
    if (!fEnforceBIP68) {
        return std::make_pair(nMinHeight, nMinTime);
    }

    for (size_t txinIndex = 0; txinIndex < tx.vin.size(); txinIndex++) {
        const CTxIn& txin = tx.vin[txinIndex];

        // Sequence numbers with the most significant bit set are not
        // treated as relative lock-times, nor are they given any
        // consensus-enforced meaning at this point.
        if (txin.nSequence & CTxIn::SEQUENCE_LOCKTIME_DISABLE_FLAG) {
            // The height of this input is not relevant for sequence locks
            (*prevHeights)[txinIndex] = 0;
            continue;
        }

        int nCoinHeight = (*prevHeights)[txinIndex];

        if (txin.nSequence & CTxIn::SEQUENCE_LOCKTIME_TYPE_FLAG) {
            int64_t nCoinTime = block.GetAncestor(std::max(nCoinHeight-1, 0))->GetMedianTimePast();
            // NOTE: Subtract 1 to maintain nLockTime semantics
            // BIP 68 relative lock times have the semantics of calculating
            // the first block or time at which the transaction would be
            // valid. When calculating the effective block time or height
            // for the entire transaction, we switch to using the
            // semantics of nLockTime which is the last invalid block
            // time or height.  Thus we subtract 1 from the calculated
            // time or height.

            // Time-based relative lock-times are measured from the
            // smallest allowed timestamp of the block containing the
            // txout being spent, which is the median time past of the
            // block prior.
            nMinTime = std::max(nMinTime, nCoinTime + (int64_t)((txin.nSequence & CTxIn::SEQUENCE_LOCKTIME_MASK) << CTxIn::SEQUENCE_LOCKTIME_GRANULARITY) - 1);
        } else {
            nMinHeight = std::max(nMinHeight, nCoinHeight + (int)(txin.nSequence & CTxIn::SEQUENCE_LOCKTIME_MASK) - 1);
        }
    }

    return std::make_pair(nMinHeight, nMinTime);
}

static bool EvaluateSequenceLocks(const CBlockIndex& block, std::pair<int, int64_t> lockPair)
{
    assert(block.pprev);
    int64_t nBlockTime = block.pprev->GetMedianTimePast();
    if (lockPair.first >= block.nHeight || lockPair.second >= nBlockTime)
        return false;

    return true;
}

bool SequenceLocks(const CTransaction &tx, int flags, std::vector<int>* prevHeights, const CBlockIndex& block)
{
    return EvaluateSequenceLocks(block, CalculateSequenceLocks(tx, flags, prevHeights, block));
}

bool TestLockPointValidity(const LockPoints* lp)
{
    AssertLockHeld(cs_main);
    assert(lp);
    // If there are relative lock times then the maxInputBlock will be set
    // If there are no relative lock times, the LockPoints don't depend on the chain
    if (lp->maxInputBlock) {
        // Check whether chainActive is an extension of the block at which the LockPoints
        // calculation was valid.  If not LockPoints are no longer valid
        if (!chainActive.Contains(lp->maxInputBlock)) {
            return false;
        }
    }

    // LockPoints still valid
    return true;
}

bool CheckSequenceLocks(const CTxMemPool& pool, const CTransaction &tx, int flags, LockPoints *lp, bool useExistingLockPoints)
{
    AssertLockHeld(cs_main);
    AssertLockHeld(pool.cs);

    CBlockIndex *tip = chainActive.Tip();
    CBlockIndex index;
    index.pprev = tip;
    // CheckSequenceLocks() uses chainActive.Height()+1 to evaluate
    // height based locks because when SequenceLocks() is called within
    // ConnectBlock(), the height of the block *being*
    // evaluated is what is used.
    // Thus if we want to know if a transaction can be part of the
    // *next* block, we need to use one more than chainActive.Height()
    index.nHeight = tip->nHeight + 1;

    std::pair<int, int64_t> lockPair;
    if (useExistingLockPoints) {
        assert(lp);
        lockPair.first = lp->height;
        lockPair.second = lp->time;
    }
    else {
        // pcoinsTip contains the UTXO set for chainActive.Tip()
        CCoinsViewMemPool viewMemPool(pcoinsTip, pool);
        std::vector<int> prevheights;
        prevheights.resize(tx.vin.size());
        for (size_t txinIndex = 0; txinIndex < tx.vin.size(); txinIndex++) {
            const CTxIn& txin = tx.vin[txinIndex];
            Coin coin;
            if (!viewMemPool.GetCoin(txin.prevout, coin)) {
                return error("%s: Missing input", __func__);
            }
            if (coin.nHeight == MEMPOOL_HEIGHT) {
                // Assume all mempool transaction confirm in the next block
                prevheights[txinIndex] = tip->nHeight + 1;
            } else {
                prevheights[txinIndex] = coin.nHeight;
            }
        }
        lockPair = CalculateSequenceLocks(tx, flags, &prevheights, index);
        if (lp) {
            lp->height = lockPair.first;
            lp->time = lockPair.second;
            // Also store the hash of the block with the highest height of
            // all the blocks which have sequence locked prevouts.
            // This hash needs to still be on the chain
            // for these LockPoint calculations to be valid
            // Note: It is impossible to correctly calculate a maxInputBlock
            // if any of the sequence locked inputs depend on unconfirmed txs,
            // except in the special case where the relative lock time/height
            // is 0, which is equivalent to no sequence lock. Since we assume
            // input height of tip+1 for mempool txs and test the resulting
            // lockPair from CalculateSequenceLocks against tip+1.  We know
            // EvaluateSequenceLocks will fail if there was a non-zero sequence
            // lock on a mempool input, so we can use the return value of
            // CheckSequenceLocks to indicate the LockPoints validity
            int maxInputHeight = 0;
            BOOST_FOREACH(int height, prevheights) {
                // Can ignore mempool inputs since we'll fail if they had non-zero locks
                if (height != tip->nHeight+1) {
                    maxInputHeight = std::max(maxInputHeight, height);
                }
            }
            lp->maxInputBlock = tip->GetAncestor(maxInputHeight);
        }
    }
    return EvaluateSequenceLocks(index, lockPair);
}


unsigned int GetLegacySigOpCount(const CTransaction& tx)
{
    unsigned int nSigOps = 0;
    for (const auto& txin : tx.vin)
    {
        nSigOps += txin.scriptSig.GetSigOpCount(false);
    }
    for (const auto& txout : tx.vout)
    {
        nSigOps += txout.scriptPubKey.GetSigOpCount(false);
    }
    return nSigOps;
}

unsigned int GetP2SHSigOpCount(const CTransaction &tx, const CCoinsViewCache &inputs)
{
    if (tx.IsCoinBase() || tx.IsZerocoinSpend() || tx.IsSigmaSpend() || tx.IsLelantusJoinSplit())
        return 0;

    unsigned int nSigOps = 0;
    for (unsigned int i = 0; i < tx.vin.size(); i++)
    {
        const Coin& coin = inputs.AccessCoin(tx.vin[i].prevout);
        assert(!coin.IsSpent());
        const CTxOut &prevout = coin.out;
        if (prevout.scriptPubKey.IsPayToScriptHash())
            nSigOps += prevout.scriptPubKey.GetSigOpCount(tx.vin[i].scriptSig);
    }
    return nSigOps;
}

int64_t GetTransactionSigOpCost(const CTransaction &tx, const CCoinsViewCache &inputs, int flags)
{
    int64_t nSigOps = GetLegacySigOpCount(tx) * WITNESS_SCALE_FACTOR;

    if (tx.IsCoinBase() || tx.IsZerocoinSpend() || tx.IsSigmaSpend() || tx.IsZerocoinRemint() || tx.IsLelantusJoinSplit())
        return nSigOps;

    if (flags & SCRIPT_VERIFY_P2SH) {
        nSigOps += GetP2SHSigOpCount(tx, inputs) * WITNESS_SCALE_FACTOR;
    }

    for (unsigned int i = 0; i < tx.vin.size(); i++)
    {
        const CTxOut &prevout = inputs.AccessCoin(tx.vin[i].prevout).out;
        nSigOps += CountWitnessSigOps(tx.vin[i].scriptSig, prevout.scriptPubKey, &tx.vin[i].scriptWitness, flags);
    }
    return nSigOps;
}

bool GetUTXOCoin(const COutPoint& outpoint, Coin& coin)
{
    LOCK(cs_main);
    if (!pcoinsTip->GetCoin(outpoint, coin))
        return false;
    if (coin.IsSpent())
        return false;
    return true;
}

int GetUTXOHeight(const COutPoint& outpoint)
{
    // -1 means UTXO is yet unknown or already spent
    Coin coin;
    return GetUTXOCoin(outpoint, coin) ? coin.nHeight : -1;
}

int GetUTXOConfirmations(const COutPoint& outpoint)
{
    // -1 means UTXO is yet unknown or already spent
    LOCK(cs_main);
    int nPrevoutHeight = GetUTXOHeight(outpoint);
    return (nPrevoutHeight > -1 && chainActive.Tip()) ? chainActive.Height() - nPrevoutHeight + 1 : -1;
}

bool CheckTransaction(const CTransaction &tx, CValidationState &state, bool fCheckDuplicateInputs, uint256 hashTx,  bool isVerifyDB, int nHeight, bool isCheckWallet, bool fStatefulZerocoinCheck, sigma::CSigmaTxInfo *sigmaTxInfo, lelantus::CLelantusTxInfo* lelantusTxInfo)
{
    LogPrintf("CheckTransaction nHeight=%s, isVerifyDB=%s, isCheckWallet=%s, txHash=%s\n", nHeight, isVerifyDB, isCheckWallet, tx.GetHash().ToString());

    bool allowEmptyTxInOut = false;
    if (tx.nType == TRANSACTION_QUORUM_COMMITMENT) {
        allowEmptyTxInOut = true;
    }

    // Basic checks that don't depend on any context
    if (!allowEmptyTxInOut && tx.vin.empty())
        return state.DoS(10, false, REJECT_INVALID, "bad-txns-vin-empty");
    if (!allowEmptyTxInOut && tx.vout.empty())
        return state.DoS(10, false, REJECT_INVALID, "bad-txns-vout-empty");
    // Size limits (this doesn't take the witness into account, as that hasn't been checked for malleability)
    if (::GetSerializeSize(tx, SER_NETWORK, PROTOCOL_VERSION | SERIALIZE_TRANSACTION_NO_WITNESS) > MAX_BLOCK_BASE_SIZE)
        return state.DoS(100, false, REJECT_INVALID, "bad-txns-oversize");
    if (tx.vExtraPayload.size() > MAX_TX_EXTRA_PAYLOAD)
        return state.DoS(100, false, REJECT_INVALID, "bad-txns-payload-oversize");

    // Check for negative or overflow output values
    CAmount nValueOut = 0;
    for (const auto& txout : tx.vout)
    {
        if (txout.nValue < 0)
            return state.DoS(100, false, REJECT_INVALID, "bad-txns-vout-negative");
        if (txout.nValue > MAX_MONEY)
            return state.DoS(100, false, REJECT_INVALID, "bad-txns-vout-toolarge");
        nValueOut += txout.nValue;
        if (!MoneyRange(nValueOut))
            return state.DoS(100, false, REJECT_INVALID, "bad-txns-txouttotal-toolarge");
    }

    // Check for duplicate inputs - note that this check is slow so we skip it in CheckBlock
    bool const check_di = nHeight != INT_MAX && nHeight > ::Params().GetConsensus().nStartDuplicationCheck;
    if (fCheckDuplicateInputs || check_di) {
        std::set<COutPoint> vInOutPoints;
        if (tx.IsSigmaSpend() || tx.IsLelantusJoinSplit()) {
            std::set<CScript> spendScripts;
            for (const auto& txin: tx.vin)
            {
                if (!spendScripts.insert(txin.scriptSig).second)
                    return state.DoS(100, false, REJECT_INVALID, "bad-txns-spend-inputs-duplicate");
            }
        }
        else {
            std::set<COutPoint> vInOutPoints;
            for (const auto& txin : tx.vin)
            {
                if (!vInOutPoints.insert(txin.prevout).second)
                    return state.DoS(100, false, REJECT_INVALID, "bad-txns-inputs-duplicate");
            }
        }
    }

    if (tx.IsCoinBase())
    {
        size_t minCbSize = 2;
        if (tx.nType == TRANSACTION_COINBASE) {
            // With the introduction of CbTx, coinbase scripts are not required anymore to hold a valid block height
            minCbSize = 1;
        }
        if (tx.vin[0].scriptSig.size() < minCbSize || tx.vin[0].scriptSig.size() > 100)
            return state.DoS(100, false, REJECT_INVALID, "bad-cb-length");
    }
    else
    {
        for (const auto& txin : tx.vin)
            if (txin.prevout.IsNull() && !(txin.scriptSig.IsZerocoinSpend()
                || txin.IsZerocoinRemint()
                || txin.IsLelantusJoinSplit() ))
                return state.DoS(10, false, REJECT_INVALID, "bad-txns-prevout-null");

        if (tx.IsZerocoinV3SigmaTransaction()) {
            if (!CheckSigmaTransaction(tx, state, hashTx, isVerifyDB, nHeight, isCheckWallet, fStatefulZerocoinCheck, sigmaTxInfo))
                return false;
        }

        if (tx.IsLelantusTransaction()) {
            if (!CheckLelantusTransaction(tx, state, hashTx, isVerifyDB, nHeight, isCheckWallet, fStatefulZerocoinCheck, sigmaTxInfo, lelantusTxInfo))
                return false;
        }

        auto params = ::Params().GetConsensus();
        if (tx.IsZerocoinSpend() || tx.IsZerocoinMint()) {
            if (nHeight >= params.nDisableZerocoinStartBlock)
                return state.DoS(1, error("Zerocoin is disabled at this point"));
        }

        if (tx.IsZerocoinRemint()) {
            if (nHeight < params.nSigmaStartBlock || nHeight >= params.nSigmaStartBlock + params.nZerocoinToSigmaRemintWindowSize)
                // we allow transactions of remint type only during specific window
                return false;
        }
    }

    bool isInWhitelist = Params().GetConsensus().txidWhitelist.count(tx.GetHash()) > 0;
    if (nHeight >= ::Params().GetConsensus().nStartBlacklist && !isInWhitelist) {
        for (const auto& vin : tx.vin) {
            if (txid_blacklist.count(vin.prevout.hash.GetHex()) > 0) {
                    return state.DoS(100, error("Spending this tx is temporarily disabled"),
                                 REJECT_INVALID, "bad-txns-zerocoin");
            }
        }
    }

    return true;
}

bool ContextualCheckTransaction(const CTransaction& tx, CValidationState &state, const Consensus::Params& consensusParams, const CBlockIndex* pindexPrev)
{
    int nHeight = pindexPrev == NULL ? 0 : pindexPrev->nHeight + 1;
    bool fDIP0003Active_context = nHeight >= consensusParams.DIP0003Height;

    if (fDIP0003Active_context) {
        // check version 3 transaction types
        if (tx.nVersion >= 3) {
            if (tx.nType != TRANSACTION_NORMAL &&
                tx.nType != TRANSACTION_PROVIDER_REGISTER &&
                tx.nType != TRANSACTION_PROVIDER_UPDATE_SERVICE &&
                tx.nType != TRANSACTION_PROVIDER_UPDATE_REGISTRAR &&
                tx.nType != TRANSACTION_PROVIDER_UPDATE_REVOKE &&
                tx.nType != TRANSACTION_COINBASE &&
                tx.nType != TRANSACTION_QUORUM_COMMITMENT &&
                tx.nType != TRANSACTION_SPORK) {
                return state.DoS(100, false, REJECT_INVALID, "bad-txns-type");
            }
            if (tx.IsCoinBase() && tx.nType != TRANSACTION_COINBASE)
                return state.DoS(100, false, REJECT_INVALID, "bad-txns-cb-type");
            if (tx.nType == TRANSACTION_SPORK &&
                    !(nHeight >= consensusParams.nEvoSporkStartBlock && nHeight < consensusParams.nEvoSporkStopBlock))
                return state.DoS(100, false, REJECT_INVALID, "bad-txns-type");
        }
        else if (tx.nType != TRANSACTION_NORMAL) {
            return state.DoS(100, false, REJECT_INVALID, "bad-txns-type");
        }
    }
    else {
        if (tx.nVersion >= 3)
            return state.DoS(100, false, REJECT_INVALID, "bad-txns-type");
    }

    return true;
}

void LimitMempoolSize(CTxMemPool &pool, size_t limit, unsigned long age) {
    int expired = pool.Expire(GetTime() - age);
    if (expired != 0)
        LogPrint("mempool", "Expired %i transactions from the memory pool\n", expired);

    std::vector<COutPoint> vNoSpendsRemaining;
    pool.TrimToSize(limit, &vNoSpendsRemaining);
    BOOST_FOREACH(const COutPoint& removed, vNoSpendsRemaining)
        pcoinsTip->Uncache(removed);
}

/** Convert CValidationState to a human-readable message for logging */
std::string FormatStateMessage(const CValidationState &state) {
    return strprintf("%s%s (code %i)",
                     state.GetRejectReason(),
                     state.GetDebugMessage().empty() ? "" : ", " + state.GetDebugMessage(),
                     state.GetRejectCode());
}

static bool IsCurrentForFeeEstimation()
{
    AssertLockHeld(cs_main);
    if (IsInitialBlockDownload())
        return false;
    if (chainActive.Tip()->GetBlockTime() < (GetTime() - MAX_FEE_ESTIMATION_TIP_AGE))
        return false;
    if (chainActive.Height() < pindexBestHeader->nHeight - 1)
        return false;
    return true;
}

bool AcceptToMemoryPoolWorker(CTxMemPool& pool, CValidationState& state, const CTransactionRef& ptx, bool fLimitFree,
                              bool* pfMissingInputs, int64_t nAcceptTime, std::list<CTransactionRef>* plTxnReplaced,
                              bool fOverrideMempoolLimit, const CAmount& nAbsurdFee, std::vector<COutPoint>& coins_to_uncache,
                              bool isCheckWalletTransaction, bool markFiroSpendTransactionSerial)
{
    bool fTestNet = Params().GetConsensus().IsTestnet();
    LogPrintf("AcceptToMemoryPoolWorker(), tx.IsSpend()=%s, fTestNet=%s\n", ptx->IsSigmaSpend() || ptx->IsLelantusJoinSplit(), fTestNet);

    const CTransaction& tx = *ptx;
    const uint256 hash = tx.GetHash();
    AssertLockHeld(cs_main);
    if (pfMissingInputs)
        *pfMissingInputs = false;

    const Consensus::Params& consensus = Params().GetConsensus();

    if (tx.IsSigmaMint() || tx.IsSigmaSpend()) {
        if (consensus.nStartSigmaBlacklist != INT_MAX && chainActive.Height() < consensus.nRestartSigmaWithBlacklistCheck)
            return state.DoS(100, error("Sigma is temporarily disabled"),
                             REJECT_INVALID, "bad-txns-zerocoin");
    }

    bool startLelantusRejectSigma = (chainActive.Height() >= consensus.nLelantusStartBlock);
    if (startLelantusRejectSigma) {
        if(tx.IsSigmaMint() || tx.IsSigmaSpend()) {
            return state.DoS(100, error("Sigma transactions no more allowed in mempool"),
                             REJECT_INVALID, "bad-txns-zerocoin");
        }
    } else {
        if(tx.IsLelantusTransaction()) {
            return state.DoS(100, error("Lelantus transactions are not allowed in mempool yet"),
                             REJECT_INVALID, "bad-txns-zerocoin");
        }
    }

    //btzc
    CZerocoinState *zcState = CZerocoinState::GetZerocoinState();
    vector<CBigNum> zcSpendSerials;
    CBigNum zcSpendSerial;

    // V3 sigma spends.
    sigma::CSigmaState *sigmaState = sigma::CSigmaState::GetState();
    vector<Scalar> zcSpendSerialsV3;
    vector<GroupElement> zcMintPubcoinsV3;

    //lelantus
    lelantus::CLelantusState *lelantusState = lelantus::CLelantusState::GetState();
    vector<Scalar> lelantusSpendSerials;
    vector<GroupElement> lelantusMintPubcoins;
    vector<uint64_t> lelantusAmounts;
    {
        LOCK(pool.cs);
        if (tx.IsZerocoinSpend()) {
            BOOST_FOREACH(const CTxIn &txin, tx.vin)
            {
                zcSpendSerial = ZerocoinGetSpendSerialNumber(tx, txin);
                if (!zcSpendSerial)
                    return state.Invalid(false, REJECT_INVALID, "txn-invalid-zerocoin-spend");
                if (!zcState->CanAddSpendToMempool(zcSpendSerial)) {
                    LogPrintf("AcceptToMemoryPool(): serial number %s has been used\n", zcSpendSerial.ToString());
                    return state.Invalid(false, REJECT_CONFLICT, "txn-mempool-conflict");
                }
                zcSpendSerials.push_back(zcSpendSerial);
            }
        }
        else if (tx.IsZerocoinRemint()) {
            zcSpendSerial = sigma::CoinRemintToV3::GetSerialNumber(tx);

            if (!zcSpendSerial)
                return state.Invalid(false, REJECT_INVALID, "txn-invalid-zerocoin-spend");

            if (!zcState->CanAddSpendToMempool(zcSpendSerial)) {
                LogPrintf("AcceptToMemoryPool(): serial number %s has been used\n", zcSpendSerial.ToString());
                return state.Invalid(false, REJECT_CONFLICT, "txn-mempool-conflict");
            }

            zcSpendSerials.push_back(zcSpendSerial);
        }
        else if (tx.IsSigmaSpend()) {

            BOOST_FOREACH(const CTxIn &txin, tx.vin)
            {
                Scalar zcSpendSerial = sigma::GetSigmaSpendSerialNumber(tx, txin);
                Scalar zero;

                if (zcSpendSerial == zero)
                    return state.Invalid(false, REJECT_INVALID, "txn-invalid-zerocoin-spend");
                if (!sigmaState->CanAddSpendToMempool(zcSpendSerial)) {
                    LogPrintf("AcceptToMemoryPool(): sigma serial number %s has been used\n", zcSpendSerial.tostring());
                    return state.Invalid(false, REJECT_CONFLICT, "txn-mempool-conflict");
                }
                zcSpendSerialsV3.push_back(zcSpendSerial);
            }
        }
        else if (tx.IsLelantusJoinSplit()) {
            if (tx.vin.size() > 1) {
                return state.Invalid(false, REJECT_CONFLICT, "txn-invalid-lelantus-joinsplit");
            }
            std::vector<Scalar> serials;
            try {
                serials = lelantus::GetLelantusJoinSplitSerialNumbers(tx, tx.vin[0]);
            }
            catch (CBadTxIn&) {
                return state.Invalid(false, REJECT_CONFLICT, "txn-invalid-lelantus-joinsplit");
            }
            for (const auto& serial : serials) {
                if (!serial.isMember() || serial.isZero())
                    return state.Invalid(false, REJECT_INVALID, "txn-invalid-lelantus-joinsplit-serial");
                if (lelantusState->IsUsedCoinSerial(serial) || pool.lelantusState.HasCoinSerial(serial) ||
                    !sigmaState->CanAddSpendToMempool(serial)) {
                    LogPrintf("AcceptToMemoryPool(): lelantus serial number %s has been used\n", serial.tostring());
                    return state.Invalid(false, REJECT_CONFLICT, "txn-mempool-conflict");
                }
                lelantusSpendSerials.push_back(serial);
            }
        }

        BOOST_FOREACH(const CTxOut &txout, tx.vout)
        {
            if (txout.scriptPubKey.IsSigmaMint()) {
                GroupElement pubCoinValue;
                try {
                    pubCoinValue = sigma::ParseSigmaMintScript(txout.scriptPubKey);
                } catch (std::invalid_argument&) {
                    return state.DoS(100, false, PUBCOIN_NOT_VALIDATE, "bad-txns-zerocoin");
                }
                if (!sigmaState->CanAddMintToMempool(pubCoinValue)) {
                    LogPrintf("AcceptToMemoryPool(): sigma mint with the same value %s is already in the mempool\n", pubCoinValue.tostring());
                    return state.Invalid(false, REJECT_CONFLICT, "txn-mempool-conflict");
                }
                zcMintPubcoinsV3.push_back(pubCoinValue);
            }

            if (txout.scriptPubKey.IsLelantusMint() || txout.scriptPubKey.IsLelantusJMint()) {
                GroupElement pubCoinValue;
                try {
                    lelantus::ParseLelantusMintScript(txout.scriptPubKey, pubCoinValue);
                } catch (std::invalid_argument&) {
                    return state.DoS(100, false, PUBCOIN_NOT_VALIDATE, "bad-txns-zerocoin");
                }
                if (lelantusState->HasCoin(pubCoinValue) || pool.lelantusState.HasMint(pubCoinValue)) {
                    LogPrintf("AcceptToMemoryPool(): lelantus mint with the same value %s is already in the mempool\n", pubCoinValue.tostring());
                    return state.Invalid(false, REJECT_CONFLICT, "txn-mempool-conflict");
                }
                lelantusMintPubcoins.push_back(pubCoinValue);
            }
        }
    }

    if (!CheckTransaction(tx, state, true, hash, false, INT_MAX, isCheckWalletTransaction)) {
        LogPrintf("CheckTransaction() failed!");
        return false; // state filled in by CheckTransaction
    }

    if (!ContextualCheckTransaction(tx, state, Params().GetConsensus(), chainActive.Tip()))
        return error("%s: ContextualCheckTransaction: %s, %s", __func__, hash.ToString(), FormatStateMessage(state));

    if (!pool.IsTransactionAllowed(tx, state)) {
        LogPrintf("AcceptToMemoryPool() can't accept transaction because of active mempool spork\n");
        return false;
    }

    if (tx.nVersion >= 3 && tx.nType == TRANSACTION_QUORUM_COMMITMENT) {
        // quorum commitment is not allowed outside of blocks
        return state.DoS(100, false, REJECT_INVALID, "qc-not-allowed");
    }

    // Coinbase is only valid in a block, not as a loose transaction
    if (tx.IsCoinBase())
        return state.DoS(100, false, REJECT_INVALID, "coinbase");

    // Reject transactions with witness before segregated witness activates (override with -prematurewitness)
    bool witnessEnabled = IsWitnessEnabled(chainActive.Tip(), Params().GetConsensus());
    if (!GetBoolArg("-prematurewitness",false) && tx.HasWitness() && !witnessEnabled) {
        return state.DoS(0, false, REJECT_NONSTANDARD, "no-witness-yet", true);
    }

    // Rather not work on nonstandard transactions (unless -testnet/-regtest)
    std::string reason;
    if (fRequireStandard && !IsStandardTx(tx, reason, witnessEnabled))
        return state.DoS(0, false, REJECT_NONSTANDARD, reason);

    // Only accept nLockTime-using transactions that can be mined in the next
    // block; we don't want our mempool filled up with transactions that can't
    // be mined yet.
    if (!CheckFinalTx(tx, STANDARD_LOCKTIME_VERIFY_FLAGS))
        return state.DoS(0, false, REJECT_NONSTANDARD, "non-final");

    // is it already in the memory pool?
    if (pool.exists(hash))
        return state.Invalid(false, REJECT_ALREADY_KNOWN, "txn-already-in-mempool");

    // Check for conflicts with in-memory transactions
    std::set<uint256> setConflicts;
<<<<<<< HEAD

    // Sigma spends.
    sigma::CSigmaState *sigmaState = sigma::CSigmaState::GetState();
    vector<Scalar> zcSpendSerialsV3;
    vector<GroupElement> zcMintPubcoinsV3;

    //lelantus
    lelantus::CLelantusState *lelantusState = lelantus::CLelantusState::GetState();
    vector<Scalar> lelantusSpendSerials;
    vector<GroupElement> lelantusMintPubcoins;
    vector<uint64_t> lelantusAmounts;
    {
    LOCK(pool.cs); // protect pool.mapNextTx
    if (tx.IsSigmaSpend()) {

        BOOST_FOREACH(const CTxIn &txin, tx.vin)
        {
            Scalar zcSpendSerial = sigma::GetSigmaSpendSerialNumber(tx, txin);
            Scalar zero;

            if (zcSpendSerial == zero)
                return state.Invalid(false, REJECT_INVALID, "txn-invalid-zerocoin-spend");
            if (!sigmaState->CanAddSpendToMempool(zcSpendSerial)) {
                LogPrintf("AcceptToMemoryPool(): sigma serial number %s has been used\n", zcSpendSerial.tostring());
                return state.Invalid(false, REJECT_CONFLICT, "txn-mempool-conflict");
            }
            zcSpendSerialsV3.push_back(zcSpendSerial);
        }
    }
    else if (tx.IsLelantusJoinSplit()) {
        if(tx.vin.size() > 1) {
            return state.Invalid(false, REJECT_CONFLICT, "txn-invalid-lelantus-joinsplit");
        }
        std::vector<Scalar> serials;
        try {
            serials = lelantus::GetLelantusJoinSplitSerialNumbers(tx, tx.vin[0]);
        }
        catch (CBadTxIn&) {
            return state.Invalid(false, REJECT_CONFLICT, "txn-invalid-lelantus-joinsplit");
        }
        for(const auto& serial : serials) {
            if(!serial.isMember() || serial.isZero())
                return state.Invalid(false, REJECT_INVALID, "txn-invalid-lelantus-joinsplit-serial");
            if (lelantusState->IsUsedCoinSerial(serial) || pool.lelantusState.HasCoinSerial(serial) ||
                    !sigmaState->CanAddSpendToMempool(serial)) {
                LogPrintf("AcceptToMemoryPool(): lelantus serial number %s has been used\n", serial.tostring());
                return state.Invalid(false, REJECT_CONFLICT, "txn-mempool-conflict");
            }
            lelantusSpendSerials.push_back(serial);
        }
    }
    else {
=======
    {
    LOCK(pool.cs); // protect pool.mapNextTx
    if (!tx.IsZerocoinSpend() && !tx.IsZerocoinRemint() && !tx.IsSigmaSpend() && !tx.IsLelantusJoinSplit()) {
>>>>>>> 11dab2fb
        BOOST_FOREACH(const CTxIn &txin, tx.vin)
        {
            auto itConflicting = pool.mapNextTx.find(txin.prevout);
            if (itConflicting != pool.mapNextTx.end())
            {
                const CTransaction *ptxConflicting = itConflicting->second;
                if (!setConflicts.count(ptxConflicting->GetHash()))
                {
                    // Allow opt-out of transaction replacement by setting
                    // nSequence >= maxint-1 on all inputs.
                    //
                    // maxint-1 is picked to still allow use of nLockTime by
                    // non-replaceable transactions. All inputs rather than just one
                    // is for the sake of multi-party protocols, where we don't
                    // want a single party to be able to disable replacement.
                    //
                    // The opt-out ignores descendants as anyone relying on
                    // first-seen mempool behavior should be checking all
                    // unconfirmed ancestors anyway; doing otherwise is hopelessly
                    // insecure.
                    bool fReplacementOptOut = true;
                    if (fEnableReplacement)
                    {
                        BOOST_FOREACH(const CTxIn &_txin, ptxConflicting->vin)
                        {
                            if (_txin.nSequence < std::numeric_limits<unsigned int>::max()-1)
                            {
                                fReplacementOptOut = false;
                                break;
                            }
                        }
                        if (fReplacementOptOut)
                            return state.Invalid(false, REJECT_CONFLICT, "txn-mempool-conflict");

                        setConflicts.insert(ptxConflicting->GetHash());
                    }
                }
            }
        }
    }

    }

    {
        CCoinsView dummy;
        CCoinsViewCache view(&dummy);
        CAmount nValueIn = 0;
        LockPoints lp;
        {
        LOCK(pool.cs);
        CCoinsViewMemPool viewMemPool(pcoinsTip, pool);
        view.SetBackend(viewMemPool);

        // do we already have it?
        for (size_t out = 0; out < tx.vout.size(); out++) {
            COutPoint outpoint(hash, out);
            bool had_coin_in_cache = pcoinsTip->HaveCoinInCache(outpoint);
            if (view.HaveCoin(outpoint)) {
                if (!had_coin_in_cache) {
                    coins_to_uncache.push_back(outpoint);
                }
                return state.Invalid(false, REJECT_ALREADY_KNOWN, "txn-already-known");
            }
        }

        if (!tx.IsSigmaSpend() && !tx.IsLelantusJoinSplit()) {
            // do all inputs exist?
            BOOST_FOREACH(const CTxIn txin, tx.vin) {
                if (!pcoinsTip->HaveCoinInCache(txin.prevout)) {
                    coins_to_uncache.push_back(txin.prevout);
                }
                if (!view.HaveCoin(txin.prevout)) {
                    if (pfMissingInputs) {
                        *pfMissingInputs = true;
                    }
                    return false; // fMissingInputs and !state.IsInvalid() is used to detect this condition, don't set state.Invalid()
                }
            }

            // Bring the best block into scope
            view.GetBestBlock();

            nValueIn = view.GetValueIn(tx);

            // Only accept BIP68 sequence locked transactions that can be mined in the next
            // block; we don't want our mempool filled up with transactions that can't
            // be mined yet.
            // Must keep pool.cs for this unless we change CheckSequenceLocks to take a
            // CoinsViewCache instead of create its own
            //            if (!CheckSequenceLocks(tx, STANDARD_LOCKTIME_VERIFY_FLAGS, &lp))
            //                return state.DoS(0, false, REJECT_NONSTANDARD, "non-BIP68-final");
            //
        }
        else if (tx.IsSigmaSpend()) {
            nValueIn = sigma::GetSigmaSpendInput(tx);
        }

        // we have all inputs cached now, so switch back to dummy, so we don't need to keep lock on mempool
        view.SetBackend(dummy);
        } // LOCK

        {
            // Check for non-standard pay-to-script-hash in inputs
            if (fRequireStandard && !AreInputsStandard(tx, view))
                return state.Invalid(false, REJECT_NONSTANDARD, "bad-txns-nonstandard-inputs");

            // Check for non-standard witness in P2WSH
            if (tx.HasWitness() && fRequireStandard && !IsWitnessStandard(tx, view))
                return state.DoS(0, false, REJECT_NONSTANDARD, "bad-witness-nonstandard", true);

            int64_t nSigOpsCost = GetTransactionSigOpCost(tx, view, STANDARD_SCRIPT_VERIFY_FLAGS);

            CAmount nValueOut = tx.GetValueOut();
            CAmount nFees;
            if (!tx.IsLelantusJoinSplit()) {
                nFees = nValueIn - nValueOut;
            } else {
                try {
                    nFees = lelantus::ParseLelantusJoinSplit(tx.vin[0])->getFee();
                }
                catch (CBadTxIn&) {
                    return state.DoS(0, false, REJECT_INVALID, "unable to parse joinsplit");
                }
            }
            // nModifiedFees includes any fee deltas from PrioritiseTransaction
            CAmount nModifiedFees = nFees;
            double nPriorityDummy = 0;
            pool.ApplyDeltas(hash, nPriorityDummy, nModifiedFees);

            CAmount inChainInputValue = 0;
            bool fSpendsCoinbase = false;
            if (!tx.IsSigmaSpend() && !tx.IsLelantusJoinSplit()) {
                // Keep track of transactions that spend a coinbase, which we re-scan
                // during reorgs to ensure COINBASE_MATURITY is still met.
                BOOST_FOREACH(const CTxIn &txin, tx.vin) {
                    const Coin &coin = view.AccessCoin(txin.prevout);
                    if (coin.IsCoinBase()) {
                        fSpendsCoinbase = true;
                        break;
                    }
                }
            }

            CTxMemPoolEntry entry(ptx, nFees, nAcceptTime, chainActive.Height(),
                                inChainInputValue, fSpendsCoinbase, nSigOpsCost, lp);
            unsigned int nSize = entry.GetTxSize();

            // Check that the transaction doesn't have an excessive number of
            // sigops, making it impossible to mine. Since the coinbase transaction
            // itself can contain sigops MAX_STANDARD_TX_SIGOPS is less than
            // MAX_BLOCK_SIGOPS; we still consider this an invalid rather than
            // merely non-standard transaction.
            /*
            if (nSigOpsCost > MAX_STANDARD_TX_SIGOPS_COST)
                return state.DoS(0, false, REJECT_NONSTANDARD, "bad-txns-too-many-sigops", false,
                    strprintf("%d", nSigOpsCost));

            CAmount mempoolRejectFee = pool.GetMinFee(GetArg("-maxmempool", DEFAULT_MAX_MEMPOOL_SIZE) * 1000000).GetFee(nSize);
            if (mempoolRejectFee > 0 && nModifiedFees < mempoolRejectFee) {
                return state.DoS(0, false, REJECT_INSUFFICIENTFEE, "mempool min fee not met", false, strprintf("%d < %d", nFees, mempoolRejectFee));
            } else if (GetBoolArg("-relaypriority", DEFAULT_RELAYPRIORITY) && nModifiedFees < ::minRelayTxFee.GetFee(nSize) && !AllowFree(entry.GetPriority(chainActive.Height() + 1))) {
                // Require that free transactions have sufficient priority to be mined in the next block.
                return state.DoS(0, false, REJECT_INSUFFICIENTFEE, "insufficient priority");
            }
            */

            // Continuously rate-limit free (really, very-low-fee) transactions
            // This mitigates 'penny-flooding' -- sending thousands of free transactions just to
            // be annoying or make others' transactions take longer to confirm.
            if (fLimitFree && nModifiedFees < ::minRelayTxFee.GetFee(nSize))
            {
                static CCriticalSection csFreeLimiter;
                static double dFreeCount;
                static int64_t nLastTime;
                int64_t nNow = GetTime();

                LOCK(csFreeLimiter);

                // Use an exponentially decaying ~10-minute window:
                dFreeCount *= pow(1.0 - 1.0/600.0, (double)(nNow - nLastTime));
                nLastTime = nNow;
                // -limitfreerelay unit is thousand-bytes-per-minute
                // At default rate it would take over a month to fill 1GB
                if (dFreeCount + nSize >= GetArg("-limitfreerelay", DEFAULT_LIMITFREERELAY) * 10 * 1000)
                    return state.DoS(0, false, REJECT_INSUFFICIENTFEE, "rate limited free transaction");
                LogPrint("mempool", "Rate limit dFreeCount: %g => %g\n", dFreeCount, dFreeCount+nSize);
                dFreeCount += nSize;
            }

            /*
            if (nAbsurdFee && nFees > nAbsurdFee)
                return state.Invalid(false,
                    REJECT_HIGHFEE, "absurdly-high-fee",
                    strprintf("%d > %d", nFees, nAbsurdFee));
            */

            if (nAbsurdFee && nFees > nAbsurdFee)
                return state.Invalid(false,
                    REJECT_HIGHFEE, "absurdly-high-fee",
                    strprintf("%d > %d", nFees, nAbsurdFee));

            // Calculate in-mempool ancestors, up to a limit.
            CTxMemPool::setEntries setAncestors;
            size_t nLimitAncestors = GetArg("-limitancestorcount", DEFAULT_ANCESTOR_LIMIT);
            size_t nLimitAncestorSize = GetArg("-limitancestorsize", DEFAULT_ANCESTOR_SIZE_LIMIT)*1000;
            size_t nLimitDescendants = GetArg("-limitdescendantcount", DEFAULT_DESCENDANT_LIMIT);
            size_t nLimitDescendantSize = GetArg("-limitdescendantsize", DEFAULT_DESCENDANT_SIZE_LIMIT)*1000;
            std::string errString;
            if (!pool.CalculateMemPoolAncestors(entry, setAncestors, nLimitAncestors, nLimitAncestorSize, nLimitDescendants, nLimitDescendantSize, errString)) {
                return state.DoS(0, false, REJECT_NONSTANDARD, "too-long-mempool-chain", false, errString);
            }

            // check special TXs after all the other checks. If we'd do this before the other checks, we might end up
            // DoS scoring a node for non-critical errors, e.g. duplicate keys because a TX is received that was already
            // mined
            if (!CheckSpecialTx(tx, chainActive.Tip(), state))
                return false;

            if (pool.existsProviderTxConflict(tx)) {
                return state.DoS(0, false, REJECT_DUPLICATE, "protx-dup");
            }

            // A transaction that spends outputs that would be replaced by it is invalid. Now
            // that we have the set of all ancestors we can detect this
            // pathological case by making sure setConflicts and setAncestors don't
            // intersect.
            BOOST_FOREACH(CTxMemPool::txiter ancestorIt, setAncestors)
            {
                const uint256 &hashAncestor = ancestorIt->GetTx().GetHash();
                if (setConflicts.count(hashAncestor))
                {
                    return state.DoS(10, false,
                                     REJECT_INVALID, "bad-txns-spends-conflicting-tx", false,
                                     strprintf("%s spends conflicting transaction %s",
                                               hash.ToString(),
                                               hashAncestor.ToString()));
                }
            }

            // Check if it's economically rational to mine this transaction rather
            // than the ones it replaces.
            CAmount nConflictingFees = 0;
            size_t nConflictingSize = 0;
            uint64_t nConflictingCount = 0;
            CTxMemPool::setEntries allConflicting;

            // If we don't hold the lock allConflicting might be incomplete; the
            // subsequent RemoveStaged() and addUnchecked() calls don't guarantee
            // mempool consistency for us.
            LOCK(pool.cs);
            const bool fReplacementTransaction = setConflicts.size();
            if (fReplacementTransaction)
            {
                CFeeRate newFeeRate(nModifiedFees, nSize);
                std::set<uint256> setConflictsParents;
                const int maxDescendantsToVisit = 100;
                CTxMemPool::setEntries setIterConflicting;
                BOOST_FOREACH(const uint256 &hashConflicting, setConflicts)
                {
                    CTxMemPool::txiter mi = pool.mapTx.find(hashConflicting);
                    if (mi == pool.mapTx.end())
                        continue;

                    // Save these to avoid repeated lookups
                    setIterConflicting.insert(mi);

                    // Don't allow the replacement to reduce the feerate of the
                    // mempool.
                    //
                    // We usually don't want to accept replacements with lower
                    // feerates than what they replaced as that would lower the
                    // feerate of the next block. Requiring that the feerate always
                    // be increased is also an easy-to-reason about way to prevent
                    // DoS attacks via replacements.
                    //
                    // The mining code doesn't (currently) take children into
                    // account (CPFP) so we only consider the feerates of
                    // transactions being directly replaced, not their indirect
                    // descendants. While that does mean high feerate children are
                    // ignored when deciding whether or not to replace, we do
                    // require the replacement to pay more overall fees too,
                    // mitigating most cases.
                    CFeeRate oldFeeRate(mi->GetModifiedFee(), mi->GetTxSize());
                    if (newFeeRate <= oldFeeRate)
                    {
                        return state.DoS(0, false,
                                        REJECT_INSUFFICIENTFEE, "insufficient fee", false,
                                        strprintf("rejecting replacement %s; new feerate %s <= old feerate %s",
                                                hash.ToString(),
                                                newFeeRate.ToString(),
                                                oldFeeRate.ToString()));
                    }

                    BOOST_FOREACH(const CTxIn &txin, mi->GetTx().vin)
                    {
                        setConflictsParents.insert(txin.prevout.hash);
                    }

                    nConflictingCount += mi->GetCountWithDescendants();
                }
                // This potentially overestimates the number of actual descendants
                // but we just want to be conservative to avoid doing too much
                // work.
                if (nConflictingCount <= maxDescendantsToVisit) {
                    // If not too many to replace, then calculate the set of
                    // transactions that would have to be evicted
                    BOOST_FOREACH(CTxMemPool::txiter it, setIterConflicting) {
                        pool.CalculateDescendants(it, allConflicting);
                    }
                    BOOST_FOREACH(CTxMemPool::txiter it, allConflicting) {
                        nConflictingFees += it->GetModifiedFee();
                        nConflictingSize += it->GetTxSize();
                    }
                } else {
                    return state.DoS(0, false,
                            REJECT_NONSTANDARD, "too many potential replacements", false,
                            strprintf("rejecting replacement %s; too many potential replacements (%d > %d)\n",
                                hash.ToString(),
                                nConflictingCount,
                                maxDescendantsToVisit));
                }

                for (unsigned int j = 0; j < tx.vin.size(); j++)
                {
                    // We don't want to accept replacements that require low
                    // feerate junk to be mined first. Ideally we'd keep track of
                    // the ancestor feerates and make the decision based on that,
                    // but for now requiring all new inputs to be confirmed works.
                    if (!setConflictsParents.count(tx.vin[j].prevout.hash))
                    {
                        // Rather than check the UTXO set - potentially expensive -
                        // it's cheaper to just check if the new input refers to a
                        // tx that's in the mempool.
                        if (pool.mapTx.find(tx.vin[j].prevout.hash) != pool.mapTx.end())
                            return state.DoS(0, false,
                                            REJECT_NONSTANDARD, "replacement-adds-unconfirmed", false,
                                            strprintf("replacement %s adds unconfirmed input, idx %d",
                                                    hash.ToString(), j));
                    }
                }

                // The replacement must pay greater fees than the transactions it
                // replaces - if we did the bandwidth used by those conflicting
                // transactions would not be paid for.
                if (nModifiedFees < nConflictingFees)
                {
                    return state.DoS(0, false,
                                    REJECT_INSUFFICIENTFEE, "insufficient fee", false,
                                    strprintf("rejecting replacement %s, less fees than conflicting txs; %s < %s",
                                            hash.ToString(), FormatMoney(nModifiedFees), FormatMoney(nConflictingFees)));
                }

                // Finally in addition to paying more fees than the conflicts the
                // new transaction must pay for its own bandwidth.
                CAmount nDeltaFees = nModifiedFees - nConflictingFees;
                if (nDeltaFees < ::minRelayTxFee.GetFee(nSize))
                {
                    return state.DoS(0, false,
                            REJECT_INSUFFICIENTFEE, "insufficient fee", false,
                            strprintf("rejecting replacement %s, not enough additional fees to relay; %s < %s",
                                    hash.ToString(),
                                    FormatMoney(nDeltaFees),
                                    FormatMoney(::minRelayTxFee.GetFee(nSize))));
                }
            }

            unsigned int scriptVerifyFlags = SCRIPT_VERIFY_P2SH | SCRIPT_VERIFY_STRICTENC;
            /*
            if (!Params().RequireStandard()) {
                scriptVerifyFlags = GetArg("-promiscuousmempoolflags", scriptVerifyFlags);
            }
            */

            // Check against previous transactions
            // This is done last to help prevent CPU exhaustion denial-of-service attacks.
            PrecomputedTransactionData txdata(tx);
            // don't check inputs for transactions in whitelist
            bool isInWhitelist = consensus.txidWhitelist.count(tx.GetHash()) > 0;
            if (!CheckInputs(tx, state, view, !isInWhitelist, scriptVerifyFlags, true, txdata)) {
                // SCRIPT_VERIFY_CLEANSTACK requires SCRIPT_VERIFY_WITNESS, so we
                // need to turn both off, and compare against just turning off CLEANSTACK
                // to see if the failure is specifically due to witness validation.
                /*
                CValidationState stateDummy; // Want reported failures to be from first CheckInputs
                if (!tx.HasWitness() && CheckInputs(tx, stateDummy, view, true, scriptVerifyFlags & ~(SCRIPT_VERIFY_WITNESS | SCRIPT_VERIFY_CLEANSTACK), true, txdata) &&
                    !CheckInputs(tx, stateDummy, view, true, scriptVerifyFlags & ~SCRIPT_VERIFY_CLEANSTACK, true, txdata)) {
                    // Only the witness is missing, so the transaction itself may be fine.
                    state.SetCorruptionPossible();
                }
                */
                return false;
            }

            // Check again against just the consensus-critical mandatory script
            // verification flags, in case of bugs in the standard flags that cause
            // transactions to pass as valid when they're actually invalid. For
            // instance the STRICTENC flag was incorrectly allowing certain
            // CHECKSIG NOT scripts to pass, even though they were invalid.
            //
            // There is a similar check in CreateNewBlock() to prevent creating
            // invalid blocks, however allowing such transactions into the mempool
            // can be exploited as a DoS attack.
            /*
            if (!CheckInputs(tx, state, view, true, MANDATORY_SCRIPT_VERIFY_FLAGS, true, txdata))
            {
                return error("%s: BUG! PLEASE REPORT THIS! ConnectInputs failed against MANDATORY but not STANDARD flags %s, %s",
                    __func__, hash.ToString(), FormatStateMessage(state));
            }
            */

            // Remove conflicting transactions from the mempool
            BOOST_FOREACH(const CTxMemPool::txiter it, allConflicting)
            {
                LogPrint("mempool", "replacing tx %s with %s for %s BTC additional fees, %d delta bytes\n",
                         it->GetTx().GetHash().ToString(),
                         hash.ToString(),
                         FormatMoney(nModifiedFees - nConflictingFees),
                         (int)nSize - (int)nConflictingSize);
                if (plTxnReplaced)
                    plTxnReplaced->push_back(it->GetSharedTx());
            }
            pool.RemoveStaged(allConflicting, false);

            // This transaction should only count for fee estimation if it isn't a
            // BIP 125 replacement transaction (may not be widely supported), the
            // node is not behind, and the transaction is not dependent on any other
            // transactions in the mempool.
            bool validForFeeEstimation = !fReplacementTransaction && IsCurrentForFeeEstimation() && pool.HasNoInputsOf(tx);

            // Store transaction in memory
            pool.addUnchecked(hash, entry, setAncestors, validForFeeEstimation);

            // Add memory address index
            if (fAddressIndex) {
                pool.addAddressIndex(entry, view);
            }

            // Add memory spent index
            if (fSpentIndex) {
                pool.addSpentIndex(entry, view);
            }

            // trim mempool and check if tx was trimmed
            if (!fOverrideMempoolLimit) {
                LimitMempoolSize(pool, GetArg("-maxmempool", DEFAULT_MAX_MEMPOOL_SIZE) * 1000000, GetArg("-mempoolexpiry", DEFAULT_MEMPOOL_EXPIRY) * 60 * 60);
                if (!pool.exists(hash))
                    return state.DoS(0, false, REJECT_INSUFFICIENTFEE, "mempool full");
            }
        }
    }

    if (tx.IsSigmaSpend()) {
        if(markFiroSpendTransactionSerial)
            sigmaState->AddSpendToMempool(zcSpendSerialsV3, hash);
        LogPrintf("Updating mint tracker state from Mempool..");
#ifdef ENABLE_WALLET
        if (!GetBoolArg("-disablewallet", false) && pwalletMain->zwallet) {
            LogPrintf("Updating spend state from Mempool..");
            pwalletMain->zwallet->GetTracker().UpdateSpendStateFromMempool(zcSpendSerialsV3);
        }
#endif
    }

    if (tx.IsLelantusJoinSplit()) {
        if(markFiroSpendTransactionSerial) {
            for (const auto &spendSerial: lelantusSpendSerials)
                pool.lelantusState.AddSpendToMempool(spendSerial, hash);
        }
        LogPrintf("Updating mint tracker state from Mempool..");
#ifdef ENABLE_WALLET
        if (!GetBoolArg("-disablewallet", false) && pwalletMain->zwallet) {
            LogPrintf("Updating spend state from Mempool..");
            pwalletMain->zwallet->GetTracker().UpdateJoinSplitStateFromMempool(lelantusSpendSerials);
            pwalletMain->zwallet->GetTracker().UpdateSpendStateFromMempool(lelantusSpendSerials);
        }
#endif
    }

    if(markFiroSpendTransactionSerial) {
        sigmaState->AddMintsToMempool(zcMintPubcoinsV3);
        for (const auto &pubCoin: lelantusMintPubcoins)
            pool.lelantusState.AddMintToMempool(pubCoin);
    }


#ifdef ENABLE_WALLET
    if(tx.IsSigmaMint() && !GetBoolArg("-disablewallet", false) && pwalletMain->zwallet) {
        LogPrintf("Updating mint state from Mempool..");
        pwalletMain->zwallet->GetTracker().UpdateMintStateFromMempool(zcMintPubcoinsV3);
    }

    if(tx.IsLelantusMint() && !GetBoolArg("-disablewallet", false) && pwalletMain->zwallet) {
        LogPrintf("Updating mint state from Mempool..");
        BOOST_FOREACH(const CTxOut &txout, tx.vout)
        {
            if (txout.scriptPubKey.IsLelantusMint() || txout.scriptPubKey.IsLelantusJMint()) {
                GroupElement pubCoinValue;
                uint64_t amount = 0;
                try {
                    if (txout.scriptPubKey.IsLelantusMint()) {
                        lelantus::ParseLelantusMintScript(txout.scriptPubKey, pubCoinValue);
                        amount = txout.nValue;
                    } else {
                        std::vector<unsigned char> encryptedValue;
                        lelantus::ParseLelantusJMintScript(txout.scriptPubKey, pubCoinValue, encryptedValue);
                        if(!pwalletMain->DecryptMintAmount(encryptedValue, pubCoinValue, amount))
                            amount = 0;
                    }
                } catch (std::invalid_argument&) {
                    return state.DoS(100, false, PUBCOIN_NOT_VALIDATE, "bad-txns-zerocoin");
                }
                lelantusAmounts.push_back(amount);
            }
        }
        pwalletMain->zwallet->GetTracker().UpdateLelantusMintStateFromMempool(lelantusMintPubcoins, lelantusAmounts);
    }
#endif
    GetMainSignals().SyncTransaction(tx, NULL, CMainSignals::SYNC_TRANSACTION_NOT_IN_BLOCK);

    LogPrintf("AcceptToMemoryPoolWorker -> OK\n");

    return true;
}

bool AcceptToMemoryPoolWithTime(CTxMemPool& pool, CValidationState &state, const CTransactionRef &tx, bool fLimitFree,
                        bool* pfMissingInputs, int64_t nAcceptTime, std::list<CTransactionRef>* plTxnReplaced,
                        bool fOverrideMempoolLimit, const CAmount nAbsurdFee,
                        bool isCheckWalletTransaction, bool markFiroSpendTransactionSerial)
{
    LogPrintf("AcceptToMemoryPool(), transaction: %s\n", tx->GetHash().ToString());
    std::vector<COutPoint> coins_to_uncache;
    bool res = AcceptToMemoryPoolWorker(pool, state, tx, fLimitFree, pfMissingInputs, nAcceptTime, plTxnReplaced, fOverrideMempoolLimit, nAbsurdFee, coins_to_uncache, isCheckWalletTransaction, markFiroSpendTransactionSerial);
    if (!res) {
        BOOST_FOREACH(const COutPoint& hashTx, coins_to_uncache)
            pcoinsTip->Uncache(hashTx);
    }
    // After we've (potentially) uncached entries, ensure our coins cache is still within its size limits
    CValidationState stateDummy;
    FlushStateToDisk(stateDummy, FLUSH_STATE_PERIODIC);
    return res;
}

bool AcceptToMemoryPool(CTxMemPool& pool, CValidationState &state, const CTransactionRef &tx, bool fLimitFree,
                        bool* pfMissingInputs, std::list<CTransactionRef>* plTxnReplaced,
                        bool fOverrideMempoolLimit, const CAmount nAbsurdFee,
                        bool isCheckWalletTransaction, bool markFiroSpendTransactionSerial)
{
    return AcceptToMemoryPoolWithTime(pool, state, tx, fLimitFree, pfMissingInputs, GetTime(), plTxnReplaced, fOverrideMempoolLimit, nAbsurdFee, isCheckWalletTransaction, markFiroSpendTransactionSerial);
}


bool AcceptToMemoryPool(CTxPoolAggregate& poolAggregate, CValidationState &state, const CTransactionRef &tx, bool fLimitFree,
                        bool* pfMissingInputs, std::list<CTransactionRef>* plTxnReplaced,
                        bool fOverrideMempoolLimit, const CAmount nAbsurdFee, bool isCheckWalletTransaction, bool markFiroSpendTransactionSerial) {
    bool res = AcceptToMemoryPool(mempool, state, tx, fLimitFree, pfMissingInputs, plTxnReplaced, fOverrideMempoolLimit, nAbsurdFee, isCheckWalletTransaction, markFiroSpendTransactionSerial);
    AcceptToMemoryPool(txpools.getStemTxPool(), state, tx, fLimitFree, pfMissingInputs, plTxnReplaced, fOverrideMempoolLimit, nAbsurdFee, isCheckWalletTransaction, false);
    return res;
}


/** Return transaction in txOut, and if it was found inside a block, its hash is placed in hashBlock */
bool GetTransaction(const uint256 &hash, CTransactionRef &txOut, const Consensus::Params& consensusParams, uint256 &hashBlock, bool fAllowSlow)
{
    CBlockIndex *pindexSlow = NULL;

    LOCK(cs_main);

    CTransactionRef ptx = mempool.get(hash);
    if (ptx)
    {
        txOut = ptx;
        return true;
    }

    if (fTxIndex) {
        CDiskTxPos postx;
        if (pblocktree->ReadTxIndex(hash, postx)) {
            CAutoFile file(OpenBlockFile(postx, true), SER_DISK, CLIENT_VERSION);
            if (file.IsNull())
                return error("%s: OpenBlockFile failed", __func__);
            CBlockHeader header;
            try {
                file >> header;
                fseek(file.Get(), postx.nTxOffset, SEEK_CUR);
                file >> txOut;
            } catch (const std::exception& e) {
                return error("%s: Deserialize or I/O error - %s", __func__, e.what());
            }
            hashBlock = header.GetHash();
            if (txOut->GetHash() != hash)
                return error("%s: txid mismatch", __func__);
            return true;
        }
    }

    if (fAllowSlow) { // use coin database to locate block that contains transaction, and scan it
        const Coin& coin = AccessByTxid(*pcoinsTip, hash);
        if (!coin.IsSpent()) pindexSlow = chainActive[coin.nHeight];
    }

    if (pindexSlow) {
        CBlock block;
        if (ReadBlockFromDisk(block, pindexSlow, consensusParams)) {
            for (const auto& tx : block.vtx) {
                if (tx->GetHash() == hash) {
                    txOut = tx;
                    hashBlock = pindexSlow->GetBlockHash();
                    return true;
                }
            }
        }
    }

    return false;
}

bool GetTimestampIndex(const unsigned int &high, const unsigned int &low, std::vector<uint256> &hashes)
{
    if (!fTimestampIndex)
        return error("Timestamp index not enabled");

    if (!pblocktree->ReadTimestampIndex(high, low, hashes))
        return error("Unable to get hashes for timestamps");

    return true;
}


bool GetSpentIndex(CSpentIndexKey &key, CSpentIndexValue &value)
{
    if (!fSpentIndex)
        return false;

    if (mempool.getSpentIndex(key, value))
        return true;

    if (!pblocktree->ReadSpentIndex(key, value))
        return false;

    return true;
}

bool GetAddressIndex(uint160 addressHash, AddressType type,
                     std::vector<std::pair<CAddressIndexKey, CAmount> > &addressIndex, int start, int end)
{
    if (!fAddressIndex)
        return error("address index not enabled");

    if (!pblocktree->ReadAddressIndex(addressHash, type, addressIndex, start, end))
        return error("unable to get txids for address");

    return true;
}

bool GetAddressUnspent(uint160 addressHash, AddressType type,
                       std::vector<std::pair<CAddressUnspentKey, CAddressUnspentValue> > &unspentOutputs)
{
    if (!fAddressIndex)
        return error("address index not enabled");

    if (!pblocktree->ReadAddressUnspentIndex(addressHash, type, unspentOutputs))
        return error("unable to get txids for address");

    return true;
}



//////////////////////////////////////////////////////////////////////////////
//
// CBlock and CBlockIndex
//

bool WriteBlockToDisk(const CBlock& block, CDiskBlockPos& pos, const CMessageHeader::MessageStartChars& messageStart)
{
    // Open history file to append
    CAutoFile fileout(OpenBlockFile(pos), SER_DISK, CLIENT_VERSION);
    if (fileout.IsNull())
        return error("WriteBlockToDisk: OpenBlockFile failed");

    // Write index header
    unsigned int nSize = GetSerializeSize(fileout, block);
    fileout << FLATDATA(messageStart) << nSize;

    // Write block
    long fileOutPos = ftell(fileout.Get());
    if (fileOutPos < 0)
        return error("WriteBlockToDisk: ftell failed");
    pos.nPos = (unsigned int)fileOutPos;
    fileout << block;

    return true;
}

bool ReadBlockFromDisk(CBlock& block, const CDiskBlockPos& pos, int nHeight, const Consensus::Params& consensusParams)
{
    block.SetNull();

    // Open history file to read
    CAutoFile filein(OpenBlockFile(pos, true), SER_DISK, CLIENT_VERSION);
    if (filein.IsNull())
        return error("ReadBlockFromDisk: OpenBlockFile failed for %s", pos.ToString());

    // Read block
    try {
        filein >> block;
    }
    catch (const std::exception &e) {
        return error("%s: Deserialize or I/O error - %s at %s", __func__, e.what(), pos.ToString());
    }

    // Firo - MTP
    if (!CheckMerkleTreeProof(block, consensusParams)){
    	return error("ReadBlockFromDisk: CheckMerkleTreeProof: Errors in block header at %s", pos.ToString());
    }

    // Check the header
    if (!CheckProofOfWork(block.GetPoWHash(nHeight), block.nBits, consensusParams))
        return error("ReadBlockFromDisk: CheckProofOfWork: Errors in block header at %s", pos.ToString());

    return true;
}

bool ReadBlockFromDisk(CBlock &block, const CBlockIndex *pindex, const Consensus::Params &consensusParams) {
    if (!ReadBlockFromDisk(block, pindex->GetBlockPos(), pindex->nHeight, consensusParams))
        return false;

    if (block.GetHash() != pindex->GetBlockHash()) {
        return error("ReadBlockFromDisk(CBlock&, CBlockIndex*): GetHash() doesn't match index for %s at %s",
                     pindex->ToString(), pindex->GetBlockPos().ToString());
    }
    return true;
}

bool ReadBlockHeaderFromDisk(CBlock &block, const CDiskBlockPos &pos) {
    CAutoFile filein(OpenBlockFile(pos, true), SER_DISK, CLIENT_VERSION);
    if (filein.IsNull())
        return error("ReadBlockFromDisk: OpenBlockFile failed for %s", pos.ToString());

    try {
        block.SerializationOp(filein, CBlockHeader::CReadBlockHeader());
    }
    catch (const std::exception &e) {
        return error("%s: Deserialize or I/O error - %s at %s", __func__, e.what(), pos.ToString());
    }

    return true;
}

CAmount GetBlockSubsidyWithMTPFlag(int nHeight, const Consensus::Params &consensusParams, bool fMTP) {
    // Genesis block is 0 coin
    if (nHeight == 0)
        return 0;

    // Subsidy is cut in half after nSubsidyHalvingFirst block, then every nSubsidyHalvingInterval blocks.
    // After block nSubsidyHalvingStopBlock there will be no subsidy at all
    if (nHeight >= consensusParams.nSubsidyHalvingStopBlock)
        return 0;
    int halvings = nHeight < consensusParams.nSubsidyHalvingFirst ? 0 : (nHeight - consensusParams.nSubsidyHalvingFirst) / consensusParams.nSubsidyHalvingInterval + 1;
    // Force block reward to zero when right shift is undefined.
    if (halvings >= 64)
        return 0;

    CAmount nSubsidy = 50 * COIN;
    nSubsidy >>= halvings;

    if (nHeight > 0 && fMTP)
        nSubsidy /= consensusParams.nMTPRewardReduction;

    return nSubsidy;
}

CAmount GetBlockSubsidy(int nHeight, const Consensus::Params &consensusParams, int nTime) {
    return GetBlockSubsidyWithMTPFlag(nHeight, consensusParams, nTime >= (int)consensusParams.nMTPSwitchTime);
}

CAmount GetMasternodePayment(int nHeight, CAmount blockValue)
{
    const Consensus::Params &params = Params().GetConsensus();
    if (nHeight >= params.nSubsidyHalvingFirst)
        return blockValue*params.stage2ZnodeShare/100;
    else
        return blockValue*3/10; // 30%
}

bool IsInitialBlockDownload() {
//    const CChainParams &chainParams = Params();
    // Once this function has returned false, it must remain false.
    static std::atomic<bool> latchToFalse{false};
    // Optimization: pre-test latch before taking the lock.
    if (latchToFalse.load(std::memory_order_relaxed))
        return false;
    LOCK(cs_main);
    if (latchToFalse.load(std::memory_order_relaxed))
        return false;
    if (fImporting || fReindex)
        return true;
    if (chainActive.Tip() == NULL)
        return true;
//    if (chainActive.Tip()->nChainWork < UintToArith256(chainParams.GetConsensus().nMinimumChainWork))
//        return true;
    if (chainActive.Tip()->GetBlockTime() < (GetTime() - nMaxTipAge))
        return true;
    latchToFalse.store(true, std::memory_order_relaxed);
    return false;
}

CBlockIndex *pindexBestForkTip = NULL, *pindexBestForkBase = NULL;

void AlertNotify(const std::string& strMessage)
{
    uiInterface.NotifyAlertChanged();
    std::string strCmd = GetArg("-alertnotify", "");
    if (strCmd.empty()) return;

    // Alert text should be plain ascii coming from a trusted source, but to
    // be safe we first strip anything not in safeChars, then add single quotes around
    // the whole string before passing it to the shell:
    std::string singleQuote("'");
    std::string safeStatus = SanitizeString(strMessage);
    safeStatus = singleQuote+safeStatus+singleQuote;
    boost::replace_all(strCmd, "%s", safeStatus);

    boost::thread t(runCommand, strCmd); // thread runs free
}

void CheckForkWarningConditions()
{
    AssertLockHeld(cs_main);
    // Before we get past initial download, we cannot reliably alert about forks
    // (we assume we don't get stuck on a fork before finishing our initial sync)
    if (IsInitialBlockDownload())
        return;

    // If our best fork is no longer within 72 blocks (+/- 12 hours if no one mines it)
    // of our head, drop it
    if (pindexBestForkTip && chainActive.Height() - pindexBestForkTip->nHeight >= 72)
        pindexBestForkTip = NULL;

    if (pindexBestForkTip || (pindexBestInvalid && pindexBestInvalid->nChainWork > chainActive.Tip()->nChainWork + (GetBlockProof(*chainActive.Tip()) * 6)))
    {
        if (!GetfLargeWorkForkFound() && pindexBestForkBase)
        {
            std::string warning = std::string("'Warning: Large-work fork detected, forking after block ") +
                pindexBestForkBase->phashBlock->ToString() + std::string("'");
            AlertNotify(warning);
        }
        if (pindexBestForkTip && pindexBestForkBase)
        {
            LogPrintf("%s: Warning: Large valid fork found\n  forking the chain at height %d (%s)\n  lasting to height %d (%s).\nChain state database corruption likely.\n", __func__,
                   pindexBestForkBase->nHeight, pindexBestForkBase->phashBlock->ToString(),
                   pindexBestForkTip->nHeight, pindexBestForkTip->phashBlock->ToString());
            SetfLargeWorkForkFound(true);
        }
        else
        {
            LogPrintf("%s: Warning: Found invalid chain at least ~6 blocks longer than our best chain.\nChain state database corruption likely.\n", __func__);
            SetfLargeWorkInvalidChainFound(true);
        }
    }
    else
    {
        SetfLargeWorkForkFound(false);
        SetfLargeWorkInvalidChainFound(false);
    }
}

void CheckForkWarningConditionsOnNewFork(CBlockIndex* pindexNewForkTip)
{
    AssertLockHeld(cs_main);
    // If we are on a fork that is sufficiently large, set a warning flag
    CBlockIndex* pfork = pindexNewForkTip;
    CBlockIndex* plonger = chainActive.Tip();
    while (pfork && pfork != plonger)
    {
        while (plonger && plonger->nHeight > pfork->nHeight)
            plonger = plonger->pprev;
        if (pfork == plonger)
            break;
        pfork = pfork->pprev;
    }

    // We define a condition where we should warn the user about as a fork of at least 7 blocks
    // with a tip within 72 blocks (+/- 12 hours if no one mines it) of ours
    // We use 7 blocks rather arbitrarily as it represents just under 10% of sustained network
    // hash rate operating on the fork.
    // or a chain that is entirely longer than ours and invalid (note that this should be detected by both)
    // We define it this way because it allows us to only store the highest fork tip (+ base) which meets
    // the 7-block condition and from this always have the most-likely-to-cause-warning fork
    if (pfork && (!pindexBestForkTip || (pindexBestForkTip && pindexNewForkTip->nHeight > pindexBestForkTip->nHeight)) &&
            pindexNewForkTip->nChainWork - pfork->nChainWork > (GetBlockProof(*pfork) * 7) &&
            chainActive.Height() - pindexNewForkTip->nHeight < 72)
    {
        pindexBestForkTip = pindexNewForkTip;
        pindexBestForkBase = pfork;
    }

    CheckForkWarningConditions();
}

void static InvalidChainFound(CBlockIndex* pindexNew)
{
    if (!pindexBestInvalid || pindexNew->nChainWork > pindexBestInvalid->nChainWork)
        pindexBestInvalid = pindexNew;

    LogPrintf("%s: invalid block=%s  height=%d  log2_work=%.8g  date=%s\n", __func__,
      pindexNew->GetBlockHash().ToString(), pindexNew->nHeight,
      log(pindexNew->nChainWork.getdouble())/log(2.0), DateTimeStrFormat("%Y-%m-%d %H:%M:%S",
      pindexNew->GetBlockTime()));
    CBlockIndex *tip = chainActive.Tip();
    assert (tip);
    LogPrintf("%s:  current best=%s  height=%d  log2_work=%.8g  date=%s\n", __func__,
      tip->GetBlockHash().ToString(), chainActive.Height(), log(tip->nChainWork.getdouble())/log(2.0),
      DateTimeStrFormat("%Y-%m-%d %H:%M:%S", tip->GetBlockTime()));
    CheckForkWarningConditions();
}

void static InvalidBlockFound(CBlockIndex *pindex, const CValidationState &state) {
    if (!state.CorruptionPossible()) {
        pindex->nStatus |= BLOCK_FAILED_VALID;
        setDirtyBlockIndex.insert(pindex);
        setBlockIndexCandidates.erase(pindex);
        InvalidChainFound(pindex);
    }
}

void UpdateCoins(const CTransaction& tx, CCoinsViewCache& inputs, CTxUndo &txundo, int nHeight)
{
    // mark inputs spent
    if (!tx.IsCoinBase() && !tx.IsZerocoinSpend() && !tx.IsSigmaSpend() && !tx.IsZerocoinRemint() && !tx.IsLelantusJoinSplit()) {
        txundo.vprevout.reserve(tx.vin.size());
        BOOST_FOREACH(const CTxIn &txin, tx.vin) {
            txundo.vprevout.emplace_back();
            inputs.SpendCoin(txin.prevout, &txundo.vprevout.back());
        }
    }
    // add outputs
    AddCoins(inputs, tx, nHeight);
}

void UpdateCoins(const CTransaction& tx, CCoinsViewCache& inputs, int nHeight)
{
    CTxUndo txundo;
    UpdateCoins(tx, inputs, txundo, nHeight);
}

bool CScriptCheck::operator()() {
    const CScript &scriptSig = ptxTo->vin[nIn].scriptSig;
    const CScriptWitness *witness = &ptxTo->vin[nIn].scriptWitness;
    if (!VerifyScript(scriptSig, scriptPubKey, witness, nFlags, CachingTransactionSignatureChecker(ptxTo, nIn, amount, cacheStore, *txdata), &error)) {
        return false;
    }
    return true;
}

int GetSpendHeight(const CCoinsViewCache& inputs)
{
    LOCK(cs_main);
    CBlockIndex* pindexPrev = mapBlockIndex.find(inputs.GetBestBlock())->second;
    return pindexPrev->nHeight + 1;
}

namespace Consensus {
bool CheckTxInputs(const CTransaction& tx, CValidationState& state, const CCoinsViewCache& inputs, int nSpendHeight)
{
        // This doesn't trigger the DoS code on purpose; if it did, it would make it easier
        // for an attacker to attempt to split the network.
        if (!inputs.HaveInputs(tx))
            return state.Invalid(false, 0, "", "Inputs unavailable");

        CAmount nValueIn = 0;
        CAmount nFees = 0;
        for (unsigned int i = 0; i < tx.vin.size(); i++)
        {
            const COutPoint &prevout = tx.vin[i].prevout;
            const Coin &coin = inputs.AccessCoin(prevout);
            assert(!coin.IsSpent());

            // If prev is coinbase, check that it's matured
            if (coin.IsCoinBase()) {
                if (nSpendHeight - coin.nHeight < COINBASE_MATURITY)
                    return state.Invalid(false,
                        REJECT_INVALID, "bad-txns-premature-spend-of-coinbase",
                        strprintf("tried to spend coinbase at depth %d", nSpendHeight - coin.nHeight));
            }

            // Check for negative or overflow input values
            nValueIn += coin.out.nValue;
            if (!MoneyRange(coin.out.nValue) || !MoneyRange(nValueIn))
                return state.DoS(100, false, REJECT_INVALID, "bad-txns-inputvalues-outofrange");

        }

        CAmount nTxFee;
        if(!tx.IsLelantusJoinSplit()) {
            // at Lelantus JoinSplit we check balance inside cryptographic proof verification
            if (nValueIn < tx.GetValueOut())
                return state.DoS(100, false, REJECT_INVALID, "bad-txns-in-belowout", false,
                        strprintf("value in (%s) < value out (%s)", FormatMoney(nValueIn), FormatMoney(tx.GetValueOut())));
            // Tally transaction fees
            nTxFee = nValueIn - tx.GetValueOut();
        } else {
            try {
                nTxFee = lelantus::ParseLelantusJoinSplit(tx.vin[0])->getFee();
            }
            catch (CBadTxIn&) {
                return state.DoS(0, false, REJECT_INVALID, "unable to parse joinsplit");
            }
        }
        if (nTxFee < 0)
            return state.DoS(100, false, REJECT_INVALID, "bad-txns-fee-negative");
        nFees += nTxFee;
        if (!MoneyRange(nFees))
            return state.DoS(100, false, REJECT_INVALID, "bad-txns-fee-outofrange");
    return true;
}
}// namespace Consensus

bool CheckZerocoinFoundersInputs(const CTransaction &tx, CValidationState &state, const Consensus::Params &params, int nHeight, bool fMTP) {
    // Check for founders inputs
    if ((nHeight > params.nCheckBugFixedAtBlock) && (nHeight < params.nSubsidyHalvingFirst)) {
        // Reduce everything by a factor of two when MTP is in place
        int reductionFactor = fMTP ? params.nMTPRewardReduction : 1;

        bool found_1 = false;
        bool found_2 = false;
        bool found_3 = false;
        bool found_4 = false;
        bool found_5 = false;
        int total_payment_tx = 0; // no more than 1 output for payment
        CScript FOUNDER_1_SCRIPT;
        CScript FOUNDER_2_SCRIPT;
        CScript FOUNDER_3_SCRIPT;
        CScript FOUNDER_4_SCRIPT;
        CScript FOUNDER_5_SCRIPT;
        if (nHeight < params.nZnodePaymentsStartBlock) {
            if (params.IsMain() && GetAdjustedTime() > nStartRewardTime) {
                FOUNDER_1_SCRIPT = GetScriptForDestination(CBitcoinAddress("aCAgTPgtYcA4EysU4UKC86EQd5cTtHtCcr").Get());
                if (nHeight < 14000) {
                    FOUNDER_2_SCRIPT = GetScriptForDestination(
                            CBitcoinAddress("aLrg41sXbXZc5MyEj7dts8upZKSAtJmRDR").Get());
                } else {
                    FOUNDER_2_SCRIPT = GetScriptForDestination(
                            CBitcoinAddress("aHu897ivzmeFuLNB6956X6gyGeVNHUBRgD").Get());
                }
                FOUNDER_3_SCRIPT = GetScriptForDestination(CBitcoinAddress("aQ18FBVFtnueucZKeVg4srhmzbpAeb1KoN").Get());
                FOUNDER_4_SCRIPT = GetScriptForDestination(CBitcoinAddress("a1HwTdCmQV3NspP2QqCGpehoFpi8NY4Zg3").Get());
                FOUNDER_5_SCRIPT = GetScriptForDestination(CBitcoinAddress("a1kCCGddf5pMXSipLVD9hBG2MGGVNaJ15U").Get());
            } else if (params.IsMain() && GetAdjustedTime() <= nStartRewardTime) {
                return state.DoS(100, false, REJECT_TRANSACTION_TOO_EARLY,
                                 "CTransaction::CheckTransaction() : transaction is too early");
            } else {
                FOUNDER_1_SCRIPT = GetScriptForDestination(CBitcoinAddress("TDk19wPKYq91i18qmY6U9FeTdTxwPeSveo").Get());
                FOUNDER_2_SCRIPT = GetScriptForDestination(CBitcoinAddress("TWZZcDGkNixTAMtRBqzZkkMHbq1G6vUTk5").Get());
                FOUNDER_3_SCRIPT = GetScriptForDestination(CBitcoinAddress("TRZTFdNCKCKbLMQV8cZDkQN9Vwuuq4gDzT").Get());
                FOUNDER_4_SCRIPT = GetScriptForDestination(CBitcoinAddress("TG2ruj59E5b1u9G3F7HQVs6pCcVDBxrQve").Get());
                FOUNDER_5_SCRIPT = GetScriptForDestination(CBitcoinAddress("TCsTzQZKVn4fao8jDmB9zQBk9YQNEZ3XfS").Get());
            }

            BOOST_FOREACH(const CTxOut &output, tx.vout) {
                if (output.scriptPubKey == FOUNDER_1_SCRIPT && output.nValue == (int64_t)(2 * COIN)/reductionFactor) {
                    found_1 = true;
                }
                if (output.scriptPubKey == FOUNDER_2_SCRIPT && output.nValue == (int64_t)(2 * COIN)/reductionFactor) {
                    found_2 = true;
                }
                if (output.scriptPubKey == FOUNDER_3_SCRIPT && output.nValue == (int64_t)(2 * COIN)/reductionFactor) {
                    found_3 = true;
                }
                if (output.scriptPubKey == FOUNDER_4_SCRIPT && output.nValue == (int64_t)(2 * COIN)/reductionFactor) {
                    found_4 = true;
                }
                if (output.scriptPubKey == FOUNDER_5_SCRIPT && output.nValue == (int64_t)(2 * COIN)/reductionFactor) {
                    found_5 = true;
                }
            }
        } else {

            if (params.IsMain() && GetAdjustedTime() > nStartRewardTime) {
                FOUNDER_1_SCRIPT = GetScriptForDestination(CBitcoinAddress("aCAgTPgtYcA4EysU4UKC86EQd5cTtHtCcr").Get());
                if (nHeight < 14000) {
                    FOUNDER_2_SCRIPT = GetScriptForDestination(
                            CBitcoinAddress("aLrg41sXbXZc5MyEj7dts8upZKSAtJmRDR").Get());
                } else {
                    FOUNDER_2_SCRIPT = GetScriptForDestination(
                            CBitcoinAddress("aHu897ivzmeFuLNB6956X6gyGeVNHUBRgD").Get());
                }
                FOUNDER_3_SCRIPT = GetScriptForDestination(CBitcoinAddress("aQ18FBVFtnueucZKeVg4srhmzbpAeb1KoN").Get());
                FOUNDER_4_SCRIPT = GetScriptForDestination(CBitcoinAddress("a1HwTdCmQV3NspP2QqCGpehoFpi8NY4Zg3").Get());
                FOUNDER_5_SCRIPT = GetScriptForDestination(CBitcoinAddress("a1kCCGddf5pMXSipLVD9hBG2MGGVNaJ15U").Get());
            } else if (params.IsMain() && GetAdjustedTime() <= nStartRewardTime) {
                return state.DoS(100, false, REJECT_TRANSACTION_TOO_EARLY,
                                 "CTransaction::CheckTransaction() : transaction is too early");
            } else {
                FOUNDER_1_SCRIPT = GetScriptForDestination(CBitcoinAddress("TDk19wPKYq91i18qmY6U9FeTdTxwPeSveo").Get());
                FOUNDER_2_SCRIPT = GetScriptForDestination(CBitcoinAddress("TWZZcDGkNixTAMtRBqzZkkMHbq1G6vUTk5").Get());
                FOUNDER_3_SCRIPT = GetScriptForDestination(CBitcoinAddress("TRZTFdNCKCKbLMQV8cZDkQN9Vwuuq4gDzT").Get());
                FOUNDER_4_SCRIPT = GetScriptForDestination(CBitcoinAddress("TG2ruj59E5b1u9G3F7HQVs6pCcVDBxrQve").Get());
                FOUNDER_5_SCRIPT = GetScriptForDestination(CBitcoinAddress("TCsTzQZKVn4fao8jDmB9zQBk9YQNEZ3XfS").Get());
            }

            CAmount znodePayment = GetZnodePayment(params, fMTP);
            BOOST_FOREACH(const CTxOut &output, tx.vout) {
                if (output.scriptPubKey == FOUNDER_1_SCRIPT && output.nValue == (int64_t)(1 * COIN)/reductionFactor) {
                    found_1 = true;
                    continue;
                }
                if (output.scriptPubKey == FOUNDER_2_SCRIPT && output.nValue == (int64_t)(1 * COIN)/reductionFactor) {
                    found_2 = true;
                    continue;
                }
                if (output.scriptPubKey == FOUNDER_3_SCRIPT && output.nValue == (int64_t)(1 * COIN)/reductionFactor) {
                    found_3 = true;
                    continue;
                }
                if (output.scriptPubKey == FOUNDER_4_SCRIPT && output.nValue == (int64_t)(3 * COIN)/reductionFactor) {
                    found_4 = true;
                    continue;
                }
                if (output.scriptPubKey == FOUNDER_5_SCRIPT && output.nValue == (int64_t)(1 * COIN)/reductionFactor) {
                    found_5 = true;
                    continue;
                }
                if (znodePayment == output.nValue) {
                    total_payment_tx = total_payment_tx + 1;
                }
            }
        }

        if (!(found_1 && found_2 && found_3 && found_4 && found_5)) {
            return state.DoS(100, false, REJECT_FOUNDER_REWARD_MISSING,
                             "CTransaction::CheckTransaction() : founders reward missing");
        }
    }

    return true;
}

bool CheckInputs(const CTransaction& tx, CValidationState &state, const CCoinsViewCache &inputs, bool fScriptChecks, unsigned int flags, bool cacheStore, PrecomputedTransactionData& txdata, std::vector<CScriptCheck> *pvChecks)
{
    if (!tx.IsCoinBase() && !tx.IsZerocoinSpend() && !tx.IsSigmaSpend() && !tx.IsZerocoinRemint() && !tx.IsLelantusJoinSplit())
    {
        if (!Consensus::CheckTxInputs(tx, state, inputs, GetSpendHeight(inputs)))
            return false;

        if (pvChecks)
            pvChecks->reserve(tx.vin.size());

        // The first loop above does all the inexpensive checks.
        // Only if ALL inputs pass do we perform expensive ECDSA signature checks.
        // Helps prevent CPU exhaustion attacks.

        // Skip script verification when connecting blocks under the
        // assumedvalid block. Assuming the assumedvalid block is valid this
        // is safe because block merkle hashes are still computed and checked,
        // Of course, if an assumed valid block is invalid due to false scriptSigs
        // this optimization would allow an invalid chain to be accepted.
        if (fScriptChecks) {
            for (unsigned int i = 0; i < tx.vin.size(); i++) {
                const COutPoint &prevout = tx.vin[i].prevout;
                const Coin& coin = inputs.AccessCoin(prevout);
                assert(!coin.IsSpent());

                // We very carefully only pass in things to CScriptCheck which
                // are clearly committed to by tx' witness hash. This provides
                // a sanity check that our caching is not introducing consensus
                // failures through additional data in, eg, the coins being
                // spent being checked as a part of CScriptCheck.
                const CScript& scriptPubKey = coin.out.scriptPubKey;
                const CAmount amount = coin.out.nValue;

                // Verify signature
                CScriptCheck check(scriptPubKey, amount, tx, i, flags, cacheStore, &txdata);
                if (pvChecks) {
                    pvChecks->push_back(CScriptCheck());
                    check.swap(pvChecks->back());
                } else if (!check()) {
                    if (flags & SCRIPT_VERIFY_STRICTENC) {
                        // Check whether the failure was caused by a
                        // non-mandatory script verification check, such as
                        // non-standard DER encodings or non-null dummy
                        // arguments; if so, don't trigger DoS protection to
                        // avoid splitting the network between upgraded and
                        // non-upgraded nodes.
                        CScriptCheck check2(scriptPubKey, amount, tx, i,
                                flags & ~STANDARD_NOT_MANDATORY_VERIFY_FLAGS, cacheStore, &txdata);
                        if (check2())
                            return state.Invalid(false, REJECT_NONSTANDARD, strprintf("non-mandatory-script-verify-flag (%s)", ScriptErrorString(check.GetScriptError())));
                    }
                    // Failures of other flags indicate a transaction that is
                    // invalid in new blocks, e.g. a invalid P2SH. We DoS ban
                    // such nodes as they are not following the protocol. That
                    // said during an upgrade careful thought should be taken
                    // as to the correct behavior - we may want to continue
                    // peering with non-upgraded nodes even after soft-fork
                    // super-majority signaling has occurred.
                    return state.DoS(100,false, REJECT_INVALID, strprintf("mandatory-script-verify-flag-failed (%s)", ScriptErrorString(check.GetScriptError())));
                }
            }
        }
    } else if (tx.IsSigmaSpend()) {
        // Total sum of inputs of transaction.
        CAmount totalInputValue = 0;

        BOOST_FOREACH(const CTxIn &txin, tx.vin) {
            if(!txin.scriptSig.IsSigmaSpend()) {
                return state.DoS(
                    100, false,
                    REJECT_MALFORMED,
                    "CheckSpendFiroTransaction: can't mix zerocoin spend input with regular ones");
            }
            CDataStream serializedCoinSpend((const char *)&*(txin.scriptSig.begin() + 1),
                                            (const char *)&*txin.scriptSig.end(),
                                            SER_NETWORK, PROTOCOL_VERSION);
            sigma::CoinSpend newSpend(sigma::Params::get_default(), serializedCoinSpend);
            uint64_t denom = newSpend.getIntDenomination();
            totalInputValue += denom;
        }
        if (totalInputValue < tx.GetValueOut()) {
            return state.DoS(
                100,
                error("Spend transaction outputs larger than the inputs."));
        }
    } else if (tx.IsLelantusJoinSplit()) {
        if(tx.vin.size() > 1 || !tx.vin[0].scriptSig.IsLelantusJoinSplit()) {
            return state.DoS(
                    100, false,
                    REJECT_MALFORMED,
                    " Can't mix Lelantus joinsplit input with regular ones or have more than one input");
        }
    }

    return true;
}

namespace {

bool UndoWriteToDisk(const CBlockUndo& blockundo, CDiskBlockPos& pos, const uint256& hashBlock, const CMessageHeader::MessageStartChars& messageStart)
{
    // Open history file to append
    CAutoFile fileout(OpenUndoFile(pos), SER_DISK, CLIENT_VERSION);
    if (fileout.IsNull())
        return error("%s: OpenUndoFile failed", __func__);

    // Write index header
    unsigned int nSize = GetSerializeSize(fileout, blockundo);
    fileout << FLATDATA(messageStart) << nSize;

    // Write undo data
    long fileOutPos = ftell(fileout.Get());
    if (fileOutPos < 0)
        return error("%s: ftell failed", __func__);
    pos.nPos = (unsigned int)fileOutPos;
    fileout << blockundo;

    // calculate & write checksum
    CHashWriter hasher(SER_GETHASH, PROTOCOL_VERSION);
    hasher << hashBlock;
    hasher << blockundo;
    fileout << hasher.GetHash();

    return true;
}

bool UndoReadFromDisk(CBlockUndo& blockundo, const CDiskBlockPos& pos, const uint256& hashBlock)
{
    // Open history file to read
    CAutoFile filein(OpenUndoFile(pos, true), SER_DISK, CLIENT_VERSION);
    if (filein.IsNull())
        return error("%s: OpenUndoFile failed", __func__);

    // Read block
    uint256 hashChecksum;
    CHashVerifier<CAutoFile> verifier(&filein); // We need a CHashVerifier as reserializing may lose data
    try {
        verifier << hashBlock;
        verifier >> blockundo;
        filein >> hashChecksum;
    }
    catch (const std::exception& e) {
        return error("%s: Deserialize or I/O error - %s", __func__, e.what());
    }

    // Verify checksum
    if (hashChecksum != verifier.GetHash())
        return error("%s: Checksum mismatch", __func__);

    return true;
}

} // anon namespace

/** Abort with a message */
bool AbortNode(const std::string& strMessage, const std::string& userMessage)
{
    SetMiscWarning(strMessage);
    LogPrintf("*** %s\n", strMessage);
    uiInterface.ThreadSafeMessageBox(
        userMessage.empty() ? _("Error: A fatal internal error occurred, see debug.log for details") : userMessage,
        "", CClientUIInterface::MSG_ERROR);
    StartShutdown();
    return false;
}

bool AbortNode(CValidationState& state, const std::string& strMessage, const std::string& userMessage /*=""*/)
{
    AbortNode(strMessage, userMessage);
    return state.Error(strMessage);
}

enum DisconnectResult
{
    DISCONNECT_OK,      // All good.
    DISCONNECT_UNCLEAN, // Rolled back, but UTXO set was inconsistent with block.
    DISCONNECT_FAILED   // Something else went wrong.
};

/**
 * Restore the UTXO in a Coin at a given COutPoint
 * @param undo The Coin to be restored.
 * @param view The coins view to which to apply the changes.
 * @param out The out point that corresponds to the tx input.
 * @return A DisconnectResult as an int
 */
int ApplyTxInUndo(Coin&& undo, CCoinsViewCache& view, const COutPoint& out)
{
    bool fClean = true;

    if (view.HaveCoin(out)) fClean = false; // overwriting transaction output

    if (undo.nHeight == 0) {
        // Missing undo metadata (height and coinbase). Older versions included this
        // information only in undo records for the last spend of a transactions'
        // outputs. This implies that it must be present for some other output of the same tx.
        const Coin& alternate = AccessByTxid(view, out.hash);
        if (!alternate.IsSpent()) {
            undo.nHeight = alternate.nHeight;
            undo.fCoinBase = alternate.fCoinBase;
        } else {
            return DISCONNECT_FAILED; // adding output for transaction without known metadata
        }
    }
    view.AddCoin(out, std::move(undo), undo.fCoinBase);

    return fClean ? DISCONNECT_OK : DISCONNECT_UNCLEAN;
}

/** Undo the effects of this block (with given index) on the UTXO set represented by coins.
 *  When UNCLEAN or FAILED is returned, view is left in an indeterminate state. */
static DisconnectResult DisconnectBlock(const CBlock& block, CValidationState& state, const CBlockIndex* pindex, CCoinsViewCache& view, bool *pfClean = nullptr)
{
    assert(pindex->GetBlockHash() == view.GetBestBlock());

    bool fDIP0003Active = pindex->nHeight >= Params().GetConsensus().DIP0003Height;
    bool fHasBestBlock = evoDb->VerifyBestBlock(pindex->GetBlockHash());

    if (fDIP0003Active && !fHasBestBlock) {
        // Nodes that upgraded after DIP3 activation will have to reindex to ensure evodb consistency
        AbortNode("Found EvoDB inconsistency, you must reindex to continue");
        return DISCONNECT_FAILED;
    }

    if (pfClean)
        *pfClean = false;
    bool fClean = true;

    CBlockUndo blockUndo;
    CDiskBlockPos pos = pindex->GetUndoPos();

    if (pos.IsNull()) {
        error("DisconnectBlock(): no undo data available");
        return DISCONNECT_FAILED;
    }
    if (!UndoReadFromDisk(blockUndo, pos, pindex->pprev->GetBlockHash())) {
        error("DisconnectBlock(): failure reading undo data");
        return DISCONNECT_FAILED;
    }

    if (blockUndo.vtxundo.size() + 1 != block.vtx.size()) {
        error("DisconnectBlock(): block and undo data inconsistent");
        return DISCONNECT_FAILED;
    }

    CDbIndexHelper dbIndexHelper(fAddressIndex, fSpentIndex);

    CAmount nFees = 0;

    if (!UndoSpecialTxsInBlock(block, pindex)) {
        return DISCONNECT_FAILED;
    }

    // undo transactions in reverse order
    for (int i = block.vtx.size() - 1; i >= 0; i--) {
        const CTransaction &tx = *(block.vtx[i]);
        uint256 hash = tx.GetHash();

        dbIndexHelper.DisconnectTransactionOutputs(tx, pindex->nHeight, i, view);

        // Check that all outputs are available and match the outputs in the block itself
        // exactly.
        for (size_t o = 0; o < tx.vout.size(); o++) {
            if (!tx.vout[o].scriptPubKey.IsUnspendable()) {
                COutPoint out(hash, o);
                Coin coin;
                view.SpendCoin(out, &coin);
                if (tx.vout[o] != coin.out) {
                    fClean = false; // transaction output mismatch
                }
            }
        }

        // restore inputs
        if (!tx.IsCoinBase() && !tx.HasNoRegularInputs()) { // not coinbases
            CTxUndo &txundo = blockUndo.vtxundo[i-1];
            if (txundo.vprevout.size() != tx.vin.size()) {
                error("DisconnectBlock(): transaction and undo data inconsistent");
                return DISCONNECT_FAILED;
            }
            for (unsigned int j = tx.vin.size(); j-- > 0;) {
                const COutPoint &out = tx.vin[j].prevout;
                if (Params().ApplyUndoForTxout(pindex->nHeight, tx.GetHash(), j)) {
                    int res = ApplyTxInUndo(std::move(txundo.vprevout[j]), view, out);
                    if (res == DISCONNECT_FAILED) return DISCONNECT_FAILED;
                    fClean = fClean && res != DISCONNECT_UNCLEAN;
                }
            }
            // At this point, all of txundo.vprevout should have been moved out.
        }

        if(tx.IsSigmaSpend())
            nFees += sigma::GetSigmaSpendInput(tx) - tx.GetValueOut();
        else if (tx.IsLelantusJoinSplit()) {
            nFees += lelantus::ParseLelantusJoinSplit(tx.vin[0])->getFee();
        }

        dbIndexHelper.DisconnectTransactionInputs(tx, pindex->nHeight, i, view);
    }

    // move best block pointer to prevout block
    view.SetBestBlock(pindex->pprev->GetBlockHash());

    //The pfClean flag is specified only when called from CVerifyDB::VerifyDB.
    //When called from there, no real disconnect happens.
    if(!pfClean) {
        if (fAddressIndex) {
            if (!pblocktree->EraseAddressIndex(dbIndexHelper.getAddressIndex())) {
                AbortNode(state, "Failed to delete address index");
                error("Failed to delete address index");
                return DISCONNECT_FAILED;
            }
            if (!pblocktree->UpdateAddressUnspentIndex(dbIndexHelper.getAddressUnspentIndex())) {
                AbortNode(state, "Failed to write address unspent index");
                error("Failed to write address unspent index");
                return DISCONNECT_FAILED;
            }
            if (!pblocktree->AddTotalSupply(-(block.vtx[0]->GetValueOut() - nFees))) {
                AbortNode(state, "Failed to write total supply");
                error("Failed to write total supply");
                return DISCONNECT_FAILED;
            }
        }
    }

    /*
    // make sure the flag is reset in case of a chain reorg
    // (we reused the DIP3 deployment)
    instantsend.isAutoLockBip9Active = pindex->nHeight >= Params().GetConsensus().DIP0003Height;
    */

    evoDb->WriteBestBlock(pindex->pprev->GetBlockHash());

    if(Params().SkipUndoForBlock(pindex->nHeight)) {
        fClean = true;
    }

    if (pfClean)
        *pfClean = fClean;

    return fClean ? DISCONNECT_OK : DISCONNECT_UNCLEAN;
}

void static FlushBlockFile(bool fFinalize = false)
{
    LOCK(cs_LastBlockFile);

    CDiskBlockPos posOld(nLastBlockFile, 0);

    FILE *fileOld = OpenBlockFile(posOld);
    if (fileOld) {
        if (fFinalize)
            TruncateFile(fileOld, vinfoBlockFile[nLastBlockFile].nSize);
        FileCommit(fileOld);
        fclose(fileOld);
    }

    fileOld = OpenUndoFile(posOld);
    if (fileOld) {
        if (fFinalize)
            TruncateFile(fileOld, vinfoBlockFile[nLastBlockFile].nUndoSize);
        FileCommit(fileOld);
        fclose(fileOld);
    }
}

bool FindUndoPos(CValidationState &state, int nFile, CDiskBlockPos &pos, unsigned int nAddSize);

static CCheckQueue<CScriptCheck> scriptcheckqueue(128);

void ThreadScriptCheck() {
    RenameThread("bitcoin-scriptch");
    scriptcheckqueue.Thread();
}

// Protected by cs_main
VersionBitsCache versionbitscache;

int32_t ComputeBlockVersion(const CBlockIndex* pindexPrev, const Consensus::Params& params)
{
    LOCK(cs_main);
    int32_t nVersion = VERSIONBITS_TOP_BITS;

    for (int i = 0; i < (int)Consensus::MAX_VERSION_BITS_DEPLOYMENTS; i++) {
        ThresholdState state = VersionBitsState(pindexPrev, params, (Consensus::DeploymentPos)i, versionbitscache);
        if (state == THRESHOLD_LOCKED_IN || state == THRESHOLD_STARTED) {
            nVersion |= VersionBitsMask(params, (Consensus::DeploymentPos)i);
        }
    }

    return nVersion;
}

bool GetBlockHash(uint256 &hashRet, int nBlockHeight) {
    LOCK(cs_main);
    if (chainActive.Tip() == NULL) return false;
    if (nBlockHeight < -1 || nBlockHeight > chainActive.Height()) return false;
    if (nBlockHeight == -1) nBlockHeight = chainActive.Height();
    hashRet = chainActive[nBlockHeight]->GetBlockHash();
    return true;
}

/**
 * Threshold condition checker that triggers when unknown versionbits are seen on the network.
 */
class WarningBitsConditionChecker : public AbstractThresholdConditionChecker
{
private:
    int bit;

public:
    WarningBitsConditionChecker(int bitIn) : bit(bitIn) {}

    int64_t BeginTime(const Consensus::Params& params) const { return 0; }
    int64_t EndTime(const Consensus::Params& params) const { return std::numeric_limits<int64_t>::max(); }
    int Period(const Consensus::Params& params) const { return params.nMinerConfirmationWindow; }
    int Threshold(const Consensus::Params& params) const { return params.nRuleChangeActivationThreshold; }

    bool Condition(const CBlockIndex* pindex, const Consensus::Params& params) const
    {
        return ((pindex->nVersion & VERSIONBITS_TOP_MASK) == VERSIONBITS_TOP_BITS) &&
               ((pindex->nVersion >> bit) & 1) != 0 &&
               ((ComputeBlockVersion(pindex->pprev, params) >> bit) & 1) == 0;
    }
};

// Protected by cs_main
static ThresholdConditionCache warningcache[VERSIONBITS_NUM_BITS];

static int64_t nTimeCheck = 0;
static int64_t nTimeForks = 0;
static int64_t nTimeVerify = 0;
static int64_t nTimeConnect = 0;
static int64_t nTimeIndex = 0;
static int64_t nTimeCallbacks = 0;
static int64_t nTimeTotal = 0;

bool ConnectBlock(const CBlock& block, CValidationState& state, CBlockIndex* pindex,
                  CCoinsViewCache& view, const CChainParams& chainparams, bool fJustCheck)
{
    AssertLockHeld(cs_main);

    int64_t nTimeStart = GetTimeMicros();
    //btzc: update nHeight, isVerifyDB
    // Check it again in case a previous version let a bad block in
    LogPrintf("ConnectBlock nHeight=%s, hash=%s\n", pindex->nHeight, block.GetHash().ToString());
    if (!CheckBlock(block, state, chainparams.GetConsensus(), !fJustCheck, !fJustCheck, pindex->nHeight, false)) {
        LogPrintf("--> failed\n");
        return error("%s: Consensus::CheckBlock: %s", __func__, FormatStateMessage(state));
    }

    // verify that the view's current state corresponds to the previous block
    uint256 hashPrevBlock = pindex->pprev == NULL ? uint256() : pindex->pprev->GetBlockHash();
    assert(hashPrevBlock == view.GetBestBlock());

    if (pindex->pprev) {
        bool fDIP0003Active = pindex->nHeight >= chainparams.GetConsensus().DIP0003Height;
        bool fHasBestBlock = evoDb->VerifyBestBlock(pindex->pprev->GetBlockHash());

        if (fDIP0003Active && !fHasBestBlock) {
            // Nodes that upgraded after DIP3 activation will have to reindex to ensure evodb consistency
            return AbortNode(state, "Found EvoDB inconsistency, you must reindex to continue");
        }
    }

    // Special case for the genesis block, skipping connection of its transactions
    // (its coinbase is unspendable)
    if (block.GetHash() == chainparams.GetConsensus().hashGenesisBlock) {
        if (!fJustCheck)
            view.SetBestBlock(pindex->GetBlockHash());
        return true;
    }

    bool fScriptChecks = true;
    if (!hashAssumeValid.IsNull()) {
        // We've been configured with the hash of a block which has been externally verified to have a valid history.
        // A suitable default value is included with the software and updated from time to time.  Because validity
        //  relative to a piece of software is an objective fact these defaults can be easily reviewed.
        // This setting doesn't force the selection of any particular chain but makes validating some faster by
        //  effectively caching the result of part of the verification.
        BlockMap::const_iterator  it = mapBlockIndex.find(hashAssumeValid);
        if (it != mapBlockIndex.end()) {
            if (it->second->GetAncestor(pindex->nHeight) == pindex &&
                pindexBestHeader->GetAncestor(pindex->nHeight) == pindex &&
                pindexBestHeader->nChainWork >= UintToArith256(chainparams.GetConsensus().nMinimumChainWork)) {
                // This block is a member of the assumed verified chain and an ancestor of the best header.
                // The equivalent time check discourages hashpower from extorting the network via DOS attack
                //  into accepting an invalid block through telling users they must manually set assumevalid.
                //  Requiring a software change or burying the invalid block, regardless of the setting, makes
                //  it hard to hide the implication of the demand.  This also avoids having release candidates
                //  that are hardly doing any signature verification at all in testing without having to
                //  artificially set the default assumed verified block further back.
                // The test against nMinimumChainWork prevents the skipping when denied access to any chain at
                //  least as good as the expected chain.
                fScriptChecks = (GetBlockProofEquivalentTime(*pindexBestHeader, *pindex, *pindexBestHeader, chainparams.GetConsensus()) <= 60 * 60 * 24 * 7 * 2);
            }
        }
    }

    int64_t nTime1 = GetTimeMicros(); nTimeCheck += nTime1 - nTimeStart;
    LogPrint("bench", "    - Sanity checks: %.2fms [%.2fs]\n", 0.001 * (nTime1 - nTimeStart), nTimeCheck * 0.000001);

    // Do not allow blocks that contain transactions which 'overwrite' older transactions,
    // unless those are already completely spent.
    // If such overwrites are allowed, coinbases and transactions depending upon those
    // can be duplicated to remove the ability to spend the first instance -- even after
    // being sent to another address.
    // See BIP30 and http://r6.ca/blog/20120206T005236Z.html for more information.
    // This logic is not necessary for memory pool transactions, as AcceptToMemoryPool
    // already refuses previously-known transaction ids entirely.
    // This rule was originally applied to all blocks with a timestamp after March 15, 2012, 0:00 UTC.
    // Now that the whole chain is irreversibly beyond that time it is applied to all blocks except the
    // two in the chain that violate it. This prevents exploiting the issue against nodes during their
    // initial block download.
    /*
    bool fEnforceBIP30 = (!pindex->phashBlock) || // Enforce on CreateNewBlock invocations which don't have a hash.
                          !((pindex->nHeight==91842 && pindex->GetBlockHash() == uint256S("0x00000000000a4d0a398161ffc163c503763b1f4360639393e0e4c8e300e0caec")) ||
                           (pindex->nHeight==91880 && pindex->GetBlockHash() == uint256S("0x00000000000743f190a18c5577a3c2d2a1f610ae9601ac046a38084ccb7cd721")));
    */

    // Once BIP34 activated it was not possible to create new duplicate coinbases and thus other than starting
    // with the 2 existing duplicate coinbase pairs, not possible to create overwriting txs.  But by the
    // time BIP34 activated, in each of the existing pairs the duplicate coinbase had overwritten the first
    // before the first had been spent.  Since those coinbases are sufficiently buried its no longer possible to create further
    // duplicate transactions descending from the known pairs either.
    // If we're on the known chain at height greater than where BIP34 activated, we can save the db accesses needed for the BIP30 check.
    /*
    CBlockIndex *pindexBIP34height = pindex->pprev->GetAncestor(chainparams.GetConsensus().BIP34Height);
    //Only continue to enforce if we're below BIP34 activation height or the block hash at that height doesn't correspond.
    fEnforceBIP30 = fEnforceBIP30 && (!pindexBIP34height || !(pindexBIP34height->GetBlockHash() == chainparams.GetConsensus().BIP34Hash));
    */

    bool fEnforceBIP30 = true;
    if (fEnforceBIP30) {
        for (const auto& tx : block.vtx) {
            for (size_t o = 0; o < tx->vout.size(); o++) {
                if (view.HaveCoin(COutPoint(tx->GetHash(), o))) {
                    return state.DoS(100, error("ConnectBlock(): tried to overwrite transaction"),
                                     REJECT_INVALID, "bad-txns-BIP30");
                }
            }
        }
    }

    // BIP16 didn't become active until Apr 1 2012
    int64_t nBIP16SwitchTime = 1349049600;
    bool fStrictPayToScriptHash = (pindex->GetBlockTime() >= nBIP16SwitchTime);

    unsigned int flags = fStrictPayToScriptHash ? SCRIPT_VERIFY_P2SH : SCRIPT_VERIFY_NONE;

    // Start enforcing the DERSIG (BIP66) rule
    if (pindex->nHeight >= chainparams.GetConsensus().BIP66Height) {
        flags |= SCRIPT_VERIFY_DERSIG;
    }

    // Start enforcing CHECKLOCKTIMEVERIFY (BIP65) rule
    if (pindex->nHeight >= chainparams.GetConsensus().BIP65Height) {
        flags |= SCRIPT_VERIFY_CHECKLOCKTIMEVERIFY;
    }

    // Start enforcing BIP68 (sequence locks) and BIP112 (CHECKSEQUENCEVERIFY) using versionbits logic.
    int nLockTimeFlags = 0;
    if (VersionBitsState(pindex->pprev, chainparams.GetConsensus(), Consensus::DEPLOYMENT_CSV, versionbitscache) == THRESHOLD_ACTIVE) {
        flags |= SCRIPT_VERIFY_CHECKSEQUENCEVERIFY;
        nLockTimeFlags |= LOCKTIME_VERIFY_SEQUENCE;
    }

    // Start enforcing WITNESS rules using versionbits logic.
    if (IsWitnessEnabled(pindex->pprev, chainparams.GetConsensus())) {
        flags |= SCRIPT_VERIFY_WITNESS;
        flags |= SCRIPT_VERIFY_NULLDUMMY;
    }

    int64_t nTime2 = GetTimeMicros(); nTimeForks += nTime2 - nTime1;
    LogPrint("bench", "    - Fork checks: %.2fms [%.2fs]\n", 0.001 * (nTime2 - nTime1), nTimeForks * 0.000001);

    CBlockUndo blockundo;

    CCheckQueueControl<CScriptCheck> control(fScriptChecks && nScriptCheckThreads ? &scriptcheckqueue : NULL);

    std::vector<int> prevheights;
    CAmount nFees = 0;
    int nInputs = 0;
    int64_t nSigOpsCost = 0;
    CDiskTxPos pos(pindex->GetBlockPos(), GetSizeOfCompactSize(block.vtx.size()));
    std::vector<std::pair<uint256, CDiskTxPos> > vPos;
    vPos.reserve(block.vtx.size());
    blockundo.vtxundo.reserve(block.vtx.size() - 1);
    CDbIndexHelper dbIndexHelper(fAddressIndex, fSpentIndex);

    std::vector<PrecomputedTransactionData> txdata;
    txdata.reserve(block.vtx.size()); // Required so that pointers to individual PrecomputedTransactionData don't get invalidated

    set<uint256> txIds;
    bool isMainNet = chainparams.GetConsensus().IsMain();
    // batch verify Lelantus/Sigma if block is older than a day, that means we are syncing or reindexing
    BatchProofContainer* batchProofContainer = BatchProofContainer::get_instance();
    batchProofContainer->fCollectProofs = ((GetSystemTimeInSeconds() - pindex->GetBlockTime()) > 86400) && GetBoolArg("-batching", true);
    batchProofContainer->init();

    block.sigmaTxInfo = std::make_shared<sigma::CSigmaTxInfo>();
    block.lelantusTxInfo = std::make_shared<lelantus::CLelantusTxInfo>();

    for (unsigned int i = 0; i < block.vtx.size(); i++)
    {
        const CTransaction &tx = *(block.vtx[i]);

        uint256 txHash = tx.GetHash();
        bool hasDuplicateInTheSameBlock = txIds.count(txHash) > 0;
        if (hasDuplicateInTheSameBlock && (!isMainNet || pindex->nHeight >= HF_ZNODE_HEIGHT))
            return state.DoS(100, error("ConnectBlock(): duplicate transactions in the same block"),
                             REJECT_INVALID, "bad-txns-duplicatetxid");
        txIds.insert(txHash);

        nInputs += tx.vin.size();

        if(tx.IsLelantusJoinSplit() && tx.vin.size() > 1)
            return state.DoS(100, error("ConnectBlock(): invalid joinsplit tx"),
                             REJECT_INVALID, "bad-txns-input-invalid");


        if (!tx.IsCoinBase() && !tx.IsZerocoinSpend() && !tx.IsSigmaSpend() && !tx.IsZerocoinRemint() && !tx.IsLelantusJoinSplit())
        {
            if (!view.HaveInputs(tx))
                return state.DoS(100, error("ConnectBlock(): inputs missing/spent"),
                                 REJECT_INVALID, "bad-txns-inputs-missingorspent");

            // Check that transaction is BIP68 final
            // BIP68 lock checks (as opposed to nLockTime checks) must
            // be in ConnectBlock because they require the UTXO set
            prevheights.resize(tx.vin.size());
            for (size_t j = 0; j < tx.vin.size(); j++) {
                prevheights[j] = view.AccessCoin(tx.vin[j].prevout).nHeight;
            }

            if (!SequenceLocks(tx, nLockTimeFlags, &prevheights, *pindex)) {
                return state.DoS(100, error("%s: contains a non-BIP68-final transaction", __func__),
                                 REJECT_INVALID, "bad-txns-nonfinal");
            }
        }

        if (tx.IsZerocoinSpend()
        || tx.IsZerocoinMint()
        || tx.IsSigmaSpend()
        || tx.IsSigmaMint()
        || tx.IsZerocoinRemint()
        || tx.IsLelantusMint()
        || tx.IsLelantusJoinSplit()) {
            if( tx.IsSigmaSpend())
                nFees += sigma::GetSigmaSpendInput(tx) - tx.GetValueOut();

            if(tx.IsLelantusJoinSplit()) {
                try {
                    nFees += lelantus::ParseLelantusJoinSplit(tx.vin[0])->getFee();
                }
                catch (CBadTxIn&) {
                    return state.DoS(0, false, REJECT_INVALID, "unable to parse joinsplit");
                }
            }

            // Check transaction against signa/lelantus state
            if (!CheckTransaction(tx, state, false, txHash, false, pindex->nHeight, false, true, block.sigmaTxInfo.get(), block.lelantusTxInfo.get()))
                return state.DoS(100, error("stateful zerocoin check failed"),
                                 REJECT_INVALID, "bad-txns-zerocoin");
        }

        if (!fJustCheck)
            dbIndexHelper.ConnectTransaction(tx, pindex->nHeight, i, view);

        // GetTransactionSigOpCost counts 3 types of sigops:
        // * legacy (always)
        // * p2sh (when P2SH enabled in flags and excludes coinbase)
        // * witness (when witness enabled in flags and excludes coinbase)
        nSigOpsCost += GetTransactionSigOpCost(tx, view, flags);
        if (nSigOpsCost > MAX_BLOCK_SIGOPS_COST)
            return state.DoS(100, error("ConnectBlock(): too many sigops"),
                             REJECT_INVALID, "bad-blk-sigops");

        txdata.emplace_back(tx);
        if (!tx.IsCoinBase() && !tx.IsZerocoinSpend() && !tx.IsSigmaSpend() && !tx.IsZerocoinRemint() && !tx.IsLelantusJoinSplit())
        {
            nFees += view.GetValueIn(tx)-tx.GetValueOut();

            std::vector<CScriptCheck> vChecks;
            bool fCacheResults = fJustCheck; /* Don't cache results if we're actually connecting blocks (still consult the cache, though) */
            bool isInWhitelist = chainparams.GetConsensus().txidWhitelist.count(tx.GetHash()) > 0;
            if (!CheckInputs(tx, state, view, fScriptChecks && !isInWhitelist, flags, fCacheResults, txdata[i], nScriptCheckThreads ? &vChecks : NULL))
                return error("ConnectBlock(): CheckInputs on %s failed with %s",
                    tx.GetHash().ToString(), FormatStateMessage(state));
            control.Add(vChecks);
        }

        CTxUndo undoDummy;
        if (i > 0) {
            blockundo.vtxundo.push_back(CTxUndo());
        }
        // Historically there were duplicate transactions in the block, they were allowed until block 66550
        // Don't update coins for such a transaction
        if (!hasDuplicateInTheSameBlock)
            UpdateCoins(tx, view, i == 0 ? undoDummy : blockundo.vtxundo.back(), pindex->nHeight);

        vPos.push_back(std::make_pair(tx.GetHash(), pos));
        pos.nTxOffset += ::GetSerializeSize(tx, SER_DISK, CLIENT_VERSION);

    }

    block.sigmaTxInfo->Complete();
    block.lelantusTxInfo->Complete();

    int64_t nTime3 = GetTimeMicros(); nTimeConnect += nTime3 - nTime2;
    LogPrint("bench", "      - Connect %u transactions: %.2fms (%.3fms/tx, %.3fms/txin) [%.2fs]\n", (unsigned)block.vtx.size(), 0.001 * (nTime3 - nTime2), 0.001 * (nTime3 - nTime2) / block.vtx.size(), nInputs <= 1 ? 0 : 0.001 * (nTime3 - nTime2) / (nInputs-1), nTimeConnect * 0.000001);

    if (!control.Wait())
        return state.DoS(100, false);
    int64_t nTime4 = GetTimeMicros(); nTimeVerify += nTime4 - nTime2;
    LogPrint("bench", "    - Verify %u txins: %.2fms (%.3fms/txin) [%.2fs]\n", nInputs - 1, 0.001 * (nTime4 - nTime2), nInputs <= 1 ? 0 : 0.001 * (nTime4 - nTime2) / (nInputs-1), nTimeVerify * 0.000001);

    //btzc: Add time to check
    CAmount blockSubsidy = GetBlockSubsidy(pindex->nHeight, chainparams.GetConsensus(), pindex->nTime);
    CAmount blockReward = nFees + blockSubsidy;
    if (block.vtx[0]->GetValueOut() > blockReward)
        return state.DoS(100,
                         error("ConnectBlock(): coinbase pays too much (actual=%d vs limit=%d)",
                               block.vtx[0]->GetValueOut(), blockReward),
                               REJECT_INVALID, "bad-cb-amount");

    std::string strError = "";
    if (!IsBlockValueValid(block, pindex->nHeight, blockReward, strError)) {
        return state.DoS(0, error("ConnectBlock(EVOZNODES): %s", strError), REJECT_INVALID, "bad-cb-amount");
    }

    if (!IsBlockPayeeValid(*block.vtx[0], pindex->nHeight, blockSubsidy)) {
        mapRejectedBlocks.insert(std::make_pair(block.GetHash(), GetTime()));
        return state.DoS(0, error("ConnectBlock(EVPZNODES): couldn't find evo znode payments"),
                                REJECT_INVALID, "bad-cb-payee");
    }

    if (!ProcessSpecialTxsInBlock(block, pindex, state, fJustCheck, fScriptChecks)) {
        return error("ConnectBlock(): ProcessSpecialTxsInBlock for block %s at height %i failed with %s",
                    pindex->GetBlockHash().ToString(), pindex->nHeight, FormatStateMessage(state));
    }
    // END ZNODE

    if (!fJustCheck)
        MTPState::GetMTPState()->SetLastBlock(pindex, chainparams.GetConsensus());

    // evo spork handling
    // back up spork state if fJustCheck is true
    auto sporkSetBackup = pindex->activeDisablingSporks;
    CSporkManager *sporkManager = CSporkManager::GetSporkManager();

    if (pindex->nHeight >= chainparams.GetConsensus().nEvoSporkStartBlock &&
                pindex->nHeight < chainparams.GetConsensus().nEvoSporkStopBlock) {
        if (!sporkManager->BlockConnected(block, pindex)) {
            pindex->activeDisablingSporks = sporkSetBackup;
            return false;
        }

        // check if transaction is allowed under spork rules
        for (CTransactionRef tx: block.vtx) {
            if (!sporkManager->IsTransactionAllowed(*tx, pindex->activeDisablingSporks, state))
                return false;
        }
    }

    if (!sigma::ConnectBlockSigma(state, chainparams, pindex, &block, fJustCheck) ||
        !lelantus::ConnectBlockLelantus(state, chainparams, pindex, &block, fJustCheck))
        return false;

    if (!sporkManager->IsBlockAllowed(block, pindex, state))
        return false;

    if (fJustCheck) {
        // roll back spork set if needed
        pindex->activeDisablingSporks = sporkSetBackup;
        return true;
    }

    // Write undo information to disk
    if (pindex->GetUndoPos().IsNull() || !pindex->IsValid(BLOCK_VALID_SCRIPTS))
    {
        if (pindex->GetUndoPos().IsNull()) {
            CDiskBlockPos _pos;
            if (!FindUndoPos(state, pindex->nFile, _pos, ::GetSerializeSize(blockundo, SER_DISK, CLIENT_VERSION) + 40))
                return error("ConnectBlock(): FindUndoPos failed");
            if (!UndoWriteToDisk(blockundo, _pos, pindex->pprev->GetBlockHash(), chainparams.MessageStart()))
                return AbortNode(state, "Failed to write undo data");

            // update nUndoPos in block index
            pindex->nUndoPos = _pos.nPos;
            pindex->nStatus |= BLOCK_HAVE_UNDO;
        }

        pindex->RaiseValidity(BLOCK_VALID_SCRIPTS);
        setDirtyBlockIndex.insert(pindex);
    }

    if (fTxIndex)
        if (!pblocktree->WriteTxIndex(vPos))
            return AbortNode(state, "Failed to write transaction index");
    if (fAddressIndex) {
        if (!pblocktree->WriteAddressIndex(dbIndexHelper.getAddressIndex()))
            return AbortNode(state, "Failed to write address index");

        if (!pblocktree->UpdateAddressUnspentIndex(dbIndexHelper.getAddressUnspentIndex()))
            return AbortNode(state, "Failed to write address unspent index");

        if (!pblocktree->AddTotalSupply(block.vtx[0]->GetValueOut() - nFees))
            return AbortNode(state, "Failed to write total supply");
    }

    if (fSpentIndex)
        if (!pblocktree->UpdateSpentIndex(dbIndexHelper.getSpentIndex()))
            return AbortNode(state, "Failed to write transaction index");


    if (fTimestampIndex)
        if (!pblocktree->WriteTimestampIndex(CTimestampIndexKey(pindex->nTime, pindex->GetBlockHash())))
            return AbortNode(state, "Failed to write timestamp index");

    // add this block to the view's block chain
    view.SetBestBlock(pindex->GetBlockHash());

    // do batch verification if remains a day or collect proofs
    batchProofContainer->finalize();

    int64_t nTime5 = GetTimeMicros(); nTimeIndex += nTime5 - nTime4;
    LogPrint("bench", "    - Index writing: %.2fms [%.2fs]\n", 0.001 * (nTime5 - nTime4), nTimeIndex * 0.000001);

    // Watch for changes to the previous coinbase transaction.
    static uint256 hashPrevBestCoinBase;
    GetMainSignals().UpdatedTransaction(hashPrevBestCoinBase);
    hashPrevBestCoinBase = block.vtx[0]->GetHash();

    evoDb->WriteBestBlock(pindex->GetBlockHash());

    int64_t nTime6 = GetTimeMicros(); nTimeCallbacks += nTime6 - nTime5;
    LogPrint("bench", "    - Callbacks: %.2fms [%.2fs]\n", 0.001 * (nTime6 - nTime5), nTimeCallbacks * 0.000001);

    return true;
}

/**
 * Erase all of sigma/lelantus transactions conflicting with given block from the mempool
 */
void static RemoveConflictingPrivacyTransactionsFromMempool(const CBlock &block) {
    LOCK(mempool.cs);

    // Erase conflicting sigma/lelantus txs from the mempool
    sigma::CSigmaState *sigmaState = sigma::CSigmaState::GetState();
    lelantus::CLelantusState *lelantusState = lelantus::CLelantusState::GetState();
    BOOST_FOREACH(CTransactionRef tx, block.vtx) {
        if (tx->IsSigmaSpend()) {
            BOOST_FOREACH(const CTxIn &txin, tx->vin)
            {
                Scalar zcSpendSerial = sigma::GetSigmaSpendSerialNumber(*tx, txin);
                uint256 thisTxHash = tx->GetHash();
                uint256 conflictingTxHash = sigmaState->GetMempoolConflictingTxHash(zcSpendSerial);
                if (!conflictingTxHash.IsNull() && conflictingTxHash != thisTxHash) {
                    std::list<CTransaction> removed;
                    auto pTx = mempool.get(conflictingTxHash);
                    if (pTx)
                        mempool.removeRecursive(*pTx);
                    LogPrintf("ConnectBlock: removed conflicting sigma/lelantus spend tx %s from the mempool\n",
                                conflictingTxHash.ToString());
                }

                // In any case we need to remove serial from mempool set
                sigmaState->RemoveSpendFromMempool(zcSpendSerial);
            }
        }
        else if (tx->IsLelantusJoinSplit()) {
           std::vector<Scalar> serials;
           try {
               serials = lelantus::GetLelantusJoinSplitSerialNumbers(*tx, tx->vin[0]);
           } catch (CBadTxIn&) {
               // nothing
           }

           uint256 thisTxHash = tx->GetHash();
            uint256 conflictingTxHash;
           for(const auto& serial : serials) {
                conflictingTxHash = lelantusState->GetMempoolConflictingTxHash(serial);
                if(!conflictingTxHash.IsNull())
                    break;
           }
           if (!conflictingTxHash.IsNull() && conflictingTxHash != thisTxHash) {
               std::list<CTransaction> removed;
               auto pTx = mempool.get(conflictingTxHash);
               if (pTx)
                   mempool.removeRecursive(*pTx);
                LogPrintf("ConnectBlock: removed conflicting lelantus joinsplit tx %s from the mempool\n",
                           conflictingTxHash.ToString());
           }

           // In any case we need to remove serial from mempool set
           lelantusState->RemoveSpendFromMempool(serials);
        }
        BOOST_FOREACH(const CTxOut &txout, tx->vout)
        {
            if (txout.scriptPubKey.IsSigmaMint()) {
                GroupElement pubCoinValue;
                try {
                    pubCoinValue = sigma::ParseSigmaMintScript(txout.scriptPubKey);
                } catch (std::invalid_argument&) {
                    // nothing
                }
                sigmaState->RemoveMintFromMempool(pubCoinValue);
            }
            if (txout.scriptPubKey.IsLelantusMint() || txout.scriptPubKey.IsLelantusJMint()) {
                GroupElement pubCoinValue;
                try {
                    lelantus::ParseLelantusMintScript(txout.scriptPubKey, pubCoinValue);
                } catch (std::invalid_argument&) {
                    // nothing
                }
                lelantusState->RemoveMintFromMempool(pubCoinValue);
            }
        }
    }
}

/**
 * Update the on-disk chain state.
 * The caches and indexes are flushed depending on the mode we're called with
 * if they're too large, if it's been a while since the last write,
 * or always and in all cases if we're in prune mode and are deleting files.
 */
bool static FlushStateToDisk(CValidationState &state, FlushStateMode mode, int nManualPruneHeight) {
    int64_t nMempoolUsage = mempool.DynamicMemoryUsage();
    const CChainParams& chainparams = Params();
    LOCK2(cs_main, cs_LastBlockFile);
    static int64_t nLastWrite = 0;
    static int64_t nLastFlush = 0;
    static int64_t nLastSetChain = 0;
    std::set<int> setFilesToPrune;
    bool fFlushForPrune = false;
    try {
    if (fPruneMode && (fCheckForPruning || nManualPruneHeight > 0) && !fReindex) {
        if (nManualPruneHeight > 0) {
            FindFilesToPruneManual(setFilesToPrune, nManualPruneHeight);
        } else {
            FindFilesToPrune(setFilesToPrune, chainparams.PruneAfterHeight());
            fCheckForPruning = false;
        }
        if (!setFilesToPrune.empty()) {
            fFlushForPrune = true;
            if (!fHavePruned) {
                pblocktree->WriteFlag("prunedblockfiles", true);
                fHavePruned = true;
            }
        }
    }
    int64_t nNow = GetTimeMicros();
    // Avoid writing/flushing immediately after startup.
    if (nLastWrite == 0) {
        nLastWrite = nNow;
    }
    if (nLastFlush == 0) {
        nLastFlush = nNow;
    }
    if (nLastSetChain == 0) {
        nLastSetChain = nNow;
    }
    int64_t nMempoolSizeMax = GetArg("-maxmempool", DEFAULT_MAX_MEMPOOL_SIZE) * 1000000;
    int64_t cacheSize = pcoinsTip->DynamicMemoryUsage() * DB_PEAK_USAGE_FACTOR;
    cacheSize += evoDb->GetMemoryUsage() * EVO_DB_USAGE_FACTOR * DB_PEAK_USAGE_FACTOR;
    int64_t nTotalSpace = nCoinCacheUsage + std::max<int64_t>(nMempoolSizeMax - nMempoolUsage, 0);
    // The cache is large and we're within 10% and 10 MiB of the limit, but we have time now (not in the middle of a block processing).
    bool fCacheLarge = mode == FLUSH_STATE_PERIODIC && cacheSize > std::max((9 * nTotalSpace) / 10, nTotalSpace - MAX_BLOCK_COINSDB_USAGE * 1024 * 1024);
    // The cache is over the limit, we have to write now.
    bool fCacheCritical = mode == FLUSH_STATE_IF_NEEDED && cacheSize > nTotalSpace;
    // It's been a while since we wrote the block index to disk. Do this frequently, so we don't need to redownload after a crash.
    bool fPeriodicWrite = mode == FLUSH_STATE_PERIODIC && nNow > nLastWrite + (int64_t)DATABASE_WRITE_INTERVAL * 1000000;
    // It's been very long since we flushed the cache. Do this infrequently, to optimize cache usage.
    bool fPeriodicFlush = mode == FLUSH_STATE_PERIODIC && nNow > nLastFlush + (int64_t)DATABASE_FLUSH_INTERVAL * 1000000;
    // Combine all conditions that result in a full cache flush.
    bool fDoFullFlush = (mode == FLUSH_STATE_ALWAYS) || fCacheLarge || fCacheCritical || fPeriodicFlush || fFlushForPrune;
    // Write blocks and block index to disk.
    if (fDoFullFlush || fPeriodicWrite) {
        // Depend on nMinDiskSpace to ensure we can write block index
        if (!CheckDiskSpace(0))
            return state.Error("out of disk space");
        // First make sure all block and undo data is flushed to disk.
        FlushBlockFile();
        // Then update all block file information (which may refer to block and undo files).
        {
            std::vector<std::pair<int, const CBlockFileInfo*> > vFiles;
            vFiles.reserve(setDirtyFileInfo.size());
            for (std::set<int>::iterator it = setDirtyFileInfo.begin(); it != setDirtyFileInfo.end(); ) {
                vFiles.push_back(std::make_pair(*it, &vinfoBlockFile[*it]));
                setDirtyFileInfo.erase(it++);
            }
            std::vector<const CBlockIndex*> vBlocks;
            vBlocks.reserve(setDirtyBlockIndex.size());
            for (std::set<CBlockIndex*>::iterator it = setDirtyBlockIndex.begin(); it != setDirtyBlockIndex.end(); ) {
                vBlocks.push_back(*it);
                setDirtyBlockIndex.erase(it++);
            }
            if (!pblocktree->WriteBatchSync(vFiles, nLastBlockFile, vBlocks)) {
                return AbortNode(state, "Failed to write to block index database");
            }
        }
        // Finally remove any pruned files
        if (fFlushForPrune)
            UnlinkPrunedFiles(setFilesToPrune);
        nLastWrite = nNow;
    }
    // Flush best chain related state. This can only be done if the blocks / block index write was also done.
    if (fDoFullFlush) {
        // Typical Coin structures on disk are around 48 bytes in size.
        // Pushing a new one to the database can cause it to be written
        // twice (once in the log, and once in the tables). This is already
        // an overestimation, as most will delete an existing entry or
        // overwrite one. Still, use a conservative safety factor of 2.
        if (!CheckDiskSpace(48 * 2 * 2 * pcoinsTip->GetCacheSize()))
            return state.Error("out of disk space");
        // Flush the chainstate (which may refer to block index entries).
        if (!pcoinsTip->Flush())
            return AbortNode(state, "Failed to write to coin database");
        if (!evoDb->CommitRootTransaction()) {
            return AbortNode(state, "Failed to commit EvoDB");
        }
        nLastFlush = nNow;
    }
    if (fDoFullFlush || ((mode == FLUSH_STATE_ALWAYS || mode == FLUSH_STATE_PERIODIC) && nNow > nLastSetChain + (int64_t)DATABASE_WRITE_INTERVAL * 1000000)) {
        // Update best block in wallet (so we can detect restored wallets).
        GetMainSignals().SetBestChain(chainActive.GetLocator());
        nLastSetChain = nNow;
    }
    } catch (const std::runtime_error& e) {
        return AbortNode(state, std::string("System error while flushing: ") + e.what());
    }
    return true;
}

void FlushStateToDisk() {
    CValidationState state;
    FlushStateToDisk(state, FLUSH_STATE_ALWAYS);
}

void PruneAndFlush() {
    CValidationState state;
    fCheckForPruning = true;
    FlushStateToDisk(state, FLUSH_STATE_NONE);
}

/** Update chainActive and related internal data structures. */
void static UpdateTip(CBlockIndex *pindexNew, const CChainParams &chainParams) {
    LogPrintf("UpdateTip() pindexNew.nHeight=%s\n", pindexNew->nHeight);
    chainActive.SetTip(pindexNew);

    // New best block
    txpools.AddTransactionsUpdated(1);

    cvBlockChange.notify_all();
    static bool fWarned = false;
    std::vector<std::string> warningMessages;
    if (!IsInitialBlockDownload())
    {
        int nUpgraded = 0;
        const CBlockIndex* pindex = chainActive.Tip();
        for (int bit = 0; bit < VERSIONBITS_NUM_BITS; bit++) {
            // Bit 12 (MTP) has different rules, do not produce any warning on it
            if (bit == 12)
                continue;

            WarningBitsConditionChecker checker(bit);
            ThresholdState state = checker.GetStateFor(pindex, chainParams.GetConsensus(), warningcache[bit]);
            if (state == THRESHOLD_ACTIVE || state == THRESHOLD_LOCKED_IN) {
                if (state == THRESHOLD_ACTIVE) {
                    std::string strWarning = strprintf(_("Warning: unknown new rules activated (versionbit %i)"), bit);
                    SetMiscWarning(strWarning);
                    if (!fWarned) {
                        AlertNotify(strWarning);
                        fWarned = true;
                    }
                } else {
                    warningMessages.push_back(strprintf("unknown new rules are about to activate (versionbit %i)", bit));
                }
            }
        }
        // Check the version of the last 100 blocks to see if we need to upgrade:
        for (int i = 0; i < 100 && pindex != NULL; i++)
        {
//            int32_t nExpectedVersion = ComputeBlockVersion(pindex->pprev, chainParams.GetConsensus());
            if ((pindex->nVersion & 0xff) > CBlock::CURRENT_VERSION)
                ++nUpgraded;
            pindex = pindex->pprev;
        }
        if (nUpgraded > 0)
            warningMessages.push_back(strprintf("%d of last 100 blocks have unexpected version", nUpgraded));
        if (nUpgraded > 100/2)
        {
            std::string strWarning = _("Warning: Unknown block versions being mined! It's possible unknown rules are in effect");
            // notify GetWarnings(), called by Qt and the JSON-RPC code to warn the user:
            SetMiscWarning(strWarning);
            if (!fWarned) {
                AlertNotify(strWarning);
                fWarned = true;
            }
        }
    }
    LogPrintf("%s: new best=%s height=%d version=0x%08x log2_work=%.8g tx=%lu date='%s' progress=%f cache=%.1fMiB(%utxo)", __func__,
      chainActive.Tip()->GetBlockHash().ToString(), chainActive.Height(), chainActive.Tip()->nVersion,
      log(chainActive.Tip()->nChainWork.getdouble())/log(2.0), (unsigned long)chainActive.Tip()->nChainTx,
      DateTimeStrFormat("%Y-%m-%d %H:%M:%S", chainActive.Tip()->GetBlockTime()),
      GuessVerificationProgress(chainParams.TxData(), chainActive.Tip()), pcoinsTip->DynamicMemoryUsage() * (1.0 / (1<<20)), pcoinsTip->GetCacheSize());
    if (!warningMessages.empty())
        LogPrintf(" warning='%s'", boost::algorithm::join(warningMessages, ", "));
    LogPrintf("\n");

}

/** Disconnect chainActive's tip. You probably want to call mempool.removeForReorg and manually re-limit mempool size after this, with cs_main held. */
bool static DisconnectTip(CValidationState& state, const CChainParams& chainparams, bool fBare = false)
{
    LogPrintf("DisconnectTip()\n");
    CBlockIndex *pindexDelete = chainActive.Tip();
    assert(pindexDelete);
    // Read block from disk.
    CBlock block;
    if (!ReadBlockFromDisk(block, pindexDelete, chainparams.GetConsensus()))
        return AbortNode(state, "Failed to read block");


    // retrieve all mints
    block.sigmaTxInfo = std::make_shared<sigma::CSigmaTxInfo>();
    block.lelantusTxInfo = std::make_shared<lelantus::CLelantusTxInfo>();

    std::unordered_map<Scalar, int> lelantusSerialsToRemove;
    sigma::spend_info_container sigmaSerialsToRemove;

    for (CTransactionRef tx : block.vtx) {
        CheckTransaction(*tx, state, false, tx->GetHash(), false, pindexDelete->pprev->nHeight,
            false, false, block.sigmaTxInfo.get(), block.lelantusTxInfo.get());

        if(GetBoolArg("-batching", true)) {
            if (tx->IsLelantusJoinSplit()) {
                const CTxIn &txin = tx->vin[0];
                std::unique_ptr<lelantus::JoinSplit> joinsplit;

                try {
                    joinsplit = lelantus::ParseLelantusJoinSplit(txin);
                }
                catch (CBadTxIn &) {
                    continue;
                }

                const std::vector<uint32_t> &ids = joinsplit->getCoinGroupIds();
                const std::vector<Scalar>& serials = joinsplit->getCoinSerialNumbers();

                if (serials.size() != ids.size()) {
                    continue;
                }

                if (joinsplit->getVersion() == SIGMA_TO_LELANTUS_JOINSPLIT) {
                    for (size_t i = 0; i < serials.size(); i++) {
                        int coinGroupId = ids[i] % (CENT / 1000);
                        int64_t intDenom = (ids[i] - coinGroupId);
                        intDenom *= 1000;
                        sigma::CoinDenomination denomination;
                        if (!sigma::IntegerToDenomination(intDenom, denomination))
                            lelantusSerialsToRemove.insert(std::make_pair(serials[i], ids[i]));
                        else
                            sigmaSerialsToRemove.insert(std::make_pair(
                                    serials[i], sigma::CSpendCoinInfo::make(denomination, coinGroupId)));
                    }
                } else {
                    for (size_t i = 0; i < serials.size(); i++) {
                        lelantusSerialsToRemove.insert(std::make_pair(serials[i], ids[i]));
                    }
                }
            } else if (tx->IsSigmaSpend()) {
                for (const CTxIn &txin : tx->vin) {
                    std::unique_ptr<sigma::CoinSpend> spend;
                    uint32_t coinGroupId;

                    try {
                        std::tie(spend, coinGroupId) = sigma::ParseSigmaSpend(txin);
                    }
                    catch (CBadTxIn &) {
                        continue;
                    }

                    Scalar serial = spend->getCoinSerialNumber();
                    sigmaSerialsToRemove.insert(std::make_pair(
                            serial, sigma::CSpendCoinInfo::make(spend->getDenomination(), coinGroupId)));
                }
            }
        }
    }

    // Apply the block atomically to the chain state.
    int64_t nStart = GetTimeMicros();
    {
        auto dbTx = evoDb->BeginTransaction();

        CCoinsViewCache view(pcoinsTip);
        if (DisconnectBlock(block, state, pindexDelete, view) != DISCONNECT_OK)
            return error("DisconnectTip(): DisconnectBlock %s failed", pindexDelete->GetBlockHash().ToString());
        bool flushed = view.Flush();
        assert(flushed);
        dbTx->Commit();
    }
    LogPrint("bench", "- Disconnect block: %.2fms\n", (GetTimeMicros() - nStart) * 0.001);

	sigma::DisconnectTipSigma(block, pindexDelete);
    lelantus::DisconnectTipLelantus(block, pindexDelete);
    // Roll back MTP state
    MTPState::GetMTPState()->SetLastBlock(pindexDelete->pprev, chainparams.GetConsensus());

    // Write the chain state to disk, if necessary.
    if (!FlushStateToDisk(state, FLUSH_STATE_IF_NEEDED))
        return false;

    if (!fBare) {
        // Resurrect mempool transactions from the disconnected block.
        std::vector<uint256> vHashUpdate;
        for (const auto& it : block.vtx) {
            const CTransaction& tx = *it;
            // ignore validation errors in resurrected transactions
            CValidationState stateDummy;
            CValidationState dandelionStateDummy;
            // Changes to mempool should also be made to Dandelion stempool.
            if (!tx.IsCoinBase()) {
                AcceptToMemoryPool(
                    txpools.getStemTxPool(),
                    dandelionStateDummy,
                    MakeTransactionRef(tx),
                    false, /* fLimitFree */
                    NULL, /* pfMissingInputs */
                    NULL,
                    false, /* fOverrideMempoolLimit */
                    0, /* nAbsurdFee */
                    false, /* isCheckWalletTransaction */
                    false /* markFiroSpendTransactionSerial */
                );
            }
            if (tx.IsCoinBase() || !AcceptToMemoryPool(mempool, stateDummy, MakeTransactionRef(tx), false, NULL)) {
                txpools.removeRecursive(tx);
            } else if (mempool.exists(tx.GetHash())) {
                vHashUpdate.push_back(tx.GetHash());
            }
        }
        // AcceptToMemoryPool/addUnchecked all assume that new mempool entries have
        // no in-mempool children, which is generally not true when adding
        // previously-confirmed transactions back to the mempool.
        // UpdateTransactionsFromBlock finds descendants of any transactions in this
        // block that were added back and cleans up the mempool state.
        txpools.UpdateTransactionsFromBlock(vHashUpdate);
    }
    // Update chainActive and related variables.
    UpdateTip(pindexDelete->pprev, chainparams);

    BatchProofContainer* batchProofContainer = BatchProofContainer::get_instance();
    if (sigmaSerialsToRemove.size() > 0) {
        batchProofContainer->removeSigma(sigmaSerialsToRemove);
    }

    if (lelantusSerialsToRemove.size() > 0) {
        batchProofContainer->removeLelantus(lelantusSerialsToRemove);
    }

#ifdef ENABLE_WALLET
    // update mint/spend wallet
    if (!GetBoolArg("-disablewallet", false) && pwalletMain->zwallet) {
        if (block.sigmaTxInfo->spentSerials.size() > 0) {
            pwalletMain->zwallet->GetTracker().UpdateSpendStateFromBlock(block.sigmaTxInfo->spentSerials);
        }

        if (block.sigmaTxInfo->mints.size() > 0) {
            pwalletMain->zwallet->GetTracker().UpdateMintStateFromBlock(block.sigmaTxInfo->mints);
        }

        if (block.lelantusTxInfo->spentSerials.size() > 0) {
            pwalletMain->zwallet->GetTracker().UpdateSpendStateFromBlock(block.lelantusTxInfo->spentSerials);
        }

        if (block.lelantusTxInfo->mints.size() > 0) {
            pwalletMain->zwallet->GetTracker().UpdateMintStateFromBlock(block.lelantusTxInfo->mints);
        }
    }
#endif

#ifdef ENABLE_ELYSIUM
    //! Elysium: begin block disconnect notification
    auto fElysium = isElysiumEnabled();

    if (fElysium) {
        LogPrint("handler", "Elysium handler: block disconnect begin [height: %d, reindex: %d]\n", GetHeight(), (int)fReindex);
        elysium_handler_disc_begin(GetHeight(), pindexDelete);
    }
#endif

    // Let wallets know transactions went from 1-confirmed to
    // 0-confirmed or conflicted:
    for (const auto& tx : block.vtx) {
        GetMainSignals().SyncTransaction(*tx, pindexDelete->pprev, CMainSignals::SYNC_TRANSACTION_NOT_IN_BLOCK);
    }

#ifdef ENABLE_ELYSIUM
    //! Elysium: end of block disconnect notification
    if (fElysium) {
        LogPrint("handler", "Elysium handler: block disconnect end [height: %d, reindex: %d]\n", GetHeight(), (int)fReindex);
        elysium_handler_disc_end(GetHeight(), pindexDelete);
    }
#endif

    return true;
}

static int64_t nTimeReadFromDisk = 0;
static int64_t nTimeConnectTotal = 0;
static int64_t nTimeFlush = 0;
static int64_t nTimeChainState = 0;
static int64_t nTimePostConnect = 0;

/**
 * Used to track blocks whose transactions were applied to the UTXO state as a
 * part of a single ActivateBestChainStep call.
 */
struct ConnectTrace {
    std::vector<std::pair<CBlockIndex*, std::shared_ptr<const CBlock> > > blocksConnected;
};

/**
 * Connect a new block to chainActive. pblock is either NULL or a pointer to a CBlock
 * corresponding to pindexNew, to bypass loading it again from disk.
 *
 * The block is always added to connectTrace (either after loading from disk or by copying
 * pblock) - if that is not intended, care must be taken to remove the last entry in
 * blocksConnected in case of failure.
 */
bool static ConnectTip(CValidationState& state, const CChainParams& chainparams, CBlockIndex* pindexNew, const std::shared_ptr<const CBlock>& pblock, ConnectTrace& connectTrace)
{
    LogPrintf("ConnectTip() nHeight=%s\n", pindexNew->nHeight);
    assert(pindexNew->pprev == chainActive.Tip());
    // Read block from disk.
    int64_t nTime1 = GetTimeMicros();
    if (!pblock) {
        std::shared_ptr<CBlock> pblockNew = std::make_shared<CBlock>();
        connectTrace.blocksConnected.emplace_back(pindexNew, pblockNew);
        if (!ReadBlockFromDisk(*pblockNew, pindexNew, chainparams.GetConsensus()))
            return AbortNode(state, "Failed to read block");
    } else {
        connectTrace.blocksConnected.emplace_back(pindexNew, pblock);
    }
    const CBlock& blockConnecting = *connectTrace.blocksConnected.back().second;
    // Apply the block atomically to the chain state.
    int64_t nTime2 = GetTimeMicros(); nTimeReadFromDisk += nTime2 - nTime1;
    int64_t nTime3;
    // LogPrint("bench", "  - Load block from disk: %.2fms [%.2fs]\n", (nTime2 - nTime1) * 0.001, nTimeReadFromDisk * 0.000001);
    {
        auto dbTx = evoDb->BeginTransaction();

        CCoinsViewCache view(pcoinsTip);
        bool rv = ConnectBlock(blockConnecting, state, pindexNew, view, chainparams);
        if (rv)
            RemoveConflictingPrivacyTransactionsFromMempool(blockConnecting);
        GetMainSignals().BlockChecked(blockConnecting, state);
        if (!rv) {
            if (state.IsInvalid())
                InvalidBlockFound(pindexNew, state);
            return error("ConnectTip(): ConnectBlock %s failed", pindexNew->GetBlockHash().ToString());
        }
        nTime3 = GetTimeMicros(); nTimeConnectTotal += nTime3 - nTime2;
        LogPrint("bench", "  - Connect total: %.2fms [%.2fs]\n", (nTime3 - nTime2) * 0.001, nTimeConnectTotal * 0.000001);
        bool flushed = view.Flush();
        assert(flushed);
        dbTx->Commit();
    }
    int64_t nTime4 = GetTimeMicros(); nTimeFlush += nTime4 - nTime3;
    LogPrint("bench", "  - Flush: %.2fms [%.2fs]\n", (nTime4 - nTime3) * 0.001, nTimeFlush * 0.000001);
    // Write the chain state to disk, if necessary.
    if (!FlushStateToDisk(state, FLUSH_STATE_IF_NEEDED))
        return false;
    int64_t nTime5 = GetTimeMicros(); nTimeChainState += nTime5 - nTime4;
    LogPrint("bench", "  - Writing chainstate: %.2fms [%.2fs]\n", (nTime5 - nTime4) * 0.001, nTimeChainState * 0.000001);

#ifdef ENABLE_ELYSIUM
    bool fElysium = isElysiumEnabled();

    //! Elysium: transaction position within the block
    unsigned int nTxIdx = 0;
    //! Elysium: number of meta transactions found
    unsigned int nNumMetaTxs = 0;

    //! Elysium: begin block connect notification
    if (fElysium) {
        LogPrint("handler", "Elysium handler: block connect begin [height: %d]\n", GetHeight());
        elysium_handler_block_begin(GetHeight(), pindexNew);
    }
#endif

    // Remove conflicting transactions from the mempool.;
    txpools.removeForBlock(blockConnecting.vtx, pindexNew->nHeight);

    // Update chainActive & related variables.
    UpdateTip(pindexNew, chainparams);

#ifdef ENABLE_ELYSIUM
        //! Elysium: new confirmed transaction notification
    if (fElysium) {
        BOOST_FOREACH(CTransactionRef tx, blockConnecting.vtx) {
                LogPrint("handler", "Elysium handler: new confirmed transaction [height: %d, idx: %u]\n", GetHeight(), nTxIdx);
                if (elysium_handler_tx(*tx, GetHeight(), nTxIdx++, pindexNew)) ++nNumMetaTxs;
            }
    }
#endif

#ifdef ENABLE_WALLET
    // Sync with HDMint wallet

    if (!GetBoolArg("-disablewallet", false) && pwalletMain->zwallet && blockConnecting.sigmaTxInfo) {
        LogPrintf("Checking if block contains wallet mints..\n");
        if (blockConnecting.sigmaTxInfo->spentSerials.size() > 0) {
            LogPrintf("HDmint: UpdateSpendStateFromBlock. [height: %d]\n", GetHeight());
            pwalletMain->zwallet->GetTracker().UpdateSpendStateFromBlock(blockConnecting.sigmaTxInfo->spentSerials);
        }

        if (blockConnecting.sigmaTxInfo->mints.size() > 0) {
            LogPrintf("HDmint: UpdateMintStateFromBlock. [height: %d]\n", GetHeight());
            pwalletMain->zwallet->GetTracker().UpdateMintStateFromBlock(blockConnecting.sigmaTxInfo->mints);
        }

        if (blockConnecting.lelantusTxInfo->spentSerials.size() > 0) {
            LogPrintf("HDmint: UpdateSpendStateFromBlock. [height: %d]\n", GetHeight());
            pwalletMain->zwallet->GetTracker().UpdateSpendStateFromBlock(blockConnecting.lelantusTxInfo->spentSerials);
        }

        if (blockConnecting.lelantusTxInfo->mints.size() > 0) {
            LogPrintf("HDmint: UpdateSpendStateFromBlock. [height: %d]\n", GetHeight());
            pwalletMain->zwallet->GetTracker().UpdateMintStateFromBlock(blockConnecting.lelantusTxInfo->mints);
        }
    }
#endif

#ifdef ENABLE_ELYSIUM
    //! Elysium: end of block connect notification
    if (fElysium) {
        LogPrint("handler", "Elysium handler: block connect end [new height: %d, found: %u txs]\n", GetHeight(), nNumMetaTxs);
        elysium_handler_block_end(GetHeight(), pindexNew, nNumMetaTxs);
    }
#endif

    int64_t nTime6 = GetTimeMicros(); nTimePostConnect += nTime6 - nTime5; nTimeTotal += nTime6 - nTime1;
    LogPrint("bench", "  - Connect postprocess: %.2fms [%.2fs]\n", (nTime6 - nTime5) * 0.001, nTimePostConnect * 0.000001);
    LogPrint("bench", "- Connect block: %.2fms [%.2fs]\n", (nTime6 - nTime1) * 0.001, nTimeTotal * 0.000001);
    return true;
}

int GetInputAge(const CTxIn &txin) {
    CCoinsView viewDummy;
    CCoinsViewCache view(&viewDummy);
    {
        LOCK(mempool.cs);
        CCoinsViewMemPool viewMempool(pcoinsTip, mempool);
        view.SetBackend(viewMempool); // temporarily switch cache backend to db+mempool view

        const Coin &coin = view.AccessCoin(txin.prevout);

        if (!coin.IsSpent()) {
            if (coin.nHeight < 0) return 0;
            return chainActive.Height() - coin.nHeight + 1;
        } else {
            return -1;
        }
    }
}

CAmount GetZnodePayment(const Consensus::Params &params, bool fMTP) {
//    CAmount ret = blockValue * 30/100 ; // start at 30%
//    int nMNPIBlock = Params().GetConsensus().nZnodePaymentsStartBlock;
////    int nMNPIBlock = Params().GetConsensus().nZnodePaymentsIncreaseBlock;
//    int nMNPIPeriod = Params().GetConsensus().nZnodePaymentsIncreasePeriod;
//
//    // mainnet:
//    if (nHeight > nMNPIBlock) ret += blockValue / 20; // 158000 - 25.0% - 2014-10-24
//    if (nHeight > nMNPIBlock + (nMNPIPeriod * 1)) ret += blockValue / 20; // 175280 - 30.0% - 2014-11-25
//    if (nHeight > nMNPIBlock + (nMNPIPeriod * 2)) ret += blockValue / 20; // 192560 - 35.0% - 2014-12-26
//    if (nHeight > nMNPIBlock + (nMNPIPeriod * 3)) ret += blockValue / 40; // 209840 - 37.5% - 2015-01-26
//    if (nHeight > nMNPIBlock + (nMNPIPeriod * 4)) ret += blockValue / 40; // 227120 - 40.0% - 2015-02-27
//    if (nHeight > nMNPIBlock + (nMNPIPeriod * 5)) ret += blockValue / 40; // 244400 - 42.5% - 2015-03-30
//    if (nHeight > nMNPIBlock + (nMNPIPeriod * 6)) ret += blockValue / 40; // 261680 - 45.0% - 2015-05-01
//    if (nHeight > nMNPIBlock + (nMNPIPeriod * 7)) ret += blockValue / 40; // 278960 - 47.5% - 2015-06-01
//    if (nHeight > nMNPIBlock + (nMNPIPeriod * 9)) ret += blockValue / 40; // 313520 - 50.0% - 2015-08-03
    CAmount coin = fMTP ? COIN/params.nMTPRewardReduction : COIN;
    CAmount ret = 15 * coin; //15 or 7.5 FIRO

    return ret;
}

bool DisconnectBlocks(int blocks) {
    LOCK(cs_main);

    CValidationState state;
    const CChainParams &chainparams = Params();

    LogPrintf("DisconnectBlocks -- Got command to replay %d blocks\n", blocks);
    for (int i = 0; i < blocks; i++) {
        if (!DisconnectTip(state, chainparams) || !state.IsValid()) {
            return false;
        }
    }

    return true;
}

void ReprocessBlocks(int nBlocks) {
    LOCK(cs_main);

    std::map<uint256, int64_t>::iterator it = mapRejectedBlocks.begin();
    while (it != mapRejectedBlocks.end()) {
        //use a window twice as large as is usual for the nBlocks we want to reset
        if ((*it).second > GetTime() - (nBlocks * 60 * 5)) {
            BlockMap::iterator mi = mapBlockIndex.find((*it).first);
            if (mi != mapBlockIndex.end() && (*mi).second) {

                CBlockIndex *pindex = (*mi).second;
                LogPrintf("ReprocessBlocks -- %s\n", (*it).first.ToString());

                ResetBlockFailureFlags(pindex);            }
        }
        ++it;
    }

    DisconnectBlocks(nBlocks);

    CValidationState state;
    ActivateBestChain(state, Params());
}


/**
 * Return the tip of the chain with the most work in it, that isn't
 * known to be invalid (it's however far from certain to be valid).
 */
static CBlockIndex* FindMostWorkChain() {
    do {
        CBlockIndex *pindexNew = NULL;

        // Find the best candidate header.
        {
            std::set<CBlockIndex*, CBlockIndexWorkComparator>::reverse_iterator it = setBlockIndexCandidates.rbegin();
            if (it == setBlockIndexCandidates.rend())
                return NULL;
            pindexNew = *it;
        }

        // Check whether all blocks on the path between the currently active chain and the candidate are valid.
        // Just going until the active chain is an optimization, as we know all blocks in it are valid already.
        CBlockIndex *pindexTest = pindexNew;
        bool fInvalidAncestor = false;
        while (pindexTest && !chainActive.Contains(pindexTest)) {
            assert(pindexTest->nChainTx || pindexTest->nHeight == 0);

            // Pruned nodes may have entries in setBlockIndexCandidates for
            // which block files have been deleted.  Remove those as candidates
            // for the most work chain if we come across them; we can't switch
            // to a chain unless we have all the non-active-chain parent blocks.
            bool fFailedChain = pindexTest->nStatus & BLOCK_FAILED_MASK;
            bool fMissingData = !(pindexTest->nStatus & BLOCK_HAVE_DATA);
            if (fFailedChain || fMissingData) {
                // Candidate chain is not usable (either invalid or missing data)
                if (fFailedChain && (pindexBestInvalid == NULL || pindexNew->nChainWork > pindexBestInvalid->nChainWork))
                    pindexBestInvalid = pindexNew;
                CBlockIndex *pindexFailed = pindexNew;
                // Remove the entire chain from the set.
                while (pindexTest != pindexFailed) {
                    if (fFailedChain) {
                        pindexFailed->nStatus |= BLOCK_FAILED_CHILD;
                    } else if (fMissingData) {
                        // If we're missing data, then add back to mapBlocksUnlinked,
                        // so that if the block arrives in the future we can try adding
                        // to setBlockIndexCandidates again.
                        mapBlocksUnlinked.insert(std::make_pair(pindexFailed->pprev, pindexFailed));
                    }
                    setBlockIndexCandidates.erase(pindexFailed);
                    pindexFailed = pindexFailed->pprev;
                }
                setBlockIndexCandidates.erase(pindexTest);
                fInvalidAncestor = true;
                break;
            }
            pindexTest = pindexTest->pprev;
        }
        if (!fInvalidAncestor)
            return pindexNew;
    } while(true);
}

/** Delete all entries in setBlockIndexCandidates that are worse than the current tip. */
static void PruneBlockIndexCandidates() {
    // Note that we can't delete the current block itself, as we may need to return to it later in case a
    // reorganization to a better block fails.
    std::set<CBlockIndex*, CBlockIndexWorkComparator>::iterator it = setBlockIndexCandidates.begin();
    while (it != setBlockIndexCandidates.end() && setBlockIndexCandidates.value_comp()(*it, chainActive.Tip())) {
        setBlockIndexCandidates.erase(it++);
    }
    // Either the current tip or a successor of it we're working towards is left in setBlockIndexCandidates.
    assert(!setBlockIndexCandidates.empty());
}

/**
 * Try to make some progress towards making pindexMostWork the active block.
 * pblock is either NULL or a pointer to a CBlock corresponding to pindexMostWork.
 */
static bool ActivateBestChainStep(CValidationState& state, const CChainParams& chainparams, CBlockIndex* pindexMostWork, const std::shared_ptr<const CBlock>& pblock, bool& fInvalidFound, ConnectTrace& connectTrace)
{
    LogPrintf("ActivateBestChainStep()\n");
    AssertLockHeld(cs_main);
    const CBlockIndex *pindexOldTip = chainActive.Tip();
    const CBlockIndex *pindexFork = chainActive.FindFork(pindexMostWork);

    // Disconnect active blocks which are no longer in the best chain.
    bool fBlocksDisconnected = false;
    while (chainActive.Tip() && chainActive.Tip() != pindexFork) {
        if (!DisconnectTip(state, chainparams))
            return false;
        fBlocksDisconnected = true;
    }

    // Build list of new blocks to connect.
    std::vector<CBlockIndex*> vpindexToConnect;
    bool fContinue = true;
    int nHeight = pindexFork ? pindexFork->nHeight : -1;
    while (fContinue && nHeight != pindexMostWork->nHeight) {
        // Don't iterate the entire list of potential improvements toward the best tip, as we likely only need
        // a few blocks along the way.
        int nTargetHeight = std::min(nHeight + 32, pindexMostWork->nHeight);
        vpindexToConnect.clear();
        vpindexToConnect.reserve(nTargetHeight - nHeight);
        CBlockIndex *pindexIter = pindexMostWork->GetAncestor(nTargetHeight);
        while (pindexIter && pindexIter->nHeight != nHeight) {
            vpindexToConnect.push_back(pindexIter);
            pindexIter = pindexIter->pprev;
        }
        nHeight = nTargetHeight;

        // Connect new blocks.
        BOOST_REVERSE_FOREACH(CBlockIndex *pindexConnect, vpindexToConnect) {
            if (!ConnectTip(state, chainparams, pindexConnect, pindexConnect == pindexMostWork ? pblock : std::shared_ptr<const CBlock>(), connectTrace)) {
                if (state.IsInvalid()) {
                    // The block violates a consensus rule.
                    if (!state.CorruptionPossible())
                        InvalidChainFound(vpindexToConnect.back());
                    state = CValidationState();
                    fInvalidFound = true;
                    fContinue = false;
                    // If we didn't actually connect the block, don't notify listeners about it
                    connectTrace.blocksConnected.pop_back();
                    break;
                } else {
                    // A system error occurred (disk space, database error, ...).
                    return false;
                }
            } else {
                PruneBlockIndexCandidates();
                if (!pindexOldTip || chainActive.Tip()->nChainWork > pindexOldTip->nChainWork) {
                    // We're in a better position than we were. Return temporarily to release the lock.
                    fContinue = false;
                    break;
                }
            }
        }
    }

    if (fBlocksDisconnected) {
        txpools.removeForReorg(
            pcoinsTip,
            chainActive.Tip()->nHeight + 1,
            STANDARD_LOCKTIME_VERIFY_FLAGS);

        LimitMempoolSize(mempool,
                         GetArg("-maxmempool", DEFAULT_MAX_MEMPOOL_SIZE) * 1000000,
                         GetArg("-mempoolexpiry", DEFAULT_MEMPOOL_EXPIRY) * 60 * 60);

	    // Changes to mempool should also be made to Dandelion stempool
        LimitMempoolSize(txpools.getStemTxPool(),
                         GetArg("-maxmempool", DEFAULT_MAX_MEMPOOL_SIZE) * 1000000,
                         GetArg("-mempoolexpiry", DEFAULT_MEMPOOL_EXPIRY) * 60 * 60);
    }
    txpools.check(pcoinsTip);

    // Callbacks/notifications for a new best chain.
    if (fInvalidFound)
        CheckForkWarningConditionsOnNewFork(vpindexToConnect.back());
    else
        CheckForkWarningConditions();
    return true;
}

static void NotifyHeaderTip() {
    bool fNotify = false;
    bool fInitialBlockDownload = false;
    static CBlockIndex* pindexHeaderOld = NULL;
    CBlockIndex* pindexHeader = NULL;
    {
        LOCK(cs_main);
        pindexHeader = pindexBestHeader;

        if (pindexHeader != pindexHeaderOld) {
            fNotify = true;
            fInitialBlockDownload = IsInitialBlockDownload();
            pindexHeaderOld = pindexHeader;
        }
    }
    // Send block tip changed notifications without cs_main
    if (fNotify) {
        uiInterface.NotifyHeaderTip(fInitialBlockDownload, pindexHeader);
        GetMainSignals().NotifyHeaderTip(pindexHeader, fInitialBlockDownload);
    }
}

/**
 * Make the best chain active, in multiple steps. The result is either failure
 * or an activated best chain. pblock is either NULL or a pointer to a block
 * that is already loaded (to avoid loading it again from disk).
 */
bool ActivateBestChain(CValidationState &state, const CChainParams& chainparams, std::shared_ptr<const CBlock> pblock) {
    // Note that while we're often called here from ProcessNewBlock, this is
    // far from a guarantee. Things in the P2P/RPC will often end up calling
    // us in the middle of ProcessNewBlock - do not assume pblock is set
    // sanely for performance or correctness!

    CBlockIndex *pindexMostWork = NULL;
    CBlockIndex *pindexNewTip = NULL;
    do {
        boost::this_thread::interruption_point();
        if (ShutdownRequested())
            break;

        const CBlockIndex *pindexFork;
        ConnectTrace connectTrace;
        bool fInitialDownload;
        {
            LOCK(cs_main);
            { // TODO: Tempoarily ensure that mempool removals are notified before
              // connected transactions.  This shouldn't matter, but the abandoned
              // state of transactions in our wallet is currently cleared when we
              // receive another notification and there is a race condition where
              // notification of a connected conflict might cause an outside process
              // to abandon a transaction and then have it inadvertantly cleared by
              // the notification that the conflicted transaction was evicted.
            MemPoolConflictRemovalTracker mrt(mempool);
            CBlockIndex *pindexOldTip = chainActive.Tip();
            if (pindexMostWork == NULL) {
                pindexMostWork = FindMostWorkChain();
                if (!fReindex && !IsInitialBlockDownload() &&
                        pindexMostWork != NULL &&
                        pindexMostWork != chainActive.Tip() &&
                        chainActive.Height() >= chainparams.GetConsensus().nMaxReorgDepthEnforcementBlock &&
                        chainActive.Height() < chainparams.GetConsensus().DIP0008Height + 100 &&
                        !GetBoolArg("-allowdeepreorg", false)) {
                    const CBlockIndex *pindexFork = chainActive.FindFork(pindexMostWork);
                    assert(pindexFork != NULL);
                    if (chainActive.Tip() != pindexFork &&
                            pindexFork->nHeight < chainActive.Height() - chainparams.GetConsensus().nMaxReorgDepth) {
                        LogPrintf("Deep reorg of %d blocks blocked (most work block = %s, fork block = %s)\n",
                                pindexMostWork->nHeight - pindexFork->nHeight,
                                pindexMostWork->GetBlockHash().ToString(),
                                pindexFork->GetBlockHash().ToString());
                        // mark block on wrong chain as invalid
                        InvalidateBlock(state, chainparams, pindexMostWork->GetAncestor(pindexFork->nHeight+1));
                        return state.Error("Reorg depth exceeds maximum allowed value");
                    }
                }
            }

            // Whether we have anything to do at all.
            if (pindexMostWork == NULL || pindexMostWork == chainActive.Tip())
                return true;

            bool fInvalidFound = false;
            std::shared_ptr<const CBlock> nullBlockPtr;
            if (!ActivateBestChainStep(state, chainparams, pindexMostWork, pblock && pblock->GetHash() == pindexMostWork->GetBlockHash() ? pblock : nullBlockPtr, fInvalidFound, connectTrace))
                return false;

            if (fInvalidFound) {
                // Wipe cache, we may need another branch now.
                pindexMostWork = NULL;
            }
            pindexNewTip = chainActive.Tip();
            pindexFork = chainActive.FindFork(pindexOldTip);
            fInitialDownload = IsInitialBlockDownload();

            // throw all transactions though the signal-interface

            } // MemPoolConflictRemovalTracker destroyed and conflict evictions are notified

            // Transactions in the connnected block are notified
            for (const auto& pair : connectTrace.blocksConnected) {
                assert(pair.second);
                const CBlock& block = *(pair.second);
                for (unsigned int i = 0; i < block.vtx.size(); i++)
                    GetMainSignals().SyncTransaction(*block.vtx[i], pair.first, i);
            }
        }
        // When we reach this point, we switched to a new tip (stored in pindexNewTip).

        // Notifications/callbacks that can run without cs_main

        // Notify external listeners about the new tip.
        GetMainSignals().UpdatedBlockTip(pindexNewTip, pindexFork, fInitialDownload);

        // Always notify the UI if a new block tip was connected
        if (pindexFork != pindexNewTip) {
            uiInterface.NotifyBlockTip(fInitialDownload, pindexNewTip);
        }
    } while (pindexNewTip != pindexMostWork);
    CheckBlockIndex(chainparams.GetConsensus());

    // Write changes periodically to disk, after relay.
    if (!FlushStateToDisk(state, FLUSH_STATE_PERIODIC)) {
        return false;
    }

    return true;
}


bool PreciousBlock(CValidationState& state, const CChainParams& params, CBlockIndex *pindex)
{
    {
        LOCK(cs_main);
        if (pindex->nChainWork < chainActive.Tip()->nChainWork) {
            // Nothing to do, this block is not at the tip.
            return true;
        }
        if (chainActive.Tip()->nChainWork > nLastPreciousChainwork) {
            // The chain has been extended since the last call, reset the counter.
            nBlockReverseSequenceId = -1;
        }
        nLastPreciousChainwork = chainActive.Tip()->nChainWork;
        setBlockIndexCandidates.erase(pindex);
        pindex->nSequenceId = nBlockReverseSequenceId;
        if (nBlockReverseSequenceId > std::numeric_limits<int32_t>::min()) {
            // We can't keep reducing the counter if somebody really wants to
            // call preciousblock 2**31-1 times on the same set of tips...
            nBlockReverseSequenceId--;
        }
        if (pindex->IsValid(BLOCK_VALID_TRANSACTIONS) && pindex->nChainTx) {
            setBlockIndexCandidates.insert(pindex);
            PruneBlockIndexCandidates();
        }
    }

    return ActivateBestChain(state, params);
}

bool InvalidateBlock(CValidationState& state, const CChainParams& chainparams, CBlockIndex *pindex)
{
    AssertLockHeld(cs_main);

    // Mark the block itself as invalid.
    pindex->nStatus |= BLOCK_FAILED_VALID;
    setDirtyBlockIndex.insert(pindex);
    setBlockIndexCandidates.erase(pindex);

    while (chainActive.Contains(pindex)) {
        CBlockIndex *pindexWalk = chainActive.Tip();
        pindexWalk->nStatus |= BLOCK_FAILED_CHILD;
        setDirtyBlockIndex.insert(pindexWalk);
        setBlockIndexCandidates.erase(pindexWalk);
        // ActivateBestChain considers blocks already in chainActive
        // unconditionally valid already, so force disconnect away from it.
        if (!DisconnectTip(state, chainparams)) {
            txpools.removeForReorg(pcoinsTip, chainActive.Tip()->nHeight + 1, STANDARD_LOCKTIME_VERIFY_FLAGS);
            return false;
        }
    }

    LimitMempoolSize(mempool, GetArg("-maxmempool", DEFAULT_MAX_MEMPOOL_SIZE) * 1000000, GetArg("-mempoolexpiry", DEFAULT_MEMPOOL_EXPIRY) * 60 * 60);

    // Changes to mempool should also be made to Dandelion stempool
    LimitMempoolSize(txpools.getStemTxPool(), GetArg("-maxmempool", DEFAULT_MAX_MEMPOOL_SIZE) * 1000000, GetArg("-mempoolexpiry", DEFAULT_MEMPOOL_EXPIRY) * 60 * 60);

    // The resulting new best tip may not be in setBlockIndexCandidates anymore, so
    // add it again.
    BlockMap::iterator it = mapBlockIndex.begin();
    while (it != mapBlockIndex.end()) {
        if (it->second->IsValid(BLOCK_VALID_TRANSACTIONS) && it->second->nChainTx && !setBlockIndexCandidates.value_comp()(it->second, chainActive.Tip())) {
            setBlockIndexCandidates.insert(it->second);
        }
        it++;
    }

    InvalidChainFound(pindex);
    txpools.removeForReorg(pcoinsTip, chainActive.Tip()->nHeight + 1, STANDARD_LOCKTIME_VERIFY_FLAGS);
    GetMainSignals().UpdatedBlockTip(chainActive.Tip(), NULL, IsInitialBlockDownload());
    uiInterface.NotifyBlockTip(IsInitialBlockDownload(), pindex->pprev);
    return true;
}

bool ResetBlockFailureFlags(CBlockIndex *pindex) {
    AssertLockHeld(cs_main);

    int nHeight = pindex->nHeight;

    // Remove the invalidity flag from this block and all its descendants.
    BlockMap::iterator it = mapBlockIndex.begin();
    while (it != mapBlockIndex.end()) {
        if (!it->second->IsValid() && it->second->GetAncestor(nHeight) == pindex) {
            it->second->nStatus &= ~BLOCK_FAILED_MASK;
            setDirtyBlockIndex.insert(it->second);
            if (it->second->IsValid(BLOCK_VALID_TRANSACTIONS) && it->second->nChainTx && setBlockIndexCandidates.value_comp()(chainActive.Tip(), it->second)) {
                setBlockIndexCandidates.insert(it->second);
            }
            if (it->second == pindexBestInvalid) {
                // Reset invalid block marker if it was pointing to one of those.
                pindexBestInvalid = NULL;
            }
        }
        it++;
    }

    // Remove the invalidity flag from all ancestors too.
    while (pindex != NULL) {
        if (pindex->nStatus & BLOCK_FAILED_MASK) {
            pindex->nStatus &= ~BLOCK_FAILED_MASK;
            setDirtyBlockIndex.insert(pindex);
        }
        pindex = pindex->pprev;
    }
    return true;
}

CBlockIndex* AddToBlockIndex(const CBlockHeader& block)
{
    // Check for duplicate
    uint256 hash = block.GetHash();
    BlockMap::iterator it = mapBlockIndex.find(hash);
    if (it != mapBlockIndex.end())
        return it->second;

    // Construct new block index object
    CBlockIndex* pindexNew = new CBlockIndex(block);
    assert(pindexNew);
    // We assign the sequence id to blocks only when the full data is available,
    // to avoid miners withholding blocks but broadcasting headers, to get a
    // competitive advantage.
    pindexNew->nSequenceId = 0;
    BlockMap::iterator mi = mapBlockIndex.insert(std::make_pair(hash, pindexNew)).first;
    pindexNew->phashBlock = &((*mi).first);
    BlockMap::iterator miPrev = mapBlockIndex.find(block.hashPrevBlock);
    if (miPrev != mapBlockIndex.end())
    {
        pindexNew->pprev = (*miPrev).second;
        pindexNew->nHeight = pindexNew->pprev->nHeight + 1;
        pindexNew->BuildSkip();
    }
    pindexNew->nTimeMax = (pindexNew->pprev ? std::max(pindexNew->pprev->nTimeMax, pindexNew->nTime) : pindexNew->nTime);
    pindexNew->nChainWork = (pindexNew->pprev ? pindexNew->pprev->nChainWork : 0) + GetBlockProof(*pindexNew);
    pindexNew->RaiseValidity(BLOCK_VALID_TREE);
    if (pindexBestHeader == NULL || pindexBestHeader->nChainWork < pindexNew->nChainWork)
        pindexBestHeader = pindexNew;

    setDirtyBlockIndex.insert(pindexNew);

    // track prevBlockHash -> pindex (multimap)
    if (pindexNew->pprev) {
        mapPrevBlockIndex.emplace(pindexNew->pprev->GetBlockHash(), pindexNew);
    }

    return pindexNew;
}

/** Mark a block as having its data received and checked (up to BLOCK_VALID_TRANSACTIONS). */
bool ReceivedBlockTransactions(const CBlock &block, CValidationState& state, CBlockIndex *pindexNew, const CDiskBlockPos& pos)
{
    pindexNew->nTx = block.vtx.size();
    pindexNew->nChainTx = 0;
    pindexNew->nFile = pos.nFile;
    pindexNew->nDataPos = pos.nPos;
    pindexNew->nUndoPos = 0;
    pindexNew->nStatus |= BLOCK_HAVE_DATA;
    if (IsWitnessEnabled(pindexNew->pprev, Params().GetConsensus())) {
        pindexNew->nStatus |= BLOCK_OPT_WITNESS;
    }
    pindexNew->RaiseValidity(BLOCK_VALID_TRANSACTIONS);
    setDirtyBlockIndex.insert(pindexNew);

    if (pindexNew->pprev == NULL || pindexNew->pprev->nChainTx) {
        // If pindexNew is the genesis block or all parents are BLOCK_VALID_TRANSACTIONS.
        std::deque<CBlockIndex*> queue;
        queue.push_back(pindexNew);

        // Recursively process any descendant blocks that now may be eligible to be connected.
        while (!queue.empty()) {
            CBlockIndex *pindex = queue.front();
            queue.pop_front();
            pindex->nChainTx = (pindex->pprev ? pindex->pprev->nChainTx : 0) + pindex->nTx;
            {
                LOCK(cs_nBlockSequenceId);
                pindex->nSequenceId = nBlockSequenceId++;
            }
            if (chainActive.Tip() == NULL || !setBlockIndexCandidates.value_comp()(pindex, chainActive.Tip())) {
                setBlockIndexCandidates.insert(pindex);
            }
            std::pair<std::multimap<CBlockIndex*, CBlockIndex*>::iterator, std::multimap<CBlockIndex*, CBlockIndex*>::iterator> range = mapBlocksUnlinked.equal_range(pindex);
            while (range.first != range.second) {
                std::multimap<CBlockIndex*, CBlockIndex*>::iterator it = range.first;
                queue.push_back(it->second);
                range.first++;
                mapBlocksUnlinked.erase(it);
            }
        }
    } else {
        if (pindexNew->pprev && pindexNew->pprev->IsValid(BLOCK_VALID_TREE)) {
            mapBlocksUnlinked.insert(std::make_pair(pindexNew->pprev, pindexNew));
        }
    }

    return true;
}

bool FindBlockPos(CValidationState &state, CDiskBlockPos &pos, unsigned int nAddSize, unsigned int nHeight, uint64_t nTime, bool fKnown = false)
{
    LOCK(cs_LastBlockFile);

    unsigned int nFile = fKnown ? pos.nFile : nLastBlockFile;
    if (vinfoBlockFile.size() <= nFile) {
        vinfoBlockFile.resize(nFile + 1);
    }

    if (!fKnown) {
        while (vinfoBlockFile[nFile].nSize + nAddSize >= MAX_BLOCKFILE_SIZE) {
            nFile++;
            if (vinfoBlockFile.size() <= nFile) {
                vinfoBlockFile.resize(nFile + 1);
            }
        }
        pos.nFile = nFile;
        pos.nPos = vinfoBlockFile[nFile].nSize;
    }

    if ((int)nFile != nLastBlockFile) {
        if (!fKnown) {
            LogPrintf("Leaving block file %i: %s\n", nLastBlockFile, vinfoBlockFile[nLastBlockFile].ToString());
        }
        FlushBlockFile(!fKnown);
        nLastBlockFile = nFile;
    }

    vinfoBlockFile[nFile].AddBlock(nHeight, nTime);
    if (fKnown)
        vinfoBlockFile[nFile].nSize = std::max(pos.nPos + nAddSize, vinfoBlockFile[nFile].nSize);
    else
        vinfoBlockFile[nFile].nSize += nAddSize;

    if (!fKnown) {
        unsigned int nOldChunks = (pos.nPos + BLOCKFILE_CHUNK_SIZE - 1) / BLOCKFILE_CHUNK_SIZE;
        unsigned int nNewChunks = (vinfoBlockFile[nFile].nSize + BLOCKFILE_CHUNK_SIZE - 1) / BLOCKFILE_CHUNK_SIZE;
        if (nNewChunks > nOldChunks) {
            if (fPruneMode)
                fCheckForPruning = true;
            if (CheckDiskSpace(nNewChunks * BLOCKFILE_CHUNK_SIZE - pos.nPos)) {
                FILE *file = OpenBlockFile(pos);
                if (file) {
                    LogPrintf("Pre-allocating up to position 0x%x in blk%05u.dat\n", nNewChunks * BLOCKFILE_CHUNK_SIZE, pos.nFile);
                    AllocateFileRange(file, pos.nPos, nNewChunks * BLOCKFILE_CHUNK_SIZE - pos.nPos);
                    fclose(file);
                }
            }
            else
                return state.Error("out of disk space");
        }
    }

    setDirtyFileInfo.insert(nFile);
    return true;
}

bool FindUndoPos(CValidationState &state, int nFile, CDiskBlockPos &pos, unsigned int nAddSize)
{
    pos.nFile = nFile;

    LOCK(cs_LastBlockFile);

    unsigned int nNewSize;
    pos.nPos = vinfoBlockFile[nFile].nUndoSize;
    nNewSize = vinfoBlockFile[nFile].nUndoSize += nAddSize;
    setDirtyFileInfo.insert(nFile);

    unsigned int nOldChunks = (pos.nPos + UNDOFILE_CHUNK_SIZE - 1) / UNDOFILE_CHUNK_SIZE;
    unsigned int nNewChunks = (nNewSize + UNDOFILE_CHUNK_SIZE - 1) / UNDOFILE_CHUNK_SIZE;
    if (nNewChunks > nOldChunks) {
        if (fPruneMode)
            fCheckForPruning = true;
        if (CheckDiskSpace(nNewChunks * UNDOFILE_CHUNK_SIZE - pos.nPos)) {
            FILE *file = OpenUndoFile(pos);
            if (file) {
                LogPrintf("Pre-allocating up to position 0x%x in rev%05u.dat\n", nNewChunks * UNDOFILE_CHUNK_SIZE, pos.nFile);
                AllocateFileRange(file, pos.nPos, nNewChunks * UNDOFILE_CHUNK_SIZE - pos.nPos);
                fclose(file);
            }
        }
        else
            return state.Error("out of disk space");
    }

    return true;
}

//btzc: code from vertcoin, add
bool CheckBlockHeader(const CBlockHeader& block, CValidationState& state, const Consensus::Params& consensusParams, bool fCheckPOW)
{
    int nHeight = GetNHeight(block);
    // set nHeight to INT_MAX if block is not found in index and it's not genesis block
    if (nHeight == 0 && !block.hashPrevBlock.IsNull())
        nHeight = INT_MAX;
    if (fCheckPOW && !CheckProofOfWork(block.GetPoWHash(nHeight), block.nBits, consensusParams))
        return state.DoS(50, false, REJECT_INVALID, "high-hash", false, "proof of work failed");
    return true;
}

bool CheckBlock(const CBlock& block, CValidationState& state, const Consensus::Params& consensusParams, bool fCheckPOW, bool fCheckMerkleRoot, int nHeight, bool isVerifyDB) {
    // CheckBlock not only checks the block, but also fills up lelantusTxInfo and sigmaTxInfo.
    if (!block.sigmaTxInfo)
        block.sigmaTxInfo = std::make_shared<sigma::CSigmaTxInfo>();
    if (!block.lelantusTxInfo)
        block.lelantusTxInfo = std::make_shared<lelantus::CLelantusTxInfo>();

    LogPrintf("CheckBlock() nHeight=%s, blockHash= %s, isVerifyDB = %s\n", nHeight, block.GetHash().ToString(), isVerifyDB);

    // These are checks that are independent of context.

    if (block.fChecked)
        return true;

    // Check that the header is valid (particularly PoW).  This is mostly
    // redundant with the call in AcceptBlockHeader.
    if (!CheckBlockHeader(block, state, consensusParams, fCheckPOW)) {
        LogPrintf("CheckBlock - CheckBlockHeader -> failed!\n");
        return false;
    }

    // Check the merkle root.
    if (fCheckMerkleRoot) {
        bool mutated;
        uint256 hashMerkleRoot2 = BlockMerkleRoot(block, &mutated);
        if (block.hashMerkleRoot != hashMerkleRoot2)
            return state.DoS(100, false, REJECT_INVALID, "bad-txnmrklroot", true, "hashMerkleRoot mismatch");

        // Check for merkle tree malleability (CVE-2012-2459): repeating sequences
        // of transactions in a block without affecting the merkle root of a block,
        // while still invalidating it.
        if (mutated)
            return state.DoS(100, false, REJECT_INVALID, "bad-txns-duplicate", true, "duplicate transaction");

        // Firo - MTP
        if (block.IsMTP() && !CheckMerkleTreeProof(block, consensusParams))
            return state.DoS(100, false, REJECT_INVALID, "bad-diffbits", false, "incorrect proof of work");
    }

    // All potential-corruption validation must be done before we do any
    // transaction validation, as otherwise we may mark the header as invalid
    // because we receive the wrong transactions for it.
    // Note that witness malleability is checked in ContextualCheckBlock, so no
    // checks that use witness data may be performed here.
    // Size limits
    if (block.vtx.empty() || block.vtx.size() > MAX_BLOCK_BASE_SIZE || ::GetSerializeSize(block, SER_NETWORK, PROTOCOL_VERSION) > MAX_BLOCK_BASE_SIZE)
        return state.DoS(100, false, REJECT_INVALID, "bad-blk-length", false, "size limits failed");

    // First transaction must be coinbase, the rest must not be
    if (block.vtx.empty() || !block.vtx[0]->IsCoinBase())
        return state.DoS(100, false, REJECT_INVALID, "bad-cb-missing", false, "first tx is not coinbase");
    for (unsigned int i = 1; i < block.vtx.size(); i++)
        if (block.vtx[i]->IsCoinBase())
            return state.DoS(100, false, REJECT_INVALID, "bad-cb-multiple", false, "more than one coinbase");

    // Check transactions
    if (nHeight == INT_MAX)
        nHeight = GetNHeight(block.GetBlockHeader());

    for (CTransactionRef tx : block.vtx) {
        if (nHeight >= consensusParams.nStartSigmaBlacklist && nHeight < consensusParams.nRestartSigmaWithBlacklistCheck && (tx->IsSigmaMint() || tx->IsSigmaSpend())) {
            return state.DoS(100, error("Sigma is temporarily disabled"), REJECT_INVALID, "bad-txns-zerocoin");
        }
        // We don't check transactions against sigma/lelantus state here, we'll check it again later in ConnectBlock
        if (!CheckTransaction(*tx, state, false, tx->GetHash(), isVerifyDB, nHeight, false, false, NULL, NULL))
            return state.Invalid(false, state.GetRejectCode(), state.GetRejectReason(),
                                strprintf("Transaction check failed (tx hash %s) %s", tx->GetHash().ToString(), state.GetDebugMessage()));

    }
    unsigned int nSigOps = 0;
    for (const auto& tx : block.vtx)
    {
        nSigOps += GetLegacySigOpCount(*tx);
    }
    if (nSigOps * WITNESS_SCALE_FACTOR > MAX_BLOCK_SIGOPS_COST)
        return state.DoS(100, false, REJECT_INVALID, "bad-blk-sigops", false, "out-of-bounds SigOpCount");

    if (fCheckPOW && fCheckMerkleRoot)
        block.fChecked = true;

    if (!sigma::CheckSigmaBlock(state, block))
        return false;

    if (!lelantus::CheckLelantusBlock(state, block))
        return false;

    return true;
}

static bool CheckIndexAgainstCheckpoint(const CBlockIndex* pindexPrev, CValidationState& state, const CChainParams& chainparams, const uint256& hash)
{
    if (*pindexPrev->phashBlock == chainparams.GetConsensus().hashGenesisBlock)
        return true;

    int nHeight = pindexPrev->nHeight+1;
    // Don't accept any forks from the main chain prior to last checkpoint
    CBlockIndex* pcheckpoint = Checkpoints::GetLastCheckpoint(chainparams.Checkpoints());
    if (pcheckpoint && nHeight < pcheckpoint->nHeight)
        return state.DoS(100, error("%s: forked chain older than last checkpoint (height %d)", __func__, nHeight));

    return true;
}

bool IsWitnessEnabled(const CBlockIndex* pindexPrev, const Consensus::Params& params)
{
    // TODO: enable witness at some point of time
    return false;

    /*
    LOCK(cs_main);
    return (VersionBitsState(pindexPrev, params, Consensus::DEPLOYMENT_SEGWIT, versionbitscache) == THRESHOLD_ACTIVE);
    */
}

// Compute at which vout of the block's coinbase transaction the witness
// commitment occurs, or -1 if not found.
static int GetWitnessCommitmentIndex(const CBlock& block)
{
    int commitpos = -1;
    if (!block.vtx.empty()) {
        for (size_t o = 0; o < block.vtx[0]->vout.size(); o++) {
            if (block.vtx[0]->vout[o].scriptPubKey.size() >= 38 && block.vtx[0]->vout[o].scriptPubKey[0] == OP_RETURN && block.vtx[0]->vout[o].scriptPubKey[1] == 0x24 && block.vtx[0]->vout[o].scriptPubKey[2] == 0xaa && block.vtx[0]->vout[o].scriptPubKey[3] == 0x21 && block.vtx[0]->vout[o].scriptPubKey[4] == 0xa9 && block.vtx[0]->vout[o].scriptPubKey[5] == 0xed) {
                commitpos = o;
            }
        }
    }
    return commitpos;
}

void UpdateUncommittedBlockStructures(CBlock& block, const CBlockIndex* pindexPrev, const Consensus::Params& consensusParams)
{
    int commitpos = GetWitnessCommitmentIndex(block);
    static const std::vector<unsigned char> nonce(32, 0x00);
    if (commitpos != -1 && IsWitnessEnabled(pindexPrev, consensusParams) && !block.vtx[0]->HasWitness()) {
        CMutableTransaction tx(*block.vtx[0]);
        tx.vin[0].scriptWitness.stack.resize(1);
        tx.vin[0].scriptWitness.stack[0] = nonce;
        block.vtx[0] = MakeTransactionRef(std::move(tx));
    }
}

std::vector<unsigned char> GenerateCoinbaseCommitment(CBlock& block, const CBlockIndex* pindexPrev, const Consensus::Params& consensusParams)
{
    std::vector<unsigned char> commitment;
    int commitpos = GetWitnessCommitmentIndex(block);
    std::vector<unsigned char> ret(32, 0x00);
    if (consensusParams.vDeployments[Consensus::DEPLOYMENT_SEGWIT].nTimeout != 0) {
        if (commitpos == -1) {
            uint256 witnessroot = BlockWitnessMerkleRoot(block, NULL);
            CHash256().Write(witnessroot.begin(), 32).Write(&ret[0], 32).Finalize(witnessroot.begin());
            CTxOut out;
            out.nValue = 0;
            out.scriptPubKey.resize(38);
            out.scriptPubKey[0] = OP_RETURN;
            out.scriptPubKey[1] = 0x24;
            out.scriptPubKey[2] = 0xaa;
            out.scriptPubKey[3] = 0x21;
            out.scriptPubKey[4] = 0xa9;
            out.scriptPubKey[5] = 0xed;
            memcpy(&out.scriptPubKey[6], witnessroot.begin(), 32);
            commitment = std::vector<unsigned char>(out.scriptPubKey.begin(), out.scriptPubKey.end());
            CMutableTransaction tx(*block.vtx[0]);
            tx.vout.push_back(out);
            block.vtx[0] = MakeTransactionRef(std::move(tx));
        }
    }
    UpdateUncommittedBlockStructures(block, pindexPrev, consensusParams);
    return commitment;
}

bool ContextualCheckBlockHeader(const CBlockHeader& block, CValidationState& state, const Consensus::Params& consensusParams, CBlockIndex * const pindexPrev, int64_t nAdjustedTime)
{
	// Firo - MTP
    bool fBlockHasMTP = (block.nVersion & 4096) != 0 || (pindexPrev && consensusParams.nMTPSwitchTime == 0);

    if (block.IsMTP() != fBlockHasMTP)
		return state.Invalid(false, REJECT_OBSOLETE, strprintf("bad-version(0x%08x)", block.nVersion),strprintf("rejected nVersion=0x%08x block", block.nVersion));

	// Check proof of work
    if (block.nBits != GetNextWorkRequired(pindexPrev, &block, consensusParams))
        return state.DoS(100, false, REJECT_INVALID, "bad-diffbits", false, "incorrect proof of work");

    // Check timestamp against prev
    if (block.GetBlockTime() <= pindexPrev->GetMedianTimePast())
        return state.Invalid(false, REJECT_INVALID, "time-too-old", "block's timestamp is too early");

    // Check timestamp
    if (block.GetBlockTime() > nAdjustedTime + 2 * 60 * 60)
        return state.Invalid(false, REJECT_INVALID, "time-too-new", "block timestamp too far in the future");

    // Reject outdated version blocks when 95% (75% on testnet) of the network has upgraded:
    // check for version 2, 3 and 4 upgrades
    /*
    if((block.nVersion < 2 && nHeight >= consensusParams.BIP34Height) ||
       (block.nVersion < 3 && nHeight >= consensusParams.BIP66Height) ||
       (block.nVersion < 4 && nHeight >= consensusParams.BIP65Height))
            return state.Invalid(false, REJECT_OBSOLETE, strprintf("bad-version(0x%08x)", block.nVersion),
                                 strprintf("rejected nVersion=0x%08x block", block.nVersion));
    */

    return true;
}

bool IsBlockHashInChain(const uint256& hashBlock)
{
    if (hashBlock.IsNull() || !mapBlockIndex.count(hashBlock))
        return false;

    return chainActive.Contains(mapBlockIndex[hashBlock]);
}

bool IsTransactionInChain(const uint256& txId, int& nHeightTx, CTransactionRef & tx)
{
    uint256 hashBlock;
    if (!GetTransaction(txId, tx, Params().GetConsensus(), hashBlock, true))
        return false;
    if (!IsBlockHashInChain(hashBlock))
        return false;

    nHeightTx = mapBlockIndex.at(hashBlock)->nHeight;
    return true;
}

bool IsTransactionInChain(const uint256& txId, int& nHeightTx)
{
    CTransactionRef tx;
    return IsTransactionInChain(txId, nHeightTx, tx);
}

bool ContextualCheckBlock(const CBlock& block, CValidationState& state, const Consensus::Params& consensusParams, const CBlockIndex* pindexPrev)
{
    const int nHeight = pindexPrev == NULL ? 0 : pindexPrev->nHeight + 1;

    // Start enforcing BIP113 (Median Time Past) using versionbits logic.
    int nLockTimeFlags = 0;
    if (VersionBitsState(pindexPrev, consensusParams, Consensus::DEPLOYMENT_CSV, versionbitscache) == THRESHOLD_ACTIVE) {
        nLockTimeFlags |= LOCKTIME_MEDIAN_TIME_PAST;
    }

    int64_t nLockTimeCutoff = (nLockTimeFlags & LOCKTIME_MEDIAN_TIME_PAST)
                              ? pindexPrev->GetMedianTimePast()
                              : block.GetBlockTime();

    bool fDIP0003Active_context = nHeight >= consensusParams.DIP0003Height;

    // Check that all transactions are finalized
    for (const auto& tx : block.vtx) {
        if (!IsFinalTx(*tx, nHeight, nLockTimeCutoff)) {
            return state.DoS(10, false, REJECT_INVALID, "bad-txns-nonfinal", false, "non-final transaction");
        }

        if (!ContextualCheckTransaction(*tx, state, consensusParams, pindexPrev)) {
            return false;
        }
    }

    if (nHeight >= consensusParams.nSubsidyHalvingFirst) {
        if (nHeight < consensusParams.nSubsidyHalvingFirst + consensusParams.nSubsidyHalvingInterval) {
            // "stage 2" interval between first and second halvings
            CScript devPayoutScript = GetScriptForDestination(CBitcoinAddress(consensusParams.stage2DevelopmentFundAddress).Get());
            CAmount devPayoutValue = (GetBlockSubsidy(nHeight, consensusParams, block.nTime) * consensusParams.stage2DevelopmentFundShare) / 100;
            bool found = false;
            for (const CTxOut &txout: block.vtx[0]->vout) {
                if ((found = txout.scriptPubKey == devPayoutScript && txout.nValue == devPayoutValue) == true)
                    break;
            }
            if (!found)
                return state.Invalid(false, state.GetRejectCode(), state.GetRejectReason(), "Stage 2 developer reward check failed");
        }
    }
    else if (!CheckZerocoinFoundersInputs(*block.vtx[0], state, consensusParams, nHeight, block.IsMTP())) {
        return state.Invalid(false, state.GetRejectCode(), state.GetRejectReason(), "Founders' reward check failed");
    }

    // Enforce rule that the coinbase starts with serialized block height
    /*
    if (nHeight >= consensusParams.BIP34Height)
    {
        CScript expect = CScript() << nHeight;
        if (block.vtx[0]->vin[0].scriptSig.size() < expect.size() ||
            !std::equal(expect.begin(), expect.end(), block.vtx[0]->vin[0].scriptSig.begin())) {
            return state.DoS(100, false, REJECT_INVALID, "bad-cb-height", false, "block height mismatch in coinbase");
        }
    }
    */

    // Validation for witness commitments.
    // * We compute the witness hash (which is the hash including witnesses) of all the block's transactions, except the
    //   coinbase (where 0x0000....0000 is used instead).
    // * The coinbase scriptWitness is a stack of a single 32-byte vector, containing a witness nonce (unconstrained).
    // * We build a merkle tree with all those witness hashes as leaves (similar to the hashMerkleRoot in the block header).
    // * There must be at least one output whose scriptPubKey is a single 36-byte push, the first 4 bytes of which are
    //   {0xaa, 0x21, 0xa9, 0xed}, and the following 32 bytes are SHA256^2(witness root, witness nonce). In case there are
    //   multiple, the last one is used.
    bool fHaveWitness = false;
    if (VersionBitsState(pindexPrev, consensusParams, Consensus::DEPLOYMENT_SEGWIT, versionbitscache) == THRESHOLD_ACTIVE) {
        int commitpos = GetWitnessCommitmentIndex(block);
        if (commitpos != -1) {
            bool malleated = false;
            uint256 hashWitness = BlockWitnessMerkleRoot(block, &malleated);
            // The malleation check is ignored; as the transaction tree itself
            // already does not permit it, it is impossible to trigger in the
            // witness tree.
            if (block.vtx[0]->vin[0].scriptWitness.stack.size() != 1 || block.vtx[0]->vin[0].scriptWitness.stack[0].size() != 32) {
                return state.DoS(100, false, REJECT_INVALID, "bad-witness-nonce-size", true, strprintf("%s : invalid witness nonce size", __func__));
            }
            CHash256().Write(hashWitness.begin(), 32).Write(&block.vtx[0]->vin[0].scriptWitness.stack[0][0], 32).Finalize(hashWitness.begin());
            if (memcmp(hashWitness.begin(), &block.vtx[0]->vout[commitpos].scriptPubKey[6], 32)) {
                return state.DoS(100, false, REJECT_INVALID, "bad-witness-merkle-match", true, strprintf("%s : witness merkle commitment mismatch", __func__));
            }
            fHaveWitness = true;
        }
    }

    // No witness data is allowed in blocks that don't commit to witness data, as this would otherwise leave room for spam
    if (!fHaveWitness) {
        for (size_t i = 0; i < block.vtx.size(); i++) {
            if (block.vtx[i]->HasWitness()) {
                return state.DoS(100, false, REJECT_INVALID, "unexpected-witness", true, strprintf("%s : unexpected witness data found", __func__));
            }
        }
    }

    // After the coinbase witness nonce and commitment are verified,
    // we can check if the block weight passes (before we've checked the
    // coinbase witness, it would be possible for the weight to be too
    // large by filling up the coinbase witness, which doesn't change
    // the block hash, so we couldn't mark the block as permanently
    // failed).
    if (GetBlockWeight(block) > MAX_BLOCK_WEIGHT) {
        return state.DoS(100, false, REJECT_INVALID, "bad-blk-weight", false, strprintf("%s : weight limit failed", __func__));
    }

    if (fDIP0003Active_context) {
        if (block.vtx[0]->nType != TRANSACTION_COINBASE) {
            return state.DoS(100, false, REJECT_INVALID, "bad-cb-type", false, "coinbase is not a CbTx");
        }
    }

    return true;
}

static bool AcceptBlockHeader(const CBlockHeader& block, CValidationState& state, const CChainParams& chainparams, CBlockIndex** ppindex, bool fCheckPOW = true)
{
    AssertLockHeld(cs_main);
    // Check for duplicate
    uint256 hash = block.GetHash();
    BlockMap::iterator miSelf = mapBlockIndex.find(hash);
    CBlockIndex *pindex = NULL;
    if (hash != chainparams.GetConsensus().hashGenesisBlock) {

        if (miSelf != mapBlockIndex.end()) {
            // Block header is already known.
            pindex = miSelf->second;
            if (ppindex)
                *ppindex = pindex;
            if (pindex->nStatus & BLOCK_FAILED_MASK)
                return state.Invalid(error("%s: block %s is marked invalid", __func__, hash.ToString()), 0, "duplicate");
            return true;
        }

        if (!CheckBlockHeader(block, state, chainparams.GetConsensus(), fCheckPOW))
            return error("%s: Consensus::CheckBlockHeader: %s, %s", __func__, hash.ToString(), FormatStateMessage(state));

        // Get prev block index
        CBlockIndex* pindexPrev = NULL;
        BlockMap::iterator mi = mapBlockIndex.find(block.hashPrevBlock);
        if (mi == mapBlockIndex.end())
            return state.DoS(10, error("%s: prev block not found", __func__), 0, "bad-prevblk");
        pindexPrev = (*mi).second;
        if (pindexPrev->nStatus & BLOCK_FAILED_MASK)
            return state.DoS(100, error("%s: prev block invalid", __func__), REJECT_INVALID, "bad-prevblk");

        assert(pindexPrev);
        if (fCheckpointsEnabled && !CheckIndexAgainstCheckpoint(pindexPrev, state, chainparams, hash))
            return error("%s: CheckIndexAgainstCheckpoint(): %s", __func__, state.GetRejectReason().c_str());

        if (!ContextualCheckBlockHeader(block, state, chainparams.GetConsensus(), pindexPrev, GetAdjustedTime()))
            return error("%s: Consensus::ContextualCheckBlockHeader: %s, %s", __func__, hash.ToString(), FormatStateMessage(state));
    }
    if (pindex == NULL)
        pindex = AddToBlockIndex(block);

    if (ppindex)
        *ppindex = pindex;

    CheckBlockIndex(chainparams.GetConsensus());

    // Notify external listeners about accepted block header
    GetMainSignals().AcceptedBlockHeader(pindex);

    return true;
}

// Exposed wrapper for AcceptBlockHeader
bool ProcessNewBlockHeaders(const std::vector<CBlockHeader>& headers, CValidationState& state, const CChainParams& chainparams, const CBlockIndex** ppindex)
{
    {
        LOCK(cs_main);
        for (const CBlockHeader& header : headers) {
            CBlockIndex *pindex = NULL; // Use a temp pindex instead of ppindex to avoid a const_cast
            if (!AcceptBlockHeader(header, state, chainparams, &pindex)) {
                return false;
            }
            if (ppindex) {
                *ppindex = pindex;
            }
        }
    }
    NotifyHeaderTip();
    return true;
}

/** Store block on disk. If dbp is non-NULL, the file is known to already reside on disk */
static bool AcceptBlock(const std::shared_ptr<const CBlock>& pblock, CValidationState& state, const CChainParams& chainparams, CBlockIndex** ppindex, bool fRequested, const CDiskBlockPos* dbp, bool* fNewBlock)
{
    const CBlock& block = *pblock;

    if (fNewBlock) *fNewBlock = false;
    AssertLockHeld(cs_main);

    CBlockIndex *pindexDummy = NULL;
    CBlockIndex *&pindex = ppindex ? *ppindex : pindexDummy;

    if (!AcceptBlockHeader(block, state, chainparams, &pindex))
        return false;

    LogPrintf("AcceptBlock nHeight=%s\n", pindex->nHeight);
    // Try to process all requested blocks that we don't have, but only
    // process an unrequested block if it's new and has enough work to
    // advance our tip, and isn't too many blocks ahead.
    bool fAlreadyHave = pindex->nStatus & BLOCK_HAVE_DATA;
    bool fHasMoreWork = (chainActive.Tip() ? pindex->nChainWork > chainActive.Tip()->nChainWork : true);
    // Blocks that are too out-of-order needlessly limit the effectiveness of
    // pruning, because pruning will not delete block files that contain any
    // blocks which are too close in height to the tip.  Apply this test
    // regardless of whether pruning is enabled; it should generally be safe to
    // not process unrequested blocks.
    bool fTooFarAhead = (pindex->nHeight > int(chainActive.Height() + MIN_BLOCKS_TO_KEEP));

    // TODO: Decouple this function from the block download logic by removing fRequested
    // This requires some new chain datastructure to efficiently look up if a
    // block is in a chain leading to a candidate for best tip, despite not
    // being such a candidate itself.

    // TODO: deal better with return value and error conditions for duplicate
    // and unrequested blocks.
    if (fAlreadyHave) return true;
    if (!fRequested) {  // If we didn't ask for it:
        if (pindex->nTx != 0) return true;  // This is a previously-processed block that was pruned
        if (!fHasMoreWork) return true;     // Don't process less-work chains
        if (fTooFarAhead) return true;      // Block height is too high
    }
    if (fNewBlock) *fNewBlock = true;

    if (!CheckBlock(block, state, chainparams.GetConsensus(), true, true, pindex->nHeight, false) ||
        !ContextualCheckBlock(block, state, chainparams.GetConsensus(), pindex->pprev)) {
        if (state.IsInvalid() && !state.CorruptionPossible()) {
            pindex->nStatus |= BLOCK_FAILED_VALID;
            setDirtyBlockIndex.insert(pindex);
        }
        return error("%s: %s", __func__, FormatStateMessage(state));
    }

    // Header is valid/has work, merkle tree and segwit merkle tree are good...RELAY NOW
    // (but if it does not build on our best tip, let the SendMessages loop relay it)
    if (!IsInitialBlockDownload() && chainActive.Tip() == pindex->pprev)
        GetMainSignals().NewPoWValidBlock(pindex, pblock);

    int nHeight = pindex->nHeight;

    // Write block to history file
    try {
        unsigned int nBlockSize = ::GetSerializeSize(block, SER_DISK, CLIENT_VERSION);
        CDiskBlockPos blockPos;
        if (dbp != NULL)
            blockPos = *dbp;
        if (!FindBlockPos(state, blockPos, nBlockSize+8, nHeight, block.GetBlockTime(), dbp != NULL))
            return error("AcceptBlock(): FindBlockPos failed");
        if (dbp == NULL)
            if (!WriteBlockToDisk(block, blockPos, chainparams.MessageStart()))
                AbortNode(state, "Failed to write block");
        if (!ReceivedBlockTransactions(block, state, pindex, blockPos))
            return error("AcceptBlock(): ReceivedBlockTransactions failed");
    } catch (const std::runtime_error& e) {
        return AbortNode(state, std::string("System error: ") + e.what());
    }

    if (fCheckForPruning)
        FlushStateToDisk(state, FLUSH_STATE_NONE); // we just allocated more disk space for block files

    return true;
}

bool ProcessNewBlock(const CChainParams& chainparams, const std::shared_ptr<const CBlock> pblock, bool fForceProcessing, bool *fNewBlock)
{
    CBlockIndex *pindex = NULL;
    {
        if (fNewBlock) *fNewBlock = false;
        CValidationState state;

        // TODO: refactor code so CheckTransaction and CheckBlock don't need cs_main
        LOCK(cs_main);

        // Ensure that CheckBlock() passes before calling AcceptBlock, as
        // belt-and-suspenders.
        bool ret = CheckBlock(*pblock, state, chainparams.GetConsensus());

        if (ret) {
            // Store to disk
            ret = AcceptBlock(pblock, state, chainparams, &pindex, fForceProcessing, NULL, fNewBlock);
        }
        CheckBlockIndex(chainparams.GetConsensus());
        if (!ret) {
            GetMainSignals().BlockChecked(*pblock, state);
            return error("%s: AcceptBlock FAILED", __func__);
        }
    }

    NotifyHeaderTip();

    CValidationState state; // Only used to report errors, not invalidity - ignore it
    if (!ActivateBestChain(state, chainparams, pblock))
        return error("%s: ActivateBestChain failed", __func__);

    return true;
}

bool TestBlockValidity(CValidationState& state, const CChainParams& chainparams, const CBlock& block, CBlockIndex* pindexPrev, bool fCheckPOW, bool fCheckMerkleRoot)
{
    AssertLockHeld(cs_main);
    assert(pindexPrev && pindexPrev == chainActive.Tip());
    if (fCheckpointsEnabled && !CheckIndexAgainstCheckpoint(pindexPrev, state, chainparams, block.GetHash()))
        return error("%s: CheckIndexAgainstCheckpoint(): %s", __func__, state.GetRejectReason().c_str());

    CCoinsViewCache viewNew(pcoinsTip);
    CBlockIndex indexDummy(block);
    indexDummy.pprev = pindexPrev;
    indexDummy.nHeight = pindexPrev->nHeight + 1;

    // begin tx and let it rollback
    auto dbTx = evoDb->BeginTransaction();

    // NOTE: CheckBlockHeader is called by CheckBlock
    if (!ContextualCheckBlockHeader(block, state, chainparams.GetConsensus(), pindexPrev, GetAdjustedTime()))
        return error("%s: Consensus::ContextualCheckBlockHeader: %s", __func__, FormatStateMessage(state));
    if (!CheckBlock(block, state, chainparams.GetConsensus(), fCheckPOW, fCheckMerkleRoot, indexDummy.nHeight, false))
        return error("%s: Consensus::CheckBlock: %s", __func__, FormatStateMessage(state));
    if (!ContextualCheckBlock(block, state, chainparams.GetConsensus(), pindexPrev))
        return error("%s: Consensus::ContextualCheckBlock: %s", __func__, FormatStateMessage(state));
    if (!ConnectBlock(block, state, &indexDummy, viewNew, chainparams, true))
        return false;
    assert(state.IsValid());

    return true;
}

/**
 * BLOCK PRUNING CODE
 */

/* Calculate the amount of disk space the block & undo files currently use */
uint64_t CalculateCurrentUsage()
{
    uint64_t retval = 0;
    BOOST_FOREACH(const CBlockFileInfo &file, vinfoBlockFile) {
        retval += file.nSize + file.nUndoSize;
    }
    return retval;
}

/* Prune a block file (modify associated database entries)*/
void PruneOneBlockFile(const int fileNumber)
{
    for (BlockMap::iterator it = mapBlockIndex.begin(); it != mapBlockIndex.end(); ++it) {
        CBlockIndex* pindex = it->second;
        if (pindex->nFile == fileNumber) {
            pindex->nStatus &= ~BLOCK_HAVE_DATA;
            pindex->nStatus &= ~BLOCK_HAVE_UNDO;
            pindex->nFile = 0;
            pindex->nDataPos = 0;
            pindex->nUndoPos = 0;
            setDirtyBlockIndex.insert(pindex);

            // Prune from mapBlocksUnlinked -- any block we prune would have
            // to be downloaded again in order to consider its chain, at which
            // point it would be considered as a candidate for
            // mapBlocksUnlinked or setBlockIndexCandidates.
            std::pair<std::multimap<CBlockIndex*, CBlockIndex*>::iterator, std::multimap<CBlockIndex*, CBlockIndex*>::iterator> range = mapBlocksUnlinked.equal_range(pindex->pprev);
            while (range.first != range.second) {
                std::multimap<CBlockIndex *, CBlockIndex *>::iterator _it = range.first;
                range.first++;
                if (_it->second == pindex) {
                    mapBlocksUnlinked.erase(_it);
                }
            }
        }
    }

    vinfoBlockFile[fileNumber].SetNull();
    setDirtyFileInfo.insert(fileNumber);
}


void UnlinkPrunedFiles(const std::set<int>& setFilesToPrune)
{
    for (std::set<int>::iterator it = setFilesToPrune.begin(); it != setFilesToPrune.end(); ++it) {
        CDiskBlockPos pos(*it, 0);
        boost::filesystem::remove(GetBlockPosFilename(pos, "blk"));
        boost::filesystem::remove(GetBlockPosFilename(pos, "rev"));
        LogPrintf("Prune: %s deleted blk/rev (%05u)\n", __func__, *it);
    }
}

/* Calculate the block/rev files to delete based on height specified by user with RPC command pruneblockchain */
void FindFilesToPruneManual(std::set<int>& setFilesToPrune, int nManualPruneHeight)
{
    assert(fPruneMode && nManualPruneHeight > 0);

    LOCK2(cs_main, cs_LastBlockFile);
    if (chainActive.Tip() == NULL)
        return;

    // last block to prune is the lesser of (user-specified height, MIN_BLOCKS_TO_KEEP from the tip)
    unsigned int nLastBlockWeCanPrune = std::min((unsigned)nManualPruneHeight, chainActive.Tip()->nHeight - MIN_BLOCKS_TO_KEEP);
    int count=0;
    for (int fileNumber = 0; fileNumber < nLastBlockFile; fileNumber++) {
        if (vinfoBlockFile[fileNumber].nSize == 0 || vinfoBlockFile[fileNumber].nHeightLast > nLastBlockWeCanPrune)
            continue;
        PruneOneBlockFile(fileNumber);
        setFilesToPrune.insert(fileNumber);
        count++;
    }
    LogPrintf("Prune (Manual): prune_height=%d removed %d blk/rev pairs\n", nLastBlockWeCanPrune, count);
}

/* This function is called from the RPC code for pruneblockchain */
void PruneBlockFilesManual(int nManualPruneHeight)
{
    CValidationState state;
    FlushStateToDisk(state, FLUSH_STATE_NONE, nManualPruneHeight);
}

/* Calculate the block/rev files that should be deleted to remain under target*/
void FindFilesToPrune(std::set<int>& setFilesToPrune, uint64_t nPruneAfterHeight)
{
    LOCK2(cs_main, cs_LastBlockFile);
    if (chainActive.Tip() == NULL || nPruneTarget == 0) {
        return;
    }
    if ((uint64_t)chainActive.Tip()->nHeight <= nPruneAfterHeight) {
        return;
    }

    unsigned int nLastBlockWeCanPrune = chainActive.Tip()->nHeight - MIN_BLOCKS_TO_KEEP;
    uint64_t nCurrentUsage = CalculateCurrentUsage();
    // We don't check to prune until after we've allocated new space for files
    // So we should leave a buffer under our target to account for another allocation
    // before the next pruning.
    uint64_t nBuffer = BLOCKFILE_CHUNK_SIZE + UNDOFILE_CHUNK_SIZE;
    uint64_t nBytesToPrune;
    int count=0;

    if (nCurrentUsage + nBuffer >= nPruneTarget) {
        for (int fileNumber = 0; fileNumber < nLastBlockFile; fileNumber++) {
            nBytesToPrune = vinfoBlockFile[fileNumber].nSize + vinfoBlockFile[fileNumber].nUndoSize;

            if (vinfoBlockFile[fileNumber].nSize == 0)
                continue;

            if (nCurrentUsage + nBuffer < nPruneTarget)  // are we below our target?
                break;

            // don't prune files that could have a block within MIN_BLOCKS_TO_KEEP of the main chain's tip but keep scanning
            if (vinfoBlockFile[fileNumber].nHeightLast > nLastBlockWeCanPrune)
                continue;

            PruneOneBlockFile(fileNumber);
            // Queue up the files for removal
            setFilesToPrune.insert(fileNumber);
            nCurrentUsage -= nBytesToPrune;
            count++;
        }
    }

    LogPrint("prune", "Prune: target=%dMiB actual=%dMiB diff=%dMiB max_prune_height=%d removed %d blk/rev pairs\n",
           nPruneTarget/1024/1024, nCurrentUsage/1024/1024,
           ((int64_t)nPruneTarget - (int64_t)nCurrentUsage)/1024/1024,
           nLastBlockWeCanPrune, count);
}

bool CheckDiskSpace(uint64_t nAdditionalBytes)
{
    uint64_t nFreeBytesAvailable = boost::filesystem::space(GetDataDir()).available;

    // Check for nMinDiskSpace bytes (currently 50MB)
    if (nFreeBytesAvailable < nMinDiskSpace + nAdditionalBytes)
        return AbortNode("Disk space is low!", _("Error: Disk space is low!"));

    return true;
}

FILE* OpenDiskFile(const CDiskBlockPos &pos, const char *prefix, bool fReadOnly)
{
    if (pos.IsNull())
        return NULL;
    boost::filesystem::path path = GetBlockPosFilename(pos, prefix);
    boost::filesystem::create_directories(path.parent_path());
    FILE* file = fopen(path.string().c_str(), "rb+");
    if (!file && !fReadOnly)
        file = fopen(path.string().c_str(), "wb+");
    if (!file) {
        LogPrintf("Unable to open file %s\n", path.string());
        return NULL;
    }
    if (pos.nPos) {
        if (fseek(file, pos.nPos, SEEK_SET)) {
            LogPrintf("Unable to seek to position %u of %s\n", pos.nPos, path.string());
            fclose(file);
            return NULL;
        }
    }
    return file;
}

FILE* OpenBlockFile(const CDiskBlockPos &pos, bool fReadOnly) {
    return OpenDiskFile(pos, "blk", fReadOnly);
}

FILE* OpenUndoFile(const CDiskBlockPos &pos, bool fReadOnly) {
    return OpenDiskFile(pos, "rev", fReadOnly);
}

boost::filesystem::path GetBlockPosFilename(const CDiskBlockPos &pos, const char *prefix)
{
    return GetDataDir() / "blocks" / strprintf("%s%05u.dat", prefix, pos.nFile);
}

CBlockIndex * InsertBlockIndex(uint256 hash)
{
    if (hash.IsNull())
        return NULL;

    // Return existing
    BlockMap::iterator mi = mapBlockIndex.find(hash);
    if (mi != mapBlockIndex.end())
        return (*mi).second;

    // Create new
    CBlockIndex* pindexNew = new CBlockIndex();
    if (!pindexNew)
        throw std::runtime_error(std::string(__func__) + ": new CBlockIndex failed");
    mi = mapBlockIndex.insert(std::make_pair(hash, pindexNew)).first;
    pindexNew->phashBlock = &((*mi).first);

    return pindexNew;
}

bool static LoadBlockIndexDB(const CChainParams& chainparams)
{
    LogPrintf("LoadBlockIndexDB\n");
    if (!pblocktree->LoadBlockIndexGuts(InsertBlockIndex))
        return false;

    boost::this_thread::interruption_point();

    // Calculate nChainWork
    std::vector<std::pair<int, CBlockIndex*> > vSortedByHeight;
    vSortedByHeight.reserve(mapBlockIndex.size());
    BOOST_FOREACH(const PAIRTYPE(uint256, CBlockIndex*)& item, mapBlockIndex)
    {
        CBlockIndex* pindex = item.second;
        vSortedByHeight.push_back(std::make_pair(pindex->nHeight, pindex));

        // build mapPrevBlockIndex
        if (pindex->pprev) {
            mapPrevBlockIndex.emplace(pindex->pprev->GetBlockHash(), pindex);
        }
    }
    sort(vSortedByHeight.begin(), vSortedByHeight.end());
    BOOST_FOREACH(const PAIRTYPE(int, CBlockIndex*)& item, vSortedByHeight)
    {
        CBlockIndex* pindex = item.second;
        pindex->nChainWork = (pindex->pprev ? pindex->pprev->nChainWork : 0) + GetBlockProof(*pindex);
        pindex->nTimeMax = (pindex->pprev ? std::max(pindex->pprev->nTimeMax, pindex->nTime) : pindex->nTime);
        // We can link the chain of blocks for which we've received transactions at some point.
        // Pruned nodes may have deleted the block.
        if (pindex->nTx > 0) {
            if (pindex->pprev) {
                if (pindex->pprev->nChainTx) {
                    pindex->nChainTx = pindex->pprev->nChainTx + pindex->nTx;
                } else {
                    pindex->nChainTx = 0;
                    mapBlocksUnlinked.insert(std::make_pair(pindex->pprev, pindex));
                }
            } else {
                pindex->nChainTx = pindex->nTx;
            }
        }
        if (pindex->IsValid(BLOCK_VALID_TRANSACTIONS) && (pindex->nChainTx || pindex->pprev == NULL))
            setBlockIndexCandidates.insert(pindex);
        if (pindex->nStatus & BLOCK_FAILED_MASK && (!pindexBestInvalid || pindex->nChainWork > pindexBestInvalid->nChainWork))
            pindexBestInvalid = pindex;
        if (pindex->pprev)
            pindex->BuildSkip();
        if (pindex->IsValid(BLOCK_VALID_TREE) && (pindexBestHeader == NULL || CBlockIndexWorkComparator()(pindexBestHeader, pindex)))
            pindexBestHeader = pindex;
    }

    // Load block file info
    pblocktree->ReadLastBlockFile(nLastBlockFile);
    vinfoBlockFile.resize(nLastBlockFile + 1);
    LogPrintf("%s: last block file = %i\n", __func__, nLastBlockFile);
    for (int nFile = 0; nFile <= nLastBlockFile; nFile++) {
        pblocktree->ReadBlockFileInfo(nFile, vinfoBlockFile[nFile]);
    }
    LogPrintf("%s: last block file info: %s\n", __func__, vinfoBlockFile[nLastBlockFile].ToString());
    for (int nFile = nLastBlockFile + 1; true; nFile++) {
        CBlockFileInfo info;
        if (pblocktree->ReadBlockFileInfo(nFile, info)) {
            vinfoBlockFile.push_back(info);
        } else {
            break;
        }
    }

    // Check presence of blk files
    LogPrintf("Checking all blk files are present...\n");
    std::set<int> setBlkDataFiles;
    BOOST_FOREACH(const PAIRTYPE(uint256, CBlockIndex*)& item, mapBlockIndex)
    {
        CBlockIndex* pindex = item.second;
        if (pindex->nStatus & BLOCK_HAVE_DATA) {
            setBlkDataFiles.insert(pindex->nFile);
        }
    }
    for (std::set<int>::iterator it = setBlkDataFiles.begin(); it != setBlkDataFiles.end(); it++)
    {
        CDiskBlockPos pos(*it, 0);
        if (CAutoFile(OpenBlockFile(pos, true), SER_DISK, CLIENT_VERSION).IsNull()) {
            return false;
        }
    }

    // Check whether we have ever pruned block & undo files
    pblocktree->ReadFlag("prunedblockfiles", fHavePruned);
    if (fHavePruned)
        LogPrintf("LoadBlockIndexDB(): Block files have previously been pruned\n");

    // Check whether we need to continue reindexing
    bool fReindexing = false;
    pblocktree->ReadReindexing(fReindexing);
    fReindex |= fReindexing;

    // Check whether we have a transaction index
    pblocktree->ReadFlag("txindex", fTxIndex);
    LogPrintf("%s: transaction index %s\n", __func__, fTxIndex ? "enabled" : "disabled");

    // Check whether we have an address index
    pblocktree->ReadFlag("addressindex", fAddressIndex);
    LogPrintf("%s: address index %s\n", __func__, fAddressIndex ? "enabled" : "disabled");

    // Check whether we have a timestamp index
    pblocktree->ReadFlag("timestampindex", fTimestampIndex);
    LogPrintf("%s: timestamp index %s\n", __func__, fTimestampIndex ? "enabled" : "disabled");

    // Check whether we have a spent index
    pblocktree->ReadFlag("spentindex", fSpentIndex);
    LogPrintf("%s: spent index %s\n", __func__, fSpentIndex ? "enabled" : "disabled");


    // Load pointer to end of best chain
    BlockMap::iterator it = mapBlockIndex.find(pcoinsTip->GetBestBlock());
    if (it == mapBlockIndex.end())
        return true;
    chainActive.SetTip(it->second);

    PruneBlockIndexCandidates();

    sigma::BuildSigmaStateFromIndex(&chainActive);
    lelantus::BuildLelantusStateFromIndex(&chainActive);

    // Initialize MTP state
    MTPState::GetMTPState()->InitializeFromChain(&chainActive, chainparams.GetConsensus());

    LogPrintf("%s: hashBestChain=%s height=%d date=%s progress=%f\n", __func__,
        chainActive.Tip()->GetBlockHash().ToString(), chainActive.Height(),
        DateTimeStrFormat("%Y-%m-%d %H:%M:%S", chainActive.Tip()->GetBlockTime()),
        GuessVerificationProgress(chainparams.TxData(), chainActive.Tip()));

    return true;
}

CVerifyDB::CVerifyDB()
{
    uiInterface.ShowProgress(_("Verifying blocks..."), 0);
}

CVerifyDB::~CVerifyDB()
{
    uiInterface.ShowProgress("", 100);
}

bool CVerifyDB::VerifyDB(const CChainParams& chainparams, CCoinsView *coinsview, int nCheckLevel, int nCheckDepth)
{
    LOCK(cs_main);
    if (chainActive.Tip() == NULL || chainActive.Tip()->pprev == NULL)
        return true;

    // begin tx and let it rollback
    auto dbTx = evoDb->BeginTransaction();

    // Verify blocks in the best chain
    if (nCheckDepth <= 0)
        nCheckDepth = 1000000000; // suffices until the year 19000
    if (nCheckDepth > chainActive.Height())
        nCheckDepth = chainActive.Height();
    nCheckLevel = std::max(0, std::min(4, nCheckLevel));
    LogPrintf("Verifying last %i blocks at level %i\n", nCheckDepth, nCheckLevel);
    CCoinsViewCache coins(coinsview);
    CBlockIndex* pindexState = chainActive.Tip();
    CBlockIndex* pindexFailure = NULL;
    int nGoodTransactions = 0;
    CValidationState state;
    int reportDone = 0;
    LogPrintf("[0%%]...");
    for (CBlockIndex* pindex = chainActive.Tip(); pindex && pindex->pprev; pindex = pindex->pprev)
    {
        boost::this_thread::interruption_point();
        int percentageDone = std::max(1, std::min(99, (int)(((double)(chainActive.Height() - pindex->nHeight)) / (double)nCheckDepth * (nCheckLevel >= 4 ? 50 : 100))));
        if (reportDone < percentageDone/10) {
            // report every 10% step
            LogPrintf("[%d%%]...", percentageDone);
            reportDone = percentageDone/10;
        }
        uiInterface.ShowProgress(_("Verifying blocks..."), percentageDone);
        if (pindex->nHeight < chainActive.Height()-nCheckDepth)
            break;
        if (fPruneMode && !(pindex->nStatus & BLOCK_HAVE_DATA)) {
            // If pruning, only go back as far as we have data.
            LogPrintf("VerifyDB(): block verification stopping at height %d (pruning, no data)\n", pindex->nHeight);
            break;
        }
        CBlock block;
        // check level 0: read from disk
        if (!ReadBlockFromDisk(block, pindex, chainparams.GetConsensus()))
            return error("VerifyDB(): *** ReadBlockFromDisk failed at %d, hash=%s", pindex->nHeight, pindex->GetBlockHash().ToString());
        LogPrintf("VerifyDB->CheckBlock() nHeight=%s\n", pindex->nHeight);
        // check level 1: verify block validity
        if (nCheckLevel >= 1 && !CheckBlock(block, state, chainparams.GetConsensus(), true, true, pindex->nHeight, true))
            return error("%s: *** found bad block at %d, hash=%s (%s)\n", __func__,
                         pindex->nHeight, pindex->GetBlockHash().ToString(), FormatStateMessage(state));
        // check level 2: verify undo validity
        if (nCheckLevel >= 2 && pindex) {
            CBlockUndo undo;
            CDiskBlockPos pos = pindex->GetUndoPos();
            if (!pos.IsNull()) {
                if (!UndoReadFromDisk(undo, pos, pindex->pprev->GetBlockHash()))
                    return error("VerifyDB(): *** found bad undo data at %d, hash=%s\n", pindex->nHeight, pindex->GetBlockHash().ToString());
            }
        }
        // check level 3: check for inconsistencies during memory-only disconnect of tip blocks
        if (nCheckLevel >= 3 && pindex == pindexState && (coins.DynamicMemoryUsage() + pcoinsTip->DynamicMemoryUsage()) <= nCoinCacheUsage) {
            DisconnectResult res = DisconnectBlock(block, state, pindex, coins);
            if (res == DISCONNECT_FAILED) {
                return error("VerifyDB(): *** irrecoverable inconsistency in block data at %d, hash=%s", pindex->nHeight, pindex->GetBlockHash().ToString());
            }
            pindexState = pindex->pprev;
            if (res == DISCONNECT_UNCLEAN) {
                nGoodTransactions = 0;
                pindexFailure = pindex;
            } else {
                nGoodTransactions += block.vtx.size();
            }
        }
        if (ShutdownRequested())
            return true;
    }
    if (pindexFailure)
        return error("VerifyDB(): *** coin database inconsistencies found (last %i blocks, %i good transactions before that)\n", chainActive.Height() - pindexFailure->nHeight + 1, nGoodTransactions);

    // check level 4: try reconnecting blocks
    if (nCheckLevel >= 4) {
        CBlockIndex *pindex = pindexState;
        while (pindex != chainActive.Tip()) {
            boost::this_thread::interruption_point();
            uiInterface.ShowProgress(_("Verifying blocks..."), std::max(1, std::min(99, 100 - (int)(((double)(chainActive.Height() - pindex->nHeight)) / (double)nCheckDepth * 50))));
            pindex = chainActive.Next(pindex);
            CBlock block;
            if (!ReadBlockFromDisk(block, pindex, chainparams.GetConsensus()))
                return error("VerifyDB(): *** ReadBlockFromDisk failed at %d, hash=%s", pindex->nHeight, pindex->GetBlockHash().ToString());
            if (!ConnectBlock(block, state, pindex, coins, chainparams))
                return error("VerifyDB(): *** found unconnectable block at %d, hash=%s", pindex->nHeight, pindex->GetBlockHash().ToString());
        }
    }

    LogPrintf("[DONE].\n");
    LogPrintf("No coin database inconsistencies in last %i blocks (%i transactions)\n", chainActive.Height() - pindexState->nHeight, nGoodTransactions);

    return true;
}

bool RewindBlockIndex(const CChainParams& params)
{
    LOCK(cs_main);

    int nHeight = 1;
    while (nHeight <= chainActive.Height()) {
        if (IsWitnessEnabled(chainActive[nHeight - 1], params.GetConsensus()) && !(chainActive[nHeight]->nStatus & BLOCK_OPT_WITNESS)) {
            break;
        }
        nHeight++;
    }

    // nHeight is now the height of the first insufficiently-validated block, or tipheight + 1
    CValidationState state;
    CBlockIndex* pindex = chainActive.Tip();
    while (chainActive.Height() >= nHeight) {
        if (fPruneMode && !(chainActive.Tip()->nStatus & BLOCK_HAVE_DATA)) {
            // If pruning, don't try rewinding past the HAVE_DATA point;
            // since older blocks can't be served anyway, there's
            // no need to walk further, and trying to DisconnectTip()
            // will fail (and require a needless reindex/redownload
            // of the blockchain).
            break;
        }
        if (!DisconnectTip(state, params, true)) {
            return error("RewindBlockIndex: unable to disconnect block at height %i", pindex->nHeight);
        }
        // Occasionally flush state to disk.
        if (!FlushStateToDisk(state, FLUSH_STATE_PERIODIC))
            return false;
    }

    // Reduce validity flag and have-data flags.
    // We do this after actual disconnecting, otherwise we'll end up writing the lack of data
    // to disk before writing the chainstate, resulting in a failure to continue if interrupted.
    for (BlockMap::iterator it = mapBlockIndex.begin(); it != mapBlockIndex.end(); it++) {
        CBlockIndex* pindexIter = it->second;

        // Note: If we encounter an insufficiently validated block that
        // is on chainActive, it must be because we are a pruning node, and
        // this block or some successor doesn't HAVE_DATA, so we were unable to
        // rewind all the way.  Blocks remaining on chainActive at this point
        // must not have their validity reduced.
        if (IsWitnessEnabled(pindexIter->pprev, params.GetConsensus()) && !(pindexIter->nStatus & BLOCK_OPT_WITNESS) && !chainActive.Contains(pindexIter)) {
            // Reduce validity
            pindexIter->nStatus = std::min<unsigned int>(pindexIter->nStatus & BLOCK_VALID_MASK, BLOCK_VALID_TREE) | (pindexIter->nStatus & ~BLOCK_VALID_MASK);
            // Remove have-data flags.
            pindexIter->nStatus &= ~(BLOCK_HAVE_DATA | BLOCK_HAVE_UNDO);
            // Remove storage location.
            pindexIter->nFile = 0;
            pindexIter->nDataPos = 0;
            pindexIter->nUndoPos = 0;
            // Remove various other things
            pindexIter->nTx = 0;
            pindexIter->nChainTx = 0;
            pindexIter->nSequenceId = 0;
            // Make sure it gets written.
            setDirtyBlockIndex.insert(pindexIter);
            // Update indexes
            setBlockIndexCandidates.erase(pindexIter);
            std::pair<std::multimap<CBlockIndex*, CBlockIndex*>::iterator, std::multimap<CBlockIndex*, CBlockIndex*>::iterator> ret = mapBlocksUnlinked.equal_range(pindexIter->pprev);
            while (ret.first != ret.second) {
                if (ret.first->second == pindexIter) {
                    mapBlocksUnlinked.erase(ret.first++);
                } else {
                    ++ret.first;
                }
            }
        } else if (pindexIter->IsValid(BLOCK_VALID_TRANSACTIONS) && pindexIter->nChainTx) {
            setBlockIndexCandidates.insert(pindexIter);
        }
    }

    PruneBlockIndexCandidates();

    CheckBlockIndex(params.GetConsensus());

    if (!FlushStateToDisk(state, FLUSH_STATE_ALWAYS)) {
        return false;
    }

    return true;
}

// May NOT be used after any connections are up as much
// of the peer-processing logic assumes a consistent
// block index state
void UnloadBlockIndex()
{
    LOCK(cs_main);
    setBlockIndexCandidates.clear();
    chainActive.SetTip(NULL);
    pindexBestInvalid = NULL;
    pindexBestHeader = NULL;
    txpools.clear();
    mapBlocksUnlinked.clear();
    vinfoBlockFile.clear();
    nLastBlockFile = 0;
    nBlockSequenceId = 1;
    setDirtyBlockIndex.clear();
    setDirtyFileInfo.clear();
    versionbitscache.Clear();
    for (int b = 0; b < VERSIONBITS_NUM_BITS; b++) {
        warningcache[b].clear();
    }

    BOOST_FOREACH(BlockMap::value_type& entry, mapBlockIndex) {
        delete entry.second;
    }
    mapBlockIndex.clear();
    fHavePruned = false;
}

bool LoadBlockIndex(const CChainParams& chainparams)
{
    // Load block index from databases
    if (!fReindex && !LoadBlockIndexDB(chainparams))
        return false;
    return true;
}

bool InitBlockIndex(const CChainParams& chainparams)
{
    LOCK(cs_main);

    // Check whether we're already initialized
    if (chainActive.Genesis() != NULL)
        return true;

    // Use the provided setting for -txindex in the new database
    fTxIndex = GetBoolArg("-txindex", DEFAULT_TXINDEX);
    pblocktree->WriteFlag("txindex", fTxIndex);

    // Use the provided setting for -timestampindex in the new database
    fTimestampIndex = GetBoolArg("-timestampindex", DEFAULT_TIMESTAMPINDEX);
    pblocktree->WriteFlag("timestampindex", fTimestampIndex);

    // Use the provided setting for -addressindex in the new database
    fAddressIndex = GetBoolArg("-addressindex", DEFAULT_ADDRESSINDEX);
    pblocktree->WriteFlag("addressindex", fAddressIndex);

    fSpentIndex = GetBoolArg("-spentindex", DEFAULT_SPENTINDEX);
    pblocktree->WriteFlag("spentindex", fSpentIndex);

    LogPrintf("Initializing databases...\n");

    // Only add the genesis block if not reindexing (in which case we reuse the one already on disk)
    if (!fReindex) {
        try {
            CBlock &block = const_cast<CBlock&>(chainparams.GenesisBlock());
            // Start new block file
            unsigned int nBlockSize = ::GetSerializeSize(block, SER_DISK, CLIENT_VERSION);
            CDiskBlockPos blockPos;
            CValidationState state;
            if (!FindBlockPos(state, blockPos, nBlockSize+8, 0, block.GetBlockTime()))
                return error("LoadBlockIndex(): FindBlockPos failed");
            if (!WriteBlockToDisk(block, blockPos, chainparams.MessageStart()))
                return error("LoadBlockIndex(): writing genesis block to disk failed");
            CBlockIndex *pindex = AddToBlockIndex(block);
            if (!ReceivedBlockTransactions(block, state, pindex, blockPos))
                return error("LoadBlockIndex(): genesis block not accepted");
            // Force a chainstate write so that when we VerifyDB in a moment, it doesn't check stale data
            return FlushStateToDisk(state, FLUSH_STATE_ALWAYS);
        } catch (const std::runtime_error& e) {
            return error("LoadBlockIndex(): failed to initialize block database: %s", e.what());
        }
    }

    return true;
}

bool LoadExternalBlockFile(const CChainParams& chainparams, FILE* fileIn, CDiskBlockPos *dbp)
{
    // Map of disk positions for blocks with unknown parent (only used for reindex)
    static std::multimap<uint256, CDiskBlockPos> mapBlocksUnknownParent;
    int64_t nStart = GetTimeMillis();

    int nLoaded = 0;
    try {
        // This takes over fileIn and calls fclose() on it in the CBufferedFile destructor
        CBufferedFile blkdat(fileIn, 2*MAX_BLOCK_SERIALIZED_SIZE, MAX_BLOCK_SERIALIZED_SIZE+8, SER_DISK, CLIENT_VERSION);
        uint64_t nRewind = blkdat.GetPos();
        while (!blkdat.eof()) {
            boost::this_thread::interruption_point();

            blkdat.SetPos(nRewind);
            nRewind++; // start one byte further next time, in case of failure
            blkdat.SetLimit(); // remove former limit
            unsigned int nSize = 0;
            try {
                // locate a header
                unsigned char buf[CMessageHeader::MESSAGE_START_SIZE];
                blkdat.FindByte(chainparams.MessageStart()[0]);
                nRewind = blkdat.GetPos()+1;
                blkdat >> FLATDATA(buf);
                if (memcmp(buf, chainparams.MessageStart(), CMessageHeader::MESSAGE_START_SIZE))
                    continue;
                // read size
                blkdat >> nSize;
                if (nSize < 80 || nSize > MAX_BLOCK_SERIALIZED_SIZE)
                    continue;
            } catch (const std::exception&) {
                // no valid block header found; don't complain
                break;
            }
            try {
                // read block
                uint64_t nBlockPos = blkdat.GetPos();
                if (dbp)
                    dbp->nPos = nBlockPos;
                blkdat.SetLimit(nBlockPos + nSize);
                blkdat.SetPos(nBlockPos);
                std::shared_ptr<CBlock> pblock = std::make_shared<CBlock>();
                CBlock& block = *pblock;
                blkdat >> block;
                nRewind = blkdat.GetPos();

                // detect out of order blocks, and store them for later
                uint256 hash = block.GetHash();
                if (hash != chainparams.GetConsensus().hashGenesisBlock && mapBlockIndex.find(block.hashPrevBlock) == mapBlockIndex.end()) {
                    LogPrint("reindex", "%s: Out of order block %s, parent %s not known\n", __func__, hash.ToString(),
                            block.hashPrevBlock.ToString());
                    if (dbp)
                        mapBlocksUnknownParent.insert(std::make_pair(block.hashPrevBlock, *dbp));
                    continue;
                }
                // process in case the block isn't known yet
                if (mapBlockIndex.count(hash) == 0 || (mapBlockIndex[hash]->nStatus & BLOCK_HAVE_DATA) == 0) {
                    LOCK(cs_main);
                    CValidationState state;
                    if (AcceptBlock(pblock, state, chainparams, NULL, true, dbp, NULL))
                        nLoaded++;
                    if (state.IsError())
                        break;
                } else if (hash != chainparams.GetConsensus().hashGenesisBlock && mapBlockIndex[hash]->nHeight % 1000 == 0) {
                    LogPrint("reindex", "Block Import: already had block %s at height %d\n", hash.ToString(), mapBlockIndex[hash]->nHeight);
                }

                // Activate the genesis block so normal node progress can continue
// We should call it for every block as our tx verification algos rely on the real block heights.
//                if (hash == chainparams.GetConsensus().hashGenesisBlock) {
                    CValidationState state;
                    if (!ActivateBestChain(state, chainparams)) {
                        break;
                    }

                NotifyHeaderTip();

                // Recursively process earlier encountered successors of this block
                std::deque<uint256> queue;
                queue.push_back(hash);
                while (!queue.empty()) {
                    uint256 head = queue.front();
                    queue.pop_front();
                    std::pair<std::multimap<uint256, CDiskBlockPos>::iterator, std::multimap<uint256, CDiskBlockPos>::iterator> range = mapBlocksUnknownParent.equal_range(head);
                    while (range.first != range.second) {
                        std::multimap<uint256, CDiskBlockPos>::iterator it = range.first;
                        int nHeight = mapBlockIndex[head]->nHeight+1;
                        std::shared_ptr<CBlock> pblockrecursive = std::make_shared<CBlock>();
                        if (ReadBlockFromDisk(*pblockrecursive, it->second, nHeight, chainparams.GetConsensus()))
                        {
                            LogPrint("reindex", "%s: Processing out of order child %s of %s\n", __func__, pblockrecursive->GetHash().ToString(),
                                    head.ToString());
                            LOCK(cs_main);
                            CValidationState dummy;
                            if (AcceptBlock(pblockrecursive, dummy, chainparams, NULL, true, &it->second, NULL))
                            {
                                nLoaded++;
                                queue.push_back(pblockrecursive->GetHash());
                            }
                        }
                        range.first++;
                        mapBlocksUnknownParent.erase(it);
                        NotifyHeaderTip();
                    }
                }
            } catch (const std::exception& e) {
                LogPrintf("%s: Deserialize or I/O error - %s\n", __func__, e.what());
            }
        }
    } catch (const std::runtime_error& e) {
        AbortNode(std::string("System error: ") + e.what());
    }
    if (nLoaded > 0)
        LogPrintf("Loaded %i blocks from external file in %dms\n", nLoaded, GetTimeMillis() - nStart);
    return nLoaded > 0;
}

void static CheckBlockIndex(const Consensus::Params& consensusParams)
{
    if (!fCheckBlockIndex) {
        return;
    }

    LOCK(cs_main);

    // During a reindex, we read the genesis block and call CheckBlockIndex before ActivateBestChain,
    // so we have the genesis block in mapBlockIndex but no active chain.  (A few of the tests when
    // iterating the block tree require that chainActive has been initialized.)
    if (chainActive.Height() < 0) {
        assert(mapBlockIndex.size() <= 1);
        return;
    }

    // Build forward-pointing map of the entire block tree.
    std::multimap<CBlockIndex*,CBlockIndex*> forward;
    for (BlockMap::iterator it = mapBlockIndex.begin(); it != mapBlockIndex.end(); it++) {
        forward.insert(std::make_pair(it->second->pprev, it->second));
    }

    assert(forward.size() == mapBlockIndex.size());

    std::pair<std::multimap<CBlockIndex*,CBlockIndex*>::iterator,std::multimap<CBlockIndex*,CBlockIndex*>::iterator> rangeGenesis = forward.equal_range(NULL);
    CBlockIndex *pindex = rangeGenesis.first->second;
    rangeGenesis.first++;
    assert(rangeGenesis.first == rangeGenesis.second); // There is only one index entry with parent NULL.

    // Iterate over the entire block tree, using depth-first search.
    // Along the way, remember whether there are blocks on the path from genesis
    // block being explored which are the first to have certain properties.
    size_t nNodes = 0;
    int nHeight = 0;
    CBlockIndex* pindexFirstInvalid = NULL; // Oldest ancestor of pindex which is invalid.
    CBlockIndex* pindexFirstMissing = NULL; // Oldest ancestor of pindex which does not have BLOCK_HAVE_DATA.
    CBlockIndex* pindexFirstNeverProcessed = NULL; // Oldest ancestor of pindex for which nTx == 0.
    CBlockIndex* pindexFirstNotTreeValid = NULL; // Oldest ancestor of pindex which does not have BLOCK_VALID_TREE (regardless of being valid or not).
    CBlockIndex* pindexFirstNotTransactionsValid = NULL; // Oldest ancestor of pindex which does not have BLOCK_VALID_TRANSACTIONS (regardless of being valid or not).
    CBlockIndex* pindexFirstNotChainValid = NULL; // Oldest ancestor of pindex which does not have BLOCK_VALID_CHAIN (regardless of being valid or not).
    CBlockIndex* pindexFirstNotScriptsValid = NULL; // Oldest ancestor of pindex which does not have BLOCK_VALID_SCRIPTS (regardless of being valid or not).
    while (pindex != NULL) {
        nNodes++;
        if (pindexFirstInvalid == NULL && pindex->nStatus & BLOCK_FAILED_VALID) pindexFirstInvalid = pindex;
        if (pindexFirstMissing == NULL && !(pindex->nStatus & BLOCK_HAVE_DATA)) pindexFirstMissing = pindex;
        if (pindexFirstNeverProcessed == NULL && pindex->nTx == 0) pindexFirstNeverProcessed = pindex;
        if (pindex->pprev != NULL && pindexFirstNotTreeValid == NULL && (pindex->nStatus & BLOCK_VALID_MASK) < BLOCK_VALID_TREE) pindexFirstNotTreeValid = pindex;
        if (pindex->pprev != NULL && pindexFirstNotTransactionsValid == NULL && (pindex->nStatus & BLOCK_VALID_MASK) < BLOCK_VALID_TRANSACTIONS) pindexFirstNotTransactionsValid = pindex;
        if (pindex->pprev != NULL && pindexFirstNotChainValid == NULL && (pindex->nStatus & BLOCK_VALID_MASK) < BLOCK_VALID_CHAIN) pindexFirstNotChainValid = pindex;
        if (pindex->pprev != NULL && pindexFirstNotScriptsValid == NULL && (pindex->nStatus & BLOCK_VALID_MASK) < BLOCK_VALID_SCRIPTS) pindexFirstNotScriptsValid = pindex;

        // Begin: actual consistency checks.
        if (pindex->pprev == NULL) {
            // Genesis block checks.
            assert(pindex->GetBlockHash() == consensusParams.hashGenesisBlock); // Genesis block's hash must match.
            assert(pindex == chainActive.Genesis()); // The current active chain's genesis block must be this block.
        }
        if (pindex->nChainTx == 0) assert(pindex->nSequenceId <= 0);  // nSequenceId can't be set positive for blocks that aren't linked (negative is used for preciousblock)
        // VALID_TRANSACTIONS is equivalent to nTx > 0 for all nodes (whether or not pruning has occurred).
        // HAVE_DATA is only equivalent to nTx > 0 (or VALID_TRANSACTIONS) if no pruning has occurred.
        if (!fHavePruned) {
            // If we've never pruned, then HAVE_DATA should be equivalent to nTx > 0
            assert(!(pindex->nStatus & BLOCK_HAVE_DATA) == (pindex->nTx == 0));
            assert(pindexFirstMissing == pindexFirstNeverProcessed);
        } else {
            // If we have pruned, then we can only say that HAVE_DATA implies nTx > 0
            if (pindex->nStatus & BLOCK_HAVE_DATA) assert(pindex->nTx > 0);
        }
        if (pindex->nStatus & BLOCK_HAVE_UNDO) assert(pindex->nStatus & BLOCK_HAVE_DATA);
        assert(((pindex->nStatus & BLOCK_VALID_MASK) >= BLOCK_VALID_TRANSACTIONS) == (pindex->nTx > 0)); // This is pruning-independent.
        // All parents having had data (at some point) is equivalent to all parents being VALID_TRANSACTIONS, which is equivalent to nChainTx being set.
        assert((pindexFirstNeverProcessed != NULL) == (pindex->nChainTx == 0)); // nChainTx != 0 is used to signal that all parent blocks have been processed (but may have been pruned).
        assert((pindexFirstNotTransactionsValid != NULL) == (pindex->nChainTx == 0));
        assert(pindex->nHeight == nHeight); // nHeight must be consistent.
        assert(pindex->pprev == NULL || pindex->nChainWork >= pindex->pprev->nChainWork); // For every block except the genesis block, the chainwork must be larger than the parent's.
        assert(nHeight < 2 || (pindex->pskip && (pindex->pskip->nHeight < nHeight))); // The pskip pointer must point back for all but the first 2 blocks.
        assert(pindexFirstNotTreeValid == NULL); // All mapBlockIndex entries must at least be TREE valid
        if ((pindex->nStatus & BLOCK_VALID_MASK) >= BLOCK_VALID_TREE) assert(pindexFirstNotTreeValid == NULL); // TREE valid implies all parents are TREE valid
        if ((pindex->nStatus & BLOCK_VALID_MASK) >= BLOCK_VALID_CHAIN) assert(pindexFirstNotChainValid == NULL); // CHAIN valid implies all parents are CHAIN valid
        if ((pindex->nStatus & BLOCK_VALID_MASK) >= BLOCK_VALID_SCRIPTS) assert(pindexFirstNotScriptsValid == NULL); // SCRIPTS valid implies all parents are SCRIPTS valid
        if (pindexFirstInvalid == NULL) {
            // Checks for not-invalid blocks.
            assert((pindex->nStatus & BLOCK_FAILED_MASK) == 0); // The failed mask cannot be set for blocks without invalid parents.
        }
        if (!CBlockIndexWorkComparator()(pindex, chainActive.Tip()) && pindexFirstNeverProcessed == NULL) {
            if (pindexFirstInvalid == NULL) {
                // If this block sorts at least as good as the current tip and
                // is valid and we have all data for its parents, it must be in
                // setBlockIndexCandidates.  chainActive.Tip() must also be there
                // even if some data has been pruned.
                if (pindexFirstMissing == NULL || pindex == chainActive.Tip()) {
                    assert(setBlockIndexCandidates.count(pindex));
                }
                // If some parent is missing, then it could be that this block was in
                // setBlockIndexCandidates but had to be removed because of the missing data.
                // In this case it must be in mapBlocksUnlinked -- see test below.
            }
        } else { // If this block sorts worse than the current tip or some ancestor's block has never been seen, it cannot be in setBlockIndexCandidates.
            assert(setBlockIndexCandidates.count(pindex) == 0);
        }
        // Check whether this block is in mapBlocksUnlinked.
        std::pair<std::multimap<CBlockIndex*,CBlockIndex*>::iterator,std::multimap<CBlockIndex*,CBlockIndex*>::iterator> rangeUnlinked = mapBlocksUnlinked.equal_range(pindex->pprev);
        bool foundInUnlinked = false;
        while (rangeUnlinked.first != rangeUnlinked.second) {
            assert(rangeUnlinked.first->first == pindex->pprev);
            if (rangeUnlinked.first->second == pindex) {
                foundInUnlinked = true;
                break;
            }
            rangeUnlinked.first++;
        }
        if (pindex->pprev && (pindex->nStatus & BLOCK_HAVE_DATA) && pindexFirstNeverProcessed != NULL && pindexFirstInvalid == NULL) {
            // If this block has block data available, some parent was never received, and has no invalid parents, it must be in mapBlocksUnlinked.
            assert(foundInUnlinked);
        }
        if (!(pindex->nStatus & BLOCK_HAVE_DATA)) assert(!foundInUnlinked); // Can't be in mapBlocksUnlinked if we don't HAVE_DATA
        if (pindexFirstMissing == NULL) assert(!foundInUnlinked); // We aren't missing data for any parent -- cannot be in mapBlocksUnlinked.
        if (pindex->pprev && (pindex->nStatus & BLOCK_HAVE_DATA) && pindexFirstNeverProcessed == NULL && pindexFirstMissing != NULL) {
            // We HAVE_DATA for this block, have received data for all parents at some point, but we're currently missing data for some parent.
            assert(fHavePruned); // We must have pruned.
            // This block may have entered mapBlocksUnlinked if:
            //  - it has a descendant that at some point had more work than the
            //    tip, and
            //  - we tried switching to that descendant but were missing
            //    data for some intermediate block between chainActive and the
            //    tip.
            // So if this block is itself better than chainActive.Tip() and it wasn't in
            // setBlockIndexCandidates, then it must be in mapBlocksUnlinked.
            if (!CBlockIndexWorkComparator()(pindex, chainActive.Tip()) && setBlockIndexCandidates.count(pindex) == 0) {
                if (pindexFirstInvalid == NULL) {
                    assert(foundInUnlinked);
                }
            }
        }
        // assert(pindex->GetBlockHash() == pindex->GetBlockHeader().GetHash()); // Perhaps too slow
        // End: actual consistency checks.

        // Try descending into the first subnode.
        std::pair<std::multimap<CBlockIndex*,CBlockIndex*>::iterator,std::multimap<CBlockIndex*,CBlockIndex*>::iterator> range = forward.equal_range(pindex);
        if (range.first != range.second) {
            // A subnode was found.
            pindex = range.first->second;
            nHeight++;
            continue;
        }
        // This is a leaf node.
        // Move upwards until we reach a node of which we have not yet visited the last child.
        while (pindex) {
            // We are going to either move to a parent or a sibling of pindex.
            // If pindex was the first with a certain property, unset the corresponding variable.
            if (pindex == pindexFirstInvalid) pindexFirstInvalid = NULL;
            if (pindex == pindexFirstMissing) pindexFirstMissing = NULL;
            if (pindex == pindexFirstNeverProcessed) pindexFirstNeverProcessed = NULL;
            if (pindex == pindexFirstNotTreeValid) pindexFirstNotTreeValid = NULL;
            if (pindex == pindexFirstNotTransactionsValid) pindexFirstNotTransactionsValid = NULL;
            if (pindex == pindexFirstNotChainValid) pindexFirstNotChainValid = NULL;
            if (pindex == pindexFirstNotScriptsValid) pindexFirstNotScriptsValid = NULL;
            // Find our parent.
            CBlockIndex* pindexPar = pindex->pprev;
            // Find which child we just visited.
            std::pair<std::multimap<CBlockIndex*,CBlockIndex*>::iterator,std::multimap<CBlockIndex*,CBlockIndex*>::iterator> rangePar = forward.equal_range(pindexPar);
            while (rangePar.first->second != pindex) {
                assert(rangePar.first != rangePar.second); // Our parent must have at least the node we're coming from as child.
                rangePar.first++;
            }
            // Proceed to the next one.
            rangePar.first++;
            if (rangePar.first != rangePar.second) {
                // Move to the sibling.
                pindex = rangePar.first->second;
                break;
            } else {
                // Move up further.
                pindex = pindexPar;
                nHeight--;
                continue;
            }
        }
    }

    // Check that we actually traversed the entire map.
    assert(nNodes == forward.size());
}

std::string CBlockFileInfo::ToString() const
{
    return strprintf("CBlockFileInfo(blocks=%u, size=%u, heights=%u...%u, time=%s...%s)", nBlocks, nSize, nHeightFirst, nHeightLast, DateTimeStrFormat("%Y-%m-%d", nTimeFirst), DateTimeStrFormat("%Y-%m-%d", nTimeLast));
}

CBlockFileInfo* GetBlockFileInfo(size_t n)
{
    return &vinfoBlockFile.at(n);
}

ThresholdState VersionBitsTipState(const Consensus::Params& params, Consensus::DeploymentPos pos)
{
    LOCK(cs_main);
    return VersionBitsState(chainActive.Tip(), params, pos, versionbitscache);
}

int VersionBitsTipStateSinceHeight(const Consensus::Params& params, Consensus::DeploymentPos pos)
{
    LOCK(cs_main);
    return VersionBitsStateSinceHeight(chainActive.Tip(), params, pos, versionbitscache);
}

static const uint64_t MEMPOOL_DUMP_VERSION = 1;

bool LoadMempool(void)
{
    int64_t nExpiryTimeout = GetArg("-mempoolexpiry", DEFAULT_MEMPOOL_EXPIRY) * 60 * 60;
    FILE* filestr = fopen((GetDataDir() / "mempool.dat").string().c_str(), "rb");
    CAutoFile file(filestr, SER_DISK, CLIENT_VERSION);
    if (file.IsNull()) {
        LogPrintf("Failed to open mempool file from disk. Continuing anyway.\n");
        return false;
    }

    int64_t count = 0;
    int64_t skipped = 0;
    int64_t failed = 0;
    int64_t nNow = GetTime();

    try {
        uint64_t version;
        file >> version;
        if (version != MEMPOOL_DUMP_VERSION) {
            return false;
        }
        uint64_t num;
        file >> num;
        double prioritydummy = 0;
        while (num--) {
            CTransactionRef tx;
            int64_t nTime;
            int64_t nFeeDelta;
            file >> tx;
            file >> nTime;
            file >> nFeeDelta;

            CAmount amountdelta = nFeeDelta;
            if (amountdelta) {
                mempool.PrioritiseTransaction(tx->GetHash(), tx->GetHash().ToString(), prioritydummy, amountdelta);
            }
            CValidationState state;
            if (nTime + nExpiryTimeout > nNow) {
                LOCK(cs_main);
                AcceptToMemoryPoolWithTime(mempool, state, tx, true, NULL, nTime);
                if (state.IsValid()) {
                    ++count;
                } else {
                    ++failed;
                }
            } else {
                ++skipped;
            }
            if (ShutdownRequested())
                return false;
        }
        std::map<uint256, CAmount> mapDeltas;
        file >> mapDeltas;

        for (const auto& i : mapDeltas) {
            mempool.PrioritiseTransaction(i.first, i.first.ToString(), prioritydummy, i.second);
        }
    } catch (const std::exception& e) {
        LogPrintf("Failed to deserialize mempool data on disk: %s. Continuing anyway.\n", e.what());
        return false;
    }

    LogPrintf("Imported mempool transactions from disk: %i successes, %i failed, %i expired\n", count, failed, skipped);
    return true;
}

void DumpMempool(void)
{
    int64_t start = GetTimeMicros();

    std::map<uint256, CAmount> mapDeltas;
    std::vector<TxMempoolInfo> vinfo;

    {
        LOCK(mempool.cs);
        for (const auto &i : mempool.mapDeltas) {
            mapDeltas[i.first] = i.second.second;
        }
        vinfo = mempool.infoAll();
    }

    int64_t mid = GetTimeMicros();

    try {
        FILE* filestr = fopen((GetDataDir() / "mempool.dat.new").string().c_str(), "wb");
        if (!filestr) {
            return;
        }

        CAutoFile file(filestr, SER_DISK, CLIENT_VERSION);

        uint64_t version = MEMPOOL_DUMP_VERSION;
        file << version;

        file << (uint64_t)vinfo.size();
        for (const auto& i : vinfo) {
            file << *(i.tx);
            file << (int64_t)i.nTime;
            file << (int64_t)i.nFeeDelta;
            mapDeltas.erase(i.tx->GetHash());
        }

        file << mapDeltas;
        FileCommit(file.Get());
        file.fclose();
        RenameOver(GetDataDir() / "mempool.dat.new", GetDataDir() / "mempool.dat");
        int64_t last = GetTimeMicros();
        LogPrintf("Dumped mempool: %gs to copy, %gs to dump\n", (mid-start)*0.000001, (last-mid)*0.000001);
    } catch (const std::exception& e) {
        LogPrintf("Failed to dump mempool: %s. Continuing anyway.\n", e.what());
    }
}

//! Guess how far we are in the verification process at the given block index
double GuessVerificationProgress(const ChainTxData& data, CBlockIndex *pindex) {
    if (pindex == NULL)
        return 0.0;

    int64_t nNow = time(NULL);

    double fTxTotal;

    if (pindex->nChainTx <= data.nTxCount) {
        fTxTotal = data.nTxCount + (nNow - data.nTime) * data.dTxRate;
    } else {
        fTxTotal = pindex->nChainTx + (nNow - pindex->GetBlockTime()) * data.dTxRate;
    }

    return pindex->nChainTx / fTxTotal;
}

class CMainCleanup
{
public:
    CMainCleanup() {}
    ~CMainCleanup() {
        // block headers
        BlockMap::iterator it1 = mapBlockIndex.begin();
        for (; it1 != mapBlockIndex.end(); it1++)
            delete (*it1).second;
        mapBlockIndex.clear();
    }
} instance_of_cmaincleanup;<|MERGE_RESOLUTION|>--- conflicted
+++ resolved
@@ -789,11 +789,6 @@
         }
     }
 
-    //btzc
-    CZerocoinState *zcState = CZerocoinState::GetZerocoinState();
-    vector<CBigNum> zcSpendSerials;
-    CBigNum zcSpendSerial;
-
     // V3 sigma spends.
     sigma::CSigmaState *sigmaState = sigma::CSigmaState::GetState();
     vector<Scalar> zcSpendSerialsV3;
@@ -806,34 +801,7 @@
     vector<uint64_t> lelantusAmounts;
     {
         LOCK(pool.cs);
-        if (tx.IsZerocoinSpend()) {
-            BOOST_FOREACH(const CTxIn &txin, tx.vin)
-            {
-                zcSpendSerial = ZerocoinGetSpendSerialNumber(tx, txin);
-                if (!zcSpendSerial)
-                    return state.Invalid(false, REJECT_INVALID, "txn-invalid-zerocoin-spend");
-                if (!zcState->CanAddSpendToMempool(zcSpendSerial)) {
-                    LogPrintf("AcceptToMemoryPool(): serial number %s has been used\n", zcSpendSerial.ToString());
-                    return state.Invalid(false, REJECT_CONFLICT, "txn-mempool-conflict");
-                }
-                zcSpendSerials.push_back(zcSpendSerial);
-            }
-        }
-        else if (tx.IsZerocoinRemint()) {
-            zcSpendSerial = sigma::CoinRemintToV3::GetSerialNumber(tx);
-
-            if (!zcSpendSerial)
-                return state.Invalid(false, REJECT_INVALID, "txn-invalid-zerocoin-spend");
-
-            if (!zcState->CanAddSpendToMempool(zcSpendSerial)) {
-                LogPrintf("AcceptToMemoryPool(): serial number %s has been used\n", zcSpendSerial.ToString());
-                return state.Invalid(false, REJECT_CONFLICT, "txn-mempool-conflict");
-            }
-
-            zcSpendSerials.push_back(zcSpendSerial);
-        }
-        else if (tx.IsSigmaSpend()) {
-
+        if (tx.IsSigmaSpend()) {
             BOOST_FOREACH(const CTxIn &txin, tx.vin)
             {
                 Scalar zcSpendSerial = sigma::GetSigmaSpendSerialNumber(tx, txin);
@@ -948,64 +916,9 @@
 
     // Check for conflicts with in-memory transactions
     std::set<uint256> setConflicts;
-<<<<<<< HEAD
-
-    // Sigma spends.
-    sigma::CSigmaState *sigmaState = sigma::CSigmaState::GetState();
-    vector<Scalar> zcSpendSerialsV3;
-    vector<GroupElement> zcMintPubcoinsV3;
-
-    //lelantus
-    lelantus::CLelantusState *lelantusState = lelantus::CLelantusState::GetState();
-    vector<Scalar> lelantusSpendSerials;
-    vector<GroupElement> lelantusMintPubcoins;
-    vector<uint64_t> lelantusAmounts;
     {
     LOCK(pool.cs); // protect pool.mapNextTx
-    if (tx.IsSigmaSpend()) {
-
-        BOOST_FOREACH(const CTxIn &txin, tx.vin)
-        {
-            Scalar zcSpendSerial = sigma::GetSigmaSpendSerialNumber(tx, txin);
-            Scalar zero;
-
-            if (zcSpendSerial == zero)
-                return state.Invalid(false, REJECT_INVALID, "txn-invalid-zerocoin-spend");
-            if (!sigmaState->CanAddSpendToMempool(zcSpendSerial)) {
-                LogPrintf("AcceptToMemoryPool(): sigma serial number %s has been used\n", zcSpendSerial.tostring());
-                return state.Invalid(false, REJECT_CONFLICT, "txn-mempool-conflict");
-            }
-            zcSpendSerialsV3.push_back(zcSpendSerial);
-        }
-    }
-    else if (tx.IsLelantusJoinSplit()) {
-        if(tx.vin.size() > 1) {
-            return state.Invalid(false, REJECT_CONFLICT, "txn-invalid-lelantus-joinsplit");
-        }
-        std::vector<Scalar> serials;
-        try {
-            serials = lelantus::GetLelantusJoinSplitSerialNumbers(tx, tx.vin[0]);
-        }
-        catch (CBadTxIn&) {
-            return state.Invalid(false, REJECT_CONFLICT, "txn-invalid-lelantus-joinsplit");
-        }
-        for(const auto& serial : serials) {
-            if(!serial.isMember() || serial.isZero())
-                return state.Invalid(false, REJECT_INVALID, "txn-invalid-lelantus-joinsplit-serial");
-            if (lelantusState->IsUsedCoinSerial(serial) || pool.lelantusState.HasCoinSerial(serial) ||
-                    !sigmaState->CanAddSpendToMempool(serial)) {
-                LogPrintf("AcceptToMemoryPool(): lelantus serial number %s has been used\n", serial.tostring());
-                return state.Invalid(false, REJECT_CONFLICT, "txn-mempool-conflict");
-            }
-            lelantusSpendSerials.push_back(serial);
-        }
-    }
-    else {
-=======
-    {
-    LOCK(pool.cs); // protect pool.mapNextTx
-    if (!tx.IsZerocoinSpend() && !tx.IsZerocoinRemint() && !tx.IsSigmaSpend() && !tx.IsLelantusJoinSplit()) {
->>>>>>> 11dab2fb
+    if (!tx.IsSigmaSpend() && !tx.IsLelantusJoinSplit()) {
         BOOST_FOREACH(const CTxIn &txin, tx.vin)
         {
             auto itConflicting = pool.mapNextTx.find(txin.prevout);
