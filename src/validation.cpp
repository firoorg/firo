--- conflicted
+++ resolved
@@ -2961,13 +2961,8 @@
                 }
             }
 
-<<<<<<< HEAD
             // Check transaction against sigma/lelantus state
-            if (!CheckTransaction(tx, state, false, txHash, false, pindex->nHeight, false, true, block.sigmaTxInfo.get(), block.lelantusTxInfo.get(), block.sparkTxInfo.get()))
-=======
-            // Check transaction against signa/lelantus state
             if (!CheckTransaction(tx, state, false, txHash, false, pindex->nHeight, false, true, block.lelantusTxInfo.get(), block.sparkTxInfo.get()))
->>>>>>> f8a27373
                 return state.DoS(100, error("stateful zerocoin check failed"),
                                  REJECT_INVALID, "bad-txns-zerocoin");
         }
