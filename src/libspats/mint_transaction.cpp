#include "mint_transaction.h"

namespace spats
{

MintTransaction::MintTransaction(const Params* params)
{
    this->params = params;
}

MintTransaction::MintTransaction(
    const Params* params,
    const std::vector<MintedCoinData>& outputs,
    const std::vector<unsigned char>& serial_context,
    bool generate)
{
    // Important note: This construction assumes that the public coin values are correct according to higher-level consensus rules!
    // Important note: For pool transition transactions, the serial context should contain unique references to all base-layer spent assets, in order to ensure the resulting serial commitment is bound to this transaction

    this->params = params;
    Schnorr schnorr(this->params->get_H());

    std::vector<GroupElement> value_statement;
    std::vector<Scalar> value_witness;

    for (std::size_t j = 0; j < outputs.size(); j++) {
        if (generate) {
            MintedCoinData output = outputs[j];
<<<<<<< HEAD

            if (output.iota == 0 && output.v != 1) {
                throw std::invalid_argument("mint: identifier not equal to 0 and value not equal to 1");
            }
            if (output.a == 0 && output.iota == 0) {
=======
            
            if (output.iota != 0 && output.v != 1){
                throw std::invalid_argument("mint: identifier not equal to 0 and value not equal to 1");
            }
            if (output.a == 0 && output.iota != 0){
>>>>>>> 121983a9
                throw std::invalid_argument("mint: asset type equal to 0 and identifier not equal to 0");
            }

            // Generate the coin
            Scalar k;
            k.randomize();
            this->coins.emplace_back(Coin(
                this->params,
                COIN_TYPE_MINT,
                k,
                output.a,
                output.iota,
                output.address,
                output.v,
                output.memo,
                serial_context));

            // Prepare the value proof
            value_statement.emplace_back(this->coins[j].C + this->params->get_E().inverse() * Scalar(this->coins[j].a) + this->params->get_F().inverse() * Scalar(this->coins[j].iota) + this->params->get_G().inverse() * Scalar(this->coins[j].v));

            value_witness.emplace_back(SpatsUtils::hash_val(k));
        } else {
            Coin coin;
            coin.type = 0;
            coin.r_.ciphertext.resize(32);
            coin.r_.key_commitment.resize(64);
            coin.r_.tag.resize(16);
            coin.v = 0;
            this->coins.emplace_back(coin);
        }
    }

    // Complete the value proof
    if (generate)
        schnorr.prove(value_witness, value_statement, this->value_proof);
    else
        value_proof = SchnorrProof();
}

bool MintTransaction::verify()
{
    // Verify the value proof
    Schnorr schnorr(this->params->get_H());
    std::vector<GroupElement> value_statement;

<<<<<<< HEAD
    for (std::size_t j = 0; j < this->coins.size(); j++) {
        value_statement.emplace_back(this->coins[j].C + this->params->get_E().inverse() * this->coins[j].a + this->params->get_F().inverse() * this->coins[j].iota + this->params->get_G().inverse() * Scalar(this->coins[j].v));
    }
=======
	for (std::size_t j = 0; j < this->coins.size(); j++) {
		value_statement.emplace_back(this->coins[j].C + this->params->get_E().inverse()*Scalar(this->coins[j].a) + this->params->get_F().inverse()*Scalar(this->coins[j].iota) + this->params->get_G().inverse()*Scalar(this->coins[j].v));
	}
>>>>>>> 121983a9

    return schnorr.verify(value_statement, this->value_proof);
}

std::vector<CDataStream> MintTransaction::getMintedCoinsSerialized()
{
    std::vector<CDataStream> serializedCoins;
    bool first = true;
    for (const auto& coin : coins) {
        CDataStream serializedCoin(SER_NETWORK, 0);
        serializedCoin << coin;
        if (first) {
            serializedCoin << value_proof;
            first = false;
        }
        serializedCoins.push_back(serializedCoin);
    }
    return serializedCoins;
}

void MintTransaction::setMintTransaction(std::vector<CDataStream>& serializedCoins)
{
    bool first = true;
    coins.reserve(serializedCoins.size());
    size_t i = 0;
    for (auto& stream : serializedCoins) {
        Coin coin(params);
        stream >> coin;
        coins.push_back(coin);
        i++;
        if (first) {
            stream >> value_proof;
            first = false;
        }
    }
}

void MintTransaction::getCoins(std::vector<Coin>& coins_)
{
    coins_.insert(coins_.end(), coins.begin(), coins.end());
}


} // namespace spats<|MERGE_RESOLUTION|>--- conflicted
+++ resolved
@@ -26,19 +26,11 @@
     for (std::size_t j = 0; j < outputs.size(); j++) {
         if (generate) {
             MintedCoinData output = outputs[j];
-<<<<<<< HEAD
 
-            if (output.iota == 0 && output.v != 1) {
+            if (output.iota != 0 && output.v != 1) {
                 throw std::invalid_argument("mint: identifier not equal to 0 and value not equal to 1");
             }
-            if (output.a == 0 && output.iota == 0) {
-=======
-            
-            if (output.iota != 0 && output.v != 1){
-                throw std::invalid_argument("mint: identifier not equal to 0 and value not equal to 1");
-            }
-            if (output.a == 0 && output.iota != 0){
->>>>>>> 121983a9
+            if (output.a == 0 && output.iota != 0) {
                 throw std::invalid_argument("mint: asset type equal to 0 and identifier not equal to 0");
             }
 
@@ -84,15 +76,9 @@
     Schnorr schnorr(this->params->get_H());
     std::vector<GroupElement> value_statement;
 
-<<<<<<< HEAD
     for (std::size_t j = 0; j < this->coins.size(); j++) {
-        value_statement.emplace_back(this->coins[j].C + this->params->get_E().inverse() * this->coins[j].a + this->params->get_F().inverse() * this->coins[j].iota + this->params->get_G().inverse() * Scalar(this->coins[j].v));
+        value_statement.emplace_back(this->coins[j].C + this->params->get_E().inverse() * Scalar(this->coins[j].a) + this->params->get_F().inverse() * Scalar(this->coins[j].iota) + this->params->get_G().inverse() * Scalar(this->coins[j].v));
     }
-=======
-	for (std::size_t j = 0; j < this->coins.size(); j++) {
-		value_statement.emplace_back(this->coins[j].C + this->params->get_E().inverse()*Scalar(this->coins[j].a) + this->params->get_F().inverse()*Scalar(this->coins[j].iota) + this->params->get_G().inverse()*Scalar(this->coins[j].v));
-	}
->>>>>>> 121983a9
 
     return schnorr.verify(value_statement, this->value_proof);
 }
