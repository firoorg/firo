--- conflicted
+++ resolved
@@ -24,18 +24,11 @@
 	for (std::size_t j = 0; j < outputs.size(); j++) {
         if (generate) {
             MintedCoinData output = outputs[j];
-
-<<<<<<< HEAD
+            
             if (output.iota == 0 && output.v != 1){
                 throw std::invalid_argument("mint: identifier not equal to 0 and value not equal to 1");
             }
             if (output.a == 0 && output.iota == 0){
-=======
-            if (!output.i.isZero() && output.v != 1){
-                throw std::invalid_argument("mint: identifier not equal to 0 and value not equal to 1");
-            }
-            if (!output.a.isZero() && output.i.isZero()){
->>>>>>> c50aa6dc
                 throw std::invalid_argument("mint: asset type equal to 0 and identifier not equal to 0");
             }
 
@@ -55,11 +48,8 @@
             ));
 
             // Prepare the value proof
-<<<<<<< HEAD
             value_statement.emplace_back(this->coins[j].C + this->params->get_E().inverse()*Scalar(this->coins[j].a) + this->params->get_F().inverse()*Scalar(this->coins[j].iota) + this->params->get_G().inverse()*Scalar(this->coins[j].v));
-=======
-            value_statement.emplace_back(this->coins[j].C + this->params->get_E().inverse()*this->coins[j].a + this->params->get_F().inverse()*this->coins[j].i + this->params->get_G().inverse()*Scalar(this->coins[j].v));
->>>>>>> c50aa6dc
+
             value_witness.emplace_back(SpatsUtils::hash_val(k));
         } else {
             Coin coin;
