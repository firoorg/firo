<<<<<<< HEAD
/**
 * @file exodus.cpp
 *
 * This file contains the core of Exodus Core.
 */

#include "exodus/exodus.h"

#include "exodus/activation.h"
#include "exodus/consensushash.h"
#include "exodus/convert.h"
#include "exodus/dex.h"
#include "exodus/encoding.h"
#include "exodus/errors.h"
#include "exodus/fees.h"
#include "exodus/log.h"
#include "exodus/mdex.h"
#include "exodus/notifications.h"
#include "exodus/pending.h"
#include "exodus/persistence.h"
#include "exodus/rules.h"
#include "exodus/script.h"
#include "exodus/sp.h"
#include "exodus/tally.h"
#include "exodus/tx.h"
#include "exodus/utils.h"
#include "exodus/utilsbitcoin.h"
#include "exodus/version.h"
#include "exodus/walletcache.h"
#include "exodus/wallettxs.h"

#include "base58.h"
#include "chainparams.h"
#include "wallet/coincontrol.h"
#include "coins.h"
#include "core_io.h"
#include "init.h"
#include "validation.h"
#include "net.h"
#include "primitives/block.h"
#include "primitives/transaction.h"
#include "script/script.h"
#include "script/standard.h"
#include "sync.h"
#include "tinyformat.h"
#include "uint256.h"
#include "ui_interface.h"
#include "util.h"
#include "utilstrencodings.h"
#include "utiltime.h"
=======
#include "exodus.h"

#include "activation.h"
#include "consensushash.h"
#include "convert.h"
#include "dex.h"
#include "errors.h"
#include "fees.h"
#include "log.h"
#include "mdex.h"
#include "notifications.h"
#include "packetencoder.h"
#include "pending.h"
#include "persistence.h"
#include "rules.h"
#include "script.h"
#include "sigmadb.h"
#include "sp.h"
#include "tally.h"
#include "tx.h"
#include "txprocessor.h"
#include "utils.h"
#include "utilsbitcoin.h"
#include "version.h"
>>>>>>> dc33dff8
#ifdef ENABLE_WALLET
#include "wallet.h"
#endif
#include "walletcache.h"
#include "wallettxs.h"

#include "../base58.h"
#include "../chainparams.h"
#include "../coincontrol.h"
#include "../coins.h"
#include "../core_io.h"
#include "../init.h"
#include "../main.h"
#include "../primitives/block.h"
#include "../primitives/transaction.h"
#include "../script/script.h"
#include "../script/standard.h"
#include "../sync.h"
#include "../tinyformat.h"
#include "../uint256.h"
#include "../ui_interface.h"
#include "../util.h"
#include "../utilstrencodings.h"
#include "../utiltime.h"
#include "../sigma.h"
#ifdef ENABLE_WALLET
#include "../script/ismine.h"
#include "../wallet/wallet.h"
#endif

#include <univalue.h>

#include <boost/algorithm/string.hpp>
#include <boost/exception/to_string.hpp>
#include <boost/filesystem.hpp>
#include <boost/foreach.hpp>
#include <boost/lexical_cast.hpp>

#include <openssl/sha.h>

#include "leveldb/db.h"

#include <assert.h>
#include <stdint.h>
#include <stdio.h>

#include <fstream>
#include <map>
#include <set>
#include <string>
#include <unordered_map>
#include <vector>

using boost::algorithm::token_compress_on;
using boost::to_string;

using leveldb::Iterator;
using leveldb::Slice;
using leveldb::Status;

using std::endl;
using std::make_pair;
using std::map;
using std::ofstream;
using std::pair;
using std::string;
using std::vector;

using namespace exodus;

static int nWaterlineBlock = 0;

//! Available balances of wallet properties
std::map<uint32_t, int64_t> global_balance_money;
//! Reserved balances of wallet propertiess
std::map<uint32_t, int64_t> global_balance_reserved;
//! Vector containing a list of properties relative to the wallet
std::set<uint32_t> global_wallet_property_list;

//! Set containing properties that have freezing enabled
std::set<std::pair<uint32_t,int> > setFreezingEnabledProperties;
//! Set containing addresses that have been frozen
std::set<std::pair<std::string,uint32_t> > setFrozenAddresses;

/**
 * Used to indicate, whether to automatically commit created transactions.
 *
 * Can be set with configuration "-autocommit" or RPC "setautocommit_EXODUS".
 */
bool autoCommit = true;

//! Number of "Dev EXODUS" of the last processed block
static int64_t exodus_prev = 0;

static boost::filesystem::path MPPersistencePath;

static int exodusInitialized = 0;

static int reorgRecoveryMode = 0;
static int reorgRecoveryMaxHeight = 0;

CMPTxList *exodus::p_txlistdb;
CMPTradeList *exodus::t_tradelistdb;
CMPSTOList *exodus::s_stolistdb;
CExodusTransactionDB *exodus::p_ExodusTXDB;
CExodusFeeCache *exodus::p_feecache;
CExodusFeeHistory *exodus::p_feehistory;

// indicate whether persistence is enabled at this point, or not
// used to write/read files, for breakout mode, debugging, etc.
static bool writePersistence(int block_now)
{
  // if too far away from the top -- do not write
  if (GetHeight() > (block_now + MAX_STATE_HISTORY)) return false;

  return true;
}

bool isExodusEnabled()
{
    return GetBoolArg("-exodus", false);
}

std::string exodus::strMPProperty(uint32_t propertyId)
{
    std::string str = "*unknown*";

    // test user-token
    if (0x80000000 & propertyId) {
        str = strprintf("Test token: %d : 0x%08X", 0x7FFFFFFF & propertyId, propertyId);
    } else {
        switch (propertyId) {
            case EXODUS_PROPERTY_XZC: str = "XZC";
                break;
            case EXODUS_PROPERTY_EXODUS: str = "EXODUS";
                break;
            case EXODUS_PROPERTY_TEXODUS: str = "TEXODUS";
                break;
            default:
                str = strprintf("SP token: %d", propertyId);
        }
    }

    return str;
}

std::string FormatDivisibleShortMP(int64_t n)
{
    int64_t n_abs = (n > 0 ? n : -n);
    int64_t quotient = n_abs / COIN;
    int64_t remainder = n_abs % COIN;
    std::string str = strprintf("%d.%08d", quotient, remainder);
    // clean up trailing zeros - good for RPC not so much for UI
    str.erase(str.find_last_not_of('0') + 1, std::string::npos);
    if (str.length() > 0) {
        std::string::iterator it = str.end() - 1;
        if (*it == '.') {
            str.erase(it);
        }
    } //get rid of trailing dot if non decimal
    return str;
}

std::string FormatDivisibleMP(int64_t n, bool fSign)
{
    // Note: not using straight sprintf here because we do NOT want
    // localized number formatting.
    int64_t n_abs = (n > 0 ? n : -n);
    int64_t quotient = n_abs / COIN;
    int64_t remainder = n_abs % COIN;
    std::string str = strprintf("%d.%08d", quotient, remainder);

    if (!fSign) return str;

    if (n < 0)
        str.insert((unsigned int) 0, 1, '-');
    else
        str.insert((unsigned int) 0, 1, '+');
    return str;
}

std::string exodus::FormatIndivisibleMP(int64_t n)
{
    return strprintf("%d", n);
}

std::string FormatShortMP(uint32_t property, int64_t n)
{
    if (isPropertyDivisible(property)) {
        return FormatDivisibleShortMP(n);
    } else {
        return FormatIndivisibleMP(n);
    }
}

std::string FormatMP(uint32_t property, int64_t n, bool fSign)
{
    if (isPropertyDivisible(property)) {
        return FormatDivisibleMP(n, fSign);
    } else {
        return FormatIndivisibleMP(n);
    }
}

std::string FormatByType(int64_t amount, uint16_t propertyType)
{
    if (propertyType & EXODUS_PROPERTY_TYPE_INDIVISIBLE) {
        return FormatIndivisibleMP(amount);
    } else {
        return FormatDivisibleMP(amount);
    }
}

OfferMap exodus::my_offers;
AcceptMap exodus::my_accepts;

CMPSPInfo *exodus::_my_sps;
CrowdMap exodus::my_crowds;

// this is the master list of all amounts for all addresses for all properties, map is unsorted
std::unordered_map<std::string, CMPTally> exodus::mp_tally_map;

CMPTally* exodus::getTally(const std::string& address)
{
    std::unordered_map<std::string, CMPTally>::iterator it = mp_tally_map.find(address);

    if (it != mp_tally_map.end()) return &(it->second);

    return (CMPTally *) NULL;
}

// look at balance for an address
int64_t getMPbalance(const std::string& address, uint32_t propertyId, TallyType ttype)
{
    int64_t balance = 0;
    if (TALLY_TYPE_COUNT <= ttype) {
        return 0;
    }
    if (ttype == ACCEPT_RESERVE && propertyId > EXODUS_PROPERTY_TEXODUS) {
        // ACCEPT_RESERVE is always empty, except for EXODUS and TEXODUS
        return 0;
    }

    LOCK(cs_main);
    const std::unordered_map<std::string, CMPTally>::iterator my_it = mp_tally_map.find(address);
    if (my_it != mp_tally_map.end()) {
        balance = (my_it->second).getMoney(propertyId, ttype);
    }

    return balance;
}

int64_t getUserAvailableMPbalance(const std::string& address, uint32_t propertyId)
{
    int64_t money = getMPbalance(address, propertyId, BALANCE);
    int64_t pending = getMPbalance(address, propertyId, PENDING);

    if (0 > pending) {
        return (money + pending); // show the decrease in available money
    }

    return money;
}

int64_t getUserFrozenMPbalance(const std::string& address, uint32_t propertyId)
{
    int64_t frozen = 0;

    if (isAddressFrozen(address, propertyId)) {
        frozen = getMPbalance(address, propertyId, BALANCE);
    }

    return frozen;
}

bool exodus::isTestEcosystemProperty(uint32_t propertyId)
{
    if ((EXODUS_PROPERTY_TEXODUS == propertyId) || (TEST_ECO_PROPERTY_1 <= propertyId)) return true;

    return false;
}

bool exodus::isMainEcosystemProperty(uint32_t propertyId)
{
    if ((EXODUS_PROPERTY_XZC != propertyId) && !isTestEcosystemProperty(propertyId)) return true;

    return false;
}

void exodus::ClearFreezeState()
{
    // Should only ever be called in the event of a reorg
    setFreezingEnabledProperties.clear();
    setFrozenAddresses.clear();
}

void exodus::PrintFreezeState()
{
    PrintToLog("setFrozenAddresses state:\n");
    for (std::set<std::pair<std::string,uint32_t> >::iterator it = setFrozenAddresses.begin(); it != setFrozenAddresses.end(); it++) {
        PrintToLog("  %s:%d\n", (*it).first, (*it).second);
    }
    PrintToLog("setFreezingEnabledProperties state:\n");
    for (std::set<std::pair<uint32_t,int> >::iterator it = setFreezingEnabledProperties.begin(); it != setFreezingEnabledProperties.end(); it++) {
        PrintToLog("  %d:%d\n", (*it).first, (*it).second);
    }
}

void exodus::enableFreezing(uint32_t propertyId, int liveBlock)
{
    setFreezingEnabledProperties.insert(std::make_pair(propertyId, liveBlock));
    assert(isFreezingEnabled(propertyId, liveBlock));
    PrintToLog("Freezing for property %d will be enabled at block %d.\n", propertyId, liveBlock);
}

void exodus::disableFreezing(uint32_t propertyId)
{
    int liveBlock = 0;
    for (std::set<std::pair<uint32_t,int> >::iterator it = setFreezingEnabledProperties.begin(); it != setFreezingEnabledProperties.end(); it++) {
        if (propertyId == (*it).first) {
            liveBlock = (*it).second;
        }
    }
    assert(liveBlock > 0);

    setFreezingEnabledProperties.erase(std::make_pair(propertyId, liveBlock));
    PrintToLog("Freezing for property %d has been disabled.\n", propertyId);

    // When disabling freezing for a property, all frozen addresses for that property will be unfrozen!
    for (std::set<std::pair<std::string,uint32_t> >::iterator it = setFrozenAddresses.begin(); it != setFrozenAddresses.end(); ) {
        if ((*it).second == propertyId) {
            PrintToLog("Address %s has been unfrozen for property %d.\n", (*it).first, propertyId);
            it = setFrozenAddresses.erase(it);
            assert(!isAddressFrozen((*it).first, (*it).second));
        } else {
            it++;
        }
    }

    assert(!isFreezingEnabled(propertyId, liveBlock));
}

bool exodus::isFreezingEnabled(uint32_t propertyId, int block)
{
    for (std::set<std::pair<uint32_t,int> >::iterator it = setFreezingEnabledProperties.begin(); it != setFreezingEnabledProperties.end(); it++) {
        uint32_t itemPropertyId = (*it).first;
        int itemBlock = (*it).second;
        if (propertyId == itemPropertyId && block >= itemBlock) {
            return true;
        }
    }
    return false;
}

void exodus::freezeAddress(const std::string& address, uint32_t propertyId)
{
    setFrozenAddresses.insert(std::make_pair(address, propertyId));
    assert(isAddressFrozen(address, propertyId));
    PrintToLog("Address %s has been frozen for property %d.\n", address, propertyId);
}

void exodus::unfreezeAddress(const std::string& address, uint32_t propertyId)
{
    setFrozenAddresses.erase(std::make_pair(address, propertyId));
    assert(!isAddressFrozen(address, propertyId));
    PrintToLog("Address %s has been unfrozen for property %d.\n", address, propertyId);
}

bool exodus::isAddressFrozen(const std::string& address, uint32_t propertyId)
{
    if (setFrozenAddresses.find(std::make_pair(address, propertyId)) != setFrozenAddresses.end()) {
        return true;
    }
    return false;
}

std::string exodus::getTokenLabel(uint32_t propertyId)
{
    std::string tokenStr;
    if (propertyId < 3) {
        if (propertyId == 1) {
            tokenStr = " EXODUS";
        } else {
            tokenStr = " TEXODUS";
        }
    } else {
        tokenStr = strprintf(" SPT#%d", propertyId);
    }
    return tokenStr;
}

// get total tokens for a property
// optionally counts the number of addresses who own that property: n_owners_total
int64_t exodus::getTotalTokens(uint32_t propertyId, int64_t* n_owners_total)
{
    int64_t prev = 0;
    int64_t owners = 0;
    int64_t totalTokens = 0;

    LOCK(cs_main);

    CMPSPInfo::Entry property;
    if (false == _my_sps->getSP(propertyId, property)) {
        return 0; // property ID does not exist
    }

    if (!property.fixed || n_owners_total) {
        for (std::unordered_map<std::string, CMPTally>::const_iterator it = mp_tally_map.begin(); it != mp_tally_map.end(); ++it) {
            const CMPTally& tally = it->second;

            totalTokens += tally.getMoney(propertyId, BALANCE);
            totalTokens += tally.getMoney(propertyId, SELLOFFER_RESERVE);
            totalTokens += tally.getMoney(propertyId, ACCEPT_RESERVE);
            totalTokens += tally.getMoney(propertyId, METADEX_RESERVE);

            if (prev != totalTokens) {
                prev = totalTokens;
                owners++;
            }
        }
        int64_t cachedFee = p_feecache->GetCachedAmount(propertyId);
        totalTokens += cachedFee;
    }

    if (property.fixed) {
        totalTokens = property.num_tokens; // only valid for TX50
    }

    if (n_owners_total) *n_owners_total = owners;

    return totalTokens;
}

// return true if everything is ok
bool exodus::update_tally_map(const std::string& who, uint32_t propertyId, int64_t amount, TallyType ttype)
{
    if (0 == amount) {
        PrintToLog("%s(%s, %u=0x%X, %+d, ttype=%d) ERROR: amount to credit or debit is zero\n", __func__, who, propertyId, propertyId, amount, ttype);
        return false;
    }
    if (ttype >= TALLY_TYPE_COUNT) {
        PrintToLog("%s(%s, %u=0x%X, %+d, ttype=%d) ERROR: invalid tally type\n", __func__, who, propertyId, propertyId, amount, ttype);
        return false;
    }

    bool bRet = false;
    int64_t before = 0;
    int64_t after = 0;

    LOCK(cs_main);

    if (ttype == BALANCE && amount < 0) {
        assert(!isAddressFrozen(who, propertyId)); // for safety, this should never fail if everything else is working properly.
    }

    before = getMPbalance(who, propertyId, ttype);

    std::unordered_map<std::string, CMPTally>::iterator my_it = mp_tally_map.find(who);
    if (my_it == mp_tally_map.end()) {
        // insert an empty element
        my_it = (mp_tally_map.insert(std::make_pair(who, CMPTally()))).first;
    }

    CMPTally& tally = my_it->second;
    bRet = tally.updateMoney(propertyId, amount, ttype);

    after = getMPbalance(who, propertyId, ttype);
    if (!bRet) {
        assert(before == after);
        PrintToLog("%s(%s, %u=0x%X, %+d, ttype=%d) ERROR: insufficient balance (=%d)\n", __func__, who, propertyId, propertyId, amount, ttype, before);
    }
    if (exodus_debug_tally && (CBitcoinAddress(who) != GetSystemAddress() || exodus_debug_exo)) {
        PrintToLog("%s(%s, %u=0x%X, %+d, ttype=%d): before=%d, after=%d\n", __func__, who, propertyId, propertyId, amount, ttype, before, after);
    }

    return bRet;
}

////////////////////////////////////////////////////////////////////////////////////////////////////////
//
// some old TODOs
//  6) verify large-number calculations (especially divisions & multiplications)
//  9) build in consesus checks with the masterchain.info & masterchest.info -- possibly run them automatically, daily (?)
// 10) need a locking mechanism between Core & Qt -- to retrieve the tally, for instance, this and similar to this: LOCK(wallet->cs_wallet);
//

/**
 * Calculates and updates the "development mastercoins".
 *
 * For every 10 EXODUS sold during the Exodus period, 1 additional "Dev EXODUS" was generated,
 * which are being awarded to the Exodus address slowly over the years.
 *
 * @see The "Dev EXODUS" specification:
 * https://github.com/ExodusLayer/spec#development-mastercoins-dev-exodus-previously-reward-mastercoins
 *
 * Note:
 * If timestamps are out of order, then previously vested "Dev EXODUS" are not voided.
 *
 * @param nTime  The timestamp of the block to update the "Dev EXODUS" for
 * @return The number of "Dev EXODUS" generated
 */
static int64_t calculate_and_update_devexodus(unsigned int nTime, int block)
{
    // do nothing if before end of fundraiser
    if (nTime < 1377993874) return 0;

    // taken mainly from exodus_validate.py: def get_available_reward(height, c)
    int64_t devexodus = 0;
    int64_t exodus_delta = 0;
    // spec constants:
    const int64_t all_reward = 5631623576222;
    const double seconds_in_one_year = 31556926;
    const double seconds_passed = nTime - 1377993874; // exodus bootstrap deadline
    const double years = seconds_passed / seconds_in_one_year;
    const double part_available = 1 - pow(0.5, years);
    const double available_reward = all_reward * part_available;

    devexodus = rounduint64(available_reward);
    exodus_delta = devexodus - exodus_prev;

    if (exodus_debug_exo) PrintToLog("devexodus=%d, exodus_prev=%d, exodus_delta=%d\n", devexodus, exodus_prev, exodus_delta);

    // skip if a block's timestamp is older than that of a previous one!
    if (0 > exodus_delta) return 0;

    // sanity check that devexodus isn't an impossible value
    if (devexodus > all_reward || 0 > devexodus) {
        PrintToLog("%s(): ERROR: insane number of Dev EXODUS (nTime=%d, exodus_prev=%d, devexodus=%d)\n", __func__, nTime, exodus_prev, devexodus);
        return 0;
    }

    if (exodus_delta > 0) {
        update_tally_map(GetSystemAddress().ToString(), EXODUS_PROPERTY_EXODUS, exodus_delta, BALANCE);
        exodus_prev = devexodus;
    }

    NotifyTotalTokensChanged(EXODUS_PROPERTY_EXODUS, block);

    return exodus_delta;
}

uint32_t exodus::GetNextPropertyId(bool maineco)
{
    if (maineco) {
        return _my_sps->peekNextSPID(1);
    } else {
        return _my_sps->peekNextSPID(2);
    }
}

// Perform any actions that need to be taken when the total number of tokens for a property ID changes
void NotifyTotalTokensChanged(uint32_t propertyId, int block)
{
    p_feecache->UpdateDistributionThresholds(propertyId);
    p_feecache->EvalCache(propertyId, block);
}

void CheckWalletUpdate(bool forceUpdate)
{
    if (!WalletCacheUpdate()) {
        // no balance changes were detected that affect wallet addresses, signal a generic change to overall Exodus state
        if (!forceUpdate) {
            uiInterface.ExodusStateChanged();
            return;
        }
    }
#ifdef ENABLE_WALLET
    LOCK(cs_main);

    // balance changes were found in the wallet, update the global totals and signal a Exodus balance change
    global_balance_money.clear();
    global_balance_reserved.clear();

    // populate global balance totals and wallet property list - note global balances do not include additional balances from watch-only addresses
    for (std::unordered_map<std::string, CMPTally>::iterator my_it = mp_tally_map.begin(); my_it != mp_tally_map.end(); ++my_it) {
        // check if the address is a wallet address (including watched addresses)
        std::string address = my_it->first;
        int addressIsMine = IsMyAddress(address);
        if (!addressIsMine) continue;
        // iterate only those properties in the TokenMap for this address
        my_it->second.init();
        uint32_t propertyId;
        while (0 != (propertyId = (my_it->second).next())) {
            // add to the global wallet property list
            global_wallet_property_list.insert(propertyId);
            // check if the address is spendable (only spendable balances are included in totals)
            if (addressIsMine != ISMINE_SPENDABLE) continue;
            // work out the balances and add to globals
            global_balance_money[propertyId] += getUserAvailableMPbalance(address, propertyId);
            global_balance_reserved[propertyId] += getMPbalance(address, propertyId, SELLOFFER_RESERVE);
            global_balance_reserved[propertyId] += getMPbalance(address, propertyId, METADEX_RESERVE);
            global_balance_reserved[propertyId] += getMPbalance(address, propertyId, ACCEPT_RESERVE);
        }
    }
    // signal an Exodus balance change
    uiInterface.ExodusBalanceChanged();
#endif
}

// TODO: move
CCoinsView exodus::viewDummy;
CCoinsViewCache exodus::view(&viewDummy);

//! Guards coins view cache
CCriticalSection exodus::cs_tx_cache;

static unsigned int nCacheHits = 0;
static unsigned int nCacheMiss = 0;

/**
 * Fetches transaction inputs and adds them to the coins view cache.
 *
 * Note: cs_tx_cache should be locked, when adding and accessing inputs!
 *
 * @param tx[in]  The transaction to fetch inputs for
 * @return True, if all inputs were successfully added to the cache
 */
static bool FillTxInputCache(const CTransaction& tx)
{
    static unsigned int nCacheSize = GetArg("-exodustxcache", 500000);

    if (view.GetCacheSize() > nCacheSize) {
        PrintToLog("%s(): clearing cache before insertion [size=%d, hit=%d, miss=%d]\n",
                __func__, view.GetCacheSize(), nCacheHits, nCacheMiss);
        view.Flush();
    }

    for (std::vector<CTxIn>::const_iterator it = tx.vin.begin(); it != tx.vin.end(); ++it) {
        const CTxIn& txIn = *it;

        if (it->scriptSig.IsSigmaSpend()) {
            continue;
        }

        unsigned int nOut = txIn.prevout.n;
        CCoinsModifier coins = view.ModifyCoins(txIn.prevout.hash);

        if (coins->IsAvailable(nOut)) {
            ++nCacheHits;
            continue;
        } else {
            ++nCacheMiss;
        }

        CTransactionRef txPrev;
        uint256 hashBlock;
        if (!GetTransaction(txIn.prevout.hash, txPrev, Params().GetConsensus(), hashBlock, true)) {
            return false;
        }

        if (nOut >= coins->vout.size()) {
            coins->vout.resize(nOut+1);
        }
        coins->vout[nOut].scriptPubKey = txPrev->vout[nOut].scriptPubKey;
        coins->vout[nOut].nValue = txPrev->vout[nOut].nValue;
    }

    return true;
}

// idx is position within the block, 0-based
// int exodus_tx_push(const CTransaction &wtx, int nBlock, unsigned int idx)
// INPUT: bRPConly -- set to true to avoid moving funds; to be called from various RPC calls like this
// RETURNS: 0 if parsed a MP TX
// RETURNS: < 0 if a non-MP-TX or invalid
// RETURNS: >0 if 1 or more payments have been made
static int parseTransaction(bool bRPConly, const CTransaction& wtx, int nBlock, unsigned int idx, CMPTransaction& mp_tx, unsigned int nTime)
{
    InputMode inputMode = InputMode::NORMAL;
    if (wtx.IsSigmaSpend()) {
        inputMode = InputMode::SIGMA;
    }

    assert(bRPConly == mp_tx.isRpcOnly());
    mp_tx.Set(wtx.GetHash(), nBlock, idx, nTime);

    // ### CLASS IDENTIFICATION AND MARKER CHECK ###
    auto exodusClass = DeterminePacketClass(wtx, nBlock);

    if (!exodusClass) {
        return -1; // No Exodus/Exodus marker, thus not a valid Exodus transaction
    }

    if (!bRPConly || exodus_debug_parser_readonly) {
        PrintToLog("____________________________________________________________________________________________________________________________________\n");
        PrintToLog("%s(block=%d, %s idx= %d); txid: %s\n", __FUNCTION__, nBlock, DateTimeStrFormat("%Y-%m-%d %H:%M:%S", nTime), idx, wtx.GetHash().GetHex());
    }

    // ### SENDER IDENTIFICATION ###
    boost::optional<CBitcoinAddress> sender;
    int64_t inAll = 0;

    { // needed to ensure the cache isn't cleared in the meantime when doing parallel queries
    LOCK(cs_tx_cache);

    // Add previous transaction inputs to the cache
    if (!FillTxInputCache(wtx)) {
        PrintToLog("%s() ERROR: failed to get inputs for %s\n", __func__, wtx.GetHash().GetHex());
        return -101;
    }

    assert(view.HaveInputs(wtx));

    if (*exodusClass != PacketClass::C) {
        if (inputMode != InputMode::NORMAL) {
            PrintToLog("%s() ERROR: other input than normal is not allowed when packet class is not C\n", __func__, wtx.GetHash().GetHex());
            return -101;
        }

        // OLD LOGIC - collect input amounts and identify sender via "largest input by sum"
        std::map<CBitcoinAddress, int64_t> inputs_sum_of_values;

        for (unsigned int i = 0; i < wtx.vin.size(); ++i) {
            if (exodus_debug_vin) PrintToLog("vin=%d:%s\n", i, ScriptToAsmStr(wtx.vin[i].scriptSig));

            const CTxIn& txIn = wtx.vin[i];
            const CTxOut& txOut = view.GetOutputFor(txIn);

            assert(!txOut.IsNull());

            CTxDestination source;
            txnouttype whichType;
            if (!GetOutputType(txOut.scriptPubKey, whichType)) {
                return -104;
            }
            if (!IsAllowedInputType(whichType, nBlock)) {
                return -105;
            }
            if (ExtractDestination(txOut.scriptPubKey, source)) { // extract the destination of the previous transaction's vout[n] and check it's allowed type
                inputs_sum_of_values[CBitcoinAddress(source)] += txOut.nValue;
            }
            else return -106;
        }

        int64_t nMax = 0;
        for (auto it = inputs_sum_of_values.begin(); it != inputs_sum_of_values.end(); ++it) { // find largest by sum
            int64_t nTemp = it->second;
            if (nTemp > nMax) {
                sender = it->first;
                if (exodus_debug_exo) PrintToLog("looking for The Sender: %s , nMax=%lu, nTemp=%d\n", sender->ToString(), nMax, nTemp);
                nMax = nTemp;
            }
        }

        if (!sender) {
            PrintToLog("Failed to determine sender for transaction %s\n", wtx.GetHash().GetHex());
            return -5;
        }
    }
    else if (inputMode != InputMode::SIGMA)
    {
        // NEW LOGIC - the sender is chosen based on the first vin

        // determine the sender, but invalidate transaction, if the input is not accepted

        // do not need to check sigma.

        unsigned int vin_n = 0; // the first input
        if (exodus_debug_vin) PrintToLog("vin=%d:%s\n", vin_n, ScriptToAsmStr(wtx.vin[vin_n].scriptSig));

        const CTxIn& txIn = wtx.vin[vin_n];
        const CTxOut& txOut = view.GetOutputFor(txIn);

        assert(!txOut.IsNull());

        txnouttype whichType;
        if (!GetOutputType(txOut.scriptPubKey, whichType)) {
            return -108;
        }
        if (!IsAllowedInputType(whichType, nBlock)) {
            return -109;
        }
        CTxDestination source;
        if (ExtractDestination(txOut.scriptPubKey, source)) {
            sender = source;
        }
        else return -110;
    }

    switch (inputMode) {
    case InputMode::SIGMA:
        inAll = sigma::GetSpendAmount(wtx);
        break;
    case InputMode::NORMAL:
    default:
        inAll = view.GetValueIn(wtx);
        break;
    }

    } // end of LOCK(cs_tx_cache)

    int64_t outAll = wtx.GetValueOut();

    // ### DATA POPULATION ### - save output addresses, values and scripts
    boost::optional<CBitcoinAddress> referenceAddr;
    boost::optional<CAmount> referenceAmount;
    std::vector<unsigned char> payload;
    std::vector<CBitcoinAddress> address_data;
    std::vector<CAmount> value_data;

    for (unsigned int n = 0; n < wtx.vout.size(); ++n) {
        txnouttype whichType;
        if (!GetOutputType(wtx.vout[n].scriptPubKey, whichType)) {
            continue;
        }
        if (!IsAllowedOutputType(whichType, nBlock)) {
            continue;
        }
        CTxDestination dest;
        if (ExtractDestination(wtx.vout[n].scriptPubKey, dest)) {
            CBitcoinAddress address(dest);
            if (address != GetSystemAddress()) {
                // saving for reference
                address_data.push_back(address);
                value_data.push_back(wtx.vout[n].nValue);
                if (exodus_debug_parser_data) PrintToLog("saving address_data #%d: %s:%s\n", n, address.ToString(), ScriptToAsmStr(wtx.vout[n].scriptPubKey));
            }
        }
    }
    if (exodus_debug_parser_data) PrintToLog(" address_data.size=%lu\n value_data.size=%lu\n", address_data.size(), value_data.size());

    // ### CLASS B / CLASS C PARSING ###
    if (exodus_debug_parser_data) PrintToLog("Beginning reference identification\n");

    bool changeRemoved = false; // bool to hold whether we've ignored the first output to sender as change
    unsigned int potentialReferenceOutputs = 0; // int to hold number of potential reference outputs
    for (unsigned k = 0; k < address_data.size(); ++k) { // how many potential reference outputs do we have, if just one select it right here
        auto& addr = address_data[k];
        if (exodus_debug_parser_data) PrintToLog("ref? data[%d]: %s (%s)\n", k, addr.ToString(), FormatIndivisibleMP(value_data[k]));

        ++potentialReferenceOutputs;
        if (1 == potentialReferenceOutputs) {
            referenceAddr = addr;
            referenceAmount = value_data[k];
            if (exodus_debug_parser_data) PrintToLog("Single reference potentially id'd as follows: %s \n", referenceAddr->ToString());
        } else { //as soon as potentialReferenceOutputs > 1 we need to go fishing
            referenceAddr = boost::none; // avoid leaving referenceAddr populated for sanity
            referenceAmount = boost::none;
            if (exodus_debug_parser_data) PrintToLog("More than one potential reference candidate, blanking referenceAddr, need to go fishing\n");
        }
    }
    if (!referenceAddr) { // do we have a reference now? or do we need to dig deeper
        if (exodus_debug_parser_data) PrintToLog("Reference has not been found yet, going fishing\n");
        for (unsigned k = 0; k < address_data.size(); ++k) {
            auto& addr = address_data[k];

            if (sender && !changeRemoved && addr == *sender) {
                changeRemoved = true; // per spec ignore first output to sender as change if multiple possible ref addresses
                if (exodus_debug_parser_data) PrintToLog("Removed change\n");
            } else {
                referenceAddr = addr; // this may be set several times, but last time will be highest vout
                referenceAmount = value_data[k];
                if (exodus_debug_parser_data) PrintToLog("Resetting referenceAddr as follows: %s \n ", referenceAddr->ToString());
            }
        }
    }

    if (*exodusClass == PacketClass::B) {
        // ### CLASS B SPECIFC PARSING ###
        std::vector<std::vector<unsigned char>> multisig_script_data;

        // ### POPULATE MULTISIG SCRIPT DATA ###
        for (unsigned int i = 0; i < wtx.vout.size(); ++i) {
            txnouttype whichType;
            std::vector<CTxDestination> vDest;
            int nRequired;
            if (exodus_debug_script) PrintToLog("scriptPubKey: %s\n", HexStr(wtx.vout[i].scriptPubKey));
            if (!ExtractDestinations(wtx.vout[i].scriptPubKey, whichType, vDest, nRequired)) {
                continue;
            }
            if (whichType == TX_MULTISIG) {
                if (exodus_debug_script) {
                    PrintToLog(" >> multisig: ");
                    BOOST_FOREACH(const CTxDestination& dest, vDest) {
                        PrintToLog("%s ; ", CBitcoinAddress(dest).ToString());
                    }
                    PrintToLog("\n");
                }
                // ignore first public key, as it should belong to the sender
                // and it be used to avoid the creation of unspendable dust
                std::vector<std::vector<unsigned char>> pushes;

                GetPushedValues(wtx.vout[i].scriptPubKey, std::back_inserter(pushes));

                for (auto it = pushes.begin() + 1; it < pushes.end(); it++) {
                    multisig_script_data.push_back(std::move(*it));
                }
            }
        }

        // The number of packets is limited to MAX_PACKETS,
        // which allows, at least in theory, to add 1 byte
        // sequence numbers to each packet.

        // Transactions with more than MAX_PACKET packets
        // are not invalidated, but trimmed.

        unsigned int nPackets = multisig_script_data.size();
        if (nPackets > CLASS_B_MAX_CHUNKS) {
            nPackets = CLASS_B_MAX_CHUNKS;
            PrintToLog("limiting number of packets to %d [extracted=%d]\n", nPackets, multisig_script_data.size());
        }

        // ### PREPARE A FEW VARS ###
        PacketKeyGenerator keyGenerator(sender->ToString());
        unsigned char packets[CLASS_B_MAX_CHUNKS][32];
        unsigned int mdata_count = 0;  // multisig data count

        // ### DEOBFUSCATE MULTISIG PACKETS ###
        for (unsigned int k = 0; k < nPackets; ++k) {
            assert(mdata_count < CLASS_B_MAX_CHUNKS);

            auto hash = keyGenerator.Next();
            std::array<unsigned char, CLASS_B_CHUNK_SIZE> packet;

            std::copy_n(multisig_script_data[k].begin() + 1, CLASS_B_CHUNK_SIZE, packet.begin());

            for (unsigned int i = 0; i < packet.size(); i++) { // this is a data packet, must deobfuscate now
                packet[i] ^= hash[i];
            }
            memcpy(&packets[mdata_count], packet.data(), CLASS_B_CHUNK_SIZE);
            ++mdata_count;

            if (exodus_debug_parser_data) {
                CPubKey key(multisig_script_data[k]);
                CKeyID keyID = key.GetID();
                std::string strAddress = CBitcoinAddress(keyID).ToString();
                PrintToLog("multisig_data[%d]:%s: %s\n", k, HexStr(multisig_script_data[k]), strAddress);
            }
            if (exodus_debug_parser) {
                std::string strPacket = HexStr(packet.begin(), packet.end());
                PrintToLog("packet #%d: %s\n", mdata_count, strPacket);
            }
        }

        // ### FINALIZE CLASS B ###
        for (unsigned int m = 0; m < mdata_count; ++m) { // now decode mastercoin packets
            if (exodus_debug_parser) PrintToLog("m=%d: %s\n", m, HexStr(packets[m], packets[m] + CLASS_B_CHUNK_SIZE, false));

            // check to ensure the sequence numbers are sequential and begin with 01 !
            if (1 + m != packets[m][0]) {
                if (exodus_debug_spec) PrintToLog("Error: non-sequential seqnum ! expected=%d, got=%d\n", 1+m, packets[m][0]);
            }

            payload.insert(payload.end(), packets[m] + 1, packets[m] + CLASS_B_CHUNK_SIZE);
        }
    } else if (*exodusClass == PacketClass::C) {
        // ### CLASS C SPECIFIC PARSING ###
        std::vector<std::vector<unsigned char>> op_return_script_data;

        // ### POPULATE OP RETURN SCRIPT DATA ###
        for (unsigned int n = 0; n < wtx.vout.size(); ++n) {
            txnouttype whichType;
            if (!GetOutputType(wtx.vout[n].scriptPubKey, whichType)) {
                continue;
            }
            if (!IsAllowedOutputType(whichType, nBlock)) {
                continue;
            }
            if (whichType == TX_NULL_DATA) {
                // only consider outputs, which are explicitly tagged
                std::vector<std::vector<unsigned char>> pushes;

                GetPushedValues(wtx.vout[n].scriptPubKey, std::back_inserter(pushes));

                if (pushes.empty() || pushes[0].size() < magic.size() || !std::equal(magic.begin(), magic.end(), pushes[0].begin())) {
                    continue;
                }

                // Strip out the magic at the very beginning
                pushes[0].erase(pushes[0].begin(), pushes[0].begin() + magic.size());

                op_return_script_data.insert(
                    op_return_script_data.end(),
                    std::make_move_iterator(pushes.begin()),
                    std::make_move_iterator(pushes.end())
                );

                if (exodus_debug_parser_data) {
                    PrintToLog("Class C transaction detected: %s parsed to %s at vout %d\n", wtx.GetHash().GetHex(), HexStr(pushes[0]), n);
                }
            }
        }
        // ### EXTRACT PAYLOAD FOR CLASS C ###
        for (unsigned int n = 0; n < op_return_script_data.size(); ++n) {
            if (!op_return_script_data[n].empty()) {
                auto& vch = op_return_script_data[n];
                unsigned int payload_size = vch.size();

                // Actually CLASS_B_MAX_CHUNKS * CLASS_B_CHUNK_SIZE is not right but we can't fix it due to
                // it break consensus.
                if (payload.size() + payload_size > CLASS_B_MAX_CHUNKS * CLASS_B_CHUNK_SIZE) {
                    payload_size = CLASS_B_MAX_CHUNKS * CLASS_B_CHUNK_SIZE - payload.size();
                    PrintToLog("limiting payload size to %d byte\n", payload.size() + payload_size);
                }
                if (payload_size > 0) {
                    payload.insert(payload.end(), vch.begin(), vch.begin() + payload_size);
                }
                if (CLASS_B_MAX_CHUNKS * CLASS_B_CHUNK_SIZE == payload.size()) {
                    break;
                }
            }
        }
    }

    // ### SET MP TX INFO ###
    if (exodus_debug_verbose) PrintToLog("single_pkt: %s\n", HexStr(payload));

    mp_tx.Set(
        sender ? sender->ToString() : "",
        referenceAddr ? referenceAddr->ToString() : "",
        0,
        wtx.GetHash(),
        nBlock,
        idx,
        payload.data(),
        payload.size(),
        exodusClass,
        inAll - outAll,
        referenceAmount
    );

    return 0;
}

/**
 * Provides access to parseTransaction in read-only mode.
 */
int ParseTransaction(const CTransaction& tx, int nBlock, unsigned int idx, CMPTransaction& mptx, unsigned int nTime)
{
    return parseTransaction(true, tx, nBlock, idx, mptx, nTime);
}

/**
 * Reports the progress of the initial transaction scanning.
 *
 * The progress is printed to the console, written to the debug log file, and
 * the RPC status, as well as the splash screen progress label, are updated.
 *
 * @see exodus_initial_scan()
 */
class ProgressReporter
{
private:
    const CBlockIndex* m_pblockFirst;
    const CBlockIndex* m_pblockLast;
    const int64_t m_timeStart;

    /** Returns the estimated remaining time in milliseconds. */
    int64_t estimateRemainingTime(double progress) const
    {
        int64_t timeSinceStart = GetTimeMillis() - m_timeStart;

        double timeRemaining = 3600000.0; // 1 hour
        if (progress > 0.0 && timeSinceStart > 0) {
            timeRemaining = (100.0 - progress) / progress * timeSinceStart;
        }

        return static_cast<int64_t>(timeRemaining);
    }

    /** Converts a time span to a human readable string. */
    std::string remainingTimeAsString(int64_t remainingTime) const
    {
        int64_t secondsTotal = 0.001 * remainingTime;
        int64_t hours = secondsTotal / 3600;
        int64_t minutes = secondsTotal / 60;
        int64_t seconds = secondsTotal % 60;

        if (hours > 0) {
            return strprintf("%d:%02d:%02d hours", hours, minutes, seconds);
        } else if (minutes > 0) {
            return strprintf("%d:%02d minutes", minutes, seconds);
        } else {
            return strprintf("%d seconds", seconds);
        }
    }

public:
    ProgressReporter(const CBlockIndex* pblockFirst, const CBlockIndex* pblockLast)
    : m_pblockFirst(pblockFirst), m_pblockLast(pblockLast), m_timeStart(GetTimeMillis())
    {
    }

    /** Prints the current progress to the console and notifies the UI. */
    void update(const CBlockIndex* pblockNow) const
    {
        int nLastBlock = m_pblockLast->nHeight;
        int nCurrentBlock = pblockNow->nHeight;
        unsigned int nFirst = m_pblockFirst->nChainTx;
        unsigned int nCurrent = pblockNow->nChainTx;
        unsigned int nLast = m_pblockLast->nChainTx;

        double dProgress = 100.0 * (nCurrent - nFirst) / (nLast - nFirst);
        int64_t nRemainingTime = estimateRemainingTime(dProgress);

        std::string strProgress = strprintf(
                "Still scanning.. at block %d of %d. Progress: %.2f %%, about %s remaining..\n",
                nCurrentBlock, nLastBlock, dProgress, remainingTimeAsString(nRemainingTime));
        std::string strProgressUI = strprintf(
                "Still scanning.. at block %d of %d.\nProgress: %.2f %% (about %s remaining)",
                nCurrentBlock, nLastBlock, dProgress, remainingTimeAsString(nRemainingTime));

        PrintToLog(strProgress);
        uiInterface.InitMessage(strProgressUI);
    }
};

/**
 * Scans the blockchain for meta transactions.
 *
 * It scans the blockchain, starting at the given block index, to the current
 * tip, much like as if new block were arriving and being processed on the fly.
 *
 * Every 30 seconds the progress of the scan is reported.
 *
 * In case the current block being processed is not part of the active chain, or
 * if a block could not be retrieved from the disk, then the scan stops early.
 * Likewise, global shutdown requests are honored, and stop the scan progress.
 *
 * @see exodus_handler_block_begin()
 * @see exodus_handler_tx()
 * @see exodus_handler_block_end()
 *
 * @param nFirstBlock[in]  The index of the first block to scan
 * @return An exit code, indicating success or failure
 */
static int exodus_initial_scan(int nFirstBlock)
{
    int nTimeBetweenProgressReports = GetArg("-exodusprogressfrequency", 30);  // seconds
    int64_t nNow = GetTime();
    size_t nTxsTotal = 0, nTxsFoundTotal = 0;
    int nBlock = 999999;
    const int nLastBlock = GetHeight();

    // this function is useless if there are not enough blocks in the blockchain yet!
    if (nFirstBlock < 0 || nLastBlock < nFirstBlock) return -1;
    PrintToLog("Scanning for transactions in block %d to block %d..\n", nFirstBlock, nLastBlock);

    // used to print the progress to the console and notifies the UI
    ProgressReporter progressReporter(chainActive[nFirstBlock], chainActive[nLastBlock]);

    for (nBlock = nFirstBlock; nBlock <= nLastBlock; ++nBlock)
    {
        if (ShutdownRequested()) {
            PrintToLog("Shutdown requested, stop scan at block %d of %d\n", nBlock, nLastBlock);
            break;
        }

        CBlockIndex* pblockindex = chainActive[nBlock];
        if (NULL == pblockindex) break;
        std::string strBlockHash = pblockindex->GetBlockHash().GetHex();

        if (exodus_debug_exo) PrintToLog("%s(%d; max=%d):%s, line %d, file: %s\n",
            __FUNCTION__, nBlock, nLastBlock, strBlockHash, __LINE__, __FILE__);

        if (GetTime() >= nNow + nTimeBetweenProgressReports) {
            progressReporter.update(pblockindex);
            nNow = GetTime();
        }

        // Get block to parse.
        CBlock block;

        if (!ReadBlockFromDisk(block, pblockindex, Params().GetConsensus())) {
            break;
        }

        // Parse block.
        unsigned parsed = 0;

        exodus_handler_block_begin(nBlock, pblockindex);

        for (unsigned i = 0; i < block.vtx.size(); i++) {
            if (exodus_handler_tx(*block.vtx[i], nBlock, i, pblockindex)) {
                parsed++;
            }
        }

        exodus_handler_block_end(nBlock, pblockindex, parsed);

        // Sum total parsed.
        nTxsFoundTotal += parsed;
        nTxsTotal += block.vtx.size();
    }

    if (nBlock < nLastBlock) {
        PrintToLog("Scan stopped early at block %d of block %d\n", nBlock, nLastBlock);
    }

    PrintToLog("%zu transactions processed, %zu meta transactions found\n", nTxsTotal, nTxsFoundTotal);

    return 0;
}

int input_exodus_balances_string(const std::string& s)
{
    // "address=propertybalancedata"
    std::vector<std::string> addrData;
    boost::split(addrData, s, boost::is_any_of("="), boost::token_compress_on);
    if (addrData.size() != 2) return -1;

    std::string strAddress = addrData[0];

    // split the tuples of properties
    std::vector<std::string> vProperties;
    boost::split(vProperties, addrData[1], boost::is_any_of(";"), boost::token_compress_on);

    std::vector<std::string>::const_iterator iter;
    for (iter = vProperties.begin(); iter != vProperties.end(); ++iter) {
        if ((*iter).empty()) {
            continue;
        }

        // "propertyid:balancedata"
        std::vector<std::string> curProperty;
        boost::split(curProperty, *iter, boost::is_any_of(":"), boost::token_compress_on);
        if (curProperty.size() != 2) return -1;

        // "balance,sellreserved,acceptreserved,metadexreserved"
        std::vector<std::string> curBalance;
        boost::split(curBalance, curProperty[1], boost::is_any_of(","), boost::token_compress_on);
        if (curBalance.size() != 4) return -1;

        uint32_t propertyId = boost::lexical_cast<uint32_t>(curProperty[0]);

        int64_t balance = boost::lexical_cast<int64_t>(curBalance[0]);
        int64_t sellReserved = boost::lexical_cast<int64_t>(curBalance[1]);
        int64_t acceptReserved = boost::lexical_cast<int64_t>(curBalance[2]);
        int64_t metadexReserved = boost::lexical_cast<int64_t>(curBalance[3]);

        if (balance) update_tally_map(strAddress, propertyId, balance, BALANCE);
        if (sellReserved) update_tally_map(strAddress, propertyId, sellReserved, SELLOFFER_RESERVE);
        if (acceptReserved) update_tally_map(strAddress, propertyId, acceptReserved, ACCEPT_RESERVE);
        if (metadexReserved) update_tally_map(strAddress, propertyId, metadexReserved, METADEX_RESERVE);
    }

    return 0;
}

// seller-address, offer_block, amount, property, desired BTC , property_desired, fee, blocktimelimit
// 13z1JFtDMGTYQvtMq5gs4LmCztK3rmEZga,299076,76375000,1,6415500,0,10000,6
int input_mp_offers_string(const std::string& s)
{
    std::vector<std::string> vstr;
    boost::split(vstr, s, boost::is_any_of(" ,="), boost::token_compress_on);

    if (9 != vstr.size()) return -1;

    int i = 0;

    std::string sellerAddr = vstr[i++];
    int offerBlock = boost::lexical_cast<int>(vstr[i++]);
    int64_t amountOriginal = boost::lexical_cast<int64_t>(vstr[i++]);
    uint32_t prop = boost::lexical_cast<uint32_t>(vstr[i++]);
    int64_t btcDesired = boost::lexical_cast<int64_t>(vstr[i++]);
    uint32_t prop_desired = boost::lexical_cast<uint32_t>(vstr[i++]);
    int64_t minFee = boost::lexical_cast<int64_t>(vstr[i++]);
    uint8_t blocktimelimit = boost::lexical_cast<unsigned int>(vstr[i++]); // lexical_cast can't handle char!
    uint256 txid = uint256S(vstr[i++]);

    // TODO: should this be here? There are usually no sanity checks..
    if (EXODUS_PROPERTY_XZC != prop_desired) return -1;

    const std::string combo = STR_SELLOFFER_ADDR_PROP_COMBO(sellerAddr, prop);
    CMPOffer newOffer(offerBlock, amountOriginal, prop, btcDesired, minFee, blocktimelimit, txid);

    if (!my_offers.insert(std::make_pair(combo, newOffer)).second) return -1;

    return 0;
}

// seller-address, property, buyer-address, amount, fee, block
// 13z1JFtDMGTYQvtMq5gs4LmCztK3rmEZga,1, 148EFCFXbk2LrUhEHDfs9y3A5dJ4tttKVd,100000,11000,299126
// 13z1JFtDMGTYQvtMq5gs4LmCztK3rmEZga,1,1Md8GwMtWpiobRnjRabMT98EW6Jh4rEUNy,50000000,11000,299132
int input_mp_accepts_string(const string &s)
{
  int nBlock;
  unsigned char blocktimelimit;
  std::vector<std::string> vstr;
  boost::split(vstr, s, boost::is_any_of(" ,="), token_compress_on);
  uint64_t amountRemaining, amountOriginal, offerOriginal, btcDesired;
  unsigned int prop;
  string sellerAddr, buyerAddr, txidStr;
  int i = 0;

  if (10 != vstr.size()) return -1;

  sellerAddr = vstr[i++];
  prop = boost::lexical_cast<unsigned int>(vstr[i++]);
  buyerAddr = vstr[i++];
  nBlock = atoi(vstr[i++]);
  amountRemaining = boost::lexical_cast<uint64_t>(vstr[i++]);
  amountOriginal = boost::lexical_cast<uint64_t>(vstr[i++]);
  blocktimelimit = atoi(vstr[i++]);
  offerOriginal = boost::lexical_cast<uint64_t>(vstr[i++]);
  btcDesired = boost::lexical_cast<uint64_t>(vstr[i++]);
  txidStr = vstr[i++];

  const string combo = STR_ACCEPT_ADDR_PROP_ADDR_COMBO(sellerAddr, buyerAddr, prop);
  CMPAccept newAccept(amountOriginal, amountRemaining, nBlock, blocktimelimit, prop, offerOriginal, btcDesired, uint256S(txidStr));
  if (my_accepts.insert(std::make_pair(combo, newAccept)).second) {
    return 0;
  } else {
    return -1;
  }
}

// exodus_prev
int input_globals_state_string(const string &s)
{
  uint64_t exodusPrev;
  unsigned int nextSPID, nextTestSPID;
  std::vector<std::string> vstr;
  boost::split(vstr, s, boost::is_any_of(" ,="), token_compress_on);
  if (3 != vstr.size()) return -1;

  int i = 0;
  exodusPrev = boost::lexical_cast<uint64_t>(vstr[i++]);
  nextSPID = boost::lexical_cast<unsigned int>(vstr[i++]);
  nextTestSPID = boost::lexical_cast<unsigned int>(vstr[i++]);

  exodus_prev = exodusPrev;
  _my_sps->init(nextSPID, nextTestSPID);
  return 0;
}

// addr,propertyId,nValue,property_desired,deadline,early_bird,percentage,txid
int input_mp_crowdsale_string(const std::string& s)
{
    std::vector<std::string> vstr;
    boost::split(vstr, s, boost::is_any_of(" ,"), boost::token_compress_on);

    if (9 > vstr.size()) return -1;

    unsigned int i = 0;

    std::string sellerAddr = vstr[i++];
    uint32_t propertyId = boost::lexical_cast<uint32_t>(vstr[i++]);
    int64_t nValue = boost::lexical_cast<int64_t>(vstr[i++]);
    uint32_t property_desired = boost::lexical_cast<uint32_t>(vstr[i++]);
    int64_t deadline = boost::lexical_cast<int64_t>(vstr[i++]);
    uint8_t early_bird = boost::lexical_cast<unsigned int>(vstr[i++]); // lexical_cast can't handle char!
    uint8_t percentage = boost::lexical_cast<unsigned int>(vstr[i++]); // lexical_cast can't handle char!
    int64_t u_created = boost::lexical_cast<int64_t>(vstr[i++]);
    int64_t i_created = boost::lexical_cast<int64_t>(vstr[i++]);

    CMPCrowd newCrowdsale(propertyId, nValue, property_desired, deadline, early_bird, percentage, u_created, i_created);

    // load the remaining as database pairs
    while (i < vstr.size()) {
        std::vector<std::string> entryData;
        boost::split(entryData, vstr[i++], boost::is_any_of("="), boost::token_compress_on);
        if (2 != entryData.size()) return -1;

        std::vector<std::string> valueData;
        boost::split(valueData, entryData[1], boost::is_any_of(";"), boost::token_compress_on);

        std::vector<int64_t> vals;
        for (std::vector<std::string>::const_iterator it = valueData.begin(); it != valueData.end(); ++it) {
            vals.push_back(boost::lexical_cast<int64_t>(*it));
        }

        uint256 txHash = uint256S(entryData[0]);
        newCrowdsale.insertDatabase(txHash, vals);
    }

    if (!my_crowds.insert(std::make_pair(sellerAddr, newCrowdsale)).second) {
        return -1;
    }

    return 0;
}

// address, block, amount for sale, property, amount desired, property desired, subaction, idx, txid, amount remaining
int input_mp_mdexorder_string(const std::string& s)
{
    std::vector<std::string> vstr;
    boost::split(vstr, s, boost::is_any_of(" ,="), boost::token_compress_on);

    if (10 != vstr.size()) return -1;

    int i = 0;

    std::string addr = vstr[i++];
    int block = boost::lexical_cast<int>(vstr[i++]);
    int64_t amount_forsale = boost::lexical_cast<int64_t>(vstr[i++]);
    uint32_t property = boost::lexical_cast<uint32_t>(vstr[i++]);
    int64_t amount_desired = boost::lexical_cast<int64_t>(vstr[i++]);
    uint32_t desired_property = boost::lexical_cast<uint32_t>(vstr[i++]);
    uint8_t subaction = boost::lexical_cast<unsigned int>(vstr[i++]); // lexical_cast can't handle char!
    unsigned int idx = boost::lexical_cast<unsigned int>(vstr[i++]);
    uint256 txid = uint256S(vstr[i++]);
    int64_t amount_remaining = boost::lexical_cast<int64_t>(vstr[i++]);

    CMPMetaDEx mdexObj(addr, block, property, amount_forsale, desired_property,
            amount_desired, txid, idx, subaction, amount_remaining);

    if (!MetaDEx_INSERT(mdexObj)) return -1;

    return 0;
}

static int exodus_file_load(const string &filename, int what, bool verifyHash = false)
{
  int lines = 0;
  int (*inputLineFunc)(const string &) = NULL;

  SHA256_CTX shaCtx;
  SHA256_Init(&shaCtx);

  switch (what)
  {
    case FILETYPE_BALANCES:
      mp_tally_map.clear();
      inputLineFunc = input_exodus_balances_string;
      break;

    case FILETYPE_OFFERS:
      my_offers.clear();
      inputLineFunc = input_mp_offers_string;
      break;

    case FILETYPE_ACCEPTS:
      my_accepts.clear();
      inputLineFunc = input_mp_accepts_string;
      break;

    case FILETYPE_GLOBALS:
      inputLineFunc = input_globals_state_string;
      break;

    case FILETYPE_CROWDSALES:
      my_crowds.clear();
      inputLineFunc = input_mp_crowdsale_string;
      break;

    case FILETYPE_MDEXORDERS:
      // FIXME
      // memory leak ... gotta unallocate inner layers first....
      // TODO
      // ...
      metadex.clear();
      inputLineFunc = input_mp_mdexorder_string;
      break;

    default:
      return -1;
  }

  if (exodus_debug_persistence)
  {
    LogPrintf("Loading %s ... \n", filename);
    PrintToLog("%s(%s), line %d, file: %s\n", __FUNCTION__, filename, __LINE__, __FILE__);
  }

  std::ifstream file;
  file.open(filename.c_str());
  if (!file.is_open())
  {
    if (exodus_debug_persistence) LogPrintf("%s(%s): file not found, line %d, file: %s\n", __FUNCTION__, filename, __LINE__, __FILE__);
    return -1;
  }

  int res = 0;

  std::string fileHash;
  while (file.good())
  {
    std::string line;
    std::getline(file, line);
    if (line.empty() || line[0] == '#') continue;

    // remove \r if the file came from Windows
    line.erase( std::remove( line.begin(), line.end(), '\r' ), line.end() ) ;

    // record and skip hashes in the file
    if (line[0] == '!') {
      fileHash = line.substr(1);
      continue;
    }

    // update hash?
    if (verifyHash) {
      SHA256_Update(&shaCtx, line.c_str(), line.length());
    }

    if (inputLineFunc) {
      if (inputLineFunc(line) < 0) {
        res = -1;
        break;
      }
    }

    ++lines;
  }

  file.close();

  if (verifyHash && res == 0) {
    // generate and wite the double hash of all the contents written
    uint256 hash1;
    SHA256_Final((unsigned char*)&hash1, &shaCtx);
    uint256 hash2;
    SHA256((unsigned char*)&hash1, sizeof(hash1), (unsigned char*)&hash2);

    if (false == boost::iequals(hash2.ToString(), fileHash)) {
      PrintToLog("File %s loaded, but failed hash validation!\n", filename);
      res = -1;
    }
  }

  PrintToLog("%s(%s), loaded lines= %d, res= %d\n", __FUNCTION__, filename, lines, res);
  LogPrintf("%s(): file: %s , loaded lines= %d, res= %d\n", __FUNCTION__, filename, lines, res);

  return res;
}

static char const * const statePrefix[NUM_FILETYPES] = {
    "balances",
    "offers",
    "accepts",
    "globals",
    "crowdsales",
    "mdexorders",
};

// returns the height of the state loaded
static int load_most_relevant_state()
{
  int res = -1;
  // check the SP database and roll it back to its latest valid state
  // according to the active chain
  uint256 spWatermark;
  if (!_my_sps->getWatermark(spWatermark)) {
    //trigger a full reparse, if the SP database has no watermark
    return -1;
  }

  CBlockIndex const *spBlockIndex = GetBlockIndex(spWatermark);
  if (NULL == spBlockIndex) {
    //trigger a full reparse, if the watermark isn't a real block
    return -1;
  }

  while (NULL != spBlockIndex && false == chainActive.Contains(spBlockIndex)) {
    int remainingSPs = _my_sps->popBlock(spBlockIndex->GetBlockHash());
    if (remainingSPs < 0) {
      // trigger a full reparse, if the levelDB cannot roll back
      return -1;
    } /*else if (remainingSPs == 0) {
      // potential optimization here?
    }*/
    spBlockIndex = spBlockIndex->pprev;
    if (spBlockIndex != NULL) {
        _my_sps->setWatermark(spBlockIndex->GetBlockHash());
    }
  }

  // prepare a set of available files by block hash pruning any that are
  // not in the active chain
  std::set<uint256> persistedBlocks;
  boost::filesystem::directory_iterator dIter(MPPersistencePath);
  boost::filesystem::directory_iterator endIter;
  for (; dIter != endIter; ++dIter) {
    if (false == boost::filesystem::is_regular_file(dIter->status()) || dIter->path().empty()) {
      // skip funny business
      continue;
    }

    std::string fName = (*--dIter->path().end()).string();
    std::vector<std::string> vstr;
    boost::split(vstr, fName, boost::is_any_of("-."), token_compress_on);
    if (  vstr.size() == 3 &&
          boost::equals(vstr[2], "dat")) {
      uint256 blockHash;
      blockHash.SetHex(vstr[1]);
      CBlockIndex *pBlockIndex = GetBlockIndex(blockHash);
      if (pBlockIndex == NULL || false == chainActive.Contains(pBlockIndex)) {
        continue;
      }

      // this is a valid block in the active chain, store it
      persistedBlocks.insert(blockHash);
    }
  }

  // using the SP's watermark after its fixed-up as the tip
  // walk backwards until we find a valid and full set of persisted state files
  // for each block we discard, roll back the SP database
  // Note: to avoid rolling back all the way to the genesis block (which appears as if client is hung) abort after MAX_STATE_HISTORY attempts
  CBlockIndex const *curTip = spBlockIndex;
  int abortRollBackBlock;
  if (curTip != NULL) abortRollBackBlock = curTip->nHeight - (MAX_STATE_HISTORY+1);
  while (NULL != curTip && persistedBlocks.size() > 0 && curTip->nHeight > abortRollBackBlock) {
    if (persistedBlocks.find(spBlockIndex->GetBlockHash()) != persistedBlocks.end()) {
      int success = -1;
      for (int i = 0; i < NUM_FILETYPES; ++i) {
        boost::filesystem::path path = MPPersistencePath / strprintf("%s-%s.dat", statePrefix[i], curTip->GetBlockHash().ToString());
        const std::string strFile = path.string();
        success = exodus_file_load(strFile, i, true);
        if (success < 0) {
          break;
        }
      }

      if (success >= 0) {
        res = curTip->nHeight;
        break;
      }

      // remove this from the persistedBlock Set
      persistedBlocks.erase(spBlockIndex->GetBlockHash());
    }

    // go to the previous block
    if (0 > _my_sps->popBlock(curTip->GetBlockHash())) {
      // trigger a full reparse, if the levelDB cannot roll back
      return -1;
    }
    curTip = curTip->pprev;
    if (curTip != NULL) {
        _my_sps->setWatermark(curTip->GetBlockHash());
    }
  }

  if (persistedBlocks.size() == 0) {
    // trigger a reparse if we exhausted the persistence files without success
    return -1;
  }

  // return the height of the block we settled at
  return res;
}

static int write_exodus_balances(std::ofstream& file, SHA256_CTX* shaCtx)
{
    std::unordered_map<std::string, CMPTally>::iterator iter;
    for (iter = mp_tally_map.begin(); iter != mp_tally_map.end(); ++iter) {
        bool emptyWallet = true;

        std::string lineOut = (*iter).first;
        lineOut.append("=");
        CMPTally& curAddr = (*iter).second;
        curAddr.init();
        uint32_t propertyId = 0;
        while (0 != (propertyId = curAddr.next())) {
            int64_t balance = (*iter).second.getMoney(propertyId, BALANCE);
            int64_t sellReserved = (*iter).second.getMoney(propertyId, SELLOFFER_RESERVE);
            int64_t acceptReserved = (*iter).second.getMoney(propertyId, ACCEPT_RESERVE);
            int64_t metadexReserved = (*iter).second.getMoney(propertyId, METADEX_RESERVE);

            // we don't allow 0 balances to read in, so if we don't write them
            // it makes things match up better between persisted state and processed state
            if (0 == balance && 0 == sellReserved && 0 == acceptReserved && 0 == metadexReserved) {
                continue;
            }

            emptyWallet = false;

            lineOut.append(strprintf("%d:%d,%d,%d,%d;",
                    propertyId,
                    balance,
                    sellReserved,
                    acceptReserved,
                    metadexReserved));
        }

        if (false == emptyWallet) {
            // add the line to the hash
            SHA256_Update(shaCtx, lineOut.c_str(), lineOut.length());

            // write the line
            file << lineOut << endl;
        }
    }

    return 0;
}

static int write_mp_offers(ofstream &file, SHA256_CTX *shaCtx)
{
  OfferMap::const_iterator iter;
  for (iter = my_offers.begin(); iter != my_offers.end(); ++iter) {
    // decompose the key for address
    std::vector<std::string> vstr;
    boost::split(vstr, (*iter).first, boost::is_any_of("-"), token_compress_on);
    CMPOffer const &offer = (*iter).second;
    offer.saveOffer(file, shaCtx, vstr[0]);
  }


  return 0;
}

static int write_mp_metadex(ofstream &file, SHA256_CTX *shaCtx)
{
  for (md_PropertiesMap::iterator my_it = metadex.begin(); my_it != metadex.end(); ++my_it)
  {
    md_PricesMap & prices = my_it->second;
    for (md_PricesMap::iterator it = prices.begin(); it != prices.end(); ++it)
    {
      md_Set & indexes = (it->second);
      for (md_Set::iterator it = indexes.begin(); it != indexes.end(); ++it)
      {
        CMPMetaDEx meta = *it;
        meta.saveOffer(file, shaCtx);
      }
    }
  }

  return 0;
}

static int write_mp_accepts(ofstream &file, SHA256_CTX *shaCtx)
{
  AcceptMap::const_iterator iter;
  for (iter = my_accepts.begin(); iter != my_accepts.end(); ++iter) {
    // decompose the key for address
    std::vector<std::string> vstr;
    boost::split(vstr, (*iter).first, boost::is_any_of("-+"), token_compress_on);
    CMPAccept const &accept = (*iter).second;
    accept.saveAccept(file, shaCtx, vstr[0], vstr[1]);
  }

  return 0;
}

static int write_globals_state(ofstream &file, SHA256_CTX *shaCtx)
{
  unsigned int nextSPID = _my_sps->peekNextSPID(EXODUS_PROPERTY_EXODUS);
  unsigned int nextTestSPID = _my_sps->peekNextSPID(EXODUS_PROPERTY_TEXODUS);
  std::string lineOut = strprintf("%d,%d,%d",
    exodus_prev,
    nextSPID,
    nextTestSPID);

  // add the line to the hash
  SHA256_Update(shaCtx, lineOut.c_str(), lineOut.length());

  // write the line
  file << lineOut << endl;

  return 0;
}

static int write_mp_crowdsales(std::ofstream& file, SHA256_CTX* shaCtx)
{
    for (CrowdMap::const_iterator it = my_crowds.begin(); it != my_crowds.end(); ++it) {
        // decompose the key for address
        const CMPCrowd& crowd = it->second;
        crowd.saveCrowdSale(file, shaCtx, it->first);
    }

    return 0;
}

static int write_state_file( CBlockIndex const *pBlockIndex, int what )
{
  boost::filesystem::path path = MPPersistencePath / strprintf("%s-%s.dat", statePrefix[what], pBlockIndex->GetBlockHash().ToString());
  const std::string strFile = path.string();

  std::ofstream file;
  file.open(strFile.c_str());

  SHA256_CTX shaCtx;
  SHA256_Init(&shaCtx);

  int result = 0;

  switch(what) {
  case FILETYPE_BALANCES:
    result = write_exodus_balances(file, &shaCtx);
    break;

  case FILETYPE_OFFERS:
    result = write_mp_offers(file, &shaCtx);
    break;

  case FILETYPE_ACCEPTS:
    result = write_mp_accepts(file, &shaCtx);
    break;

  case FILETYPE_GLOBALS:
    result = write_globals_state(file, &shaCtx);
    break;

  case FILETYPE_CROWDSALES:
      result = write_mp_crowdsales(file, &shaCtx);
      break;

  case FILETYPE_MDEXORDERS:
      result = write_mp_metadex(file, &shaCtx);
      break;
  }

  // generate and wite the double hash of all the contents written
  uint256 hash1;
  SHA256_Final((unsigned char*)&hash1, &shaCtx);
  uint256 hash2;
  SHA256((unsigned char*)&hash1, sizeof(hash1), (unsigned char*)&hash2);
  file << "!" << hash2.ToString() << endl;

  file.flush();
  file.close();
  return result;
}

static bool is_state_prefix( std::string const &str )
{
  for (int i = 0; i < NUM_FILETYPES; ++i) {
    if (boost::equals(str,  statePrefix[i])) {
      return true;
    }
  }

  return false;
}

static void prune_state_files( CBlockIndex const *topIndex )
{
  // build a set of blockHashes for which we have any state files
  std::set<uint256> statefulBlockHashes;

  boost::filesystem::directory_iterator dIter(MPPersistencePath);
  boost::filesystem::directory_iterator endIter;
  for (; dIter != endIter; ++dIter) {
    std::string fName = dIter->path().empty() ? "<invalid>" : (*--dIter->path().end()).string();
    if (false == boost::filesystem::is_regular_file(dIter->status())) {
      // skip funny business
      PrintToLog("Non-regular file found in persistence directory : %s\n", fName);
      continue;
    }

    std::vector<std::string> vstr;
    boost::split(vstr, fName, boost::is_any_of("-."), token_compress_on);
    if (  vstr.size() == 3 &&
          is_state_prefix(vstr[0]) &&
          boost::equals(vstr[2], "dat")) {
      uint256 blockHash;
      blockHash.SetHex(vstr[1]);
      statefulBlockHashes.insert(blockHash);
    } else {
      PrintToLog("None state file found in persistence directory : %s\n", fName);
    }
  }

  // for each blockHash in the set, determine the distance from the given block
  std::set<uint256>::const_iterator iter;
  for (iter = statefulBlockHashes.begin(); iter != statefulBlockHashes.end(); ++iter) {
    // look up the CBlockIndex for height info
    CBlockIndex const *curIndex = GetBlockIndex(*iter);

    // if we have nothing int the index, or this block is too old..
    if (NULL == curIndex || (topIndex->nHeight - curIndex->nHeight) > MAX_STATE_HISTORY ) {
     if (exodus_debug_persistence)
     {
      if (curIndex) {
        PrintToLog("State from Block:%s is no longer need, removing files (age-from-tip: %d)\n", (*iter).ToString(), topIndex->nHeight - curIndex->nHeight);
      } else {
        PrintToLog("State from Block:%s is no longer need, removing files (not in index)\n", (*iter).ToString());
      }
     }

      // destroy the associated files!
      std::string strBlockHash = iter->ToString();
      for (int i = 0; i < NUM_FILETYPES; ++i) {
        boost::filesystem::path path = MPPersistencePath / strprintf("%s-%s.dat", statePrefix[i], strBlockHash);
        boost::filesystem::remove(path);
      }
    }
  }
}

int exodus_save_state( CBlockIndex const *pBlockIndex )
{
    // write the new state as of the given block
    write_state_file(pBlockIndex, FILETYPE_BALANCES);
    write_state_file(pBlockIndex, FILETYPE_OFFERS);
    write_state_file(pBlockIndex, FILETYPE_ACCEPTS);
    write_state_file(pBlockIndex, FILETYPE_GLOBALS);
    write_state_file(pBlockIndex, FILETYPE_CROWDSALES);
    write_state_file(pBlockIndex, FILETYPE_MDEXORDERS);

    // clean-up the directory
    prune_state_files(pBlockIndex);

    _my_sps->setWatermark(pBlockIndex->GetBlockHash());

    return 0;
}

/**
 * Clears the state of the system.
 */
void clear_all_state()
{
    LOCK(cs_main);

    // Memory based storage
    mp_tally_map.clear();
    my_offers.clear();
    my_accepts.clear();
    my_crowds.clear();
    metadex.clear();
    my_pending.clear();
    ResetConsensusParams();
    ClearActivations();
    ClearAlerts();
    ClearFreezeState();

    // LevelDB based storage
    _my_sps->Clear();
    p_txlistdb->Clear();
    sigmaDb->Clear();
    s_stolistdb->Clear();
    t_tradelistdb->Clear();
    p_ExodusTXDB->Clear();
    p_feecache->Clear();
    p_feehistory->Clear();
    assert(p_txlistdb->setDBVersion() == DB_VERSION); // new set of databases, set DB version
    exodus_prev = 0;

    // Clear wallet state
#ifdef ENABLE_WALLET
    if (wallet) {
        wallet->ClearAllChainState();
    }
#endif
}

/**
 * Global handler to initialize Exodus Core.
 *
 * @return An exit code, indicating success or failure
 */
int exodus_init()
{
    LOCK(cs_main);

    if (exodusInitialized) {
        // nothing to do
        return 0;
    }

    PrintToLog("\nInitializing Exodus v%s [%s]\n", ExodusVersion(), Params().NetworkIDString());
    PrintToLog("Startup time: %s\n", DateTimeStrFormat("%Y-%m-%d %H:%M:%S", GetTime()));

    InitDebugLogLevels();
    ShrinkDebugLog();

    // check for --autocommit option and set transaction commit flag accordingly
    if (!GetBoolArg("-autocommit", true)) {
        PrintToLog("Process was started with --autocommit set to false. "
                "Created Exodus transactions will not be committed to wallet or broadcast.\n");
        autoCommit = false;
    }

    // check for --startclean option and delete MP_ folders if present
    bool startClean = false;
    if (GetBoolArg("-startclean", false)) {
        PrintToLog("Process was started with --startclean option, attempting to clear persistence files..\n");
        try {
            boost::filesystem::path persistPath = GetDataDir() / "MP_persist";
            boost::filesystem::path txlistPath = GetDataDir() / "MP_txlist";
            boost::filesystem::path tradePath = GetDataDir() / "MP_tradelist";
            boost::filesystem::path spPath = GetDataDir() / "MP_spinfo";
            boost::filesystem::path stoPath = GetDataDir() / "MP_stolist";
            boost::filesystem::path exodusTXDBPath = GetDataDir() / "Exodus_TXDB";
            boost::filesystem::path feesPath = GetDataDir() / "EXODUS_feecache";
            boost::filesystem::path feeHistoryPath = GetDataDir() / "EXODUS_feehistory";
            if (boost::filesystem::exists(persistPath)) boost::filesystem::remove_all(persistPath);
            if (boost::filesystem::exists(txlistPath)) boost::filesystem::remove_all(txlistPath);
            if (boost::filesystem::exists(tradePath)) boost::filesystem::remove_all(tradePath);
            if (boost::filesystem::exists(spPath)) boost::filesystem::remove_all(spPath);
            if (boost::filesystem::exists(stoPath)) boost::filesystem::remove_all(stoPath);
            if (boost::filesystem::exists(exodusTXDBPath)) boost::filesystem::remove_all(exodusTXDBPath);
            if (boost::filesystem::exists(feesPath)) boost::filesystem::remove_all(feesPath);
            if (boost::filesystem::exists(feeHistoryPath)) boost::filesystem::remove_all(feeHistoryPath);
            PrintToLog("Success clearing persistence files in datadir %s\n", GetDataDir().string());
            startClean = true;
        } catch (const boost::filesystem::filesystem_error& e) {
            PrintToLog("Failed to delete persistence folders: %s\n", e.what());
        }
    }

    t_tradelistdb = new CMPTradeList(GetDataDir() / "MP_tradelist", fReindex);
    s_stolistdb = new CMPSTOList(GetDataDir() / "MP_stolist", fReindex);
    p_txlistdb = new CMPTxList(GetDataDir() / "MP_txlist", fReindex);
    sigmaDb = new SigmaDatabase(GetDataDir() / "MP_sigma", fReindex);
    _my_sps = new CMPSPInfo(GetDataDir() / "MP_spinfo", fReindex);
    p_ExodusTXDB = new CExodusTransactionDB(GetDataDir() / "Exodus_TXDB", fReindex);
    p_feecache = new CExodusFeeCache(GetDataDir() / "EXODUS_feecache", fReindex);
    p_feehistory = new CExodusFeeHistory(GetDataDir() / "EXODUS_feehistory", fReindex);

    MPPersistencePath = GetDataDir() / "MP_persist";
    TryCreateDirectory(MPPersistencePath);

    txProcessor = new TxProcessor();

#ifdef ENABLE_WALLET
    if (pwalletMain) {
        wallet = new Wallet(pwalletMain->strWalletFile);

        if (!pwalletMain->IsLocked()) {
            wallet->ReloadMasterKey();
        }
    } else {
        wallet = nullptr;
    }
#endif

    bool wrongDBVersion = (p_txlistdb->getDBVersion() != DB_VERSION);

    ++exodusInitialized;

    nWaterlineBlock = load_most_relevant_state();
    bool noPreviousState = (nWaterlineBlock <= 0);

    if (startClean) {
        assert(p_txlistdb->setDBVersion() == DB_VERSION); // new set of databases, set DB version
    } else if (wrongDBVersion) {
        nWaterlineBlock = -1; // force a clear_all_state and parse from start
    }

    if (nWaterlineBlock > 0) {
        PrintToLog("Loading persistent state: OK [block %d]\n", nWaterlineBlock);
    } else {
        std::string strReason = "unknown";
        if (wrongDBVersion) strReason = "client version changed";
        if (noPreviousState) strReason = "no usable previous state found";
        if (startClean) strReason = "-startclean parameter used";
        PrintToLog("Loading persistent state: NONE (%s)\n", strReason);
    }

    if (nWaterlineBlock < 0) {
        // persistence says we reparse!, nuke some stuff in case the partial loads left stale bits
        clear_all_state();
    }

    // legacy code, setting to pre-genesis-block
    int snapshotHeight = ConsensusParams().GENESIS_BLOCK - 1;

    if (nWaterlineBlock < snapshotHeight) {
        nWaterlineBlock = snapshotHeight;
        exodus_prev = 0;
    }

    // advance the waterline so that we start on the next unaccounted for block
    nWaterlineBlock += 1;

    // collect the real Exodus balances available at the snapshot time
    // redundant? do we need to show it both pre-parse and post-parse?  if so let's label the printfs accordingly
    if (exodus_debug_exo) {
        int64_t exodus_balance = getMPbalance(GetSystemAddress().ToString(), EXODUS_PROPERTY_EXODUS, BALANCE);
        PrintToLog("Exodus balance at start: %s\n", FormatDivisibleMP(exodus_balance));
    }

    // load feature activation messages from txlistdb and process them accordingly
    p_txlistdb->LoadActivations(nWaterlineBlock);

    // load all alerts from levelDB (and immediately expire old ones)
    p_txlistdb->LoadAlerts(nWaterlineBlock);

    // load the state of any freeable properties and frozen addresses from levelDB
    if (!p_txlistdb->LoadFreezeState(nWaterlineBlock)) {
        std::string strShutdownReason = "Failed to load freeze state from levelDB.  It is unsafe to continue.\n";
        PrintToLog(strShutdownReason);
        if (!GetBoolArg("-overrideforcedshutdown", false)) {
            AbortNode(strShutdownReason, strShutdownReason);
        }
    }

    // initial scan
    exodus_initial_scan(nWaterlineBlock);

    // display Exodus balance
    int64_t exodus_balance = getMPbalance(GetSystemAddress().ToString(), EXODUS_PROPERTY_EXODUS, BALANCE);

    PrintToLog("Exodus balance after initialization: %s\n", FormatDivisibleMP(exodus_balance));
    PrintToLog("Exodus initialization completed\n");

    return 0;
}

/**
 * Global handler to shut down Exodus Core.
 *
 * In particular, the LevelDB databases of the global state objects are closed
 * properly.
 *
 * @return An exit code, indicating success or failure
 */
int exodus_shutdown()
{
    LOCK(cs_main);

#ifdef ENABLE_WALLET
    delete wallet; wallet = nullptr;
#endif
    delete txProcessor; txProcessor = nullptr;
    delete sigmaDb; sigmaDb = nullptr;
    delete p_txlistdb; p_txlistdb = nullptr;
    delete t_tradelistdb; t_tradelistdb = nullptr;
    delete s_stolistdb; s_stolistdb = nullptr;
    delete _my_sps; _my_sps = nullptr;
    delete p_ExodusTXDB; p_ExodusTXDB = nullptr;
    delete p_feecache; p_feecache = nullptr;
    delete p_feehistory; p_feehistory = nullptr;

    exodusInitialized = 0;

    PrintToLog("\nExodus Core shutdown completed\n");
    PrintToLog("Shutdown time: %s\n", DateTimeStrFormat("%Y-%m-%d %H:%M:%S", GetTime()));

    return 0;
}

/**
 * This handler is called for every new transaction that comes in (actually in block parsing loop).
 *
 * @return True, if the transaction was an Exodus purchase, DEx payment or a valid Exodus transaction
 */
bool exodus_handler_tx(const CTransaction& tx, int nBlock, unsigned int idx, const CBlockIndex* pBlockIndex)
{
    LOCK(cs_main);

    if (!exodusInitialized) {
        exodus_init();
    }

    // clear pending, if any
    // NOTE1: Every incoming TX is checked, not just MP-ones because:
    // if for some reason the incoming TX doesn't pass our parser validation steps successfuly, I'd still want to clear pending amounts for that TX.
    // NOTE2: Plus I wanna clear the amount before that TX is parsed by our protocol, in case we ever consider pending amounts in internal calculations.
    PendingDelete(tx.GetHash());

    // we do not care about parsing blocks prior to our waterline (empty blockchain defense)
    if (nBlock < nWaterlineBlock) return false;
    int64_t nBlockTime = pBlockIndex->GetBlockTime();

    CMPTransaction mp_obj;
    mp_obj.unlockLogic();

    bool fFoundTx = false;
    int pop_ret = parseTransaction(false, tx, nBlock, idx, mp_obj, nBlockTime);

    if (0 == pop_ret) {
        int interp_ret = txProcessor->ProcessTx(mp_obj);
        if (interp_ret) {
            PrintToLog("!!! interpretPacket() returned %d !!!\n", interp_ret);
        }

        // Only structurally valid transactions get recorded in levelDB
        // PKT_ERROR - 2 = interpret_Transaction failed, structurally invalid payload
        if (interp_ret != PKT_ERROR - 2) {
            bool bValid = (0 <= interp_ret);
            p_txlistdb->recordTX(tx.GetHash(), bValid, nBlock, mp_obj.getType(), mp_obj.getNewAmount());
            p_ExodusTXDB->RecordTransaction(tx.GetHash(), idx, interp_ret);
        }
        fFoundTx |= (interp_ret == 0);
    }

    if (fFoundTx && exodus_debug_consensus_hash_every_transaction) {
        uint256 consensusHash = GetConsensusHash();
        PrintToLog("Consensus hash for transaction %s: %s\n", tx.GetHash().GetHex(), consensusHash.GetHex());
    }

    return fFoundTx;
}

/**
 * Determines, whether it is valid to use a Class C transaction for a given payload size.
 *
 * @param nDataSize The length of the payload
 * @return True, if Class C is enabled and the payload is small enough
 */
bool exodus::UseEncodingClassC(size_t nDataSize)
{
    size_t nTotalSize = nDataSize + magic.size(); // Marker "exodus"
    bool fDataEnabled = GetBoolArg("-datacarrier", true);
    int nBlockNow = GetHeight();
    if (!IsAllowedOutputType(TX_NULL_DATA, nBlockNow)) {
        fDataEnabled = false;
    }
    return nTotalSize <= nMaxDatacarrierBytes && fDataEnabled;
}

// This function requests the wallet create an Exodus transaction using the supplied parameters and payload
int exodus::WalletTxBuilder(
    const std::string& senderAddress,
    const std::string& receiverAddress,
    const std::string& redemptionAddress,
    int64_t referenceAmount,
    const std::vector<unsigned char>& data,
    uint256& txid,
    std::string& rawHex,
    bool commit,
    InputMode inputMode)
{
#ifdef ENABLE_WALLET
    if (pwalletMain == NULL) return MP_ERR_WALLET_ACCESS;

    // Determine the class to send the transaction via - default is Class C
    bool useClassC = (inputMode == InputMode::NORMAL && !UseEncodingClassC(data.size())) ? false : true;

    // Prepare the transaction - first setup some vars
    CCoinControl coinControl;
    CWalletTx wtxNew;
    int64_t nFeeRet = 0;
    int nChangePosInOut = -1;
    std::string strFailReason;
    std::vector<CTxOut> vecSend;
    CReserveKey reserveKey(pwalletMain);

    // Next, we set the change address to the sender
    CBitcoinAddress addr = CBitcoinAddress(senderAddress);
    coinControl.destChange = addr.Get();

    // Select the inputs
    if (0 >= SelectCoins(senderAddress, coinControl, referenceAmount, inputMode)) {
        return inputMode == InputMode::SIGMA ? MP_SIGMA_INPUTS_INVALID : MP_INPUTS_INVALID;
    }

    // Encode the data outputs
    if (useClassC) {
        try {
            vecSend.push_back(EncodeClassC(data.begin(), data.end()));
        } catch (std::exception& e) {
            PrintToLog("Fail to encode packet with class C: %s\n", e.what());
            return MP_ENCODING_ERROR;
        }
    } else {
        CPubKey redeemingPubKey;

        if (inputMode != InputMode::NORMAL) {
            return MP_INPUTS_INVALID;
        }

        if (!AddressToPubKey(redemptionAddress.empty() ? senderAddress : redemptionAddress, redeemingPubKey)) {
            return MP_REDEMP_BAD_VALIDATION;
        }

        try {
            EncodeClassB(senderAddress, redeemingPubKey, data.begin(), data.end(), std::back_inserter(vecSend));
        } catch (std::exception &e) {
            PrintToLog("Fail to encode packet with class B: %s\n", e.what());
            return MP_ENCODING_ERROR;
        }
    }

    // Then add a paytopubkeyhash output for the recipient (if needed) - note we do this last as we want this to be the highest vout
    if (!receiverAddress.empty()) {
        CScript scriptPubKey = GetScriptForDestination(CBitcoinAddress(receiverAddress).Get());
        vecSend.push_back(CTxOut(referenceAmount > 0 ? referenceAmount : GetDustThreshold(scriptPubKey), scriptPubKey));
    }

    // Now we have what we need to pass to the wallet to create the transaction, perform some checks first

    if (!coinControl.HasSelected()) return MP_ERR_INPUTSELECT_FAIL;

    std::vector<CRecipient> vecRecipients;
    for (size_t i = 0; i < vecSend.size(); ++i) {
        auto& output = vecSend[i];
        CRecipient recipient = {output.scriptPubKey, output.nValue, false};
        vecRecipients.push_back(recipient);
    }

    std::vector<CSigmaEntry> sigmaSelected;
    std::vector<CHDMint> sigmaChanges;

    switch (inputMode) {
    case InputMode::NORMAL:
        // Ask the wallet to create the transaction (note mining fee determined by Bitcoin Core params)
        if (!pwalletMain->CreateTransaction(vecRecipients, wtxNew, reserveKey, nFeeRet, nChangePosInOut, strFailReason, &coinControl)) {
            PrintToLog("%s: ERROR: wallet transaction creation failed: %s\n", __func__, strFailReason);
            return MP_ERR_CREATE_TX;
        }
        break;
    case InputMode::SIGMA:
        CAmount fee;
        try {
            bool changeAddedToFee;
            wtxNew = pwalletMain->CreateSigmaSpendTransaction(
                vecRecipients, fee, sigmaSelected, sigmaChanges, changeAddedToFee, &coinControl);
        } catch (std::exception const &err) {
            PrintToLog("%s: ERROR: wallet transaction creation failed: %s\n", __func__, err.what());
            return MP_ERR_CREATE_SIGMA_TX;
        }
        break;
    default:
        PrintToLog("%s: ERROR: wallet transaction creation failed: input mode is invalid\n", __func__);
        return MP_ERR_CREATE_TX;
    }

    // If this request is only to create, but not commit the transaction then display it and exit
    if (!commit) {
        rawHex = EncodeHexTx(wtxNew);
        return 0;
    } else {
        // Commit the transaction to the wallet and broadcast)
<<<<<<< HEAD
        PrintToLog("%s: %s; nFeeRet = %d\n", __func__, wtxNew.tx->ToString(), nFeeRet);
        CValidationState state;
        if (!pwalletMain->CommitTransaction(wtxNew, reserveKey, g_connman.get(), state)) return MP_ERR_COMMIT_TX;
=======
        PrintToLog("%s: %s; nFeeRet = %d\n", __func__, wtxNew.ToString(), nFeeRet);
        switch (inputMode) {
        case InputMode::NORMAL:
            if (!pwalletMain->CommitTransaction(wtxNew, reserveKey)) return MP_ERR_COMMIT_TX;
            break;
        case InputMode::SIGMA:
            try {
                if (!pwalletMain->CommitSigmaTransaction(wtxNew, sigmaSelected, sigmaChanges)) return MP_ERR_COMMIT_TX;
            } catch (...) {
                return MP_ERR_COMMIT_TX;
            }
            break;
        default:
            return MP_ERR_COMMIT_TX;
        }
>>>>>>> dc33dff8
        txid = wtxNew.GetHash();
        return 0;
    }
#else
    return MP_ERR_WALLET_ACCESS;
#endif

}

void CExodusTransactionDB::RecordTransaction(const uint256& txid, uint32_t posInBlock, int processingResult)
{
    assert(pdb);

    const std::string key = txid.ToString();
    const std::string value = strprintf("%d:%d", posInBlock, processingResult);

    Status status = pdb->Put(writeoptions, key, value);
    ++nWritten;
}

std::vector<std::string> CExodusTransactionDB::FetchTransactionDetails(const uint256& txid)
{
    assert(pdb);
    std::string strValue;
    std::vector<std::string> vTransactionDetails;

    Status status = pdb->Get(readoptions, txid.ToString(), &strValue);
    if (status.ok()) {
        std::vector<std::string> vStr;
        boost::split(vStr, strValue, boost::is_any_of(":"), boost::token_compress_on);
        if (vStr.size() == 2) {
            vTransactionDetails.push_back(vStr[0]);
            vTransactionDetails.push_back(vStr[1]);
        } else {
            PrintToLog("ERROR: Entry (%s) found in ExodusTXDB with unexpected number of attributes!\n", txid.GetHex());
        }
    } else {
        PrintToLog("ERROR: Entry (%s) could not be loaded from ExodusTXDB!\n", txid.GetHex());
    }

    return vTransactionDetails;
}

uint32_t CExodusTransactionDB::FetchTransactionPosition(const uint256& txid)
{
    uint32_t posInBlock = 999999; // setting an initial arbitrarily high value will ensure transaction is always "last" in event of bug/exploit

    std::vector<std::string> vTransactionDetails = FetchTransactionDetails(txid);
    if (vTransactionDetails.size() == 2) {
        posInBlock = boost::lexical_cast<uint32_t>(vTransactionDetails[0]);
    }

    return posInBlock;
}

std::string CExodusTransactionDB::FetchInvalidReason(const uint256& txid)
{
    int processingResult = -999999;

    std::vector<std::string> vTransactionDetails = FetchTransactionDetails(txid);
    if (vTransactionDetails.size() == 2) {
        processingResult = boost::lexical_cast<int>(vTransactionDetails[1]);
    }

    return error_str(processingResult);
}

std::set<int> CMPTxList::GetSeedBlocks(int startHeight, int endHeight)
{
    std::set<int> setSeedBlocks;

    if (!pdb) return setSeedBlocks;

    Iterator* it = NewIterator();

    for (it->SeekToFirst(); it->Valid(); it->Next()) {
        std::string itData = it->value().ToString();
        std::vector<std::string> vstr;
        boost::split(vstr, itData, boost::is_any_of(":"), boost::token_compress_on);
        if (4 != vstr.size()) continue; // unexpected number of tokens
        int block = atoi(vstr[1]);
        if (block >= startHeight && block <= endHeight) {
            setSeedBlocks.insert(block);
        }
    }

    delete it;

    return setSeedBlocks;
}

bool CMPTxList::CheckForFreezeTxs(int blockHeight)
{
    assert(pdb);
    Iterator* it = NewIterator();

    for (it->SeekToFirst(); it->Valid(); it->Next()) {
        std::string itData = it->value().ToString();
        std::vector<std::string> vstr;
        boost::split(vstr, itData, boost::is_any_of(":"), token_compress_on);
        if (4 != vstr.size()) continue;
        int block = atoi(vstr[1]);
        if (block < blockHeight) continue;
        uint16_t txtype = atoi(vstr[2]);
        if (txtype == EXODUS_TYPE_FREEZE_PROPERTY_TOKENS || txtype == EXODUS_TYPE_UNFREEZE_PROPERTY_TOKENS ||
            txtype == EXODUS_TYPE_ENABLE_FREEZING || txtype == EXODUS_TYPE_DISABLE_FREEZING) {
            delete it;
            return true;
        }
    }

    delete it;
    return false;
}

bool CMPTxList::LoadFreezeState(int blockHeight)
{
    assert(pdb);
    std::vector<std::pair<std::string, uint256> > loadOrder;
    int txnsLoaded = 0;
    Iterator* it = NewIterator();
    PrintToLog("Loading freeze state from levelDB\n");

    for (it->SeekToFirst(); it->Valid(); it->Next()) {
        std::string itData = it->value().ToString();
        std::vector<std::string> vstr;
        boost::split(vstr, itData, boost::is_any_of(":"), token_compress_on);
        if (4 != vstr.size()) continue;
        uint16_t txtype = atoi(vstr[2]);
        if (txtype != EXODUS_TYPE_FREEZE_PROPERTY_TOKENS && txtype != EXODUS_TYPE_UNFREEZE_PROPERTY_TOKENS &&
            txtype != EXODUS_TYPE_ENABLE_FREEZING && txtype != EXODUS_TYPE_DISABLE_FREEZING) continue;
        if (atoi(vstr[0]) != 1) continue; // invalid, ignore
        uint256 txid = uint256S(it->key().ToString());
        int txPosition = p_ExodusTXDB->FetchTransactionPosition(txid);
        std::string sortKey = strprintf("%06d%010d", atoi(vstr[1]), txPosition);
        loadOrder.push_back(std::make_pair(sortKey, txid));
    }

    delete it;

    std::sort (loadOrder.begin(), loadOrder.end());

    for (std::vector<std::pair<std::string, uint256> >::iterator it = loadOrder.begin(); it != loadOrder.end(); ++it) {
        uint256 hash = (*it).second;
        uint256 blockHash;
        CTransactionRef wtx;
        CMPTransaction mp_obj;
        if (!GetTransaction(hash, wtx, Params().GetConsensus(), blockHash, true)) {
            PrintToLog("ERROR: While loading freeze transaction %s: tx in levelDB but does not exist.\n", hash.GetHex());
            return false;
        }
        if (blockHash.IsNull() || (NULL == GetBlockIndex(blockHash))) {
            PrintToLog("ERROR: While loading freeze transaction %s: failed to retrieve block hash.\n", hash.GetHex());
            return false;
        }
        CBlockIndex* pBlockIndex = GetBlockIndex(blockHash);
        if (NULL == pBlockIndex) {
            PrintToLog("ERROR: While loading freeze transaction %s: failed to retrieve block index.\n", hash.GetHex());
            return false;
        }
        int txBlockHeight = pBlockIndex->nHeight;
        if (txBlockHeight > blockHeight) {
            PrintToLog("ERROR: While loading freeze transaction %s: transaction is in the future.\n", hash.GetHex());
            return false;
        }
        if (0 != ParseTransaction(*wtx, txBlockHeight, 0, mp_obj)) {
            PrintToLog("ERROR: While loading freeze transaction %s: failed ParseTransaction.\n", hash.GetHex());
            return false;
        }
        if (!mp_obj.interpret_Transaction()) {
            PrintToLog("ERROR: While loading freeze transaction %s: failed interpret_Transaction.\n", hash.GetHex());
            return false;
        }
        if (EXODUS_TYPE_FREEZE_PROPERTY_TOKENS != mp_obj.getType() && EXODUS_TYPE_UNFREEZE_PROPERTY_TOKENS != mp_obj.getType() &&
            EXODUS_TYPE_ENABLE_FREEZING != mp_obj.getType() && EXODUS_TYPE_DISABLE_FREEZING != mp_obj.getType()) {
            PrintToLog("ERROR: While loading freeze transaction %s: levelDB type mismatch, not a freeze transaction.\n", hash.GetHex());
            return false;
        }

        if (0 != txProcessor->ProcessTx(mp_obj)) {
            PrintToLog("ERROR: While loading freeze transaction %s: non-zero return from interpretPacket\n", hash.GetHex());
            return false;
        }

        txnsLoaded++;
    }

    if (blockHeight > 497000 && !isNonMainNet()) {
        assert(txnsLoaded >= 2); // sanity check against a failure to properly load the freeze state
    }

    return true;
}

void CMPTxList::LoadActivations(int blockHeight)
{
    if (!pdb) return;

    Slice skey, svalue;
    Iterator* it = NewIterator();

    PrintToLog("Loading feature activations from levelDB\n");

    std::vector<std::pair<int64_t, uint256> > loadOrder;

    for (it->SeekToFirst(); it->Valid(); it->Next()) {
        std::string itData = it->value().ToString();
        std::vector<std::string> vstr;
        boost::split(vstr, itData, boost::is_any_of(":"), token_compress_on);
        if (4 != vstr.size()) continue; // unexpected number of tokens
        if (atoi(vstr[2]) != EXODUS_MESSAGE_TYPE_ACTIVATION || atoi(vstr[0]) != 1) continue; // we only care about valid activations
        uint256 txid = uint256S(it->key().ToString());;
        loadOrder.push_back(std::make_pair(atoi(vstr[1]), txid));
    }

    std::sort (loadOrder.begin(), loadOrder.end());

    for (std::vector<std::pair<int64_t, uint256> >::iterator it = loadOrder.begin(); it != loadOrder.end(); ++it) {
        uint256 hash = (*it).second;
        uint256 blockHash;
        CTransactionRef wtx;
        CMPTransaction mp_obj;

        if (!GetTransaction(hash, wtx, Params().GetConsensus(), blockHash, true)) {
            PrintToLog("ERROR: While loading activation transaction %s: tx in levelDB but does not exist.\n", hash.GetHex());
            continue;
        }
        if (blockHash.IsNull() || (NULL == GetBlockIndex(blockHash))) {
            PrintToLog("ERROR: While loading activation transaction %s: failed to retrieve block hash.\n", hash.GetHex());
            continue;
        }
        CBlockIndex* pBlockIndex = GetBlockIndex(blockHash);
        if (NULL == pBlockIndex) {
            PrintToLog("ERROR: While loading activation transaction %s: failed to retrieve block index.\n", hash.GetHex());
            continue;
        }
        int blockHeight = pBlockIndex->nHeight;
        if (0 != ParseTransaction(*wtx, blockHeight, 0, mp_obj)) {
            PrintToLog("ERROR: While loading activation transaction %s: failed ParseTransaction.\n", hash.GetHex());
            continue;
        }
        if (!mp_obj.interpret_Transaction()) {
            PrintToLog("ERROR: While loading activation transaction %s: failed interpret_Transaction.\n", hash.GetHex());
            continue;
        }
        if (EXODUS_MESSAGE_TYPE_ACTIVATION != mp_obj.getType()) {
            PrintToLog("ERROR: While loading activation transaction %s: levelDB type mismatch, not an activation.\n", hash.GetHex());
            continue;
        }

        if (0 != txProcessor->ProcessTx(mp_obj)) {
            PrintToLog("ERROR: While loading activation transaction %s: non-zero return from interpretPacket\n", hash.GetHex());
            continue;
        }
    }
    delete it;
    CheckLiveActivations(blockHeight);

    // This alert never expires as long as custom activations are used
    if (IsArgSet("-exodusactivationallowsender") || IsArgSet("-exodusactivationignoresender")) {
        AddAlert("exodus", ALERT_CLIENT_VERSION_EXPIRY, std::numeric_limits<uint32_t>::max(),
                 "Authorization for feature activation has been modified.  Data provided by this client should not be trusted.");
    }
}

void CMPTxList::LoadAlerts(int blockHeight)
{
    if (!pdb) return;
    Slice skey, svalue;
    Iterator* it = NewIterator();

    std::vector<std::pair<int64_t, uint256> > loadOrder;

    for (it->SeekToFirst(); it->Valid(); it->Next()) {
        std::string itData = it->value().ToString();
        std::vector<std::string> vstr;
        boost::split(vstr, itData, boost::is_any_of(":"), token_compress_on);
        if (4 != vstr.size()) continue; // unexpected number of tokens
        if (atoi(vstr[2]) != EXODUS_MESSAGE_TYPE_ALERT || atoi(vstr[0]) != 1) continue; // not a valid alert
        uint256 txid = uint256S(it->key().ToString());;
        loadOrder.push_back(std::make_pair(atoi(vstr[1]), txid));
    }

    std::sort (loadOrder.begin(), loadOrder.end());

    for (std::vector<std::pair<int64_t, uint256> >::iterator it = loadOrder.begin(); it != loadOrder.end(); ++it) {
        uint256 txid = (*it).second;
        uint256 blockHash;
        CTransactionRef wtx;
        CMPTransaction mp_obj;
        if (!GetTransaction(txid, wtx, Params().GetConsensus(), blockHash, true)) {
            PrintToLog("ERROR: While loading alert %s: tx in levelDB but does not exist.\n", txid.GetHex());
            continue;
        }
        if (0 != ParseTransaction(*wtx, blockHeight, 0, mp_obj)) {
            PrintToLog("ERROR: While loading alert %s: failed ParseTransaction.\n", txid.GetHex());
            continue;
        }
        if (!mp_obj.interpret_Transaction()) {
            PrintToLog("ERROR: While loading alert %s: failed interpret_Transaction.\n", txid.GetHex());
            continue;
        }
        if (EXODUS_MESSAGE_TYPE_ALERT != mp_obj.getType()) {
            PrintToLog("ERROR: While loading alert %s: levelDB type mismatch, not an alert.\n", txid.GetHex());
            continue;
        }
        if (!CheckAlertAuthorization(mp_obj.getSender())) {
            PrintToLog("ERROR: While loading alert %s: sender is not authorized to send alerts.\n", txid.GetHex());
            continue;
        }

        if (mp_obj.getAlertType() == 65535) { // set alert type to FFFF to clear previously sent alerts
            DeleteAlerts(mp_obj.getSender());
        } else {
            AddAlert(mp_obj.getSender(), mp_obj.getAlertType(), mp_obj.getAlertExpiry(), mp_obj.getAlertMessage());
        }
    }

    delete it;
    int64_t blockTime = 0;
    CBlockIndex* pBlockIndex = chainActive[blockHeight-1];
    if (pBlockIndex != NULL) {
        blockTime = pBlockIndex->GetBlockTime();
    }
    if (blockTime > 0) {
        CheckExpiredAlerts(blockHeight, blockTime);
    }
}

uint256 CMPTxList::findMetaDExCancel(const uint256 txid)
{
  std::vector<std::string> vstr;
  string txidStr = txid.ToString();
  Slice skey, svalue;
  uint256 cancelTxid;
  Iterator* it = NewIterator();
  for(it->SeekToFirst(); it->Valid(); it->Next())
  {
      skey = it->key();
      svalue = it->value();
      string svalueStr = svalue.ToString();
      boost::split(vstr, svalueStr, boost::is_any_of(":"), token_compress_on);
      // obtain the existing affected tx count
      if (3 <= vstr.size())
      {
          if (vstr[0] == txidStr) { delete it; cancelTxid.SetHex(skey.ToString()); return cancelTxid; }
      }
  }

  delete it;
  return uint256();
}

/*
 * Gets the DB version from txlistdb
 *
 * Returns the current version
 */
int CMPTxList::getDBVersion()
{
    std::string strValue;
    int verDB = 0;

    Status status = pdb->Get(readoptions, "dbversion", &strValue);
    if (status.ok()) {
        verDB = boost::lexical_cast<uint64_t>(strValue);
    }

    if (exodus_debug_txdb) PrintToLog("%s(): dbversion %s status %s, line %d, file: %s\n", __FUNCTION__, strValue, status.ToString(), __LINE__, __FILE__);

    return verDB;
}

/*
 * Sets the DB version for txlistdb
 *
 * Returns the current version after update
 */
int CMPTxList::setDBVersion()
{
    std::string verStr = boost::lexical_cast<std::string>(DB_VERSION);
    Status status = pdb->Put(writeoptions, "dbversion", verStr);

    if (exodus_debug_txdb) PrintToLog("%s(): dbversion %s status %s, line %d, file: %s\n", __FUNCTION__, verStr, status.ToString(), __LINE__, __FILE__);

    return getDBVersion();
}

int CMPTxList::getNumberOfMetaDExCancels(const uint256 txid)
{
    if (!pdb) return 0;
    int numberOfCancels = 0;
    std::vector<std::string> vstr;
    string strValue;
    Status status = pdb->Get(readoptions, txid.ToString() + "-C", &strValue);
    if (status.ok())
    {
        // parse the string returned
        boost::split(vstr, strValue, boost::is_any_of(":"), token_compress_on);
        // obtain the number of cancels
        if (4 <= vstr.size())
        {
            numberOfCancels = atoi(vstr[3]);
        }
    }
    return numberOfCancels;
}

/**
 * Returns the number of sub records.
 */
int CMPTxList::getNumberOfSubRecords(const uint256& txid)
{
    int numberOfSubRecords = 0;

    std::string strValue;
    Status status = pdb->Get(readoptions, txid.ToString(), &strValue);
    if (status.ok()) {
        std::vector<std::string> vstr;
        boost::split(vstr, strValue, boost::is_any_of(":"), boost::token_compress_on);
        if (4 <= vstr.size()) {
            numberOfSubRecords = boost::lexical_cast<int>(vstr[3]);
        }
    }

    return numberOfSubRecords;
}

int CMPTxList::getMPTransactionCountTotal()
{
    int count = 0;
    Slice skey, svalue;
    Iterator* it = NewIterator();
    for(it->SeekToFirst(); it->Valid(); it->Next())
    {
        skey = it->key();
        if (skey.ToString().length() == 64) { ++count; } //extra entries for cancels and purchases are more than 64 chars long
    }
    delete it;
    return count;
}

int CMPTxList::getMPTransactionCountBlock(int block)
{
    int count = 0;
    Slice skey, svalue;
    Iterator* it = NewIterator();
    for(it->SeekToFirst(); it->Valid(); it->Next())
    {
        skey = it->key();
        svalue = it->value();
        if (skey.ToString().length() == 64)
        {
            string strValue = svalue.ToString();
            std::vector<std::string> vstr;
            boost::split(vstr, strValue, boost::is_any_of(":"), token_compress_on);
            if (4 == vstr.size())
            {
                if (atoi(vstr[1]) == block) { ++count; }
            }
        }
    }
    delete it;
    return count;
}

string CMPTxList::getKeyValue(string key)
{
    if (!pdb) return "";
    string strValue;
    Status status = pdb->Get(readoptions, key, &strValue);
    if (status.ok()) { return strValue; } else { return ""; }
}

/**
 * Retrieves details about a "send all" record.
 */
bool CMPTxList::getSendAllDetails(const uint256& txid, int subSend, uint32_t& propertyId, int64_t& amount)
{
    std::string strKey = strprintf("%s-%d", txid.ToString(), subSend);
    std::string strValue;
    leveldb::Status status = pdb->Get(readoptions, strKey, &strValue);
    if (status.ok()) {
        std::vector<std::string> vstr;
        boost::split(vstr, strValue, boost::is_any_of(":"), boost::token_compress_on);
        if (2 == vstr.size()) {
            propertyId = boost::lexical_cast<uint32_t>(vstr[0]);
            amount = boost::lexical_cast<int64_t>(vstr[1]);
            return true;
        }
    }
    return false;
}

bool CMPTxList::getPurchaseDetails(const uint256 txid, int purchaseNumber, string *buyer, string *seller, uint64_t *vout, uint64_t *propertyId, uint64_t *nValue)
{
    if (!pdb) return 0;
    std::vector<std::string> vstr;
    string strValue;
    Status status = pdb->Get(readoptions, txid.ToString()+"-"+to_string(purchaseNumber), &strValue);
    if (status.ok())
    {
        // parse the string returned
        boost::split(vstr, strValue, boost::is_any_of(":"), token_compress_on);
        // obtain the requisite details
        if (5 == vstr.size())
        {
            *vout = atoi(vstr[0]);
            *buyer = vstr[1];
            *seller = vstr[2];
            *propertyId = atoi(vstr[3]);
            *nValue = boost::lexical_cast<boost::uint64_t>(vstr[4]);;
            return true;
        }
    }
    return false;
}

void CMPTxList::recordMetaDExCancelTX(const uint256 &txidMaster, const uint256 &txidSub, bool fValid, int nBlock, unsigned int propertyId, uint64_t nValue)
{
  if (!pdb) return;

       // Prep - setup vars
       unsigned int type = 99992104;
       unsigned int refNumber = 1;
       uint64_t existingAffectedTXCount = 0;
       string txidMasterStr = txidMaster.ToString() + "-C";

       // Step 1 - Check TXList to see if this cancel TXID exists
       // Step 2a - If doesn't exist leave number of affected txs & ref set to 1
       // Step 2b - If does exist add +1 to existing ref and set this ref as new number of affected
       std::vector<std::string> vstr;
       string strValue;
       Status status = pdb->Get(readoptions, txidMasterStr, &strValue);
       if (status.ok())
       {
           // parse the string returned
           boost::split(vstr, strValue, boost::is_any_of(":"), token_compress_on);

           // obtain the existing affected tx count
           if (4 <= vstr.size())
           {
               existingAffectedTXCount = atoi(vstr[3]);
               refNumber = existingAffectedTXCount + 1;
           }
       }

       // Step 3 - Create new/update master record for cancel tx in TXList
       const string key = txidMasterStr;
       const string value = strprintf("%u:%d:%u:%lu", fValid ? 1:0, nBlock, type, refNumber);
       PrintToLog("METADEXCANCELDEBUG : Writing master record %s(%s, valid=%s, block= %d, type= %d, number of affected transactions= %d)\n", __FUNCTION__, txidMaster.ToString(), fValid ? "YES":"NO", nBlock, type, refNumber);
       if (pdb)
       {
           status = pdb->Put(writeoptions, key, value);
           PrintToLog("METADEXCANCELDEBUG : %s(): %s, line %d, file: %s\n", __FUNCTION__, status.ToString(), __LINE__, __FILE__);
       }

       // Step 4 - Write sub-record with cancel details
       const string txidStr = txidMaster.ToString() + "-C";
       const string subKey = STR_REF_SUBKEY_TXID_REF_COMBO(txidStr, refNumber);
       const string subValue = strprintf("%s:%d:%lu", txidSub.ToString(), propertyId, nValue);
       Status subStatus;
       PrintToLog("METADEXCANCELDEBUG : Writing sub-record %s with value %s\n", subKey, subValue);
       if (pdb)
       {
           subStatus = pdb->Put(writeoptions, subKey, subValue);
           PrintToLog("METADEXCANCELDEBUG : %s(): %s, line %d, file: %s\n", __FUNCTION__, subStatus.ToString(), __LINE__, __FILE__);
       }
}

/**
 * Records a "send all" sub record.
 */
void CMPTxList::recordSendAllSubRecord(const uint256& txid, int subRecordNumber, uint32_t propertyId, int64_t nValue)
{
    std::string strKey = strprintf("%s-%d", txid.ToString(), subRecordNumber);
    std::string strValue = strprintf("%d:%d", propertyId, nValue);

    leveldb::Status status = pdb->Put(writeoptions, strKey, strValue);
    ++nWritten;
    if (exodus_debug_txdb) PrintToLog("%s(): store: %s=%s, status: %s\n", __func__, strKey, strValue, status.ToString());
}

void CMPTxList::recordPaymentTX(const uint256 &txid, bool fValid, int nBlock, unsigned int vout, unsigned int propertyId, uint64_t nValue, string buyer, string seller)
{
  if (!pdb) return;

       // Prep - setup vars
       unsigned int type = 99999999;
       uint64_t numberOfPayments = 1;
       unsigned int paymentNumber = 1;
       uint64_t existingNumberOfPayments = 0;

       // Step 1 - Check TXList to see if this payment TXID exists
       bool paymentEntryExists = p_txlistdb->exists(txid);

       // Step 2a - If doesn't exist leave number of payments & paymentNumber set to 1
       // Step 2b - If does exist add +1 to existing number of payments and set this paymentNumber as new numberOfPayments
       if (paymentEntryExists)
       {
           //retrieve old numberOfPayments
           std::vector<std::string> vstr;
           string strValue;
           Status status = pdb->Get(readoptions, txid.ToString(), &strValue);
           if (status.ok())
           {
               // parse the string returned
               boost::split(vstr, strValue, boost::is_any_of(":"), token_compress_on);

               // obtain the existing number of payments
               if (4 <= vstr.size())
               {
                   existingNumberOfPayments = atoi(vstr[3]);
                   paymentNumber = existingNumberOfPayments + 1;
                   numberOfPayments = existingNumberOfPayments + 1;
               }
           }
       }

       // Step 3 - Create new/update master record for payment tx in TXList
       const string key = txid.ToString();
       const string value = strprintf("%u:%d:%u:%lu", fValid ? 1:0, nBlock, type, numberOfPayments);
       Status status;
       PrintToLog("DEXPAYDEBUG : Writing master record %s(%s, valid=%s, block= %d, type= %d, number of payments= %lu)\n", __FUNCTION__, txid.ToString(), fValid ? "YES":"NO", nBlock, type, numberOfPayments);
       if (pdb)
       {
           status = pdb->Put(writeoptions, key, value);
           PrintToLog("DEXPAYDEBUG : %s(): %s, line %d, file: %s\n", __FUNCTION__, status.ToString(), __LINE__, __FILE__);
       }

       // Step 4 - Write sub-record with payment details
       const string txidStr = txid.ToString();
       const string subKey = STR_PAYMENT_SUBKEY_TXID_PAYMENT_COMBO(txidStr, paymentNumber);
       const string subValue = strprintf("%d:%s:%s:%d:%lu", vout, buyer, seller, propertyId, nValue);
       Status subStatus;
       PrintToLog("DEXPAYDEBUG : Writing sub-record %s with value %s\n", subKey, subValue);
       if (pdb)
       {
           subStatus = pdb->Put(writeoptions, subKey, subValue);
           PrintToLog("DEXPAYDEBUG : %s(): %s, line %d, file: %s\n", __FUNCTION__, subStatus.ToString(), __LINE__, __FILE__);
       }
}

void CMPTxList::recordTX(const uint256 &txid, bool fValid, int nBlock, unsigned int type, uint64_t nValue)
{
  if (!pdb) return;

  // overwrite detection, we should never be overwriting a tx, as that means we have redone something a second time
  // reorgs delete all txs from levelDB above reorg_chain_height
  if (p_txlistdb->exists(txid)) PrintToLog("LEVELDB TX OVERWRITE DETECTION - %s\n", txid.ToString());

const string key = txid.ToString();
const string value = strprintf("%u:%d:%u:%lu", fValid ? 1:0, nBlock, type, nValue);
Status status;

  PrintToLog("%s(%s, valid=%s, block= %d, type= %d, value= %lu)\n",
   __FUNCTION__, txid.ToString(), fValid ? "YES":"NO", nBlock, type, nValue);

  if (pdb)
  {
    status = pdb->Put(writeoptions, key, value);
    ++nWritten;
    if (exodus_debug_txdb) PrintToLog("%s(): %s, line %d, file: %s\n", __FUNCTION__, status.ToString(), __LINE__, __FILE__);
  }
}

bool CMPTxList::exists(const uint256 &txid)
{
  if (!pdb) return false;

string strValue;
Status status = pdb->Get(readoptions, txid.ToString(), &strValue);

  if (!status.ok())
  {
    if (status.IsNotFound()) return false;
  }

  return true;
}

bool CMPTxList::getTX(const uint256 &txid, string &value)
{
Status status = pdb->Get(readoptions, txid.ToString(), &value);

  ++nRead;

  if (status.ok())
  {
    return true;
  }

  return false;
}

void CMPTxList::printStats()
{
  PrintToLog("CMPTxList stats: nWritten= %d , nRead= %d\n", nWritten, nRead);
}

void CMPTxList::printAll()
{
int count = 0;
Slice skey, svalue;
  Iterator* it = NewIterator();

  for(it->SeekToFirst(); it->Valid(); it->Next())
  {
    skey = it->key();
    svalue = it->value();
    ++count;
    PrintToLog("entry #%8d= %s:%s\n", count, skey.ToString(), svalue.ToString());
  }

  delete it;
}

// figure out if there was at least 1 Master Protocol transaction within the block range, or a block if starting equals ending
// block numbers are inclusive
// pass in bDeleteFound = true to erase each entry found within the block range
bool CMPTxList::isMPinBlockRange(int starting_block, int ending_block, bool bDeleteFound)
{
leveldb::Slice skey, svalue;
unsigned int count = 0;
std::vector<std::string> vstr;
int block;
unsigned int n_found = 0;

  leveldb::Iterator* it = NewIterator();

  for(it->SeekToFirst(); it->Valid(); it->Next())
  {
    skey = it->key();
    svalue = it->value();

    ++count;

    string strvalue = it->value().ToString();

    // parse the string returned, find the validity flag/bit & other parameters
    boost::split(vstr, strvalue, boost::is_any_of(":"), token_compress_on);

    // only care about the block number/height here
    if (2 <= vstr.size())
    {
      block = atoi(vstr[1]);

      if ((starting_block <= block) && (block <= ending_block))
      {
        ++n_found;
        PrintToLog("%s() DELETING: %s=%s\n", __FUNCTION__, skey.ToString(), svalue.ToString());
        if (bDeleteFound) pdb->Delete(writeoptions, skey);
      }
    }
  }

  PrintToLog("%s(%d, %d); n_found= %d\n", __FUNCTION__, starting_block, ending_block, n_found);

  delete it;

  return (n_found);
}

// MPSTOList here
std::string CMPSTOList::getMySTOReceipts(string filterAddress)
{
  if (!pdb) return "";
  string mySTOReceipts = "";
  Slice skey, svalue;
  Iterator* it = NewIterator();
  for(it->SeekToFirst(); it->Valid(); it->Next()) {
      skey = it->key();
      string recipientAddress = skey.ToString();
      if(!IsMyAddress(recipientAddress)) continue; // not ours, not interested
      if((!filterAddress.empty()) && (filterAddress != recipientAddress)) continue; // not the filtered address
      // ours, get info
      svalue = it->value();
      string strValue = svalue.ToString();
      // break into individual receipts
      std::vector<std::string> vstr;
      boost::split(vstr, strValue, boost::is_any_of(","), token_compress_on);
      for(uint32_t i = 0; i<vstr.size(); i++) {
          // add to array
          std::vector<std::string> svstr;
          boost::split(svstr, vstr[i], boost::is_any_of(":"), token_compress_on);
          if(4 == svstr.size()) {
              size_t txidMatch = mySTOReceipts.find(svstr[0]);
              if(txidMatch==std::string::npos) mySTOReceipts += svstr[0]+":"+svstr[1]+":"+recipientAddress+":"+svstr[2]+",";
          }
      }
  }
  delete it;
  // above code will leave a trailing comma - strip it
  if (mySTOReceipts.size() > 0) mySTOReceipts.resize(mySTOReceipts.size()-1);
  return mySTOReceipts;
}

void CMPSTOList::getRecipients(const uint256 txid, string filterAddress, UniValue *recipientArray, uint64_t *total, uint64_t *numRecipients)
{
  if (!pdb) return;

  bool filter = true; //default
  bool filterByWallet = true; //default
  bool filterByAddress = false; //default

  if (filterAddress == "*") filter = false;
  if ((filterAddress != "") && (filterAddress != "*")) { filterByWallet = false; filterByAddress = true; }

  // iterate through SDB, dropping all records where key is not filterAddress (if filtering)
  int count = 0;

  // the fee is variable based on version of STO - provide number of recipients and allow calling function to work out fee
  *numRecipients = 0;

  Slice skey, svalue;
  Iterator* it = NewIterator();
  for(it->SeekToFirst(); it->Valid(); it->Next())
  {
      skey = it->key();
      string recipientAddress = skey.ToString();
      svalue = it->value();
      string strValue = svalue.ToString();
      // see if txid is in the data
      size_t txidMatch = strValue.find(txid.ToString());
      if(txidMatch!=std::string::npos)
      {
          ++*numRecipients;
          // the txid exists inside the data, this address was a recipient of this STO, check filter and add the details
          if(filter)
          {
              if( ( (filterByAddress) && (filterAddress == recipientAddress) ) || ( (filterByWallet) && (IsMyAddress(recipientAddress)) ) )
              { } else { continue; } // move on if no filter match (but counter still increased for fee)
          }
          std::vector<std::string> vstr;
          boost::split(vstr, strValue, boost::is_any_of(","), token_compress_on);
          for(uint32_t i = 0; i<vstr.size(); i++)
          {
              std::vector<std::string> svstr;
              boost::split(svstr, vstr[i], boost::is_any_of(":"), token_compress_on);
              if(4 == svstr.size())
              {
                  if(svstr[0] == txid.ToString())
                  {
                      //add data to array
                      uint64_t amount = 0;
                      uint64_t propertyId = 0;
                      try
                      {
                          amount = boost::lexical_cast<uint64_t>(svstr[3]);
                          propertyId = boost::lexical_cast<uint64_t>(svstr[2]);
                      } catch (const boost::bad_lexical_cast &e)
                      {
                          PrintToLog("DEBUG STO - error in converting values from leveldb\n");
                          delete it;
                          return; //(something went wrong)
                      }
                      UniValue recipient(UniValue::VOBJ);
                      recipient.push_back(Pair("address", recipientAddress));
                      if(isPropertyDivisible(propertyId))
                      {
                         recipient.push_back(Pair("amount", FormatDivisibleMP(amount)));
                      }
                      else
                      {
                         recipient.push_back(Pair("amount", FormatIndivisibleMP(amount)));
                      }
                      *total += amount;
                      recipientArray->push_back(recipient);
                      ++count;
                  }
              }
          }
      }
  }

  delete it;
  return;
}

bool CMPSTOList::exists(string address)
{
  if (!pdb) return false;

  string strValue;
  Status status = pdb->Get(readoptions, address, &strValue);

  if (!status.ok())
  {
    if (status.IsNotFound()) return false;
  }

  return true;
}

void CMPSTOList::recordSTOReceive(string address, const uint256 &txid, int nBlock, unsigned int propertyId, uint64_t amount)
{
  if (!pdb) return;

  bool addressExists = s_stolistdb->exists(address);
  if (addressExists)
  {
      //retrieve existing record
      std::vector<std::string> vstr;
      string strValue;
      Status status = pdb->Get(readoptions, address, &strValue);
      if (status.ok())
      {
          // add details to record
          // see if we are overwriting (check)
          size_t txidMatch = strValue.find(txid.ToString());
          if(txidMatch!=std::string::npos) PrintToLog("STODEBUG : Duplicating entry for %s : %s\n",address,txid.ToString());

          const string key = address;
          const string newValue = strprintf("%s:%d:%u:%lu,", txid.ToString(), nBlock, propertyId, amount);
          strValue += newValue;
          // write updated record
          Status status;
          if (pdb)
          {
              status = pdb->Put(writeoptions, key, strValue);
              PrintToLog("STODBDEBUG : %s(): %s, line %d, file: %s\n", __FUNCTION__, status.ToString(), __LINE__, __FILE__);
          }
      }
  }
  else
  {
      const string key = address;
      const string value = strprintf("%s:%d:%u:%lu,", txid.ToString(), nBlock, propertyId, amount);
      Status status;
      if (pdb)
      {
          status = pdb->Put(writeoptions, key, value);
          PrintToLog("STODBDEBUG : %s(): %s, line %d, file: %s\n", __FUNCTION__, status.ToString(), __LINE__, __FILE__);
      }
  }
}

void CMPSTOList::printAll()
{
  int count = 0;
  Slice skey, svalue;
  Iterator* it = NewIterator();

  for(it->SeekToFirst(); it->Valid(); it->Next())
  {
    skey = it->key();
    svalue = it->value();
    ++count;
    PrintToLog("entry #%8d= %s:%s\n", count, skey.ToString(), svalue.ToString());
  }

  delete it;
}

void CMPSTOList::printStats()
{
  PrintToLog("CMPSTOList stats: tWritten= %d , tRead= %d\n", nWritten, nRead);
}

/**
 * This function deletes records of STO receivers above/equal to a specific block from the STO database.
 *
 * Returns the number of records changed.
 */
int CMPSTOList::deleteAboveBlock(int blockNum)
{
  unsigned int n_found = 0;
  std::vector<std::string> vecSTORecords;
  leveldb::Iterator* it = NewIterator();
  for (it->SeekToFirst(); it->Valid(); it->Next()) {
      std::string newValue;
      std::string oldValue = it->value().ToString();
      bool needsUpdate = false;
      boost::split(vecSTORecords, oldValue, boost::is_any_of(","), boost::token_compress_on);
      for (uint32_t i = 0; i<vecSTORecords.size(); i++) {
          std::vector<std::string> vecSTORecordFields;
          boost::split(vecSTORecordFields, vecSTORecords[i], boost::is_any_of(":"), boost::token_compress_on);
          if (4 != vecSTORecordFields.size()) continue;
          if (atoi(vecSTORecordFields[1]) < blockNum) {
              newValue += vecSTORecords[i].append(","); // STO before the reorg, add data back to new value string
          } else {
              needsUpdate = true;
          }
      }
      if (needsUpdate) { // rewrite record with existing key and new value
          ++n_found;
          leveldb::Status status = pdb->Put(writeoptions, it->key().ToString(), newValue);
          PrintToLog("DEBUG STO - rewriting STO data after reorg\n");
          PrintToLog("STODBDEBUG : %s(): %s, line %d, file: %s\n", __FUNCTION__, status.ToString(), __LINE__, __FILE__);
      }
  }

  PrintToLog("%s(%d); stodb updated records= %d\n", __FUNCTION__, blockNum, n_found);

  delete it;

  return (n_found);
}

// MPTradeList here
bool CMPTradeList::getMatchingTrades(const uint256& txid, uint32_t propertyId, UniValue& tradeArray, int64_t& totalSold, int64_t& totalReceived)
{
  if (!pdb) return false;

  int count = 0;
  totalReceived = 0;
  totalSold = 0;

  std::vector<std::string> vstr;
  string txidStr = txid.ToString();
  leveldb::Iterator* it = NewIterator();
  for(it->SeekToFirst(); it->Valid(); it->Next()) {
      // search key to see if this is a matching trade
      std::string strKey = it->key().ToString();
      std::string strValue = it->value().ToString();
      std::string matchTxid;
      size_t txidMatch = strKey.find(txidStr);
      if (txidMatch == std::string::npos) continue; // no match

      // sanity check key is the correct length for a matched trade
      if (strKey.length() != 129) continue;

      // obtain the txid of the match
      if (txidMatch==0) { matchTxid = strKey.substr(65,64); } else { matchTxid = strKey.substr(0,64); }

      // ensure correct amount of tokens in value string
      boost::split(vstr, strValue, boost::is_any_of(":"), token_compress_on);
      if (vstr.size() != 8) {
          PrintToLog("TRADEDB error - unexpected number of tokens in value (%s)\n", strValue);
          continue;
      }

      // decode the details from the value string
      std::string address1 = vstr[0];
      std::string address2 = vstr[1];
      uint32_t prop1 = boost::lexical_cast<uint32_t>(vstr[2]);
      uint32_t prop2 = boost::lexical_cast<uint32_t>(vstr[3]);
      int64_t amount1 = boost::lexical_cast<int64_t>(vstr[4]);
      int64_t amount2 = boost::lexical_cast<int64_t>(vstr[5]);
      int blockNum = atoi(vstr[6]);
      int64_t tradingFee = boost::lexical_cast<int64_t>(vstr[7]);

      std::string strAmount1 = FormatMP(prop1, amount1);
      std::string strAmount2 = FormatMP(prop2, amount2);
      std::string strTradingFee = FormatMP(prop2, tradingFee);
      std::string strAmount2PlusFee = FormatMP(prop2, amount2+tradingFee);

      // populate trade object and add to the trade array, correcting for orientation of trade
      UniValue trade(UniValue::VOBJ);
      trade.push_back(Pair("txid", matchTxid));
      trade.push_back(Pair("block", blockNum));
      if (prop1 == propertyId) {
          trade.push_back(Pair("address", address1));
          trade.push_back(Pair("amountsold", strAmount1));
          trade.push_back(Pair("amountreceived", strAmount2));
          trade.push_back(Pair("tradingfee", strTradingFee));
          totalReceived += amount2;
          totalSold += amount1;
      } else {
          trade.push_back(Pair("address", address2));
          trade.push_back(Pair("amountsold", strAmount2PlusFee));
          trade.push_back(Pair("amountreceived", strAmount1));
          trade.push_back(Pair("tradingfee", FormatMP(prop1, 0))); // not the liquidity taker so no fee for this participant - include attribute for standardness
          totalReceived += amount1;
          totalSold += amount2;
      }
      tradeArray.push_back(trade);
      ++count;
  }

  // clean up
  delete it;
  if (count) { return true; } else { return false; }
}

bool CompareTradePair(const std::pair<int64_t, UniValue>& firstJSONObj, const std::pair<int64_t, UniValue>& secondJSONObj)
{
    return firstJSONObj.first > secondJSONObj.first;
}

// obtains an array of matching trades with pricing and volume details for a pair sorted by blocknumber
void CMPTradeList::getTradesForPair(uint32_t propertyIdSideA, uint32_t propertyIdSideB, UniValue& responseArray, uint64_t count)
{
  if (!pdb) return;
  leveldb::Iterator* it = NewIterator();
  std::vector<std::pair<int64_t, UniValue> > vecResponse;
  bool propertyIdSideAIsDivisible = isPropertyDivisible(propertyIdSideA);
  bool propertyIdSideBIsDivisible = isPropertyDivisible(propertyIdSideB);
  for(it->SeekToFirst(); it->Valid(); it->Next()) {
      std::string strKey = it->key().ToString();
      std::string strValue = it->value().ToString();
      std::vector<std::string> vecKeys;
      std::vector<std::string> vecValues;
      uint256 sellerTxid, matchingTxid;
      std::string sellerAddress, matchingAddress;
      int64_t amountReceived = 0, amountSold = 0;
      if (strKey.size() != 129) continue; // only interested in matches
      boost::split(vecKeys, strKey, boost::is_any_of("+"), boost::token_compress_on);
      boost::split(vecValues, strValue, boost::is_any_of(":"), boost::token_compress_on);
      if (vecKeys.size() != 2 || vecValues.size() != 8) {
          PrintToLog("TRADEDB error - unexpected number of tokens (%s:%s)\n", strKey, strValue);
          continue;
      }
      uint32_t tradePropertyIdSideA = boost::lexical_cast<uint32_t>(vecValues[2]);
      uint32_t tradePropertyIdSideB = boost::lexical_cast<uint32_t>(vecValues[3]);
      if (tradePropertyIdSideA == propertyIdSideA && tradePropertyIdSideB == propertyIdSideB) {
          sellerTxid.SetHex(vecKeys[1]);
          sellerAddress = vecValues[1];
          amountSold = boost::lexical_cast<int64_t>(vecValues[4]);
          matchingTxid.SetHex(vecKeys[0]);
          matchingAddress = vecValues[0];
          amountReceived = boost::lexical_cast<int64_t>(vecValues[5]);
      } else if (tradePropertyIdSideB == propertyIdSideA && tradePropertyIdSideA == propertyIdSideB) {
          sellerTxid.SetHex(vecKeys[0]);
          sellerAddress = vecValues[0];
          amountSold = boost::lexical_cast<int64_t>(vecValues[5]);
          matchingTxid.SetHex(vecKeys[1]);
          matchingAddress = vecValues[1];
          amountReceived = boost::lexical_cast<int64_t>(vecValues[4]);
      } else {
          continue;
      }

      rational_t unitPrice(amountReceived, amountSold);
      rational_t inversePrice(amountSold, amountReceived);
      if (!propertyIdSideAIsDivisible) unitPrice = unitPrice / COIN;
      if (!propertyIdSideBIsDivisible) inversePrice = inversePrice / COIN;
      std::string unitPriceStr = xToString(unitPrice); // TODO: not here!
      std::string inversePriceStr = xToString(inversePrice);

      int64_t blockNum = boost::lexical_cast<int64_t>(vecValues[6]);

      UniValue trade(UniValue::VOBJ);
      trade.push_back(Pair("block", blockNum));
      trade.push_back(Pair("unitprice", unitPriceStr));
      trade.push_back(Pair("inverseprice", inversePriceStr));
      trade.push_back(Pair("sellertxid", sellerTxid.GetHex()));
      trade.push_back(Pair("selleraddress", sellerAddress));
      if (propertyIdSideAIsDivisible) {
          trade.push_back(Pair("amountsold", FormatDivisibleMP(amountSold)));
      } else {
          trade.push_back(Pair("amountsold", FormatIndivisibleMP(amountSold)));
      }
      if (propertyIdSideBIsDivisible) {
          trade.push_back(Pair("amountreceived", FormatDivisibleMP(amountReceived)));
      } else {
          trade.push_back(Pair("amountreceived", FormatIndivisibleMP(amountReceived)));
      }
      trade.push_back(Pair("matchingtxid", matchingTxid.GetHex()));
      trade.push_back(Pair("matchingaddress", matchingAddress));
      vecResponse.push_back(make_pair(blockNum, trade));
  }

  // sort the response most recent first before adding to the array
  std::sort(vecResponse.begin(), vecResponse.end(), CompareTradePair);
  uint64_t processed = 0;
  for (std::vector<std::pair<int64_t, UniValue> >::iterator it = vecResponse.begin(); it != vecResponse.end(); ++it) {
      responseArray.push_back(it->second);
      processed++;
      if (processed >= count) break;
  }

  std::vector<UniValue> responseArrayValues = responseArray.getValues();
  std::reverse(responseArrayValues.begin(), responseArrayValues.end());
  responseArray.clear();
  for (std::vector<UniValue>::iterator it = responseArrayValues.begin(); it != responseArrayValues.end(); ++it) {
      responseArray.push_back(*it);
  }

  delete it;
}

// obtains a vector of txids where the supplied address participated in a trade (needed for gettradehistory_MP)
// optional property ID parameter will filter on propertyId transacted if supplied
// sorted by block then index
void CMPTradeList::getTradesForAddress(std::string address, std::vector<uint256>& vecTransactions, uint32_t propertyIdFilter)
{
  if (!pdb) return;
  std::map<std::string,uint256> mapTrades;
  leveldb::Iterator* it = NewIterator();
  for(it->SeekToFirst(); it->Valid(); it->Next()) {
      std::string strKey = it->key().ToString();
      std::string strValue = it->value().ToString();
      std::vector<std::string> vecValues;
      if (strKey.size() != 64) continue; // only interested in trades
      uint256 txid = uint256S(strKey);
      size_t addressMatch = strValue.find(address);
      if (addressMatch == std::string::npos) continue;
      boost::split(vecValues, strValue, boost::is_any_of(":"), token_compress_on);
      if (vecValues.size() != 5) {
          PrintToLog("TRADEDB error - unexpected number of tokens in value (%s)\n", strValue);
          continue;
      }
      uint32_t propertyIdForSale = boost::lexical_cast<uint32_t>(vecValues[1]);
      uint32_t propertyIdDesired = boost::lexical_cast<uint32_t>(vecValues[2]);
      int64_t blockNum = boost::lexical_cast<uint32_t>(vecValues[3]);
      int64_t txIndex = boost::lexical_cast<uint32_t>(vecValues[4]);
      if (propertyIdFilter != 0 && propertyIdFilter != propertyIdForSale && propertyIdFilter != propertyIdDesired) continue;
      std::string sortKey = strprintf("%06d%010d", blockNum, txIndex);
      mapTrades.insert(std::make_pair(sortKey, txid));
  }
  delete it;
  for (std::map<std::string,uint256>::iterator it = mapTrades.begin(); it != mapTrades.end(); it++) {
      vecTransactions.push_back(it->second);
  }
}

void CMPTradeList::recordNewTrade(const uint256& txid, const std::string& address, uint32_t propertyIdForSale, uint32_t propertyIdDesired, int blockNum, int blockIndex)
{
  if (!pdb) return;
  std::string strValue = strprintf("%s:%d:%d:%d:%d", address, propertyIdForSale, propertyIdDesired, blockNum, blockIndex);
  Status status = pdb->Put(writeoptions, txid.ToString(), strValue);
  ++nWritten;
  if (exodus_debug_tradedb) PrintToLog("%s(): %s\n", __FUNCTION__, status.ToString());
}

void CMPTradeList::recordMatchedTrade(const uint256 txid1, const uint256 txid2, string address1, string address2, unsigned int prop1, unsigned int prop2, uint64_t amount1, uint64_t amount2, int blockNum, int64_t fee)
{
  if (!pdb) return;
  const string key = txid1.ToString() + "+" + txid2.ToString();
  const string value = strprintf("%s:%s:%u:%u:%lu:%lu:%d:%d", address1, address2, prop1, prop2, amount1, amount2, blockNum, fee);
  Status status;
  if (pdb)
  {
    status = pdb->Put(writeoptions, key, value);
    ++nWritten;
    if (exodus_debug_tradedb) PrintToLog("%s(): %s\n", __FUNCTION__, status.ToString());
  }
}

/**
 * This function deletes records of trades above/equal to a specific block from the trade database.
 *
 * Returns the number of records changed.
 */
int CMPTradeList::deleteAboveBlock(int blockNum)
{
  leveldb::Slice skey, svalue;
  unsigned int count = 0;
  std::vector<std::string> vstr;
  int block = 0;
  unsigned int n_found = 0;
  leveldb::Iterator* it = NewIterator();
  for(it->SeekToFirst(); it->Valid(); it->Next())
  {
    skey = it->key();
    svalue = it->value();
    ++count;
    string strvalue = it->value().ToString();
    boost::split(vstr, strvalue, boost::is_any_of(":"), token_compress_on);
    if (7 == vstr.size()) block = atoi(vstr[6]); // trade matches have 7 tokens, key is txid+txid, only care about block
    if (5 == vstr.size()) block = atoi(vstr[3]); // trades have 5 tokens, key is txid, only care about block
    if (block >= blockNum) {
        ++n_found;
        PrintToLog("%s() DELETING FROM TRADEDB: %s=%s\n", __FUNCTION__, skey.ToString(), svalue.ToString());
        pdb->Delete(writeoptions, skey);
    }
  }

  PrintToLog("%s(%d); tradedb n_found= %d\n", __FUNCTION__, blockNum, n_found);

  delete it;

  return (n_found);
}

void CMPTradeList::printStats()
{
  PrintToLog("CMPTradeList stats: tWritten= %d , tRead= %d\n", nWritten, nRead);
}

int CMPTradeList::getMPTradeCountTotal()
{
    int count = 0;
    Slice skey, svalue;
    Iterator* it = NewIterator();
    for(it->SeekToFirst(); it->Valid(); it->Next())
    {
        ++count;
    }
    delete it;
    return count;
}

void CMPTradeList::printAll()
{
  int count = 0;
  Slice skey, svalue;
  Iterator* it = NewIterator();

  for(it->SeekToFirst(); it->Valid(); it->Next())
  {
    skey = it->key();
    svalue = it->value();
    ++count;
    PrintToLog("entry #%8d= %s:%s\n", count, skey.ToString(), svalue.ToString());
  }

  delete it;
}

// global wrapper, block numbers are inclusive, if ending_block is 0 top of the chain will be used
bool exodus::isMPinBlockRange(int starting_block, int ending_block, bool bDeleteFound)
{
  if (!p_txlistdb) return false;

  if (0 == ending_block) ending_block = GetHeight(); // will scan 'til the end

  return p_txlistdb->isMPinBlockRange(starting_block, ending_block, bDeleteFound);
}

// call it like so (variable # of parameters):
// int block = 0;
// ...
// uint64_t nNew = 0;
//
// if (getValidMPTX(txid, &block, &type, &nNew)) // if true -- the TX is a valid MP TX
//
bool exodus::getValidMPTX(const uint256 &txid, int *block, unsigned int *type, uint64_t *nAmended)
{
string result;
int validity = 0;

  if (exodus_debug_txdb) PrintToLog("%s()\n", __FUNCTION__);

  if (!p_txlistdb) return false;

  if (!p_txlistdb->getTX(txid, result)) return false;

  // parse the string returned, find the validity flag/bit & other parameters
  std::vector<std::string> vstr;
  boost::split(vstr, result, boost::is_any_of(":"), token_compress_on);

  if (exodus_debug_txdb) PrintToLog("%s() size=%lu : %s\n", __FUNCTION__, vstr.size(), result);

  if (1 <= vstr.size()) validity = atoi(vstr[0]);

  if (block)
  {
    if (2 <= vstr.size()) *block = atoi(vstr[1]);
    else *block = 0;
  }

  if (type)
  {
    if (3 <= vstr.size()) *type = atoi(vstr[2]);
    else *type = 0;
  }

  if (nAmended)
  {
    if (4 <= vstr.size()) *nAmended = boost::lexical_cast<boost::uint64_t>(vstr[3]);
    else nAmended = 0;
  }

  if (exodus_debug_txdb) p_txlistdb->printStats();

  if ((int)0 == validity) return false;

  return true;
}

int exodus_handler_block_begin(int nBlockPrev, CBlockIndex const * pBlockIndex)
{
    LOCK(cs_main);

    if (reorgRecoveryMode > 0) {
        reorgRecoveryMode = 0; // clear reorgRecovery here as this is likely re-entrant

        // Check if any freeze related transactions would be rolled back - if so wipe the state and startclean
        bool reorgContainsFreeze = p_txlistdb->CheckForFreezeTxs(pBlockIndex->nHeight);

        // NOTE: The blockNum parameter is inclusive, so deleteAboveBlock(1000) will delete records in block 1000 and above.
        p_txlistdb->isMPinBlockRange(pBlockIndex->nHeight, reorgRecoveryMaxHeight, true);
        t_tradelistdb->deleteAboveBlock(pBlockIndex->nHeight);
        s_stolistdb->deleteAboveBlock(pBlockIndex->nHeight);
        p_feecache->RollBackCache(pBlockIndex->nHeight);
        p_feehistory->RollBackHistory(pBlockIndex->nHeight);
        sigmaDb->DeleteAll(pBlockIndex->nHeight);
        reorgRecoveryMaxHeight = 0;

        nWaterlineBlock = ConsensusParams().GENESIS_BLOCK - 1;

        if (reorgContainsFreeze) {
            PrintToLog("Reorganization containing freeze related transactions detected, forcing a reparse...\n");
            clear_all_state(); // unable to reorg freezes safely, clear state and reparse
        } else {
            int best_state_block = load_most_relevant_state();
            if (best_state_block < 0) {
                // unable to recover easily, remove stale stale state bits and reparse from the beginning.
                clear_all_state();
            } else {
                nWaterlineBlock = best_state_block;
            }
        }

        // clear the global wallet property list, perform a forced wallet update and tell the UI that state is no longer valid, and UI views need to be reinit
        global_wallet_property_list.clear();
        CheckWalletUpdate(true);
        uiInterface.ExodusStateInvalidated();

        if (nWaterlineBlock < nBlockPrev) {
            // scan from the block after the best active block to catch up to the active chain
            exodus_initial_scan(nWaterlineBlock + 1);
        }
    }

    // handle any features that go live with this block
    CheckLiveActivations(pBlockIndex->nHeight);

    eraseExpiredCrowdsale(pBlockIndex);

    return 0;
}

// called once per block, after the block has been processed
// TODO: consolidate into *handler_block_begin() << need to adjust Accept expiry check.............
// it performs cleanup and other functions
int exodus_handler_block_end(int nBlockNow, CBlockIndex const * pBlockIndex,
        unsigned int countMP)
{
    LOCK(cs_main);

    if (!exodusInitialized) {
        exodus_init();
    }

    // for every new received block must do:
    // 1) remove expired entries from the accept list (per spec accept entries are
    //    valid until their blocklimit expiration; because the customer can keep
    //    paying BTC for the offer in several installments)
    // 2) update the amount in the Exodus address
    int64_t devexodus = 0;
    unsigned int how_many_erased = eraseExpiredAccepts(nBlockNow);

    if (how_many_erased) {
        PrintToLog("%s(%d); erased %u accepts this block, line %d, file: %s\n",
            __FUNCTION__, how_many_erased, nBlockNow, __LINE__, __FILE__);
    }

    // calculate devexodus as of this block and update the Exodus' balance
    devexodus = calculate_and_update_devexodus(pBlockIndex->GetBlockTime(), nBlockNow);

    if (exodus_debug_exo) {
        int64_t balance = getMPbalance(GetSystemAddress().ToString(), EXODUS_PROPERTY_EXODUS, BALANCE);
        PrintToLog("devexodus for block %d: %d, Exodus balance: %d\n", nBlockNow, devexodus, FormatDivisibleMP(balance));
    }

    // check the alert status, do we need to do anything else here?
    CheckExpiredAlerts(nBlockNow, pBlockIndex->GetBlockTime());

    // check that pending transactions are still in the mempool
    PendingCheck();

    // transactions were found in the block, signal the UI accordingly
    if (countMP > 0) CheckWalletUpdate(true);

    // calculate and print a consensus hash if required
    if (ShouldConsensusHashBlock(nBlockNow)) {
        uint256 consensusHash = GetConsensusHash();
        PrintToLog("Consensus hash for block %d: %s\n", nBlockNow, consensusHash.GetHex());
    }

    // request checkpoint verification
    bool checkpointValid = VerifyCheckpoint(nBlockNow, pBlockIndex->GetBlockHash());
    if (!checkpointValid) {
        // failed checkpoint, can't be trusted to provide valid data - shutdown client
        const std::string& msg = strprintf("Shutting down due to failed checkpoint for block %d (hash %s)\n", nBlockNow, pBlockIndex->GetBlockHash().GetHex());
        PrintToLog(msg);
        if (!GetBoolArg("-overrideforcedshutdown", false)) {
            boost::filesystem::path persistPath = GetDataDir() / "MP_persist";
            if (boost::filesystem::exists(persistPath)) boost::filesystem::remove_all(persistPath); // prevent the node being restarted without a reparse after forced shutdown
            AbortNode(msg, msg);
        }
    } else {
        // save out the state after this block
        if (writePersistence(nBlockNow)) {
            exodus_save_state(pBlockIndex);
        }
    }

    return 0;
}

int exodus_handler_disc_begin(int nBlockNow, CBlockIndex const * pBlockIndex)
{
    LOCK(cs_main);

    reorgRecoveryMode = 1;
    reorgRecoveryMaxHeight = (pBlockIndex->nHeight > reorgRecoveryMaxHeight) ? pBlockIndex->nHeight: reorgRecoveryMaxHeight;
    return 0;
}

int exodus_handler_disc_end(int nBlockNow, CBlockIndex const * pBlockIndex)
{
    return 0;
}<|MERGE_RESOLUTION|>--- conflicted
+++ resolved
@@ -1,55 +1,3 @@
-<<<<<<< HEAD
-/**
- * @file exodus.cpp
- *
- * This file contains the core of Exodus Core.
- */
-
-#include "exodus/exodus.h"
-
-#include "exodus/activation.h"
-#include "exodus/consensushash.h"
-#include "exodus/convert.h"
-#include "exodus/dex.h"
-#include "exodus/encoding.h"
-#include "exodus/errors.h"
-#include "exodus/fees.h"
-#include "exodus/log.h"
-#include "exodus/mdex.h"
-#include "exodus/notifications.h"
-#include "exodus/pending.h"
-#include "exodus/persistence.h"
-#include "exodus/rules.h"
-#include "exodus/script.h"
-#include "exodus/sp.h"
-#include "exodus/tally.h"
-#include "exodus/tx.h"
-#include "exodus/utils.h"
-#include "exodus/utilsbitcoin.h"
-#include "exodus/version.h"
-#include "exodus/walletcache.h"
-#include "exodus/wallettxs.h"
-
-#include "base58.h"
-#include "chainparams.h"
-#include "wallet/coincontrol.h"
-#include "coins.h"
-#include "core_io.h"
-#include "init.h"
-#include "validation.h"
-#include "net.h"
-#include "primitives/block.h"
-#include "primitives/transaction.h"
-#include "script/script.h"
-#include "script/standard.h"
-#include "sync.h"
-#include "tinyformat.h"
-#include "uint256.h"
-#include "ui_interface.h"
-#include "util.h"
-#include "utilstrencodings.h"
-#include "utiltime.h"
-=======
 #include "exodus.h"
 
 #include "activation.h"
@@ -74,7 +22,6 @@
 #include "utils.h"
 #include "utilsbitcoin.h"
 #include "version.h"
->>>>>>> dc33dff8
 #ifdef ENABLE_WALLET
 #include "wallet.h"
 #endif
@@ -83,11 +30,12 @@
 
 #include "../base58.h"
 #include "../chainparams.h"
-#include "../coincontrol.h"
+#include "../wallet/coincontrol.h"
 #include "../coins.h"
 #include "../core_io.h"
 #include "../init.h"
-#include "../main.h"
+#include "../validation.h"
+#include "../net.h"
 #include "../primitives/block.h"
 #include "../primitives/transaction.h"
 #include "../script/script.h"
@@ -2376,15 +2324,13 @@
         return 0;
     } else {
         // Commit the transaction to the wallet and broadcast)
-<<<<<<< HEAD
         PrintToLog("%s: %s; nFeeRet = %d\n", __func__, wtxNew.tx->ToString(), nFeeRet);
-        CValidationState state;
-        if (!pwalletMain->CommitTransaction(wtxNew, reserveKey, g_connman.get(), state)) return MP_ERR_COMMIT_TX;
-=======
-        PrintToLog("%s: %s; nFeeRet = %d\n", __func__, wtxNew.ToString(), nFeeRet);
         switch (inputMode) {
         case InputMode::NORMAL:
-            if (!pwalletMain->CommitTransaction(wtxNew, reserveKey)) return MP_ERR_COMMIT_TX;
+            {
+                CValidationState state;
+                if (!pwalletMain->CommitTransaction(wtxNew, reserveKey, g_connman.get(), state)) return MP_ERR_COMMIT_TX;
+            }
             break;
         case InputMode::SIGMA:
             try {
@@ -2396,7 +2342,6 @@
         default:
             return MP_ERR_COMMIT_TX;
         }
->>>>>>> dc33dff8
         txid = wtxNew.GetHash();
         return 0;
     }
