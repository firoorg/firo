--- conflicted
+++ resolved
@@ -4,45 +4,6 @@
  * This file contains RPC calls for data retrieval.
  */
 
-<<<<<<< HEAD
-#include "exodus/rpc.h"
-
-#include "exodus/activation.h"
-#include "exodus/consensushash.h"
-#include "exodus/convert.h"
-#include "exodus/dex.h"
-#include "exodus/errors.h"
-#include "exodus/fees.h"
-#include "exodus/fetchwallettx.h"
-#include "exodus/log.h"
-#include "exodus/mdex.h"
-#include "exodus/notifications.h"
-#include "exodus/exodus.h"
-#include "exodus/rpcrequirements.h"
-#include "exodus/rpctx.h"
-#include "exodus/rpctxobject.h"
-#include "exodus/rpcvalues.h"
-#include "exodus/rules.h"
-#include "exodus/sp.h"
-#include "exodus/sto.h"
-#include "exodus/tally.h"
-#include "exodus/tx.h"
-#include "exodus/utilsbitcoin.h"
-#include "exodus/version.h"
-#include "exodus/wallettxs.h"
-
-#include "amount.h"
-#include "chainparams.h"
-#include "init.h"
-#include "validation.h"
-#include "primitives/block.h"
-#include "primitives/transaction.h"
-#include "rpc/server.h"
-#include "tinyformat.h"
-#include "txmempool.h"
-#include "uint256.h"
-#include "utilstrencodings.h"
-=======
 #include "rpc.h"
 
 #include "activation.h"
@@ -77,7 +38,7 @@
 #include "../amount.h"
 #include "../chainparams.h"
 #include "../init.h"
-#include "../main.h"
+#include "../validation.h"
 #include "../primitives/block.h"
 #include "../primitives/transaction.h"
 #include "../rpc/server.h"
@@ -85,7 +46,6 @@
 #include "../txmempool.h"
 #include "../uint256.h"
 #include "../utilstrencodings.h"
->>>>>>> dc33dff8
 #ifdef ENABLE_WALLET
 #include "../wallet/wallet.h"
 #endif
@@ -1909,13 +1869,10 @@
     return response;
 }
 
-<<<<<<< HEAD
-UniValue exodus_listpendingtransactions(const JSONRPCRequest& request)
-=======
 #ifdef ENABLE_WALLET
-UniValue exodus_listmints(const UniValue& params, bool fHelp)
-{
-    if (fHelp || params.size() > 3) {
+UniValue exodus_listmints(const JSONRPCRequest& request)
+{
+    if (request.fHelp || request.params.size() > 3) {
         throw std::runtime_error(
             "exodus_listmints ( propertyid denomination verbose )\n"
             "\nList all non-pending unused sigma mints in the wallet, optionally filtered by property and denomination.\n"
@@ -1946,18 +1903,18 @@
     boost::optional<SigmaDenomination> denomination;
     bool verbose = false;
 
-    if (params.size() > 0) {
-        property = ParsePropertyId(params[0]);
+    if (request.params.size() > 0) {
+        property = ParsePropertyId(request.params[0]);
         RequireExistingProperty(property.get());
     }
 
-    if (params.size() > 1) {
-        denomination = ParseSigmaDenomination(params[1]);
+    if (request.params.size() > 1) {
+        denomination = ParseSigmaDenomination(request.params[1]);
         RequireExistingDenomination(property.get(), denomination.get());
     }
 
-    if (params.size() > 2) {
-        verbose = params[2].get_bool();
+    if (request.params.size() > 2) {
+        verbose = request.params[2].get_bool();
     }
 
     // Get mints that meet criteria.
@@ -1982,9 +1939,9 @@
     return SigmaMintsToJson(mints.begin(), mints.end(), verbose);
 }
 
-UniValue exodus_listpendingmints(const UniValue& params, bool fHelp)
-{
-    if (fHelp || params.size() != 0) {
+UniValue exodus_listpendingmints(const JSONRPCRequest& request)
+{
+    if (request.fHelp || request.params.size() != 0) {
         throw std::runtime_error(
             "exodus_listpendingmints\n"
             "\nList all pending sigma mints in the wallet.\n"
@@ -2017,8 +1974,7 @@
 }
 #endif
 
-UniValue exodus_listpendingtransactions(const UniValue& params, bool fHelp)
->>>>>>> dc33dff8
+UniValue exodus_listpendingtransactions(const JSONRPCRequest& request)
 {
     if (request.fHelp || request.params.size() > 1)
         throw runtime_error(
