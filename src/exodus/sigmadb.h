#ifndef ZCOIN_EXODUS_SIGMADB_H
#define ZCOIN_EXODUS_SIGMADB_H

#include "convert.h"
#include "persistence.h"
#include "property.h"
#include "sigma.h"

#include <univalue.h>

#include <boost/filesystem/path.hpp>
#include <boost/signals2/signal.hpp>

#include <cinttypes>
#include <string>
#include <vector>

template<typename T, typename = void>
struct is_iterator
{
    static constexpr bool value = false;
};

template<typename T>
struct is_iterator<T, typename std::enable_if<!std::is_same<typename std::iterator_traits<T>::iterator_category, void>::value>::type>
{
    static constexpr bool value = true;
};

namespace exodus {

typedef std::uint32_t MintGroupId;
typedef std::uint16_t MintGroupIndex;

class CMPMintList : public CDBBase
{
public:
    static constexpr uint16_t MAX_GROUP_SIZE = 16384; // Limit of sigma anonimity group, which is 2 ^ 14.

public:
    CMPMintList(const boost::filesystem::path& path, bool fWipe, uint16_t groupSize = 0);
    virtual ~CMPMintList();

<<<<<<< HEAD
    std::pair<uint32_t, uint16_t> RecordMint(uint32_t propertyId, uint8_t denomination, const exodus::SigmaPublicKey& pubKey, int32_t height);
    void RecordSerial(uint32_t propertyId, uint8_t denomination, exodus::SigmaProof const &proof, int32_t height);
=======
    std::pair<MintGroupId, MintGroupIndex> RecordMint(
        PropertyId propertyId,
        DenominationId denomination,
        const SigmaPublicKey& pubKey,
        int height);
>>>>>>> 368e32fa

    template<
        class OutputIt,
        typename std::enable_if<is_iterator<OutputIt>::value, void>::type* = nullptr
    > OutputIt GetAnonimityGroup(uint32_t propertyId, uint8_t denomination, uint32_t groupId, size_t count, OutputIt firstIt)
    {
        GetAnonimityGroup(propertyId, denomination, groupId, count, [&firstIt](exodus::SigmaPublicKey& pub) mutable {
            *firstIt++ = std::move(pub);
        });

        return firstIt;
    }
    size_t GetAnonimityGroup(uint32_t propertyId, uint8_t denomination, uint32_t groupId, size_t count,
        std::function<void(exodus::SigmaPublicKey&)>);

    void DeleteAll(int startBlock);

    uint32_t GetLastGroupId(uint32_t propertyId, uint8_t denomination);
    size_t GetMintCount(uint32_t propertyId, uint8_t denomination, uint32_t groupId);
    uint64_t GetNextSequence();
    std::pair<exodus::SigmaPublicKey, int32_t> GetMint(uint32_t propertyId, uint8_t denomination, uint32_t groupId, uint16_t index);
    bool HasSerial(uint32_t propertyId, uint8_t denomination, exodus::SigmaProof const &proof);

    uint16_t groupSize;

public:
    boost::signals2::signal<void(PropertyId, DenominationId, MintGroupId, MintGroupIndex, const SigmaPublicKey&, int)> MintAdded;
    boost::signals2::signal<void(PropertyId, DenominationId, const SigmaPublicKey&)> MintRemoved;

private:
    void RecordKey(const leveldb::Slice& key);
    void RecordGroupSize(uint16_t groupSize);

    std::unique_ptr<leveldb::Iterator> NewIterator() const;

protected:
    uint16_t InitGroupSize(uint16_t groupSize);
    uint16_t GetGroupSize();
};

};

#endif // ZCOIN_EXODUS_SIGMADB_H<|MERGE_RESOLUTION|>--- conflicted
+++ resolved
@@ -41,16 +41,12 @@
     CMPMintList(const boost::filesystem::path& path, bool fWipe, uint16_t groupSize = 0);
     virtual ~CMPMintList();
 
-<<<<<<< HEAD
-    std::pair<uint32_t, uint16_t> RecordMint(uint32_t propertyId, uint8_t denomination, const exodus::SigmaPublicKey& pubKey, int32_t height);
-    void RecordSerial(uint32_t propertyId, uint8_t denomination, exodus::SigmaProof const &proof, int32_t height);
-=======
     std::pair<MintGroupId, MintGroupIndex> RecordMint(
         PropertyId propertyId,
         DenominationId denomination,
         const SigmaPublicKey& pubKey,
         int height);
->>>>>>> 368e32fa
+    void RecordSerial(uint32_t propertyId, uint8_t denomination, exodus::SigmaProof const &proof, int32_t height);
 
     template<
         class OutputIt,
