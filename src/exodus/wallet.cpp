--- conflicted
+++ resolved
@@ -17,12 +17,8 @@
 
 Wallet *wallet;
 
-<<<<<<< HEAD
-Wallet::Wallet(const std::string& walletFile, SigmaDatabase& sigmaDb)
+Wallet::Wallet(const std::string& walletFile)
     : walletFile(walletFile), mintWallet(walletFile)
-=======
-Wallet::Wallet(const std::string& walletFile) : walletFile(walletFile)
->>>>>>> ea605710
 {
     using std::placeholders::_1;
     using std::placeholders::_2;
@@ -58,19 +54,12 @@
 
 SigmaMintId Wallet::CreateSigmaMint(PropertyId property, SigmaDenomination denomination)
 {
-<<<<<<< HEAD
     SigmaPrivateKey key;
     SigmaMint mint;
     LOCK(pwalletMain->cs_wallet);
     if (!mintWallet.GenerateMint(property, denomination, key, mint)) {
         throw std::runtime_error("fail to generate mint");
     }
-=======
-    SigmaMint mint(property, denomination);
-    SigmaMintId id(mint, DefaultSigmaParams);
-
-    CWalletDB(walletFile).WriteExodusMint(id, mint);
->>>>>>> ea605710
 
     mintWallet.AddToWallet(mint);;
     return mint.id;
@@ -116,8 +105,6 @@
 
 bool Wallet::HasSigmaMint(const SigmaMintId& id)
 {
-<<<<<<< HEAD
-    LOCK(pwalletMain->cs_wallet);
     return mintWallet.HasMint(id);
 }
 
@@ -125,56 +112,22 @@
 {
     LOCK(pwalletMain->cs_wallet);
     return mintWallet.HasSerial(serial);
-=======
-    return CWalletDB(walletFile).HasExodusMint(id);
->>>>>>> ea605710
 }
 
 SigmaMint Wallet::GetSigmaMint(const SigmaMintId& id)
 {
     SigmaMint mint;
 
-<<<<<<< HEAD
     CWalletDB walletdb(walletFile);
     if (!walletdb.ReadExodusHDMint(id, mint)) {
-        throw std::invalid_argument("sigma mint not found");
-=======
-    if (!CWalletDB(walletFile).ReadExodusMint(id, mint)) {
         throw std::invalid_argument("Mint with specified identifier is not exists");
->>>>>>> ea605710
     }
 
     return mint;
 }
 
-<<<<<<< HEAD
 boost::optional<SigmaMint>
     Wallet::GetSpendableSigmaMint(PropertyId property, DenominationId denomination)
-=======
-void Wallet::SetSigmaMintUsedTransaction(SigmaMintId const &id, uint256 const &tx)
-{
-    auto mint = GetSigmaMint(id);
-
-    mint.spentTx = tx;
-
-    if (!CWalletDB(walletFile).WriteExodusMint(id, mint)) {
-        throw std::runtime_error("Failed to write " + walletFile);
-    }
-}
-
-void Wallet::SetSigmaMintChainState(const SigmaMintId& id, const SigmaMintChainState& state)
-{
-    auto mint = GetSigmaMint(id);
-
-    mint.chainState = state;
-
-    if (!CWalletDB(walletFile).WriteExodusMint(id, mint)) {
-        throw std::runtime_error("Failed to write " + walletFile);
-    }
-}
-
-boost::optional<SigmaMint> Wallet::GetSpendableSigmaMint(PropertyId property, SigmaDenomination denomination)
->>>>>>> ea605710
 {
     // Get all spendable mints.
     LOCK(pwalletMain->cs_wallet);
@@ -207,18 +160,15 @@
     return *oldest;
 }
 
-<<<<<<< HEAD
 SigmaPrivateKey Wallet::GetKey(const SigmaMint &mint)
 {
     SigmaPrivateKey k;
     if (!mintWallet.RegenerateMint(mint, k)) {
         throw std::runtime_error("fail to regenerate private key");
     }
-
     if (mint.id.key != SigmaPublicKey(k)) {
         throw std::runtime_error("regenerated key doesn't matched with old value");
     }
-
     return k;
 }
 
@@ -231,7 +181,6 @@
 {
     mintWallet.UpdateMintChainstate(id, state);
 }
-
 void Wallet::OnSpendAdded(
     PropertyId property,
     DenominationId denomination,
@@ -243,7 +192,6 @@
         // the serial is not in wallet.
         return;
     }
-
     SigmaMintId id;
     try {
         id = mintWallet.GetMintId(serial);
@@ -251,7 +199,6 @@
         LogPrintf("%s : fail to get mint id when spend added have been triggered, %s\n", e.what());
         throw;
     }
-
     SetSigmaMintUsedTransaction(id, tx);
 }
 
@@ -275,8 +222,6 @@
     }
 }
 
-=======
->>>>>>> ea605710
 void Wallet::OnMintAdded(
     PropertyId property,
     SigmaDenomination denomination,
@@ -290,17 +235,11 @@
     SigmaMintId id(property, denomination, pubKey);
     auto isMintTracked = HasSigmaMint(id);
 
-<<<<<<< HEAD
     if (isMintTracked) {
 
         // 1. is tracked then update state
         SetSigmaMintChainState(id, SigmaMintChainState(block, group, idx));
     } else if (mintWallet.CountInMintPool(pubKey)) {
-=======
-    if (!HasSigmaMint(id)) {
-        return;
-    }
->>>>>>> ea605710
 
         // 2. isn't tracked but is in wallet then add it
         MintPoolEntry entry;
@@ -317,11 +256,6 @@
 {
     SigmaMintId id(property, denomination, pubKey);
 
-<<<<<<< HEAD
-    LOCK(pwalletMain->cs_wallet);
-
-=======
->>>>>>> ea605710
     if (!HasSigmaMint(id)) {
         return;
     }
