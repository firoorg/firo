--- conflicted
+++ resolved
@@ -87,14 +87,6 @@
 'libdl.so.2' # programming interface to dynamic linker
 }
 
-<<<<<<< HEAD
-ARCH_MIN_GLIBC_VER = {
-'80386':  (2,27),
-'X86-64': (2,27),
-'ARM':    (2,27),
-'AArch64':(2,27),
-'RISC-V': (2,27)
-=======
 MACHO_ALLOWED_LIBRARIES = {
 # bitcoind and bitcoin-qt
 'libc++.1.dylib', # C++ Standard Library
@@ -139,7 +131,6 @@
 'VERSION.dll', # version checking
 'WINMM.dll', # WinMM audio API
 'WTSAPI32.dll',
->>>>>>> 738308bf
 }
 
 class CPPFilt(object):
