FROM ubuntu:14.04

# install required packages
RUN apt-get update && apt-get install -y software-properties-common

RUN add-apt-repository ppa:bitcoin/bitcoin

RUN apt-get update && apt-get install -y \
    autoconf automake bsdmainutils ccache cmake curl g++ g++-mingw-w64-x86-64 gcc gcc-mingw-w64-x86-64 git \
    libboost-all-dev libbz2-dev libcap-dev libdb4.8-dev libdb4.8++-dev libevent-dev libminiupnpc-dev libprotobuf-dev \
    libqrencode-dev libssl-dev libtool make pkg-config protobuf-compiler python-pip qtbase5-dev \
    qttools5-dev-tools python3-zmq zlib1g-dev build-essential

# Install minizip from source (unavailable from apt)
RUN curl -L https://www.zlib.net/zlib-1.2.11.tar.gz | tar -xz -C /tmp && \
    cd /tmp/zlib-1.2.11/contrib/minizip && \
    autoreconf -fi && \
    ./configure --enable-shared=no --with-pic && \
    make -j$(nproc) install && \
    cd / && rm -rf /tmp/zlib-1.2.11

# Install zmq from source (outdated version on apt)
RUN curl -L https://github.com/zeromq/libzmq/releases/download/v4.3.1/zeromq-4.3.1.tar.gz | tar -xz -C /tmp && \
<<<<<<< HEAD
    cd /tmp/zeromq-4.3.1/ && ./configure --disable-shared --without-libsodium && \
=======
    cd /tmp/zeromq-4.3.1/ && ./configure --disable-shared --without-libsodium --with-pic && \
>>>>>>> 551da048
    make -j$(nproc) install && \
    cd / && rm -rf /tmp/zeromq-4.3.1/

RUN pip install ez_setup

# create user to use
RUN useradd -m -U zcoin-builder

# create a volume for home directory
VOLUME [ "/home/zcoin-builder" ]

# start shell with created user
USER zcoin-builder
WORKDIR /home/zcoin-builder<|MERGE_RESOLUTION|>--- conflicted
+++ resolved
@@ -21,11 +21,7 @@
 
 # Install zmq from source (outdated version on apt)
 RUN curl -L https://github.com/zeromq/libzmq/releases/download/v4.3.1/zeromq-4.3.1.tar.gz | tar -xz -C /tmp && \
-<<<<<<< HEAD
-    cd /tmp/zeromq-4.3.1/ && ./configure --disable-shared --without-libsodium && \
-=======
     cd /tmp/zeromq-4.3.1/ && ./configure --disable-shared --without-libsodium --with-pic && \
->>>>>>> 551da048
     make -j$(nproc) install && \
     cd / && rm -rf /tmp/zeromq-4.3.1/
 
